#!/usr/bin/env python3
#
# Copyright (c) 2020-2022 The Bitcoin Core developers
# Distributed under the MIT software license, see the accompanying
# file COPYING or http://www.opensource.org/licenses/mit-license.php.
#
# Check for circular dependencies

import os
import re
import subprocess
import sys

EXPECTED_CIRCULAR_DEPENDENCIES = (
    "chainparamsbase -> util/system -> chainparamsbase",
    "node/blockstorage -> validation -> node/blockstorage",
    "policy/fees -> txmempool -> policy/fees",
    "qt/addresstablemodel -> qt/walletmodel -> qt/addresstablemodel",
    "qt/recentrequeststablemodel -> qt/walletmodel -> qt/recentrequeststablemodel",
    "qt/sendcoinsdialog -> qt/walletmodel -> qt/sendcoinsdialog",
    "qt/transactiontablemodel -> qt/walletmodel -> qt/transactiontablemodel",
    "wallet/fees -> wallet/wallet -> wallet/fees",
    "wallet/wallet -> wallet/walletdb -> wallet/wallet",
    "kernel/coinstats -> validation -> kernel/coinstats",
    "kernel/mempool_persist -> validation -> kernel/mempool_persist",
<<<<<<< HEAD
    # ELEMENTs: introduced by https://github.com/ElementsProject/elements/pull/1270
    "chain -> validation -> chain"
    "chain -> validation -> consensus/tx_verify -> chain"
    "dynafed -> validation -> dynafed"
    "pegins -> validation -> pegins"
    "chain -> node/context -> txmempool -> chain"
    "chain -> validation -> deploymentstatus -> chain"
    "chain -> validation -> index/blockfilterindex -> chain"
    "chain -> validation -> primitives/pak -> chain"
    "chain -> validation -> txdb -> chain"
    "chain -> validation -> validationinterface -> chain"
    "chain -> validation -> txdb -> pow -> chain"
    "chain -> validation -> deploymentstatus -> versionbits -> chain"
    "confidential_validation -> pegins -> validation -> confidential_validation"
    "consensus/tx_verify -> pegins -> validation -> consensus/tx_verify"
    "dynafed -> validation -> primitives/pak -> dynafed"
    "pegins -> validation -> txmempool -> pegins"
    "block_proof -> chain -> validation -> block_proof"
    "block_proof -> chain -> validation -> txdb -> block_proof"
    "chain -> node/context -> net_processing -> node/blockstorage -> chain"
    "consensus/tx_verify -> pegins -> validation -> txmempool -> consensus/tx_verify"
    "block_proof -> chain -> node/context -> net_processing -> node/blockstorage -> block_proof"
    "core_io -> script/sign -> pegins -> validation -> signet -> core_io"
    # ELEMENTS: will be fixed by blinding cleanup
    "blindpsbt -> psbt -> blindpsbt"
    # ELEMENTS: not so easy to fix, caused by us doing asset ID lookups in the
    # wallet, from coin selection, to decide whether we are looking at a
    # multi-asset transaction or not. Probably this check should be done in
    # CreateTransaction instead.
    "wallet/coinselection -> wallet/wallet -> wallet/coinselection"
=======

    # Temporary, removed in followup https://github.com/bitcoin/bitcoin/pull/24230
    "index/base -> node/context -> net_processing -> index/blockfilterindex -> index/base",
>>>>>>> 92c8e184
)

CODE_DIR = "src"


def main():
    circular_dependencies = []
    exit_code = 0

    os.chdir(CODE_DIR)
    files = subprocess.check_output(
        ['git', 'ls-files', '--', '*.h', '*.cpp'],
        universal_newlines=True,
    ).splitlines()

    command = [sys.executable, "../contrib/devtools/circular-dependencies.py", *files]
    dependencies_output = subprocess.run(
        command,
        stdout=subprocess.PIPE,
        universal_newlines=True,
    )

    for dependency_str in dependencies_output.stdout.rstrip().split("\n"):
        circular_dependencies.append(
            re.sub("^Circular dependency: ", "", dependency_str)
        )

    # Check for an unexpected dependencies
    for dependency in circular_dependencies:
        if dependency not in EXPECTED_CIRCULAR_DEPENDENCIES:
            exit_code = 1
            print(
                f'A new circular dependency in the form of "{dependency}" appears to have been introduced.\n',
                file=sys.stderr,
            )

    # Check for missing expected dependencies
    for expected_dependency in EXPECTED_CIRCULAR_DEPENDENCIES:
        if expected_dependency not in circular_dependencies:
            exit_code = 1
            print(
                f'Good job! The circular dependency "{expected_dependency}" is no longer present.',
            )
            print(
                f"Please remove it from EXPECTED_CIRCULAR_DEPENDENCIES in {__file__}",
            )
            print(
                "to make sure this circular dependency is not accidentally reintroduced.\n",
            )

    sys.exit(exit_code)


if __name__ == "__main__":
    main()<|MERGE_RESOLUTION|>--- conflicted
+++ resolved
@@ -23,7 +23,9 @@
     "wallet/wallet -> wallet/walletdb -> wallet/wallet",
     "kernel/coinstats -> validation -> kernel/coinstats",
     "kernel/mempool_persist -> validation -> kernel/mempool_persist",
-<<<<<<< HEAD
+
+    # Temporary, removed in followup https://github.com/bitcoin/bitcoin/pull/24230
+    "index/base -> node/context -> net_processing -> index/blockfilterindex -> index/base",
     # ELEMENTs: introduced by https://github.com/ElementsProject/elements/pull/1270
     "chain -> validation -> chain"
     "chain -> validation -> consensus/tx_verify -> chain"
@@ -54,11 +56,6 @@
     # multi-asset transaction or not. Probably this check should be done in
     # CreateTransaction instead.
     "wallet/coinselection -> wallet/wallet -> wallet/coinselection"
-=======
-
-    # Temporary, removed in followup https://github.com/bitcoin/bitcoin/pull/24230
-    "index/base -> node/context -> net_processing -> index/blockfilterindex -> index/base",
->>>>>>> 92c8e184
 )
 
 CODE_DIR = "src"
