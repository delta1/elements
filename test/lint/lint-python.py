#!/usr/bin/env python3
#
# Copyright (c) 2022 The Bitcoin Core developers
# Distributed under the MIT software license, see the accompanying
# file COPYING or http://www.opensource.org/licenses/mit-license.php.

"""
Check for specified flake8 and mypy warnings in python files.
"""

import os
import pkg_resources
import subprocess
import sys

DEPS = ['flake8', 'mypy', 'pyzmq']
MYPY_CACHE_DIR = f"{os.getenv('BASE_ROOT_DIR', '')}/test/.mypy_cache"

# All .py files, except those in src/ (to exclude subtrees there)
FLAKE_FILES_ARGS = ['git', 'ls-files', '*.py', ':!:src/*.py']

# Only .py files in test/functional and contrib/devtools have type annotations
# enforced.
MYPY_FILES_ARGS = ['git', 'ls-files', 'test/functional/*.py', 'contrib/devtools/*.py']

ENABLED = (
    'E101,'  # indentation contains mixed spaces and tabs
    'E112,'  # expected an indented block
    'E113,'  # unexpected indentation
    'E115,'  # expected an indented block (comment)
    'E116,'  # unexpected indentation (comment)
    'E125,'  # continuation line with same indent as next logical line
    'E129,'  # visually indented line with same indent as next logical line
    'E131,'  # continuation line unaligned for hanging indent
    'E133,'  # closing bracket is missing indentation
    'E223,'  # tab before operator
    'E224,'  # tab after operator
    'E242,'  # tab after ','
    'E266,'  # too many leading '#' for block comment
    'E271,'  # multiple spaces after keyword
    'E272,'  # multiple spaces before keyword
    'E273,'  # tab after keyword
    'E274,'  # tab before keyword
    'E275,'  # missing whitespace after keyword
    'E304,'  # blank lines found after function decorator
    'E306,'  # expected 1 blank line before a nested definition
    'E401,'  # multiple imports on one line
    'E402,'  # module level import not at top of file
    'E502,'  # the backslash is redundant between brackets
    'E701,'  # multiple statements on one line (colon)
    'E702,'  # multiple statements on one line (semicolon)
    'E703,'  # statement ends with a semicolon
    'E711,'  # comparison to None should be 'if cond is None:'
    'E714,'  # test for object identity should be "is not"
    'E721,'  # do not compare types, use "isinstance()"
    'E722,'  # do not use bare 'except'
    'E742,'  # do not define classes named "l", "O", or "I"
    'E743,'  # do not define functions named "l", "O", or "I"
    'E901,'  # SyntaxError: invalid syntax
    'E902,'  # TokenError: EOF in multi-line string
    'F401,'  # module imported but unused
    'F402,'  # import module from line N shadowed by loop variable
    'F403,'  # 'from foo_module import *' used; unable to detect undefined names
    'F404,'  # future import(s) name after other statements
    'F405,'  # foo_function may be undefined, or defined from star imports: bar_module
    'F406,'  # "from module import *" only allowed at module level
    'F407,'  # an undefined __future__ feature name was imported
    'F601,'  # dictionary key name repeated with different values
    'F602,'  # dictionary key variable name repeated with different values
    'F621,'  # too many expressions in an assignment with star-unpacking
    'F622,'  # two or more starred expressions in an assignment (a, *b, *c = d)
    'F631,'  # assertion test is a tuple, which are always True
    'F632,'  # use ==/!= to compare str, bytes, and int literals
    'F701,'  # a break statement outside of a while or for loop
    'F702,'  # a continue statement outside of a while or for loop
    'F703,'  # a continue statement in a finally block in a loop
    'F704,'  # a yield or yield from statement outside of a function
    'F705,'  # a return statement with arguments inside a generator
    'F706,'  # a return statement outside of a function/method
    'F707,'  # an except: block as not the last exception handler
    'F811,'  # redefinition of unused name from line N
    'F812,'  # list comprehension redefines 'foo' from line N
    'F821,'  # undefined name 'Foo'
    'F822,'  # undefined name name in __all__
    'F823,'  # local variable name … referenced before assignment
    'F831,'  # duplicate argument name in function definition
    'F841,'  # local variable 'foo' is assigned to but never used
    'W191,'  # indentation contains tabs
    'W291,'  # trailing whitespace
    'W292,'  # no newline at end of file
    'W293,'  # blank line contains whitespace
    'W601,'  # .has_key() is deprecated, use "in"
    'W602,'  # deprecated form of raising exception
    'W603,'  # "<>" is deprecated, use "!="
    'W604,'  # backticks are deprecated, use "repr()"
    'W605,'  # invalid escape sequence "x"
    'W606,'  # 'async' and 'await' are reserved keywords starting with Python 3.7
)


def check_dependencies():
    working_set = {pkg.key for pkg in pkg_resources.working_set}

    for dep in DEPS:
        if dep not in working_set:
            print(f"Skipping Python linting since {dep} is not installed.")
            exit(0)


def main():
    check_dependencies()

    if len(sys.argv) > 1:
        flake8_files = sys.argv[1:]
    else:
<<<<<<< HEAD
        files_args = ['git', 'ls-files', '*.py', ':!:test/bitcoin_functional/*.py'] # ELEMENTS: exclude this dir
        flake8_files = subprocess.check_output(files_args).decode("utf-8").splitlines()
=======
        flake8_files = subprocess.check_output(FLAKE_FILES_ARGS).decode("utf-8").splitlines()
>>>>>>> 3650e748

    flake8_args = ['flake8', '--ignore=B,C,E,F,I,N,W', f'--select={ENABLED}'] + flake8_files
    flake8_env = os.environ.copy()
    flake8_env["PYTHONWARNINGS"] = "ignore"

    try:
        subprocess.check_call(flake8_args, env=flake8_env)
    except subprocess.CalledProcessError:
        exit(1)

    mypy_files = subprocess.check_output(MYPY_FILES_ARGS).decode("utf-8").splitlines()
    mypy_args = ['mypy', '--show-error-codes'] + mypy_files

    try:
        subprocess.check_call(mypy_args)
    except subprocess.CalledProcessError:
        exit(1)


if __name__ == "__main__":
    main()<|MERGE_RESOLUTION|>--- conflicted
+++ resolved
@@ -17,7 +17,7 @@
 MYPY_CACHE_DIR = f"{os.getenv('BASE_ROOT_DIR', '')}/test/.mypy_cache"
 
 # All .py files, except those in src/ (to exclude subtrees there)
-FLAKE_FILES_ARGS = ['git', 'ls-files', '*.py', ':!:src/*.py']
+FLAKE_FILES_ARGS = ['git', 'ls-files', '*.py', ':!:src/*.py', ':!:test/bitcoin_functional/*.py'] # ELEMENTS: exclude this dir
 
 # Only .py files in test/functional and contrib/devtools have type annotations
 # enforced.
@@ -113,12 +113,7 @@
     if len(sys.argv) > 1:
         flake8_files = sys.argv[1:]
     else:
-<<<<<<< HEAD
-        files_args = ['git', 'ls-files', '*.py', ':!:test/bitcoin_functional/*.py'] # ELEMENTS: exclude this dir
-        flake8_files = subprocess.check_output(files_args).decode("utf-8").splitlines()
-=======
         flake8_files = subprocess.check_output(FLAKE_FILES_ARGS).decode("utf-8").splitlines()
->>>>>>> 3650e748
 
     flake8_args = ['flake8', '--ignore=B,C,E,F,I,N,W', f'--select={ENABLED}'] + flake8_files
     flake8_env = os.environ.copy()
