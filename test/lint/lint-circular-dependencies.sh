#!/usr/bin/env bash
#
# Copyright (c) 2018-2020 The Bitcoin Core developers
# Distributed under the MIT software license, see the accompanying
# file COPYING or http://www.opensource.org/licenses/mit-license.php.
#
# Check for circular dependencies

export LC_ALL=C

EXPECTED_CIRCULAR_DEPENDENCIES=(
    "chainparamsbase -> util/system -> chainparamsbase"
    "index/txindex -> validation -> index/txindex"
    "policy/fees -> txmempool -> policy/fees"
    "qt/addresstablemodel -> qt/walletmodel -> qt/addresstablemodel"
    "qt/bitcoingui -> qt/walletframe -> qt/bitcoingui"
    "qt/recentrequeststablemodel -> qt/walletmodel -> qt/recentrequeststablemodel"
    "qt/sendcoinsdialog -> qt/walletmodel -> qt/sendcoinsdialog"
    "qt/transactiontablemodel -> qt/walletmodel -> qt/transactiontablemodel"
    "txmempool -> validation -> txmempool"
    "wallet/fees -> wallet/wallet -> wallet/fees"
    "wallet/wallet -> wallet/walletdb -> wallet/wallet"
<<<<<<< HEAD
    "policy/fees -> txmempool -> validation -> policy/fees"
    "wallet/coinselection -> wallet/wallet -> wallet/coinselection"
=======
>>>>>>> 03b1db61
)

EXIT_CODE=0

CIRCULAR_DEPENDENCIES=()

IFS=$'\n'
for CIRC in $(cd src && ../contrib/devtools/circular-dependencies.py {*,*/*,*/*/*}.{h,cpp} | sed -e 's/^Circular dependency: //'); do
    CIRCULAR_DEPENDENCIES+=( "$CIRC" )
    IS_EXPECTED_CIRC=0
    for EXPECTED_CIRC in "${EXPECTED_CIRCULAR_DEPENDENCIES[@]}"; do
        if [[ "${CIRC}" == "${EXPECTED_CIRC}" ]]; then
            IS_EXPECTED_CIRC=1
            break
        fi
    done
    if [[ ${IS_EXPECTED_CIRC} == 0 ]]; then
        echo "A new circular dependency in the form of \"${CIRC}\" appears to have been introduced."
        echo
        EXIT_CODE=1
    fi
done

for EXPECTED_CIRC in "${EXPECTED_CIRCULAR_DEPENDENCIES[@]}"; do
    IS_PRESENT_EXPECTED_CIRC=0
    for CIRC in "${CIRCULAR_DEPENDENCIES[@]}"; do
        if [[ "${CIRC}" == "${EXPECTED_CIRC}" ]]; then
            IS_PRESENT_EXPECTED_CIRC=1
            break
        fi
    done
    if [[ ${IS_PRESENT_EXPECTED_CIRC} == 0 ]]; then
        echo "Good job! The circular dependency \"${EXPECTED_CIRC}\" is no longer present."
        echo "Please remove it from EXPECTED_CIRCULAR_DEPENDENCIES in $0"
        echo "to make sure this circular dependency is not accidentally reintroduced."
        echo
        EXIT_CODE=1
    fi
done

exit ${EXIT_CODE}<|MERGE_RESOLUTION|>--- conflicted
+++ resolved
@@ -20,11 +20,7 @@
     "txmempool -> validation -> txmempool"
     "wallet/fees -> wallet/wallet -> wallet/fees"
     "wallet/wallet -> wallet/walletdb -> wallet/wallet"
-<<<<<<< HEAD
-    "policy/fees -> txmempool -> validation -> policy/fees"
     "wallet/coinselection -> wallet/wallet -> wallet/coinselection"
-=======
->>>>>>> 03b1db61
 )
 
 EXIT_CODE=0
