--- conflicted
+++ resolved
@@ -20,11 +20,8 @@
     "txmempool -> validation -> txmempool"
     "wallet/fees -> wallet/wallet -> wallet/fees"
     "wallet/wallet -> wallet/walletdb -> wallet/wallet"
-<<<<<<< HEAD
+    "node/coinstats -> validation -> node/coinstats"
     "wallet/coinselection -> wallet/wallet -> wallet/coinselection"
-=======
-    "node/coinstats -> validation -> node/coinstats"
->>>>>>> 92fee79d
 )
 
 EXIT_CODE=0
