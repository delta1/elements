--- conflicted
+++ resolved
@@ -42,13 +42,9 @@
 # TODO: Reduce KNOWN_VIOLATIONS by replacing uses of locale dependent snprintf with strprintf.
 KNOWN_VIOLATIONS=(
     "src/bitcoin-tx.cpp.*stoul"
-<<<<<<< HEAD
     "src/chain.h.*trim"
     "src/init.cpp.*trim"
-    "src/rest.cpp:.*strtol"
-=======
     "src/dbwrapper.cpp:.*vsnprintf"
->>>>>>> 810ce36d
     "src/test/dbwrapper_tests.cpp:.*snprintf"
     "src/test/fuzz/locale.cpp"
     "src/test/fuzz/string.cpp"
