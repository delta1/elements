#!/bin/sh
# Copyright (c) 2017-2020 The Bitcoin Core developers
# Distributed under the MIT software license, see the accompanying
# file COPYING or http://www.opensource.org/licenses/mit-license.php.

# This simple script checks for commits beginning with: scripted-diff:
# If found, looks for a script between the lines -BEGIN VERIFY SCRIPT- and
# -END VERIFY SCRIPT-. If no ending is found, it reads until the end of the
# commit message.

# The resulting script should exactly transform the previous commit into the current
# one. Any remaining diff signals an error.

export LC_ALL=C
if test -z "$1"; then
    echo "Usage: $0 <commit>..."
    exit 1
fi

RET=0
PREV_BRANCH=$(git name-rev --name-only HEAD)
PREV_HEAD=$(git rev-parse HEAD)
for commit in $(git rev-list --reverse "$1"); do
    if git rev-list -n 1 --pretty="%s" "$commit" | grep -q "^scripted-diff:"; then
        git checkout --quiet "$commit"^ || exit
        SCRIPT="$(git rev-list --format=%b -n1 "$commit" | sed '/^-BEGIN VERIFY SCRIPT-$/,/^-END VERIFY SCRIPT-$/{//!b};d')"
        if test -z "$SCRIPT"; then
            echo "Error: missing script for: $commit"
            echo "Failed"
            RET=1
        else
            echo "Running script for: $commit"
            echo "$SCRIPT"
            (eval "$SCRIPT")
            git --no-pager diff --exit-code "$commit" && echo "OK" || (echo "Failed"; false) || RET=1
        fi
        git reset --quiet --hard HEAD
<<<<<<< HEAD
     elif [ "$commit" != "f471a3be00c2b6433b8c258b716982c0539da13f" ]; then
        if git rev-list "--format=%b" -n1 $commit | grep -q '^-\(BEGIN\|END\)[ a-zA-Z]*-$'; then
=======
     else
        if git rev-list "--format=%b" -n1 "$commit" | grep -q '^-\(BEGIN\|END\)[ a-zA-Z]*-$'; then
>>>>>>> aec631bc
            echo "Error: script block marker but no scripted-diff in title of commit $commit"
            echo "Failed"
            RET=1
        fi
    fi
done
git checkout --quiet "$PREV_BRANCH" 2>/dev/null || git checkout --quiet "$PREV_HEAD"
exit $RET<|MERGE_RESOLUTION|>--- conflicted
+++ resolved
@@ -35,13 +35,8 @@
             git --no-pager diff --exit-code "$commit" && echo "OK" || (echo "Failed"; false) || RET=1
         fi
         git reset --quiet --hard HEAD
-<<<<<<< HEAD
      elif [ "$commit" != "f471a3be00c2b6433b8c258b716982c0539da13f" ]; then
-        if git rev-list "--format=%b" -n1 $commit | grep -q '^-\(BEGIN\|END\)[ a-zA-Z]*-$'; then
-=======
-     else
         if git rev-list "--format=%b" -n1 "$commit" | grep -q '^-\(BEGIN\|END\)[ a-zA-Z]*-$'; then
->>>>>>> aec631bc
             echo "Error: script block marker but no scripted-diff in title of commit $commit"
             echo "Failed"
             RET=1
