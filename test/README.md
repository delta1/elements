This directory contains integration tests that test bitcoind and its
utilities in their entirety. It does not contain unit tests, which
can be found in [/src/test](/src/test), [/src/wallet/test](/src/wallet/test),
etc.

This directory contains the following sets of tests:

- [fuzz](/test/fuzz) A runner to execute all fuzz targets from
  [/src/test/fuzz](/src/test/fuzz).
- [functional](/test/functional) which test the functionality of
bitcoind and bitcoin-qt by interacting with them through the RPC and P2P
interfaces.
- [util](/test/util) which tests the utilities (bitcoin-util, bitcoin-tx, ...).
- [lint](/test/lint/) which perform various static analysis checks.

The util tests are run as part of `make check` target. The fuzz tests, functional
tests and lint scripts can be run as explained in the sections below.

# Running tests locally

Before tests can be run locally, Bitcoin Core must be built.  See the [building instructions](/doc#building) for help.

## Fuzz tests

See [/doc/fuzzing.md](/doc/fuzzing.md)

### Functional tests

#### Dependencies and prerequisites

The ZMQ functional test requires a python ZMQ library. To install it:

- on Unix, run `sudo apt-get install python3-zmq`
- on mac OS, run `pip3 install pyzmq`


On Windows the `PYTHONUTF8` environment variable must be set to 1:

```cmd
set PYTHONUTF8=1
```

#### Running the tests

Individual tests can be run by directly calling the test script, e.g.:

```
test/functional/feature_rbf.py
```

or can be run through the test_runner harness, eg:

```
test/functional/test_runner.py feature_rbf.py
```

You can run any combination (incl. duplicates) of tests by calling:

```
test/functional/test_runner.py <testname1> <testname2> <testname3> ...
```

Wildcard test names can be passed, if the paths are coherent and the test runner
is called from a `bash` shell or similar that does the globbing. For example,
to run all the wallet tests:

```
test/functional/test_runner.py test/functional/wallet*
functional/test_runner.py functional/wallet* (called from the test/ directory)
test_runner.py wallet* (called from the test/functional/ directory)
```

but not

```
test/functional/test_runner.py wallet*
```

Combinations of wildcards can be passed:

```
test/functional/test_runner.py ./test/functional/tool* test/functional/mempool*
test_runner.py tool* mempool*
```

Run the regression test suite with:

```
test/functional/test_runner.py
```

Run all possible tests with

```
test/functional/test_runner.py --extended
```

In order to run backwards compatibility tests, first run:

```
test/get_previous_releases.py -b
```

to download the necessary previous release binaries.

By default, up to 4 tests will be run in parallel by test_runner. To specify
how many jobs to run, append `--jobs=n`

The individual tests and the test_runner harness have many command-line
options. Run `test/functional/test_runner.py -h` to see them all.

#### Speed up test runs with a ramdisk

If you have available RAM on your system you can create a ramdisk to use as the `cache` and `tmp` directories for the functional tests in order to speed them up.
Speed-up amount varies on each system (and according to your ram speed and other variables), but a 2-3x speed-up is not uncommon.

To create a 4GB ramdisk on Linux at `/mnt/tmp/`:

```bash
sudo mkdir -p /mnt/tmp
sudo mount -t tmpfs -o size=4g tmpfs /mnt/tmp/
```

Configure the size of the ramdisk using the `size=` option.
The size of the ramdisk needed is relative to the number of concurrent jobs the test suite runs.
For example running the test suite with `--jobs=100` might need a 4GB ramdisk, but running with `--jobs=32` will only need a 2.5GB ramdisk.

To use, run the test suite specifying the ramdisk as the `cachedir` and `tmpdir`:

```bash
test/functional/test_runner.py --cachedir=/mnt/tmp/cache --tmpdir=/mnt/tmp
```

Once finished with the tests and the disk, and to free the ram, simply unmount the disk:

```bash
sudo umount /mnt/tmp
```

#### Troubleshooting and debugging test failures

##### Resource contention

The P2P and RPC ports used by the bitcoind nodes-under-test are chosen to make
conflicts with other processes unlikely. However, if there is another bitcoind
process running on the system (perhaps from a previous test which hasn't successfully
killed all its bitcoind nodes), then there may be a port conflict which will
cause the test to fail. It is recommended that you run the tests on a system
where no other bitcoind processes are running.

On linux, the test framework will warn if there is another
bitcoind process running when the tests are started.

If there are zombie bitcoind processes after test failure, you can kill them
by running the following commands. **Note that these commands will kill all
bitcoind processes running on the system, so should not be used if any non-test
bitcoind processes are being run.**

```bash
killall bitcoind
```

or

```bash
pkill -9 bitcoind
```


##### Data directory cache

A pre-mined blockchain with 200 blocks is generated the first time a
functional test is run and is stored in test/cache. This speeds up
test startup times since new blockchains don't need to be generated for
each test. However, the cache may get into a bad state, in which case
tests will fail. If this happens, remove the cache directory (and make
sure bitcoind processes are stopped as above):

```bash
rm -rf test/cache
killall bitcoind
```

##### Test logging

The tests contain logging at five different levels (DEBUG, INFO, WARNING, ERROR
and CRITICAL). From within your functional tests you can log to these different
levels using the logger included in the test_framework, e.g.
`self.log.debug(object)`. By default:

- when run through the test_runner harness, *all* logs are written to
  `test_framework.log` and no logs are output to the console.
- when run directly, *all* logs are written to `test_framework.log` and INFO
  level and above are output to the console.
- when run by [our CI (Continuous Integration)](/ci/README.md), no logs are output to the console. However, if a test
  fails, the `test_framework.log` and bitcoind `debug.log`s will all be dumped
  to the console to help troubleshooting.

These log files can be located under the test data directory (which is always
printed in the first line of test output):
  - `<test data directory>/test_framework.log`
  - `<test data directory>/node<node number>/regtest/debug.log`.

The node number identifies the relevant test node, starting from `node0`, which
corresponds to its position in the nodes list of the specific test,
e.g. `self.nodes[0]`.

To change the level of logs output to the console, use the `-l` command line
argument.

`test_framework.log` and bitcoind `debug.log`s can be combined into a single
aggregate log by running the `combine_logs.py` script. The output can be plain
text, colorized text or html. For example:

```
test/functional/combine_logs.py -c <test data directory> | less -r
```

will pipe the colorized logs from the test into less.

Use `--tracerpc` to trace out all the RPC calls and responses to the console. For
some tests (eg any that use `submitblock` to submit a full block over RPC),
this can result in a lot of screen output.

By default, the test data directory will be deleted after a successful run.
Use `--nocleanup` to leave the test data directory intact. The test data
directory is never deleted after a failed test.

##### Attaching a debugger

A python debugger can be attached to tests at any point. Just add the line:

```py
import pdb; pdb.set_trace()
```

anywhere in the test. You will then be able to inspect variables, as well as
call methods that interact with the bitcoind nodes-under-test.

If further introspection of the bitcoind instances themselves becomes
necessary, this can be accomplished by first setting a pdb breakpoint
at an appropriate location, running the test to that point, then using
`gdb` (or `lldb` on macOS) to attach to the process and debug.

For instance, to attach to `self.node[1]` during a run you can get
the pid of the node within `pdb`.

```
(pdb) self.node[1].process.pid
```

Alternatively, you can find the pid by inspecting the temp folder for the specific test
you are running. The path to that folder is printed at the beginning of every
test run:

```bash
2017-06-27 14:13:56.686000 TestFramework (INFO): Initializing test directory /tmp/user/1000/testo9vsdjo3
```

Use the path to find the pid file in the temp folder:

```bash
cat /tmp/user/1000/testo9vsdjo3/node1/elementsregtest/bitcoind.pid
```

Then you can use the pid to start `gdb`:

```bash
gdb /home/example/bitcoind <pid>
```

Note: gdb attach step may require ptrace_scope to be modified, or `sudo` preceding the `gdb`.
See this link for considerations: https://www.kernel.org/doc/Documentation/security/Yama.txt

<<<<<<< HEAD
Often while debugging rpc calls from functional tests, the test might reach timeout before
process can return a response. Use `--timeout-factor 0` to disable all rpc timeouts for that particular
=======
Often while debugging RPC calls in functional tests, the test might time out before the
process can return a response. Use `--timeout-factor 0` to disable all RPC timeouts for that particular
>>>>>>> 551c8e95
functional test. Ex: `test/functional/wallet_hd.py --timeout-factor 0`.

##### Profiling

An easy way to profile node performance during functional tests is provided
for Linux platforms using `perf`.

Perf will sample the running node and will generate profile data in the node's
datadir. The profile data can then be presented using `perf report` or a graphical
tool like [hotspot](https://github.com/KDAB/hotspot).

To generate a profile during test suite runs, use the `--perf` flag.

To see render the output to text, run

```sh
perf report -i /path/to/datadir/send-big-msgs.perf.data.xxxx --stdio | c++filt | less
```

For ways to generate more granular profiles, see the README in
[test/functional](/test/functional).

### Util tests

Util tests can be run locally by running `test/util/test_runner.py`.
Use the `-v` option for verbose output.

### Lint tests

#### Dependencies

| Lint test | Dependency |
|-----------|:----------:|
| [`lint-python.py`](lint/lint-python.py) | [flake8](https://gitlab.com/pycqa/flake8)
| [`lint-python.py`](lint/lint-python.py) | [mypy](https://github.com/python/mypy)
| [`lint-python.py`](lint/lint-python.py) | [pyzmq](https://github.com/zeromq/pyzmq)
| [`lint-python-dead-code.py`](lint/lint-python-dead-code.py) | [vulture](https://github.com/jendrikseipp/vulture)
| [`lint-shell.py`](lint/lint-shell.py) | [ShellCheck](https://github.com/koalaman/shellcheck)
| [`lint-spelling.py`](lint/lint-spelling.py) | [codespell](https://github.com/codespell-project/codespell)

In use versions and install instructions are available in the [CI setup](../ci/lint/04_install.sh).

Please be aware that on Linux distributions all dependencies are usually available as packages, but could be outdated.

#### Running the tests

Individual tests can be run by directly calling the test script, e.g.:

```
test/lint/lint-files.py
```

You can run all the shell-based lint tests by running:

```
test/lint/all-lint.py
```

# Writing functional tests

You are encouraged to write functional tests for new or existing features.
Further information about the functional test framework and individual
tests is found in [test/functional](/test/functional).<|MERGE_RESOLUTION|>--- conflicted
+++ resolved
@@ -272,13 +272,8 @@
 Note: gdb attach step may require ptrace_scope to be modified, or `sudo` preceding the `gdb`.
 See this link for considerations: https://www.kernel.org/doc/Documentation/security/Yama.txt
 
-<<<<<<< HEAD
-Often while debugging rpc calls from functional tests, the test might reach timeout before
-process can return a response. Use `--timeout-factor 0` to disable all rpc timeouts for that particular
-=======
 Often while debugging RPC calls in functional tests, the test might time out before the
 process can return a response. Use `--timeout-factor 0` to disable all RPC timeouts for that particular
->>>>>>> 551c8e95
 functional test. Ex: `test/functional/wallet_hd.py --timeout-factor 0`.
 
 ##### Profiling
