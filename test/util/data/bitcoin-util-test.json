--- conflicted
+++ resolved
@@ -517,35 +517,31 @@
   },
   { "exec": "./elements-tx",
     "args":
-<<<<<<< HEAD
-    ["-serialization=BITCOIN", "-chain=main", "-create",
-=======
-    ["-create",
+    ["-serialization=BITCOIN", "-chain=main", "-create",
      "in=5897de6bd6027a475eadd57019d4e6872c396d0716c4875a5f1a6fcfdf385c1f:0:11aa"],
     "return_code": 1,
     "error_txt": "error: invalid TX sequence id '11aa'",
     "description": "Try to parse a sequence number outside the allowed range"
   },
-  { "exec": "./bitcoin-tx",
-    "args":
-    ["-create",
+  { "exec": "./elements-tx",
+    "args":
+    ["-serialization=BITCOIN", "-chain=main", "-create",
      "in=5897de6bd6027a475eadd57019d4e6872c396d0716c4875a5f1a6fcfdf385c1f:0:-1"],
     "return_code": 1,
     "error_txt": "error: invalid TX sequence id '-1'",
     "description": "Try to parse a sequence number outside the allowed range"
   },
-  { "exec": "./bitcoin-tx",
-    "args":
-    ["-create",
+  { "exec": "./elements-tx",
+    "args":
+    ["-serialization=BITCOIN", "-chain=main", "-create",
      "in=5897de6bd6027a475eadd57019d4e6872c396d0716c4875a5f1a6fcfdf385c1f:0:4294967296"],
     "return_code": 1,
     "error_txt": "error: invalid TX sequence id '4294967296'",
     "description": "Try to parse a sequence number outside the allowed range"
   },
-  { "exec": "./bitcoin-tx",
-    "args":
-    ["-create",
->>>>>>> 28d50743
+  { "exec": "./elements-tx",
+    "args":
+    ["-serialization=BITCOIN", "-chain=main", "-create",
      "in=5897de6bd6027a475eadd57019d4e6872c396d0716c4875a5f1a6fcfdf385c1f:0:4294967293",
      "outaddr=0.18:13tuJJDR2RgArmgfv6JScSdreahzgc4T6o"],
     "output_cmp": "txcreatedata_seq0.hex",
@@ -553,19 +549,15 @@
   },
   { "exec": "./elements-tx",
     "args":
-<<<<<<< HEAD
-    ["-serialization=BITCOIN", "-chain=main", "-json",
-=======
-    ["-create",
+    ["-serialization=BITCOIN", "-chain=main", "-create",
      "in=5897de6bd6027a475eadd57019d4e6872c396d0716c4875a5f1a6fcfdf385c1f:0: 4294967293 ",
      "outaddr=0.18:13tuJJDR2RgArmgfv6JScSdreahzgc4T6o"],
     "output_cmp": "txcreatedata_seq0.hex",
     "description": "Creates a new transaction with one input with sequence number (+whitespace) and one address output"
   },
-  { "exec": "./bitcoin-tx",
-    "args":
-    ["-json",
->>>>>>> 28d50743
+  { "exec": "./elements-tx",
+    "args":
+    ["-serialization=BITCOIN", "-chain=main", "-json",
      "-create",
      "in=5897de6bd6027a475eadd57019d4e6872c396d0716c4875a5f1a6fcfdf385c1f:0:4294967293",
      "outaddr=0.18:13tuJJDR2RgArmgfv6JScSdreahzgc4T6o"],
@@ -587,35 +579,30 @@
     "output_cmp": "txcreatedata_seq1.json",
     "description": "Adds a new input with sequence number to a transaction (output in json)"
   },
-<<<<<<< HEAD
   { "exec": "./elements-tx",
     "args": ["-serialization=BITCOIN", "-chain=main", "-create", "outmultisig=1:2:3:02a5613bd857b7048924264d1e70e08fb2a7e6527d32b7ab1bb993ac59964ff397:021ac43c7ff740014c3b33737ede99c967e4764553d1b2b83db77c83b8715fa72d:02df2089105c77f266fa11a9d33f05c735234075f2e8780824c6b709415f9fb485", "nversion=1"],
     "output_cmp": "txcreatemultisig1.hex",
     "description": "Creates a new transaction with a single 2-of-3 multisig output"
   },
   { "exec": "./elements-tx",
-    "args": ["-serialization=BITCOIN", "-chain=main", "-json", "-create", "outmultisig=1:2:3:02a5613bd857b7048924264d1e70e08fb2a7e6527d32b7ab1bb993ac59964ff397:021ac43c7ff740014c3b33737ede99c967e4764553d1b2b83db77c83b8715fa72d:02df2089105c77f266fa11a9d33f05c735234075f2e8780824c6b709415f9fb485", "nversion=1"],
-=======
-  { "exec": "./bitcoin-tx",
-    "args": ["-create", "outmultisig=1:-2:3:02a5:021:02df", "nversion=1"],
+    "args": ["-serialization=BITCOIN", "-chain=main", "-create", "outmultisig=1:-2:3:02a5:021:02df", "nversion=1"],
     "return_code": 1,
     "error_txt": "error: invalid multisig required number '-2'",
     "description": "Try to parse a multisig number outside the allowed range"
   },
-  { "exec": "./bitcoin-tx",
-    "args": ["-create", "outmultisig=1:2:3a:02a5:021:02df", "nversion=1"],
+  { "exec": "./elements-tx",
+    "args": ["-serialization=BITCOIN", "-chain=main", "-create", "outmultisig=1:2:3a:02a5:021:02df", "nversion=1"],
     "return_code": 1,
     "error_txt": "error: invalid multisig total number '3a'",
     "description": "Try to parse a multisig number outside the allowed range"
   },
-  { "exec": "./bitcoin-tx",
-    "args": ["-create", "outmultisig=1:2:3:02a5613bd857b7048924264d1e70e08fb2a7e6527d32b7ab1bb993ac59964ff397:021ac43c7ff740014c3b33737ede99c967e4764553d1b2b83db77c83b8715fa72d:02df2089105c77f266fa11a9d33f05c735234075f2e8780824c6b709415f9fb485", "nversion=1"],
+  { "exec": "./elements-tx",
+    "args": ["-serialization=BITCOIN", "-chain=main", "-create", "outmultisig=1:2:3:02a5613bd857b7048924264d1e70e08fb2a7e6527d32b7ab1bb993ac59964ff397:021ac43c7ff740014c3b33737ede99c967e4764553d1b2b83db77c83b8715fa72d:02df2089105c77f266fa11a9d33f05c735234075f2e8780824c6b709415f9fb485", "nversion=1"],
     "output_cmp": "txcreatemultisig1.hex",
     "description": "Creates a new transaction with a single 2-of-3 multisig output"
   },
-  { "exec": "./bitcoin-tx",
-    "args": ["-json", "-create", "outmultisig=1: 2 : 3 :02a5613bd857b7048924264d1e70e08fb2a7e6527d32b7ab1bb993ac59964ff397:021ac43c7ff740014c3b33737ede99c967e4764553d1b2b83db77c83b8715fa72d:02df2089105c77f266fa11a9d33f05c735234075f2e8780824c6b709415f9fb485", "nversion=1"],
->>>>>>> 28d50743
+  { "exec": "./elements-tx",
+    "args": ["-serialization=BITCOIN", "-chain=main", "-json", "-create", "outmultisig=1: 2 : 3 :02a5613bd857b7048924264d1e70e08fb2a7e6527d32b7ab1bb993ac59964ff397:021ac43c7ff740014c3b33737ede99c967e4764553d1b2b83db77c83b8715fa72d:02df2089105c77f266fa11a9d33f05c735234075f2e8780824c6b709415f9fb485", "nversion=1"],
     "output_cmp": "txcreatemultisig1.json",
     "description": "Creates a new transaction with a single 2-of-3 multisig output (with whitespace, output in json)"
   },
