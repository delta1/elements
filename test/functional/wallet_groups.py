--- conflicted
+++ resolved
@@ -156,20 +156,12 @@
 
         self.log.info("Fill a wallet with 10,000 outputs corresponding to the same scriptPubKey")
         for _ in range(5):
-<<<<<<< HEAD
             raw_tx = self.nodes[0].createrawtransaction([{"txid":"0"*64, "vout":0}], [{addr2[0]: 0.10}])
-            tx = FromHex(CTransaction(), raw_tx)
+            tx = tx_from_hex(raw_tx)
             tx.vin = []
             # ELEMENTS: lower number because outputs are bigger (otherwise tx gets too large)
             tx.vout = [tx.vout[0]] * 1000
-            funded_tx = self.nodes[0].fundrawtransaction(ToHex(tx))
-=======
-            raw_tx = self.nodes[0].createrawtransaction([{"txid":"0"*64, "vout":0}], [{addr2[0]: 0.05}])
-            tx = tx_from_hex(raw_tx)
-            tx.vin = []
-            tx.vout = [tx.vout[0]] * 2000
             funded_tx = self.nodes[0].fundrawtransaction(tx.serialize().hex())
->>>>>>> d6a59166
             signed_tx = self.nodes[0].signrawtransactionwithwallet(funded_tx['hex'])
             self.nodes[0].sendrawtransaction(signed_tx['hex'])
             self.nodes[0].generate(1)
