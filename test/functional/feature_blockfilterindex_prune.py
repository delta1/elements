--- conflicted
+++ resolved
@@ -29,13 +29,9 @@
 
         self.log.info("prune some blocks")
         pruneheight = self.nodes[0].pruneblockchain(400)
-<<<<<<< HEAD
-        assert_equal(pruneheight, 394)
-=======
         # the prune heights used here and below are magic numbers that are determined by the
         # thresholds at which block files wrap, so they depend on disk serialization and default block file size.
-        assert_equal(pruneheight, 248)
->>>>>>> df6e961c
+        assert_equal(pruneheight, 394)
 
         self.log.info("check if we can access the tips blockfilter when we have pruned some blocks")
         assert_greater_than(len(self.nodes[0].getblockfilter(self.nodes[0].getbestblockhash())['filter']), 0)
