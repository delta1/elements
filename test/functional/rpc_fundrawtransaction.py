--- conflicted
+++ resolved
@@ -54,12 +54,8 @@
         # than a minimum sized signature.
 
         #            = 2 bytes * minRelayTxFeePerByte
-<<<<<<< HEAD
-        feeTolerance = 2 * min_relay_tx_fee/1000
+        self.fee_tolerance = 2 * self.min_relay_tx_fee/1000
         # ELEMENTS NOTE: fee deltas will be negative due to blinding and no blinding in rawtransaction
-=======
-        self.fee_tolerance = 2 * self.min_relay_tx_fee / 1000
->>>>>>> 5639d71a
 
         self.nodes[2].generate(1)
         self.sync_all()
@@ -103,17 +99,11 @@
 
         watchonly_address = self.nodes[0].getnewaddress()
         watchonly_pubkey = self.nodes[0].getaddressinfo(watchonly_address)["pubkey"]
-<<<<<<< HEAD
         watchonly_blindingkey = self.nodes[0].dumpblindingkey(watchonly_address)
-        watchonly_amount = Decimal(200)
+        self.watchonly_amount = Decimal(200)
         self.nodes[3].importpubkey(watchonly_pubkey, "", True)
         self.nodes[3].importblindingkey(watchonly_address, watchonly_blindingkey)
-        watchonly_txid = self.nodes[0].sendtoaddress(watchonly_address, watchonly_amount)
-=======
-        self.watchonly_amount = Decimal(200)
-        self.nodes[3].importpubkey(watchonly_pubkey, "", True)
         self.watchonly_txid = self.nodes[0].sendtoaddress(watchonly_address, self.watchonly_amount)
->>>>>>> 5639d71a
 
         # Lock UTXO so nodes[0] doesn't accidentally spend it
         self.watchonly_vout = find_vout_for_address(self.nodes[0], self.watchonly_txid, watchonly_address)
@@ -410,11 +400,7 @@
 
         #compare fee
         feeDelta = Decimal(fundedTx['fee']) - Decimal(signedFee)
-<<<<<<< HEAD
-        assert feeDelta <= feeTolerance 
-=======
-        assert feeDelta >= 0 and feeDelta <= self.fee_tolerance
->>>>>>> 5639d71a
+        assert feeDelta <= self.fee_tolerance 
         ############################################################
 
     def test_fee_p2pkh_multi_out(self):
@@ -430,11 +416,7 @@
 
         #compare fee
         feeDelta = Decimal(fundedTx['fee']) - Decimal(signedFee)
-<<<<<<< HEAD
-        assert feeDelta <= feeTolerance 
-=======
-        assert feeDelta >= 0 and feeDelta <= self.fee_tolerance
->>>>>>> 5639d71a
+        assert feeDelta <= self.fee_tolerance 
         ############################################################
 
     def test_fee_p2sh(self):
@@ -461,11 +443,7 @@
 
         #compare fee
         feeDelta = Decimal(fundedTx['fee']) - Decimal(signedFee)
-<<<<<<< HEAD
-        assert feeDelta <= feeTolerance 
-=======
-        assert feeDelta >= 0 and feeDelta <= self.fee_tolerance
->>>>>>> 5639d71a
+        assert feeDelta <= self.fee_tolerance 
         ############################################################
 
     def test_fee_4of5(self):
@@ -498,11 +476,7 @@
 
         #compare fee
         feeDelta = Decimal(fundedTx['fee']) - Decimal(signedFee)
-<<<<<<< HEAD
-        assert feeDelta <= feeTolerance 
-=======
-        assert feeDelta >= 0 and feeDelta <= self.fee_tolerance
->>>>>>> 5639d71a
+        assert feeDelta <= self.fee_tolerance 
         ############################################################
 
     def test_spend_2of2(self):
@@ -531,14 +505,9 @@
         rawtx = self.nodes[2].createrawtransaction(inputs, outputs)
         fundedTx = self.nodes[2].fundrawtransaction(rawtx)
 
-<<<<<<< HEAD
         blindedTx = self.nodes[2].blindrawtransaction(fundedTx['hex'])
         signedTx = self.nodes[2].signrawtransactionwithwallet(blindedTx)
-        txId = self.nodes[2].sendrawtransaction(signedTx['hex'])
-=======
-        signedTx = self.nodes[2].signrawtransactionwithwallet(fundedTx['hex'])
         self.nodes[2].sendrawtransaction(signedTx['hex'])
->>>>>>> 5639d71a
         self.sync_all()
         self.nodes[1].generate(1)
         self.sync_all()
@@ -594,13 +563,8 @@
 
         #now we need to unlock
         self.nodes[1].walletpassphrase("test", 600)
-<<<<<<< HEAD
         signedTx = self.nodes[1].signrawtransactionwithwallet(blindedTx)
-        txId = self.nodes[1].sendrawtransaction(signedTx['hex'])
-=======
-        signedTx = self.nodes[1].signrawtransactionwithwallet(fundedTx['hex'])
         self.nodes[1].sendrawtransaction(signedTx['hex'])
->>>>>>> 5639d71a
         self.nodes[1].generate(1)
         self.sync_all()
 
@@ -636,12 +600,7 @@
 
         #compare fee
         feeDelta = Decimal(fundedTx['fee']) - Decimal(signedFee)
-<<<<<<< HEAD
-        assert feeDelta <= feeTolerance*19  #~19 inputs
-
-=======
-        assert feeDelta >= 0 and feeDelta <= self.fee_tolerance * 19  #~19 inputs
->>>>>>> 5639d71a
+        assert feeDelta <= self.fee_tolerance * 19  #~19 inputs
 
     def test_many_inputs_send(self):
         #############################################
@@ -666,14 +625,9 @@
         outputs = {self.nodes[0].getnewaddress():0.15,self.nodes[0].getnewaddress():0.04}
         rawtx = self.nodes[1].createrawtransaction(inputs, outputs)
         fundedTx = self.nodes[1].fundrawtransaction(rawtx)
-<<<<<<< HEAD
         blindedTx = self.nodes[1].blindrawtransaction(fundedTx['hex'])
         fundedAndSignedTx = self.nodes[1].signrawtransactionwithwallet(blindedTx)
-        txId = self.nodes[1].sendrawtransaction(fundedAndSignedTx['hex'])
-=======
-        fundedAndSignedTx = self.nodes[1].signrawtransactionwithwallet(fundedTx['hex'])
         self.nodes[1].sendrawtransaction(fundedAndSignedTx['hex'])
->>>>>>> 5639d71a
         self.sync_all()
         self.nodes[0].generate(1)
         self.sync_all()
