--- conflicted
+++ resolved
@@ -469,17 +469,12 @@
         fundedTx = self.nodes[0].fundrawtransaction(rawtx)
 
         # Create same transaction over sendtoaddress.
-<<<<<<< HEAD
         # ELEMENTS: sendmany expects an object
         output_dict = {}
         for output in outputs:
             output_dict.update(output)
         txId = self.nodes[0].sendmany("", output_dict)
-        signedFee = self.nodes[0].getmempoolentry(txId)['fee']
-=======
-        txId = self.nodes[0].sendmany("", outputs)
         signedFee = self.nodes[0].getmempoolentry(txId)['fees']['base']
->>>>>>> 4fd0ce75
 
         # Compare fee.
         feeDelta = Decimal(fundedTx['fee']) - Decimal(signedFee)
@@ -686,17 +681,12 @@
         fundedTx = self.nodes[1].fundrawtransaction(rawtx)
 
         # Create same transaction over sendtoaddress.
-<<<<<<< HEAD
         # ELEMENTS: sendmany expects an object
         output_dict = {}
         for output in outputs:
             output_dict.update(output)
         txId = self.nodes[1].sendmany("", output_dict)
-        signedFee = self.nodes[1].getmempoolentry(txId)['fee']
-=======
-        txId = self.nodes[1].sendmany("", outputs)
         signedFee = self.nodes[1].getmempoolentry(txId)['fees']['base']
->>>>>>> 4fd0ce75
 
         # Compare fee.
         feeDelta = Decimal(fundedTx['fee']) - Decimal(signedFee)
