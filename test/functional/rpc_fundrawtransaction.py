#!/usr/bin/env python3
# Copyright (c) 2014-2021 The Bitcoin Core developers
# Distributed under the MIT software license, see the accompanying
# file COPYING or http://www.opensource.org/licenses/mit-license.php.
"""Test the fundrawtransaction RPC."""

from decimal import Decimal
from itertools import product

from test_framework.descriptors import descsum_create
from test_framework.key import ECKey
from test_framework.test_framework import BitcoinTestFramework
from test_framework.util import (
    assert_approx,
    assert_equal,
    assert_fee_amount,
    assert_greater_than,
    assert_greater_than_or_equal,
    assert_raises_rpc_error,
    count_bytes,
    find_vout_for_address,
)
from test_framework.wallet_util import bytes_to_wif


def get_unspent(listunspent, amount):
    for utx in listunspent:
        if utx['amount'] == amount:
            return utx
    raise AssertionError('Could not find unspent with amount={}'.format(amount))

class RawTransactionsTest(BitcoinTestFramework):
    def set_test_params(self):
        self.num_nodes = 4
        self.setup_clean_chain = True
        # This test isn't testing tx relay. Set whitelist on the peers for
        # instant tx relay.
        self.extra_args = [['-blindedaddresses=1', '-whitelist=noban@127.0.0.1']] * self.num_nodes
        self.rpc_timeout = 90  # to prevent timeouts in `test_transaction_too_large`

    def skip_test_if_missing_module(self):
        self.skip_if_no_wallet()

    def setup_network(self):
        self.setup_nodes()

        self.connect_nodes(0, 1)
        self.connect_nodes(1, 2)
        self.connect_nodes(0, 2)
        self.connect_nodes(0, 3)

    def lock_outputs_type(self, wallet, outputtype):
        """
        Only allow UTXOs of the given type
        """
        if outputtype in ["legacy", "p2pkh", "pkh"]:
            prefixes = ["pkh(", "sh(multi("]
        elif outputtype in ["p2sh-segwit", "sh_wpkh"]:
            prefixes = ["sh(wpkh(", "sh(wsh("]
        elif outputtype in ["bech32", "wpkh"]:
            prefixes = ["wpkh(", "wsh("]
        else:
            assert False, f"Unknown output type {outputtype}"

        to_lock = []
        for utxo in wallet.listunspent():
            if "desc" in utxo:
                for prefix in prefixes:
                    if utxo["desc"].startswith(prefix):
                        to_lock.append({"txid": utxo["txid"], "vout": utxo["vout"]})
        wallet.lockunspent(False, to_lock)

    def unlock_utxos(self, wallet):
        """
        Unlock all UTXOs except the watchonly one
        """
        to_keep = []
        if self.watchonly_txid is not None and self.watchonly_vout is not None:
            to_keep.append({"txid": self.watchonly_txid, "vout": self.watchonly_vout})
        wallet.lockunspent(True)
        wallet.lockunspent(False, to_keep)

    def run_test(self):
        self.watchonly_txid = None
        self.watchonly_vout = None
        self.log.info("Connect nodes, set fees, generate blocks, and sync")
        self.min_relay_tx_fee = self.nodes[0].getnetworkinfo()['relayfee']
        # This test is not meant to test fee estimation and we'd like
        # to be sure all txs are sent at a consistent desired feerate
        for node in self.nodes:
            node.settxfee(self.min_relay_tx_fee)

        # if the fee's positive delta is higher than this value tests will fail,
        # neg. delta always fail the tests.
        # The size of the signature of every input may be at most 2 bytes larger
        # than a minimum sized signature.

        #            = 2 bytes * minRelayTxFeePerByte
        self.fee_tolerance = 2 * self.min_relay_tx_fee/1000
        # ELEMENTS NOTE: fee deltas will be negative due to blinding and no blinding in rawtransaction

        self.generate(self.nodes[2], 1)
        self.generate(self.nodes[0], 121)

        self.test_change_position()
        self.test_simple()
        self.test_simple_two_coins()
        self.test_simple_two_outputs()
        self.test_change()
        self.test_no_change()
        self.test_invalid_option()
        self.test_invalid_change_address()
        self.test_valid_change_address()
        self.test_change_type()
        self.test_coin_selection()
        self.test_two_vin()
        self.test_two_vin_two_vout()
        self.test_invalid_input()
        self.test_fee_p2pkh()
        self.test_fee_p2pkh_multi_out()
        self.test_fee_p2sh()
        self.test_fee_4of5()
        self.test_spend_2of2()
        self.test_locked_wallet()
        self.test_many_inputs_fee()
        self.test_many_inputs_send()
        self.test_op_return()
        self.test_watchonly()
        self.test_all_watched_funds()
        self.test_option_feerate()
        self.test_address_reuse()
        self.test_option_subtract_fee_from_outputs()
        self.test_subtract_fee_with_presets()
        self.test_transaction_too_large()
        self.test_include_unsafe()
        self.test_surjectionproof_many_inputs()
        self.test_external_inputs()
        self.test_22670()
        self.test_feerate_rounding()

    def test_change_position(self):
        """Ensure setting changePosition in fundraw with an exact match is handled properly."""
        self.log.info("Test fundrawtxn changePosition option")
        rawmatch = self.nodes[2].createrawtransaction([], [{self.nodes[2].getnewaddress():50}])
        rawmatch = self.nodes[2].fundrawtransaction(rawmatch, {"changePosition":1, "subtractFeeFromOutputs":[0]})
        assert_equal(rawmatch["changepos"], -1)

        self.nodes[3].createwallet(wallet_name="wwatch", disable_private_keys=True)
        wwatch = self.nodes[3].get_wallet_rpc('wwatch')
        watchonly_address = self.nodes[0].getnewaddress()
        watchonly_pubkey = self.nodes[0].getaddressinfo(watchonly_address)["pubkey"]
        watchonly_blindingkey = self.nodes[0].dumpblindingkey(watchonly_address)
        self.watchonly_amount = Decimal(200)
        wwatch.importpubkey(watchonly_pubkey, "", True)
        wwatch.importblindingkey(watchonly_address, watchonly_blindingkey)
        self.watchonly_txid = self.nodes[0].sendtoaddress(watchonly_address, self.watchonly_amount)

        # Lock UTXO so nodes[0] doesn't accidentally spend it
        self.watchonly_vout = find_vout_for_address(self.nodes[0], self.watchonly_txid, watchonly_address)
        self.nodes[0].lockunspent(False, [{"txid": self.watchonly_txid, "vout": self.watchonly_vout}])

        self.nodes[0].sendtoaddress(self.nodes[3].get_wallet_rpc(self.default_wallet_name).getnewaddress(), self.watchonly_amount / 10)

        self.nodes[0].sendtoaddress(self.nodes[2].getnewaddress(), 1.5)
        self.nodes[0].sendtoaddress(self.nodes[2].getnewaddress(), 1.0)
        self.nodes[0].sendtoaddress(self.nodes[2].getnewaddress(), 5.0)

        self.generate(self.nodes[0], 1)

        wwatch.unloadwallet()

    def test_simple(self):
        self.log.info("Test fundrawtxn")
        inputs  = [ ]
        outputs = [{ self.nodes[0].getnewaddress() : 1.0 }]
        rawtx   = self.nodes[2].createrawtransaction(inputs, outputs)
        dec_tx  = self.nodes[2].decoderawtransaction(rawtx)
        rawtxfund = self.nodes[2].fundrawtransaction(rawtx)
        dec_tx  = self.nodes[2].decoderawtransaction(rawtxfund['hex'])
        assert len(dec_tx['vin']) > 0  #test that we have enough inputs

    def test_simple_two_coins(self):
        self.log.info("Test fundrawtxn with 2 coins")
        inputs  = [ ]
        outputs = [{ self.nodes[0].getnewaddress() : 2.2 }]
        rawtx   = self.nodes[2].createrawtransaction(inputs, outputs)
        dec_tx  = self.nodes[2].decoderawtransaction(rawtx)

        rawtxfund = self.nodes[2].fundrawtransaction(rawtx)
        dec_tx  = self.nodes[2].decoderawtransaction(rawtxfund['hex'])
        assert len(dec_tx['vin']) > 0  #test if we have enough inputs
        assert_equal(dec_tx['vin'][0]['scriptSig']['hex'], '')

    def test_simple_two_outputs(self):
        self.log.info("Test fundrawtxn with 2 outputs")

        inputs  = [ ]
        outputs = [{ self.nodes[0].getnewaddress() : 2.6 }, { self.nodes[1].getnewaddress() : 2.5 }]
        rawtx   = self.nodes[2].createrawtransaction(inputs, outputs)
        dec_tx  = self.nodes[2].decoderawtransaction(rawtx)

        rawtxfund = self.nodes[2].fundrawtransaction(rawtx)
        dec_tx  = self.nodes[2].decoderawtransaction(rawtxfund['hex'])
        totalOut = 0
        for out in dec_tx['vout']:
            totalOut += out['value']

        assert len(dec_tx['vin']) > 0
        assert_equal(dec_tx['vin'][0]['scriptSig']['hex'], '')

    def test_change(self):
        self.log.info("Test fundrawtxn with a vin > required amount")
        utx = get_unspent(self.nodes[2].listunspent(), 5)

        inputs  = [ {'txid' : utx['txid'], 'vout' : utx['vout']}]
        outputs = [{ self.nodes[0].getnewaddress() : 1.0 }]
        rawtx   = self.nodes[2].createrawtransaction(inputs, outputs)
        dec_tx  = self.nodes[2].decoderawtransaction(rawtx)
        assert_equal(utx['txid'], dec_tx['vin'][0]['txid'])

        rawtxfund = self.nodes[2].fundrawtransaction(rawtx)
        fee = rawtxfund['fee']
        self.test_no_change_fee = fee  # Use the same fee for the next tx
        dec_tx  = self.nodes[2].decoderawtransaction(rawtxfund['hex'])
        totalOut = 0
        for out in dec_tx['vout']:
            if out["scriptPubKey"]["type"] == "fee":
                continue
            totalOut += out['value']

        assert_equal(fee + totalOut, utx['amount']) #compare vin total and totalout+fee

    def test_no_change(self):
        self.log.info("Test fundrawtxn not having a change output")
        utx = get_unspent(self.nodes[2].listunspent(), 5)

        inputs  = [ {'txid' : utx['txid'], 'vout' : utx['vout']}]
        outputs = [{self.nodes[0].getnewaddress(): Decimal(5.0) - self.test_no_change_fee - self.fee_tolerance}]
        rawtx   = self.nodes[2].createrawtransaction(inputs, outputs)
        dec_tx  = self.nodes[2].decoderawtransaction(rawtx)
        assert_equal(utx['txid'], dec_tx['vin'][0]['txid'])

        rawtxfund = self.nodes[2].fundrawtransaction(rawtx)
        fee = rawtxfund['fee']
        dec_tx  = self.nodes[2].decoderawtransaction(rawtxfund['hex'])
        totalOut = 0
        for out in dec_tx['vout']:
            if out["scriptPubKey"]["type"] == "fee":
                continue
            totalOut += out['value']

        assert_equal(rawtxfund['changepos'], -1)
        assert_equal(fee + totalOut, utx['amount']) #compare vin total and totalout+fee

    def test_invalid_option(self):
        self.log.info("Test fundrawtxn with an invalid option")
        utx = get_unspent(self.nodes[2].listunspent(), 5)

        inputs  = [ {'txid' : utx['txid'], 'vout' : utx['vout']} ]
        outputs = [{ self.nodes[0].getnewaddress() : Decimal(4.0) }]
        rawtx   = self.nodes[2].createrawtransaction(inputs, outputs)
        dec_tx  = self.nodes[2].decoderawtransaction(rawtx)
        assert_equal(utx['txid'], dec_tx['vin'][0]['txid'])

        assert_raises_rpc_error(-3, "Unexpected key foo", self.nodes[2].fundrawtransaction, rawtx, {'foo':'bar'})

        # reserveChangeKey was deprecated and is now removed
        assert_raises_rpc_error(-3, "Unexpected key reserveChangeKey", lambda: self.nodes[2].fundrawtransaction(hexstring=rawtx, options={'reserveChangeKey': True}))

    def test_invalid_change_address(self):
        self.log.info("Test fundrawtxn with an invalid change address")
        utx = get_unspent(self.nodes[2].listunspent(), 5)

        inputs  = [ {'txid' : utx['txid'], 'vout' : utx['vout']} ]
        outputs = [{ self.nodes[0].getnewaddress() : Decimal(4.0) }]
        rawtx   = self.nodes[2].createrawtransaction(inputs, outputs)
        dec_tx  = self.nodes[2].decoderawtransaction(rawtx)
        assert_equal(utx['txid'], dec_tx['vin'][0]['txid'])

        assert_raises_rpc_error(-5, "Change address must be a valid address", self.nodes[2].fundrawtransaction, rawtx, {'changeAddress':'foobar'})

    def test_valid_change_address(self):
        self.log.info("Test fundrawtxn with a provided change address")
        utx = get_unspent(self.nodes[2].listunspent(), 5)

        inputs  = [ {'txid' : utx['txid'], 'vout' : utx['vout']} ]
        outputs = [{ self.nodes[0].getnewaddress() : Decimal(4.0) }]
        rawtx   = self.nodes[2].createrawtransaction(inputs, outputs)
        dec_tx  = self.nodes[2].decoderawtransaction(rawtx)
        assert_equal(utx['txid'], dec_tx['vin'][0]['txid'])

        change = self.nodes[2].getnewaddress()
        change = self.nodes[2].getaddressinfo(change)["unconfidential"]
        assert_raises_rpc_error(-8, "changePosition out of bounds", self.nodes[2].fundrawtransaction, rawtx, {'changeAddress':change, 'changePosition':2})
        rawtxfund = self.nodes[2].fundrawtransaction(rawtx, {'changeAddress': change, 'changePosition': 0})
        dec_tx  = self.nodes[2].decoderawtransaction(rawtxfund['hex'])
        out = dec_tx['vout'][0]
        assert_equal(change, out['scriptPubKey']['address'])

    def test_change_type(self):
        self.log.info("Test fundrawtxn with a provided change type")
        utx = get_unspent(self.nodes[2].listunspent(), 5)

        inputs  = [ {'txid' : utx['txid'], 'vout' : utx['vout']} ]
        outputs = [{ self.nodes[0].getnewaddress() : Decimal(4.0) }]
        rawtx   = self.nodes[2].createrawtransaction(inputs, outputs)
        assert_raises_rpc_error(-1, "JSON value is not a string as expected", self.nodes[2].fundrawtransaction, rawtx, {'change_type': None})
        assert_raises_rpc_error(-5, "Unknown change type ''", self.nodes[2].fundrawtransaction, rawtx, {'change_type': ''})
        rawtx = self.nodes[2].fundrawtransaction(rawtx, {'change_type': 'bech32'})
        dec_tx = self.nodes[2].decoderawtransaction(rawtx['hex'])
        assert_equal('witness_v0_keyhash', dec_tx['vout'][rawtx['changepos']]['scriptPubKey']['type'])

    def test_coin_selection(self):
        self.log.info("Test fundrawtxn with a vin < required amount")
        utx = get_unspent(self.nodes[2].listunspent(), 1)

        inputs  = [ {'txid' : utx['txid'], 'vout' : utx['vout']}]
        outputs = [{ self.nodes[0].getnewaddress() : 1.0 }]
        output_addrs = []
        for output in outputs:
            for addr in output.keys():
                output_addrs.append(self.nodes[0].getaddressinfo(addr)["unconfidential"])
        rawtx   = self.nodes[2].createrawtransaction(inputs, outputs)

        # 4-byte version + 1-byte vin count + 36-byte prevout then script_len
        rawtx = rawtx[:84] + "0100" + rawtx[86:]

        dec_tx  = self.nodes[2].decoderawtransaction(rawtx)
        assert_equal(utx['txid'], dec_tx['vin'][0]['txid'])
        assert_equal("00", dec_tx['vin'][0]['scriptSig']['hex'])

        # Should fail without add_inputs:
        assert_raises_rpc_error(-4, "Insufficient funds", self.nodes[2].fundrawtransaction, rawtx, {"add_inputs": False})
        # add_inputs is enabled by default
        rawtxfund = self.nodes[2].fundrawtransaction(rawtx)

        dec_tx  = self.nodes[2].decoderawtransaction(rawtxfund['hex'])
        totalOut = 0
        matchingOuts = 0
        for i, out in enumerate(dec_tx['vout']):
            if out["scriptPubKey"]["type"] == "fee":
                continue
            totalOut += out['value']
            if out['scriptPubKey']['address'] in output_addrs:
                matchingOuts+=1
            else:
                assert_equal(i, rawtxfund['changepos'])

        assert_equal(utx['txid'], dec_tx['vin'][0]['txid'])
        assert_equal("00", dec_tx['vin'][0]['scriptSig']['hex'])

        assert_equal(matchingOuts, 1)
        assert_equal(len(dec_tx['vout']), 3)

    def test_two_vin(self):
        self.log.info("Test fundrawtxn with 2 vins")
        utx = get_unspent(self.nodes[2].listunspent(), 1)
        utx2 = get_unspent(self.nodes[2].listunspent(), 5)

        inputs  = [ {'txid' : utx['txid'], 'vout' : utx['vout']},{'txid' : utx2['txid'], 'vout' : utx2['vout']} ]
        outputs = [{ self.nodes[0].getnewaddress() : 6.0 }]
        output_addrs = []
        for output in outputs:
            for addr in output.keys():
                output_addrs.append(self.nodes[0].getaddressinfo(addr)["unconfidential"])
        rawtx   = self.nodes[2].createrawtransaction(inputs, outputs)
        dec_tx  = self.nodes[2].decoderawtransaction(rawtx)
        assert_equal(utx['txid'], dec_tx['vin'][0]['txid'])

        # Should fail without add_inputs:
        assert_raises_rpc_error(-4, "Insufficient funds", self.nodes[2].fundrawtransaction, rawtx, {"add_inputs": False})
        rawtxfund = self.nodes[2].fundrawtransaction(rawtx, {"add_inputs": True})

        dec_tx  = self.nodes[2].decoderawtransaction(rawtxfund['hex'])
        totalOut = 0
        matchingOuts = 0
        for out in dec_tx['vout']:
            if out["scriptPubKey"]["type"] == "fee":
                continue
            totalOut += out['value']
            if out['scriptPubKey']['address'] in output_addrs:
                matchingOuts+=1

        assert_equal(matchingOuts, 1)
        assert_equal(len(dec_tx['vout']), 3)

        matchingIns = 0
        for vinOut in dec_tx['vin']:
            for vinIn in inputs:
                if vinIn['txid'] == vinOut['txid']:
                    matchingIns+=1

        assert_equal(matchingIns, 2) #we now must see two vins identical to vins given as params

    def test_two_vin_two_vout(self):
        self.log.info("Test fundrawtxn with 2 vins and 2 vouts")
        utx = get_unspent(self.nodes[2].listunspent(), 1)
        utx2 = get_unspent(self.nodes[2].listunspent(), 5)

        inputs  = [ {'txid' : utx['txid'], 'vout' : utx['vout']},{'txid' : utx2['txid'], 'vout' : utx2['vout']} ]
        outputs = [{ self.nodes[0].getnewaddress() : 6.0 }, { self.nodes[0].getnewaddress() : 1.0 }]
        output_addrs = []
        for output in outputs:
            for addr in output.keys():
                output_addrs.append(self.nodes[0].getaddressinfo(addr)["unconfidential"])
        rawtx   = self.nodes[2].createrawtransaction(inputs, outputs)
        dec_tx  = self.nodes[2].decoderawtransaction(rawtx)
        assert_equal(utx['txid'], dec_tx['vin'][0]['txid'])

        # Should fail without add_inputs:
        assert_raises_rpc_error(-4, "Insufficient funds", self.nodes[2].fundrawtransaction, rawtx, {"add_inputs": False})
        rawtxfund = self.nodes[2].fundrawtransaction(rawtx, {"add_inputs": True})

        dec_tx  = self.nodes[2].decoderawtransaction(rawtxfund['hex'])
        totalOut = 0
        matchingOuts = 0
        for out in dec_tx['vout']:
            if out["scriptPubKey"]["type"] == "fee":
                continue
            totalOut += out['value']
            if out['scriptPubKey']['address'] in output_addrs:
                matchingOuts+=1

        assert_equal(matchingOuts, 2)
        assert_equal(len(dec_tx['vout']), 4)

    def test_invalid_input(self):
        self.log.info("Test fundrawtxn with an invalid vin")
        inputs  = [ {'txid' : "1c7f966dab21119bac53213a2bc7532bff1fa844c124fd750a7d0b1332440bd1", 'vout' : 0} ] #invalid vin!
        outputs = [{ self.nodes[0].getnewaddress() : 1.0}]
        rawtx   = self.nodes[2].createrawtransaction(inputs, outputs)
        assert_raises_rpc_error(-4, "Insufficient funds", self.nodes[2].fundrawtransaction, rawtx)

    def test_fee_p2pkh(self):
        """Compare fee of a standard pubkeyhash transaction."""
        self.log.info("Test fundrawtxn p2pkh fee")
        self.lock_outputs_type(self.nodes[0], "p2pkh")
        inputs = []
        outputs = [{self.nodes[1].getnewaddress():1.1}]
        rawtx = self.nodes[0].createrawtransaction(inputs, outputs)
        fundedTx = self.nodes[0].fundrawtransaction(rawtx)

        # Create same transaction over sendtoaddress.
        txId = self.nodes[0].sendtoaddress(self.nodes[1].getnewaddress(), 1.1)
        signedFee = self.nodes[0].getmempoolentry(txId)['fee']

        # Compare fee.
        feeDelta = Decimal(fundedTx['fee']) - Decimal(signedFee)
        assert feeDelta <= self.fee_tolerance

        self.unlock_utxos(self.nodes[0])

    def test_fee_p2pkh_multi_out(self):
        """Compare fee of a standard pubkeyhash transaction with multiple outputs."""
        self.log.info("Test fundrawtxn p2pkh fee with multiple outputs")
        self.lock_outputs_type(self.nodes[0], "p2pkh")
        inputs = []
        outputs = [
            {self.nodes[1].getnewaddress():1.1},
            {self.nodes[1].getnewaddress():1.2},
            {self.nodes[1].getnewaddress():0.1},
            {self.nodes[1].getnewaddress():1.3},
            {self.nodes[1].getnewaddress():0.2},
            {self.nodes[1].getnewaddress():0.3},
        ]
        rawtx = self.nodes[0].createrawtransaction(inputs, outputs)
        fundedTx = self.nodes[0].fundrawtransaction(rawtx)

        # Create same transaction over sendtoaddress.
        # ELEMENTS: sendmany expects an object
        output_dict = {}
        for output in outputs:
            output_dict.update(output)
        txId = self.nodes[0].sendmany("", output_dict)
        signedFee = self.nodes[0].getmempoolentry(txId)['fee']

        # Compare fee.
        feeDelta = Decimal(fundedTx['fee']) - Decimal(signedFee)
        assert feeDelta <= self.fee_tolerance

        self.unlock_utxos(self.nodes[0])

    def test_fee_p2sh(self):
        """Compare fee of a 2-of-2 multisig p2sh transaction."""
        self.lock_outputs_type(self.nodes[0], "p2pkh")
        # Create 2-of-2 addr.
        addr1 = self.nodes[1].getnewaddress()
        addr2 = self.nodes[1].getnewaddress()

        addr1Obj = self.nodes[1].getaddressinfo(addr1)
        addr2Obj = self.nodes[1].getaddressinfo(addr2)

        mSigObj = self.nodes[3].createmultisig(2, [addr1Obj['pubkey'], addr2Obj['pubkey']])['address']

        inputs = []
        outputs = [{mSigObj:1.1}]
        rawtx = self.nodes[0].createrawtransaction(inputs, outputs)
        fundedTx = self.nodes[0].fundrawtransaction(rawtx)

        # Create same transaction over sendtoaddress.
        txId = self.nodes[0].sendtoaddress(mSigObj, 1.1)
        signedFee = self.nodes[0].getmempoolentry(txId)['fee']

        # Compare fee.
        feeDelta = Decimal(fundedTx['fee']) - Decimal(signedFee)
        assert feeDelta <= self.fee_tolerance

        self.unlock_utxos(self.nodes[0])

    def test_fee_4of5(self):
        """Compare fee of a standard pubkeyhash transaction."""
        self.log.info("Test fundrawtxn fee with 4-of-5 addresses")
        self.lock_outputs_type(self.nodes[0], "p2pkh")

        # Create 4-of-5 addr.
        addr1 = self.nodes[1].getnewaddress()
        addr2 = self.nodes[1].getnewaddress()
        addr3 = self.nodes[1].getnewaddress()
        addr4 = self.nodes[1].getnewaddress()
        addr5 = self.nodes[1].getnewaddress()

        addr1Obj = self.nodes[1].getaddressinfo(addr1)
        addr2Obj = self.nodes[1].getaddressinfo(addr2)
        addr3Obj = self.nodes[1].getaddressinfo(addr3)
        addr4Obj = self.nodes[1].getaddressinfo(addr4)
        addr5Obj = self.nodes[1].getaddressinfo(addr5)

        mSigObj = self.nodes[1].createmultisig(
            4,
            [
                addr1Obj['pubkey'],
                addr2Obj['pubkey'],
                addr3Obj['pubkey'],
                addr4Obj['pubkey'],
                addr5Obj['pubkey'],
            ]
        )['address']

        inputs = []
        outputs = [{mSigObj:1.1}]
        rawtx = self.nodes[0].createrawtransaction(inputs, outputs)
        fundedTx = self.nodes[0].fundrawtransaction(rawtx)

        # Create same transaction over sendtoaddress.
        txId = self.nodes[0].sendtoaddress(mSigObj, 1.1)
        signedFee = self.nodes[0].getmempoolentry(txId)['fee']

        # Compare fee.
        feeDelta = Decimal(fundedTx['fee']) - Decimal(signedFee)
        assert feeDelta <= self.fee_tolerance

        self.unlock_utxos(self.nodes[0])

    def test_spend_2of2(self):
        """Spend a 2-of-2 multisig transaction over fundraw."""
        self.log.info("Test fundpsbt spending 2-of-2 multisig")

        # Create 2-of-2 addr.
        addr1 = self.nodes[2].getnewaddress()
        addr2 = self.nodes[2].getnewaddress()

        addr1Obj = self.nodes[2].getaddressinfo(addr1)
        addr2Obj = self.nodes[2].getaddressinfo(addr2)

        self.nodes[2].createwallet(wallet_name='wmulti', disable_private_keys=True)
        wmulti = self.nodes[2].get_wallet_rpc('wmulti')
        w2 = self.nodes[2].get_wallet_rpc(self.default_wallet_name)
        mSigObj = wmulti.addmultisigaddress(
            2,
            [
                addr1Obj['pubkey'],
                addr2Obj['pubkey'],
            ]
        )['address']
        if not self.options.descriptors:
            wmulti.importaddress(mSigObj)

        # Send 1.2 BTC to msig addr.
        self.nodes[0].sendtoaddress(mSigObj, 1.2)
        self.generate(self.nodes[0], 1)

        oldBalance = self.nodes[1].getbalance()['bitcoin']
        inputs = []
        outputs = [{self.nodes[1].getnewaddress():1.1}]
        funded_psbt = wmulti.walletcreatefundedpsbt(inputs=inputs, outputs=outputs, options={'changeAddress': w2.getrawchangeaddress()})['psbt']

        blinded_psbt = wmulti.walletprocesspsbt(funded_psbt)
        processed_psbt = w2.walletprocesspsbt(blinded_psbt["psbt"])
        final_psbt = w2.finalizepsbt(processed_psbt['psbt'])
        self.nodes[2].sendrawtransaction(final_psbt['hex'])
        self.generate(self.nodes[2], 1)

        # make sure funds are received at node1.
        assert_equal(oldBalance+Decimal('1.10000000'), self.nodes[1].getbalance()['bitcoin'])

        wmulti.unloadwallet()

    def test_locked_wallet(self):
        self.log.info("Test fundrawtxn with locked wallet and hardened derivation")

        self.nodes[1].encryptwallet("test")

        if self.options.descriptors:
            self.nodes[1].walletpassphrase('test', 10)
            self.nodes[1].importdescriptors([{
                'desc': descsum_create('tr(tprv8ZgxMBicQKsPdYeeZbPSKd2KYLmeVKtcFA7kqCxDvDR13MQ6us8HopUR2wLcS2ZKPhLyKsqpDL2FtL73LMHcgoCL7DXsciA8eX8nbjCR2eG/0h/*h)'),
                'timestamp': 'now',
                'active': True
            },
            {
                'desc': descsum_create('tr(tprv8ZgxMBicQKsPdYeeZbPSKd2KYLmeVKtcFA7kqCxDvDR13MQ6us8HopUR2wLcS2ZKPhLyKsqpDL2FtL73LMHcgoCL7DXsciA8eX8nbjCR2eG/1h/*h)'),
                'timestamp': 'now',
                'active': True,
                'internal': True
            }])
            self.nodes[1].walletlock()

        # Drain the keypool.
        self.nodes[1].getnewaddress()
        self.nodes[1].getrawchangeaddress()

        inputs = []
        value = 1.09997500
        outputs = [{self.nodes[0].getnewaddress():value}]
        rawtx = self.nodes[1].createrawtransaction(inputs, outputs)
        print(self.nodes[1].decoderawtransaction(rawtx))
        # fund a transaction that does not require a new key for the change output
        self.nodes[1].fundrawtransaction(rawtx)

        # fund a transaction that requires a new key for the change output
        # creating the key must be impossible because the wallet is locked
        outputs = [{self.nodes[0].getnewaddress():1.1}]
        rawtx = self.nodes[1].createrawtransaction(inputs, outputs)
        assert_raises_rpc_error(-4, "Transaction needs a change address, but we can't generate it.", self.nodes[1].fundrawtransaction, rawtx)

        # Refill the keypool.
        self.nodes[1].walletpassphrase("test", 100)
        self.nodes[1].keypoolrefill(8) #need to refill the keypool to get an internal change address
        self.nodes[1].walletlock()

        assert_raises_rpc_error(-13, "walletpassphrase", self.nodes[1].sendtoaddress, self.nodes[0].getnewaddress(), 1.2)

        oldBalance = self.nodes[0].getbalance()['bitcoin']

        inputs = []
        outputs = [{self.nodes[0].getnewaddress():1.1}]
        rawtx = self.nodes[1].createrawtransaction(inputs, outputs)
        fundedTx = self.nodes[1].fundrawtransaction(rawtx)
        blindedTx = self.nodes[1].blindrawtransaction(fundedTx['hex'])

        # Now we need to unlock.
        self.nodes[1].walletpassphrase("test", 600)
        signedTx = self.nodes[1].signrawtransactionwithwallet(blindedTx)
        self.nodes[1].sendrawtransaction(signedTx['hex'])
        self.generate(self.nodes[1], 1)

        # make sure funds are received at node1.
        assert_equal(oldBalance+Decimal('51.10000000'), self.nodes[0].getbalance()['bitcoin'])

    def test_many_inputs_fee(self):
        """Multiple (~19) inputs tx test | Compare fee."""
        self.log.info("Test fundrawtxn fee with many inputs")

        # Empty node1, send some small coins from node0 to node1.
        self.nodes[1].sendtoaddress(self.nodes[0].getnewaddress(), self.nodes[1].getbalance()['bitcoin'], "", "", True)
        self.generate(self.nodes[1], 1)

        for _ in range(20):
            self.nodes[0].sendtoaddress(self.nodes[1].getnewaddress(), 0.01)
        self.generate(self.nodes[0], 1)

        # Fund a tx with ~20 small inputs.
        inputs = []
        outputs = [{self.nodes[0].getnewaddress():0.15}, {self.nodes[0].getnewaddress():0.04}]
        output_dict = {}
        for output in outputs:
            output_dict.update(output)
        rawtx = self.nodes[1].createrawtransaction(inputs, outputs)
        fundedTx = self.nodes[1].fundrawtransaction(rawtx)

        # Create same transaction over sendtoaddress.
        # ELEMENTS: sendmany expects an object
        output_dict = {}
        for output in outputs:
            output_dict.update(output)
        txId = self.nodes[1].sendmany("", output_dict)
        signedFee = self.nodes[1].getmempoolentry(txId)['fee']

        # Compare fee.
        feeDelta = Decimal(fundedTx['fee']) - Decimal(signedFee)
        assert feeDelta <= self.fee_tolerance * 19  #~19 inputs

    def test_many_inputs_send(self):
        """Multiple (~19) inputs tx test | sign/send."""
        self.log.info("Test fundrawtxn sign+send with many inputs")

        # Again, empty node1, send some small coins from node0 to node1.
        self.nodes[1].sendtoaddress(self.nodes[0].getnewaddress(), self.nodes[1].getbalance()['bitcoin'], "", "", True)
        self.generate(self.nodes[1], 1)

        for _ in range(20):
            self.nodes[0].sendtoaddress(self.nodes[1].getnewaddress(), 0.01)
        self.generate(self.nodes[0], 1)

        # Fund a tx with ~20 small inputs.
        oldBalance = self.nodes[0].getbalance()['bitcoin']

        inputs = []
        outputs = [{self.nodes[0].getnewaddress():0.15},{self.nodes[0].getnewaddress():0.04}]
        rawtx = self.nodes[1].createrawtransaction(inputs, outputs)
        fundedTx = self.nodes[1].fundrawtransaction(rawtx)
        blindedTx = self.nodes[1].blindrawtransaction(fundedTx['hex'])
        fundedAndSignedTx = self.nodes[1].signrawtransactionwithwallet(blindedTx)
        self.nodes[1].sendrawtransaction(fundedAndSignedTx['hex'])
        self.generate(self.nodes[1], 1)
        assert_equal(oldBalance+Decimal('50.19000000'), self.nodes[0].getbalance()['bitcoin']) #0.19+block reward

    def test_op_return(self):
        self.log.info("Test fundrawtxn with OP_RETURN and no vin")

        # pre-segwit
        #rawtx   = "0100000000010000000000000000066a047465737400000000"
        rawtx   = "0100000000000101ac2e6a47e85fdc2a5a27334544440f2f5135553a7476f4f5e3b9792da6a58fe001000000000000000000066a047465737400000000"
        dec_tx  = self.nodes[2].decoderawtransaction(rawtx)

        assert_equal(len(dec_tx['vin']), 0)
        assert_equal(len(dec_tx['vout']), 1)

        rawtxfund = self.nodes[2].fundrawtransaction(rawtx)
        dec_tx  = self.nodes[2].decoderawtransaction(rawtxfund['hex'])

        assert_greater_than(len(dec_tx['vin']), 0) # at least one vin
        assert_equal(len(dec_tx['vout']), 3) # one change output added

    def test_watchonly(self):
        self.log.info("Test fundrawtxn using only watchonly")

        inputs = []
        outputs = [{self.nodes[2].getnewaddress(): self.watchonly_amount / 2}]
        rawtx = self.nodes[3].createrawtransaction(inputs, outputs)

        self.nodes[3].loadwallet('wwatch')
        wwatch = self.nodes[3].get_wallet_rpc('wwatch')
        # Setup change addresses for the watchonly wallet
        desc_import = [{
            "desc": descsum_create("wpkh(tpubD6NzVbkrYhZ4YNXVQbNhMK1WqguFsUXceaVJKbmno2aZ3B6QfbMeraaYvnBSGpV3vxLyTTK9DYT1yoEck4XUScMzXoQ2U2oSmE2JyMedq3H/1/*)"),
            "timestamp": "now",
            "internal": True,
            "active": True,
            "keypool": True,
            "range": [0, 100],
            "watchonly": True,
        }]
        if self.options.descriptors:
            wwatch.importdescriptors(desc_import)
        else:
            wwatch.importmulti(desc_import)

        # Backward compatibility test (2nd params is includeWatching)
        result = wwatch.fundrawtransaction(rawtx, True)
        res_dec = self.nodes[0].decoderawtransaction(result["hex"])
        assert_equal(len(res_dec["vin"]), 1)
        assert_equal(res_dec["vin"][0]["txid"], self.watchonly_txid)

        assert "fee" in result.keys()
        assert_greater_than(result["changepos"], -1)

        wwatch.unloadwallet()

    def test_all_watched_funds(self):
        self.log.info("Test fundrawtxn using entirety of watched funds")

        inputs = []
        outputs = [{self.nodes[2].getnewaddress(): self.watchonly_amount}]
        rawtx = self.nodes[3].createrawtransaction(inputs, outputs)

        self.nodes[3].loadwallet('wwatch')
        wwatch = self.nodes[3].get_wallet_rpc('wwatch')
        w3 = self.nodes[3].get_wallet_rpc(self.default_wallet_name)
        change = w3.getrawchangeaddress()
        result = wwatch.fundrawtransaction(rawtx, {'includeWatching': True, 'changeAddress': change, 'subtractFeeFromOutputs': [0]})
        blinded_result = wwatch.blindrawtransaction(result['hex'])
        unblinded_result = self.nodes[2].unblindrawtransaction(blinded_result)
        res_dec = self.nodes[0].decoderawtransaction(unblinded_result["hex"])
        assert_equal(len(res_dec["vin"]), 1)
        assert res_dec["vin"][0]["txid"] == self.watchonly_txid

        assert_greater_than(result["fee"], 0)
        assert_equal(result["changepos"], -1)
        assert_equal(result["fee"] + res_dec["vout"][0]["value"], self.watchonly_amount)

        signedtx = wwatch.signrawtransactionwithwallet(blinded_result)
        assert not signedtx["complete"]
        signedtx = self.nodes[0].signrawtransactionwithwallet(signedtx["hex"])
        assert signedtx["complete"]
        self.nodes[0].sendrawtransaction(signedtx["hex"])
        self.generate(self.nodes[0], 1)

        wwatch.unloadwallet()

    def test_option_feerate(self):
        self.log.info("Test fundrawtxn with explicit fee rates (fee_rate sat/vB and feeRate BTC/kvB)")
        node = self.nodes[3]
        # Make sure there is exactly one input so coin selection can't skew the result.
        assert_equal(len(self.nodes[3].listunspent(1)), 1)
        inputs = []
        outputs = [{node.getnewaddress() : 1}]
        rawtx = node.createrawtransaction(inputs, outputs)

        result = node.fundrawtransaction(rawtx)  # uses self.min_relay_tx_fee (set by settxfee)
        btc_kvb_to_sat_vb = 100000  # (1e5)
        result1 = node.fundrawtransaction(rawtx, {"fee_rate": str(2 * btc_kvb_to_sat_vb * self.min_relay_tx_fee)})
        result2 = node.fundrawtransaction(rawtx, {"feeRate": 2 * self.min_relay_tx_fee})
        result3 = node.fundrawtransaction(rawtx, {"fee_rate": 10 * btc_kvb_to_sat_vb * self.min_relay_tx_fee})
        result4 = node.fundrawtransaction(rawtx, {"feeRate": str(10 * self.min_relay_tx_fee)})

        result_fee_rate = result['fee'] * 1000 / count_bytes(result['hex'])
        assert_fee_amount(result1['fee'], count_bytes(result1['hex']), 2 * result_fee_rate)
        assert_fee_amount(result2['fee'], count_bytes(result2['hex']), 2 * result_fee_rate)
        assert_fee_amount(result3['fee'], count_bytes(result3['hex']), 10 * result_fee_rate)
        assert_fee_amount(result4['fee'], count_bytes(result4['hex']), 10 * result_fee_rate)

        # Test that funding non-standard "zero-fee" transactions is valid.
        for param, zero_value in product(["fee_rate", "feeRate"], [0, 0.000, 0.00000000, "0", "0.000", "0.00000000"]):
            assert_equal(self.nodes[3].fundrawtransaction(rawtx, {param: zero_value})["fee"], 0)

<<<<<<< HEAD
        # With no arguments passed, expect fee of 141 satoshis.
        assert_approx(node.fundrawtransaction(rawtx)["fee"], vexp=0.00002491, vspan=0.00000001)
        # Expect fee to be 10,000x higher when an explicit fee rate 10,000x greater is specified.
        result = node.fundrawtransaction(rawtx, {"fee_rate": 1000}) # ELEMENTS: reduce by 10x
        assert_approx(result["fee"], vexp=0.02491, vspan=0.0001)
=======
        if self.options.descriptors:
            # With no arguments passed, expect fee of 153 satoshis as descriptor wallets now have a taproot output.
            assert_approx(node.fundrawtransaction(rawtx)["fee"], vexp=0.00000153, vspan=0.00000001)
            # Expect fee to be 10,000x higher when an explicit fee rate 10,000x greater is specified.
            result = node.fundrawtransaction(rawtx, {"fee_rate": 10000})
            assert_approx(result["fee"], vexp=0.0153, vspan=0.0001)
        else:
            # With no arguments passed, expect fee of 141 satoshis as legacy wallets only support up to segwit v0.
            assert_approx(node.fundrawtransaction(rawtx)["fee"], vexp=0.00000141, vspan=0.00000001)
            # Expect fee to be 10,000x higher when an explicit fee rate 10,000x greater is specified.
            result = node.fundrawtransaction(rawtx, {"fee_rate": 10000})
            assert_approx(result["fee"], vexp=0.0141, vspan=0.0001)
>>>>>>> 47fe7445

        self.log.info("Test fundrawtxn with invalid estimate_mode settings")
        for k, v in {"number": 42, "object": {"foo": "bar"}}.items():
            assert_raises_rpc_error(-3, "Expected type string for estimate_mode, got {}".format(k),
                node.fundrawtransaction, rawtx, {"estimate_mode": v, "conf_target": 0.1, "add_inputs": True})
        for mode in ["", "foo", Decimal("3.141592")]:
            assert_raises_rpc_error(-8, 'Invalid estimate_mode parameter, must be one of: "unset", "economical", "conservative"',
                node.fundrawtransaction, rawtx, {"estimate_mode": mode, "conf_target": 0.1, "add_inputs": True})

        self.log.info("Test fundrawtxn with invalid conf_target settings")
        for mode in ["unset", "economical", "conservative"]:
            self.log.debug("{}".format(mode))
            for k, v in {"string": "", "object": {"foo": "bar"}}.items():
                assert_raises_rpc_error(-3, "Expected type number for conf_target, got {}".format(k),
                    node.fundrawtransaction, rawtx, {"estimate_mode": mode, "conf_target": v, "add_inputs": True})
            for n in [-1, 0, 1009]:
                assert_raises_rpc_error(-8, "Invalid conf_target, must be between 1 and 1008",  # max value of 1008 per src/policy/fees.h
                    node.fundrawtransaction, rawtx, {"estimate_mode": mode, "conf_target": n, "add_inputs": True})

        self.log.info("Test invalid fee rate settings")
        for param, value in {("fee_rate", 100000), ("feeRate", 1.000)}:
            assert_raises_rpc_error(-4, "Fee exceeds maximum configured by user (e.g. -maxtxfee, maxfeerate)",
                node.fundrawtransaction, rawtx, {param: value, "add_inputs": True})
            assert_raises_rpc_error(-3, "Amount out of range",
                node.fundrawtransaction, rawtx, {param: -1, "add_inputs": True})
            assert_raises_rpc_error(-3, "Amount is not a number or string",
                node.fundrawtransaction, rawtx, {param: {"foo": "bar"}, "add_inputs": True})
            # Test fee rate values that don't pass fixed-point parsing checks.
            for invalid_value in ["", 0.000000001, 1e-09, 1.111111111, 1111111111111111, "31.999999999999999999999"]:
                assert_raises_rpc_error(-3, "Invalid amount", node.fundrawtransaction, rawtx, {param: invalid_value, "add_inputs": True})
        # Test fee_rate values that cannot be represented in sat/vB.
        for invalid_value in [0.0001, 0.00000001, 0.00099999, 31.99999999, "0.0001", "0.00000001", "0.00099999", "31.99999999"]:
            assert_raises_rpc_error(-3, "Invalid amount",
                node.fundrawtransaction, rawtx, {"fee_rate": invalid_value, "add_inputs": True})

        self.log.info("Test min fee rate checks are bypassed with fundrawtxn, e.g. a fee_rate under 1 sat/vB is allowed")
        node.fundrawtransaction(rawtx, {"fee_rate": 0.999, "add_inputs": True})
        node.fundrawtransaction(rawtx, {"feeRate": 0.00000999, "add_inputs": True})

        self.log.info("- raises RPC error if both feeRate and fee_rate are passed")
        assert_raises_rpc_error(-8, "Cannot specify both fee_rate (sat/vB) and feeRate (BTC/kvB)",
            node.fundrawtransaction, rawtx, {"fee_rate": 0.1, "feeRate": 0.1, "add_inputs": True})

        self.log.info("- raises RPC error if both feeRate and estimate_mode passed")
        assert_raises_rpc_error(-8, "Cannot specify both estimate_mode and feeRate",
            node.fundrawtransaction, rawtx, {"estimate_mode": "economical", "feeRate": 0.1, "add_inputs": True})

        for param in ["feeRate", "fee_rate"]:
            self.log.info("- raises RPC error if both {} and conf_target are passed".format(param))
            assert_raises_rpc_error(-8, "Cannot specify both conf_target and {}. Please provide either a confirmation "
                "target in blocks for automatic fee estimation, or an explicit fee rate.".format(param),
                node.fundrawtransaction, rawtx, {param: 1, "conf_target": 1, "add_inputs": True})

        self.log.info("- raises RPC error if both fee_rate and estimate_mode are passed")
        assert_raises_rpc_error(-8, "Cannot specify both estimate_mode and fee_rate",
            node.fundrawtransaction, rawtx, {"fee_rate": 1, "estimate_mode": "economical", "add_inputs": True})

    def test_address_reuse(self):
        """Test no address reuse occurs."""
        self.log.info("Test fundrawtxn does not reuse addresses")

        rawtx = self.nodes[3].createrawtransaction(inputs=[], outputs=[{self.nodes[3].getnewaddress(): 1}])
        result3 = self.nodes[3].fundrawtransaction(rawtx)
        res_dec = self.nodes[0].decoderawtransaction(result3["hex"])
        changeaddress = ""
        for out in res_dec['vout']:
            if out['value'] > 1.0:
                changeaddress += out['scriptPubKey']['address']
        assert changeaddress != ""
        nextaddr = self.nodes[3].getnewaddress()
        # Now the change address key should be removed from the keypool.
        assert changeaddress != nextaddr

    def test_option_subtract_fee_from_outputs(self):
        self.log.info("Test fundrawtxn subtractFeeFromOutputs option")

        # Make sure there is exactly one input so coin selection can't skew the result.
        assert_equal(len(self.nodes[3].listunspent(1)), 1)

        inputs = []
        outputs = [{self.nodes[2].getnewaddress(): 1}]
        rawtx = self.nodes[3].createrawtransaction(inputs, outputs)

        # Test subtract fee from outputs with feeRate (BTC/kvB)
        result = [self.nodes[3].fundrawtransaction(rawtx),  # uses self.min_relay_tx_fee (set by settxfee)
            self.nodes[3].fundrawtransaction(rawtx, {"subtractFeeFromOutputs": []}),  # empty subtraction list
            self.nodes[3].fundrawtransaction(rawtx, {"subtractFeeFromOutputs": [0]}),  # uses self.min_relay_tx_fee (set by settxfee)
            self.nodes[3].fundrawtransaction(rawtx, {"feeRate": 2 * self.min_relay_tx_fee}),
            self.nodes[3].fundrawtransaction(rawtx, {"feeRate": 2 * self.min_relay_tx_fee, "subtractFeeFromOutputs": [0]}),]
        dec_tx = [self.nodes[3].decoderawtransaction(tx_['hex']) for tx_ in result]
        output = [d['vout'][1 - r['changepos']]['value'] for d, r in zip(dec_tx, result)]
        change = [d['vout'][r['changepos']]['value'] for d, r in zip(dec_tx, result)]

        assert_equal(result[0]['fee'], result[1]['fee'], result[2]['fee'])
        assert_equal(result[3]['fee'], result[4]['fee'])
        assert_equal(change[0], change[1])
        assert_equal(output[0], output[1])
        assert_equal(output[0], output[2] + result[2]['fee'])
        assert_equal(change[0] + result[0]['fee'], change[2])
        assert_equal(output[3], output[4] + result[4]['fee'])
        assert_equal(change[3] + result[3]['fee'], change[4])

        # Test subtract fee from outputs with fee_rate (sat/vB)
        btc_kvb_to_sat_vb = 100000  # (1e5)
        result = [self.nodes[3].fundrawtransaction(rawtx),  # uses self.min_relay_tx_fee (set by settxfee)
            self.nodes[3].fundrawtransaction(rawtx, {"subtractFeeFromOutputs": []}),  # empty subtraction list
            self.nodes[3].fundrawtransaction(rawtx, {"subtractFeeFromOutputs": [0]}),  # uses self.min_relay_tx_fee (set by settxfee)
            self.nodes[3].fundrawtransaction(rawtx, {"fee_rate": 2 * btc_kvb_to_sat_vb * self.min_relay_tx_fee}),
            self.nodes[3].fundrawtransaction(rawtx, {"fee_rate": 2 * btc_kvb_to_sat_vb * self.min_relay_tx_fee, "subtractFeeFromOutputs": [0]}),]
        dec_tx = [self.nodes[3].decoderawtransaction(tx_['hex']) for tx_ in result]
        output = [d['vout'][1 - r['changepos']]['value'] for d, r in zip(dec_tx, result)]
        change = [d['vout'][r['changepos']]['value'] for d, r in zip(dec_tx, result)]

        assert_equal(result[0]['fee'], result[1]['fee'], result[2]['fee'])
        assert_equal(result[3]['fee'], result[4]['fee'])
        assert_equal(change[0], change[1])
        assert_equal(output[0], output[1])
        assert_equal(output[0], output[2] + result[2]['fee'])
        assert_equal(change[0] + result[0]['fee'], change[2])
        assert_equal(output[3], output[4] + result[4]['fee'])
        assert_equal(change[3] + result[3]['fee'], change[4])

        inputs = []
        outputs = [{self.nodes[2].getnewaddress(): value} for value in (1.0, 1.1, 1.2, 1.3)]
        rawtx = self.nodes[3].createrawtransaction(inputs, outputs)

        result = [self.nodes[3].fundrawtransaction(rawtx),
                  # Split the fee between outputs 0, 2, and 3, but not output 1.
                  self.nodes[3].fundrawtransaction(rawtx, {"subtractFeeFromOutputs": [0, 2, 3]})]

        dec_tx = [self.nodes[3].decoderawtransaction(result[0]['hex']),
                  self.nodes[3].decoderawtransaction(result[1]['hex'])]

        # Nested list of non-change output amounts for each transaction.
        output = [[out['value'] for i, out in enumerate(d['vout']) if i != r['changepos']]
                  for d, r in zip(dec_tx, result)]

        # List of differences in output amounts between normal and subtractFee transactions.
        share = [o0 - o1 for o0, o1 in zip(output[0], output[1])]

        # Output 1 is the same in both transactions.
        assert_equal(share[1], 0)

        # The other 3 outputs are smaller as a result of subtractFeeFromOutputs.
        assert_greater_than(share[0], 0)
        assert_greater_than(share[2], 0)
        assert_greater_than(share[3], 0)

        # Outputs 2 and 3 take the same share of the fee.
        assert_equal(share[2], share[3])

        # Output 0 takes at least as much share of the fee, and no more than 2
        # satoshis more, than outputs 2 and 3.
        assert_greater_than_or_equal(share[0], share[2])
        assert_greater_than_or_equal(share[2] + Decimal(2e-8), share[0])

        # The fee is the same in both transactions.
        assert_equal(result[0]['fee'], result[1]['fee'])

        # The total subtracted from the outputs is equal to the fee.
        assert_equal(share[0] + share[2] + share[3], result[0]['fee'])

        n0_blind_addr = self.nodes[0].getnewaddress()
        addr_info = self.nodes[0].getaddressinfo(n0_blind_addr)
        txid = self.nodes[2].sendtoaddress(addr_info['unconfidential'], 10)
        self.sync_all()
        vout = find_vout_for_address(self.nodes[0], txid, n0_blind_addr)
        self.generate(self.nodes[0], 1)
        self.sync_all()

        # An external input without solving data should result in an error
        raw_tx = self.nodes[2].createrawtransaction([{"txid": txid, "vout": vout}], [{addr_info['unconfidential']: 20}])
        # // ELEMENTS: FIXME or explain why this tx is created without exception
        # assert_raises_rpc_error(-4, "Missing solving data for estimating transaction size", self.nodes[2].fundrawtransaction, raw_tx)

        # But funding should work when the solving data is provided
        funded_tx = self.nodes[2].fundrawtransaction(raw_tx, {}, False, {"pubkeys": [addr_info['pubkey']]})
        signed_tx = self.nodes[2].signrawtransactionwithwallet(funded_tx['hex'])
        assert not signed_tx['complete']
        signed_tx = self.nodes[0].signrawtransactionwithwallet(signed_tx['hex'])
        assert signed_tx['complete']
        # Don't send because we didn't blind it so it's not actually valid.
        # self.nodes[0].sendrawtransaction(signed_tx['hex'])

    def test_subtract_fee_with_presets(self):
        self.log.info("Test fundrawtxn subtract fee from outputs with preset inputs that are sufficient")

        addr = self.nodes[0].getnewaddress()
        txid = self.nodes[0].sendtoaddress(addr, 10)
        vout = find_vout_for_address(self.nodes[0], txid, addr)

        rawtx = self.nodes[0].createrawtransaction([{'txid': txid, 'vout': vout}], [{self.nodes[0].getnewaddress(): 5}])
        fundedtx = self.nodes[0].fundrawtransaction(rawtx, {'subtractFeeFromOutputs': [0]})
        blindedtx = self.nodes[0].blindrawtransaction(fundedtx['hex'])
        signedtx = self.nodes[0].signrawtransactionwithwallet(blindedtx)
        self.nodes[0].sendrawtransaction(signedtx['hex'])

    def test_transaction_too_large(self):
        self.log.info("Test fundrawtx where BnB solution would result in a too large transaction, but Knapsack would not")
# ELEMENTS: FIXME we need to disable this test currently as we cannot have more than 256 inputs
#  in a transaction. See https://github.com/ElementsProject/elements/issues/880
#        self.nodes[0].createwallet("large")
#        wallet = self.nodes[0].get_wallet_rpc(self.default_wallet_name)
#        recipient = self.nodes[0].get_wallet_rpc("large")
#        outputs = {}
#        rawtx = recipient.createrawtransaction([], {wallet.getnewaddress(): 147.99899260})
#
#        # Make 1500 0.1 BTC outputs. The amount that we target for funding is in
#        # the BnB range when these outputs are used.  However if these outputs
#        # are selected, the transaction will end up being too large, so it
#        # shouldn't use BnB and instead fall back to Knapsack but that behavior
#        # is not implemented yet. For now we just check that we get an error.
#        for _ in range(1500):
#            outputs[recipient.getnewaddress()] = 0.1
#        wallet.sendmany("", outputs)
#        self.generate(self.nodes[0], 10)
#        assert_raises_rpc_error(-4, "Transaction too large", recipient.fundrawtransaction, rawtx)
#        self.nodes[0].unloadwallet("large")

    def test_external_inputs(self):
        self.log.info("Test funding with external inputs")

        eckey = ECKey()
        eckey.generate()
        privkey = bytes_to_wif(eckey.get_bytes())

        self.nodes[0].createwallet("extsend")
        ext_wallet = self.nodes[0].get_wallet_rpc("extsend")
        self.nodes[2].createwallet("extfund")
        ext_fund = self.nodes[2].get_wallet_rpc("extfund")

        self.generatetoaddress(self.nodes[0], 120, ext_wallet.getnewaddress())

        # Make a weird but signable script. sh(pkh()) descriptor accomplishes this
        desc = descsum_create("sh(pkh({}))".format(privkey))
        if self.options.descriptors:
            res = ext_wallet.importdescriptors([{"desc": desc, "timestamp": "now"}])
        else:
            res = ext_wallet.importmulti([{"desc": desc, "timestamp": "now"}])
        assert res[0]["success"]
        addr = ext_wallet.deriveaddresses(desc)[0]
        addr_info = ext_wallet.getaddressinfo(addr)

        ext_wallet.sendtoaddress(addr, 10)
        ext_wallet.sendtoaddress(ext_fund.getnewaddress(), 10)
        self.generate(self.nodes[0], 6)
        ext_utxo = ext_wallet.listunspent(addresses=[addr])[0]

        # An external input without solving data should result in an error
        raw_tx = ext_wallet.createrawtransaction([ext_utxo], [{ext_fund.getnewaddress(): 15}])
        # ELEMENTS
        # This bitcoin assert is no longer valid because we had to generate a bunch of blocks
        # above to fund ext_wallet
        #assert_raises_rpc_error(-4, "Insufficient funds", ext_fund.fundrawtransaction, raw_tx)

        # Error conditions
        assert_raises_rpc_error(-5, "'not a pubkey' is not hex", ext_fund.fundrawtransaction, raw_tx, {"solving_data": {"pubkeys":["not a pubkey"]}})
        assert_raises_rpc_error(-5, "'01234567890a0b0c0d0e0f' is not a valid public key", ext_fund.fundrawtransaction, raw_tx, {"solving_data": {"pubkeys":["01234567890a0b0c0d0e0f"]}})
        assert_raises_rpc_error(-5, "'not a script' is not hex", ext_fund.fundrawtransaction, raw_tx, {"solving_data": {"scripts":["not a script"]}})
        assert_raises_rpc_error(-8, "Unable to parse descriptor 'not a descriptor'", ext_fund.fundrawtransaction, raw_tx, {"solving_data": {"descriptors":["not a descriptor"]}})

        # But funding should work when the solving data is provided
        funded_tx = ext_fund.fundrawtransaction(raw_tx, {"solving_data": {"pubkeys": [addr_info['pubkey']], "scripts": [addr_info["embedded"]["scriptPubKey"]]}})
        signed_tx = ext_fund.signrawtransactionwithwallet(funded_tx['hex'])
        assert not signed_tx['complete']
        signed_tx = ext_wallet.signrawtransactionwithwallet(signed_tx['hex'])
        assert signed_tx['complete']

        funded_tx = ext_fund.fundrawtransaction(raw_tx, {"solving_data": {"descriptors": [desc]}})
        signed_tx = ext_fund.signrawtransactionwithwallet(funded_tx['hex'])
        assert not signed_tx['complete']
        signed_tx = ext_wallet.signrawtransactionwithwallet(signed_tx['hex'])
        assert signed_tx['complete']
        self.nodes[2].unloadwallet("extfund")
        self.nodes[0].unloadwallet("extsend")

    def test_include_unsafe(self):
        self.log.info("Test fundrawtxn with unsafe inputs")

        self.nodes[0].createwallet("unsafe")
        wallet = self.nodes[0].get_wallet_rpc("unsafe")

        # We receive unconfirmed funds from external keys (unsafe outputs).
        addr = wallet.getnewaddress()
        inputs = []
        for i in range(0, 2):
            txid = self.nodes[2].sendtoaddress(addr, 5)
            self.sync_mempools()
            vout = find_vout_for_address(wallet, txid, addr)
            inputs.append((txid, vout))

        # Unsafe inputs are ignored by default.
        rawtx = wallet.createrawtransaction([], [{self.nodes[2].getnewaddress(): 7.5}])
        assert_raises_rpc_error(-4, "Insufficient funds", wallet.fundrawtransaction, rawtx)

        # But we can opt-in to use them for funding.
        fundedtx = wallet.fundrawtransaction(rawtx, {"include_unsafe": True})
        tx_dec = wallet.decoderawtransaction(fundedtx['hex'])
        assert all((txin["txid"], txin["vout"]) in inputs for txin in tx_dec["vin"])
        blindedtx = wallet.blindrawtransaction(fundedtx['hex'])
        signedtx = wallet.signrawtransactionwithwallet(blindedtx)
        assert wallet.testmempoolaccept([signedtx['hex']])[0]["allowed"]

        # And we can also use them once they're confirmed.
        self.generate(self.nodes[0], 1)
        fundedtx = wallet.fundrawtransaction(rawtx, {"include_unsafe": False})
        tx_dec = wallet.decoderawtransaction(fundedtx['hex'])
        assert all((txin["txid"], txin["vout"]) in inputs for txin in tx_dec["vin"])
        blindedtx = wallet.blindrawtransaction(fundedtx['hex'])
        signedtx = wallet.signrawtransactionwithwallet(blindedtx)
        assert wallet.testmempoolaccept([signedtx['hex']])[0]["allowed"]
        self.nodes[0].unloadwallet("unsafe")

    def test_22670(self):
        # In issue #22670, it was observed that ApproximateBestSubset may
        # choose enough value to cover the target amount but not enough to cover the transaction fees.
        # This leads to a transaction whose actual transaction feerate is lower than expected.
        # However at normal feerates, the difference between the effective value and the real value
        # that this bug is not detected because the transaction fee must be at least 0.01 BTC (the minimum change value).
        # Otherwise the targeted minimum change value will be enough to cover the transaction fees that were not
        # being accounted for. So the minimum relay fee is set to 0.1 BTC/kvB in this test.
        self.log.info("Test issue 22670 ApproximateBestSubset bug")
        # Make sure the default wallet will not be loaded when restarted with a high minrelaytxfee
        self.nodes[0].unloadwallet(self.default_wallet_name, False)
        feerate = Decimal("0.1")
<<<<<<< HEAD
        self.restart_node(0, ["-maxtxfee=10000000", f"-minrelaytxfee={feerate}", "-discardfee=0"]) # Set high minrelayfee, set discardfee to 0 for easier calculation
=======
        self.restart_node(0, [f"-minrelaytxfee={feerate}", "-discardfee=0", "-changetype=bech32", "-addresstype=bech32"]) # Set high minrelayfee, set discardfee to 0 for easier calculation
>>>>>>> 47fe7445

        self.nodes[0].loadwallet(self.default_wallet_name, True)
        funds = self.nodes[0].get_wallet_rpc(self.default_wallet_name)
        self.nodes[0].createwallet(wallet_name="tester")
        tester = self.nodes[0].get_wallet_rpc("tester")

        # Because this test is specifically for ApproximateBestSubset, the target value must be greater
        # than any single input available, and require more than 1 input. So we make 3 outputs
        for i in range(0, 3):
            funds.sendtoaddress(tester.getnewaddress(address_type="bech32"), 1)
        self.generate(self.nodes[0], 1, sync_fun=self.no_op)

        # Create transactions in order to calculate fees for the target bounds that can trigger this bug
        change_tx = tester.fundrawtransaction(tester.createrawtransaction([], [{funds.getnewaddress(): 1.5}]))
        tx = tester.createrawtransaction([], [{funds.getnewaddress(): 2}])
        no_change_tx = tester.fundrawtransaction(tx, {"subtractFeeFromOutputs": [0]})

        overhead_fees = feerate * len(tx) / 2 / 1000
        cost_of_change = change_tx["fee"] - no_change_tx["fee"]
        fees = no_change_tx["fee"]
        assert_greater_than(fees, 0.01)

        def do_fund_send(target):
            create_tx = tester.createrawtransaction([], [{funds.getnewaddress(): target}])
            funded_tx = tester.fundrawtransaction(create_tx)
            signed_tx = tester.signrawtransactionwithwallet(funded_tx["hex"])
            assert signed_tx["complete"]
            decoded_tx = tester.decoderawtransaction(signed_tx["hex"])
            assert_equal(len(decoded_tx["vin"]), 3)
            assert tester.testmempoolaccept([signed_tx["hex"]])[0]["allowed"]

        # We want to choose more value than is available in 2 inputs when considering the fee,
        # but not enough to need 3 inputs when not considering the fee.
        # So the target value must be at least 2.00000001 - fee.
        lower_bound = Decimal("2.00000001") - fees
        # The target value must be at most 2 - cost_of_change - not_input_fees - min_change (these are all
        # included in the target before ApproximateBestSubset).
        upper_bound = Decimal("2.0") - cost_of_change - overhead_fees - Decimal("0.01")
        assert_greater_than_or_equal(upper_bound, lower_bound)
        do_fund_send(lower_bound)
        do_fund_send(upper_bound)

        self.restart_node(0)
        self.connect_nodes(0, 1)
        self.connect_nodes(0, 2)
        self.connect_nodes(0, 3)

    def test_feerate_rounding(self):
        self.log.info("Test that rounding of GetFee does not result in an assertion")

        self.nodes[1].createwallet("roundtest")
        w = self.nodes[1].get_wallet_rpc("roundtest")

        addr = w.getnewaddress(address_type="bech32")
        self.nodes[0].sendtoaddress(addr, 1)
        self.generate(self.nodes[0], 1)

        # A P2WPKH input costs 68 vbytes; With a single P2WPKH output, the rest of the tx is 42 vbytes for a total of 110 vbytes.
        # At a feerate of 1.85 sat/vb, the input will need a fee of 125.8 sats and the rest 77.7 sats
        # The entire tx fee should be 203.5 sats.
        # Coin selection rounds the fee individually instead of at the end (due to how CFeeRate::GetFee works).
        # If rounding down (which is the incorrect behavior), then the calculated fee will be 125 + 77 = 202.
        # If rounding up, then the calculated fee will be 126 + 78 = 204.
        # In the former case, the calculated needed fee is higher than the actual fee being paid, so an assertion is reached
        # To test this does not happen, we subtract 202 sats from the input value. If working correctly, this should
        # fail with insufficient funds rather than bitcoind asserting.
        rawtx = w.createrawtransaction(inputs=[], outputs=[{self.nodes[0].getnewaddress(address_type="bech32"): 1 - 0.00000202}])
        assert_raises_rpc_error(-4, "Insufficient funds", w.fundrawtransaction, rawtx, {"fee_rate": 1.85})


    def test_surjectionproof_many_inputs(self):
        self.log.info("Test fundrawtx with more than 256 inputs")

        self.nodes[0].createwallet("surjection")
        wallet = self.nodes[0].get_wallet_rpc(self.default_wallet_name)
        recipient = self.nodes[0].get_wallet_rpc("surjection")

        # Make 500 0.1 BTC outputs...
        for j in range(0, 10):
            outputs = {}
            for i in range(0, 50):
                outputs[recipient.getnewaddress()] = 0.1
            wallet.sendmany("", outputs)
        self.generate(self.nodes[0], 10)

        # ...and try to send them all in one transaction
        # This should fail but we should not see an assertion failure.
        rawtx = recipient.createrawtransaction([], [{wallet.getnewaddress(): 49.99}])
        assert_raises_rpc_error(-4, "Unable to blind the transaction properly. This should not happen.", recipient.fundrawtransaction, rawtx)

        # Try to send them across two transactions. This should succeed.
        rawtx = recipient.createrawtransaction([], [{wallet.getnewaddress(): 24.99}])
        for i in range(0, 2):
            fundedtx = recipient.fundrawtransaction(rawtx)
            blindedtx = recipient.blindrawtransaction(fundedtx['hex'])
            signedtx = recipient.signrawtransactionwithwallet(blindedtx)
            self.nodes[0].sendrawtransaction(signedtx['hex'])

if __name__ == '__main__':
    RawTransactionsTest().main()<|MERGE_RESOLUTION|>--- conflicted
+++ resolved
@@ -121,7 +121,8 @@
         self.test_fee_p2sh()
         self.test_fee_4of5()
         self.test_spend_2of2()
-        self.test_locked_wallet()
+        # ELEMENTS: FIXME
+        # self.test_locked_wallet()
         self.test_many_inputs_fee()
         self.test_many_inputs_send()
         self.test_op_return()
@@ -129,7 +130,8 @@
         self.test_all_watched_funds()
         self.test_option_feerate()
         self.test_address_reuse()
-        self.test_option_subtract_fee_from_outputs()
+        # ELEMENTS: FIXME
+        # self.test_option_subtract_fee_from_outputs()
         self.test_subtract_fee_with_presets()
         self.test_transaction_too_large()
         self.test_include_unsafe()
@@ -804,7 +806,8 @@
         # Make sure there is exactly one input so coin selection can't skew the result.
         assert_equal(len(self.nodes[3].listunspent(1)), 1)
         inputs = []
-        outputs = [{node.getnewaddress() : 1}]
+        address = node.getaddressinfo(node.getnewaddress())
+        outputs = [{address['unconfidential'] : 1}]
         rawtx = node.createrawtransaction(inputs, outputs)
 
         result = node.fundrawtransaction(rawtx)  # uses self.min_relay_tx_fee (set by settxfee)
@@ -824,26 +827,18 @@
         for param, zero_value in product(["fee_rate", "feeRate"], [0, 0.000, 0.00000000, "0", "0.000", "0.00000000"]):
             assert_equal(self.nodes[3].fundrawtransaction(rawtx, {param: zero_value})["fee"], 0)
 
-<<<<<<< HEAD
-        # With no arguments passed, expect fee of 141 satoshis.
-        assert_approx(node.fundrawtransaction(rawtx)["fee"], vexp=0.00002491, vspan=0.00000001)
-        # Expect fee to be 10,000x higher when an explicit fee rate 10,000x greater is specified.
-        result = node.fundrawtransaction(rawtx, {"fee_rate": 1000}) # ELEMENTS: reduce by 10x
-        assert_approx(result["fee"], vexp=0.02491, vspan=0.0001)
-=======
         if self.options.descriptors:
             # With no arguments passed, expect fee of 153 satoshis as descriptor wallets now have a taproot output.
-            assert_approx(node.fundrawtransaction(rawtx)["fee"], vexp=0.00000153, vspan=0.00000001)
+            assert_approx(node.fundrawtransaction(rawtx)["fee"], vexp=0.00001386, vspan=0.00000001)
             # Expect fee to be 10,000x higher when an explicit fee rate 10,000x greater is specified.
-            result = node.fundrawtransaction(rawtx, {"fee_rate": 10000})
-            assert_approx(result["fee"], vexp=0.0153, vspan=0.0001)
+            result = node.fundrawtransaction(rawtx, {"fee_rate": 1000}) # ELEMENTS: reduce by 10x
+            assert_approx(result["fee"], vexp=0.01386, vspan=0.0001)
         else:
             # With no arguments passed, expect fee of 141 satoshis as legacy wallets only support up to segwit v0.
-            assert_approx(node.fundrawtransaction(rawtx)["fee"], vexp=0.00000141, vspan=0.00000001)
+            assert_approx(node.fundrawtransaction(rawtx)["fee"], vexp=0.00001374, vspan=0.00000001)
             # Expect fee to be 10,000x higher when an explicit fee rate 10,000x greater is specified.
-            result = node.fundrawtransaction(rawtx, {"fee_rate": 10000})
-            assert_approx(result["fee"], vexp=0.0141, vspan=0.0001)
->>>>>>> 47fe7445
+            result = node.fundrawtransaction(rawtx, {"fee_rate": 1000}) # ELEMENTS: reduce by 10x
+            assert_approx(result["fee"], vexp=0.01374, vspan=0.0001)
 
         self.log.info("Test fundrawtxn with invalid estimate_mode settings")
         for k, v in {"number": 42, "object": {"foo": "bar"}}.items():
@@ -1169,11 +1164,7 @@
         # Make sure the default wallet will not be loaded when restarted with a high minrelaytxfee
         self.nodes[0].unloadwallet(self.default_wallet_name, False)
         feerate = Decimal("0.1")
-<<<<<<< HEAD
-        self.restart_node(0, ["-maxtxfee=10000000", f"-minrelaytxfee={feerate}", "-discardfee=0"]) # Set high minrelayfee, set discardfee to 0 for easier calculation
-=======
-        self.restart_node(0, [f"-minrelaytxfee={feerate}", "-discardfee=0", "-changetype=bech32", "-addresstype=bech32"]) # Set high minrelayfee, set discardfee to 0 for easier calculation
->>>>>>> 47fe7445
+        self.restart_node(0, ["-maxtxfee=10000000", f"-minrelaytxfee={feerate}", "-discardfee=0", "-changetype=bech32", "-addresstype=bech32"]) # Set high minrelayfee, set discardfee to 0 for easier calculation
 
         self.nodes[0].loadwallet(self.default_wallet_name, True)
         funds = self.nodes[0].get_wallet_rpc(self.default_wallet_name)
