--- conflicted
+++ resolved
@@ -197,17 +197,11 @@
         res1_rpc = self.nodes[3].get_wallet_rpc("res1")
         res2_rpc = self.nodes[3].get_wallet_rpc("res2")
 
-        assert_equal(res0_rpc.getbalance(), balance0)
-        assert_equal(res1_rpc.getbalance(), balance1)
-        assert_equal(res2_rpc.getbalance(), balance2)
-
-<<<<<<< HEAD
-        assert_equal(self.nodes[0].getbalance()['bitcoin'], balance0)
-        assert_equal(self.nodes[1].getbalance()['bitcoin'], balance1)
-        assert_equal(self.nodes[2].getbalance()['bitcoin'], balance2)
-=======
+        assert_equal(res0_rpc.getbalance()['bitcoin'], balance0)
+        assert_equal(res1_rpc.getbalance()['bitcoin'], balance1)
+        assert_equal(res2_rpc.getbalance()['bitcoin'], balance2)
+
         self.restore_wallet_existent_name()
->>>>>>> 502d22ce
 
         if not self.options.descriptors:
             self.log.info("Restoring using dumped wallet")
