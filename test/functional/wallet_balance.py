#!/usr/bin/env python3
# Copyright (c) 2018-2019 The Bitcoin Core developers
# Distributed under the MIT software license, see the accompanying
# file COPYING or http://www.opensource.org/licenses/mit-license.php.
"""Test the wallet balance RPC methods."""
from decimal import Decimal
import struct

from test_framework.address import ADDRESS_BCRT1_UNSPENDABLE as ADDRESS_WATCHONLY
from test_framework.test_framework import BitcoinTestFramework
from test_framework.util import (
    assert_equal,
    assert_raises_rpc_error,
    connect_nodes_bi,
    sync_blocks,
    BITCOIN_ASSET,
)

def create_transactions(node, address, amt, fees):
    # Create and sign raw transactions from node to address for amt.
    # Creates a transaction for each fee and returns an array
    # of the raw transactions.
    utxos = [u for u in node.listunspent(0) if u['spendable']]

    # Create transactions
    inputs = []
    ins_total = 0
    for utxo in utxos:
        assert utxo['asset'] == BITCOIN_ASSET
        inputs.append({"txid": utxo["txid"], "vout": utxo["vout"]})
        ins_total += utxo['amount']
        if ins_total >= amt + max(fees):
            break
    # make sure there was enough utxos
    assert ins_total >= amt + max(fees)

    txs = []
    for fee in fees:
        outputs = {address: amt}
        # prevent 0 change output
        if ins_total > amt + fee:
            outputs[node.getrawchangeaddress()] = ins_total - amt - fee
<<<<<<< HEAD
        if fee > 0:
            outputs["fee"] = fee
=======
>>>>>>> b4223dd5
        raw_tx = node.createrawtransaction(inputs, outputs, 0, True)
        raw_tx = node.signrawtransactionwithwallet(raw_tx)
        assert_equal(raw_tx['complete'], True)
        txs.append(raw_tx)

    return txs

class WalletTest(BitcoinTestFramework):
    def set_test_params(self):
        self.num_nodes = 2
        self.setup_clean_chain = True
        self.extra_args = [
            ['-limitdescendantcount=3'],  # Limit mempool descendants as a hack to have wallet txs rejected from the mempool
            [],
        ]

    def skip_test_if_missing_module(self):
        self.skip_if_no_wallet()

    def run_test(self):
        self.nodes[0].importaddress(ADDRESS_WATCHONLY)
        # Check that nodes don't own any UTXOs
        assert_equal(len(self.nodes[0].listunspent()), 0)
        assert_equal(len(self.nodes[1].listunspent()), 0)

        self.log.info("Check that only node 0 is watching an address")
        assert 'watchonly' in self.nodes[0].getbalances()
        assert 'watchonly' not in self.nodes[1].getbalances()

        self.log.info("Mining blocks ...")
        self.nodes[0].generate(1)
        self.sync_all()
        self.nodes[1].generate(1)
        self.nodes[1].generatetoaddress(101, ADDRESS_WATCHONLY)
        self.sync_all()

        assert_equal(self.nodes[0].getbalances()['mine']['trusted']['bitcoin'], 50)
        assert_equal(self.nodes[0].getwalletinfo()['balance']['bitcoin'], 50)
        assert_equal(self.nodes[1].getbalances()['mine']['trusted']['bitcoin'], 50)

        assert_equal(self.nodes[0].getbalances()['watchonly']['immature']['bitcoin'], 5000)
        assert 'watchonly' not in self.nodes[1].getbalances()

        assert_equal(self.nodes[0].getbalance()['bitcoin'], 50)
        assert_equal(self.nodes[1].getbalance()['bitcoin'], 50)

        self.log.info("Test getbalance with different arguments")
        assert_equal(self.nodes[0].getbalance("*")['bitcoin'], 50)
        assert_equal(self.nodes[0].getbalance("*", 1)['bitcoin'], 50)
        assert_equal(self.nodes[0].getbalance("*", 1, True)['bitcoin'], 100)
        assert_equal(self.nodes[0].getbalance(minconf=1)['bitcoin'], 50)
        assert_equal(self.nodes[0].getbalance(minconf=0, include_watchonly=True)['bitcoin'], 100)
        assert_equal(self.nodes[1].getbalance(minconf=0, include_watchonly=True)['bitcoin'], 50)

        # Send 40 BTC from 0 to 1 and 60 BTC from 1 to 0.
        txs = create_transactions(self.nodes[0], self.nodes[1].getnewaddress(), 40, [Decimal('0.01')])
        self.nodes[0].sendrawtransaction(txs[0]['hex'])
        self.nodes[1].sendrawtransaction(txs[0]['hex'])  # sending on both nodes is faster than waiting for propagation

        self.sync_all()
        txs = create_transactions(self.nodes[1], self.nodes[0].getnewaddress(), 60, [Decimal('0.01'), Decimal('0.02')])
        self.nodes[1].sendrawtransaction(txs[0]['hex'])
        self.nodes[0].sendrawtransaction(txs[0]['hex'])  # sending on both nodes is faster than waiting for propagation
        self.sync_all()

        # First argument of getbalance must be set to "*"
        assert_raises_rpc_error(-32, "dummy first argument must be excluded or set to \"*\"", self.nodes[1].getbalance, "")

        self.log.info("Test getbalance and getunconfirmedbalance with unconfirmed inputs")

        def test_balances(*, fee_node_1=0):
            # getbalance without any arguments includes unconfirmed transactions, but not untrusted transactions
            assert_equal(self.nodes[0].getbalance()['bitcoin'], Decimal('9.99'))  # change from node 0's send
            assert_equal(self.nodes[1].getbalance()['bitcoin'], Decimal('30') - fee_node_1)  # change from node 1's send
            # Same with minconf=0
            assert_equal(self.nodes[0].getbalance(minconf=0)['bitcoin'], Decimal('9.99'))
            assert_equal(self.nodes[1].getbalance(minconf=0)['bitcoin'], Decimal('30') - fee_node_1)
            # getbalance with a minconf incorrectly excludes coins that have been spent more recently than the minconf blocks ago
            # TODO: fix getbalance tracking of coin spentness depth
            assert_equal(self.nodes[0].getbalance(minconf=1)['bitcoin'], Decimal('0'))
            assert_equal(self.nodes[1].getbalance(minconf=1)['bitcoin'], Decimal('0'))
            # getunconfirmedbalance
            assert_equal(self.nodes[0].getunconfirmedbalance()['bitcoin'], Decimal('60'))  # output of node 1's spend
            assert_equal(self.nodes[0].getbalances()['mine']['untrusted_pending']['bitcoin'], Decimal('60'))
            assert_equal(self.nodes[0].getwalletinfo()["unconfirmed_balance"]['bitcoin'], Decimal('60'))

            assert_equal(self.nodes[1].getunconfirmedbalance()['bitcoin'], Decimal('0'))  # Doesn't include output of node 0's send since it was spent
            assert_equal(self.nodes[1].getbalances()['mine']['untrusted_pending']['bitcoin'], Decimal('0'))
            assert_equal(self.nodes[1].getwalletinfo()["unconfirmed_balance"]['bitcoin'], Decimal('0'))

        test_balances(fee_node_1=Decimal('0.01'))

        # Node 1 bumps the transaction fee and resends
        self.nodes[1].sendrawtransaction(txs[1]['hex'])
        self.nodes[0].sendrawtransaction(txs[1]['hex'])  # sending on both nodes is faster than waiting for propagation
        self.sync_all()

        self.log.info("Test getbalance and getunconfirmedbalance with conflicted unconfirmed inputs")
        test_balances(fee_node_1=Decimal('0.02'))

        self.nodes[1].generatetoaddress(1, ADDRESS_WATCHONLY)
        self.sync_all()

        # balances are correct after the transactions are confirmed
        assert_equal(self.nodes[0].getbalance()['bitcoin'], Decimal('69.99'))  # node 1's send plus change from node 0's send
        assert_equal(self.nodes[1].getbalance()['bitcoin'], Decimal('29.98'))  # change from node 0's send

        # Send total balance away from node 1
        txs = create_transactions(self.nodes[1], self.nodes[0].getnewaddress(), Decimal('29.97'), [Decimal('0.01')])
        self.nodes[1].sendrawtransaction(txs[0]['hex'])
        self.nodes[1].generatetoaddress(2, ADDRESS_WATCHONLY)
        self.sync_all()

        # getbalance with a minconf incorrectly excludes coins that have been spent more recently than the minconf blocks ago
        # TODO: fix getbalance tracking of coin spentness depth
        # getbalance with minconf=3 should still show the old balance
        assert_equal(self.nodes[1].getbalance(minconf=3)['bitcoin'], Decimal('0'))

        # getbalance with minconf=2 will show the new balance.
        assert_equal(self.nodes[1].getbalance(minconf=2)['bitcoin'], Decimal('0'))

        # check mempool transactions count for wallet unconfirmed balance after
        # dynamically loading the wallet.
        before = self.nodes[1].getunconfirmedbalance()['bitcoin']
        dst = self.nodes[1].getnewaddress()
        self.nodes[1].unloadwallet('')
        self.nodes[0].sendtoaddress(dst, 0.1)
        self.sync_all()
        self.nodes[1].loadwallet('')
        after = self.nodes[1].getunconfirmedbalance()['bitcoin']
        assert_equal(before + Decimal('0.1'), after)

        # Create 3 more wallet txs, where the last is not accepted to the
        # mempool because it is the third descendant of the tx above
        for _ in range(3):
            # Set amount high enough such that all coins are spent by each tx
            txid = self.nodes[0].sendtoaddress(self.nodes[0].getnewaddress(), 99)

        self.log.info('Check that wallet txs not in the mempool are untrusted')
        assert txid not in self.nodes[0].getrawmempool()
        assert_equal(self.nodes[0].gettransaction(txid)['trusted'], False)
        assert_equal(self.nodes[0].getbalance(minconf=0)['bitcoin'], 0)

        self.log.info("Test replacement and reorg of non-mempool tx")
        tx_orig = self.nodes[0].gettransaction(txid)['hex']
        # Increase fee by 1 coin
        tx_replace = tx_orig.replace(
            struct.pack(">q", 99 * 10**8).hex(),
            struct.pack(">q", 98 * 10**8).hex(),
        )
        tx_replace = tx_replace.replace( ## is there something less fragile we can do here?
            struct.pack(">q", 7480).hex(),
            struct.pack(">q", 7480 + 10**8).hex(),
        )
        tx_replace = self.nodes[0].signrawtransactionwithwallet(tx_replace)['hex']
        # Total balance is given by the sum of outputs of the tx
        total_amount = sum([o['value'] for o in self.nodes[0].decoderawtransaction(tx_replace)['vout'] if o['scriptPubKey']['type'] != 'fee'])
        self.sync_all()
        self.nodes[1].sendrawtransaction(hexstring=tx_replace, maxfeerate=0)

        # Now confirm tx_replace
        block_reorg = self.nodes[1].generatetoaddress(1, ADDRESS_WATCHONLY)[0]
        self.sync_all()
        assert_equal(self.nodes[0].getbalance(minconf=0)['bitcoin'], total_amount)

        self.log.info('Put txs back into mempool of node 1 (not node 0)')
        self.nodes[0].invalidateblock(block_reorg)
        self.nodes[1].invalidateblock(block_reorg)
        assert_equal(self.nodes[0].getbalance(minconf=0)['bitcoin'], 0)  # wallet txs not in the mempool are untrusted
        self.nodes[0].generatetoaddress(1, ADDRESS_WATCHONLY)
        assert_equal(self.nodes[0].getbalance(minconf=0)['bitcoin'], 0)  # wallet txs not in the mempool are untrusted

        # Now confirm tx_orig
        self.restart_node(1, ['-persistmempool=0'])
        connect_nodes_bi(self.nodes, 0, 1)
        sync_blocks(self.nodes)
        self.nodes[1].sendrawtransaction(tx_orig)
        self.nodes[1].generatetoaddress(1, ADDRESS_WATCHONLY)
        self.sync_all()
        assert_equal(self.nodes[0].getbalance(minconf=0)['bitcoin'], total_amount + 1)  # The reorg recovered our fee of 1 coin


if __name__ == '__main__':
    WalletTest().main()<|MERGE_RESOLUTION|>--- conflicted
+++ resolved
@@ -40,11 +40,8 @@
         # prevent 0 change output
         if ins_total > amt + fee:
             outputs[node.getrawchangeaddress()] = ins_total - amt - fee
-<<<<<<< HEAD
         if fee > 0:
             outputs["fee"] = fee
-=======
->>>>>>> b4223dd5
         raw_tx = node.createrawtransaction(inputs, outputs, 0, True)
         raw_tx = node.signrawtransactionwithwallet(raw_tx)
         assert_equal(raw_tx['complete'], True)
