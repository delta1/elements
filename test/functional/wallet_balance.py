#!/usr/bin/env python3
# Copyright (c) 2018-2021 The Bitcoin Core developers
# Distributed under the MIT software license, see the accompanying
# file COPYING or http://www.opensource.org/licenses/mit-license.php.
"""Test the wallet balance RPC methods."""
from decimal import Decimal
import struct

from test_framework.address import ADDRESS_BCRT1_UNSPENDABLE as ADDRESS_WATCHONLY
from test_framework.blocktools import COINBASE_MATURITY
from test_framework.test_framework import BitcoinTestFramework
from test_framework.util import (
    assert_equal,
    assert_raises_rpc_error,
    BITCOIN_ASSET,
)

def create_transactions(node, address, amt, fees):
    # Create and sign raw transactions from node to address for amt.
    # Creates a transaction for each fee and returns an array
    # of the raw transactions.
    utxos = [u for u in node.listunspent(0) if u['spendable']]

    # Create transactions
    inputs = []
    ins_total = 0
    for utxo in utxos:
        assert utxo['asset'] == BITCOIN_ASSET
        inputs.append({"txid": utxo["txid"], "vout": utxo["vout"]})
        ins_total += utxo['amount']
        if ins_total >= amt + max(fees):
            break
    # make sure there was enough utxos
    assert ins_total >= amt + max(fees)

    txs = []
    for fee in fees:
        outputs = [{address: amt}]
        # prevent 0 change output
        if ins_total > amt + fee:
            outputs.append({node.getrawchangeaddress(): ins_total - amt - fee})
        if fee > 0:
            outputs.append({"fee": fee})
        raw_tx = node.createrawtransaction(inputs, outputs, 0, True)
        raw_tx = node.signrawtransactionwithwallet(raw_tx)
        assert_equal(raw_tx['complete'], True)
        txs.append(raw_tx)

    return txs

class WalletTest(BitcoinTestFramework):
    def set_test_params(self):
        self.num_nodes = 2
        self.setup_clean_chain = True
        self.extra_args = [
            # Limit mempool descendants as a hack to have wallet txs rejected from the mempool.
            # Set walletrejectlongchains=0 so the wallet still creates the transactions.
            ['-limitdescendantcount=3', '-walletrejectlongchains=0'],
            [],
        ]

    def skip_test_if_missing_module(self):
        self.skip_if_no_wallet()

    def run_test(self):
        if not self.options.descriptors:
            # Tests legacy watchonly behavior which is not present (and does not need to be tested) in descriptor wallets
            self.nodes[0].importaddress(ADDRESS_WATCHONLY)
            # Check that nodes don't own any UTXOs
            assert_equal(len(self.nodes[0].listunspent()), 0)
            assert_equal(len(self.nodes[1].listunspent()), 0)

            self.log.info("Check that only node 0 is watching an address")
            assert 'watchonly' in self.nodes[0].getbalances()
            assert 'watchonly' not in self.nodes[1].getbalances()

        self.log.info("Mining blocks ...")
        self.generate(self.nodes[0], 1)
        self.generate(self.nodes[1], 1)
        self.generatetoaddress(self.nodes[1], COINBASE_MATURITY + 1, ADDRESS_WATCHONLY)

        if not self.options.descriptors:
            # Tests legacy watchonly behavior which is not present (and does not need to be tested) in descriptor wallets
            assert_equal(self.nodes[0].getbalances()['mine']['trusted']['bitcoin'], 50)
            assert_equal(self.nodes[0].getwalletinfo()['balance']['bitcoin'], 50)
            assert_equal(self.nodes[1].getbalances()['mine']['trusted']['bitcoin'], 50)

            assert_equal(self.nodes[0].getbalances()['watchonly']['immature']['bitcoin'], 5000)
            assert 'watchonly' not in self.nodes[1].getbalances()

            assert_equal(self.nodes[0].getbalance()['bitcoin'], 50)
            assert_equal(self.nodes[1].getbalance()['bitcoin'], 50)

        self.log.info("Test getbalance with different arguments")
        assert_equal(self.nodes[0].getbalance("*")['bitcoin'], 50)
        assert_equal(self.nodes[0].getbalance("*", 1)['bitcoin'], 50)
        assert_equal(self.nodes[0].getbalance(minconf=1)['bitcoin'], 50)
        if not self.options.descriptors:
            assert_equal(self.nodes[0].getbalance(minconf=0, include_watchonly=True)['bitcoin'], 100)
            assert_equal(self.nodes[0].getbalance("*", 1, True)['bitcoin'], 100)
        else:
            assert_equal(self.nodes[0].getbalance(minconf=0, include_watchonly=True)['bitcoin'], 50)
            assert_equal(self.nodes[0].getbalance("*", 1, True)['bitcoin'], 50)
        assert_equal(self.nodes[1].getbalance(minconf=0, include_watchonly=True)['bitcoin'], 50)

        # Send 40 BTC from 0 to 1 and 60 BTC from 1 to 0.
        txs = create_transactions(self.nodes[0], self.nodes[1].getnewaddress(), 40, [Decimal('0.01')])
        self.nodes[0].sendrawtransaction(txs[0]['hex'])
        self.nodes[1].sendrawtransaction(txs[0]['hex'])  # sending on both nodes is faster than waiting for propagation

        self.sync_all()
        txs = create_transactions(self.nodes[1], self.nodes[0].getnewaddress(), 60, [Decimal('0.01'), Decimal('0.02')])
        self.nodes[1].sendrawtransaction(txs[0]['hex'])
        self.nodes[0].sendrawtransaction(txs[0]['hex'])  # sending on both nodes is faster than waiting for propagation
        self.sync_all()

        # First argument of getbalance must be set to "*"
        assert_raises_rpc_error(-32, "dummy first argument must be excluded or set to \"*\"", self.nodes[1].getbalance, "")

        self.log.info("Test balances with unconfirmed inputs")

        # Before `test_balance()`, we have had two nodes with a balance of 50
        # each and then we:
        #
        # 1) Sent 40 from node A to node B with fee 0.01
        # 2) Sent 60 from node B to node A with fee 0.01
        #
        # Then we check the balances:
        #
        # 1) As is
        # 2) With transaction 2 from above with 2x the fee
        #
        # Prior to #16766, in this situation, the node would immediately report
        # a balance of 30 on node B as unconfirmed and trusted.
        #
        # After #16766, we show that balance as unconfirmed.
        #
        # The balance is indeed "trusted" and "confirmed" insofar as removing
        # the mempool transactions would return at least that much money. But
        # the algorithm after #16766 marks it as unconfirmed because the 'taint'
        # tracking of transaction trust for summing balances doesn't consider
        # which inputs belong to a user. In this case, the change output in
        # question could be "destroyed" by replace the 1st transaction above.
        #
        # The post #16766 behavior is correct; we shouldn't be treating those
        # funds as confirmed. If you want to rely on that specific UTXO existing
        # which has given you that balance, you cannot, as a third party
        # spending the other input would destroy that unconfirmed.
        #
        # For example, if the test transactions were:
        #
        # 1) Sent 40 from node A to node B with fee 0.01
        # 2) Sent 10 from node B to node A with fee 0.01
        #
        # Then our node would report a confirmed balance of 40 + 50 - 10 = 80
        # BTC, which is more than would be available if transaction 1 were
        # replaced.


        def test_balances(*, fee_node_1=0):
            # getbalances
            expected_balances_0 = {'mine':      {'immature':          {'bitcoin': Decimal('0E-8')},
                                                 'trusted':           {'bitcoin': Decimal('9.99')},  # change from node 0's send
                                                 'untrusted_pending': {'bitcoin': Decimal('60.0')}},
                                   'watchonly': {'immature':          {'bitcoin': Decimal('5000')},
                                                 'trusted':           {'bitcoin': Decimal('50.0')},
                                                 'untrusted_pending': {'bitcoin': Decimal('0E-8')}}}
            expected_balances_1 = {'mine':      {'immature':          {'bitcoin': Decimal('0E-8')},
                                                 'trusted':           {'bitcoin': Decimal('0E-8')},  # node 1's send had an unsafe input
                                                 'untrusted_pending': {'bitcoin': Decimal('30.0') - fee_node_1}}}  # Doesn't include output of node 0's send since it was spent
            if self.options.descriptors:
                del expected_balances_0["watchonly"]
            assert_equal(self.nodes[0].getbalances(), expected_balances_0)
            assert_equal(self.nodes[1].getbalances(), expected_balances_1)
            # getbalance without any arguments includes unconfirmed transactions, but not untrusted transactions
            assert_equal(self.nodes[0].getbalance()['bitcoin'], Decimal('9.99'))  # change from node 0's send
            assert_equal(self.nodes[1].getbalance()['bitcoin'], Decimal('0'))  # node 1's send had an unsafe input
            # Same with minconf=0
            assert_equal(self.nodes[0].getbalance(minconf=0)['bitcoin'], Decimal('9.99'))
            assert_equal(self.nodes[1].getbalance(minconf=0)['bitcoin'], Decimal('0'))
            # getbalance with a minconf incorrectly excludes coins that have been spent more recently than the minconf blocks ago
            # TODO: fix getbalance tracking of coin spentness depth
            assert_equal(self.nodes[0].getbalance(minconf=1)['bitcoin'], Decimal('0'))
            assert_equal(self.nodes[1].getbalance(minconf=1)['bitcoin'], Decimal('0'))
            # getunconfirmedbalance
            assert_equal(self.nodes[0].getunconfirmedbalance()['bitcoin'], Decimal('60'))  # output of node 1's spend
            assert_equal(self.nodes[1].getunconfirmedbalance()['bitcoin'], Decimal('30') - fee_node_1)  # Doesn't include output of node 0's send since it was spent
            # getwalletinfo.unconfirmed_balance
            assert_equal(self.nodes[0].getwalletinfo()["unconfirmed_balance"]['bitcoin'], Decimal('60'))
            assert_equal(self.nodes[1].getwalletinfo()["unconfirmed_balance"]['bitcoin'], Decimal('30') - fee_node_1)

        test_balances(fee_node_1=Decimal('0.01'))

        # Node 1 bumps the transaction fee and resends
        self.nodes[1].sendrawtransaction(txs[1]['hex'])
        self.nodes[0].sendrawtransaction(txs[1]['hex'])  # sending on both nodes is faster than waiting for propagation
        self.sync_all()

        self.log.info("Test getbalance and getbalances.mine.untrusted_pending with conflicted unconfirmed inputs")
        test_balances(fee_node_1=Decimal('0.02'))

        self.generatetoaddress(self.nodes[1], 1, ADDRESS_WATCHONLY)

        # balances are correct after the transactions are confirmed
        balance_node0 = Decimal('69.99')  # node 1's send plus change from node 0's send
        balance_node1 = Decimal('29.98')  # change from node 0's send
        assert_equal(self.nodes[0].getbalances()['mine']['trusted']['bitcoin'], balance_node0)
        assert_equal(self.nodes[1].getbalances()['mine']['trusted']['bitcoin'], balance_node1)
        assert_equal(self.nodes[0].getbalance()['bitcoin'], balance_node0)
        assert_equal(self.nodes[1].getbalance()['bitcoin'], balance_node1)

        # Send total balance away from node 1
        txs = create_transactions(self.nodes[1], self.nodes[0].getnewaddress(), Decimal('29.97'), [Decimal('0.01')])
        self.nodes[1].sendrawtransaction(txs[0]['hex'])
        self.generatetoaddress(self.nodes[1], 2, ADDRESS_WATCHONLY)

        # getbalance with a minconf incorrectly excludes coins that have been spent more recently than the minconf blocks ago
        # TODO: fix getbalance tracking of coin spentness depth
        # getbalance with minconf=3 should still show the old balance
        assert_equal(self.nodes[1].getbalance(minconf=3)['bitcoin'], Decimal('0'))

        # getbalance with minconf=2 will show the new balance.
        assert_equal(self.nodes[1].getbalance(minconf=2)['bitcoin'], Decimal('0'))

        # check mempool transactions count for wallet unconfirmed balance after
        # dynamically loading the wallet.
        before = self.nodes[1].getbalances()['mine']['untrusted_pending']['bitcoin']
        dst = self.nodes[1].getnewaddress()
        self.nodes[1].unloadwallet(self.default_wallet_name)
        self.nodes[0].sendtoaddress(dst, 0.1)
        self.sync_all()
        self.nodes[1].loadwallet(self.default_wallet_name)
        after = self.nodes[1].getbalances()['mine']['untrusted_pending']['bitcoin']
        assert_equal(before + Decimal('0.1'), after)

        # Create 3 more wallet txs, where the last is not accepted to the
        # mempool because it is the third descendant of the tx above
        for _ in range(3):
            # Set amount high enough such that all coins are spent by each tx
            txid = self.nodes[0].sendtoaddress(self.nodes[0].getnewaddress(), 99)

        self.log.info('Check that wallet txs not in the mempool are untrusted')
        assert txid not in self.nodes[0].getrawmempool()
        assert_equal(self.nodes[0].gettransaction(txid)['trusted'], False)
        assert_equal(self.nodes[0].getbalance(minconf=0)['bitcoin'], 0)

        self.log.info("Test replacement and reorg of non-mempool tx")
        tx_orig = self.nodes[0].gettransaction(txid)['hex']
        # Increase fee by 1 coin
        tx_replace = tx_orig.replace(
            struct.pack(">q", 99 * 10**8).hex(),
            struct.pack(">q", 98 * 10**8).hex(),
        )
        fee = 6520
        tx_replace = tx_replace.replace( ## is there something less fragile we can do here?
            struct.pack(">q", fee).hex(),
            struct.pack(">q", fee + 10**8).hex(),
        )
        tx_replace = self.nodes[0].signrawtransactionwithwallet(tx_replace)['hex']
        # Total balance is given by the sum of outputs of the tx
        total_amount = sum([o['value'] for o in self.nodes[0].decoderawtransaction(tx_replace)['vout'] if o['scriptPubKey']['type'] != 'fee'])
        self.sync_all()
        self.nodes[1].sendrawtransaction(hexstring=tx_replace, maxfeerate=0)

        # Now confirm tx_replace
        block_reorg = self.generatetoaddress(self.nodes[1], 1, ADDRESS_WATCHONLY)[0]
        assert_equal(self.nodes[0].getbalance(minconf=0)['bitcoin'], total_amount)

        self.log.info('Put txs back into mempool of node 1 (not node 0)')
        self.nodes[0].invalidateblock(block_reorg)
        self.nodes[1].invalidateblock(block_reorg)
        assert_equal(self.nodes[0].getbalance(minconf=0)['bitcoin'], 0)  # wallet txs not in the mempool are untrusted
        self.generatetoaddress(self.nodes[0], 1, ADDRESS_WATCHONLY, sync_fun=self.no_op)
        assert_equal(self.nodes[0].getbalance(minconf=0)['bitcoin'], 0)  # wallet txs not in the mempool are untrusted

        # Now confirm tx_orig
        self.restart_node(1, ['-persistmempool=0'])
        self.connect_nodes(0, 1)
        self.sync_blocks()
        self.nodes[1].sendrawtransaction(tx_orig)
        self.generatetoaddress(self.nodes[1], 1, ADDRESS_WATCHONLY)
<<<<<<< HEAD
        assert_equal(self.nodes[0].getbalance(minconf=0)['bitcoin'], total_amount + 1)  # The reorg recovered our fee of 1 coin


        # Balances of assets
        for blind in [True, False]:
            self.log.info("Testing {} issued asset balances".format("blinded" if blind else "unblinded"))
            asset = self.nodes[0].issueasset(100, 0, blind)["asset"]

            # Balances with unconfirmed issuance.
            # They are indicated as confirmed because they are sent by the RPC and thus "trusted".
            walletinfo = self.nodes[0].getwalletinfo()
            assert_equal(walletinfo["balance"].get(asset, 0), Decimal('100'))
            assert_equal(walletinfo["unconfirmed_balance"].get(asset, 0), Decimal('0'))

            # Balances with confirmed issuance.
            self.generatetoaddress(self.nodes[0], 1, ADDRESS_WATCHONLY)
            walletinfo = self.nodes[0].getwalletinfo()
            assert_equal(walletinfo["balance"].get(asset, 0), Decimal('100'))
            assert_equal(walletinfo["unconfirmed_balance"].get(asset, 0), Decimal('0'))

            # Sending coins to other wallet.
            self.nodes[0].sendtoaddress(address=self.nodes[1].getnewaddress(), amount="50", assetlabel=asset)
            self.sync_all()

            # Balances with unconfirmed receive
            walletinfo = self.nodes[1].getwalletinfo()
            assert_equal(walletinfo["balance"].get(asset, 0), Decimal('0'))
            assert_equal(walletinfo["unconfirmed_balance"].get(asset, 0), Decimal('50'))

            # Balances with confirmed receive
            self.generatetoaddress(self.nodes[1], 1, ADDRESS_WATCHONLY)
            walletinfo = self.nodes[1].getwalletinfo()
            assert_equal(walletinfo["balance"].get(asset, 0), Decimal('50'))
            assert_equal(walletinfo["unconfirmed_balance"].get(asset, 0), Decimal('0'))
=======
        assert_equal(self.nodes[0].getbalance(minconf=0), total_amount + 1)  # The reorg recovered our fee of 1 coin

        if not self.options.descriptors:
            self.log.info('Check if mempool is taken into account after import*')
            address = self.nodes[0].getnewaddress()
            privkey = self.nodes[0].dumpprivkey(address)
            self.nodes[0].sendtoaddress(address, 0.1)
            self.nodes[0].unloadwallet('')
            # check importaddress on fresh wallet
            self.nodes[0].createwallet('w1', False, True)
            self.nodes[0].importaddress(address)
            assert_equal(self.nodes[0].getbalances()['mine']['untrusted_pending'], 0)
            assert_equal(self.nodes[0].getbalances()['watchonly']['untrusted_pending'], Decimal('0.1'))
            self.nodes[0].importprivkey(privkey)
            assert_equal(self.nodes[0].getbalances()['mine']['untrusted_pending'], Decimal('0.1'))
            assert_equal(self.nodes[0].getbalances()['watchonly']['untrusted_pending'], 0)
            self.nodes[0].unloadwallet('w1')
            # check importprivkey on fresh wallet
            self.nodes[0].createwallet('w2', False, True)
            self.nodes[0].importprivkey(privkey)
            assert_equal(self.nodes[0].getbalances()['mine']['untrusted_pending'], Decimal('0.1'))

>>>>>>> 4aaa3b52

if __name__ == '__main__':
    WalletTest().main()<|MERGE_RESOLUTION|>--- conflicted
+++ resolved
@@ -279,10 +279,9 @@
         self.sync_blocks()
         self.nodes[1].sendrawtransaction(tx_orig)
         self.generatetoaddress(self.nodes[1], 1, ADDRESS_WATCHONLY)
-<<<<<<< HEAD
         assert_equal(self.nodes[0].getbalance(minconf=0)['bitcoin'], total_amount + 1)  # The reorg recovered our fee of 1 coin
 
-
+        # ELEMENTS: moved this assets check to before the mempool check
         # Balances of assets
         for blind in [True, False]:
             self.log.info("Testing {} issued asset balances".format("blinded" if blind else "unblinded"))
@@ -314,8 +313,6 @@
             walletinfo = self.nodes[1].getwalletinfo()
             assert_equal(walletinfo["balance"].get(asset, 0), Decimal('50'))
             assert_equal(walletinfo["unconfirmed_balance"].get(asset, 0), Decimal('0'))
-=======
-        assert_equal(self.nodes[0].getbalance(minconf=0), total_amount + 1)  # The reorg recovered our fee of 1 coin
 
         if not self.options.descriptors:
             self.log.info('Check if mempool is taken into account after import*')
@@ -326,18 +323,17 @@
             # check importaddress on fresh wallet
             self.nodes[0].createwallet('w1', False, True)
             self.nodes[0].importaddress(address)
-            assert_equal(self.nodes[0].getbalances()['mine']['untrusted_pending'], 0)
-            assert_equal(self.nodes[0].getbalances()['watchonly']['untrusted_pending'], Decimal('0.1'))
+            assert_equal(self.nodes[0].getbalances()['mine']['untrusted_pending']['bitcoin'], 0)
+            assert_equal(self.nodes[0].getbalances()['watchonly']['untrusted_pending']['bitcoin'], Decimal('0.1'))
             self.nodes[0].importprivkey(privkey)
-            assert_equal(self.nodes[0].getbalances()['mine']['untrusted_pending'], Decimal('0.1'))
-            assert_equal(self.nodes[0].getbalances()['watchonly']['untrusted_pending'], 0)
+            assert_equal(self.nodes[0].getbalances()['mine']['untrusted_pending']['bitcoin'], Decimal('0.1'))
+            assert_equal(self.nodes[0].getbalances()['watchonly']['untrusted_pending']['bitcoin'], 0)
             self.nodes[0].unloadwallet('w1')
             # check importprivkey on fresh wallet
             self.nodes[0].createwallet('w2', False, True)
             self.nodes[0].importprivkey(privkey)
-            assert_equal(self.nodes[0].getbalances()['mine']['untrusted_pending'], Decimal('0.1'))
-
->>>>>>> 4aaa3b52
+            assert_equal(self.nodes[0].getbalances()['mine']['untrusted_pending']['bitcoin'], Decimal('0.1'))
+
 
 if __name__ == '__main__':
     WalletTest().main()