--- conflicted
+++ resolved
@@ -406,12 +406,7 @@
                      ismine=True)
         txid = w0.sendtoaddress(address, 49.99965520)
         self.generatetoaddress(self.nodes[0], 6, w0.getnewaddress())
-<<<<<<< HEAD
-        self.sync_blocks()
         tx = wpriv.createrawtransaction([{"txid": txid, "vout": 0}], [{w0.getnewaddress(): 49.999}, {"fee": 0.00065520}])
-=======
-        tx = wpriv.createrawtransaction([{"txid": txid, "vout": 0}], {w0.getnewaddress(): 49.999})
->>>>>>> ffdab41f
         signed_tx = wpriv.signrawtransactionwithwallet(tx)
         w1.sendrawtransaction(signed_tx['hex'])
 
