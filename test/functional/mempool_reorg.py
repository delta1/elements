--- conflicted
+++ resolved
@@ -41,23 +41,6 @@
         # and make sure the mempool code behaves correctly.
         b = [self.nodes[0].getblockhash(n) for n in range(first_block, first_block+4)]
         coinbase_txids = [self.nodes[0].getblock(h)['tx'][0] for h in b]
-<<<<<<< HEAD
-        spend_101_raw = create_raw_transaction(self.nodes[0], coinbase_txids[1], node1_address, amount=49.99, fee=0.01)
-        spend_102_raw = create_raw_transaction(self.nodes[0], coinbase_txids[2], node0_address, amount=49.99, fee=0.01)
-        spend_103_raw = create_raw_transaction(self.nodes[0], coinbase_txids[3], node0_address, amount=49.99, fee=0.01)
-
-        # Create a transaction which is time-locked to two blocks in the future
-        timelock_tx = self.nodes[0].createrawtransaction(
-            inputs=[{
-                "txid": coinbase_txids[0],
-                "vout": 0,
-            }],
-            outputs={node0_address: 49.99, "fee": 0.01},
-            locktime=self.nodes[0].getblockcount() + 2,
-        )
-        timelock_tx = self.nodes[0].signrawtransactionwithwallet(timelock_tx)["hex"]
-        # This will raise an exception because the timelock transaction is too immature to spend
-=======
         utxo_1 = wallet.get_utxo(txid=coinbase_txids[1])
         utxo_2 = wallet.get_utxo(txid=coinbase_txids[2])
         utxo_3 = wallet.get_utxo(txid=coinbase_txids[3])
@@ -76,7 +59,6 @@
         )['hex']
 
         self.log.info("Check that the time-locked transaction is too immature to spend")
->>>>>>> 7e83e74e
         assert_raises_rpc_error(-26, "non-final", self.nodes[0].sendrawtransaction, timelock_tx)
 
         self.log.info("Broadcast and mine spend_2 and spend_3")
@@ -87,17 +69,11 @@
         self.log.info("Check that time-locked transaction is still too immature to spend")
         assert_raises_rpc_error(-26, 'non-final', self.nodes[0].sendrawtransaction, timelock_tx)
 
-<<<<<<< HEAD
-        # Create 102_1 and 103_1:
-        spend_102_1_raw = create_raw_transaction(self.nodes[0], spend_102_id, node1_address, amount=49.98, fee=0.01)
-        spend_103_1_raw = create_raw_transaction(self.nodes[0], spend_103_id, node1_address, amount=49.98, fee=0.01)
-=======
         self.log.info("Create spend_2_1 and spend_3_1")
         spend_2_utxo = wallet.get_utxo(txid=spend_2['txid'])
         spend_2_1 = wallet.create_self_transfer(from_node=self.nodes[0], utxo_to_spend=spend_2_utxo)
         spend_3_utxo = wallet.get_utxo(txid=spend_3['txid'])
         spend_3_1 = wallet.create_self_transfer(from_node=self.nodes[0], utxo_to_spend=spend_3_utxo)
->>>>>>> 7e83e74e
 
         self.log.info("Broadcast and mine spend_3_1")
         spend_3_1_id = self.nodes[0].sendrawtransaction(spend_3_1['hex'])
