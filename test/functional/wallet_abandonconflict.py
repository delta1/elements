#!/usr/bin/env python3
# Copyright (c) 2014-2021 The Bitcoin Core developers
# Distributed under the MIT software license, see the accompanying
# file COPYING or http://www.opensource.org/licenses/mit-license.php.
"""Test the abandontransaction RPC.

 The abandontransaction RPC marks a transaction and all its in-wallet
 descendants as abandoned which allows their inputs to be respent. It can be
 used to replace "stuck" or evicted transactions. It only works on transactions
 which are not included in a block and are not currently in the mempool. It has
 no effect on transactions which are already abandoned.
"""
from decimal import Decimal

from test_framework.blocktools import COINBASE_MATURITY
from test_framework.test_framework import BitcoinTestFramework
from test_framework.util import (
    assert_equal,
    assert_raises_rpc_error,
)


class AbandonConflictTest(BitcoinTestFramework):
    def set_test_params(self):
        self.num_nodes = 2
        self.extra_args = [["-minrelaytxfee=0.00001"], []]

    def skip_test_if_missing_module(self):
        self.skip_if_no_wallet()

    def run_test(self):
        # create two wallets to tests conflicts from both sender's and receiver's sides
        alice = self.nodes[0].get_wallet_rpc(self.default_wallet_name)
        self.nodes[0].createwallet(wallet_name="bob")
        bob = self.nodes[0].get_wallet_rpc("bob")

        self.generate(self.nodes[1], COINBASE_MATURITY)
<<<<<<< HEAD
        balance = self.nodes[0].getbalance()['bitcoin']
        txA = self.nodes[0].sendtoaddress(self.nodes[0].getnewaddress(), Decimal("10"))
        txB = self.nodes[0].sendtoaddress(self.nodes[0].getnewaddress(), Decimal("10"))
        txC = self.nodes[0].sendtoaddress(self.nodes[0].getnewaddress(), Decimal("10"))
=======
        balance = alice.getbalance()
        txA = alice.sendtoaddress(alice.getnewaddress(), Decimal("10"))
        txB = alice.sendtoaddress(alice.getnewaddress(), Decimal("10"))
        txC = alice.sendtoaddress(alice.getnewaddress(), Decimal("10"))
>>>>>>> 02e1d8d0
        self.sync_mempools()
        self.generate(self.nodes[1], 1)

        # Can not abandon non-wallet transaction
        assert_raises_rpc_error(-5, 'Invalid or non-wallet transaction id', lambda: alice.abandontransaction(txid='ff' * 32))
        # Can not abandon confirmed transaction
        assert_raises_rpc_error(-5, 'Transaction not eligible for abandonment', lambda: alice.abandontransaction(txid=txA))

<<<<<<< HEAD
        self.sync_blocks()
        newbalance = self.nodes[0].getbalance()['bitcoin']
=======
        newbalance = alice.getbalance()
>>>>>>> 02e1d8d0
        assert balance - newbalance < Decimal("0.001")  #no more than fees lost
        balance = newbalance

        # Disconnect nodes so node0's transactions don't get into node1's mempool
        self.disconnect_nodes(0, 1)

        # Identify the 10btc outputs
        nA = next(tx_out["vout"] for tx_out in alice.gettransaction(txA)["details"] if tx_out["amount"] == Decimal("10"))
        nB = next(tx_out["vout"] for tx_out in alice.gettransaction(txB)["details"] if tx_out["amount"] == Decimal("10"))
        nC = next(tx_out["vout"] for tx_out in alice.gettransaction(txC)["details"] if tx_out["amount"] == Decimal("10"))

        inputs = []
        # spend 10btc outputs from txA and txB
        inputs.append({"txid": txA, "vout": nA})
        inputs.append({"txid": txB, "vout": nB})

<<<<<<< HEAD
        outputs = [
            {self.nodes[0].getnewaddress(): Decimal("14.99998")},
            {self.nodes[1].getnewaddress(): Decimal("5")},
            {"fee": 2 * Decimal('10') - Decimal('14.99998') - Decimal('5')},
        ]
        signed = self.nodes[0].signrawtransactionwithwallet(self.nodes[0].createrawtransaction(inputs, outputs))
=======
        outputs[alice.getnewaddress()] = Decimal("14.99998")
        outputs[bob.getnewaddress()] = Decimal("5")
        signed = alice.signrawtransactionwithwallet(alice.createrawtransaction(inputs, outputs))
>>>>>>> 02e1d8d0
        txAB1 = self.nodes[0].sendrawtransaction(signed["hex"])

        # Identify the 14.99998btc output
        nAB = next(tx_out["vout"] for tx_out in alice.gettransaction(txAB1)["details"] if tx_out["amount"] == Decimal("14.99998"))

        #Create a child tx spending AB1 and C
        inputs = []
        inputs.append({"txid": txAB1, "vout": nAB})
        inputs.append({"txid": txC, "vout": nC})
<<<<<<< HEAD
        outputs = [
            {self.nodes[0].getnewaddress(): Decimal("24.9996")},
            {"fee": Decimal('14.99998') + Decimal('10') - Decimal('24.9996')},
        ]
        signed2 = self.nodes[0].signrawtransactionwithwallet(self.nodes[0].createrawtransaction(inputs, outputs))
=======
        outputs = {}
        outputs[alice.getnewaddress()] = Decimal("24.9996")
        signed2 = alice.signrawtransactionwithwallet(alice.createrawtransaction(inputs, outputs))
>>>>>>> 02e1d8d0
        txABC2 = self.nodes[0].sendrawtransaction(signed2["hex"])

        # Create a child tx spending ABC2
        signed3_change = Decimal("24.999")
        inputs = [{"txid": txABC2, "vout": 0}]
<<<<<<< HEAD
        outputs = [{self.nodes[0].getnewaddress(): signed3_change}, {"fee": Decimal('24.9996') - signed3_change}]
        signed3 = self.nodes[0].signrawtransactionwithwallet(self.nodes[0].createrawtransaction(inputs, outputs))
=======
        outputs = {alice.getnewaddress(): signed3_change}
        signed3 = alice.signrawtransactionwithwallet(alice.createrawtransaction(inputs, outputs))
>>>>>>> 02e1d8d0
        # note tx is never directly referenced, only abandoned as a child of the above
        self.nodes[0].sendrawtransaction(signed3["hex"])

        # In mempool txs from self should increase balance from change
<<<<<<< HEAD
        newbalance = self.nodes[0].getbalance()['bitcoin']
=======
        newbalance = alice.getbalance()
>>>>>>> 02e1d8d0
        assert_equal(newbalance, balance - Decimal("30") + signed3_change)
        balance = newbalance

        # Restart the node with a higher min relay fee so the parent tx is no longer in mempool
        # TODO: redo with eviction
        self.restart_node(0, extra_args=["-minrelaytxfee=0.0001"])
        alice = self.nodes[0].get_wallet_rpc(self.default_wallet_name)
        assert self.nodes[0].getmempoolinfo()['loaded']

        # Verify txs no longer in either node's mempool
        assert_equal(len(self.nodes[0].getrawmempool()), 0)
        assert_equal(len(self.nodes[1].getrawmempool()), 0)

        # Not in mempool txs from self should only reduce balance
        # inputs are still spent, but change not received
<<<<<<< HEAD
        newbalance = self.nodes[0].getbalance()['bitcoin']
        assert_equal(newbalance, balance - signed3_change)
        # Unconfirmed received funds that are not in mempool, also shouldn't show
        # up in unconfirmed balance
        balances = self.nodes[0].getbalances()['mine']
        assert_equal(balances['untrusted_pending']['bitcoin'] + balances['trusted']['bitcoin'], newbalance)
=======
        newbalance = alice.getbalance()
        assert_equal(newbalance, balance - signed3_change)
        # Unconfirmed received funds that are not in mempool, also shouldn't show
        # up in unconfirmed balance
        balances = alice.getbalances()['mine']
        assert_equal(balances['untrusted_pending'] + balances['trusted'], newbalance)
>>>>>>> 02e1d8d0
        # Also shouldn't show up in listunspent
        assert not txABC2 in [utxo["txid"] for utxo in alice.listunspent(0)]
        balance = newbalance

        # Abandon original transaction and verify inputs are available again
        # including that the child tx was also abandoned
<<<<<<< HEAD
        self.nodes[0].abandontransaction(txAB1)
        newbalance = self.nodes[0].getbalance()['bitcoin']
=======
        alice.abandontransaction(txAB1)
        newbalance = alice.getbalance()
>>>>>>> 02e1d8d0
        assert_equal(newbalance, balance + Decimal("30"))
        balance = newbalance

        self.log.info("Check abandoned transactions in listsinceblock")
        listsinceblock = alice.listsinceblock()
        txAB1_listsinceblock = [d for d in listsinceblock['transactions'] if d['txid'] == txAB1 and d['category'] == 'send']
        for tx in txAB1_listsinceblock:
            assert_equal(tx['abandoned'], True)
            assert_equal(tx['confirmations'], 0)
            assert_equal(tx['trusted'], False)

        # Verify that even with a low min relay fee, the tx is not reaccepted from wallet on startup once abandoned
        self.restart_node(0, extra_args=["-minrelaytxfee=0.00001"])
        alice = self.nodes[0].get_wallet_rpc(self.default_wallet_name)
        assert self.nodes[0].getmempoolinfo()['loaded']

        assert_equal(len(self.nodes[0].getrawmempool()), 0)
<<<<<<< HEAD
        assert_equal(self.nodes[0].getbalance()['bitcoin'], balance)
=======
        assert_equal(alice.getbalance(), balance)
>>>>>>> 02e1d8d0

        # But if it is received again then it is unabandoned
        # And since now in mempool, the change is available
        # But its child tx remains abandoned
        self.nodes[0].sendrawtransaction(signed["hex"])
<<<<<<< HEAD
        newbalance = self.nodes[0].getbalance()['bitcoin']
=======
        newbalance = alice.getbalance()
>>>>>>> 02e1d8d0
        assert_equal(newbalance, balance - Decimal("20") + Decimal("14.99998"))
        balance = newbalance

        # Send child tx again so it is unabandoned
        self.nodes[0].sendrawtransaction(signed2["hex"])
<<<<<<< HEAD
        newbalance = self.nodes[0].getbalance()['bitcoin']
=======
        newbalance = alice.getbalance()
>>>>>>> 02e1d8d0
        assert_equal(newbalance, balance - Decimal("10") - Decimal("14.99998") + Decimal("24.9996"))
        balance = newbalance

        # Remove using high relay fee again
        self.restart_node(0, extra_args=["-minrelaytxfee=0.0001"])
        alice = self.nodes[0].get_wallet_rpc(self.default_wallet_name)
        assert self.nodes[0].getmempoolinfo()['loaded']
        assert_equal(len(self.nodes[0].getrawmempool()), 0)
<<<<<<< HEAD
        newbalance = self.nodes[0].getbalance()['bitcoin']
=======
        newbalance = alice.getbalance()
>>>>>>> 02e1d8d0
        assert_equal(newbalance, balance - Decimal("24.9996"))
        balance = newbalance

        self.log.info("Test transactions conflicted by a double spend")
        self.nodes[0].loadwallet("bob")
        bob = self.nodes[0].get_wallet_rpc("bob")

        # Create a double spend of AB1 by spending again from only A's 10 output
        # Mine double spend from node 1
        inputs = []
        inputs.append({"txid": txA, "vout": nA})
<<<<<<< HEAD
        outputs = [
            {self.nodes[1].getnewaddress(): Decimal("9.9999")},
            {"fee": Decimal('10') - Decimal('9.9999')},
        ]
        tx = self.nodes[0].createrawtransaction(inputs, outputs)
        signed = self.nodes[0].signrawtransactionwithwallet(tx)
        self.nodes[1].sendrawtransaction(signed["hex"])
        self.generate(self.nodes[1], 1, sync_fun=self.no_op)

=======
        outputs = {}
        outputs[self.nodes[1].getnewaddress()] = Decimal("3.9999")
        outputs[bob.getnewaddress()] = Decimal("5.9999")
        tx = alice.createrawtransaction(inputs, outputs)
        signed = alice.signrawtransactionwithwallet(tx)
        double_spend_txid = self.nodes[1].sendrawtransaction(signed["hex"])
>>>>>>> 02e1d8d0
        self.connect_nodes(0, 1)
        self.generate(self.nodes[1], 1)

        tx_list = alice.listtransactions()

        conflicted = [tx for tx in tx_list if tx["confirmations"] < 0]
        assert_equal(4, len(conflicted))

        wallet_conflicts = [tx for tx in conflicted if tx["walletconflicts"]]
        assert_equal(2, len(wallet_conflicts))

        double_spends = [tx for tx in tx_list if tx["walletconflicts"] and tx["confirmations"] > 0]
        assert_equal(2, len(double_spends))  # one for each output
        double_spend = double_spends[0]

        # Test the properties of the conflicted transactions, i.e. with confirmations < 0.
        for tx in conflicted:
            assert_equal(tx["abandoned"], False)
            assert_equal(tx["confirmations"], -1)
            assert_equal(tx["trusted"], False)

        # Test the properties of the double-spend transaction, i.e. having wallet conflicts and confirmations > 0.
        assert_equal(double_spend["abandoned"], False)
        assert_equal(double_spend["confirmations"], 1)
        assert "trusted" not in double_spend.keys()  # "trusted" only returned if tx has 0 or negative confirmations.

        # Test the walletconflicts field of each.
        for tx in wallet_conflicts:
            assert_equal(double_spend["walletconflicts"], [tx["txid"]])
            assert_equal(tx["walletconflicts"], [double_spend["txid"]])

        # Test walletconflicts on the receiver's side
        txinfo = bob.gettransaction(txAB1)
        assert_equal(txinfo['confirmations'], -1)
        assert_equal(txinfo['walletconflicts'], [double_spend['txid']])

        double_spends = [tx for tx in bob.listtransactions() if tx["walletconflicts"] and tx["confirmations"] > 0]
        assert_equal(1, len(double_spends))
        double_spend = double_spends[0]
        assert_equal(double_spend_txid, double_spend['txid'])
        assert_equal(double_spend["walletconflicts"], [txAB1])

        # Verify that B and C's 10 BTC outputs are available for spending again because AB1 is now conflicted
<<<<<<< HEAD
        newbalance = self.nodes[0].getbalance()['bitcoin']
=======
        newbalance = alice.getbalance()
>>>>>>> 02e1d8d0
        assert_equal(newbalance, balance + Decimal("20"))
        balance = newbalance

        # There is currently a minor bug around this and so this test doesn't work.  See Issue #7315
        # Invalidate the block with the double spend and B's 10 BTC output should no longer be available
        # Don't think C's should either
        self.nodes[0].invalidateblock(self.nodes[0].getbestblockhash())
<<<<<<< HEAD
        newbalance = self.nodes[0].getbalance()['bitcoin']
=======
        newbalance = alice.getbalance()
>>>>>>> 02e1d8d0
        #assert_equal(newbalance, balance - Decimal("10"))
        self.log.info("If balance has not declined after invalidateblock then out of mempool wallet tx which is no longer")
        self.log.info("conflicted has not resumed causing its inputs to be seen as spent.  See Issue #7315")
        assert_equal(balance, newbalance)


if __name__ == '__main__':
    AbandonConflictTest().main()<|MERGE_RESOLUTION|>--- conflicted
+++ resolved
@@ -35,17 +35,10 @@
         bob = self.nodes[0].get_wallet_rpc("bob")
 
         self.generate(self.nodes[1], COINBASE_MATURITY)
-<<<<<<< HEAD
-        balance = self.nodes[0].getbalance()['bitcoin']
-        txA = self.nodes[0].sendtoaddress(self.nodes[0].getnewaddress(), Decimal("10"))
-        txB = self.nodes[0].sendtoaddress(self.nodes[0].getnewaddress(), Decimal("10"))
-        txC = self.nodes[0].sendtoaddress(self.nodes[0].getnewaddress(), Decimal("10"))
-=======
-        balance = alice.getbalance()
+        balance = alice.getbalance()['bitcoin']
         txA = alice.sendtoaddress(alice.getnewaddress(), Decimal("10"))
         txB = alice.sendtoaddress(alice.getnewaddress(), Decimal("10"))
         txC = alice.sendtoaddress(alice.getnewaddress(), Decimal("10"))
->>>>>>> 02e1d8d0
         self.sync_mempools()
         self.generate(self.nodes[1], 1)
 
@@ -54,12 +47,8 @@
         # Can not abandon confirmed transaction
         assert_raises_rpc_error(-5, 'Transaction not eligible for abandonment', lambda: alice.abandontransaction(txid=txA))
 
-<<<<<<< HEAD
         self.sync_blocks()
-        newbalance = self.nodes[0].getbalance()['bitcoin']
-=======
-        newbalance = alice.getbalance()
->>>>>>> 02e1d8d0
+        newbalance = alice.getbalance()['bitcoin']
         assert balance - newbalance < Decimal("0.001")  #no more than fees lost
         balance = newbalance
 
@@ -76,18 +65,12 @@
         inputs.append({"txid": txA, "vout": nA})
         inputs.append({"txid": txB, "vout": nB})
 
-<<<<<<< HEAD
         outputs = [
-            {self.nodes[0].getnewaddress(): Decimal("14.99998")},
-            {self.nodes[1].getnewaddress(): Decimal("5")},
+            {alice.getnewaddress(): Decimal("14.99998")},
+            {bob.getnewaddress(): Decimal("5")},
             {"fee": 2 * Decimal('10') - Decimal('14.99998') - Decimal('5')},
         ]
-        signed = self.nodes[0].signrawtransactionwithwallet(self.nodes[0].createrawtransaction(inputs, outputs))
-=======
-        outputs[alice.getnewaddress()] = Decimal("14.99998")
-        outputs[bob.getnewaddress()] = Decimal("5")
         signed = alice.signrawtransactionwithwallet(alice.createrawtransaction(inputs, outputs))
->>>>>>> 02e1d8d0
         txAB1 = self.nodes[0].sendrawtransaction(signed["hex"])
 
         # Identify the 14.99998btc output
@@ -97,38 +80,23 @@
         inputs = []
         inputs.append({"txid": txAB1, "vout": nAB})
         inputs.append({"txid": txC, "vout": nC})
-<<<<<<< HEAD
         outputs = [
-            {self.nodes[0].getnewaddress(): Decimal("24.9996")},
+            {alice.getnewaddress(): Decimal("24.9996")},
             {"fee": Decimal('14.99998') + Decimal('10') - Decimal('24.9996')},
         ]
-        signed2 = self.nodes[0].signrawtransactionwithwallet(self.nodes[0].createrawtransaction(inputs, outputs))
-=======
-        outputs = {}
-        outputs[alice.getnewaddress()] = Decimal("24.9996")
         signed2 = alice.signrawtransactionwithwallet(alice.createrawtransaction(inputs, outputs))
->>>>>>> 02e1d8d0
         txABC2 = self.nodes[0].sendrawtransaction(signed2["hex"])
 
         # Create a child tx spending ABC2
         signed3_change = Decimal("24.999")
         inputs = [{"txid": txABC2, "vout": 0}]
-<<<<<<< HEAD
-        outputs = [{self.nodes[0].getnewaddress(): signed3_change}, {"fee": Decimal('24.9996') - signed3_change}]
-        signed3 = self.nodes[0].signrawtransactionwithwallet(self.nodes[0].createrawtransaction(inputs, outputs))
-=======
-        outputs = {alice.getnewaddress(): signed3_change}
+        outputs = [{alice.getnewaddress(): signed3_change}, {"fee": Decimal('24.9996') - signed3_change}]
         signed3 = alice.signrawtransactionwithwallet(alice.createrawtransaction(inputs, outputs))
->>>>>>> 02e1d8d0
         # note tx is never directly referenced, only abandoned as a child of the above
         self.nodes[0].sendrawtransaction(signed3["hex"])
 
         # In mempool txs from self should increase balance from change
-<<<<<<< HEAD
-        newbalance = self.nodes[0].getbalance()['bitcoin']
-=======
-        newbalance = alice.getbalance()
->>>>>>> 02e1d8d0
+        newbalance = alice.getbalance()['bitcoin']
         assert_equal(newbalance, balance - Decimal("30") + signed3_change)
         balance = newbalance
 
@@ -144,34 +112,20 @@
 
         # Not in mempool txs from self should only reduce balance
         # inputs are still spent, but change not received
-<<<<<<< HEAD
-        newbalance = self.nodes[0].getbalance()['bitcoin']
-        assert_equal(newbalance, balance - signed3_change)
-        # Unconfirmed received funds that are not in mempool, also shouldn't show
-        # up in unconfirmed balance
-        balances = self.nodes[0].getbalances()['mine']
-        assert_equal(balances['untrusted_pending']['bitcoin'] + balances['trusted']['bitcoin'], newbalance)
-=======
-        newbalance = alice.getbalance()
+        newbalance = alice.getbalance()['bitcoin']
         assert_equal(newbalance, balance - signed3_change)
         # Unconfirmed received funds that are not in mempool, also shouldn't show
         # up in unconfirmed balance
         balances = alice.getbalances()['mine']
-        assert_equal(balances['untrusted_pending'] + balances['trusted'], newbalance)
->>>>>>> 02e1d8d0
+        assert_equal(balances['untrusted_pending']['bitcoin'] + balances['trusted']['bitcoin'], newbalance)
         # Also shouldn't show up in listunspent
         assert not txABC2 in [utxo["txid"] for utxo in alice.listunspent(0)]
         balance = newbalance
 
         # Abandon original transaction and verify inputs are available again
         # including that the child tx was also abandoned
-<<<<<<< HEAD
-        self.nodes[0].abandontransaction(txAB1)
-        newbalance = self.nodes[0].getbalance()['bitcoin']
-=======
         alice.abandontransaction(txAB1)
-        newbalance = alice.getbalance()
->>>>>>> 02e1d8d0
+        newbalance = alice.getbalance()['bitcoin']
         assert_equal(newbalance, balance + Decimal("30"))
         balance = newbalance
 
@@ -189,31 +143,19 @@
         assert self.nodes[0].getmempoolinfo()['loaded']
 
         assert_equal(len(self.nodes[0].getrawmempool()), 0)
-<<<<<<< HEAD
-        assert_equal(self.nodes[0].getbalance()['bitcoin'], balance)
-=======
-        assert_equal(alice.getbalance(), balance)
->>>>>>> 02e1d8d0
+        assert_equal(alice.getbalance()['bitcoin'], balance)
 
         # But if it is received again then it is unabandoned
         # And since now in mempool, the change is available
         # But its child tx remains abandoned
-        self.nodes[0].sendrawtransaction(signed["hex"])
-<<<<<<< HEAD
-        newbalance = self.nodes[0].getbalance()['bitcoin']
-=======
-        newbalance = alice.getbalance()
->>>>>>> 02e1d8d0
+        alice.sendrawtransaction(signed["hex"])
+        newbalance = alice.getbalance()['bitcoin']
         assert_equal(newbalance, balance - Decimal("20") + Decimal("14.99998"))
         balance = newbalance
 
         # Send child tx again so it is unabandoned
-        self.nodes[0].sendrawtransaction(signed2["hex"])
-<<<<<<< HEAD
-        newbalance = self.nodes[0].getbalance()['bitcoin']
-=======
-        newbalance = alice.getbalance()
->>>>>>> 02e1d8d0
+        alice.sendrawtransaction(signed2["hex"])
+        newbalance = alice.getbalance()['bitcoin']
         assert_equal(newbalance, balance - Decimal("10") - Decimal("14.99998") + Decimal("24.9996"))
         balance = newbalance
 
@@ -222,11 +164,7 @@
         alice = self.nodes[0].get_wallet_rpc(self.default_wallet_name)
         assert self.nodes[0].getmempoolinfo()['loaded']
         assert_equal(len(self.nodes[0].getrawmempool()), 0)
-<<<<<<< HEAD
-        newbalance = self.nodes[0].getbalance()['bitcoin']
-=======
-        newbalance = alice.getbalance()
->>>>>>> 02e1d8d0
+        newbalance = alice.getbalance()['bitcoin']
         assert_equal(newbalance, balance - Decimal("24.9996"))
         balance = newbalance
 
@@ -238,24 +176,15 @@
         # Mine double spend from node 1
         inputs = []
         inputs.append({"txid": txA, "vout": nA})
-<<<<<<< HEAD
         outputs = [
-            {self.nodes[1].getnewaddress(): Decimal("9.9999")},
-            {"fee": Decimal('10') - Decimal('9.9999')},
+            {self.nodes[1].getnewaddress(): Decimal("3.9999")},
+            {bob.getnewaddress(): Decimal("5.9999")},
+            {"fee": Decimal('10') - Decimal('3.9999') - Decimal('5.9999')},
         ]
-        tx = self.nodes[0].createrawtransaction(inputs, outputs)
-        signed = self.nodes[0].signrawtransactionwithwallet(tx)
-        self.nodes[1].sendrawtransaction(signed["hex"])
-        self.generate(self.nodes[1], 1, sync_fun=self.no_op)
-
-=======
-        outputs = {}
-        outputs[self.nodes[1].getnewaddress()] = Decimal("3.9999")
-        outputs[bob.getnewaddress()] = Decimal("5.9999")
         tx = alice.createrawtransaction(inputs, outputs)
         signed = alice.signrawtransactionwithwallet(tx)
         double_spend_txid = self.nodes[1].sendrawtransaction(signed["hex"])
->>>>>>> 02e1d8d0
+
         self.connect_nodes(0, 1)
         self.generate(self.nodes[1], 1)
 
@@ -299,11 +228,7 @@
         assert_equal(double_spend["walletconflicts"], [txAB1])
 
         # Verify that B and C's 10 BTC outputs are available for spending again because AB1 is now conflicted
-<<<<<<< HEAD
-        newbalance = self.nodes[0].getbalance()['bitcoin']
-=======
-        newbalance = alice.getbalance()
->>>>>>> 02e1d8d0
+        newbalance = alice.getbalance()['bitcoin']
         assert_equal(newbalance, balance + Decimal("20"))
         balance = newbalance
 
@@ -311,11 +236,7 @@
         # Invalidate the block with the double spend and B's 10 BTC output should no longer be available
         # Don't think C's should either
         self.nodes[0].invalidateblock(self.nodes[0].getbestblockhash())
-<<<<<<< HEAD
-        newbalance = self.nodes[0].getbalance()['bitcoin']
-=======
-        newbalance = alice.getbalance()
->>>>>>> 02e1d8d0
+        newbalance = alice.getbalance()['bitcoin']
         #assert_equal(newbalance, balance - Decimal("10"))
         self.log.info("If balance has not declined after invalidateblock then out of mempool wallet tx which is no longer")
         self.log.info("conflicted has not resumed causing its inputs to be seen as spent.  See Issue #7315")
