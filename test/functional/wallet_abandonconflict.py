#!/usr/bin/env python3
# Copyright (c) 2014-2022 The Bitcoin Core developers
# Distributed under the MIT software license, see the accompanying
# file COPYING or http://www.opensource.org/licenses/mit-license.php.
"""Test the abandontransaction RPC.

 The abandontransaction RPC marks a transaction and all its in-wallet
 descendants as abandoned which allows their inputs to be respent. It can be
 used to replace "stuck" or evicted transactions. It only works on transactions
 which are not included in a block and are not currently in the mempool. It has
 no effect on transactions which are already abandoned.
"""
from decimal import Decimal

from test_framework.blocktools import COINBASE_MATURITY
from test_framework.test_framework import BitcoinTestFramework
from test_framework.util import (
    assert_equal,
    assert_raises_rpc_error,
)


class AbandonConflictTest(BitcoinTestFramework):
    def add_options(self, parser):
        self.add_wallet_options(parser)

    def set_test_params(self):
        self.num_nodes = 2
        self.extra_args = [["-minrelaytxfee=0.00001"], []]
        # whitelist peers to speed up tx relay / mempool sync
        for args in self.extra_args:
            args.append("-whitelist=noban@127.0.0.1")

    def skip_test_if_missing_module(self):
        self.skip_if_no_wallet()

    def run_test(self):
        # create two wallets to tests conflicts from both sender's and receiver's sides
        alice = self.nodes[0].get_wallet_rpc(self.default_wallet_name)
        self.nodes[0].createwallet(wallet_name="bob")
        bob = self.nodes[0].get_wallet_rpc("bob")

        self.generate(self.nodes[1], COINBASE_MATURITY)
        balance = alice.getbalance()['bitcoin']
        txA = alice.sendtoaddress(alice.getnewaddress(), Decimal("10"))
        txB = alice.sendtoaddress(alice.getnewaddress(), Decimal("10"))
        txC = alice.sendtoaddress(alice.getnewaddress(), Decimal("10"))
        self.sync_mempools()
        self.generate(self.nodes[1], 1)

        # Can not abandon non-wallet transaction
        assert_raises_rpc_error(-5, 'Invalid or non-wallet transaction id', lambda: alice.abandontransaction(txid='ff' * 32))
        # Can not abandon confirmed transaction
        assert_raises_rpc_error(-5, 'Transaction not eligible for abandonment', lambda: alice.abandontransaction(txid=txA))

        self.sync_blocks()
        newbalance = alice.getbalance()['bitcoin']
        assert balance - newbalance < Decimal("0.001")  #no more than fees lost
        balance = newbalance

        # Disconnect nodes so node0's transactions don't get into node1's mempool
        self.disconnect_nodes(0, 1)

        # Identify the 10btc outputs
        nA = next(tx_out["vout"] for tx_out in alice.gettransaction(txA)["details"] if tx_out["amount"] == Decimal("10"))
        nB = next(tx_out["vout"] for tx_out in alice.gettransaction(txB)["details"] if tx_out["amount"] == Decimal("10"))
        nC = next(tx_out["vout"] for tx_out in alice.gettransaction(txC)["details"] if tx_out["amount"] == Decimal("10"))

        inputs = []
        # spend 10btc outputs from txA and txB
        inputs.append({"txid": txA, "vout": nA})
        inputs.append({"txid": txB, "vout": nB})

        outputs = [
            {alice.getnewaddress(): Decimal("14.99998")},
            {bob.getnewaddress(): Decimal("5")},
            {"fee": 2 * Decimal('10') - Decimal('14.99998') - Decimal('5')},
        ]
        signed = alice.signrawtransactionwithwallet(alice.createrawtransaction(inputs, outputs))
        txAB1 = self.nodes[0].sendrawtransaction(signed["hex"])

        # Identify the 14.99998btc output
        nAB = next(tx_out["vout"] for tx_out in alice.gettransaction(txAB1)["details"] if tx_out["amount"] == Decimal("14.99998"))

        #Create a child tx spending AB1 and C
        inputs = []
        inputs.append({"txid": txAB1, "vout": nAB})
        inputs.append({"txid": txC, "vout": nC})
        outputs = [
            {alice.getnewaddress(): Decimal("24.9996")},
            {"fee": Decimal('14.99998') + Decimal('10') - Decimal('24.9996')},
        ]
        signed2 = alice.signrawtransactionwithwallet(alice.createrawtransaction(inputs, outputs))
        txABC2 = self.nodes[0].sendrawtransaction(signed2["hex"])

        # Create a child tx spending ABC2
        signed3_change = Decimal("24.999")
        inputs = [{"txid": txABC2, "vout": 0}]
        outputs = [{alice.getnewaddress(): signed3_change}, {"fee": Decimal('24.9996') - signed3_change}]
        signed3 = alice.signrawtransactionwithwallet(alice.createrawtransaction(inputs, outputs))
        # note tx is never directly referenced, only abandoned as a child of the above
        self.nodes[0].sendrawtransaction(signed3["hex"])

        # In mempool txs from self should increase balance from change
        newbalance = alice.getbalance()['bitcoin']
        assert_equal(newbalance, balance - Decimal("30") + signed3_change)
        balance = newbalance

        # Restart the node with a higher min relay fee so the parent tx is no longer in mempool
        # TODO: redo with eviction
        self.restart_node(0, extra_args=["-minrelaytxfee=0.0001"])
        alice = self.nodes[0].get_wallet_rpc(self.default_wallet_name)
        assert self.nodes[0].getmempoolinfo()['loaded']

        # Verify txs no longer in either node's mempool
        assert_equal(len(self.nodes[0].getrawmempool()), 0)
        assert_equal(len(self.nodes[1].getrawmempool()), 0)

        # Not in mempool txs from self should only reduce balance
        # inputs are still spent, but change not received
        newbalance = alice.getbalance()['bitcoin']
        assert_equal(newbalance, balance - signed3_change)
        # Unconfirmed received funds that are not in mempool, also shouldn't show
        # up in unconfirmed balance
        balances = alice.getbalances()['mine']
        assert_equal(balances['untrusted_pending']['bitcoin'] + balances['trusted']['bitcoin'], newbalance)
        # Also shouldn't show up in listunspent
        assert not txABC2 in [utxo["txid"] for utxo in alice.listunspent(0)]
        balance = newbalance

        # Abandon original transaction and verify inputs are available again
        # including that the child tx was also abandoned
        alice.abandontransaction(txAB1)
        newbalance = alice.getbalance()['bitcoin']
        assert_equal(newbalance, balance + Decimal("30"))
        balance = newbalance

        self.log.info("Check abandoned transactions in listsinceblock")
        listsinceblock = alice.listsinceblock()
        txAB1_listsinceblock = [d for d in listsinceblock['transactions'] if d['txid'] == txAB1 and d['category'] == 'send']
        for tx in txAB1_listsinceblock:
            assert_equal(tx['abandoned'], True)
            assert_equal(tx['confirmations'], 0)
            assert_equal(tx['trusted'], False)

        # Verify that even with a low min relay fee, the tx is not reaccepted from wallet on startup once abandoned
        self.restart_node(0, extra_args=["-minrelaytxfee=0.00001"])
        alice = self.nodes[0].get_wallet_rpc(self.default_wallet_name)
        assert self.nodes[0].getmempoolinfo()['loaded']

        assert_equal(len(self.nodes[0].getrawmempool()), 0)
        assert_equal(alice.getbalance()['bitcoin'], balance)

        # But if it is received again then it is unabandoned
        # And since now in mempool, the change is available
        # But its child tx remains abandoned
        alice.sendrawtransaction(signed["hex"])
        newbalance = alice.getbalance()['bitcoin']
        assert_equal(newbalance, balance - Decimal("20") + Decimal("14.99998"))
        balance = newbalance

        # Send child tx again so it is unabandoned
        alice.sendrawtransaction(signed2["hex"])
        newbalance = alice.getbalance()['bitcoin']
        assert_equal(newbalance, balance - Decimal("10") - Decimal("14.99998") + Decimal("24.9996"))
        balance = newbalance

        # Remove using high relay fee again
        self.restart_node(0, extra_args=["-minrelaytxfee=0.0001"])
        alice = self.nodes[0].get_wallet_rpc(self.default_wallet_name)
        assert self.nodes[0].getmempoolinfo()['loaded']
        assert_equal(len(self.nodes[0].getrawmempool()), 0)
        newbalance = alice.getbalance()['bitcoin']
        assert_equal(newbalance, balance - Decimal("24.9996"))
        balance = newbalance

        self.log.info("Test transactions conflicted by a double spend")
        self.nodes[0].loadwallet("bob")
        bob = self.nodes[0].get_wallet_rpc("bob")

        # Create a double spend of AB1 by spending again from only A's 10 output
        # Mine double spend from node 1
        inputs = []
        inputs.append({"txid": txA, "vout": nA})
        outputs = [
            {self.nodes[1].getnewaddress(): Decimal("3.9999")},
            {bob.getnewaddress(): Decimal("5.9999")},
            {"fee": Decimal('10') - Decimal('3.9999') - Decimal('5.9999')},
        ]
        tx = alice.createrawtransaction(inputs, outputs)
        signed = alice.signrawtransactionwithwallet(tx)
        double_spend_txid = self.nodes[1].sendrawtransaction(signed["hex"])

        self.connect_nodes(0, 1)
        self.generate(self.nodes[1], 1)

        tx_list = alice.listtransactions()

        conflicted = [tx for tx in tx_list if tx["confirmations"] < 0]
        assert_equal(4, len(conflicted))

        wallet_conflicts = [tx for tx in conflicted if tx["walletconflicts"]]
        assert_equal(2, len(wallet_conflicts))

        double_spends = [tx for tx in tx_list if tx["walletconflicts"] and tx["confirmations"] > 0]
        assert_equal(2, len(double_spends))  # one for each output
        double_spend = double_spends[0]

        # Test the properties of the conflicted transactions, i.e. with confirmations < 0.
        for tx in conflicted:
            assert_equal(tx["abandoned"], False)
            assert_equal(tx["confirmations"], -1)
            assert_equal(tx["trusted"], False)

        # Test the properties of the double-spend transaction, i.e. having wallet conflicts and confirmations > 0.
        assert_equal(double_spend["abandoned"], False)
        assert_equal(double_spend["confirmations"], 1)
        assert "trusted" not in double_spend.keys()  # "trusted" only returned if tx has 0 or negative confirmations.

        # Test the walletconflicts field of each.
        for tx in wallet_conflicts:
            assert_equal(double_spend["walletconflicts"], [tx["txid"]])
            assert_equal(tx["walletconflicts"], [double_spend["txid"]])

        # Test walletconflicts on the receiver's side
        txinfo = bob.gettransaction(txAB1)
        assert_equal(txinfo['confirmations'], -1)
        assert_equal(txinfo['walletconflicts'], [double_spend['txid']])

        double_spends = [tx for tx in bob.listtransactions() if tx["walletconflicts"] and tx["confirmations"] > 0]
        assert_equal(1, len(double_spends))
        double_spend = double_spends[0]
        assert_equal(double_spend_txid, double_spend['txid'])
        assert_equal(double_spend["walletconflicts"], [txAB1])

        # Verify that B and C's 10 BTC outputs are available for spending again because AB1 is now conflicted
<<<<<<< HEAD
        newbalance = alice.getbalance()['bitcoin']
=======
        assert_equal(alice.gettransaction(txAB1)["confirmations"], -1)
        newbalance = alice.getbalance()
>>>>>>> 7d33ae75
        assert_equal(newbalance, balance + Decimal("20"))
        balance = newbalance

        # Invalidate the block with the double spend. B & C's 10 BTC outputs should no longer be available
        self.nodes[0].invalidateblock(self.nodes[0].getbestblockhash())
<<<<<<< HEAD
        newbalance = alice.getbalance()['bitcoin']
        #assert_equal(newbalance, balance - Decimal("10"))
        self.log.info("If balance has not declined after invalidateblock then out of mempool wallet tx which is no longer")
        self.log.info("conflicted has not resumed causing its inputs to be seen as spent.  See Issue #7315")
        assert_equal(balance, newbalance)

=======
        assert_equal(alice.gettransaction(txAB1)["confirmations"], 0)
        newbalance = alice.getbalance()
        assert_equal(newbalance, balance - Decimal("20"))
>>>>>>> 7d33ae75

if __name__ == '__main__':
    AbandonConflictTest().main()<|MERGE_RESOLUTION|>--- conflicted
+++ resolved
@@ -234,29 +234,16 @@
         assert_equal(double_spend["walletconflicts"], [txAB1])
 
         # Verify that B and C's 10 BTC outputs are available for spending again because AB1 is now conflicted
-<<<<<<< HEAD
-        newbalance = alice.getbalance()['bitcoin']
-=======
         assert_equal(alice.gettransaction(txAB1)["confirmations"], -1)
-        newbalance = alice.getbalance()
->>>>>>> 7d33ae75
+        newbalance = alice.getbalance()["bitcoin"]
         assert_equal(newbalance, balance + Decimal("20"))
         balance = newbalance
 
         # Invalidate the block with the double spend. B & C's 10 BTC outputs should no longer be available
         self.nodes[0].invalidateblock(self.nodes[0].getbestblockhash())
-<<<<<<< HEAD
-        newbalance = alice.getbalance()['bitcoin']
-        #assert_equal(newbalance, balance - Decimal("10"))
-        self.log.info("If balance has not declined after invalidateblock then out of mempool wallet tx which is no longer")
-        self.log.info("conflicted has not resumed causing its inputs to be seen as spent.  See Issue #7315")
-        assert_equal(balance, newbalance)
-
-=======
         assert_equal(alice.gettransaction(txAB1)["confirmations"], 0)
-        newbalance = alice.getbalance()
+        newbalance = alice.getbalance()["bitcoin"]
         assert_equal(newbalance, balance - Decimal("20"))
->>>>>>> 7d33ae75
 
 if __name__ == '__main__':
     AbandonConflictTest().main()