--- conflicted
+++ resolved
@@ -472,14 +472,8 @@
         b39_sigops_per_output = 11
 
         # Build the redeem script, hash it, use hash to create the p2sh script
-<<<<<<< HEAD
         redeem_script = CScript([self.coinbase_pubkey] + [OP_2DUP, OP_CHECKSIGVERIFY] * (b39_sigops_per_output-1) + [OP_CHECKSIG])
-        redeem_script_hash = hash160(redeem_script)
-        p2sh_script = CScript([OP_HASH160, redeem_script_hash, OP_EQUAL])
-=======
-        redeem_script = CScript([self.coinbase_pubkey] + [OP_2DUP, OP_CHECKSIGVERIFY] * 5 + [OP_CHECKSIG])
         p2sh_script = script_to_p2sh_script(redeem_script)
->>>>>>> d1e4c563
 
         # Create a transaction that spends one satoshi to the p2sh_script, the rest to OP_TRUE
         # This must be signed because it is spending a coinbase
