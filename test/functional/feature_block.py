--- conflicted
+++ resolved
@@ -22,12 +22,8 @@
     CTransaction,
     CTxIn,
     CTxOut,
-<<<<<<< HEAD
-    MAX_BLOCK_BASE_SIZE,
-=======
     MAX_BLOCK_WEIGHT,
     uint256_from_compact,
->>>>>>> b620b2d5
     uint256_from_str,
 )
 from test_framework.p2p import P2PDataStore
@@ -320,12 +316,8 @@
         self.move_tip(15)
         b23 = self.next_block(23, spend=out[6])
         tx = CTransaction()
-<<<<<<< HEAD
-        #script_length = MAX_BLOCK_BASE_SIZE - len(b23.serialize()) - 69
-        script_length = MAX_BLOCK_BASE_SIZE - len(b23.serialize()) - 149
-=======
-        script_length = (MAX_BLOCK_WEIGHT - b23.get_weight() - 276) // 4
->>>>>>> b620b2d5
+        # ELEMENTS: off by 320
+        script_length = (MAX_BLOCK_WEIGHT - b23.get_weight() - 276 - 320) // 4
         script_output = CScript([b'\x00' * script_length])
         tx.vout.append(CTxOut(0, script_output))
         tx.vin.append(CTxIn(COutPoint(b23.vtx[1].sha256, 0)))
@@ -339,12 +331,8 @@
         self.log.info("Reject a block of weight MAX_BLOCK_WEIGHT + 4")
         self.move_tip(15)
         b24 = self.next_block(24, spend=out[6])
-<<<<<<< HEAD
-        #script_length = MAX_BLOCK_BASE_SIZE - len(b24.serialize()) - 69
-        script_length = MAX_BLOCK_BASE_SIZE - len(b24.serialize()) - 149
-=======
-        script_length = (MAX_BLOCK_WEIGHT - b24.get_weight() - 276) // 4
->>>>>>> b620b2d5
+        # ELEMENTS: off by 320
+        script_length = (MAX_BLOCK_WEIGHT - b24.get_weight() - 276 - 320) // 4
         script_output = CScript([b'\x00' * (script_length + 1)])
         tx.vout = [CTxOut(0, script_output)]
         tx.vout.append(CTxOut(b23.vtx[1].vout[0].nValue.getAmount() - 0)) # fee
@@ -938,12 +926,8 @@
         tx = CTransaction()
 
         # use canonical serialization to calculate size
-<<<<<<< HEAD
-        #script_length = MAX_BLOCK_BASE_SIZE - len(b64a.normal_serialize()) - 69
-        script_length = MAX_BLOCK_BASE_SIZE - len(b64a.normal_serialize()) - 149
-=======
-        script_length = (MAX_BLOCK_WEIGHT - 4 * len(b64a.normal_serialize()) - 276) // 4
->>>>>>> b620b2d5
+        # ELEMENTS: off by 320
+        script_length = (MAX_BLOCK_WEIGHT - 4 * len(b64a.normal_serialize()) - 276 - 320) // 4
         script_output = CScript([b'\x00' * script_length])
         tx.vout.append(CTxOut(0, script_output))
         tx.vin.append(CTxIn(COutPoint(b64a.vtx[1].sha256, 0)))
@@ -1306,15 +1290,10 @@
         for i in range(89, LARGE_REORG_SIZE + 89):
             b = self.next_block(i, spend)
             tx = CTransaction()
-<<<<<<< HEAD
-            #script_length = MAX_BLOCK_BASE_SIZE - len(b.serialize()) - 69
-            script_length = MAX_BLOCK_BASE_SIZE - len(b.serialize()) - 149
+            # ELEMENTS: off by 320
+            script_length = (MAX_BLOCK_WEIGHT - b.get_weight() - 276 - 320) // 4
             # ELEMENTS: doesn't support 0 value for non-OP_RETURN
             script_output = CScript([OP_RETURN, b'\x00' * (script_length-1)])
-=======
-            script_length = (MAX_BLOCK_WEIGHT - b.get_weight() - 276) // 4
-            script_output = CScript([b'\x00' * script_length])
->>>>>>> b620b2d5
             tx.vout.append(CTxOut(0, script_output))
             tx.vin.append(CTxIn(COutPoint(b.vtx[1].sha256, 0)))
             self.update_fee(tx, b.vtx[1], 0)
