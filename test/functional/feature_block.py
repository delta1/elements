#!/usr/bin/env python3
# Copyright (c) 2015-2019 The Bitcoin Core developers
# Distributed under the MIT software license, see the accompanying
# file COPYING or http://www.opensource.org/licenses/mit-license.php.
"""Test block processing."""
import copy
import struct
import time

from test_framework.blocktools import (
    create_block,
    create_coinbase,
    create_tx_with_script,
    get_legacy_sigopcount_block,
    MAX_BLOCK_SIGOPS,
)
from test_framework.key import CECKey
from test_framework.messages import (
    CBlock,
    COIN,
    COutPoint,
    CTransaction,
    CTxIn,
    CTxOut,
    MAX_BLOCK_BASE_SIZE,
    uint256_from_str,
)
from test_framework.mininode import P2PDataStore
from test_framework.script import (
    CScript,
    MAX_SCRIPT_ELEMENT_SIZE,
    OP_2DUP,
    OP_CHECKMULTISIG,
    OP_CHECKMULTISIGVERIFY,
    OP_CHECKSIG,
    OP_CHECKSIGVERIFY,
    OP_ELSE,
    OP_ENDIF,
    OP_EQUAL,
    OP_DROP,
    OP_FALSE,
    OP_HASH160,
    OP_IF,
    OP_INVALIDOPCODE,
    OP_RETURN,
    OP_TRUE,
    SIGHASH_ALL,
    SignatureHash,
    hash160,
)
from test_framework.test_framework import BitcoinTestFramework
from test_framework.util import assert_equal
from data import invalid_txs

#  Use this class for tests that require behavior other than normal "mininode" behavior.
#  For now, it is used to serialize a bloated varint (b64).
class CBrokenBlock(CBlock):
    def initialize(self, base_block):
        self.vtx = copy.deepcopy(base_block.vtx)
        self.hashMerkleRoot = self.calc_merkle_root()

    def serialize(self, with_witness=False):
        r = b""
        r += super(CBlock, self).serialize()
        r += struct.pack("<BQ", 255, len(self.vtx))
        for tx in self.vtx:
            if with_witness:
                r += tx.serialize_with_witness()
            else:
                r += tx.serialize_without_witness()
        return r

    def normal_serialize(self):
        return super().serialize()

class FullBlockTest(BitcoinTestFramework):
    def set_test_params(self):
        self.num_nodes = 1
        self.setup_clean_chain = True
        self.extra_args = [[]]

    def run_test(self):
        node = self.nodes[0]  # convenience reference to the node

        self.bootstrap_p2p()  # Add one p2p connection to the node

        self.block_heights = {}
        self.coinbase_key = CECKey()
        self.coinbase_key.set_secretbytes(b"horsebattery")
        self.coinbase_pubkey = self.coinbase_key.get_pubkey()
        self.tip = None
        self.blocks = {}
        self.genesis_hash = int(self.nodes[0].getbestblockhash(), 16)
        self.block_heights[self.genesis_hash] = 0
        self.spendable_outputs = []

        # Create a new block
        b0 = self.next_block(0)
        self.save_spendable_output()
        self.send_blocks([b0])

        # These constants chosen specifically to trigger an immature coinbase spend
        # at a certain time below.
        NUM_BUFFER_BLOCKS_TO_GENERATE = 99
        NUM_OUTPUTS_TO_COLLECT = 33

        # Allow the block to mature
        blocks = []
        for i in range(NUM_BUFFER_BLOCKS_TO_GENERATE):
            blocks.append(self.next_block("maturitybuffer.{}".format(i)))
            self.save_spendable_output()
        self.send_blocks(blocks)

        # collect spendable outputs now to avoid cluttering the code later on
        out = []
        for i in range(NUM_OUTPUTS_TO_COLLECT):
            out.append(self.get_spendable_output())

        # Start by building a couple of blocks on top (which output is spent is
        # in parentheses):
        #     genesis -> b1 (0) -> b2 (1)
        b1 = self.next_block(1, spend=out[0])
        self.save_spendable_output()

        b2 = self.next_block(2, spend=out[1])
        self.save_spendable_output()

        self.send_blocks([b1, b2], timeout=4)

        # Select a txn with an output eligible for spending. This won't actually be spent,
        # since we're testing submission of a series of blocks with invalid txns.
        attempt_spend_tx = out[2]

        # Submit blocks for rejection, each of which contains a single transaction
        # (aside from coinbase) which should be considered invalid.
        for TxTemplate in invalid_txs.iter_all_templates():
            template = TxTemplate(spend_tx=attempt_spend_tx)

            if template.valid_in_block:
                continue

            self.log.info("Reject block with invalid tx: %s", TxTemplate.__name__)
            blockname = "for_invalid.%s" % TxTemplate.__name__
            badblock = self.next_block(blockname)
            badtx = template.get_tx()
            if TxTemplate != invalid_txs.InputMissing:
                self.sign_tx(badtx, attempt_spend_tx)
            else:
                # Segwit is active in regtest at this point, so to deserialize a
                # transaction without any inputs correctly, we set the outputs
                # to an empty list. This is a hack, as the serialization of an
                # empty list of outputs is deserialized as flags==0 and thus
                # deserialization of the outputs is skipped.
                # A policy check requires "loose" txs to be of a minimum size,
                # so vtx is not set to be empty in the TxTemplate class and we
                # only apply the workaround where txs are not "loose", i.e. in
                # blocks.
                #
                # The workaround has the purpose that both sides calculate
                # the same tx hash in the merkle tree
                badtx.vout = []
            badtx.rehash()
            badblock = self.update_block(blockname, [badtx])
            self.send_blocks(
                [badblock], success=False,
                reject_reason=(template.block_reject_reason or template.reject_reason),
                reconnect=True, timeout=2)

            self.move_tip(2)

        # Fork like this:
        #
        #     genesis -> b1 (0) -> b2 (1)
        #                      \-> b3 (1)
        #
        # Nothing should happen at this point. We saw b2 first so it takes priority.
        self.log.info("Don't reorg to a chain of the same length")
        self.move_tip(1)
        b3 = self.next_block(3, spend=out[1])
        txout_b3 = b3.vtx[1]
        self.send_blocks([b3], False)

        # Now we add another block to make the alternative chain longer.
        #
        #     genesis -> b1 (0) -> b2 (1)
        #                      \-> b3 (1) -> b4 (2)
        self.log.info("Reorg to a longer chain")
        b4 = self.next_block(4, spend=out[2])
        self.send_blocks([b4])

        # ... and back to the first chain.
        #     genesis -> b1 (0) -> b2 (1) -> b5 (2) -> b6 (3)
        #                      \-> b3 (1) -> b4 (2)
        self.move_tip(2)
        b5 = self.next_block(5, spend=out[2])
        self.save_spendable_output()
        self.send_blocks([b5], False)

        self.log.info("Reorg back to the original chain")
        b6 = self.next_block(6, spend=out[3])
        self.send_blocks([b6], True)

        # Try to create a fork that double-spends
        #     genesis -> b1 (0) -> b2 (1) -> b5 (2) -> b6 (3)
        #                                          \-> b7 (2) -> b8 (4)
        #                      \-> b3 (1) -> b4 (2)
        self.log.info("Reject a chain with a double spend, even if it is longer")
        self.move_tip(5)
        b7 = self.next_block(7, spend=out[2])
        self.send_blocks([b7], False)

        b8 = self.next_block(8, spend=out[4])
        self.send_blocks([b8], False, reconnect=True)

        # Try to create a block that has too much fee
        #     genesis -> b1 (0) -> b2 (1) -> b5 (2) -> b6 (3)
        #                                                    \-> b9 (4)
        #                      \-> b3 (1) -> b4 (2)
        self.log.info("Reject a block where the miner creates too much coinbase reward")
        self.move_tip(6)
        b9 = self.next_block(9, spend=out[4], additional_coinbase_value=1)
        self.send_blocks([b9], success=False, reject_reason='bad-cb-amount', reconnect=True)

        # Create a fork that ends in a block with too much fee (the one that causes the reorg)
        #     genesis -> b1 (0) -> b2 (1) -> b5 (2) -> b6  (3)
        #                                          \-> b10 (3) -> b11 (4)
        #                      \-> b3 (1) -> b4 (2)
        self.log.info("Reject a chain where the miner creates too much coinbase reward, even if the chain is longer")
        self.move_tip(5)
        b10 = self.next_block(10, spend=out[3])
        self.send_blocks([b10], False)

        b11 = self.next_block(11, spend=out[4], additional_coinbase_value=1)
        self.send_blocks([b11], success=False, reject_reason='bad-cb-amount', reconnect=True)

        # Try again, but with a valid fork first
        #     genesis -> b1 (0) -> b2 (1) -> b5 (2) -> b6  (3)
        #                                          \-> b12 (3) -> b13 (4) -> b14 (5)
        #                      \-> b3 (1) -> b4 (2)
        self.log.info("Reject a chain where the miner creates too much coinbase reward, even if the chain is longer (on a forked chain)")
        self.move_tip(5)
        b12 = self.next_block(12, spend=out[3])
        self.save_spendable_output()
        b13 = self.next_block(13, spend=out[4])
        self.save_spendable_output()
        b14 = self.next_block(14, spend=out[5], additional_coinbase_value=1)
        self.send_blocks([b12, b13, b14], success=False, reject_reason='bad-cb-amount', reconnect=True)

        # New tip should be b13.
        assert_equal(node.getbestblockhash(), b13.hash)

        # Add a block with MAX_BLOCK_SIGOPS and one with one more sigop
        #     genesis -> b1 (0) -> b2 (1) -> b5 (2) -> b6  (3)
        #                                          \-> b12 (3) -> b13 (4) -> b15 (5) -> b16 (6)
        #                      \-> b3 (1) -> b4 (2)
        self.log.info("Accept a block with lots of checksigs")
        lots_of_checksigs = CScript([OP_CHECKSIG] * (MAX_BLOCK_SIGOPS - 1))
        self.move_tip(13)
        b15 = self.next_block(15, spend=out[5], script=lots_of_checksigs)
        self.save_spendable_output()
        self.send_blocks([b15], True)

        self.log.info("Reject a block with too many checksigs")
        too_many_checksigs = CScript([OP_CHECKSIG] * (MAX_BLOCK_SIGOPS))
        b16 = self.next_block(16, spend=out[6], script=too_many_checksigs)
        self.send_blocks([b16], success=False, reject_reason='bad-blk-sigops', reconnect=True)

        # Attempt to spend a transaction created on a different fork
        #     genesis -> b1 (0) -> b2 (1) -> b5 (2) -> b6  (3)
        #                                          \-> b12 (3) -> b13 (4) -> b15 (5) -> b17 (b3.vtx[1])
        #                      \-> b3 (1) -> b4 (2)
        self.log.info("Reject a block with a spend from a re-org'ed out tx")
        self.move_tip(15)
        b17 = self.next_block(17, spend=txout_b3)
        self.send_blocks([b17], success=False, reject_reason='bad-txns-inputs-missingorspent', reconnect=True)

        # Attempt to spend a transaction created on a different fork (on a fork this time)
        #     genesis -> b1 (0) -> b2 (1) -> b5 (2) -> b6  (3)
        #                                          \-> b12 (3) -> b13 (4) -> b15 (5)
        #                                                                \-> b18 (b3.vtx[1]) -> b19 (6)
        #                      \-> b3 (1) -> b4 (2)
        self.log.info("Reject a block with a spend from a re-org'ed out tx (on a forked chain)")
        self.move_tip(13)
        b18 = self.next_block(18, spend=txout_b3)
        self.send_blocks([b18], False)

        b19 = self.next_block(19, spend=out[6])
        self.send_blocks([b19], success=False, reject_reason='bad-txns-inputs-missingorspent', reconnect=True)

        # Attempt to spend a coinbase at depth too low
        #     genesis -> b1 (0) -> b2 (1) -> b5 (2) -> b6  (3)
        #                                          \-> b12 (3) -> b13 (4) -> b15 (5) -> b20 (7)
        #                      \-> b3 (1) -> b4 (2)
        self.log.info("Reject a block spending an immature coinbase.")
        self.move_tip(15)
        b20 = self.next_block(20, spend=out[7])
        self.send_blocks([b20], success=False, reject_reason='bad-txns-premature-spend-of-coinbase')

        # Attempt to spend a coinbase at depth too low (on a fork this time)
        #     genesis -> b1 (0) -> b2 (1) -> b5 (2) -> b6  (3)
        #                                          \-> b12 (3) -> b13 (4) -> b15 (5)
        #                                                                \-> b21 (6) -> b22 (5)
        #                      \-> b3 (1) -> b4 (2)
        self.log.info("Reject a block spending an immature coinbase (on a forked chain)")
        self.move_tip(13)
        b21 = self.next_block(21, spend=out[6])
        self.send_blocks([b21], False)

        b22 = self.next_block(22, spend=out[5])
        self.send_blocks([b22], success=False, reject_reason='bad-txns-premature-spend-of-coinbase')

        # Create a block on either side of MAX_BLOCK_BASE_SIZE and make sure its accepted/rejected
        #     genesis -> b1 (0) -> b2 (1) -> b5 (2) -> b6  (3)
        #                                          \-> b12 (3) -> b13 (4) -> b15 (5) -> b23 (6)
        #                                                                           \-> b24 (6) -> b25 (7)
        #                      \-> b3 (1) -> b4 (2)
        self.log.info("Accept a block of size MAX_BLOCK_BASE_SIZE")
        self.move_tip(15)
        b23 = self.next_block(23, spend=out[6])
        tx = CTransaction()
        #script_length = MAX_BLOCK_BASE_SIZE - len(b23.serialize()) - 69
        script_length = MAX_BLOCK_BASE_SIZE - len(b23.serialize()) - 149
        script_output = CScript([b'\x00' * script_length])
        tx.vout.append(CTxOut(0, script_output))
        tx.vin.append(CTxIn(COutPoint(b23.vtx[1].sha256, 0)))
        tx.vout.append(CTxOut(b23.vtx[1].vout[0].nValue.getAmount() - 0)) # fee
        b23 = self.update_block(23, [tx])
        # Make sure the math above worked out to produce a max-sized block
        assert_equal(len(b23.serialize()), MAX_BLOCK_BASE_SIZE)
        self.send_blocks([b23], True)
        self.save_spendable_output()

        self.log.info("Reject a block of size MAX_BLOCK_BASE_SIZE + 1")
        self.move_tip(15)
        b24 = self.next_block(24, spend=out[6])
        #script_length = MAX_BLOCK_BASE_SIZE - len(b24.serialize()) - 69
        script_length = MAX_BLOCK_BASE_SIZE - len(b24.serialize()) - 149
        script_output = CScript([b'\x00' * (script_length + 1)])
        tx.vout = [CTxOut(0, script_output)]
        tx.vout.append(CTxOut(b23.vtx[1].vout[0].nValue.getAmount() - 0)) # fee
        b24 = self.update_block(24, [tx])
        assert_equal(len(b24.serialize()), MAX_BLOCK_BASE_SIZE + 1)
        self.send_blocks([b24], success=False, reject_reason='bad-blk-length', reconnect=True)

        b25 = self.next_block(25, spend=out[7])
        self.send_blocks([b25], False)

        # Create blocks with a coinbase input script size out of range
        #     genesis -> b1 (0) -> b2 (1) -> b5 (2) -> b6  (3)
        #                                          \-> b12 (3) -> b13 (4) -> b15 (5) -> b23 (6) -> b30 (7)
        #                                                                           \-> ... (6) -> ... (7)
        #                      \-> b3 (1) -> b4 (2)
        self.log.info("Reject a block with coinbase input script size out of range")
        self.move_tip(15)
        b26 = self.next_block(26, spend=out[6])
        b26.vtx[0].vin[0].scriptSig = b'\x00'
        b26.vtx[0].rehash()
        # update_block causes the merkle root to get updated, even with no new
        # transactions, and updates the required state.
        b26 = self.update_block(26, [])
        self.send_blocks([b26], success=False, reject_reason='bad-cb-length', reconnect=True)

        # Extend the b26 chain to make sure bitcoind isn't accepting b26
        b27 = self.next_block(27, spend=out[7])
        self.send_blocks([b27], False)

        # Now try a too-large-coinbase script
        self.move_tip(15)
        b28 = self.next_block(28, spend=out[6])
        b28.vtx[0].vin[0].scriptSig = b'\x00' * 101
        b28.vtx[0].rehash()
        b28 = self.update_block(28, [])
        self.send_blocks([b28], success=False, reject_reason='bad-cb-length', reconnect=True)

        # Extend the b28 chain to make sure bitcoind isn't accepting b28
        b29 = self.next_block(29, spend=out[7])
        self.send_blocks([b29], False)

        # b30 has a max-sized coinbase scriptSig.
        self.move_tip(23)
        b30 = self.next_block(30)
        b30.vtx[0].vin[0].scriptSig = b'\x00' * 100
        b30.vtx[0].rehash()
        b30 = self.update_block(30, [])
        self.send_blocks([b30], True)
        self.save_spendable_output()

        # b31 - b35 - check sigops of OP_CHECKMULTISIG / OP_CHECKMULTISIGVERIFY / OP_CHECKSIGVERIFY
        #
        #     genesis -> ... -> b30 (7) -> b31 (8) -> b33 (9) -> b35 (10)
        #                                                                \-> b36 (11)
        #                                                    \-> b34 (10)
        #                                         \-> b32 (9)
        #

        # MULTISIG: each op code counts as 20 sigops.  To create the edge case, pack another 19 sigops at the end.
        self.log.info("Accept a block with the max number of OP_CHECKMULTISIG sigops")
        lots_of_multisigs = CScript([OP_CHECKMULTISIG] * ((MAX_BLOCK_SIGOPS - 1) // 20) + [OP_CHECKSIG] * 19)
        b31 = self.next_block(31, spend=out[8], script=lots_of_multisigs)
        assert_equal(get_legacy_sigopcount_block(b31), MAX_BLOCK_SIGOPS)
        self.send_blocks([b31], True)
        self.save_spendable_output()

        # this goes over the limit because the coinbase has one sigop
        self.log.info("Reject a block with too many OP_CHECKMULTISIG sigops")
        too_many_multisigs = CScript([OP_CHECKMULTISIG] * (MAX_BLOCK_SIGOPS // 20))
        b32 = self.next_block(32, spend=out[9], script=too_many_multisigs)
        assert_equal(get_legacy_sigopcount_block(b32), MAX_BLOCK_SIGOPS + 1)
        self.send_blocks([b32], success=False, reject_reason='bad-blk-sigops', reconnect=True)

        # CHECKMULTISIGVERIFY
        self.log.info("Accept a block with the max number of OP_CHECKMULTISIGVERIFY sigops")
        self.move_tip(31)
        lots_of_multisigs = CScript([OP_CHECKMULTISIGVERIFY] * ((MAX_BLOCK_SIGOPS - 1) // 20) + [OP_CHECKSIG] * 19)
        b33 = self.next_block(33, spend=out[9], script=lots_of_multisigs)
        self.send_blocks([b33], True)
        self.save_spendable_output()

        self.log.info("Reject a block with too many OP_CHECKMULTISIGVERIFY sigops")
        too_many_multisigs = CScript([OP_CHECKMULTISIGVERIFY] * (MAX_BLOCK_SIGOPS // 20))
        b34 = self.next_block(34, spend=out[10], script=too_many_multisigs)
        self.send_blocks([b34], success=False, reject_reason='bad-blk-sigops', reconnect=True)

        # CHECKSIGVERIFY
        self.log.info("Accept a block with the max number of OP_CHECKSIGVERIFY sigops")
        self.move_tip(33)
        lots_of_checksigs = CScript([OP_CHECKSIGVERIFY] * (MAX_BLOCK_SIGOPS - 1))
        b35 = self.next_block(35, spend=out[10], script=lots_of_checksigs)
        self.send_blocks([b35], True)
        self.save_spendable_output()

        self.log.info("Reject a block with too many OP_CHECKSIGVERIFY sigops")
        too_many_checksigs = CScript([OP_CHECKSIGVERIFY] * (MAX_BLOCK_SIGOPS))
        b36 = self.next_block(36, spend=out[11], script=too_many_checksigs)
        self.send_blocks([b36], success=False, reject_reason='bad-blk-sigops', reconnect=True)

        # Check spending of a transaction in a block which failed to connect
        #
        # b6  (3)
        # b12 (3) -> b13 (4) -> b15 (5) -> b23 (6) -> b30 (7) -> b31 (8) -> b33 (9) -> b35 (10)
        #                                                                                     \-> b37 (11)
        #                                                                                     \-> b38 (11/37)
        #

        # save 37's spendable output, but then double-spend out11 to invalidate the block
        self.log.info("Reject a block spending transaction from a block which failed to connect")
        self.move_tip(35)
        b37 = self.next_block(37, spend=out[11])
        txout_b37 = b37.vtx[1]
        tx = self.create_and_sign_transaction(out[11], 0)
        b37 = self.update_block(37, [tx])
        self.send_blocks([b37], success=False, reject_reason='bad-txns-inputs-missingorspent', reconnect=True)

        # attempt to spend b37's first non-coinbase tx, at which point b37 was still considered valid
        self.move_tip(35)
        b38 = self.next_block(38, spend=txout_b37)
        self.send_blocks([b38], success=False, reject_reason='bad-txns-inputs-missingorspent', reconnect=True)

        # Check P2SH SigOp counting
        #
        #
        #   13 (4) -> b15 (5) -> b23 (6) -> b30 (7) -> b31 (8) -> b33 (9) -> b35 (10) -> b39 (11) -> b41 (12)
        #                                                                                        \-> b40 (12)
        #
        # b39 - create some P2SH outputs that will require 6 sigops to spend:
        #
        #           redeem_script = COINBASE_PUBKEY, (OP_2DUP+OP_CHECKSIGVERIFY) * 5, OP_CHECKSIG
        #           p2sh_script = OP_HASH160, ripemd160(sha256(script)), OP_EQUAL
        #
        self.log.info("Check P2SH SIGOPS are correctly counted")
        self.move_tip(35)
        b39 = self.next_block(39)
        b39_outputs = 0
        # ELEMENTS: increase the number of sigops per output to not hit max block size first
        b39_sigops_per_output = 11

        # Build the redeem script, hash it, use hash to create the p2sh script
        redeem_script = CScript([self.coinbase_pubkey] + [OP_2DUP, OP_CHECKSIGVERIFY] * (b39_sigops_per_output-1) + [OP_CHECKSIG])
        redeem_script_hash = hash160(redeem_script)
        p2sh_script = CScript([OP_HASH160, redeem_script_hash, OP_EQUAL])

        # Create a transaction that spends one satoshi to the p2sh_script, the rest to OP_TRUE
        # This must be signed because it is spending a coinbase
        spend = out[11]
        tx = self.create_tx(spend, 0, 1, p2sh_script)
        tx.vout.append(CTxOut(spend.vout[0].nValue.getAmount() - 1, CScript([OP_TRUE])))
        self.update_fee(tx, spend, 0)
        self.sign_tx(tx, spend)
        tx.rehash()
        b39 = self.update_block(39, [tx])
        b39_outputs += 1

        # Until block is full, add tx's with 1 satoshi to p2sh_script, the rest to OP_TRUE
        tx_new = None
        tx_last = tx
        total_size = len(b39.serialize())
        while(total_size < MAX_BLOCK_BASE_SIZE):
            tx_new = self.create_tx(tx_last, 1, 1, p2sh_script)
            tx_new.vout.append(CTxOut(tx_last.vout[1].nValue.getAmount() - 1, CScript([OP_TRUE])))
            self.update_fee(tx_new, tx_last, 1)
            tx_new.rehash()
            total_size += len(tx_new.serialize())
            if total_size >= MAX_BLOCK_BASE_SIZE:
                break
            b39.vtx.append(tx_new)  # add tx to block
            tx_last = tx_new
            b39_outputs += 1

        b39 = self.update_block(39, [])
        self.send_blocks([b39], True)
        self.save_spendable_output()

        # Test sigops in P2SH redeem scripts
        #
        # b40 creates 3333 tx's spending the 6-sigop P2SH outputs from b39 for a total of 19998 sigops.
        # The first tx has one sigop and then at the end we add 2 more to put us just over the max.
        #
        # b41 does the same, less one, so it has the maximum sigops permitted.
        #
        self.log.info("Reject a block with too many P2SH sigops")
        self.move_tip(39)
        b40 = self.next_block(40, spend=out[12])
        sigops = get_legacy_sigopcount_block(b40)
        numTxes = (MAX_BLOCK_SIGOPS - sigops) // b39_sigops_per_output
        assert_equal(numTxes <= b39_outputs, True)

        lastOutpoint = COutPoint(b40.vtx[1].sha256, 0)
        new_txs = []
        for i in range(1, numTxes + 1):
            tx = CTransaction()
            tx.vout.append(CTxOut(1, CScript([OP_TRUE])))
            tx.vin.append(CTxIn(lastOutpoint, b''))
            # second input is corresponding P2SH output from b39
            tx.vin.append(CTxIn(COutPoint(b39.vtx[i].sha256, 0), b''))
            tx.vout.append(CTxOut(b39.vtx[i].vout[0].nValue.getAmount())) # fee
            # Note: must pass the redeem_script (not p2sh_script) to the signature hash function
            (sighash, err) = SignatureHash(redeem_script, tx, 1, SIGHASH_ALL)
            sig = self.coinbase_key.sign(sighash) + bytes(bytearray([SIGHASH_ALL]))
            scriptSig = CScript([sig, redeem_script])

            tx.vin[1].scriptSig = scriptSig
            tx.rehash()
            new_txs.append(tx)
            lastOutpoint = COutPoint(tx.sha256, 0)

        b40_sigops_to_fill = MAX_BLOCK_SIGOPS - (numTxes * b39_sigops_per_output + sigops) + 1
        tx = CTransaction()
        tx.vin.append(CTxIn(lastOutpoint, b''))
        tx.vout.append(CTxOut(1, CScript([OP_CHECKSIG] * b40_sigops_to_fill)))
        tx.rehash()
        new_txs.append(tx)
        self.update_block(40, new_txs)
        self.send_blocks([b40], success=False, reject_reason='bad-blk-sigops', reconnect=True)

        # same as b40, but one less sigop
        self.log.info("Accept a block with the max number of P2SH sigops")
        self.move_tip(39)
        b41 = self.next_block(41, spend=None)
        self.update_block(41, b40.vtx[1:-1])
        b41_sigops_to_fill = b40_sigops_to_fill - 1
        tx = CTransaction()
        tx.vin.append(CTxIn(lastOutpoint, b''))
        tx.vout.append(CTxOut(1, CScript([OP_CHECKSIG] * b41_sigops_to_fill)))
        tx.rehash()
        self.update_block(41, [tx])
        self.send_blocks([b41], True)

        # Fork off of b39 to create a constant base again
        #
        # b23 (6) -> b30 (7) -> b31 (8) -> b33 (9) -> b35 (10) -> b39 (11) -> b42 (12) -> b43 (13)
        #                                                                  \-> b41 (12)
        #
        self.move_tip(39)
        b42 = self.next_block(42, spend=out[12])
        self.save_spendable_output()

        b43 = self.next_block(43, spend=out[13])
        self.save_spendable_output()
        self.send_blocks([b42, b43], True)

        # Test a number of really invalid scenarios
        #
        #  -> b31 (8) -> b33 (9) -> b35 (10) -> b39 (11) -> b42 (12) -> b43 (13) -> b44 (14)
        #                                                                                   \-> ??? (15)

        # The next few blocks are going to be created "by hand" since they'll do funky things, such as having
        # the first transaction be non-coinbase, etc.  The purpose of b44 is to make sure this works.
        self.log.info("Build block 44 manually")
        height = self.block_heights[self.tip.sha256] + 1
        coinbase = create_coinbase(height, self.coinbase_pubkey)
        b44 = CBlock()
        b44.nTime = self.tip.nTime + 1
        b44.hashPrevBlock = self.tip.sha256
        b44.vtx.append(coinbase)
        b44.block_height = height
        b44.hashMerkleRoot = b44.calc_merkle_root()
        b44.solve()
        self.tip = b44
        self.block_heights[b44.sha256] = height
        self.blocks[44] = b44
        self.send_blocks([b44], True)

        self.log.info("Reject a block with a non-coinbase as the first tx")
        non_coinbase = self.create_tx(out[15], 0, 1)
        b45 = CBlock()
        b45.nTime = self.tip.nTime + 1
        b45.hashPrevBlock = self.tip.sha256
        b45.vtx.append(non_coinbase)
        b45.block_height = height+1
        b45.hashMerkleRoot = b45.calc_merkle_root()
        b45.calc_sha256()
        b45.solve()
        self.block_heights[b45.sha256] = self.block_heights[self.tip.sha256] + 1
        self.tip = b45
        self.blocks[45] = b45
        self.send_blocks([b45], success=False, reject_reason='bad-cb-missing', reconnect=True)

        self.log.info("Reject a block with no transactions")
        self.move_tip(44)
        b46 = CBlock()
        b46.nTime = b44.nTime + 1
        b46.hashPrevBlock = b44.sha256
        b46.vtx = []
        b46.block_height = height+1
        b46.hashMerkleRoot = 0
        b46.solve()
        self.block_heights[b46.sha256] = self.block_heights[b44.sha256] + 1
        self.tip = b46
        assert 46 not in self.blocks
        self.blocks[46] = b46
        self.send_blocks([b46], success=False, reject_reason='bad-blk-length', reconnect=True)

<<<<<<< HEAD
        # No testing PoW
        #self.log.info("Reject a block with invalid work")
        #self.move_tip(44)
        #b47 = self.next_block(47, solve=False)
        #target = uint256_from_compact(b47.nBits)
        #while b47.sha256 < target:
        #    b47.nNonce += 1
        #    b47.rehash()
        #self.sync_blocks([b47], False, force_send=True, reject_reason='high-hash')
=======
        self.log.info("Reject a block with invalid work")
        self.move_tip(44)
        b47 = self.next_block(47, solve=False)
        target = uint256_from_compact(b47.nBits)
        while b47.sha256 < target:
            b47.nNonce += 1
            b47.rehash()
        self.send_blocks([b47], False, force_send=True, reject_reason='high-hash')
>>>>>>> 0e9cb2d2

        self.log.info("Reject a block with a timestamp >2 hours in the future")
        self.move_tip(44)
        b48 = self.next_block(48, solve=False)
        b48.nTime = int(time.time()) + 60 * 60 * 3
        b48.solve()
        self.send_blocks([b48], False, force_send=True, reject_reason='time-too-new')

        self.log.info("Reject a block with invalid merkle hash")
        self.move_tip(44)
        b49 = self.next_block(49)
        b49.hashMerkleRoot += 1
        b49.solve()
        self.send_blocks([b49], success=False, reject_reason='bad-txnmrklroot', reconnect=True)

<<<<<<< HEAD
        # No testing PoW
        #self.log.info("Reject a block with incorrect POW limit")
        #self.move_tip(44)
        #b50 = self.next_block(50)
        #b50.nBits = b50.nBits - 1
        #b50.solve()
        #self.sync_blocks([b50], False, force_send=True, reject_reason='bad-diffbits', reconnect=True)
=======
        self.log.info("Reject a block with incorrect POW limit")
        self.move_tip(44)
        b50 = self.next_block(50)
        b50.nBits = b50.nBits - 1
        b50.solve()
        self.send_blocks([b50], False, force_send=True, reject_reason='bad-diffbits', reconnect=True)
>>>>>>> 0e9cb2d2

        self.log.info("Reject a block with two coinbase transactions")
        self.move_tip(44)
        b51 = self.next_block(51)
        cb2 = create_coinbase(51, self.coinbase_pubkey)
        b51 = self.update_block(51, [cb2])
        self.send_blocks([b51], success=False, reject_reason='bad-cb-multiple', reconnect=True)

        self.log.info("Reject a block with duplicate transactions")
        # Note: txns have to be in the right position in the merkle tree to trigger this error
        self.move_tip(44)
        b52 = self.next_block(52, spend=out[15])
        tx = self.create_tx(b52.vtx[1], 0, 1)
        b52 = self.update_block(52, [tx, tx])
        self.send_blocks([b52], success=False, reject_reason='bad-txns-duplicate', reconnect=True)

        # Test block timestamps
        #  -> b31 (8) -> b33 (9) -> b35 (10) -> b39 (11) -> b42 (12) -> b43 (13) -> b53 (14) -> b55 (15)
        #                                                                                   \-> b54 (15)
        #
        self.move_tip(43)
        b53 = self.next_block(53, spend=out[14])
        self.send_blocks([b53], False)
        self.save_spendable_output()

        self.log.info("Reject a block with timestamp before MedianTimePast")
        b54 = self.next_block(54, spend=out[15])
        b54.nTime = b35.nTime - 1
        b54.solve()
        self.send_blocks([b54], False, force_send=True, reject_reason='time-too-old')

        # valid timestamp
        self.move_tip(53)
        b55 = self.next_block(55, spend=out[15])
        b55.nTime = b35.nTime
        self.update_block(55, [])
        self.send_blocks([b55], True)
        self.save_spendable_output()

        # Test Merkle tree malleability
        #
        # -> b42 (12) -> b43 (13) -> b53 (14) -> b55 (15) -> b57p2 (16)
        #                                                \-> b57   (16)
        #                                                \-> b56p2 (16)
        #                                                \-> b56   (16)
        #
        # Merkle tree malleability (CVE-2012-2459): repeating sequences of transactions in a block without
        #                           affecting the merkle root of a block, while still invalidating it.
        #                           See:  src/consensus/merkle.h
        #
        #  b57 has three txns:  coinbase, tx, tx1.  The merkle root computation will duplicate tx.
        #  Result:  OK
        #
        #  b56 copies b57 but duplicates tx1 and does not recalculate the block hash.  So it has a valid merkle
        #  root but duplicate transactions.
        #  Result:  Fails
        #
        #  b57p2 has six transactions in its merkle tree:
        #       - coinbase, tx, tx1, tx2, tx3, tx4
        #  Merkle root calculation will duplicate as necessary.
        #  Result:  OK.
        #
        #  b56p2 copies b57p2 but adds both tx3 and tx4.  The purpose of the test is to make sure the code catches
        #  duplicate txns that are not next to one another with the "bad-txns-duplicate" error (which indicates
        #  that the error was caught early, avoiding a DOS vulnerability.)

        # b57 - a good block with 2 txs, don't submit until end
        self.move_tip(55)
        b57 = self.next_block(57)
        tx = self.create_and_sign_transaction(out[16], 1)
        tx1 = self.create_tx(tx, 0, 1)
        b57 = self.update_block(57, [tx, tx1])

        # b56 - copy b57, add a duplicate tx
        self.log.info("Reject a block with a duplicate transaction in the Merkle Tree (but with a valid Merkle Root)")
        self.move_tip(55)
        b56 = copy.deepcopy(b57)
        self.blocks[56] = b56
        assert_equal(len(b56.vtx), 3)
        b56 = self.update_block(56, [tx1])
        assert_equal(b56.hash, b57.hash)
        self.send_blocks([b56], success=False, reject_reason='bad-txns-duplicate', reconnect=True)

        # b57p2 - a good block with 6 tx'es, don't submit until end
        self.move_tip(55)
        b57p2 = self.next_block("57p2")
        tx = self.create_and_sign_transaction(out[16], 1)
        tx1 = self.create_tx(tx, 0, 1)
        tx2 = self.create_tx(tx1, 0, 1)
        tx3 = self.create_tx(tx2, 0, 1)
        tx4 = self.create_tx(tx3, 0, 1)
        b57p2 = self.update_block("57p2", [tx, tx1, tx2, tx3, tx4])

        # b56p2 - copy b57p2, duplicate two non-consecutive tx's
        self.log.info("Reject a block with two duplicate transactions in the Merkle Tree (but with a valid Merkle Root)")
        self.move_tip(55)
        b56p2 = copy.deepcopy(b57p2)
        self.blocks["b56p2"] = b56p2
        assert_equal(b56p2.hash, b57p2.hash)
        assert_equal(len(b56p2.vtx), 6)
        b56p2 = self.update_block("b56p2", [tx3, tx4])
        self.send_blocks([b56p2], success=False, reject_reason='bad-txns-duplicate', reconnect=True)

        self.move_tip("57p2")
        self.send_blocks([b57p2], True)

        self.move_tip(57)
        self.send_blocks([b57], False)  # The tip is not updated because 57p2 seen first
        self.save_spendable_output()

        # Test a few invalid tx types
        #
        # -> b35 (10) -> b39 (11) -> b42 (12) -> b43 (13) -> b53 (14) -> b55 (15) -> b57 (16) -> b60 (17)
        #                                                                                    \-> ??? (17)
        #

        # tx with prevout.n out of range
        self.log.info("Reject a block with a transaction with prevout.n out of range")
        self.move_tip(57)
        b58 = self.next_block(58, spend=out[17])
        tx = CTransaction()
        assert len(out[17].vout) < 42
        tx.vin.append(CTxIn(COutPoint(out[17].sha256, 42), CScript([OP_TRUE]), 0xffffffff))
        tx.vout.append(CTxOut(0, b""))
        tx.calc_sha256()
        b58 = self.update_block(58, [tx])
        self.send_blocks([b58], success=False, reject_reason='bad-txns-inputs-missingorspent', reconnect=True)

        # tx with output value > input value
        self.log.info("Reject a block with a transaction with outputs > inputs")
        self.move_tip(57)
        b59 = self.next_block(59)
        tx = self.create_and_sign_transaction(out[17], 51 * COIN)
        b59 = self.update_block(59, [tx])
<<<<<<< HEAD
        self.sync_blocks([b59], success=False, reject_reason='block-validation-failed', reconnect=True)
=======
        self.send_blocks([b59], success=False, reject_reason='bad-txns-in-belowout', reconnect=True)
>>>>>>> 0e9cb2d2

        # reset to good chain
        self.move_tip(57)
        b60 = self.next_block(60, spend=out[17])
        self.send_blocks([b60], True)
        self.save_spendable_output()

        # Test BIP30
        #
        # -> b39 (11) -> b42 (12) -> b43 (13) -> b53 (14) -> b55 (15) -> b57 (16) -> b60 (17)
        #                                                                                    \-> b61 (18)
        #
        # Blocks are not allowed to contain a transaction whose id matches that of an earlier,
        # not-fully-spent transaction in the same chain. To test, make identical coinbases;
        # the second one should be rejected.
        #
        self.log.info("Reject a block with a transaction with a duplicate hash of a previous transaction (BIP30)")
        self.move_tip(60)
        b61 = self.next_block(61, spend=out[18])
        b61.vtx[0].vin[0].scriptSig = b60.vtx[0].vin[0].scriptSig  # Equalize the coinbases
        b61.vtx[0].rehash()
        b61 = self.update_block(61, [])
        assert_equal(b60.vtx[0].serialize(), b61.vtx[0].serialize())
        self.send_blocks([b61], success=False, reject_reason='bad-txns-BIP30', reconnect=True)

        # Test tx.isFinal is properly rejected (not an exhaustive tx.isFinal test, that should be in data-driven transaction tests)
        #
        #   -> b39 (11) -> b42 (12) -> b43 (13) -> b53 (14) -> b55 (15) -> b57 (16) -> b60 (17)
        #                                                                                     \-> b62 (18)
        #
        self.log.info("Reject a block with a transaction with a nonfinal locktime")
        self.move_tip(60)
        b62 = self.next_block(62)
        tx = CTransaction()
        tx.nLockTime = 0xffffffff  # this locktime is non-final
        tx.vin.append(CTxIn(COutPoint(out[18].sha256, 0)))  # don't set nSequence
        tx.vout.append(CTxOut(0, CScript([OP_TRUE])))
        assert tx.vin[0].nSequence < 0xffffffff
        tx.calc_sha256()
        b62 = self.update_block(62, [tx])
        self.send_blocks([b62], success=False, reject_reason='bad-txns-nonfinal')

        # Test a non-final coinbase is also rejected
        #
        #   -> b39 (11) -> b42 (12) -> b43 (13) -> b53 (14) -> b55 (15) -> b57 (16) -> b60 (17)
        #                                                                                     \-> b63 (-)
        #
        self.log.info("Reject a block with a coinbase transaction with a nonfinal locktime")
        self.move_tip(60)
        b63 = self.next_block(63)
        b63.vtx[0].nLockTime = 0xffffffff
        b63.vtx[0].vin[0].nSequence = 0xDEADBEEF
        b63.vtx[0].rehash()
        b63 = self.update_block(63, [])
        self.send_blocks([b63], success=False, reject_reason='bad-txns-nonfinal')

        #  This checks that a block with a bloated VARINT between the block_header and the array of tx such that
        #  the block is > MAX_BLOCK_BASE_SIZE with the bloated varint, but <= MAX_BLOCK_BASE_SIZE without the bloated varint,
        #  does not cause a subsequent, identical block with canonical encoding to be rejected.  The test does not
        #  care whether the bloated block is accepted or rejected; it only cares that the second block is accepted.
        #
        #  What matters is that the receiving node should not reject the bloated block, and then reject the canonical
        #  block on the basis that it's the same as an already-rejected block (which would be a consensus failure.)
        #
        #  -> b39 (11) -> b42 (12) -> b43 (13) -> b53 (14) -> b55 (15) -> b57 (16) -> b60 (17) -> b64 (18)
        #                                                                                        \
        #                                                                                         b64a (18)
        #  b64a is a bloated block (non-canonical varint)
        #  b64 is a good block (same as b64 but w/ canonical varint)
        #
        self.log.info("Accept a valid block even if a bloated version of the block has previously been sent")
        self.move_tip(60)
        regular_block = self.next_block("64a", spend=out[18])

        # make it a "broken_block," with non-canonical serialization
        b64a = CBrokenBlock(regular_block)
        b64a.initialize(regular_block)
        self.blocks["64a"] = b64a
        self.tip = b64a
        tx = CTransaction()

        # use canonical serialization to calculate size
        #script_length = MAX_BLOCK_BASE_SIZE - len(b64a.normal_serialize()) - 69
        script_length = MAX_BLOCK_BASE_SIZE - len(b64a.normal_serialize()) - 149
        script_output = CScript([b'\x00' * script_length])
        tx.vout.append(CTxOut(0, script_output))
        tx.vin.append(CTxIn(COutPoint(b64a.vtx[1].sha256, 0)))
        tx.vout.append(CTxOut(b64a.vtx[1].vout[0].nValue.getAmount() - 0)) # fee
        b64a = self.update_block("64a", [tx])
        assert_equal(len(b64a.serialize()), MAX_BLOCK_BASE_SIZE + 8)
        self.send_blocks([b64a], success=False, reject_reason='non-canonical ReadCompactSize()')

        # bitcoind doesn't disconnect us for sending a bloated block, but if we subsequently
        # resend the header message, it won't send us the getdata message again. Just
        # disconnect and reconnect and then call sync_blocks.
        # TODO: improve this test to be less dependent on P2P DOS behaviour.
        node.disconnect_p2ps()
        self.reconnect_p2p()

        self.move_tip(60)
        b64 = CBlock(b64a)
        b64.vtx = copy.deepcopy(b64a.vtx)
        assert_equal(b64.hash, b64a.hash)
        assert_equal(len(b64.serialize()), MAX_BLOCK_BASE_SIZE)
        self.blocks[64] = b64
        b64 = self.update_block(64, [])
        self.send_blocks([b64], True)
        self.save_spendable_output()

        # Spend an output created in the block itself
        #
        # -> b42 (12) -> b43 (13) -> b53 (14) -> b55 (15) -> b57 (16) -> b60 (17) -> b64 (18) -> b65 (19)
        #
        self.log.info("Accept a block with a transaction spending an output created in the same block")
        self.move_tip(64)
        b65 = self.next_block(65)
        tx1 = self.create_and_sign_transaction(out[19], out[19].vout[0].nValue.getAmount())
        # ELEMENTS: doesn't support 0 value for non-OP_RETURN
        tx2 = self.create_and_sign_transaction(tx1, 1)
        b65 = self.update_block(65, [tx1, tx2])
        self.send_blocks([b65], True)
        self.save_spendable_output()

        # Attempt to spend an output created later in the same block
        #
        # -> b43 (13) -> b53 (14) -> b55 (15) -> b57 (16) -> b60 (17) -> b64 (18) -> b65 (19)
        #                                                                                    \-> b66 (20)
        self.log.info("Reject a block with a transaction spending an output created later in the same block")
        self.move_tip(65)
        b66 = self.next_block(66)
        tx1 = self.create_and_sign_transaction(out[20], out[20].vout[0].nValue.getAmount())
        tx2 = self.create_and_sign_transaction(tx1, 1)
        b66 = self.update_block(66, [tx2, tx1])
        self.send_blocks([b66], success=False, reject_reason='bad-txns-inputs-missingorspent', reconnect=True)

        # Attempt to double-spend a transaction created in a block
        #
        # -> b43 (13) -> b53 (14) -> b55 (15) -> b57 (16) -> b60 (17) -> b64 (18) -> b65 (19)
        #                                                                                    \-> b67 (20)
        #
        #
        self.log.info("Reject a block with a transaction double spending a transaction created in the same block")
        self.move_tip(65)
        b67 = self.next_block(67)
        tx1 = self.create_and_sign_transaction(out[20], out[20].vout[0].nValue.getAmount())
        tx2 = self.create_and_sign_transaction(tx1, 1)
        tx3 = self.create_and_sign_transaction(tx1, 2)
        b67 = self.update_block(67, [tx1, tx2, tx3])
        self.send_blocks([b67], success=False, reject_reason='bad-txns-inputs-missingorspent', reconnect=True)

        # More tests of block subsidy
        #
        # -> b43 (13) -> b53 (14) -> b55 (15) -> b57 (16) -> b60 (17) -> b64 (18) -> b65 (19) -> b69 (20)
        #                                                                                    \-> b68 (20)
        #
        # b68 - coinbase with an extra 10 satoshis,
        #       creates a tx that has 9 satoshis from out[20] go to fees
        #       this fails because the coinbase is trying to claim 1 satoshi too much in fees
        #
        # b69 - coinbase with extra 10 satoshis, and a tx that gives a 10 satoshi fee
        #       this succeeds
        #
        self.log.info("Reject a block trying to claim too much subsidy in the coinbase transaction")
        self.move_tip(65)
        b68 = self.next_block(68, additional_coinbase_value=10)
        tx = self.create_and_sign_transaction(out[20], out[20].vout[0].nValue.getAmount() - 9)
        b68 = self.update_block(68, [tx])
        self.send_blocks([b68], success=False, reject_reason='bad-cb-amount', reconnect=True)

        self.log.info("Accept a block claiming the correct subsidy in the coinbase transaction")
        self.move_tip(65)
        b69 = self.next_block(69, additional_coinbase_value=10)
        tx = self.create_and_sign_transaction(out[20], out[20].vout[0].nValue.getAmount() - 10)
        self.update_block(69, [tx])
        self.send_blocks([b69], True)
        self.save_spendable_output()

        # Test spending the outpoint of a non-existent transaction
        #
        # -> b53 (14) -> b55 (15) -> b57 (16) -> b60 (17) -> b64 (18) -> b65 (19) -> b69 (20)
        #                                                                                    \-> b70 (21)
        #
        self.log.info("Reject a block containing a transaction spending from a non-existent input")
        self.move_tip(69)
        b70 = self.next_block(70, spend=out[21])
        bogus_tx = CTransaction()
        bogus_tx.sha256 = uint256_from_str(b"23c70ed7c0506e9178fc1a987f40a33946d4ad4c962b5ae3a52546da53af0c5c")
        tx = CTransaction()
        tx.vin.append(CTxIn(COutPoint(bogus_tx.sha256, 0), b"", 0xffffffff))
        tx.vout.append(CTxOut(1, b""))
        b70 = self.update_block(70, [tx])
        self.send_blocks([b70], success=False, reject_reason='bad-txns-inputs-missingorspent', reconnect=True)

        # Test accepting an invalid block which has the same hash as a valid one (via merkle tree tricks)
        #
        #  -> b53 (14) -> b55 (15) -> b57 (16) -> b60 (17) -> b64 (18) -> b65 (19) -> b69 (20) -> b72 (21)
        #                                                                                      \-> b71 (21)
        #
        # b72 is a good block.
        # b71 is a copy of 72, but re-adds one of its transactions.  However, it has the same hash as b72.
        self.log.info("Reject a block containing a duplicate transaction but with the same Merkle root (Merkle tree malleability")
        self.move_tip(69)
        b72 = self.next_block(72)
        tx1 = self.create_and_sign_transaction(out[21], 2)
        tx2 = self.create_and_sign_transaction(tx1, 1)
        b72 = self.update_block(72, [tx1, tx2])  # now tip is 72
        b71 = copy.deepcopy(b72)
        b71.vtx.append(tx2)   # add duplicate tx2
        self.block_heights[b71.sha256] = self.block_heights[b69.sha256] + 1  # b71 builds off b69
        self.blocks[71] = b71

        assert_equal(len(b71.vtx), 4)
        assert_equal(len(b72.vtx), 3)
        assert_equal(b72.sha256, b71.sha256)

        self.move_tip(71)
        self.send_blocks([b71], success=False, reject_reason='bad-txns-duplicate', reconnect=True)

        self.move_tip(72)
        self.send_blocks([b72], True)
        self.save_spendable_output()

        # Test some invalid scripts and MAX_BLOCK_SIGOPS
        #
        # -> b55 (15) -> b57 (16) -> b60 (17) -> b64 (18) -> b65 (19) -> b69 (20) -> b72 (21)
        #                                                                                    \-> b** (22)
        #

        # b73 - tx with excessive sigops that are placed after an excessively large script element.
        #       The purpose of the test is to make sure those sigops are counted.
        #
        #       script is a bytearray of size 20,526
        #
        #       bytearray[0-19,998]     : OP_CHECKSIG
        #       bytearray[19,999]       : OP_PUSHDATA4
        #       bytearray[20,000-20,003]: 521  (max_script_element_size+1, in little-endian format)
        #       bytearray[20,004-20,525]: unread data (script_element)
        #       bytearray[20,526]       : OP_CHECKSIG (this puts us over the limit)
        self.log.info("Reject a block containing too many sigops after a large script element")
        self.move_tip(72)
        b73 = self.next_block(73)
        size = MAX_BLOCK_SIGOPS - 1 + MAX_SCRIPT_ELEMENT_SIZE + 1 + 5 + 1
        a = bytearray([OP_CHECKSIG] * size)
        a[MAX_BLOCK_SIGOPS - 1] = int("4e", 16)  # OP_PUSHDATA4

        element_size = MAX_SCRIPT_ELEMENT_SIZE + 1
        a[MAX_BLOCK_SIGOPS] = element_size % 256
        a[MAX_BLOCK_SIGOPS + 1] = element_size // 256
        a[MAX_BLOCK_SIGOPS + 2] = 0
        a[MAX_BLOCK_SIGOPS + 3] = 0

        tx = self.create_and_sign_transaction(out[22], 1, CScript(a))
        b73 = self.update_block(73, [tx])
        assert_equal(get_legacy_sigopcount_block(b73), MAX_BLOCK_SIGOPS + 1)
        self.send_blocks([b73], success=False, reject_reason='bad-blk-sigops', reconnect=True)

        # b74/75 - if we push an invalid script element, all previous sigops are counted,
        #          but sigops after the element are not counted.
        #
        #       The invalid script element is that the push_data indicates that
        #       there will be a large amount of data (0xffffff bytes), but we only
        #       provide a much smaller number.  These bytes are CHECKSIGS so they would
        #       cause b75 to fail for excessive sigops, if those bytes were counted.
        #
        #       b74 fails because we put MAX_BLOCK_SIGOPS+1 before the element
        #       b75 succeeds because we put MAX_BLOCK_SIGOPS before the element
        self.log.info("Check sigops are counted correctly after an invalid script element")
        self.move_tip(72)
        b74 = self.next_block(74)
        size = MAX_BLOCK_SIGOPS - 1 + MAX_SCRIPT_ELEMENT_SIZE + 42  # total = 20,561
        a = bytearray([OP_CHECKSIG] * size)
        a[MAX_BLOCK_SIGOPS] = 0x4e
        a[MAX_BLOCK_SIGOPS + 1] = 0xfe
        a[MAX_BLOCK_SIGOPS + 2] = 0xff
        a[MAX_BLOCK_SIGOPS + 3] = 0xff
        a[MAX_BLOCK_SIGOPS + 4] = 0xff
        tx = self.create_and_sign_transaction(out[22], 1, CScript(a))
        b74 = self.update_block(74, [tx])
        self.send_blocks([b74], success=False, reject_reason='bad-blk-sigops', reconnect=True)

        self.move_tip(72)
        b75 = self.next_block(75)
        size = MAX_BLOCK_SIGOPS - 1 + MAX_SCRIPT_ELEMENT_SIZE + 42
        a = bytearray([OP_CHECKSIG] * size)
        a[MAX_BLOCK_SIGOPS - 1] = 0x4e
        a[MAX_BLOCK_SIGOPS] = 0xff
        a[MAX_BLOCK_SIGOPS + 1] = 0xff
        a[MAX_BLOCK_SIGOPS + 2] = 0xff
        a[MAX_BLOCK_SIGOPS + 3] = 0xff
        tx = self.create_and_sign_transaction(out[22], 1, CScript(a))
        b75 = self.update_block(75, [tx])
        self.send_blocks([b75], True)
        self.save_spendable_output()

        # Check that if we push an element filled with CHECKSIGs, they are not counted
        self.move_tip(75)
        b76 = self.next_block(76)
        size = MAX_BLOCK_SIGOPS - 1 + MAX_SCRIPT_ELEMENT_SIZE + 1 + 5
        a = bytearray([OP_CHECKSIG] * size)
        a[MAX_BLOCK_SIGOPS - 1] = 0x4e  # PUSHDATA4, but leave the following bytes as just checksigs
        tx = self.create_and_sign_transaction(out[23], 1, CScript(a))
        b76 = self.update_block(76, [tx])
        self.send_blocks([b76], True)
        self.save_spendable_output()

        # Test transaction resurrection
        #
        # -> b77 (24) -> b78 (25) -> b79 (26)
        #            \-> b80 (25) -> b81 (26) -> b82 (27)
        #
        #    b78 creates a tx, which is spent in b79. After b82, both should be in mempool
        #
        #    The tx'es must be unsigned and pass the node's mempool policy.  It is unsigned for the
        #    rather obscure reason that the Python signature code does not distinguish between
        #    Low-S and High-S values (whereas the bitcoin code has custom code which does so);
        #    as a result of which, the odds are 50% that the python code will use the right
        #    value and the transaction will be accepted into the mempool. Until we modify the
        #    test framework to support low-S signing, we are out of luck.
        #
        #    To get around this issue, we construct transactions which are not signed and which
        #    spend to OP_TRUE.  If the standard-ness rules change, this test would need to be
        #    updated.  (Perhaps to spend to a P2SH OP_TRUE script)
        self.log.info("Test transaction resurrection during a re-org")
        self.move_tip(76)
        b77 = self.next_block(77)
        tx77 = self.create_and_sign_transaction(out[24], 10 * COIN)
        b77 = self.update_block(77, [tx77])
        self.send_blocks([b77], True)
        self.save_spendable_output()

        b78 = self.next_block(78)
        tx78 = self.create_tx(tx77, 0, 9 * COIN)
        b78 = self.update_block(78, [tx78])
        self.send_blocks([b78], True)

        b79 = self.next_block(79)
        tx79 = self.create_tx(tx78, 0, 8 * COIN)
        b79 = self.update_block(79, [tx79])
        self.send_blocks([b79], True)

        # mempool should be empty
        assert_equal(len(self.nodes[0].getrawmempool()), 0)

        self.move_tip(77)
        b80 = self.next_block(80, spend=out[25])
        self.send_blocks([b80], False, force_send=True)
        self.save_spendable_output()

        b81 = self.next_block(81, spend=out[26])
        self.send_blocks([b81], False, force_send=True)  # other chain is same length
        self.save_spendable_output()

        b82 = self.next_block(82, spend=out[27])
        self.send_blocks([b82], True)  # now this chain is longer, triggers re-org
        self.save_spendable_output()

        # now check that tx78 and tx79 have been put back into the peer's mempool
        mempool = self.nodes[0].getrawmempool()
        assert_equal(len(mempool), 2)
        assert tx78.hash in mempool
        assert tx79.hash in mempool

        # Test invalid opcodes in dead execution paths.
        #
        #  -> b81 (26) -> b82 (27) -> b83 (28)
        #
        self.log.info("Accept a block with invalid opcodes in dead execution paths")
        b83 = self.next_block(83)
        op_codes = [OP_IF, OP_INVALIDOPCODE, OP_ELSE, OP_TRUE, OP_ENDIF]
        script = CScript(op_codes)
        tx1 = self.create_and_sign_transaction(out[28], out[28].vout[0].nValue.getAmount(), script)
        # ELEMENTS: doesn't support 0 value for non-OP_RETURN
        tx2 = self.create_and_sign_transaction(tx1, 1, CScript([OP_TRUE]))
        tx2.vin[0].scriptSig = CScript([OP_FALSE])
        tx2.rehash()

        b83 = self.update_block(83, [tx1, tx2])
        self.send_blocks([b83], True)
        self.save_spendable_output()

        # Reorg on/off blocks that have OP_RETURN in them (and try to spend them)
        #
        #  -> b81 (26) -> b82 (27) -> b83 (28) -> b84 (29) -> b87 (30) -> b88 (31)
        #                                    \-> b85 (29) -> b86 (30)            \-> b89a (32)
        #
        self.log.info("Test re-orging blocks with OP_RETURN in them")
        b84 = self.next_block(84)
        # ELEMENTS: doesn't support 0 value for non-OP_RETURN
        tx1 = self.create_tx(out[29], 0, 1, CScript([OP_RETURN]))
        tx1.vout.append(CTxOut(1, CScript([OP_TRUE])))
        tx1.vout.append(CTxOut(1, CScript([OP_TRUE])))
        tx1.vout.append(CTxOut(1, CScript([OP_TRUE])))
        tx1.vout.append(CTxOut(1, CScript([OP_TRUE])))
        self.update_fee(tx1, out[29], 0)
        tx1.calc_sha256()
        self.sign_tx(tx1, out[29])
        tx1.rehash()
        tx2 = self.create_tx(tx1, 1, 0, CScript([OP_RETURN]))
        tx2.vout.append(CTxOut(0, CScript([OP_RETURN])))
        self.update_fee(tx2, tx1, 1)
        tx3 = self.create_tx(tx1, 2, 0, CScript([OP_RETURN]))
        # ELEMENTS: doesn't support 0 value for non-OP_RETURN
        tx3.vout.append(CTxOut(1, CScript([OP_TRUE])))
        self.update_fee(tx3, tx1, 2)
        # ELEMENTS: doesn't support 0 value for non-OP_RETURN
        tx4 = self.create_tx(tx1, 3, 1, CScript([OP_TRUE]))
        tx4.vout.append(CTxOut(0, CScript([OP_RETURN])))
        self.update_fee(tx4, tx1, 3)
        tx5 = self.create_tx(tx1, 4, 0, CScript([OP_RETURN]))

        b84 = self.update_block(84, [tx1, tx2, tx3, tx4, tx5])
        self.send_blocks([b84], True)
        self.save_spendable_output()

        self.move_tip(83)
        b85 = self.next_block(85, spend=out[29])
        self.send_blocks([b85], False)  # other chain is same length

        b86 = self.next_block(86, spend=out[30])
        self.send_blocks([b86], True)

        self.move_tip(84)
        b87 = self.next_block(87, spend=out[30])
        self.send_blocks([b87], False)  # other chain is same length
        self.save_spendable_output()

        b88 = self.next_block(88, spend=out[31])
        self.send_blocks([b88], True)
        self.save_spendable_output()

        # trying to spend the OP_RETURN output is rejected
        b89a = self.next_block("89a", spend=out[32])
        # ELEMENTS: doesn't support 0 value for non-OP_RETURN
        tx = self.create_tx(tx1, 0, 1, CScript([OP_TRUE]))
        b89a = self.update_block("89a", [tx])
        self.send_blocks([b89a], success=False, reject_reason='bad-txns-inputs-missingorspent', reconnect=True)

        self.log.info("Test a re-org of one week's worth of blocks (1088 blocks)")

        self.move_tip(88)
        LARGE_REORG_SIZE = 1088
        blocks = []
        spend = out[32]
        for i in range(89, LARGE_REORG_SIZE + 89):
            b = self.next_block(i, spend, version=4)
            tx = CTransaction()
            #script_length = MAX_BLOCK_BASE_SIZE - len(b.serialize()) - 69
            script_length = MAX_BLOCK_BASE_SIZE - len(b.serialize()) - 149
            # ELEMENTS: doesn't support 0 value for non-OP_RETURN
            script_output = CScript([OP_RETURN, b'\x00' * (script_length-1)])
            tx.vout.append(CTxOut(0, script_output))
            tx.vin.append(CTxIn(COutPoint(b.vtx[1].sha256, 0)))
            self.update_fee(tx, b.vtx[1], 0)
            b = self.update_block(i, [tx])
            assert_equal(len(b.serialize()), MAX_BLOCK_BASE_SIZE)
            blocks.append(b)
            self.save_spendable_output()
            spend = self.get_spendable_output()

        self.send_blocks(blocks, True, timeout=480)
        chain1_tip = i

        # now create alt chain of same length
        self.move_tip(88)
        blocks2 = []
        for i in range(89, LARGE_REORG_SIZE + 89):
            blocks2.append(self.next_block("alt" + str(i), version=4))
        self.send_blocks(blocks2, False, force_send=True)

        # extend alt chain to trigger re-org
        block = self.next_block("alt" + str(chain1_tip + 1), version=4)
        self.send_blocks([block], True, timeout=480)

        # ... and re-org back to the first chain
        self.move_tip(chain1_tip)
        block = self.next_block(chain1_tip + 1, version=4)
        self.send_blocks([block], False, force_send=True)
        block = self.next_block(chain1_tip + 2, version=4)
        self.send_blocks([block], True, timeout=480)

        self.log.info("Reject a block with an invalid block header version")
        b_v1 = self.next_block('b_v1', version=1)
        self.send_blocks([b_v1], success=False, force_send=True, reject_reason='bad-version(0x00000001)')

        self.move_tip(chain1_tip + 2)
        b_cb34 = self.next_block('b_cb34', version=4)
        b_cb34.vtx[0].vin[0].scriptSig = b_cb34.vtx[0].vin[0].scriptSig[:-1]
        b_cb34.vtx[0].rehash()
        b_cb34.hashMerkleRoot = b_cb34.calc_merkle_root()
        b_cb34.solve()
        self.send_blocks([b_cb34], success=False, reject_reason='bad-cb-height', reconnect=True)

    # Helper methods
    ################

    def add_transactions_to_block(self, block, tx_list):
        [tx.rehash() for tx in tx_list]
        block.vtx.extend(tx_list)

    # this is a little handier to use than the version in blocktools.py
    def create_tx(self, spend_tx, n, value, script=CScript([OP_TRUE, OP_DROP] * 15 + [OP_TRUE])):
        fee = spend_tx.vout[n].nValue.getAmount() - value
        return create_tx_with_script(spend_tx, n, amount=value, fee=fee, script_pub_key=script)

    # update the fee output amount and also move it to the end
    def update_fee(self, tx, prev_tx, prev_n):
        total_out = 0
        for i in reversed(range(len(tx.vout))):
            if tx.vout[i].is_fee():
                del tx.vout[i]
            else:
                total_out += tx.vout[i].nValue.getAmount()
        fee = prev_tx.vout[prev_n].nValue.getAmount() - total_out
        if fee > 0:
            tx.vout.append(CTxOut(fee))
        tx.calc_sha256()

    # sign a transaction, using the key we know about
    # this signs input 0 in tx, which is assumed to be spending output n in spend_tx
    def sign_tx(self, tx, spend_tx):
        scriptPubKey = bytearray(spend_tx.vout[0].scriptPubKey)
        if (scriptPubKey[0] == OP_TRUE):  # an anyone-can-spend
            tx.vin[0].scriptSig = CScript()
            return
        (sighash, err) = SignatureHash(spend_tx.vout[0].scriptPubKey, tx, 0, SIGHASH_ALL)
        tx.vin[0].scriptSig = CScript([self.coinbase_key.sign(sighash) + bytes(bytearray([SIGHASH_ALL]))])

    def create_and_sign_transaction(self, spend_tx, value, script=CScript([OP_TRUE])):
        tx = self.create_tx(spend_tx, 0, value, script)
        self.sign_tx(tx, spend_tx)
        tx.rehash()
        return tx

    def next_block(self, number, spend=None, additional_coinbase_value=0, script=CScript([OP_TRUE]), solve=True, *, version=1):
        if self.tip is None:
            base_block_hash = self.genesis_hash
            block_time = int(time.time()) + 1
        else:
            base_block_hash = self.tip.sha256
            block_time = self.tip.nTime + 1
        # First create the coinbase
        height = self.block_heights[base_block_hash] + 1
        coinbase = create_coinbase(height, self.coinbase_pubkey)
        coinbase.vout[0].nValue.setToAmount(coinbase.vout[0].nValue.getAmount() + additional_coinbase_value)
        coinbase.rehash()
        if spend is None:
            block = create_block(base_block_hash, coinbase, block_time, version=version)
        else:
            coinbase.vout[0].nValue.setToAmount(coinbase.vout[0].nValue.getAmount() + spend.vout[0].nValue.getAmount() - 1)  # all but one satoshi to fees
            coinbase.rehash()
            block = create_block(base_block_hash, coinbase, block_time, version=version)
            tx = self.create_tx(spend, 0, 1, script)  # spend 1 satoshi
            self.sign_tx(tx, spend)
            self.add_transactions_to_block(block, [tx])
            block.hashMerkleRoot = block.calc_merkle_root()
        if solve:
            block.solve()
        self.tip = block
        self.block_heights[block.sha256] = height
        assert number not in self.blocks
        self.blocks[number] = block
        return block

    # save the current tip so it can be spent by a later block
    def save_spendable_output(self):
        self.log.debug("saving spendable output %s" % self.tip.vtx[0])
        self.spendable_outputs.append(self.tip)

    # get an output that we previously marked as spendable
    def get_spendable_output(self):
        self.log.debug("getting spendable output %s" % self.spendable_outputs[0].vtx[0])
        return self.spendable_outputs.pop(0).vtx[0]

    # move the tip back to a previous block
    def move_tip(self, number):
        self.tip = self.blocks[number]

    # adds transactions to the block and updates state
    def update_block(self, block_number, new_transactions):
        block = self.blocks[block_number]
        self.add_transactions_to_block(block, new_transactions)
        old_sha256 = block.sha256
        block.hashMerkleRoot = block.calc_merkle_root()
        block.solve()
        # Update the internal state just like in next_block
        self.tip = block
        if block.sha256 != old_sha256:
            self.block_heights[block.sha256] = self.block_heights[old_sha256]
            del self.block_heights[old_sha256]
        self.blocks[block_number] = block
        return block

    def bootstrap_p2p(self, timeout=10):
        """Add a P2P connection to the node.

        Helper to connect and wait for version handshake."""
        self.nodes[0].add_p2p_connection(P2PDataStore())
        # We need to wait for the initial getheaders from the peer before we
        # start populating our blockstore. If we don't, then we may run ahead
        # to the next subtest before we receive the getheaders. We'd then send
        # an INV for the next block and receive two getheaders - one for the
        # IBD and one for the INV. We'd respond to both and could get
        # unexpectedly disconnected if the DoS score for that error is 50.
        self.nodes[0].p2p.wait_for_getheaders(timeout=timeout)

    def reconnect_p2p(self, timeout=60):
        """Tear down and bootstrap the P2P connection to the node.

        The node gets disconnected several times in this test. This helper
        method reconnects the p2p and restarts the network thread."""
        self.nodes[0].disconnect_p2ps()
        self.bootstrap_p2p(timeout=timeout)

    def send_blocks(self, blocks, success=True, reject_reason=None, force_send=False, reconnect=False, timeout=60):
        """Sends blocks to test node. Syncs and verifies that tip has advanced to most recent block.

        Call with success = False if the tip shouldn't advance to the most recent block."""
        self.nodes[0].p2p.send_blocks_and_test(blocks, self.nodes[0], success=success, reject_reason=reject_reason, force_send=force_send, timeout=timeout, expect_disconnect=reconnect)

        if reconnect:
            self.reconnect_p2p(timeout=timeout)


if __name__ == '__main__':
    FullBlockTest().main()<|MERGE_RESOLUTION|>--- conflicted
+++ resolved
@@ -630,7 +630,6 @@
         self.blocks[46] = b46
         self.send_blocks([b46], success=False, reject_reason='bad-blk-length', reconnect=True)
 
-<<<<<<< HEAD
         # No testing PoW
         #self.log.info("Reject a block with invalid work")
         #self.move_tip(44)
@@ -639,17 +638,7 @@
         #while b47.sha256 < target:
         #    b47.nNonce += 1
         #    b47.rehash()
-        #self.sync_blocks([b47], False, force_send=True, reject_reason='high-hash')
-=======
-        self.log.info("Reject a block with invalid work")
-        self.move_tip(44)
-        b47 = self.next_block(47, solve=False)
-        target = uint256_from_compact(b47.nBits)
-        while b47.sha256 < target:
-            b47.nNonce += 1
-            b47.rehash()
-        self.send_blocks([b47], False, force_send=True, reject_reason='high-hash')
->>>>>>> 0e9cb2d2
+        #self.send_blocks([b47], False, force_send=True, reject_reason='high-hash')
 
         self.log.info("Reject a block with a timestamp >2 hours in the future")
         self.move_tip(44)
@@ -665,22 +654,13 @@
         b49.solve()
         self.send_blocks([b49], success=False, reject_reason='bad-txnmrklroot', reconnect=True)
 
-<<<<<<< HEAD
         # No testing PoW
         #self.log.info("Reject a block with incorrect POW limit")
         #self.move_tip(44)
         #b50 = self.next_block(50)
         #b50.nBits = b50.nBits - 1
         #b50.solve()
-        #self.sync_blocks([b50], False, force_send=True, reject_reason='bad-diffbits', reconnect=True)
-=======
-        self.log.info("Reject a block with incorrect POW limit")
-        self.move_tip(44)
-        b50 = self.next_block(50)
-        b50.nBits = b50.nBits - 1
-        b50.solve()
-        self.send_blocks([b50], False, force_send=True, reject_reason='bad-diffbits', reconnect=True)
->>>>>>> 0e9cb2d2
+        #self.send_blocks([b50], False, force_send=True, reject_reason='bad-diffbits', reconnect=True)
 
         self.log.info("Reject a block with two coinbase transactions")
         self.move_tip(44)
@@ -815,11 +795,7 @@
         b59 = self.next_block(59)
         tx = self.create_and_sign_transaction(out[17], 51 * COIN)
         b59 = self.update_block(59, [tx])
-<<<<<<< HEAD
-        self.sync_blocks([b59], success=False, reject_reason='block-validation-failed', reconnect=True)
-=======
-        self.send_blocks([b59], success=False, reject_reason='bad-txns-in-belowout', reconnect=True)
->>>>>>> 0e9cb2d2
+        self.send_blocks([b59], success=False, reject_reason='block-validation-failed', reconnect=True)
 
         # reset to good chain
         self.move_tip(57)
