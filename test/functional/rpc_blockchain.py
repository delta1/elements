--- conflicted
+++ resolved
@@ -418,97 +418,82 @@
         fee_per_byte = Decimal('0.00000010')
         fee_per_kb = 1000 * fee_per_byte
 
-<<<<<<< HEAD
         # ELEMENTS: FIXME this call to send_self_transfer is failing
         # miniwallet.send_self_transfer(fee_rate=fee_per_kb, from_node=node)
         # blockhash = self.generate(node, 1)[0]
-=======
-        miniwallet.send_self_transfer(fee_rate=fee_per_kb, from_node=node)
-        blockhash = self.generate(node, 1)[0]
-
-        def assert_fee_not_in_block(verbosity):
-            block = node.getblock(blockhash, verbosity)
-            assert 'fee' not in block['tx'][1]
-
-        def assert_fee_in_block(verbosity):
-            block = node.getblock(blockhash, verbosity)
-            tx = block['tx'][1]
-            assert 'fee' in tx
-            assert_equal(tx['fee'], tx['vsize'] * fee_per_byte)
-
-        def assert_vin_contains_prevout(verbosity):
-            block = node.getblock(blockhash, verbosity)
-            tx = block["tx"][1]
-            total_vin = Decimal("0.00000000")
-            total_vout = Decimal("0.00000000")
-            for vin in tx["vin"]:
-                assert "prevout" in vin
-                assert_equal(set(vin["prevout"].keys()), set(("value", "height", "generated", "scriptPubKey")))
-                assert_equal(vin["prevout"]["generated"], True)
-                total_vin += vin["prevout"]["value"]
-            for vout in tx["vout"]:
-                total_vout += vout["value"]
-            assert_equal(total_vin, total_vout + tx["fee"])
-
-        def assert_vin_does_not_contain_prevout(verbosity):
-            block = node.getblock(blockhash, verbosity)
-            tx = block["tx"][1]
-            if isinstance(tx, str):
-                # In verbosity level 1, only the transaction hashes are written
-                pass
-            else:
-                for vin in tx["vin"]:
-                    assert "prevout" not in vin
+
+        #def assert_fee_not_in_block(verbosity):
+        #    block = node.getblock(blockhash, verbosity)
+        #    assert 'fee' not in block['tx'][1]
+
+        #def assert_fee_in_block(verbosity):
+        #    block = node.getblock(blockhash, verbosity)
+        #    tx = block['tx'][1]
+        #    assert 'fee' in tx
+        #    assert_equal(tx['fee'], tx['vsize'] * fee_per_byte)
+
+        #def assert_vin_contains_prevout(verbosity):
+        #    block = node.getblock(blockhash, verbosity)
+        #    tx = block["tx"][1]
+        #    total_vin = Decimal("0.00000000")
+        #    total_vout = Decimal("0.00000000")
+        #    for vin in tx["vin"]:
+        #        assert "prevout" in vin
+        #        assert_equal(set(vin["prevout"].keys()), set(("value", "height", "generated", "scriptPubKey")))
+        #        assert_equal(vin["prevout"]["generated"], True)
+        #        total_vin += vin["prevout"]["value"]
+        #    for vout in tx["vout"]:
+        #        total_vout += vout["value"]
+        #    assert_equal(total_vin, total_vout + tx["fee"])
+
+        #def assert_vin_does_not_contain_prevout(verbosity):
+        #    block = node.getblock(blockhash, verbosity)
+        #    tx = block["tx"][1]
+        #    if isinstance(tx, str):
+        #        # In verbosity level 1, only the transaction hashes are written
+        #        pass
+        #    else:
+        #        for vin in tx["vin"]:
+        #            assert "prevout" not in vin
 
         self.log.info("Test that getblock with verbosity 1 doesn't include fee")
-        assert_fee_not_in_block(1)
+        #assert_fee_not_in_block(1)
 
         self.log.info('Test that getblock with verbosity 2 and 3 includes expected fee')
-        assert_fee_in_block(2)
-        assert_fee_in_block(3)
+        #assert_fee_in_block(2)
+        #assert_fee_in_block(3)
 
         self.log.info("Test that getblock with verbosity 1 and 2 does not include prevout")
-        assert_vin_does_not_contain_prevout(1)
-        assert_vin_does_not_contain_prevout(2)
+        #assert_vin_does_not_contain_prevout(1)
+        #assert_vin_does_not_contain_prevout(2)
 
         self.log.info("Test that getblock with verbosity 3 includes prevout")
-        assert_vin_contains_prevout(3)
+        #assert_vin_contains_prevout(3)
 
         self.log.info("Test that getblock with verbosity 2 and 3 still works with pruned Undo data")
         datadir = get_datadir_path(self.options.tmpdir, 0)
 
-        self.log.info("Test getblock with invalid verbosity type returns proper error message")
-        assert_raises_rpc_error(-1, "JSON value is not an integer as expected", node.getblock, blockhash, "2")
->>>>>>> 986003af
-
-        # self.log.info("Test getblock with verbosity 1 doesn't include fee")
-        # block = node.getblock(blockhash, 1)
-        # assert 'fee' not in block['tx'][1]
-
-        # self.log.info('Test getblock with verbosity 2 includes expected fee')
-        # block = node.getblock(blockhash, 2)
-        # tx = block['tx'][1]
-        # assert 'fee' in tx
-        # asset_hex = node.getsidechaininfo()['pegged_asset']
-        # assert_equal(tx['fee'], { asset_hex: tx['vsize'] * fee_per_byte })
-
-<<<<<<< HEAD
-        # self.log.info("Test getblock with verbosity 2 still works with pruned Undo data")
-        # datadir = get_datadir_path(self.options.tmpdir, 0)
-=======
-        assert_fee_not_in_block(2)
-        assert_fee_not_in_block(3)
-        assert_vin_does_not_contain_prevout(2)
-        assert_vin_does_not_contain_prevout(3)
->>>>>>> 986003af
-
         # self.log.info("Test getblock with invalid verbosity type returns proper error message")
         # assert_raises_rpc_error(-1, "JSON value is not an integer as expected", node.getblock, blockhash, "2")
 
-        # def move_block_file(old, new):
-        #     old_path = os.path.join(datadir, self.chain, 'blocks', old)
-        #     new_path = os.path.join(datadir, self.chain, 'blocks', new)
-        #     os.rename(old_path, new_path)
+        def move_block_file(old, new):
+            old_path = os.path.join(datadir, self.chain, 'blocks', old)
+            new_path = os.path.join(datadir, self.chain, 'blocks', new)
+            os.rename(old_path, new_path)
+
+        # Move instead of deleting so we can restore chain state afterwards
+        move_block_file('rev00000.dat', 'rev_wrong')
+
+        #assert_fee_not_in_block(2)
+        #assert_fee_not_in_block(3)
+        #assert_vin_does_not_contain_prevout(2)
+        #assert_vin_does_not_contain_prevout(3)
+
+        # Restore chain state
+        move_block_file('rev_wrong', 'rev00000.dat')
+
+        assert 'previousblockhash' not in node.getblock(node.getblockhash(0))
+        assert 'nextblockhash' not in node.getblock(node.getbestblockhash())
 
 
 if __name__ == '__main__':
