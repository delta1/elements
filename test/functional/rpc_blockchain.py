--- conflicted
+++ resolved
@@ -234,11 +234,7 @@
         assert_equal(res['transactions'], 200)
         assert_equal(res['height'], 200)
         assert_equal(res['txouts'], 200)
-<<<<<<< HEAD
-        #assert_equal(res['bogosize'], 15000),
-=======
-        assert_equal(res['bogosize'], 16800),
->>>>>>> 2059d32e
+        #assert_equal(res['bogosize'], 16800),
         assert_equal(res['bestblock'], node.getblockhash(200))
         size = res['disk_size']
         assert size > 6400
