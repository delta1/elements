--- conflicted
+++ resolved
@@ -414,102 +414,64 @@
         fee_per_byte = Decimal('0.00000010')
         fee_per_kb = 1000 * fee_per_byte
 
-<<<<<<< HEAD
-        # ELEMENTS: FIXME this call to send_self_transfer is failing
-        # miniwallet.send_self_transfer(fee_rate=fee_per_kb, from_node=node)
-        # blockhash = self.generate(node, 1)[0]
-
-        #def assert_fee_not_in_block(verbosity):
-        #    block = node.getblock(blockhash, verbosity)
-        #    assert 'fee' not in block['tx'][1]
-
-        #def assert_fee_in_block(verbosity):
-        #    block = node.getblock(blockhash, verbosity)
-        #    tx = block['tx'][1]
-        #    assert 'fee' in tx
-        #    assert_equal(tx['fee'], tx['vsize'] * fee_per_byte)
-
-        #def assert_vin_contains_prevout(verbosity):
-        #    block = node.getblock(blockhash, verbosity)
-        #    tx = block["tx"][1]
-        #    total_vin = Decimal("0.00000000")
-        #    total_vout = Decimal("0.00000000")
-        #    for vin in tx["vin"]:
-        #        assert "prevout" in vin
-        #        assert_equal(set(vin["prevout"].keys()), set(("value", "height", "generated", "scriptPubKey")))
-        #        assert_equal(vin["prevout"]["generated"], True)
-        #        total_vin += vin["prevout"]["value"]
-        #    for vout in tx["vout"]:
-        #        total_vout += vout["value"]
-        #    assert_equal(total_vin, total_vout + tx["fee"])
-
-        #def assert_vin_does_not_contain_prevout(verbosity):
-        #    block = node.getblock(blockhash, verbosity)
-        #    tx = block["tx"][1]
-        #    if isinstance(tx, str):
-        #        # In verbosity level 1, only the transaction hashes are written
-        #        pass
-        #    else:
-        #        for vin in tx["vin"]:
-        #            assert "prevout" not in vin
-=======
         self.wallet.send_self_transfer(fee_rate=fee_per_kb, from_node=node)
         blockhash = self.generate(node, 1)[0]
 
         def assert_fee_not_in_block(verbosity):
-            block = node.getblock(blockhash, verbosity)
-            assert 'fee' not in block['tx'][1]
+           block = node.getblock(blockhash, verbosity)
+           assert 'fee' not in block['tx'][1]
 
         def assert_fee_in_block(verbosity):
-            block = node.getblock(blockhash, verbosity)
-            tx = block['tx'][1]
-            assert 'fee' in tx
-            assert_equal(tx['fee'], tx['vsize'] * fee_per_byte)
+           block = node.getblock(blockhash, verbosity)
+           tx = block['tx'][1]
+           assert 'fee' in tx
+           bitcoin = "b2e15d0d7a0c94e4e2ce0fe6e8691b9e451377f6e46e8045a86f7c4b5d4f0f23"
+           assert_equal(tx['fee'][bitcoin], tx['vsize'] * fee_per_byte)
 
         def assert_vin_contains_prevout(verbosity):
-            block = node.getblock(blockhash, verbosity)
-            tx = block["tx"][1]
-            total_vin = Decimal("0.00000000")
-            total_vout = Decimal("0.00000000")
-            for vin in tx["vin"]:
-                assert "prevout" in vin
-                assert_equal(set(vin["prevout"].keys()), set(("value", "height", "generated", "scriptPubKey")))
-                assert_equal(vin["prevout"]["generated"], True)
-                total_vin += vin["prevout"]["value"]
-            for vout in tx["vout"]:
-                total_vout += vout["value"]
-            assert_equal(total_vin, total_vout + tx["fee"])
+           block = node.getblock(blockhash, verbosity)
+           tx = block["tx"][1]
+           total_vin = Decimal("0.00000000")
+           total_vout = Decimal("0.00000000")
+           for vin in tx["vin"]:
+               assert "prevout" in vin
+               assert_equal(set(vin["prevout"].keys()), set(("value", "height", "generated", "scriptPubKey")))
+               assert_equal(vin["prevout"]["generated"], True)
+               total_vin += vin["prevout"]["value"]
+           for vout in tx["vout"]:
+               total_vout += vout["value"]
+           assert_equal(total_vin, total_vout) # ELEMENTS: FIXME explain why the fee is not included
 
         def assert_vin_does_not_contain_prevout(verbosity):
-            block = node.getblock(blockhash, verbosity)
-            tx = block["tx"][1]
-            if isinstance(tx, str):
-                # In verbosity level 1, only the transaction hashes are written
-                pass
-            else:
-                for vin in tx["vin"]:
-                    assert "prevout" not in vin
->>>>>>> 2539980e
-
-        self.log.info("Test that getblock with verbosity 1 doesn't include fee")
-        #assert_fee_not_in_block(1)
+           block = node.getblock(blockhash, verbosity)
+           tx = block["tx"][1]
+           if isinstance(tx, str):
+               # In verbosity level 1, only the transaction hashes are written
+               pass
+           else:
+               for vin in tx["vin"]:
+                   assert "prevout" not in vin
+
+        # ELEMENTS: fee outputs are explicit
+        # self.log.info("Test that getblock with verbosity 1 doesn't include fee")
+        # assert_fee_not_in_block(1)
 
         self.log.info('Test that getblock with verbosity 2 and 3 includes expected fee')
-        #assert_fee_in_block(2)
-        #assert_fee_in_block(3)
+        assert_fee_in_block(2)
+        assert_fee_in_block(3)
 
         self.log.info("Test that getblock with verbosity 1 and 2 does not include prevout")
-        #assert_vin_does_not_contain_prevout(1)
-        #assert_vin_does_not_contain_prevout(2)
+        assert_vin_does_not_contain_prevout(1)
+        assert_vin_does_not_contain_prevout(2)
 
         self.log.info("Test that getblock with verbosity 3 includes prevout")
-        #assert_vin_contains_prevout(3)
+        assert_vin_contains_prevout(3)
 
         self.log.info("Test that getblock with verbosity 2 and 3 still works with pruned Undo data")
         datadir = get_datadir_path(self.options.tmpdir, 0)
 
-        # self.log.info("Test getblock with invalid verbosity type returns proper error message")
-        # assert_raises_rpc_error(-1, "JSON value is not an integer as expected", node.getblock, blockhash, "2")
+        self.log.info("Test getblock with invalid verbosity type returns proper error message")
+        assert_raises_rpc_error(-1, "JSON value is not an integer as expected", node.getblock, blockhash, "2")
 
         def move_block_file(old, new):
             old_path = os.path.join(datadir, self.chain, 'blocks', old)
@@ -519,10 +481,11 @@
         # Move instead of deleting so we can restore chain state afterwards
         move_block_file('rev00000.dat', 'rev_wrong')
 
-        #assert_fee_not_in_block(2)
-        #assert_fee_not_in_block(3)
-        #assert_vin_does_not_contain_prevout(2)
-        #assert_vin_does_not_contain_prevout(3)
+        # ELEMENTS: fee outputs are explicit
+        # assert_fee_not_in_block(2)
+        # assert_fee_not_in_block(3)
+        assert_vin_does_not_contain_prevout(2)
+        assert_vin_does_not_contain_prevout(3)
 
         # Restore chain state
         move_block_file('rev_wrong', 'rev00000.dat')
