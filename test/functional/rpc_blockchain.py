--- conflicted
+++ resolved
@@ -414,9 +414,8 @@
         fee_per_byte = Decimal('0.00000010')
         fee_per_kb = 1000 * fee_per_byte
 
-<<<<<<< HEAD
         # ELEMENTS: FIXME this call to send_self_transfer is failing
-        # miniwallet.send_self_transfer(fee_rate=fee_per_kb, from_node=node)
+        # self.wallet.send_self_transfer(fee_rate=fee_per_kb, from_node=node)
         # blockhash = self.generate(node, 1)[0]
 
         #def assert_fee_not_in_block(verbosity):
@@ -452,44 +451,6 @@
         #    else:
         #        for vin in tx["vin"]:
         #            assert "prevout" not in vin
-=======
-        self.wallet.send_self_transfer(fee_rate=fee_per_kb, from_node=node)
-        blockhash = self.generate(node, 1)[0]
-
-        def assert_fee_not_in_block(verbosity):
-            block = node.getblock(blockhash, verbosity)
-            assert 'fee' not in block['tx'][1]
-
-        def assert_fee_in_block(verbosity):
-            block = node.getblock(blockhash, verbosity)
-            tx = block['tx'][1]
-            assert 'fee' in tx
-            assert_equal(tx['fee'], tx['vsize'] * fee_per_byte)
-
-        def assert_vin_contains_prevout(verbosity):
-            block = node.getblock(blockhash, verbosity)
-            tx = block["tx"][1]
-            total_vin = Decimal("0.00000000")
-            total_vout = Decimal("0.00000000")
-            for vin in tx["vin"]:
-                assert "prevout" in vin
-                assert_equal(set(vin["prevout"].keys()), set(("value", "height", "generated", "scriptPubKey")))
-                assert_equal(vin["prevout"]["generated"], True)
-                total_vin += vin["prevout"]["value"]
-            for vout in tx["vout"]:
-                total_vout += vout["value"]
-            assert_equal(total_vin, total_vout + tx["fee"])
-
-        def assert_vin_does_not_contain_prevout(verbosity):
-            block = node.getblock(blockhash, verbosity)
-            tx = block["tx"][1]
-            if isinstance(tx, str):
-                # In verbosity level 1, only the transaction hashes are written
-                pass
-            else:
-                for vin in tx["vin"]:
-                    assert "prevout" not in vin
->>>>>>> 2539980e
 
         self.log.info("Test that getblock with verbosity 1 doesn't include fee")
         #assert_fee_not_in_block(1)
