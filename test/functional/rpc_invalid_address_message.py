--- conflicted
+++ resolved
@@ -24,11 +24,7 @@
 BECH32_TOO_LONG = 'ert1q049edschfnwystcqnsvyfpj23mpsg3jcedq9xv049edschfnwystcqnsvyfpj23mpsg3jcedq9xv049edschfnwystcqnsvyfpj23m'
 BECH32_ONE_ERROR = 'ert1qtmp7aayg7p24uslctssvjm06q5phz4yr7gdkdv'
 BECH32_ONE_ERROR_CAPITALS = 'ERT1QTMP7AAYG7P24USLCTSSVJM06Q5PHZ4YR7GDKDV'
-<<<<<<< HEAD
-BECH32_TWO_ERRORS = 'ert1qtmp74syg7p24uslctsavjm06q5phz4yr7gdkdv' # should be bcrt1qax9suht3qv95sw33wavx8crpxduefdrsvgsklx
-=======
 BECH32_TWO_ERRORS = 'ert1qtmp74syg7p24uslctsavjm06q5phz4yr7gdkdv'
->>>>>>> cc7aee39
 BECH32_NO_SEPARATOR = 'ertq049ldschfnwystcqnsvyfpj23mpsg3jcedq9xv'
 BECH32_INVALID_CHAR = 'ert1q04oldschfnwystcqnsvyfpj23mpsg3jcedq9xv'
 BECH32_MULTISIG_TWO_ERRORS = 'ert1qmzm84udpua6axdstxlpwafca7g7na5w2yu8c7vqhe0rhjkcrfcfqwymvhe'
@@ -36,11 +32,7 @@
 
 BASE58_VALID = '2dcjQH4DQC3pMcSQkMkSQyPPEr7rZ6Ga4GR'
 BASE58_INVALID_PREFIX = '17VZNX1SN5NtKa8UQFxwQbFeFc3iqRYhem'
-<<<<<<< HEAD
-BASE58_INVALID_CHECKSUM = '2NEPDEyVRWtPzPL38jaQZkWvbK8E6ywvB6d'
-=======
 BASE58_INVALID_CHECKSUM = 'mipcBbFg9gMiCh81Kj8tqqdgoZub1ZJJfn'
->>>>>>> cc7aee39
 BASE58_INVALID_LENGTH = '2dcjQH4DQC3pMcSQkMkSQyPPEr7rZ6Ga4GR7rZ6Ga4GR'
 
 INVALID_ADDRESS = 'asfah14i8fajz0123f'
@@ -81,21 +73,12 @@
 
     def test_validateaddress(self):
         # Invalid Bech32
-<<<<<<< HEAD
-        self.check_invalid(BECH32_INVALID_SIZE, "Invalid Bech32 address program size (41 bytes)")
-        self.check_invalid(BECH32_INVALID_PREFIX, 'Invalid or unsupported prefix for Segwit (Bech32) address (expected ert, got bc).') # ELEMENTS
+        self.check_invalid(BECH32_INVALID_SIZE, 'Invalid Bech32 address program size (41 bytes)')
+        self.check_invalid(BECH32_INVALID_PREFIX, 'Invalid or unsupported prefix for Segwit (Bech32) address (expected ert, got bc).')
         self.check_invalid(BECH32_INVALID_BECH32, 'Version 1+ witness address must use Bech32m checksum')
         self.check_invalid(BECH32_INVALID_BECH32M, 'Version 0 witness address must use Bech32 checksum')
         self.check_invalid(BECH32_INVALID_VERSION, 'Invalid Bech32 address witness version')
-        self.check_invalid(BECH32_INVALID_V0_SIZE, "Invalid Bech32 v0 address program size (21 bytes), per BIP141")
-=======
-        self.check_invalid(BECH32_INVALID_SIZE, 'Invalid Bech32 address data size')
-        self.check_invalid(BECH32_INVALID_PREFIX, 'Invalid prefix for Bech32 address')
-        self.check_invalid(BECH32_INVALID_BECH32, 'Version 1+ witness address must use Bech32m checksum')
-        self.check_invalid(BECH32_INVALID_BECH32M, 'Version 0 witness address must use Bech32 checksum')
-        self.check_invalid(BECH32_INVALID_VERSION, 'Invalid Bech32 address witness version')
-        self.check_invalid(BECH32_INVALID_V0_SIZE, 'Invalid Bech32 v0 address data size')
->>>>>>> cc7aee39
+        self.check_invalid(BECH32_INVALID_V0_SIZE, 'Invalid Bech32 v0 address program size (21 bytes), per BIP141')
         self.check_invalid(BECH32_TOO_LONG, 'Bech32 string too long', list(range(90, 107)))
         self.check_invalid(BECH32_ONE_ERROR, 'Invalid Bech32 checksum', [9])
         self.check_invalid(BECH32_TWO_ERRORS, 'Invalid Bech32 checksum', [10, 23])
@@ -111,27 +94,16 @@
         self.check_valid(BECH32_VALID_MULTISIG)
 
         # Invalid Base58
-<<<<<<< HEAD
         self.check_invalid(BASE58_INVALID_PREFIX, 'Invalid or unsupported Base58-encoded address.')
         self.check_invalid(BASE58_INVALID_CHECKSUM, 'Invalid checksum or length of Base58 address (P2PKH or P2SH)')
         self.check_invalid(BASE58_INVALID_LENGTH, 'Invalid checksum or length of Base58 address (P2PKH or P2SH)')
-=======
-        self.check_invalid(BASE58_INVALID_PREFIX, 'Invalid prefix for Base58-encoded address')
-        self.check_invalid(BASE58_INVALID_CHECKSUM, 'Invalid checksum or length of Base58 address')
-        self.check_invalid(BASE58_INVALID_LENGTH, 'Invalid checksum or length of Base58 address')
->>>>>>> cc7aee39
 
         # Valid Base58
         self.check_valid(BASE58_VALID)
 
         # Invalid address format
-<<<<<<< HEAD
         self.check_invalid(INVALID_ADDRESS, 'Invalid or unsupported Segwit (Bech32) or Base58 encoding.')
         self.check_invalid(INVALID_ADDRESS_2, 'Invalid or unsupported Segwit (Bech32) or Base58 encoding.')
-=======
-        self.check_invalid(INVALID_ADDRESS, 'Not a valid Bech32 or Base58 encoding')
-        self.check_invalid(INVALID_ADDRESS_2, 'Not a valid Bech32 or Base58 encoding')
->>>>>>> cc7aee39
 
         # ELEMENTS
         info = self.nodes[0].validateaddress(BLECH32_INVALID_SIZE)
