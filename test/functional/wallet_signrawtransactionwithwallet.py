--- conflicted
+++ resolved
@@ -205,24 +205,13 @@
         address = script_to_p2wsh(script)
 
         # Fund that address and make the spend
-<<<<<<< HEAD
-        txid = self.nodes[0].sendtoaddress(address, 1)
-        vout = find_vout_for_address(self.nodes[0], txid, address)
+        utxo1 = self.create_outpoints(self.nodes[0], outputs=[{address: 1}])[0]
         self.generate(self.nodes[0], 1, sync_fun=self.no_op)
-        utxo = self.nodes[0].listunspent()[0]
-        amt = Decimal(1) + utxo["amount"] - Decimal(0.00001)
-        tx = self.nodes[0].createrawtransaction(
-            [{"txid": txid, "vout": vout, "sequence": 1},{"txid": utxo["txid"], "vout": utxo["vout"]}],
-            [{self.nodes[0].getnewaddress(): amt}, {"fee": 0.00001}],
-=======
-        utxo1 = self.create_outpoints(self.nodes[0], outputs=[{address: 1}])[0]
-        self.generate(self.nodes[0], 1)
         utxo2 = self.nodes[0].listunspent()[0]
         amt = Decimal(1) + utxo2["amount"] - Decimal(0.00001)
         tx = self.nodes[0].createrawtransaction(
             [{**utxo1, "sequence": 1},{"txid": utxo2["txid"], "vout": utxo2["vout"]}],
-            [{self.nodes[0].getnewaddress(): amt}],
->>>>>>> 2a349f9e
+            [{self.nodes[0].getnewaddress(): amt}, {"fee": 0.00001}],
             self.nodes[0].getblockcount()
         )
 
@@ -250,11 +239,9 @@
         address = script_to_p2wsh(script)
 
         # Fund that address and make the spend
-<<<<<<< HEAD
-        txid = self.nodes[0].sendtoaddress(address, 1)
-        vout = find_vout_for_address(self.nodes[0], txid, address)
+        utxo1 = self.create_outpoints(self.nodes[0], outputs=[{address: 1}])[0]
         self.generate(self.nodes[0], 1, sync_fun=self.no_op)
-        utxo = self.nodes[0].listunspent()[0]
+        utxo2 = self.nodes[0].listunspent()[0]
         # ELEMENTS:
         # use increased Decimal precision
         # when utxo['amount'] has many decimal places (eg: 50.00005640)
@@ -263,19 +250,10 @@
         # precision 10: 1 + 50.00005640 - 0.00001 = 51.00004640
         # which causes the inputs/outputs to not balance
         getcontext().prec = 10
-        amt = Decimal(1) + utxo["amount"] - Decimal(0.00001)
-        tx = self.nodes[0].createrawtransaction(
-            [{"txid": txid, "vout": vout},{"txid": utxo["txid"], "vout": utxo["vout"]}],
-            [{self.nodes[0].getnewaddress(): amt}, {"fee": 0.00001}],
-=======
-        utxo1 = self.create_outpoints(self.nodes[0], outputs=[{address: 1}])[0]
-        self.generate(self.nodes[0], 1)
-        utxo2 = self.nodes[0].listunspent()[0]
         amt = Decimal(1) + utxo2["amount"] - Decimal(0.00001)
         tx = self.nodes[0].createrawtransaction(
             [utxo1, {"txid": utxo2["txid"], "vout": utxo2["vout"]}],
-            [{self.nodes[0].getnewaddress(): amt}],
->>>>>>> 2a349f9e
+            [{self.nodes[0].getnewaddress(): amt}, {"fee": 0.00001}],
             self.nodes[0].getblockcount()
         )
 
