#!/usr/bin/env python3
# Copyright (c) 2014-2022 The Bitcoin Core developers
# Distributed under the MIT software license, see the accompanying
# file COPYING or http://www.opensource.org/licenses/mit-license.php.
"""Test the importprunedfunds and removeprunedfunds RPCs."""
from decimal import Decimal

from test_framework.blocktools import COINBASE_MATURITY
<<<<<<< HEAD
from test_framework import liquid_addr
from test_framework.key import ECKey
=======
>>>>>>> 7d65e337
from test_framework.messages import (
    CMerkleBlock,
    from_hex,
)
from test_framework.test_framework import BitcoinTestFramework
from test_framework.script import hash160
from test_framework.util import (
    assert_equal,
    assert_raises_rpc_error,
)
from test_framework.wallet_util import generate_keypair


class ImportPrunedFundsTest(BitcoinTestFramework):
    def add_options(self, parser):
        self.add_wallet_options(parser)

    def set_test_params(self):
        self.setup_clean_chain = True
        self.num_nodes = 2
        self.extra_args = [["-blindedaddresses=1"]] * self.num_nodes

    def skip_test_if_missing_module(self):
        self.skip_if_no_wallet()

    def run_test(self):
        self.log.info("Mining blocks...")
        self.generate(self.nodes[0], COINBASE_MATURITY + 1)

        # address
        address1 = self.nodes[0].getnewaddress()
        # pubkey
        address2 = self.nodes[0].getnewaddress()
        address2_blindingkey = self.nodes[0].dumpblindingkey(address2)
        # privkey
<<<<<<< HEAD
        eckey = ECKey()
        eckey.generate()
        blinding_eckey = ECKey()
        blinding_eckey.generate()

        address3_privkey = bytes_to_wif(eckey.get_bytes())
        address3_blindingkey = blinding_eckey.get_bytes().hex()
        conf_addrdata = blinding_eckey.get_pubkey().get_bytes() + hash160(eckey.get_pubkey().get_bytes())
        address3 = liquid_addr.encode("el", 0, conf_addrdata)
=======
        address3_privkey, address3_pubkey = generate_keypair(wif=True)
        address3 = key_to_p2wpkh(address3_pubkey)
>>>>>>> 7d65e337
        self.nodes[0].importprivkey(address3_privkey)

        # Check only one address
        address_info = self.nodes[0].getaddressinfo(address1)
        assert_equal(address_info['ismine'], True)

        self.sync_all()

        # Node 1 sync test
        assert_equal(self.nodes[1].getblockcount(), COINBASE_MATURITY + 1)

        # Address Test - before import
        address_info = self.nodes[1].getaddressinfo(address1)
        assert_equal(address_info['iswatchonly'], False)
        assert_equal(address_info['ismine'], False)

        address_info = self.nodes[1].getaddressinfo(address2)
        assert_equal(address_info['iswatchonly'], False)
        assert_equal(address_info['ismine'], False)

        address_info = self.nodes[1].getaddressinfo(address3)
        assert_equal(address_info['iswatchonly'], False)
        assert_equal(address_info['ismine'], False)

        # Send funds to self
        txnid1 = self.nodes[0].sendtoaddress(address1, 0.1)
        self.generate(self.nodes[0], 1)
        rawtxn1 = self.nodes[0].gettransaction(txnid1)['hex']
        proof1 = self.nodes[0].gettxoutproof([txnid1])

        txnid2 = self.nodes[0].sendtoaddress(address2, 0.05)
        self.generate(self.nodes[0], 1)
        rawtxn2 = self.nodes[0].gettransaction(txnid2)['hex']
        proof2 = self.nodes[0].gettxoutproof([txnid2])

        txnid3 = self.nodes[0].sendtoaddress(address3, 0.025)
        self.generate(self.nodes[0], 1)
        rawtxn3 = self.nodes[0].gettransaction(txnid3)['hex']
        proof3 = self.nodes[0].gettxoutproof([txnid3])

        self.sync_all()

        # Import with no affiliated address
        assert_raises_rpc_error(-5, "No addresses", self.nodes[1].importprunedfunds, rawtxn1, proof1)

        balance1 = self.nodes[1].getbalance()['bitcoin']
        assert_equal(balance1, Decimal(0))

        # Import with affiliated address with no rescan
        self.nodes[1].createwallet('wwatch', disable_private_keys=True)
        wwatch = self.nodes[1].get_wallet_rpc('wwatch')
        wwatch.importaddress(address=address2, rescan=False)
        wwatch.importblindingkey(address2, address2_blindingkey)
        wwatch.importprunedfunds(rawtransaction=rawtxn2, txoutproof=proof2)
        assert [tx for tx in wwatch.listtransactions(include_watchonly=True) if tx['txid'] == txnid2]

        # Import with private key with no rescan
        w1 = self.nodes[1].get_wallet_rpc(self.default_wallet_name)
        w1.importprivkey(privkey=address3_privkey, rescan=False)
        w1.importblindingkey(address3, address3_blindingkey)
        w1.importprunedfunds(rawtxn3, proof3)
        assert [tx for tx in w1.listtransactions() if tx['txid'] == txnid3]
        balance3 = w1.getbalance()
        assert_equal(balance3['bitcoin'], Decimal('0.025'))

        # Addresses Test - after import
        address_info = w1.getaddressinfo(address1)
        assert_equal(address_info['iswatchonly'], False)
        assert_equal(address_info['ismine'], False)
        address_info = wwatch.getaddressinfo(address2)
        if self.options.descriptors:
            assert_equal(address_info['iswatchonly'], False)
            assert_equal(address_info['ismine'], True)
        else:
            assert_equal(address_info['iswatchonly'], True)
            assert_equal(address_info['ismine'], False)
        address_info = w1.getaddressinfo(address3)
        assert_equal(address_info['iswatchonly'], False)
        assert_equal(address_info['ismine'], True)

        # Remove transactions
        assert_raises_rpc_error(-8, "Transaction does not exist in wallet.", w1.removeprunedfunds, txnid1)
        assert not [tx for tx in w1.listtransactions(include_watchonly=True) if tx['txid'] == txnid1]

        wwatch.removeprunedfunds(txnid2)
        assert not [tx for tx in wwatch.listtransactions(include_watchonly=True) if tx['txid'] == txnid2]

        w1.removeprunedfunds(txnid3)
        assert not [tx for tx in w1.listtransactions(include_watchonly=True) if tx['txid'] == txnid3]

        # Check various RPC parameter validation errors
        assert_raises_rpc_error(-22, "TX decode failed", w1.importprunedfunds, b'invalid tx'.hex(), proof1)
        assert_raises_rpc_error(-5, "Transaction given doesn't exist in proof", w1.importprunedfunds, rawtxn2, proof1)

        mb = from_hex(CMerkleBlock(), proof1)
        mb.header.hashMerkleRoot = 0xdeadbeef  # cause mismatch between merkle root and merkle block
        assert_raises_rpc_error(-5, "Something wrong with merkleblock", w1.importprunedfunds, rawtxn1, mb.serialize().hex())

        mb = from_hex(CMerkleBlock(), proof1)
        mb.header.nTime += 1  # modify arbitrary block header field to change block hash
        assert_raises_rpc_error(-5, "Block not found in chain", w1.importprunedfunds, rawtxn1, mb.serialize().hex())


if __name__ == '__main__':
    ImportPrunedFundsTest().main()<|MERGE_RESOLUTION|>--- conflicted
+++ resolved
@@ -5,12 +5,10 @@
 """Test the importprunedfunds and removeprunedfunds RPCs."""
 from decimal import Decimal
 
+from test_framework.address import key_to_p2wpkh
 from test_framework.blocktools import COINBASE_MATURITY
-<<<<<<< HEAD
 from test_framework import liquid_addr
 from test_framework.key import ECKey
-=======
->>>>>>> 7d65e337
 from test_framework.messages import (
     CMerkleBlock,
     from_hex,
@@ -46,20 +44,12 @@
         address2 = self.nodes[0].getnewaddress()
         address2_blindingkey = self.nodes[0].dumpblindingkey(address2)
         # privkey
-<<<<<<< HEAD
-        eckey = ECKey()
-        eckey.generate()
+        address3_privkey, address3_pubkey = generate_keypair(wif=True)
         blinding_eckey = ECKey()
         blinding_eckey.generate()
-
-        address3_privkey = bytes_to_wif(eckey.get_bytes())
         address3_blindingkey = blinding_eckey.get_bytes().hex()
-        conf_addrdata = blinding_eckey.get_pubkey().get_bytes() + hash160(eckey.get_pubkey().get_bytes())
+        conf_addrdata = blinding_eckey.get_pubkey().get_bytes() + hash160(address3_pubkey)
         address3 = liquid_addr.encode("el", 0, conf_addrdata)
-=======
-        address3_privkey, address3_pubkey = generate_keypair(wif=True)
-        address3 = key_to_p2wpkh(address3_pubkey)
->>>>>>> 7d65e337
         self.nodes[0].importprivkey(address3_privkey)
 
         # Check only one address
