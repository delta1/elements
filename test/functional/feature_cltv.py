--- conflicted
+++ resolved
@@ -110,13 +110,7 @@
         # create one invalid tx per CLTV failure reason (5 in total) and collect them
         invalid_ctlv_txs = []
         for i in range(5):
-<<<<<<< HEAD
-            coinbase_value = self.nodes[0].decoderawtransaction(self.nodes[0].gettransaction(self.coinbase_txids[i])["hex"])["vout"][0]["value"]
-            spendtx = create_transaction(self.nodes[0], self.coinbase_txids[i],
-                                         self.nodeaddress, amount=1.0, fee=coinbase_value-1)
-=======
             spendtx = wallet.create_self_transfer(from_node=self.nodes[0])['tx']
->>>>>>> 779aaa7f
             spendtx = cltv_invalidate(self.nodes[0], spendtx, i)
             invalid_ctlv_txs.append(spendtx)
 
@@ -151,13 +145,7 @@
 
         # create and test one invalid tx per CLTV failure reason (5 in total)
         for i in range(5):
-<<<<<<< HEAD
-            coinbase_value = self.nodes[0].decoderawtransaction(self.nodes[0].gettransaction(self.coinbase_txids[10+i])["hex"])["vout"][0]["value"]
-            spendtx = create_transaction(self.nodes[0], self.coinbase_txids[10+i],
-                                         self.nodeaddress, amount=1.0, fee=coinbase_value-1)
-=======
             spendtx = wallet.create_self_transfer(from_node=self.nodes[0])['tx']
->>>>>>> 779aaa7f
             spendtx = cltv_invalidate(self.nodes[0], spendtx, i)
 
             expected_cltv_reject_reason = [
