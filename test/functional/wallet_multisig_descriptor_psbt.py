--- conflicted
+++ resolved
@@ -138,14 +138,8 @@
 
         self.log.info("Check that balances are correct after the transaction has been included in a block.")
         self.generate(self.nodes[0], 1)
-<<<<<<< HEAD
-        self.sync_all()
         assert_approx(participants["multisigs"][0].getbalance()['bitcoin'], deposit_amount - value, vspan=0.001)
         assert_equal(participants["signers"][self.N - 1].getbalance()['bitcoin'], value)
-=======
-        assert_approx(participants["multisigs"][0].getbalance(), deposit_amount - value, vspan=0.001)
-        assert_equal(participants["signers"][self.N - 1].getbalance(), value)
->>>>>>> ffdab41f
 
         self.log.info("Send another transaction from the multisig, this time with a daisy chained signing flow (one after another in series)!")
         psbt = participants["multisigs"][0].walletcreatefundedpsbt(inputs=[], outputs=[{to: value}], options={"feeRate": 0.00010})
@@ -160,14 +154,8 @@
 
         self.log.info("Check that balances are correct after the transaction has been included in a block.")
         self.generate(self.nodes[0], 1)
-<<<<<<< HEAD
-        self.sync_all()
         assert_approx(participants["multisigs"][0].getbalance()['bitcoin'], deposit_amount - (value * 2), vspan=0.001)
         assert_equal(participants["signers"][self.N - 1].getbalance()['bitcoin'], value * 2)
-=======
-        assert_approx(participants["multisigs"][0].getbalance(), deposit_amount - (value * 2), vspan=0.001)
-        assert_equal(participants["signers"][self.N - 1].getbalance(), value * 2)
->>>>>>> ffdab41f
 
 
 if __name__ == "__main__":
