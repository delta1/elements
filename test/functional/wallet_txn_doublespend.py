#!/usr/bin/env python3
# Copyright (c) 2014-2020 The Bitcoin Core developers
# Distributed under the MIT software license, see the accompanying
# file COPYING or http://www.opensource.org/licenses/mit-license.php.
"""Test the wallet accounts properly when there is a double-spend conflict."""
from decimal import Decimal

from test_framework.test_framework import BitcoinTestFramework
from test_framework.util import (
    assert_equal,
    find_output,
)


class TxnMallTest(BitcoinTestFramework):
    def set_test_params(self):
        self.num_nodes = 3
        self.supports_cli = False

    def skip_test_if_missing_module(self):
        self.skip_if_no_wallet()

    def add_options(self, parser):
        parser.add_argument("--mineblock", dest="mine_block", default=False, action="store_true",
                            help="Test double-spend of 1-confirmed transaction")

    def setup_network(self):
        # Start with split network:
        super().setup_network()
        self.disconnect_nodes(1, 2)

    def run_test(self):
        # All nodes should start with 1,250 BTC:
        starting_balance = 1250

        # All nodes should be out of IBD.
        # If the nodes are not all out of IBD, that can interfere with
        # blockchain sync later in the test when nodes are connected, due to
        # timing issues.
        for n in self.nodes:
            assert n.getblockchaininfo()["initialblockdownload"] == False

<<<<<<< HEAD
        for i in range(4):
            assert_equal(self.nodes[i].getbalance(), {"bitcoin": starting_balance})
            self.nodes[i].getnewaddress("")  # bug workaround, coins generated assigned to first getnewaddress!
=======
        for i in range(3):
            assert_equal(self.nodes[i].getbalance(), starting_balance)
>>>>>>> 2059d32e

        # Assign coins to foo and bar addresses:
        node0_address_foo = self.nodes[0].getnewaddress()
        fund_foo_txid = self.nodes[0].sendtoaddress(node0_address_foo, 1219)
        fund_foo_tx = self.nodes[0].gettransaction(fund_foo_txid)

        node0_address_bar = self.nodes[0].getnewaddress()
        fund_bar_txid = self.nodes[0].sendtoaddress(node0_address_bar, 29)
        fund_bar_tx = self.nodes[0].gettransaction(fund_bar_txid)

        assert_equal(self.nodes[0].getbalance(),
                {"bitcoin": starting_balance + fund_foo_tx["fee"]['bitcoin'] + fund_bar_tx["fee"]['bitcoin']})

        # Coins are sent to node1_address
        node1_address = self.nodes[1].getnewaddress()

        # First: use raw transaction API to send 1240 BTC to node1_address,
        # but don't broadcast:
        doublespend_fee = Decimal('-.02')
        rawtx_input_0 = {}
        rawtx_input_0["txid"] = fund_foo_txid
        rawtx_input_0["vout"] = find_output(self.nodes[0], fund_foo_txid, 1219)
        rawtx_input_1 = {}
        rawtx_input_1["txid"] = fund_bar_txid
        rawtx_input_1["vout"] = find_output(self.nodes[0], fund_bar_txid, 29)
        inputs = [rawtx_input_0, rawtx_input_1]
        change_address = self.nodes[0].getnewaddress()
        outputs = {}
        outputs[node1_address] = 1240
        outputs[change_address] = 1248 - 1240 + doublespend_fee
        outputs["fee"] = (1219+29) - (1240+1248 - 1240 + doublespend_fee)
        rawtx = self.nodes[0].createrawtransaction(inputs, outputs)
        doublespend = self.nodes[0].signrawtransactionwithwallet(rawtx)
        assert_equal(doublespend["complete"], True)

        # Create two spends using 1 50 BTC coin each
        txid1 = self.nodes[0].sendtoaddress(node1_address, 40)
        txid2 = self.nodes[0].sendtoaddress(node1_address, 20)

        # Have node0 mine a block:
        if (self.options.mine_block):
            self.nodes[0].generate(1)
            self.sync_blocks(self.nodes[0:2])

        tx1 = self.nodes[0].gettransaction(txid1)
        tx2 = self.nodes[0].gettransaction(txid2)

        # Node0's balance should be starting balance, plus 50BTC for another
        # matured block, minus 40, minus 20, and minus transaction fees:
        expected = starting_balance + fund_foo_tx["fee"]['bitcoin'] + fund_bar_tx["fee"]['bitcoin']
        if self.options.mine_block:
            expected += 50
        expected += tx1["amount"]['bitcoin'] + tx1["fee"]['bitcoin']
        expected += tx2["amount"]['bitcoin'] + tx2["fee"]['bitcoin']
        assert_equal(self.nodes[0].getbalance(), {"bitcoin": expected})

        if self.options.mine_block:
            assert_equal(tx1["confirmations"], 1)
            assert_equal(tx2["confirmations"], 1)
            # Node1's balance should be both transaction amounts:
            assert_equal(self.nodes[1].getbalance(), {"bitcoin": starting_balance - tx1["amount"]['bitcoin'] - tx2["amount"]['bitcoin']})
        else:
            assert_equal(tx1["confirmations"], 0)
            assert_equal(tx2["confirmations"], 0)

        # Now give doublespend and its parents to miner:
        self.nodes[2].sendrawtransaction(fund_foo_tx["hex"])
        self.nodes[2].sendrawtransaction(fund_bar_tx["hex"])
        doublespend_txid = self.nodes[2].sendrawtransaction(doublespend["hex"])
        # ... mine a block...
        self.nodes[2].generate(1)

        # Reconnect the split network, and sync chain:
        self.connect_nodes(1, 2)
        self.nodes[2].generate(1)  # Mine another block to make sure we sync
        self.sync_blocks()
        assert_equal(self.nodes[0].gettransaction(doublespend_txid)["confirmations"], 2)

        # Re-fetch transaction info:
        tx1 = self.nodes[0].gettransaction(txid1)
        tx2 = self.nodes[0].gettransaction(txid2)

        # Both transactions should be conflicted
        assert_equal(tx1["confirmations"], -2)
        assert_equal(tx2["confirmations"], -2)

        # Node0's total balance should be starting balance, plus 100BTC for
        # two more matured blocks, minus 1240 for the double-spend, plus fees (which are
        # negative):
        expected = starting_balance + 100 - 1240 + fund_foo_tx["fee"]['bitcoin'] + fund_bar_tx["fee"]['bitcoin'] + doublespend_fee
        assert_equal(self.nodes[0].getbalance()['bitcoin'], expected)

        # Node1's balance should be its initial balance (1250 for 25 block rewards) plus the doublespend:
        assert_equal(self.nodes[1].getbalance()['bitcoin'], 1250 + 1240)


if __name__ == '__main__':
    TxnMallTest().main()<|MERGE_RESOLUTION|>--- conflicted
+++ resolved
@@ -40,14 +40,8 @@
         for n in self.nodes:
             assert n.getblockchaininfo()["initialblockdownload"] == False
 
-<<<<<<< HEAD
-        for i in range(4):
+        for i in range(3):
             assert_equal(self.nodes[i].getbalance(), {"bitcoin": starting_balance})
-            self.nodes[i].getnewaddress("")  # bug workaround, coins generated assigned to first getnewaddress!
-=======
-        for i in range(3):
-            assert_equal(self.nodes[i].getbalance(), starting_balance)
->>>>>>> 2059d32e
 
         # Assign coins to foo and bar addresses:
         node0_address_foo = self.nodes[0].getnewaddress()
