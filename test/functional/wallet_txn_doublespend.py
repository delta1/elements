#!/usr/bin/env python3
# Copyright (c) 2014-2022 The Bitcoin Core developers
# Distributed under the MIT software license, see the accompanying
# file COPYING or http://www.opensource.org/licenses/mit-license.php.
"""Test the wallet accounts properly when there is a double-spend conflict."""
from decimal import Decimal

from test_framework.test_framework import BitcoinTestFramework
from test_framework.util import (
    assert_equal,
)


class TxnMallTest(BitcoinTestFramework):
    def set_test_params(self):
        self.num_nodes = 3
        self.supports_cli = False

    def skip_test_if_missing_module(self):
        self.skip_if_no_wallet()

    def add_options(self, parser):
        self.add_wallet_options(parser)
        parser.add_argument("--mineblock", dest="mine_block", default=False, action="store_true",
                            help="Test double-spend of 1-confirmed transaction")

    def setup_network(self):
        # Start with split network:
        super().setup_network()
        self.disconnect_nodes(1, 2)

    def spend_utxo(self, utxo, outputs):
        inputs = [utxo]
        tx = self.nodes[0].createrawtransaction(inputs, outputs)
        tx = self.nodes[0].fundrawtransaction(tx)
        tx = self.nodes[0].signrawtransactionwithwallet(tx['hex'])
        return self.nodes[0].sendrawtransaction(tx['hex'])

    def run_test(self):
        # All nodes should start with 1,250 BTC:
        starting_balance = 1250

        # All nodes should be out of IBD.
        # If the nodes are not all out of IBD, that can interfere with
        # blockchain sync later in the test when nodes are connected, due to
        # timing issues.
        for n in self.nodes:
            assert n.getblockchaininfo()["initialblockdownload"] == False

        for i in range(3):
            assert_equal(self.nodes[i].getbalance(), {"bitcoin": starting_balance})

        # Assign coins to foo and bar addresses:
        node0_address_foo = self.nodes[0].getnewaddress()
        fund_foo_utxo = self.create_outpoints(self.nodes[0], outputs=[{node0_address_foo: 1219}])[0]
        fund_foo_tx = self.nodes[0].gettransaction(fund_foo_utxo['txid'])
        self.nodes[0].lockunspent(False, [fund_foo_utxo])

        node0_address_bar = self.nodes[0].getnewaddress()
        fund_bar_utxo = self.create_outpoints(node=self.nodes[0], outputs=[{node0_address_bar: 29}])[0]
        fund_bar_tx = self.nodes[0].gettransaction(fund_bar_utxo['txid'])

        assert_equal(self.nodes[0].getbalance(),
                {"bitcoin": starting_balance + fund_foo_tx["fee"]['bitcoin'] + fund_bar_tx["fee"]['bitcoin']})

        # Coins are sent to node1_address
        node1_address = self.nodes[1].getnewaddress()

        # First: use raw transaction API to send 1240 BTC to node1_address,
        # but don't broadcast:
        doublespend_fee = Decimal('-.02')
        inputs = [fund_foo_utxo, fund_bar_utxo]
        change_address = self.nodes[0].getnewaddress()
        outputs = [{node1_address: 1240}, {change_address: 1248 - 1240 + doublespend_fee}, {"fee": (1219+29) - (1240+1248 - 1240 + doublespend_fee)}]
        rawtx = self.nodes[0].createrawtransaction(inputs, outputs)
        doublespend = self.nodes[0].signrawtransactionwithwallet(rawtx)
        assert_equal(doublespend["complete"], True)

        # Create two spends using 1 50 BTC coin each
<<<<<<< HEAD
        txid1 = self.spend_txid(fund_foo_txid, find_vout_for_address(self.nodes[0], fund_foo_txid, node0_address_foo), [{node1_address: 40}])
        txid2 = self.spend_txid(fund_bar_txid, find_vout_for_address(self.nodes[0], fund_bar_txid, node0_address_bar), [{node1_address: 20}])
=======
        txid1 = self.spend_utxo(fund_foo_utxo, {node1_address: 40})
        txid2 = self.spend_utxo(fund_bar_utxo, {node1_address: 20})
>>>>>>> 2a349f9e

        # Have node0 mine a block:
        if (self.options.mine_block):
            self.generate(self.nodes[0], 1, sync_fun=lambda: self.sync_blocks(self.nodes[0:2]))

        tx1 = self.nodes[0].gettransaction(txid1)
        tx2 = self.nodes[0].gettransaction(txid2)

        # Node0's balance should be starting balance, plus 50BTC for another
        # matured block, minus 40, minus 20, and minus transaction fees:
        expected = starting_balance + fund_foo_tx["fee"]['bitcoin'] + fund_bar_tx["fee"]['bitcoin']
        if self.options.mine_block:
            expected += 50
        expected += tx1["amount"]['bitcoin'] + tx1["fee"]['bitcoin']
        expected += tx2["amount"]['bitcoin'] + tx2["fee"]['bitcoin']
        assert_equal(self.nodes[0].getbalance(), {"bitcoin": expected})

        if self.options.mine_block:
            assert_equal(tx1["confirmations"], 1)
            assert_equal(tx2["confirmations"], 1)
            # Node1's balance should be both transaction amounts:
            assert_equal(self.nodes[1].getbalance(), {"bitcoin": starting_balance - tx1["amount"]['bitcoin'] - tx2["amount"]['bitcoin']})
        else:
            assert_equal(tx1["confirmations"], 0)
            assert_equal(tx2["confirmations"], 0)

        # Now give doublespend and its parents to miner:
        self.nodes[2].sendrawtransaction(fund_foo_tx["hex"])
        self.nodes[2].sendrawtransaction(fund_bar_tx["hex"])
        doublespend_txid = self.nodes[2].sendrawtransaction(doublespend["hex"])
        # ... mine a block...
        self.generate(self.nodes[2], 1, sync_fun=self.no_op)

        # Reconnect the split network, and sync chain:
        self.connect_nodes(1, 2)
        self.generate(self.nodes[2], 1)  # Mine another block to make sure we sync
        assert_equal(self.nodes[0].gettransaction(doublespend_txid)["confirmations"], 2)

        # Re-fetch transaction info:
        tx1 = self.nodes[0].gettransaction(txid1)
        tx2 = self.nodes[0].gettransaction(txid2)

        # Both transactions should be conflicted
        assert_equal(tx1["confirmations"], -2)
        assert_equal(tx2["confirmations"], -2)

        # Node0's total balance should be starting balance, plus 100BTC for
        # two more matured blocks, minus 1240 for the double-spend, plus fees (which are
        # negative):
        expected = starting_balance + 100 - 1240 + fund_foo_tx["fee"]['bitcoin'] + fund_bar_tx["fee"]['bitcoin'] + doublespend_fee
        assert_equal(self.nodes[0].getbalance()['bitcoin'], expected)

        # Node1's balance should be its initial balance (1250 for 25 block rewards) plus the doublespend:
        assert_equal(self.nodes[1].getbalance()['bitcoin'], 1250 + 1240)


if __name__ == '__main__':
    TxnMallTest().main()<|MERGE_RESOLUTION|>--- conflicted
+++ resolved
@@ -77,13 +77,8 @@
         assert_equal(doublespend["complete"], True)
 
         # Create two spends using 1 50 BTC coin each
-<<<<<<< HEAD
-        txid1 = self.spend_txid(fund_foo_txid, find_vout_for_address(self.nodes[0], fund_foo_txid, node0_address_foo), [{node1_address: 40}])
-        txid2 = self.spend_txid(fund_bar_txid, find_vout_for_address(self.nodes[0], fund_bar_txid, node0_address_bar), [{node1_address: 20}])
-=======
-        txid1 = self.spend_utxo(fund_foo_utxo, {node1_address: 40})
-        txid2 = self.spend_utxo(fund_bar_utxo, {node1_address: 20})
->>>>>>> 2a349f9e
+        txid1 = self.spend_utxo(fund_foo_utxo, [{node1_address: 40}])
+        txid2 = self.spend_utxo(fund_bar_utxo, [{node1_address: 20}])
 
         # Have node0 mine a block:
         if (self.options.mine_block):
