#!/usr/bin/env python3
# Copyright (c) 2020-2022 The Bitcoin Core developers
# Distributed under the MIT software license, see the accompanying
# file COPYING or http://www.opensource.org/licenses/mit-license.php.

import os

from test_framework.test_framework import BitcoinTestFramework
from test_framework.util import assert_raises_rpc_error

class WalletCrossChain(BitcoinTestFramework):
    def add_options(self, parser):
        self.add_wallet_options(parser)

    def set_test_params(self):
        self.num_nodes = 2
        self.setup_clean_chain = True

    def skip_test_if_missing_module(self):
        self.skip_if_no_wallet()

    def setup_network(self):
        self.add_nodes(self.num_nodes)

        # Switch node 1 to testnet before starting it.
        self.nodes[1].chain = 'liquidtestnetv1'
        self.nodes[1].extra_args = ['-maxconnections=0', '-prune=550'] # disable testnet sync
<<<<<<< HEAD
        with open(self.nodes[1].bitcoinconf, 'r', encoding='utf8') as conf:
            conf_data = conf.read()
        with open (self.nodes[1].bitcoinconf, 'w', encoding='utf8') as conf:
            conf.write(conf_data .replace('elementsregtest', 'liquidtestnetv1'))
=======
        self.nodes[1].replace_in_config([('regtest=', 'testnet='), ('[regtest]', '[test]')])
>>>>>>> 357d750c
        self.start_nodes()

    def run_test(self):
        self.log.info("Creating wallets")

        node0_wallet = os.path.join(self.nodes[0].datadir, 'node0_wallet')
        node0_wallet_backup = os.path.join(self.nodes[0].datadir, 'node0_wallet.bak')
        self.nodes[0].createwallet(node0_wallet)
        self.nodes[0].backupwallet(node0_wallet_backup)
        self.nodes[0].unloadwallet(node0_wallet)
        node1_wallet = os.path.join(self.nodes[1].datadir, 'node1_wallet')
        node1_wallet_backup = os.path.join(self.nodes[0].datadir, 'node1_wallet.bak')
        self.nodes[1].createwallet(node1_wallet)
        self.nodes[1].backupwallet(node1_wallet_backup)
        self.nodes[1].unloadwallet(node1_wallet)

        self.log.info("Loading/restoring wallets into nodes with a different genesis block")

        if self.options.descriptors:
            assert_raises_rpc_error(-18, 'Wallet file verification failed.', self.nodes[0].loadwallet, node1_wallet)
            assert_raises_rpc_error(-18, 'Wallet file verification failed.', self.nodes[1].loadwallet, node0_wallet)
            assert_raises_rpc_error(-18, 'Wallet file verification failed.', self.nodes[0].restorewallet, 'w', node1_wallet_backup)
            assert_raises_rpc_error(-18, 'Wallet file verification failed.', self.nodes[1].restorewallet, 'w', node0_wallet_backup)
        else:
            assert_raises_rpc_error(-4, 'Wallet files should not be reused across chains.', self.nodes[0].loadwallet, node1_wallet)
            assert_raises_rpc_error(-4, 'Wallet files should not be reused across chains.', self.nodes[1].loadwallet, node0_wallet)
            assert_raises_rpc_error(-4, 'Wallet files should not be reused across chains.', self.nodes[0].restorewallet, 'w', node1_wallet_backup)
            assert_raises_rpc_error(-4, 'Wallet files should not be reused across chains.', self.nodes[1].restorewallet, 'w', node0_wallet_backup)

        if not self.options.descriptors:
            self.log.info("Override cross-chain wallet load protection")
            self.stop_nodes()
            self.start_nodes([['-walletcrosschain', '-prune=550']] * self.num_nodes)
            self.nodes[0].loadwallet(node1_wallet)
            self.nodes[1].loadwallet(node0_wallet)


if __name__ == '__main__':
    WalletCrossChain().main()<|MERGE_RESOLUTION|>--- conflicted
+++ resolved
@@ -25,14 +25,7 @@
         # Switch node 1 to testnet before starting it.
         self.nodes[1].chain = 'liquidtestnetv1'
         self.nodes[1].extra_args = ['-maxconnections=0', '-prune=550'] # disable testnet sync
-<<<<<<< HEAD
-        with open(self.nodes[1].bitcoinconf, 'r', encoding='utf8') as conf:
-            conf_data = conf.read()
-        with open (self.nodes[1].bitcoinconf, 'w', encoding='utf8') as conf:
-            conf.write(conf_data .replace('elementsregtest', 'liquidtestnetv1'))
-=======
-        self.nodes[1].replace_in_config([('regtest=', 'testnet='), ('[regtest]', '[test]')])
->>>>>>> 357d750c
+        self.nodes[1].replace_in_config([('regtest=', 'testnet='), ('elementsregtest', 'liquidtestnetv1')])
         self.start_nodes()
 
     def run_test(self):
