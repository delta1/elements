--- conflicted
+++ resolved
@@ -589,19 +589,6 @@
 
         # -reindex tests
         chainlimit = 6
-<<<<<<< HEAD
-        for m in maintenance:
-            self.log.info("Test " + m)
-            self.stop_nodes()
-            # set lower ancestor limit for later
-            self.start_node(0, [m, "-limitancestorcount=" + str(chainlimit)])
-            self.start_node(1, [m, "-limitancestorcount=" + str(chainlimit)])
-            self.start_node(2, [m, "-limitancestorcount=" + str(chainlimit)])
-            if m == '-reindex':
-                # reindex will leave rpc warm up "early"; Wait for it to finish
-                self.wait_until(lambda: [block_count] * 3 == [self.nodes[i].getblockcount() for i in range(3)])
-            assert_equal(balance_nodes, [self.nodes[i].getbalance()['bitcoin'] for i in range(3)])
-=======
         self.log.info("Test -reindex")
         self.stop_nodes()
         # set lower ancestor limit for later
@@ -610,8 +597,7 @@
         self.start_node(2, ['-reindex', "-limitancestorcount=" + str(chainlimit)])
         # reindex will leave rpc warm up "early"; Wait for it to finish
         self.wait_until(lambda: [block_count] * 3 == [self.nodes[i].getblockcount() for i in range(3)])
-        assert_equal(balance_nodes, [self.nodes[i].getbalance() for i in range(3)])
->>>>>>> 571bb94d
+        assert_equal(balance_nodes, [self.nodes[i].getbalance()['bitcoin'] for i in range(3)])
 
         # Exercise listsinceblock with the last two blocks
         coinbase_tx_1 = self.nodes[0].listsinceblock(blocks[0])
