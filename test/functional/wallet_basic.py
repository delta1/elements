--- conflicted
+++ resolved
@@ -236,16 +236,9 @@
         fee_per_byte = Decimal('0.001') / 1000
         self.nodes[2].settxfee(fee_per_byte * 1000)
         txid = self.nodes[2].sendtoaddress(address, 10, "", "", False)
-<<<<<<< HEAD
-        self.generate(self.nodes[2], 1)
-        self.sync_all(self.nodes[0:3])
+        self.generate(self.nodes[2], 1, sync_fun=lambda: self.sync_all(self.nodes[0:3]))
         node_2_bal = self.check_fee_amount(self.nodes[2].getbalance()['bitcoin'], Decimal('84'), fee_per_byte, self.get_vsize(self.nodes[2].gettransaction(txid)['hex']))
         assert_equal(self.nodes[0].getbalance()['bitcoin'], Decimal('10'))
-=======
-        self.generate(self.nodes[2], 1, sync_fun=lambda: self.sync_all(self.nodes[0:3]))
-        node_2_bal = self.check_fee_amount(self.nodes[2].getbalance(), Decimal('84'), fee_per_byte, self.get_vsize(self.nodes[2].gettransaction(txid)['hex']))
-        assert_equal(self.nodes[0].getbalance(), Decimal('10'))
->>>>>>> 94db963d
 
         # Send 10 BTC with subtract fee from amount
         txid = self.nodes[2].sendtoaddress(address, 10, "", "", True)
@@ -277,14 +270,8 @@
 
         # Test passing fee_rate as a string
         txid = self.nodes[2].sendmany(amounts={address: 10}, fee_rate=str(fee_rate_sat_vb))
-<<<<<<< HEAD
-        self.generate(self.nodes[2], 1)
-        self.sync_all(self.nodes[0:3])
+        self.generate(self.nodes[2], 1, sync_fun=lambda: self.sync_all(self.nodes[0:3]))
         balance = self.nodes[2].getbalance()['bitcoin']
-=======
-        self.generate(self.nodes[2], 1, sync_fun=lambda: self.sync_all(self.nodes[0:3]))
-        balance = self.nodes[2].getbalance()
->>>>>>> 94db963d
         node_2_bal = self.check_fee_amount(balance, node_2_bal - Decimal('10'), explicit_fee_rate_btc_kvb, self.get_vsize(self.nodes[2].gettransaction(txid)['hex']))
         assert_equal(balance, node_2_bal)
         node_0_bal += Decimal('10')
@@ -293,14 +280,8 @@
         # Test passing fee_rate as an integer
         amount = Decimal("0.0001")
         txid = self.nodes[2].sendmany(amounts={address: amount}, fee_rate=fee_rate_sat_vb)
-<<<<<<< HEAD
-        self.generate(self.nodes[2], 1)
-        self.sync_all(self.nodes[0:3])
+        self.generate(self.nodes[2], 1, sync_fun=lambda: self.sync_all(self.nodes[0:3]))
         balance = self.nodes[2].getbalance()['bitcoin']
-=======
-        self.generate(self.nodes[2], 1, sync_fun=lambda: self.sync_all(self.nodes[0:3]))
-        balance = self.nodes[2].getbalance()
->>>>>>> 94db963d
         node_2_bal = self.check_fee_amount(balance, node_2_bal - amount, explicit_fee_rate_btc_kvb, self.get_vsize(self.nodes[2].gettransaction(txid)['hex']))
         assert_equal(balance, node_2_bal)
         node_0_bal += amount
@@ -385,14 +366,8 @@
 
         txid_not_broadcast = self.nodes[0].sendtoaddress(self.nodes[2].getnewaddress(), 2)
         tx_obj_not_broadcast = self.nodes[0].gettransaction(txid_not_broadcast)
-<<<<<<< HEAD
-        self.generate(self.nodes[1], 1)  # mine a block, tx should not be in there
-        self.sync_all(self.nodes[0:3])
+        self.generate(self.nodes[1], 1, sync_fun=lambda: self.sync_all(self.nodes[0:3]))  # mine a block, tx should not be in there
         assert_equal(self.nodes[2].getbalance()['bitcoin'], node_2_bal)  # should not be changed because tx was not broadcasted
-=======
-        self.generate(self.nodes[1], 1, sync_fun=lambda: self.sync_all(self.nodes[0:3]))  # mine a block, tx should not be in there
-        assert_equal(self.nodes[2].getbalance(), node_2_bal)  # should not be changed because tx was not broadcasted
->>>>>>> 94db963d
 
         # now broadcast from another node, mine a block, sync, and check the balance
         self.nodes[1].sendrawtransaction(tx_obj_not_broadcast['hex'])
@@ -493,14 +468,8 @@
             # Test passing fee_rate as an integer
             txid = self.nodes[2].sendtoaddress(address=address, amount=amount, fee_rate=fee_rate_sat_vb)
             tx_size = self.get_vsize(self.nodes[2].gettransaction(txid)['hex'])
-<<<<<<< HEAD
-            self.generate(self.nodes[0], 1)
-            self.sync_all(self.nodes[0:3])
+            self.generate(self.nodes[0], 1, sync_fun=lambda: self.sync_all(self.nodes[0:3]))
             postbalance = self.nodes[2].getbalance()['bitcoin']
-=======
-            self.generate(self.nodes[0], 1, sync_fun=lambda: self.sync_all(self.nodes[0:3]))
-            postbalance = self.nodes[2].getbalance()
->>>>>>> 94db963d
             fee = prebalance - postbalance - Decimal(amount)
             assert_fee_amount(fee, tx_size, Decimal(fee_rate_btc_kvb))
 
@@ -511,14 +480,8 @@
             # Test passing fee_rate as a string
             txid = self.nodes[2].sendtoaddress(address=address, amount=amount, fee_rate=str(fee_rate_sat_vb))
             tx_size = self.get_vsize(self.nodes[2].gettransaction(txid)['hex'])
-<<<<<<< HEAD
-            self.generate(self.nodes[0], 1)
-            self.sync_all(self.nodes[0:3])
+            self.generate(self.nodes[0], 1, sync_fun=lambda: self.sync_all(self.nodes[0:3]))
             postbalance = self.nodes[2].getbalance()['bitcoin']
-=======
-            self.generate(self.nodes[0], 1, sync_fun=lambda: self.sync_all(self.nodes[0:3]))
-            postbalance = self.nodes[2].getbalance()
->>>>>>> 94db963d
             fee = prebalance - postbalance - amount
             assert_fee_amount(fee, tx_size, Decimal(fee_rate_btc_kvb))
 
@@ -589,14 +552,8 @@
 
         # check if wallet or blockchain maintenance changes the balance
         self.sync_all(self.nodes[0:3])
-<<<<<<< HEAD
-        blocks = self.generate(self.nodes[0], 2)
-        self.sync_all(self.nodes[0:3])
+        blocks = self.generate(self.nodes[0], 2, sync_fun=lambda: self.sync_all(self.nodes[0:3]))
         balance_nodes = [self.nodes[i].getbalance()['bitcoin'] for i in range(3)]
-=======
-        blocks = self.generate(self.nodes[0], 2, sync_fun=lambda: self.sync_all(self.nodes[0:3]))
-        balance_nodes = [self.nodes[i].getbalance() for i in range(3)]
->>>>>>> 94db963d
         block_count = self.nodes[0].getblockcount()
 
         # Check modes:
@@ -635,15 +592,9 @@
 
         # Get all non-zero utxos together
         chain_addrs = [self.nodes[0].getnewaddress(), self.nodes[0].getnewaddress()]
-<<<<<<< HEAD
         singletxid = self.nodes[0].sendtoaddress(chain_addrs[0], self.nodes[0].getbalance()['bitcoin'], "", "", True)
-        self.generate(self.nodes[0], 1)
+        self.generate(self.nodes[0], 1, sync_fun=self.no_op)
         node0_balance = self.nodes[0].getbalance()['bitcoin']
-=======
-        singletxid = self.nodes[0].sendtoaddress(chain_addrs[0], self.nodes[0].getbalance(), "", "", True)
-        self.generate(self.nodes[0], 1, sync_fun=self.no_op)
-        node0_balance = self.nodes[0].getbalance()
->>>>>>> 94db963d
         # Split into two chains
         rawtx = self.nodes[0].createrawtransaction([{"txid": singletxid, "vout": 0}], [{chain_addrs[0]: node0_balance / 2 - Decimal('0.01')}, {chain_addrs[1]: node0_balance / 2 - Decimal('0.01')}, {"fee": Decimal('0.02')}])
         signedtx = self.nodes[0].signrawtransactionwithwallet(rawtx)
