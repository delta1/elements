--- conflicted
+++ resolved
@@ -25,12 +25,8 @@
     def set_test_params(self):
         self.num_nodes = 4
         self.extra_args = [[
-<<<<<<< HEAD
-            "-acceptnonstdtxn=1", "-walletrejectlongchains=0"
+            "-dustrelayfee=0", "-walletrejectlongchains=0"
             "-bech32_hrp=bcrt",
-=======
-            "-dustrelayfee=0", "-walletrejectlongchains=0"
->>>>>>> 9c55091b
         ]] * self.num_nodes
         self.setup_clean_chain = True
         self.supports_cli = False
