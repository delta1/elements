#!/usr/bin/env python3
# Copyright (c) 2014-2020 The Bitcoin Core developers
# Distributed under the MIT software license, see the accompanying
# file COPYING or http://www.opensource.org/licenses/mit-license.php.
"""Test the wallet."""
from decimal import Decimal
from itertools import product

from test_framework.blocktools import COINBASE_MATURITY
from test_framework.test_framework import BitcoinTestFramework
from test_framework.util import (
    assert_array_result,
    assert_equal,
    assert_fee_amount,
    assert_raises_rpc_error,
    find_vout_for_address,
)
from test_framework.wallet_util import test_address

NOT_A_NUMBER_OR_STRING = "Amount is not a number or string"
OUT_OF_RANGE = "Amount out of range"


class WalletTest(BitcoinTestFramework):
    def set_test_params(self):
        self.num_nodes = 4
        self.extra_args = [[
            "-acceptnonstdtxn=1",
            "-bech32_hrp=bcrt",
        ]] * self.num_nodes
        self.setup_clean_chain = True
        self.supports_cli = False

    def skip_test_if_missing_module(self):
        self.skip_if_no_wallet()

    def setup_network(self):
        self.setup_nodes()
        # Only need nodes 0-2 running at start of test
        self.stop_node(3)
        self.connect_nodes(0, 1)
        self.connect_nodes(1, 2)
        self.connect_nodes(0, 2)
        self.sync_all(self.nodes[0:3])

    def check_fee_amount(self, curr_balance, balance_with_fee, fee_per_byte, tx_size):
        """Return curr_balance after asserting the fee was in range"""
        fee = balance_with_fee - curr_balance
        assert_fee_amount(fee, tx_size, fee_per_byte * 1000)
        return curr_balance

    def get_vsize(self, txn):
        return self.nodes[0].decoderawtransaction(txn)['vsize']

    def run_test(self):

        # Check that there's no UTXO on none of the nodes
        assert_equal(len(self.nodes[0].listunspent()), 0)
        assert_equal(len(self.nodes[1].listunspent()), 0)
        assert_equal(len(self.nodes[2].listunspent()), 0)

        self.log.info("Mining blocks...")

        self.generate(self.nodes[0], 1)

        walletinfo = self.nodes[0].getwalletinfo()
        assert_equal(walletinfo['immature_balance']['bitcoin'], 50)
        assert_equal(walletinfo['balance']['bitcoin'], 0)

        self.sync_all(self.nodes[0:3])
        self.generate(self.nodes[1], COINBASE_MATURITY + 1)
        self.sync_all(self.nodes[0:3])

        assert_equal(self.nodes[0].getbalance()['bitcoin'], 50)
        assert_equal(self.nodes[1].getbalance()['bitcoin'], 50)
        assert_equal(self.nodes[2].getbalance()['bitcoin'], 0)

        # Check that only first and second nodes have UTXOs
        utxos = self.nodes[0].listunspent()
        assert_equal(len(utxos), 1)
        assert_equal(len(self.nodes[1].listunspent()), 1)
        assert_equal(len(self.nodes[2].listunspent()), 0)

        self.log.info("Test gettxout")
        confirmed_txid, confirmed_index = utxos[0]["txid"], utxos[0]["vout"]
        # First, outputs that are unspent both in the chain and in the
        # mempool should appear with or without include_mempool
        txout = self.nodes[0].gettxout(txid=confirmed_txid, n=confirmed_index, include_mempool=False)
        assert_equal(txout['value'], 50)
        txout = self.nodes[0].gettxout(txid=confirmed_txid, n=confirmed_index, include_mempool=True)
        assert_equal(txout['value'], 50)

        # Send 21 BTC from 0 to 2 using sendtoaddress call.
        self.nodes[0].sendtoaddress(self.nodes[2].getnewaddress(), 11)
        mempool_txid = self.nodes[0].sendtoaddress(self.nodes[2].getnewaddress(), 10)

        self.log.info("Test gettxout (second part)")
        # utxo spent in mempool should be visible if you exclude mempool
        # but invisible if you include mempool
        txout = self.nodes[0].gettxout(confirmed_txid, confirmed_index, False)
        assert_equal(txout['value'], 50)
        txout = self.nodes[0].gettxout(confirmed_txid, confirmed_index)  # by default include_mempool=True
        assert txout is None
        txout = self.nodes[0].gettxout(confirmed_txid, confirmed_index, True)
        assert txout is None
        # new utxo from mempool should be invisible if you exclude mempool
        # but visible if you include mempool
        txout = self.nodes[0].gettxout(mempool_txid, 0, False)
        assert txout is None
        txout1 = self.nodes[0].gettxout(mempool_txid, 0, True)
        txout2 = self.nodes[0].gettxout(mempool_txid, 1, True)
        # note the mempool tx will have randomly assigned indices
        # but 10 will go to node2 and the rest will go to node0
        balance = self.nodes[0].getbalance()['bitcoin']
        assert_equal(set([txout1['value'], txout2['value']]), set([10, balance]))
        walletinfo = self.nodes[0].getwalletinfo()
        assert_equal(walletinfo['immature_balance']['bitcoin'], 0)

        # Have node0 mine a block, thus it will collect its own fee.
        self.generate(self.nodes[0], 1)
        self.sync_all(self.nodes[0:3])

        # Exercise locking of unspent outputs
        unspent_0 = self.nodes[2].listunspent()[0]
        unspent_0 = {"txid": unspent_0["txid"], "vout": unspent_0["vout"]}
        # Trying to unlock an output which isn't locked should error
        assert_raises_rpc_error(-8, "Invalid parameter, expected locked output", self.nodes[2].lockunspent, True, [unspent_0])

        # Locking an already-locked output should error
        self.nodes[2].lockunspent(False, [unspent_0])
        assert_raises_rpc_error(-8, "Invalid parameter, output already locked", self.nodes[2].lockunspent, False, [unspent_0])

        # Restarting the node should clear the lock
        self.restart_node(2)
        self.nodes[2].lockunspent(False, [unspent_0])

        # Unloading and reloating the wallet should clear the lock
        assert_equal(self.nodes[0].listwallets(), [self.default_wallet_name])
        self.nodes[2].unloadwallet(self.default_wallet_name)
        self.nodes[2].loadwallet(self.default_wallet_name)
        assert_equal(len(self.nodes[2].listlockunspent()), 0)

        # Locking non-persistently, then re-locking persistently, is allowed
        self.nodes[2].lockunspent(False, [unspent_0])
        self.nodes[2].lockunspent(False, [unspent_0], True)

        # Restarting the node with the lock written to the wallet should keep the lock
        self.restart_node(2)
        assert_raises_rpc_error(-8, "Invalid parameter, output already locked", self.nodes[2].lockunspent, False, [unspent_0])

        # Unloading and reloading the wallet with a persistent lock should keep the lock
        self.nodes[2].unloadwallet(self.default_wallet_name)
        self.nodes[2].loadwallet(self.default_wallet_name)
        assert_raises_rpc_error(-8, "Invalid parameter, output already locked", self.nodes[2].lockunspent, False, [unspent_0])

        # Locked outputs should not be used, even if they are the only available funds
        assert_raises_rpc_error(-6, "Insufficient funds", self.nodes[2].sendtoaddress, self.nodes[2].getnewaddress(), 20)
        assert_equal([unspent_0], self.nodes[2].listlockunspent())

        # Unlocking should remove the persistent lock
        self.nodes[2].lockunspent(True, [unspent_0])
        self.restart_node(2)
        assert_equal(len(self.nodes[2].listlockunspent()), 0)

        # Reconnect node 2 after restarts
        self.connect_nodes(1, 2)
        self.connect_nodes(0, 2)

        assert_raises_rpc_error(-8, "txid must be of length 64 (not 34, for '0000000000000000000000000000000000')",
                                self.nodes[2].lockunspent, False,
                                [{"txid": "0000000000000000000000000000000000", "vout": 0}])
        assert_raises_rpc_error(-8, "txid must be hexadecimal string (not 'ZZZ0000000000000000000000000000000000000000000000000000000000000')",
                                self.nodes[2].lockunspent, False,
                                [{"txid": "ZZZ0000000000000000000000000000000000000000000000000000000000000", "vout": 0}])
        assert_raises_rpc_error(-8, "Invalid parameter, unknown transaction",
                                self.nodes[2].lockunspent, False,
                                [{"txid": "0000000000000000000000000000000000000000000000000000000000000000", "vout": 0}])
        assert_raises_rpc_error(-8, "Invalid parameter, vout index out of bounds",
                                self.nodes[2].lockunspent, False,
                                [{"txid": unspent_0["txid"], "vout": 999}])

        # The lock on a manually selected output is ignored
        unspent_0 = self.nodes[1].listunspent()[0]
        self.nodes[1].lockunspent(False, [unspent_0])
        tx = self.nodes[1].createrawtransaction([unspent_0], [{ self.nodes[1].getnewaddress() : 1 }])
        self.nodes[1].fundrawtransaction(tx,{"lockUnspents": True})

        # fundrawtransaction can lock an input
        self.nodes[1].lockunspent(True, [unspent_0])
        assert_equal(len(self.nodes[1].listlockunspent()), 0)
        tx = self.nodes[1].fundrawtransaction(tx,{"lockUnspents": True})['hex']
        assert_equal(len(self.nodes[1].listlockunspent()), 1)

        # Send transaction
        tx = self.nodes[1].signrawtransactionwithwallet(tx)["hex"]
        self.nodes[1].sendrawtransaction(tx)
        assert_equal(len(self.nodes[1].listlockunspent()), 0)

        # Have node1 generate 100 blocks (so node0 can recover the fee)
        self.generate(self.nodes[1], COINBASE_MATURITY)
        self.sync_all(self.nodes[0:3])

        # node0 should end up with 100 btc in block rewards plus fees, but
        # minus the 21 plus fees sent to node2
        assert_equal(self.nodes[0].getbalance()['bitcoin'], 100 - 21)
        assert_equal(self.nodes[2].getbalance()['bitcoin'], 21)

        # Node0 should have two unspent outputs.
        # Create a couple of transactions to send them to node2, submit them through
        # node1, and make sure both node0 and node2 pick them up properly:
        node0utxos = self.nodes[0].listunspent(1)
        assert_equal(len(node0utxos), 2)

        # create both transactions
        txns_to_send = []
        for utxo in node0utxos:
            inputs = []
            inputs.append({"txid": utxo["txid"], "vout": utxo["vout"]})
            outputs = [{self.nodes[2].getnewaddress(): utxo["amount"] - 3}, {"fee": 3}]
            raw_tx = self.nodes[0].createrawtransaction(inputs, outputs)
            txns_to_send.append(self.nodes[0].signrawtransactionwithwallet(raw_tx))

        # Have node 1 (miner) send the transactions
        self.nodes[1].sendrawtransaction(hexstring=txns_to_send[0]["hex"], maxfeerate=0)
        self.nodes[1].sendrawtransaction(hexstring=txns_to_send[1]["hex"], maxfeerate=0)

        # Have node1 mine a block to confirm transactions:
        self.generate(self.nodes[1], 1)
        self.sync_all(self.nodes[0:3])

        assert_equal(self.nodes[0].getbalance()['bitcoin'], 0)
        assert_equal(self.nodes[2].getbalance()['bitcoin'], 94)

        # Verify that a spent output cannot be locked anymore
        spent_0 = {"txid": node0utxos[0]["txid"], "vout": node0utxos[0]["vout"]}
        assert_raises_rpc_error(-8, "Invalid parameter, expected unspent output", self.nodes[0].lockunspent, False, [spent_0])

        # Send 10 BTC normal
        address = self.nodes[0].getnewaddress("test")
        fee_per_byte = Decimal('0.001') / 1000
        self.nodes[2].settxfee(fee_per_byte * 1000)
        txid = self.nodes[2].sendtoaddress(address, 10, "", "", False)
        self.generate(self.nodes[2], 1)
        self.sync_all(self.nodes[0:3])
        node_2_bal = self.check_fee_amount(self.nodes[2].getbalance()['bitcoin'], Decimal('84'), fee_per_byte, self.get_vsize(self.nodes[2].gettransaction(txid)['hex']))
        assert_equal(self.nodes[0].getbalance()['bitcoin'], Decimal('10'))

        # Send 10 BTC with subtract fee from amount
        txid = self.nodes[2].sendtoaddress(address, 10, "", "", True)
        self.generate(self.nodes[2], 1)
        self.sync_all(self.nodes[0:3])
        node_2_bal -= Decimal('10')
        assert_equal(self.nodes[2].getbalance()['bitcoin'], node_2_bal)
        node_0_bal = self.check_fee_amount(self.nodes[0].getbalance()['bitcoin'], Decimal('20'), fee_per_byte, self.get_vsize(self.nodes[2].gettransaction(txid)['hex']))

        self.log.info("Test sendmany")

        # Sendmany 10 BTC
        txid = self.nodes[2].sendmany('', {address: 10}, 0, "", [])
        self.generate(self.nodes[2], 1)
        self.sync_all(self.nodes[0:3])
        node_0_bal += Decimal('10')
        node_2_bal = self.check_fee_amount(self.nodes[2].getbalance()['bitcoin'], node_2_bal - Decimal('10'), fee_per_byte, self.get_vsize(self.nodes[2].gettransaction(txid)['hex']))
        assert_equal(self.nodes[0].getbalance()['bitcoin'], node_0_bal)

        # Sendmany 10 BTC with subtract fee from amount
        txid = self.nodes[2].sendmany('', {address: 10}, 0, "", [address])
        self.generate(self.nodes[2], 1)
        self.sync_all(self.nodes[0:3])
        node_2_bal -= Decimal('10')
        assert_equal(self.nodes[2].getbalance()['bitcoin'], node_2_bal)
        node_0_bal = self.check_fee_amount(self.nodes[0].getbalance()['bitcoin'], node_0_bal + Decimal('10'), fee_per_byte, self.get_vsize(self.nodes[2].gettransaction(txid)['hex']))

        self.log.info("Test sendmany with fee_rate param (explicit fee rate in sat/vB)")
        fee_rate_sat_vb = 2
        fee_rate_btc_kvb = fee_rate_sat_vb * 1e3 / 1e8
        explicit_fee_rate_btc_kvb = Decimal(fee_rate_btc_kvb) / 1000

        # Test passing fee_rate as a string
        txid = self.nodes[2].sendmany(amounts={address: 10}, fee_rate=str(fee_rate_sat_vb))
        self.generate(self.nodes[2], 1)
        self.sync_all(self.nodes[0:3])
        balance = self.nodes[2].getbalance()['bitcoin']
        node_2_bal = self.check_fee_amount(balance, node_2_bal - Decimal('10'), explicit_fee_rate_btc_kvb, self.get_vsize(self.nodes[2].gettransaction(txid)['hex']))
        assert_equal(balance, node_2_bal)
        node_0_bal += Decimal('10')
        assert_equal(self.nodes[0].getbalance()['bitcoin'], node_0_bal)

        # Test passing fee_rate as an integer
        amount = Decimal("0.0001")
        txid = self.nodes[2].sendmany(amounts={address: amount}, fee_rate=fee_rate_sat_vb)
        self.generate(self.nodes[2], 1)
        self.sync_all(self.nodes[0:3])
        balance = self.nodes[2].getbalance()['bitcoin']
        node_2_bal = self.check_fee_amount(balance, node_2_bal - amount, explicit_fee_rate_btc_kvb, self.get_vsize(self.nodes[2].gettransaction(txid)['hex']))
        assert_equal(balance, node_2_bal)
        node_0_bal += amount
        assert_equal(self.nodes[0].getbalance()['bitcoin'], node_0_bal)

        for key in ["totalFee", "feeRate"]:
            assert_raises_rpc_error(-8, "Unknown named parameter key", self.nodes[2].sendtoaddress, address=address, amount=1, fee_rate=1, key=1)

        # Test setting explicit fee rate just below the minimum.
        self.log.info("Test sendmany raises 'fee rate too low' if fee_rate of 0.99999999 is passed")
        assert_raises_rpc_error(-6, "Fee rate (0.999 sat/vB) is lower than the minimum fee rate setting (1.000 sat/vB)",
            self.nodes[2].sendmany, amounts={address: 10}, fee_rate=0.999)

        self.log.info("Test sendmany raises if an invalid fee_rate is passed")
        # Test fee_rate with zero values.
        msg = "Fee rate (0.000 sat/vB) is lower than the minimum fee rate setting (1.000 sat/vB)"
        for zero_value in [0, 0.000, 0.00000000, "0", "0.000", "0.00000000"]:
            assert_raises_rpc_error(-6, msg, self.nodes[2].sendmany, amounts={address: 1}, fee_rate=zero_value)
        msg = "Invalid amount"
        # Test fee_rate values that don't pass fixed-point parsing checks.
        for invalid_value in ["", 0.000000001, 1e-09, 1.111111111, 1111111111111111, "31.999999999999999999999"]:
            assert_raises_rpc_error(-3, msg, self.nodes[2].sendmany, amounts={address: 1.0}, fee_rate=invalid_value)
        # Test fee_rate values that cannot be represented in sat/vB.
        for invalid_value in [0.0001, 0.00000001, 0.00099999, 31.99999999, "0.0001", "0.00000001", "0.00099999", "31.99999999"]:
            assert_raises_rpc_error(-3, msg, self.nodes[2].sendmany, amounts={address: 10}, fee_rate=invalid_value)
        # Test fee_rate out of range (negative number).
        assert_raises_rpc_error(-3, OUT_OF_RANGE, self.nodes[2].sendmany, amounts={address: 10}, fee_rate=-1)
        # Test type error.
        for invalid_value in [True, {"foo": "bar"}]:
            assert_raises_rpc_error(-3, NOT_A_NUMBER_OR_STRING, self.nodes[2].sendmany, amounts={address: 10}, fee_rate=invalid_value)

        self.log.info("Test sendmany raises if an invalid conf_target or estimate_mode is passed")
        for target, mode in product([-1, 0, 1009], ["economical", "conservative"]):
            assert_raises_rpc_error(-8, "Invalid conf_target, must be between 1 and 1008",  # max value of 1008 per src/policy/fees.h
                self.nodes[2].sendmany, amounts={address: 1}, conf_target=target, estimate_mode=mode)
        for target, mode in product([-1, 0], ["btc/kb", "sat/b"]):
            assert_raises_rpc_error(-8, 'Invalid estimate_mode parameter, must be one of: "unset", "economical", "conservative"',
                self.nodes[2].sendmany, amounts={address: 1}, conf_target=target, estimate_mode=mode)

        self.start_node(3, self.nodes[3].extra_args)
        self.connect_nodes(0, 3)
        self.sync_all()

        # check if we can list zero value tx as available coins
        # 1. create raw_tx
        # 2. hex-changed one output to 0.0
        # 3. sign and send
        # 4. check if recipient (node0) can list the zero value tx
        usp = self.nodes[1].listunspent(query_options={'minimumAmount': '49.998'})[0]
        inputs = [{"txid": usp['txid'], "vout": usp['vout']}]
        outputs = [{self.nodes[1].getnewaddress(): 49.998}, {self.nodes[0].getnewaddress(): 11.11}]

        raw_tx = self.nodes[1].createrawtransaction(inputs, outputs).replace("c0833842", "00000000")  # replace 11.11 with 0.0 (int32)
        signed_raw_tx = self.nodes[1].signrawtransactionwithwallet(raw_tx)
        decoded_raw_tx = self.nodes[1].decoderawtransaction(signed_raw_tx['hex'])
        zero_value_txid = decoded_raw_tx['txid']
        # ELEMENTS: this test doesn't make sense
        #self.nodes[1].sendrawtransaction(signed_raw_tx['hex'])

        self.sync_all()
        self.generate(self.nodes[1], 1)  # mine a block
        self.sync_all()

        unspent_txs = self.nodes[0].listunspent()  # zero value tx must be in listunspents output
        #found = False
        for uTx in unspent_txs:
            if uTx['txid'] == zero_value_txid:
                #found = True
                assert_equal(uTx['amount'], Decimal('0'))
        # ELEMENTS: this test doesn't make sense
        #assert found

        self.log.info("Test -walletbroadcast")
        self.stop_nodes()
        self.start_node(0, ["-walletbroadcast=0"])
        self.start_node(1, ["-walletbroadcast=0"])
        self.start_node(2, ["-walletbroadcast=0"])
        self.connect_nodes(0, 1)
        self.connect_nodes(1, 2)
        self.connect_nodes(0, 2)
        self.sync_all(self.nodes[0:3])

        txid_not_broadcast = self.nodes[0].sendtoaddress(self.nodes[2].getnewaddress(), 2)
        tx_obj_not_broadcast = self.nodes[0].gettransaction(txid_not_broadcast)
        self.generate(self.nodes[1], 1)  # mine a block, tx should not be in there
        self.sync_all(self.nodes[0:3])
        assert_equal(self.nodes[2].getbalance()['bitcoin'], node_2_bal)  # should not be changed because tx was not broadcasted

        # now broadcast from another node, mine a block, sync, and check the balance
        self.nodes[1].sendrawtransaction(tx_obj_not_broadcast['hex'])
        self.generate(self.nodes[1], 1)
        self.sync_all(self.nodes[0:3])
        node_2_bal += 2
        tx_obj_not_broadcast = self.nodes[0].gettransaction(txid_not_broadcast)
        assert_equal(self.nodes[2].getbalance()['bitcoin'], node_2_bal)

        # create another tx
        self.nodes[0].sendtoaddress(self.nodes[2].getnewaddress(), 2)

        # restart the nodes with -walletbroadcast=1
        self.stop_nodes()
        self.start_node(0)
        self.start_node(1)
        self.start_node(2)
        self.connect_nodes(0, 1)
        self.connect_nodes(1, 2)
        self.connect_nodes(0, 2)
        self.sync_blocks(self.nodes[0:3])

        self.generate(self.nodes[0], 1)
        self.sync_blocks(self.nodes[0:3])
        node_2_bal += 2

        # tx should be added to balance because after restarting the nodes tx should be broadcast
        assert_equal(self.nodes[2].getbalance()['bitcoin'], node_2_bal)

        # send a tx with value in a string (PR#6380 +)
        txid = self.nodes[0].sendtoaddress(self.nodes[2].getnewaddress(), "2")
        tx_obj = self.nodes[0].gettransaction(txid)
        assert_equal(tx_obj['amount']['bitcoin'], Decimal('-2'))

        txid = self.nodes[0].sendtoaddress(self.nodes[2].getnewaddress(), "0.0001")
        tx_obj = self.nodes[0].gettransaction(txid)
        assert_equal(tx_obj['amount']['bitcoin'], Decimal('-0.0001'))

        # check if JSON parser can handle scientific notation in strings
        txid = self.nodes[0].sendtoaddress(self.nodes[2].getnewaddress(), "1e-4")
        tx_obj = self.nodes[0].gettransaction(txid)
        assert_equal(tx_obj['amount']['bitcoin'], Decimal('-0.0001'))

        # General checks for errors from incorrect inputs
        # This will raise an exception because the amount is negative
        assert_raises_rpc_error(-3, OUT_OF_RANGE, self.nodes[0].sendtoaddress, self.nodes[2].getnewaddress(), "-1")

        # This will raise an exception because the amount type is wrong
        assert_raises_rpc_error(-3, "Invalid amount", self.nodes[0].sendtoaddress, self.nodes[2].getnewaddress(), "1f-4")

        # This will raise an exception since generate does not accept a string
        assert_raises_rpc_error(-1, "not an integer", self.generate, self.nodes[0], "2")

        if not self.options.descriptors:

            # This will raise an exception for the invalid private key format
            assert_raises_rpc_error(-5, "Invalid private key encoding", self.nodes[0].importprivkey, "invalid")

            # This will raise an exception for importing an address with the PS2H flag
            temp_address = self.nodes[1].getnewaddress("", "p2sh-segwit")
            assert_raises_rpc_error(-5, "Cannot use the p2sh flag with an address - use a script instead", self.nodes[0].importaddress, temp_address, "label", False, True)

            # This will raise an exception for attempting to dump the private key of an address you do not own
            assert_raises_rpc_error(-3, "Address does not refer to a key", self.nodes[0].dumpprivkey, temp_address)

            # This will raise an exception for attempting to get the private key of an invalid Bitcoin address
            assert_raises_rpc_error(-5, "Invalid Bitcoin address", self.nodes[0].dumpprivkey, "invalid")

            # This will raise an exception for attempting to set a label for an invalid Bitcoin address
            assert_raises_rpc_error(-5, "Invalid Bitcoin address", self.nodes[0].setlabel, "invalid address", "label")

            # This will raise an exception for importing an invalid address
            assert_raises_rpc_error(-5, "Invalid Bitcoin address or script", self.nodes[0].importaddress, "invalid")

            # This will raise an exception for attempting to import a pubkey that isn't in hex
            assert_raises_rpc_error(-5, "Pubkey must be a hex string", self.nodes[0].importpubkey, "not hex")

            # This will raise an exception for importing an invalid pubkey
            assert_raises_rpc_error(-5, "Pubkey is not a valid public key", self.nodes[0].importpubkey, "5361746f736869204e616b616d6f746f")

            # Bech32m addresses cannot be imported into a legacy wallet
            assert_raises_rpc_error(-5, "Bech32m addresses cannot be imported into legacy wallets", self.nodes[0].importaddress, "bcrt1p0xlxvlhemja6c4dqv22uapctqupfhlxm9h8z3k2e72q4k9hcz7vqc8gma6")

            # Import address and private key to check correct behavior of spendable unspents
            # 1. Send some coins to generate new UTXO
            address_to_import = self.nodes[2].getaddressinfo(self.nodes[2].getnewaddress())["confidential"]
            txid = self.nodes[0].sendtoaddress(address_to_import, 1)
            self.sync_mempools(self.nodes[0:3])
            vout = find_vout_for_address(self.nodes[2], txid, address_to_import)
            self.nodes[2].lockunspent(False, [{"txid": txid, "vout": vout}])
            self.generate(self.nodes[0], 1)
            self.sync_all(self.nodes[0:3])

            self.log.info("Test sendtoaddress with fee_rate param (explicit fee rate in sat/vB)")
            prebalance = self.nodes[2].getbalance()['bitcoin']
            assert prebalance > 2
            address = self.nodes[1].getnewaddress()
            amount = 3
            fee_rate_sat_vb = 2
            fee_rate_btc_kvb = fee_rate_sat_vb * 1e3 / 1e8
            # Test passing fee_rate as an integer
            txid = self.nodes[2].sendtoaddress(address=address, amount=amount, fee_rate=fee_rate_sat_vb)
            tx_size = self.get_vsize(self.nodes[2].gettransaction(txid)['hex'])
            self.generate(self.nodes[0], 1)
            self.sync_all(self.nodes[0:3])
            postbalance = self.nodes[2].getbalance()['bitcoin']
            fee = prebalance - postbalance - Decimal(amount)
            assert_fee_amount(fee, tx_size, Decimal(fee_rate_btc_kvb))

            prebalance = self.nodes[2].getbalance()['bitcoin']
            amount = Decimal("0.001")
            fee_rate_sat_vb = 1.23
            fee_rate_btc_kvb = fee_rate_sat_vb * 1e3 / 1e8
            # Test passing fee_rate as a string
            txid = self.nodes[2].sendtoaddress(address=address, amount=amount, fee_rate=str(fee_rate_sat_vb))
            tx_size = self.get_vsize(self.nodes[2].gettransaction(txid)['hex'])
            self.generate(self.nodes[0], 1)
            self.sync_all(self.nodes[0:3])
            postbalance = self.nodes[2].getbalance()['bitcoin']
            fee = prebalance - postbalance - amount
            assert_fee_amount(fee, tx_size, Decimal(fee_rate_btc_kvb))

            for key in ["totalFee", "feeRate"]:
                assert_raises_rpc_error(-8, "Unknown named parameter key", self.nodes[2].sendtoaddress, address=address, amount=1, fee_rate=1, key=1)

            # Test setting explicit fee rate just below the minimum.
            self.log.info("Test sendtoaddress raises 'fee rate too low' if fee_rate of 0.99999999 is passed")
            assert_raises_rpc_error(-6, "Fee rate (0.999 sat/vB) is lower than the minimum fee rate setting (1.000 sat/vB)",
                self.nodes[2].sendtoaddress, address=address, amount=1, fee_rate=0.999)

            self.log.info("Test sendtoaddress raises if an invalid fee_rate is passed")
            # Test fee_rate with zero values.
            msg = "Fee rate (0.000 sat/vB) is lower than the minimum fee rate setting (1.000 sat/vB)"
            for zero_value in [0, 0.000, 0.00000000, "0", "0.000", "0.00000000"]:
                assert_raises_rpc_error(-6, msg, self.nodes[2].sendtoaddress, address=address, amount=1, fee_rate=zero_value)
            msg = "Invalid amount"
            # Test fee_rate values that don't pass fixed-point parsing checks.
            for invalid_value in ["", 0.000000001, 1e-09, 1.111111111, 1111111111111111, "31.999999999999999999999"]:
                assert_raises_rpc_error(-3, msg, self.nodes[2].sendtoaddress, address=address, amount=1.0, fee_rate=invalid_value)
            # Test fee_rate values that cannot be represented in sat/vB.
            for invalid_value in [0.0001, 0.00000001, 0.00099999, 31.99999999, "0.0001", "0.00000001", "0.00099999", "31.99999999"]:
                assert_raises_rpc_error(-3, msg, self.nodes[2].sendtoaddress, address=address, amount=10, fee_rate=invalid_value)
            # Test fee_rate out of range (negative number).
            assert_raises_rpc_error(-3, OUT_OF_RANGE, self.nodes[2].sendtoaddress, address=address, amount=1.0, fee_rate=-1)
            # Test type error.
            for invalid_value in [True, {"foo": "bar"}]:
                assert_raises_rpc_error(-3, NOT_A_NUMBER_OR_STRING, self.nodes[2].sendtoaddress, address=address, amount=1.0, fee_rate=invalid_value)

            self.log.info("Test sendtoaddress raises if an invalid conf_target or estimate_mode is passed")
            for target, mode in product([-1, 0, 1009], ["economical", "conservative"]):
                assert_raises_rpc_error(-8, "Invalid conf_target, must be between 1 and 1008",  # max value of 1008 per src/policy/fees.h
                    self.nodes[2].sendtoaddress, address=address, amount=1, conf_target=target, estimate_mode=mode)
            for target, mode in product([-1, 0], ["btc/kb", "sat/b"]):
                assert_raises_rpc_error(-8, 'Invalid estimate_mode parameter, must be one of: "unset", "economical", "conservative"',
                    self.nodes[2].sendtoaddress, address=address, amount=1, conf_target=target, estimate_mode=mode)

            # 2. Import address from node2 to node1
            self.nodes[1].importaddress(address_to_import)

            # 3. Validate that the imported address is watch-only on node1
            # ELEMENTS: not watching without blinding key, watchonly with blinding key
            assert not self.nodes[1].getaddressinfo(address_to_import)["iswatchonly"]
            self.nodes[1].importblindingkey(address_to_import, self.nodes[2].dumpblindingkey(address_to_import))
            assert self.nodes[1].getaddressinfo(address_to_import)["iswatchonly"]

            # 4. Check that the unspents after import are not spendable
            assert_array_result(self.nodes[1].listunspent(),
                                {"address": self.nodes[1].getaddressinfo(address_to_import)["unconfidential"]},
                                {"spendable": False})

            # 5. Import private key of the previously imported address on node1
            priv_key = self.nodes[2].dumpprivkey(address_to_import)
            self.nodes[1].importprivkey(priv_key)

            # 6. Check that the unspents are now spendable on node1
            assert_array_result(self.nodes[1].listunspent(),
                                {"address": self.nodes[1].getaddressinfo(address_to_import)["unconfidential"]},
                                {"spendable": True})

        # Mine a block from node0 to an address from node1
        coinbase_addr = self.nodes[1].getnewaddress()
        block_hash = self.generatetoaddress(self.nodes[0], 1, coinbase_addr)[0]
        coinbase_txid = self.nodes[0].getblock(block_hash)['tx'][0]
        self.sync_all(self.nodes[0:3])

        # Check that the txid and balance is found by node1
        self.nodes[1].gettransaction(coinbase_txid)

        # check if wallet or blockchain maintenance changes the balance
        self.sync_all(self.nodes[0:3])
        blocks = self.generate(self.nodes[0], 2)
        self.sync_all(self.nodes[0:3])
        balance_nodes = [self.nodes[i].getbalance()['bitcoin'] for i in range(3)]
        block_count = self.nodes[0].getblockcount()

        # Check modes:
        #   - True: unicode escaped as \u....
        #   - False: unicode directly as UTF-8
        for mode in [True, False]:
            self.nodes[0].rpc.ensure_ascii = mode
            # unicode check: Basic Multilingual Plane, Supplementary Plane respectively
            for label in [u'рыба', u'𝅘𝅥𝅯']:
                addr = self.nodes[0].getnewaddress()
                self.nodes[0].setlabel(addr, label)
                test_address(self.nodes[0], addr, labels=[label])
                assert label in self.nodes[0].listlabels()
        self.nodes[0].rpc.ensure_ascii = True  # restore to default

        # -reindex tests
        chainlimit = 6
        self.log.info("Test -reindex")
        self.stop_nodes()
        # set lower ancestor limit for later
        self.start_node(0, ['-reindex', "-limitancestorcount=" + str(chainlimit)])
        self.start_node(1, ['-reindex', "-limitancestorcount=" + str(chainlimit)])
        self.start_node(2, ['-reindex', "-limitancestorcount=" + str(chainlimit)])
        # reindex will leave rpc warm up "early"; Wait for it to finish
        self.wait_until(lambda: [block_count] * 3 == [self.nodes[i].getblockcount() for i in range(3)])
        assert_equal(balance_nodes, [self.nodes[i].getbalance()['bitcoin'] for i in range(3)])

        # Exercise listsinceblock with the last two blocks
        coinbase_tx_1 = self.nodes[0].listsinceblock(blocks[0])
        assert_equal(coinbase_tx_1["lastblock"], blocks[1])
        assert_equal(len(coinbase_tx_1["transactions"]), 1)
        assert_equal(coinbase_tx_1["transactions"][0]["blockhash"], blocks[1])
        assert_equal(len(self.nodes[0].listsinceblock(blocks[1])["transactions"]), 0)

        # ==Check that wallet prefers to use coins that don't exceed mempool limits =====

        # Get all non-zero utxos together
        chain_addrs = [self.nodes[0].getnewaddress(), self.nodes[0].getnewaddress()]
        singletxid = self.nodes[0].sendtoaddress(chain_addrs[0], self.nodes[0].getbalance()['bitcoin'], "", "", True)
        self.generate(self.nodes[0], 1)
        node0_balance = self.nodes[0].getbalance()['bitcoin']
        # Split into two chains
        rawtx = self.nodes[0].createrawtransaction([{"txid": singletxid, "vout": 0}], [{chain_addrs[0]: node0_balance / 2 - Decimal('0.01')}, {chain_addrs[1]: node0_balance / 2 - Decimal('0.01')}, {"fee": Decimal('0.02')}])
        signedtx = self.nodes[0].signrawtransactionwithwallet(rawtx)
        singletxid = self.nodes[0].sendrawtransaction(hexstring=signedtx["hex"], maxfeerate=0)
        self.generate(self.nodes[0], 1)

        # Make a long chain of unconfirmed payments without hitting mempool limit
        # Each tx we make leaves only one output of change on a chain 1 longer
        # Since the amount to send is always much less than the outputs, we only ever need one output
        # So we should be able to generate exactly chainlimit txs for each original output
        sending_addr = self.nodes[1].getnewaddress()
        txid_list = []
        for _ in range(chainlimit * 2):
            txid_list.append(self.nodes[0].sendtoaddress(sending_addr, Decimal('0.0001')))
        assert_equal(self.nodes[0].getmempoolinfo()['size'], chainlimit * 2)
        assert_equal(len(txid_list), chainlimit * 2)

        # Without walletrejectlongchains, we will still generate a txid
        # The tx will be stored in the wallet but not accepted to the mempool
        extra_txid = self.nodes[0].sendtoaddress(sending_addr, Decimal('0.0001'))
        assert extra_txid not in self.nodes[0].getrawmempool()
        assert extra_txid in [tx["txid"] for tx in self.nodes[0].listtransactions()]
        self.nodes[0].abandontransaction(extra_txid)
        total_txs = len(self.nodes[0].listtransactions("*", 99999))

        # Try with walletrejectlongchains
        # Double chain limit but require combining inputs, so we pass AttemptSelection
        self.stop_node(0)
        extra_args = ["-walletrejectlongchains", "-limitancestorcount=" + str(2 * chainlimit)]
        self.start_node(0, extra_args=extra_args)

        # wait until the wallet has submitted all transactions to the mempool
        self.wait_until(lambda: len(self.nodes[0].getrawmempool()) == chainlimit * 2)

        # Prevent potential race condition when calling wallet RPCs right after restart
        self.nodes[0].syncwithvalidationinterfacequeue()

        node0_balance = self.nodes[0].getbalance()['bitcoin']
        # With walletrejectlongchains we will not create the tx and store it in our wallet.
        assert_raises_rpc_error(-6, "Transaction has too long of a mempool chain", self.nodes[0].sendtoaddress, sending_addr, node0_balance - Decimal('0.01'))

        # Verify nothing new in wallet
        assert_equal(total_txs, len(self.nodes[0].listtransactions("*", 99999)))

        # Test getaddressinfo on external address. Note that these addresses are taken from disablewallet.py
        assert_raises_rpc_error(-5, "Invalid prefix for Base58-encoded address", self.nodes[0].getaddressinfo, "3J98t1WpEZ73CNmQviecrnyiWrnqRhWNLy")
        address_info = self.nodes[0].getaddressinfo("CTEuA2rzWUDTGt6jFwmAtGtWWqtRgP7NwY4qbGGyht8QpgLvpQmbRHtzeF1yTV1rmJ9GiHhJoqnrbUYT")
        assert_equal(address_info['address'], "CTEuA2rzWUDTGt6jFwmAtGtWWqtRgP7NwY4qbGGyht8QpgLvpQmbRHtzeF1yTV1rmJ9GiHhJoqnrbUYT")
        assert_equal(address_info["scriptPubKey"], "76a914dc389a2145ec3cd4fe37bd6a11653456168cfa2c88ac")
        assert_equal(address_info["unconfidential"], "2duWArW67wndmA6p39zcfUBGY1Sj3W1d3Y7")
        assert_equal(address_info["confidential_key"], "035dc1faefe93fc64f3cb65f7caefe3897f2cc98a6f67e8aec2763f8ae2c9299e3")
        assert not address_info["ismine"]
        assert not address_info["iswatchonly"]
        assert not address_info["isscript"]
        assert not address_info["ischange"]

        # Test getaddressinfo 'ischange' field on change address.
        self.generate(self.nodes[0], 1)
        destination = self.nodes[1].getnewaddress()
        txid = self.nodes[0].sendtoaddress(destination, 0.123)
<<<<<<< HEAD
        tx = self.nodes[0].decoderawtransaction(self.nodes[0].gettransaction(txid)['hex'])
        output_addresses = [vout['scriptPubKey']['address'] for vout in tx["vout"] if vout["scriptPubKey"]["type"] != "fee"]
=======
        tx = self.nodes[0].gettransaction(txid=txid, verbose=True)['decoded']
        output_addresses = [vout['scriptPubKey']['address'] for vout in tx["vout"]]
>>>>>>> 9aa4ddb4
        assert len(output_addresses) > 1
        for address in output_addresses:
            ischange = self.nodes[0].getaddressinfo(address)['ischange']
            assert_equal(ischange, address != destination)
            if ischange:
                change = address
        self.nodes[0].setlabel(change, 'foobar')
        assert_equal(self.nodes[0].getaddressinfo(change)['ischange'], False)

        # Test gettransaction response with different arguments.
        self.log.info("Testing gettransaction response with different arguments...")
        self.nodes[0].setlabel(change, 'baz')
        baz = self.nodes[0].listtransactions(label="baz", count=1)[0]
        expected_receive_vout = {"label":    "baz",
                                 "address":  baz["address"],
                                 "amount":   baz["amount"],
                                 "category": baz["category"],
                                 "vout":     baz["vout"]}
        expected_fields = frozenset({'amount', 'bip125-replaceable', 'confirmations', 'details', 'fee',
                                     'hex', 'time', 'timereceived', 'trusted', 'txid', 'walletconflicts'})
        verbose_field = "decoded"
        expected_verbose_fields = expected_fields | {verbose_field}

        self.log.debug("Testing gettransaction response without verbose")
        tx = self.nodes[0].gettransaction(txid=txid)
        assert_equal(set([*tx]), expected_fields)
        assert_array_result(tx["details"], {"category": "receive"}, expected_receive_vout)

        self.log.debug("Testing gettransaction response with verbose set to False")
        tx = self.nodes[0].gettransaction(txid=txid, verbose=False)
        assert_equal(set([*tx]), expected_fields)
        assert_array_result(tx["details"], {"category": "receive"}, expected_receive_vout)

        self.log.debug("Testing gettransaction response with verbose set to True")
        tx = self.nodes[0].gettransaction(txid=txid, verbose=True)
        assert_equal(set([*tx]), expected_verbose_fields)
        assert_array_result(tx["details"], {"category": "receive"}, expected_receive_vout)
        assert_equal(tx[verbose_field], self.nodes[0].decoderawtransaction(tx["hex"]))

        self.log.info("Test send* RPCs with verbose=True")
        address = self.nodes[0].getnewaddress("test")
        txid_feeReason_one = self.nodes[2].sendtoaddress(address=address, amount=5, verbose=True)
        assert_equal(txid_feeReason_one["fee_reason"], "Fallback fee")
        txid_feeReason_two = self.nodes[2].sendmany(dummy='', amounts={address: 5}, verbose=True)
        assert_equal(txid_feeReason_two["fee_reason"], "Fallback fee")
        self.log.info("Test send* RPCs with verbose=False")
        txid_feeReason_three = self.nodes[2].sendtoaddress(address=address, amount=5, verbose=False)
        assert_equal(self.nodes[2].gettransaction(txid_feeReason_three)['txid'], txid_feeReason_three)
        txid_feeReason_four = self.nodes[2].sendmany(dummy='', amounts={address: 5}, verbose=False)
        assert_equal(self.nodes[2].gettransaction(txid_feeReason_four)['txid'], txid_feeReason_four)


if __name__ == '__main__':
    WalletTest().main()<|MERGE_RESOLUTION|>--- conflicted
+++ resolved
@@ -673,13 +673,8 @@
         self.generate(self.nodes[0], 1)
         destination = self.nodes[1].getnewaddress()
         txid = self.nodes[0].sendtoaddress(destination, 0.123)
-<<<<<<< HEAD
-        tx = self.nodes[0].decoderawtransaction(self.nodes[0].gettransaction(txid)['hex'])
+        tx = self.nodes[0].gettransaction(txid=txid, verbose=True)['decoded']
         output_addresses = [vout['scriptPubKey']['address'] for vout in tx["vout"] if vout["scriptPubKey"]["type"] != "fee"]
-=======
-        tx = self.nodes[0].gettransaction(txid=txid, verbose=True)['decoded']
-        output_addresses = [vout['scriptPubKey']['address'] for vout in tx["vout"]]
->>>>>>> 9aa4ddb4
         assert len(output_addresses) > 1
         for address in output_addresses:
             ischange = self.nodes[0].getaddressinfo(address)['ischange']
