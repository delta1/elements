#!/usr/bin/env python3
# Copyright (c) 2014-2022 The Bitcoin Core developers
# Distributed under the MIT software license, see the accompanying
# file COPYING or http://www.opensource.org/licenses/mit-license.php.
"""Test descendant package tracking carve-out allowing one final transaction in
   an otherwise-full package as long as it has only one parent and is <= 10k in
   size.
"""

from test_framework.messages import (
    DEFAULT_ANCESTOR_LIMIT,
)
from test_framework.test_framework import BitcoinTestFramework
from test_framework.util import (
    assert_equal,
    assert_raises_rpc_error,
)
from test_framework.wallet import MiniWallet


class MempoolPackagesTest(BitcoinTestFramework):
    def set_test_params(self):
        self.num_nodes = 1
        self.extra_args = [["-maxorphantx=1000"]]

    def chain_tx(self, utxos_to_spend, *, num_outputs=1):
        return self.wallet.send_self_transfer_multi(
            from_node=self.nodes[0],
            utxos_to_spend=utxos_to_spend,
            num_outputs=num_outputs)['new_utxos']

    def run_test(self):
        self.wallet = MiniWallet(self.nodes[0])
<<<<<<< HEAD

        #self.generate(self.wallet, 149)
        self.wallet.rescan_utxos()
=======
>>>>>>> 8339f3ce

        # DEFAULT_ANCESTOR_LIMIT transactions off a confirmed tx should be fine
        chain = []
        utxo = self.wallet.get_utxo()
        for i in range(4):
            utxo, utxo2 = self.chain_tx([utxo], num_outputs=2)
            chain.append(utxo2)
        for _ in range(DEFAULT_ANCESTOR_LIMIT - 4):
            utxo, = self.chain_tx([utxo])
            chain.append(utxo)
        second_chain, = self.chain_tx([self.wallet.get_utxo()])

        # Check mempool has DEFAULT_ANCESTOR_LIMIT + 1 transactions in it
        assert_equal(len(self.nodes[0].getrawmempool()), DEFAULT_ANCESTOR_LIMIT + 1)

        # Adding one more transaction on to the chain should fail.
        assert_raises_rpc_error(-26, "too-long-mempool-chain, too many unconfirmed ancestors [limit: 25]", self.chain_tx, [utxo])
        # ...even if it chains on from some point in the middle of the chain.
        assert_raises_rpc_error(-26, "too-long-mempool-chain, too many descendants", self.chain_tx, [chain[2]])
        assert_raises_rpc_error(-26, "too-long-mempool-chain, too many descendants", self.chain_tx, [chain[1]])
        # ...even if it chains on to two parent transactions with one in the chain.
        assert_raises_rpc_error(-26, "too-long-mempool-chain, too many descendants", self.chain_tx, [chain[0], second_chain])
        # ...especially if its > 40k weight
        # ELEMENTS: on bitcoin this following error is 'bad-txns-in-ne-out, value in != value out'
        assert_raises_rpc_error(-26, "too-long-mempool-chain, too many descendants", self.chain_tx, [chain[0]], num_outputs=350)
        # But not if it chains directly off the first transaction
        replacable_tx = self.wallet.send_self_transfer_multi(from_node=self.nodes[0], utxos_to_spend=[chain[0]])['tx']
        # and the second chain should work just fine
        self.chain_tx([second_chain])

        # Make sure we can RBF the chain which used our carve-out rule
        val = replacable_tx.vout[0].nValue.getAmount() - 1000000
        replacable_tx.vout[0].nValue.setToAmount(val)
        # ELEMENTS: The deducted 1000000 is not implicitly added to the fee. We must do it manually.
        #           In wallet.py create_self_transfer_multi, the last output is the fee output.
        #           Manually add 1000000 to that.
        fee_vout = len(replacable_tx.vout)
        new_fee = replacable_tx.vout[fee_vout - 1].nValue.getAmount() + 1000000
        replacable_tx.vout[fee_vout - 1].nValue.setToAmount(new_fee)
        self.nodes[0].sendrawtransaction(replacable_tx.serialize().hex())

        # Finally, check that we added two transactions
        assert_equal(len(self.nodes[0].getrawmempool()), DEFAULT_ANCESTOR_LIMIT + 3)


if __name__ == '__main__':
    MempoolPackagesTest().main()<|MERGE_RESOLUTION|>--- conflicted
+++ resolved
@@ -31,12 +31,6 @@
 
     def run_test(self):
         self.wallet = MiniWallet(self.nodes[0])
-<<<<<<< HEAD
-
-        #self.generate(self.wallet, 149)
-        self.wallet.rescan_utxos()
-=======
->>>>>>> 8339f3ce
 
         # DEFAULT_ANCESTOR_LIMIT transactions off a confirmed tx should be fine
         chain = []
