#!/usr/bin/env python3
# Copyright (c) 2017-2022 The Bitcoin Core developers
# Distributed under the MIT software license, see the accompanying
# file COPYING or http://www.opensource.org/licenses/mit-license.php.
"""Test that the wallet resends transactions periodically."""
import time

from decimal import Decimal

from test_framework.blocktools import (
    create_block,
    create_coinbase,
)
from test_framework.messages import DEFAULT_MEMPOOL_EXPIRY_HOURS
from test_framework.p2p import P2PTxInvStore
from test_framework.test_framework import BitcoinTestFramework
from test_framework.util import (
    assert_equal,
    assert_raises_rpc_error,
    get_fee,
    try_rpc,
)

class ResendWalletTransactionsTest(BitcoinTestFramework):
    def add_options(self, parser):
        self.add_wallet_options(parser)

    def set_test_params(self):
        self.num_nodes = 1

    def skip_test_if_missing_module(self):
        self.skip_if_no_wallet()

    def run_test(self):
        node = self.nodes[0]  # alias

        peer_first = node.add_p2p_connection(P2PTxInvStore())

        self.log.info("Create a new transaction and wait until it's broadcast")
        parent_utxo, indep_utxo = node.listunspent()[:2]
        addr = node.getnewaddress()
        txid = node.send(outputs=[{addr: 1}], inputs=[parent_utxo])["txid"]

        # Can take a few seconds due to transaction trickling
        peer_first.wait_for_broadcast([txid])

        # Add a second peer since txs aren't rebroadcast to the same peer (see m_tx_inventory_known_filter)
        peer_second = node.add_p2p_connection(P2PTxInvStore())

        self.log.info("Create a block")
        # Create and submit a block without the transaction.
        # Transactions are only rebroadcast if there has been a block at least five minutes
        # after the last time we tried to broadcast. Use mocktime and give an extra minute to be sure.
        block_time = int(time.time()) + 6 * 60
        node.setmocktime(block_time)
        block = create_block(int(node.getbestblockhash(), 16), create_coinbase(node.getblockcount() + 1), block_time)
        block.solve()
        node.submitblock(block.serialize().hex())

        # Set correct m_best_block_time, which is used in ResubmitWalletTransactions
        node.syncwithvalidationinterfacequeue()
        now = int(time.time())

        # Transaction should not be rebroadcast within first 12 hours
        # Leave 2 mins for buffer
        twelve_hrs = 12 * 60 * 60
        two_min = 2 * 60
        node.setmocktime(now + twelve_hrs - two_min)
        node.mockscheduler(60)  # Tell scheduler to call MaybeResendWalletTxs now
        assert_equal(int(txid, 16) in peer_second.get_invs(), False)

        self.log.info("Bump time & check that transaction is rebroadcast")
        # Transaction should be rebroadcast approximately 24 hours in the future,
        # but can range from 12-36. So bump 36 hours to be sure.
        with node.assert_debug_log(['resubmit 1 unconfirmed transactions']):
            node.setmocktime(now + 36 * 60 * 60)
            # Tell scheduler to call MaybeResendWalletTxs now.
            node.mockscheduler(60)
        # Give some time for trickle to occur
        node.setmocktime(now + 36 * 60 * 60 + 600)
        peer_second.wait_for_broadcast([txid])

        self.log.info("Chain of unconfirmed not-in-mempool txs are rebroadcast")
        # This tests that the node broadcasts the parent transaction before the child transaction.
        # To test that scenario, we need a method to reliably get a child transaction placed
        # in mapWallet positioned before the parent. We cannot predict the position in mapWallet,
        # but we can observe it using listreceivedbyaddress and other related RPCs.
        #
        # So we will create the child transaction, use listreceivedbyaddress to see what the
        # ordering of mapWallet is, if the child is not before the parent, we will create a new
        # child (via bumpfee) and remove the old child (via removeprunedfunds) until we get the
        # ordering of child before parent.
<<<<<<< HEAD
        child_txid = node.send(outputs=[{addr: 0.5}], inputs=[{"txid":txid, "vout":0}], replaceable=True)["txid"] # ELEMENTS FIXME: ensure replaceable, intermittent error "Transaction is not BIP 125 replaceable"
=======
        child_inputs = [{"txid": txid, "vout": 0}]
        child_txid = node.sendall(recipients=[addr], inputs=child_inputs)["txid"]
        # Get the child tx's info for manual bumping
        child_tx_info = node.gettransaction(txid=child_txid, verbose=True)
        child_output_value = child_tx_info["decoded"]["vout"][0]["value"]
        # Include an additional 1 vbyte buffer to handle when we have a smaller signature
        additional_child_fee = get_fee(child_tx_info["decoded"]["vsize"] + 1, Decimal(0.00001100))
>>>>>>> 9d5150ac
        while True:
            txids = node.listreceivedbyaddress(minconf=0, address_filter=addr)[0]["txids"]
            if txids == [child_txid, txid]:
                break
            # Manually bump the tx
            # The inputs and the output address stay the same, just changing the amount for the new fee
            child_output_value -= additional_child_fee
            bumped_raw = node.createrawtransaction(inputs=child_inputs, outputs=[{addr: child_output_value}])
            bumped = node.signrawtransactionwithwallet(bumped_raw)
            bumped_txid = node.decoderawtransaction(bumped["hex"])["txid"]
            # Sometimes we will get a signature that is a little bit shorter than we expect which causes the
            # feerate to be a bit higher, then the followup to be a bit lower. This results in a replacement
            # that can't be broadcast. We can just skip that and keep grinding.
            if try_rpc(-26, "insufficient fee, rejecting replacement", node.sendrawtransaction, bumped["hex"]):
                continue
            # The scheduler queue creates a copy of the added tx after
            # send/bumpfee and re-adds it to the wallet (undoing the next
            # removeprunedfunds). So empty the scheduler queue:
            node.syncwithvalidationinterfacequeue()
            node.removeprunedfunds(child_txid)
            child_txid = bumped_txid
        entry_time = node.getmempoolentry(child_txid)["time"]

        block_time = entry_time + 6 * 60
        node.setmocktime(block_time)
        block = create_block(int(node.getbestblockhash(), 16), create_coinbase(node.getblockcount() + 1), block_time)
        block.solve()
        node.submitblock(block.serialize().hex())
        # Set correct m_best_block_time, which is used in ResubmitWalletTransactions
        node.syncwithvalidationinterfacequeue()

        evict_time = block_time + 60 * 60 * DEFAULT_MEMPOOL_EXPIRY_HOURS + 5
        # Flush out currently scheduled resubmit attempt now so that there can't be one right between eviction and check.
        with node.assert_debug_log(['resubmit 2 unconfirmed transactions']):
            node.setmocktime(evict_time)
            node.mockscheduler(60)

        # Evict these txs from the mempool
        indep_send = node.send(outputs=[{node.getnewaddress(): 1}], inputs=[indep_utxo])
        node.getmempoolentry(indep_send["txid"])
        assert_raises_rpc_error(-5, "Transaction not in mempool", node.getmempoolentry, txid)
        assert_raises_rpc_error(-5, "Transaction not in mempool", node.getmempoolentry, child_txid)

        # Rebroadcast and check that parent and child are both in the mempool
        with node.assert_debug_log(['resubmit 2 unconfirmed transactions']):
            node.setmocktime(evict_time + 36 * 60 * 60) # 36 hrs is the upper limit of the resend timer
            node.mockscheduler(60)
        node.getmempoolentry(txid)
        node.getmempoolentry(child_txid)


if __name__ == '__main__':
    ResendWalletTransactionsTest().main()<|MERGE_RESOLUTION|>--- conflicted
+++ resolved
@@ -90,17 +90,14 @@
         # ordering of mapWallet is, if the child is not before the parent, we will create a new
         # child (via bumpfee) and remove the old child (via removeprunedfunds) until we get the
         # ordering of child before parent.
-<<<<<<< HEAD
-        child_txid = node.send(outputs=[{addr: 0.5}], inputs=[{"txid":txid, "vout":0}], replaceable=True)["txid"] # ELEMENTS FIXME: ensure replaceable, intermittent error "Transaction is not BIP 125 replaceable"
-=======
         child_inputs = [{"txid": txid, "vout": 0}]
-        child_txid = node.sendall(recipients=[addr], inputs=child_inputs)["txid"]
+        utxo = node.gettxout(txid, 0) # ELEMENTS
+        child_txid = node.send(outputs=[{addr: utxo['value']}], inputs=child_inputs, subtract_fee_from_outputs=[0], replaceable=True)["txid"] # ELEMENTS FIXME: fix intermittent error "Transaction is not BIP 125 replaceable", changed from sendall
         # Get the child tx's info for manual bumping
         child_tx_info = node.gettransaction(txid=child_txid, verbose=True)
         child_output_value = child_tx_info["decoded"]["vout"][0]["value"]
         # Include an additional 1 vbyte buffer to handle when we have a smaller signature
         additional_child_fee = get_fee(child_tx_info["decoded"]["vsize"] + 1, Decimal(0.00001100))
->>>>>>> 9d5150ac
         while True:
             txids = node.listreceivedbyaddress(minconf=0, address_filter=addr)[0]["txids"]
             if txids == [child_txid, txid]:
@@ -108,7 +105,8 @@
             # Manually bump the tx
             # The inputs and the output address stay the same, just changing the amount for the new fee
             child_output_value -= additional_child_fee
-            bumped_raw = node.createrawtransaction(inputs=child_inputs, outputs=[{addr: child_output_value}])
+            fee = utxo['value'] - child_output_value # ELEMENTS
+            bumped_raw = node.createrawtransaction(inputs=child_inputs, outputs=[{addr: child_output_value}, {"fee": fee}]) # ELEMENTS
             bumped = node.signrawtransactionwithwallet(bumped_raw)
             bumped_txid = node.decoderawtransaction(bumped["hex"])["txid"]
             # Sometimes we will get a signature that is a little bit shorter than we expect which causes the
