#!/usr/bin/env python3
# Copyright (c) 2017-2022 The Bitcoin Core developers
# Distributed under the MIT software license, see the accompanying
# file COPYING or http://www.opensource.org/licenses/mit-license.php.
"""Test that the wallet resends transactions periodically."""
import time

from test_framework.blocktools import (
    create_block,
    create_coinbase,
)
from test_framework.messages import DEFAULT_MEMPOOL_EXPIRY_HOURS
from test_framework.p2p import P2PTxInvStore
from test_framework.test_framework import BitcoinTestFramework
from test_framework.util import (
    assert_equal,
    assert_raises_rpc_error,
)

class ResendWalletTransactionsTest(BitcoinTestFramework):
    def add_options(self, parser):
        self.add_wallet_options(parser)

    def set_test_params(self):
        self.num_nodes = 1

    def skip_test_if_missing_module(self):
        self.skip_if_no_wallet()

    def run_test(self):
        node = self.nodes[0]  # alias

        peer_first = node.add_p2p_connection(P2PTxInvStore())

        self.log.info("Create a new transaction and wait until it's broadcast")
        parent_utxo, indep_utxo = node.listunspent()[:2]
        addr = node.getnewaddress()
        txid = node.send(outputs=[{addr: 1}], inputs=[parent_utxo])["txid"]

        # Can take a few seconds due to transaction trickling
        peer_first.wait_for_broadcast([txid])

        # Add a second peer since txs aren't rebroadcast to the same peer (see m_tx_inventory_known_filter)
        peer_second = node.add_p2p_connection(P2PTxInvStore())

        self.log.info("Create a block")
        # Create and submit a block without the transaction.
        # Transactions are only rebroadcast if there has been a block at least five minutes
        # after the last time we tried to broadcast. Use mocktime and give an extra minute to be sure.
        block_time = int(time.time()) + 6 * 60
        node.setmocktime(block_time)
        block = create_block(int(node.getbestblockhash(), 16), create_coinbase(node.getblockcount() + 1), block_time)
        block.solve()
        node.submitblock(block.serialize().hex())

        # Set correct m_best_block_time, which is used in ResubmitWalletTransactions
        node.syncwithvalidationinterfacequeue()
        now = int(time.time())

        # Transaction should not be rebroadcast within first 12 hours
        # Leave 2 mins for buffer
        twelve_hrs = 12 * 60 * 60
        two_min = 2 * 60
        node.setmocktime(now + twelve_hrs - two_min)
        node.mockscheduler(60)  # Tell scheduler to call MaybeResendWalletTxs now
        assert_equal(int(txid, 16) in peer_second.get_invs(), False)

        self.log.info("Bump time & check that transaction is rebroadcast")
        # Transaction should be rebroadcast approximately 24 hours in the future,
        # but can range from 12-36. So bump 36 hours to be sure.
        with node.assert_debug_log(['resubmit 1 unconfirmed transactions']):
            node.setmocktime(now + 36 * 60 * 60)
            # Tell scheduler to call MaybeResendWalletTxs now.
            node.mockscheduler(60)
        # Give some time for trickle to occur
        node.setmocktime(now + 36 * 60 * 60 + 600)
        peer_second.wait_for_broadcast([txid])

        self.log.info("Chain of unconfirmed not-in-mempool txs are rebroadcast")
        # This tests that the node broadcasts the parent transaction before the child transaction.
        # To test that scenario, we need a method to reliably get a child transaction placed
        # in mapWallet positioned before the parent. We cannot predict the position in mapWallet,
        # but we can observe it using listreceivedbyaddress and other related RPCs.
        #
        # So we will create the child transaction, use listreceivedbyaddress to see what the
        # ordering of mapWallet is, if the child is not before the parent, we will create a new
        # child (via bumpfee) and remove the old child (via removeprunedfunds) until we get the
        # ordering of child before parent.
<<<<<<< HEAD
        child_txid = node.send(outputs=[{addr: 0.5}], options={"inputs": [{"txid":txid, "vout":0}], "replaceable": True})["txid"] # ELEMENTS FIXME: ensure replaceable, intermittent error "Transaction is not BIP 125 replaceable"
=======
        child_txid = node.send(outputs=[{addr: 0.5}], inputs=[{"txid":txid, "vout":0}])["txid"]
>>>>>>> 34ac3f43
        while True:
            txids = node.listreceivedbyaddress(minconf=0, address_filter=addr)[0]["txids"]
            if txids == [child_txid, txid]:
                break
            bumped = node.bumpfee(child_txid)
            # The scheduler queue creates a copy of the added tx after
            # send/bumpfee and re-adds it to the wallet (undoing the next
            # removeprunedfunds). So empty the scheduler queue:
            node.syncwithvalidationinterfacequeue()
            node.removeprunedfunds(child_txid)
            child_txid = bumped["txid"]
        entry_time = node.getmempoolentry(child_txid)["time"]

        block_time = entry_time + 6 * 60
        node.setmocktime(block_time)
        block = create_block(int(node.getbestblockhash(), 16), create_coinbase(node.getblockcount() + 1), block_time)
        block.solve()
        node.submitblock(block.serialize().hex())
        # Set correct m_best_block_time, which is used in ResubmitWalletTransactions
        node.syncwithvalidationinterfacequeue()

        # Evict these txs from the mempool
        evict_time = block_time + 60 * 60 * DEFAULT_MEMPOOL_EXPIRY_HOURS + 5
        node.setmocktime(evict_time)
        indep_send = node.send(outputs=[{node.getnewaddress(): 1}], inputs=[indep_utxo])
        node.getmempoolentry(indep_send["txid"])
        assert_raises_rpc_error(-5, "Transaction not in mempool", node.getmempoolentry, txid)
        assert_raises_rpc_error(-5, "Transaction not in mempool", node.getmempoolentry, child_txid)

        # Rebroadcast and check that parent and child are both in the mempool
        with node.assert_debug_log(['resubmit 2 unconfirmed transactions']):
            node.setmocktime(evict_time + 36 * 60 * 60) # 36 hrs is the upper limit of the resend timer
            node.mockscheduler(60)
        node.getmempoolentry(txid)
        node.getmempoolentry(child_txid)


if __name__ == '__main__':
    ResendWalletTransactionsTest().main()<|MERGE_RESOLUTION|>--- conflicted
+++ resolved
@@ -86,11 +86,7 @@
         # ordering of mapWallet is, if the child is not before the parent, we will create a new
         # child (via bumpfee) and remove the old child (via removeprunedfunds) until we get the
         # ordering of child before parent.
-<<<<<<< HEAD
-        child_txid = node.send(outputs=[{addr: 0.5}], options={"inputs": [{"txid":txid, "vout":0}], "replaceable": True})["txid"] # ELEMENTS FIXME: ensure replaceable, intermittent error "Transaction is not BIP 125 replaceable"
-=======
-        child_txid = node.send(outputs=[{addr: 0.5}], inputs=[{"txid":txid, "vout":0}])["txid"]
->>>>>>> 34ac3f43
+        child_txid = node.send(outputs=[{addr: 0.5}], inputs=[{"txid":txid, "vout":0}], replaceable=True)["txid"] # ELEMENTS FIXME: ensure replaceable, intermittent error "Transaction is not BIP 125 replaceable"
         while True:
             txids = node.listreceivedbyaddress(minconf=0, address_filter=addr)[0]["txids"]
             if txids == [child_txid, txid]:
