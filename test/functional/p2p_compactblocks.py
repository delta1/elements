--- conflicted
+++ resolved
@@ -61,15 +61,11 @@
     OP_TRUE,
 )
 from test_framework.test_framework import BitcoinTestFramework
-<<<<<<< HEAD
-from test_framework.util import assert_equal, softfork_active
 from test_framework import util
-=======
 from test_framework.util import (
     assert_equal,
     softfork_active,
 )
->>>>>>> d6a59166
 
 # TestP2PConn: A peer we use to send messages to bitcoind, and store responses.
 class TestP2PConn(P2PInterface):
