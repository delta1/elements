#!/usr/bin/env python3
# Copyright (c) 2016-2019 The Bitcoin Core developers
# Distributed under the MIT software license, see the accompanying
# file COPYING or http://www.opensource.org/licenses/mit-license.php.
"""Test compact blocks (BIP 152).

Version 1 compact blocks are pre-segwit (txids)
Version 2 compact blocks are post-segwit (wtxids)
"""
import random

from test_framework.blocktools import create_block, create_coinbase, add_witness_commitment
from test_framework.messages import BlockTransactions, BlockTransactionsRequest, calculate_shortid, CBlock, CBlockHeader, CInv, COutPoint, CTransaction, CTxIn, CTxInWitness, CTxOut, FromHex, HeaderAndShortIDs, msg_block, msg_blocktxn, msg_cmpctblock, msg_getblocktxn, msg_getdata, msg_getheaders, msg_headers, msg_inv, msg_sendcmpct, msg_sendheaders, msg_tx, msg_witness_block, msg_witness_blocktxn, MSG_WITNESS_FLAG, NODE_NETWORK, P2PHeaderAndShortIDs, PrefilledTransaction, ser_uint256, ToHex
from test_framework.mininode import mininode_lock, P2PInterface
from test_framework.script import CScript, OP_TRUE, OP_DROP
from test_framework.test_framework import BitcoinTestFramework
<<<<<<< HEAD
from test_framework.util import assert_equal, get_bip9_status, satoshi_round, sync_blocks, wait_until
from test_framework import util
=======
from test_framework.util import assert_equal, get_bip9_status, wait_until
>>>>>>> efbc8673

# TestP2PConn: A peer we use to send messages to bitcoind, and store responses.
class TestP2PConn(P2PInterface):
    def __init__(self, cmpct_version):
        super().__init__()
        self.last_sendcmpct = []
        self.block_announced = False
        # Store the hashes of blocks we've seen announced.
        # This is for synchronizing the p2p message traffic,
        # so we can eg wait until a particular block is announced.
        self.announced_blockhashes = set()
        self.cmpct_version = cmpct_version

    def on_sendcmpct(self, message):
        self.last_sendcmpct.append(message)

    def on_cmpctblock(self, message):
        self.block_announced = True
        self.last_message["cmpctblock"].header_and_shortids.header.calc_sha256()
        self.announced_blockhashes.add(self.last_message["cmpctblock"].header_and_shortids.header.sha256)

    def on_headers(self, message):
        self.block_announced = True
        for x in self.last_message["headers"].headers:
            x.calc_sha256()
            self.announced_blockhashes.add(x.sha256)

    def on_inv(self, message):
        for x in self.last_message["inv"].inv:
            if x.type == 2:
                self.block_announced = True
                self.announced_blockhashes.add(x.hash)

    # Requires caller to hold mininode_lock
    def received_block_announcement(self):
        return self.block_announced

    def clear_block_announcement(self):
        with mininode_lock:
            self.block_announced = False
            self.last_message.pop("inv", None)
            self.last_message.pop("headers", None)
            self.last_message.pop("cmpctblock", None)

    def get_headers(self, locator, hashstop):
        msg = msg_getheaders()
        msg.locator.vHave = locator
        msg.hashstop = hashstop
        self.send_message(msg)

    def send_header_for_blocks(self, new_blocks):
        headers_message = msg_headers()
        headers_message.headers = [CBlockHeader(b) for b in new_blocks]
        self.send_message(headers_message)

    def request_headers_and_sync(self, locator, hashstop=0):
        self.clear_block_announcement()
        self.get_headers(locator, hashstop)
        wait_until(self.received_block_announcement, timeout=30, lock=mininode_lock)
        self.clear_block_announcement()

    # Block until a block announcement for a particular block hash is
    # received.
    def wait_for_block_announcement(self, block_hash, timeout=30):
        def received_hash():
            return (block_hash in self.announced_blockhashes)
        wait_until(received_hash, timeout=timeout, lock=mininode_lock)

    def send_await_disconnect(self, message, timeout=30):
        """Sends a message to the node and wait for disconnect.

        This is used when we want to send a message into the node that we expect
        will get us disconnected, eg an invalid block."""
        self.send_message(message)
        wait_until(lambda: not self.is_connected, timeout=timeout, lock=mininode_lock)

class CompactBlocksTest(BitcoinTestFramework):
    def set_test_params(self):
        self.setup_clean_chain = True
        self.num_nodes = 1
        self.utxos = []

    def skip_test_if_missing_module(self):
        self.skip_if_no_wallet()

    def build_block_on_tip(self, node, segwit=False):
        height = node.getblockcount()
        tip = node.getbestblockhash()
        mtp = node.getblockheader(tip)['mediantime']
        block = create_block(int(tip, 16), create_coinbase(height + 1), mtp + 1)
        block.nVersion = 4
        if segwit:
            add_witness_commitment(block)
        block.solve()
        return block

    # Create 10 more anyone-can-spend utxo's for testing.
    def make_utxos(self):
        block = self.build_block_on_tip(self.nodes[0])
        self.segwit_node.send_and_ping(msg_block(block))
        assert int(self.nodes[0].getbestblockhash(), 16) == block.sha256
        self.nodes[0].generatetoaddress(100, self.nodes[0].getnewaddress(address_type="bech32"))

        total_value = block.vtx[0].vout[0].nValue.getAmount()
        out_value = total_value // 10
        tx = CTransaction()
        tx.vin.append(CTxIn(COutPoint(block.vtx[0].sha256, 0), b''))
        for i in range(10):
            tx.vout.append(CTxOut(out_value, CScript([OP_TRUE])))
        tx.rehash()

        block2 = self.build_block_on_tip(self.nodes[0])
        block2.vtx.append(tx)
        block2.hashMerkleRoot = block2.calc_merkle_root()
        block2.solve()
        self.segwit_node.send_and_ping(msg_block(block2))
        assert_equal(int(self.nodes[0].getbestblockhash(), 16), block2.sha256)
        self.utxos.extend([[tx.sha256, i, out_value] for i in range(10)])


    # Test "sendcmpct" (between peers preferring the same version):
    # - No compact block announcements unless sendcmpct is sent.
    # - If sendcmpct is sent with version > preferred_version, the message is ignored.
    # - If sendcmpct is sent with boolean 0, then block announcements are not
    #   made with compact blocks.
    # - If sendcmpct is then sent with boolean 1, then new block announcements
    #   are made with compact blocks.
    # If old_node is passed in, request compact blocks with version=preferred-1
    # and verify that it receives block announcements via compact block.
    def test_sendcmpct(self, test_node, old_node=None):
        preferred_version = test_node.cmpct_version
        node = self.nodes[0]

        # Make sure we get a SENDCMPCT message from our peer
        def received_sendcmpct():
            return (len(test_node.last_sendcmpct) > 0)
        wait_until(received_sendcmpct, timeout=30, lock=mininode_lock)
        with mininode_lock:
            # Check that the first version received is the preferred one
            assert_equal(test_node.last_sendcmpct[0].version, preferred_version)
            # And that we receive versions down to 1.
            assert_equal(test_node.last_sendcmpct[-1].version, 1)
            test_node.last_sendcmpct = []

        tip = int(node.getbestblockhash(), 16)

        def check_announcement_of_new_block(node, peer, predicate):
            peer.clear_block_announcement()
            block_hash = int(node.generate(1)[0], 16)
            peer.wait_for_block_announcement(block_hash, timeout=30)
            assert peer.block_announced

            with mininode_lock:
                assert predicate(peer), (
                    "block_hash={!r}, cmpctblock={!r}, inv={!r}".format(
                        block_hash, peer.last_message.get("cmpctblock", None), peer.last_message.get("inv", None)))

        # We shouldn't get any block announcements via cmpctblock yet.
        check_announcement_of_new_block(node, test_node, lambda p: "cmpctblock" not in p.last_message)

        # Try one more time, this time after requesting headers.
        test_node.request_headers_and_sync(locator=[tip])
        check_announcement_of_new_block(node, test_node, lambda p: "cmpctblock" not in p.last_message and "inv" in p.last_message)

        # Test a few ways of using sendcmpct that should NOT
        # result in compact block announcements.
        # Before each test, sync the headers chain.
        test_node.request_headers_and_sync(locator=[tip])

        # Now try a SENDCMPCT message with too-high version
        sendcmpct = msg_sendcmpct()
        sendcmpct.version = preferred_version + 1
        sendcmpct.announce = True
        test_node.send_and_ping(sendcmpct)
        check_announcement_of_new_block(node, test_node, lambda p: "cmpctblock" not in p.last_message)

        # Headers sync before next test.
        test_node.request_headers_and_sync(locator=[tip])

        # Now try a SENDCMPCT message with valid version, but announce=False
        sendcmpct.version = preferred_version
        sendcmpct.announce = False
        test_node.send_and_ping(sendcmpct)
        check_announcement_of_new_block(node, test_node, lambda p: "cmpctblock" not in p.last_message)

        # Headers sync before next test.
        test_node.request_headers_and_sync(locator=[tip])

        # Finally, try a SENDCMPCT message with announce=True
        sendcmpct.version = preferred_version
        sendcmpct.announce = True
        test_node.send_and_ping(sendcmpct)
        check_announcement_of_new_block(node, test_node, lambda p: "cmpctblock" in p.last_message)

        # Try one more time (no headers sync should be needed!)
        check_announcement_of_new_block(node, test_node, lambda p: "cmpctblock" in p.last_message)

        # Try one more time, after turning on sendheaders
        test_node.send_and_ping(msg_sendheaders())
        check_announcement_of_new_block(node, test_node, lambda p: "cmpctblock" in p.last_message)

        # Try one more time, after sending a version-1, announce=false message.
        sendcmpct.version = preferred_version - 1
        sendcmpct.announce = False
        test_node.send_and_ping(sendcmpct)
        check_announcement_of_new_block(node, test_node, lambda p: "cmpctblock" in p.last_message)

        # Now turn off announcements
        sendcmpct.version = preferred_version
        sendcmpct.announce = False
        test_node.send_and_ping(sendcmpct)
        check_announcement_of_new_block(node, test_node, lambda p: "cmpctblock" not in p.last_message and "headers" in p.last_message)

        if old_node is not None:
            # Verify that a peer using an older protocol version can receive
            # announcements from this node.
            sendcmpct.version = preferred_version - 1
            sendcmpct.announce = True
            old_node.send_and_ping(sendcmpct)
            # Header sync
            old_node.request_headers_and_sync(locator=[tip])
            check_announcement_of_new_block(node, old_node, lambda p: "cmpctblock" in p.last_message)

    # This test actually causes bitcoind to (reasonably!) disconnect us, so do this last.
    def test_invalid_cmpctblock_message(self):
        self.nodes[0].generate(101)
        block = self.build_block_on_tip(self.nodes[0])

        cmpct_block = P2PHeaderAndShortIDs()
        cmpct_block.header = CBlockHeader(block)
        cmpct_block.prefilled_txn_length = 1
        # This index will be too high
        prefilled_txn = PrefilledTransaction(1, block.vtx[0])
        cmpct_block.prefilled_txn = [prefilled_txn]
        self.segwit_node.send_await_disconnect(msg_cmpctblock(cmpct_block))
        assert_equal(int(self.nodes[0].getbestblockhash(), 16), block.hashPrevBlock)

    # Compare the generated shortids to what we expect based on BIP 152, given
    # bitcoind's choice of nonce.
    def test_compactblock_construction(self, test_node, use_witness_address=True):
        version = test_node.cmpct_version
        node = self.nodes[0]
        # Generate a bunch of transactions.
        node.generate(101)
        num_transactions = 25
        address = node.getnewaddress()
<<<<<<< HEAD
        if use_witness_address:
            # Want at least one segwit spend, so move all funds to
            # a witness address.
            address = node.getnewaddress(address_type='bech32')
            value_to_send = node.getbalance()['bitcoin']
            node.sendtoaddress(address, satoshi_round(value_to_send - Decimal(0.1)))
            node.generate(1)
=======
>>>>>>> efbc8673

        segwit_tx_generated = False
        for i in range(num_transactions):
            txid = node.sendtoaddress(address, 0.1)
            hex_tx = node.gettransaction(txid)["hex"]
            tx = FromHex(CTransaction(), hex_tx)
            if not tx.wit.is_null():
                segwit_tx_generated = True

        if use_witness_address:
            assert segwit_tx_generated  # check that our test is not broken

        # Wait until we've seen the block announcement for the resulting tip
        tip = int(node.getbestblockhash(), 16)
        test_node.wait_for_block_announcement(tip)

        # Make sure we will receive a fast-announce compact block
        self.request_cb_announcements(test_node)

        # Now mine a block, and look at the resulting compact block.
        test_node.clear_block_announcement()
        block_hash = int(node.generate(1)[0], 16)

        # Store the raw block in our internal format.
        block = FromHex(CBlock(), node.getblock("%064x" % block_hash, False))
        for tx in block.vtx:
            tx.calc_sha256()
        block.rehash()

        # Wait until the block was announced (via compact blocks)
        wait_until(test_node.received_block_announcement, timeout=30, lock=mininode_lock)

        # Now fetch and check the compact block
        header_and_shortids = None
        with mininode_lock:
            assert "cmpctblock" in test_node.last_message
            # Convert the on-the-wire representation to absolute indexes
            header_and_shortids = HeaderAndShortIDs(test_node.last_message["cmpctblock"].header_and_shortids)
        self.check_compactblock_construction_from_block(version, header_and_shortids, block_hash, block)

        # Now fetch the compact block using a normal non-announce getdata
        with mininode_lock:
            test_node.clear_block_announcement()
            inv = CInv(4, block_hash)  # 4 == "CompactBlock"
            test_node.send_message(msg_getdata([inv]))

        wait_until(test_node.received_block_announcement, timeout=30, lock=mininode_lock)

        # Now fetch and check the compact block
        header_and_shortids = None
        with mininode_lock:
            assert "cmpctblock" in test_node.last_message
            # Convert the on-the-wire representation to absolute indexes
            header_and_shortids = HeaderAndShortIDs(test_node.last_message["cmpctblock"].header_and_shortids)
        self.check_compactblock_construction_from_block(version, header_and_shortids, block_hash, block)

    def check_compactblock_construction_from_block(self, version, header_and_shortids, block_hash, block):
        # Check that we got the right block!
        header_and_shortids.header.calc_sha256()
        assert_equal(header_and_shortids.header.sha256, block_hash)

        # Make sure the prefilled_txn appears to have included the coinbase
        assert len(header_and_shortids.prefilled_txn) >= 1
        assert_equal(header_and_shortids.prefilled_txn[0].index, 0)

        # Check that all prefilled_txn entries match what's in the block.
        for entry in header_and_shortids.prefilled_txn:
            entry.tx.calc_sha256()
            # This checks the non-witness parts of the tx agree
            assert_equal(entry.tx.sha256, block.vtx[entry.index].sha256)

            # And this checks the witness
            wtxid = entry.tx.calc_sha256(True)
            if version == 2:
                assert_equal(wtxid, block.vtx[entry.index].calc_sha256(True))
            else:
                # Shouldn't have received a witness
                assert entry.tx.wit.is_null()

        # Check that the cmpctblock message announced all the transactions.
        assert_equal(len(header_and_shortids.prefilled_txn) + len(header_and_shortids.shortids), len(block.vtx))

        # And now check that all the shortids are as expected as well.
        # Determine the siphash keys to use.
        [k0, k1] = header_and_shortids.get_siphash_keys()

        index = 0
        while index < len(block.vtx):
            if (len(header_and_shortids.prefilled_txn) > 0 and
                    header_and_shortids.prefilled_txn[0].index == index):
                # Already checked prefilled transactions above
                header_and_shortids.prefilled_txn.pop(0)
            else:
                tx_hash = block.vtx[index].sha256
                if version == 2:
                    tx_hash = block.vtx[index].calc_sha256(True)
                shortid = calculate_shortid(k0, k1, tx_hash)
                assert_equal(shortid, header_and_shortids.shortids[0])
                header_and_shortids.shortids.pop(0)
            index += 1

    # Test that bitcoind requests compact blocks when we announce new blocks
    # via header or inv, and that responding to getblocktxn causes the block
    # to be successfully reconstructed.
    # Post-segwit: upgraded nodes would only make this request of cb-version-2,
    # NODE_WITNESS peers.  Unupgraded nodes would still make this request of
    # any cb-version-1-supporting peer.
    def test_compactblock_requests(self, test_node, segwit=True):
        version = test_node.cmpct_version
        node = self.nodes[0]
        # Try announcing a block with an inv or header, expect a compactblock
        # request
        for announce in ["inv", "header"]:
            block = self.build_block_on_tip(node, segwit=segwit)
            with mininode_lock:
                test_node.last_message.pop("getdata", None)

            if announce == "inv":
                test_node.send_message(msg_inv([CInv(2, block.sha256)]))
                wait_until(lambda: "getheaders" in test_node.last_message, timeout=30, lock=mininode_lock)
                test_node.send_header_for_blocks([block])
            else:
                test_node.send_header_for_blocks([block])
            wait_until(lambda: "getdata" in test_node.last_message, timeout=30, lock=mininode_lock)
            assert_equal(len(test_node.last_message["getdata"].inv), 1)
            assert_equal(test_node.last_message["getdata"].inv[0].type, 4)
            assert_equal(test_node.last_message["getdata"].inv[0].hash, block.sha256)

            # Send back a compactblock message that omits the coinbase
            comp_block = HeaderAndShortIDs()
            comp_block.header = CBlockHeader(block)
            comp_block.nonce = 0
            [k0, k1] = comp_block.get_siphash_keys()
            coinbase_hash = block.vtx[0].sha256
            if version == 2:
                coinbase_hash = block.vtx[0].calc_sha256(True)
            comp_block.shortids = [calculate_shortid(k0, k1, coinbase_hash)]
            test_node.send_and_ping(msg_cmpctblock(comp_block.to_p2p()))
            assert_equal(int(node.getbestblockhash(), 16), block.hashPrevBlock)
            # Expect a getblocktxn message.
            with mininode_lock:
                assert "getblocktxn" in test_node.last_message
                absolute_indexes = test_node.last_message["getblocktxn"].block_txn_request.to_absolute()
            assert_equal(absolute_indexes, [0])  # should be a coinbase request

            # Send the coinbase, and verify that the tip advances.
            if version == 2:
                msg = msg_witness_blocktxn()
            else:
                msg = msg_blocktxn()
            msg.block_transactions.blockhash = block.sha256
            msg.block_transactions.transactions = [block.vtx[0]]
            test_node.send_and_ping(msg)
            assert_equal(int(node.getbestblockhash(), 16), block.sha256)

    # Create a chain of transactions from given utxo, and add to a new block.
    def build_block_with_transactions(self, node, utxo, num_transactions):
        block = self.build_block_on_tip(node)

        for i in range(num_transactions):
            tx = CTransaction()
            tx.vin.append(CTxIn(COutPoint(utxo[0], utxo[1]), b''))
            tx.vout.append(CTxOut(utxo[2] - 1000, CScript([OP_TRUE, OP_DROP] * 15 + [OP_TRUE])))
            tx.vout.append(CTxOut(1000)) # fee
            tx.rehash()
            utxo = [tx.sha256, 0, tx.vout[0].nValue.getAmount()]
            block.vtx.append(tx)

        block.hashMerkleRoot = block.calc_merkle_root()
        block.solve()
        return block

    # Test that we only receive getblocktxn requests for transactions that the
    # node needs, and that responding to them causes the block to be
    # reconstructed.
    def test_getblocktxn_requests(self, test_node):
        version = test_node.cmpct_version
        node = self.nodes[0]
        with_witness = (version == 2)

        def test_getblocktxn_response(compact_block, peer, expected_result):
            msg = msg_cmpctblock(compact_block.to_p2p())
            peer.send_and_ping(msg)
            with mininode_lock:
                assert "getblocktxn" in peer.last_message
                absolute_indexes = peer.last_message["getblocktxn"].block_txn_request.to_absolute()
            assert_equal(absolute_indexes, expected_result)

        def test_tip_after_message(node, peer, msg, tip):
            peer.send_and_ping(msg)
            assert_equal(int(node.getbestblockhash(), 16), tip)

        # First try announcing compactblocks that won't reconstruct, and verify
        # that we receive getblocktxn messages back.
        utxo = self.utxos.pop(0)

        block = self.build_block_with_transactions(node, utxo, 5)
        self.utxos.append([block.vtx[-1].sha256, 0, block.vtx[-1].vout[0].nValue.getAmount()])
        comp_block = HeaderAndShortIDs()
        comp_block.initialize_from_block(block, use_witness=with_witness)

        test_getblocktxn_response(comp_block, test_node, [1, 2, 3, 4, 5])

        msg_bt = msg_blocktxn()
        if with_witness:
            msg_bt = msg_witness_blocktxn()  # serialize with witnesses
        msg_bt.block_transactions = BlockTransactions(block.sha256, block.vtx[1:])
        test_tip_after_message(node, test_node, msg_bt, block.sha256)

        utxo = self.utxos.pop(0)
        block = self.build_block_with_transactions(node, utxo, 5)
        self.utxos.append([block.vtx[-1].sha256, 0, block.vtx[-1].vout[0].nValue.getAmount()])

        # Now try interspersing the prefilled transactions
        comp_block.initialize_from_block(block, prefill_list=[0, 1, 5], use_witness=with_witness)
        test_getblocktxn_response(comp_block, test_node, [2, 3, 4])
        msg_bt.block_transactions = BlockTransactions(block.sha256, block.vtx[2:5])
        test_tip_after_message(node, test_node, msg_bt, block.sha256)

        # Now try giving one transaction ahead of time.
        utxo = self.utxos.pop(0)
        block = self.build_block_with_transactions(node, utxo, 5)
        self.utxos.append([block.vtx[-1].sha256, 0, block.vtx[-1].vout[0].nValue.getAmount()])
        test_node.send_and_ping(msg_tx(block.vtx[1]))
        assert block.vtx[1].hash in node.getrawmempool()

        # Prefill 4 out of the 6 transactions, and verify that only the one
        # that was not in the mempool is requested.
        comp_block.initialize_from_block(block, prefill_list=[0, 2, 3, 4], use_witness=with_witness)
        test_getblocktxn_response(comp_block, test_node, [5])

        msg_bt.block_transactions = BlockTransactions(block.sha256, [block.vtx[5]])
        test_tip_after_message(node, test_node, msg_bt, block.sha256)

        # Now provide all transactions to the node before the block is
        # announced and verify reconstruction happens immediately.
        utxo = self.utxos.pop(0)
        block = self.build_block_with_transactions(node, utxo, 10)
        self.utxos.append([block.vtx[-1].sha256, 0, block.vtx[-1].vout[0].nValue.getAmount()])
        for tx in block.vtx[1:]:
            test_node.send_message(msg_tx(tx))
        test_node.sync_with_ping()
        # Make sure all transactions were accepted.
        mempool = node.getrawmempool()
        for tx in block.vtx[1:]:
            assert tx.hash in mempool

        # Clear out last request.
        with mininode_lock:
            test_node.last_message.pop("getblocktxn", None)

        # Send compact block
        comp_block.initialize_from_block(block, prefill_list=[0], use_witness=with_witness)
        test_tip_after_message(node, test_node, msg_cmpctblock(comp_block.to_p2p()), block.sha256)
        with mininode_lock:
            # Shouldn't have gotten a request for any transaction
            assert "getblocktxn" not in test_node.last_message

    # Incorrectly responding to a getblocktxn shouldn't cause the block to be
    # permanently failed.
    def test_incorrect_blocktxn_response(self, test_node):
        version = test_node.cmpct_version
        node = self.nodes[0]
        utxo = self.utxos.pop(0)

        block = self.build_block_with_transactions(node, utxo, 10)
        self.utxos.append([block.vtx[-1].sha256, 0, block.vtx[-1].vout[0].nValue.getAmount()])
        # Relay the first 5 transactions from the block in advance
        for tx in block.vtx[1:6]:
            test_node.send_message(msg_tx(tx))
        test_node.sync_with_ping()
        # Make sure all transactions were accepted.
        mempool = node.getrawmempool()
        for tx in block.vtx[1:6]:
            assert tx.hash in mempool

        # Send compact block
        comp_block = HeaderAndShortIDs()
        comp_block.initialize_from_block(block, prefill_list=[0], use_witness=(version == 2))
        test_node.send_and_ping(msg_cmpctblock(comp_block.to_p2p()))
        absolute_indexes = []
        with mininode_lock:
            assert "getblocktxn" in test_node.last_message
            absolute_indexes = test_node.last_message["getblocktxn"].block_txn_request.to_absolute()
        assert_equal(absolute_indexes, [6, 7, 8, 9, 10])

        # Now give an incorrect response.
        # Note that it's possible for bitcoind to be smart enough to know we're
        # lying, since it could check to see if the shortid matches what we're
        # sending, and eg disconnect us for misbehavior.  If that behavior
        # change was made, we could just modify this test by having a
        # different peer provide the block further down, so that we're still
        # verifying that the block isn't marked bad permanently. This is good
        # enough for now.
        msg = msg_blocktxn()
        if version == 2:
            msg = msg_witness_blocktxn()
        msg.block_transactions = BlockTransactions(block.sha256, [block.vtx[5]] + block.vtx[7:])
        test_node.send_and_ping(msg)

        # Tip should not have updated
        assert_equal(int(node.getbestblockhash(), 16), block.hashPrevBlock)

        # We should receive a getdata request
        wait_until(lambda: "getdata" in test_node.last_message, timeout=10, lock=mininode_lock)
        assert_equal(len(test_node.last_message["getdata"].inv), 1)
        assert test_node.last_message["getdata"].inv[0].type == 2 or test_node.last_message["getdata"].inv[0].type == 2 | MSG_WITNESS_FLAG
        assert_equal(test_node.last_message["getdata"].inv[0].hash, block.sha256)

        # Deliver the block
        if version == 2:
            test_node.send_and_ping(msg_witness_block(block))
        else:
            test_node.send_and_ping(msg_block(block))
        assert_equal(int(node.getbestblockhash(), 16), block.sha256)

    def test_getblocktxn_handler(self, test_node):
        version = test_node.cmpct_version
        node = self.nodes[0]
        # bitcoind will not send blocktxn responses for blocks whose height is
        # more than 10 blocks deep.
        MAX_GETBLOCKTXN_DEPTH = 10
        chain_height = node.getblockcount()
        current_height = chain_height
        while (current_height >= chain_height - MAX_GETBLOCKTXN_DEPTH):
            block_hash = node.getblockhash(current_height)
            block = FromHex(CBlock(), node.getblock(block_hash, False))

            msg = msg_getblocktxn()
            msg.block_txn_request = BlockTransactionsRequest(int(block_hash, 16), [])
            num_to_request = random.randint(1, len(block.vtx))
            msg.block_txn_request.from_absolute(sorted(random.sample(range(len(block.vtx)), num_to_request)))
            test_node.send_message(msg)
            wait_until(lambda: "blocktxn" in test_node.last_message, timeout=10, lock=mininode_lock)

            [tx.calc_sha256() for tx in block.vtx]
            with mininode_lock:
                assert_equal(test_node.last_message["blocktxn"].block_transactions.blockhash, int(block_hash, 16))
                all_indices = msg.block_txn_request.to_absolute()
                for index in all_indices:
                    tx = test_node.last_message["blocktxn"].block_transactions.transactions.pop(0)
                    tx.calc_sha256()
                    assert_equal(tx.sha256, block.vtx[index].sha256)
                    if version == 1:
                        # Witnesses should have been stripped
                        assert tx.wit.is_null()
                    else:
                        # Check that the witness matches
                        assert_equal(tx.calc_sha256(True), block.vtx[index].calc_sha256(True))
                test_node.last_message.pop("blocktxn", None)
            current_height -= 1

        # Next request should send a full block response, as we're past the
        # allowed depth for a blocktxn response.
        block_hash = node.getblockhash(current_height)
        msg.block_txn_request = BlockTransactionsRequest(int(block_hash, 16), [0])
        with mininode_lock:
            test_node.last_message.pop("block", None)
            test_node.last_message.pop("blocktxn", None)
        test_node.send_and_ping(msg)
        with mininode_lock:
            test_node.last_message["block"].block.calc_sha256()
            assert_equal(test_node.last_message["block"].block.sha256, int(block_hash, 16))
            assert "blocktxn" not in test_node.last_message

    def test_compactblocks_not_at_tip(self, test_node):
        node = self.nodes[0]
        # Test that requesting old compactblocks doesn't work.
        MAX_CMPCTBLOCK_DEPTH = 5
        new_blocks = []
        for i in range(MAX_CMPCTBLOCK_DEPTH + 1):
            test_node.clear_block_announcement()
            new_blocks.append(node.generate(1)[0])
            wait_until(test_node.received_block_announcement, timeout=30, lock=mininode_lock)

        test_node.clear_block_announcement()
        test_node.send_message(msg_getdata([CInv(4, int(new_blocks[0], 16))]))
        wait_until(lambda: "cmpctblock" in test_node.last_message, timeout=30, lock=mininode_lock)

        test_node.clear_block_announcement()
        node.generate(1)
        wait_until(test_node.received_block_announcement, timeout=30, lock=mininode_lock)
        test_node.clear_block_announcement()
        with mininode_lock:
            test_node.last_message.pop("block", None)
        test_node.send_message(msg_getdata([CInv(4, int(new_blocks[0], 16))]))
        wait_until(lambda: "block" in test_node.last_message, timeout=30, lock=mininode_lock)
        with mininode_lock:
            test_node.last_message["block"].block.calc_sha256()
            assert_equal(test_node.last_message["block"].block.sha256, int(new_blocks[0], 16))

        # Generate an old compactblock, and verify that it's not accepted.
        cur_height = node.getblockcount()
        hashPrevBlock = int(node.getblockhash(cur_height - 5), 16)
        block = self.build_block_on_tip(node)
        block.hashPrevBlock = hashPrevBlock
        block.block_height = cur_height-4
        block.solve()

        comp_block = HeaderAndShortIDs()
        comp_block.initialize_from_block(block)
        test_node.send_and_ping(msg_cmpctblock(comp_block.to_p2p()))

        tips = node.getchaintips()
        found = False
        for x in tips:
            if x["hash"] == block.hash:
                assert_equal(x["status"], "headers-only")
                found = True
                break
        assert found

        # Requesting this block via getblocktxn should silently fail
        # (to avoid fingerprinting attacks).
        msg = msg_getblocktxn()
        msg.block_txn_request = BlockTransactionsRequest(block.sha256, [0])
        with mininode_lock:
            test_node.last_message.pop("blocktxn", None)
        test_node.send_and_ping(msg)
        with mininode_lock:
            assert "blocktxn" not in test_node.last_message

    def test_end_to_end_block_relay(self, listeners):
        node = self.nodes[0]
        utxo = self.utxos.pop(0)

        block = self.build_block_with_transactions(node, utxo, 10)

        [l.clear_block_announcement() for l in listeners]

        # ToHex() won't serialize with witness, but this block has no witnesses
        # anyway. TODO: repeat this test with witness tx's to a segwit node.
        node.submitblock(ToHex(block))

        for l in listeners:
            wait_until(lambda: l.received_block_announcement(), timeout=30, lock=mininode_lock)
        with mininode_lock:
            for l in listeners:
                assert "cmpctblock" in l.last_message
                l.last_message["cmpctblock"].header_and_shortids.header.calc_sha256()
                assert_equal(l.last_message["cmpctblock"].header_and_shortids.header.sha256, block.sha256)

    # Test that we don't get disconnected if we relay a compact block with valid header,
    # but invalid transactions.
    def test_invalid_tx_in_compactblock(self, test_node, use_segwit=True):
        node = self.nodes[0]
        assert len(self.utxos)
        utxo = self.utxos[0]

        block = self.build_block_with_transactions(node, utxo, 5)
        del block.vtx[3]
        block.hashMerkleRoot = block.calc_merkle_root()
        if use_segwit:
            # If we're testing with segwit, also drop the coinbase witness,
            # but include the witness commitment.
            add_witness_commitment(block)
            block.vtx[0].wit.vtxinwit = []
        block.solve()

        # Now send the compact block with all transactions prefilled, and
        # verify that we don't get disconnected.
        comp_block = HeaderAndShortIDs()
        comp_block.initialize_from_block(block, prefill_list=[0, 1, 2, 3, 4], use_witness=use_segwit)
        msg = msg_cmpctblock(comp_block.to_p2p())
        test_node.send_and_ping(msg)

        # Check that the tip didn't advance
        assert int(node.getbestblockhash(), 16) is not block.sha256
        test_node.sync_with_ping()

    # Helper for enabling cb announcements
    # Send the sendcmpct request and sync headers
    def request_cb_announcements(self, peer):
        node = self.nodes[0]
        tip = node.getbestblockhash()
        peer.get_headers(locator=[int(tip, 16)], hashstop=0)

        msg = msg_sendcmpct()
        msg.version = peer.cmpct_version
        msg.announce = True
        peer.send_and_ping(msg)

    def test_compactblock_reconstruction_multiple_peers(self, stalling_peer, delivery_peer):
        node = self.nodes[0]
        assert len(self.utxos)

        def announce_cmpct_block(node, peer):
            utxo = self.utxos.pop(0)
            block = self.build_block_with_transactions(node, utxo, 5)

            cmpct_block = HeaderAndShortIDs()
            cmpct_block.initialize_from_block(block)
            msg = msg_cmpctblock(cmpct_block.to_p2p())
            peer.send_and_ping(msg)
            with mininode_lock:
                assert "getblocktxn" in peer.last_message
            return block, cmpct_block

        block, cmpct_block = announce_cmpct_block(node, stalling_peer)

        for tx in block.vtx[1:]:
            delivery_peer.send_message(msg_tx(tx))
        delivery_peer.sync_with_ping()
        mempool = node.getrawmempool()
        for tx in block.vtx[1:]:
            assert tx.hash in mempool

        delivery_peer.send_and_ping(msg_cmpctblock(cmpct_block.to_p2p()))
        assert_equal(int(node.getbestblockhash(), 16), block.sha256)

        self.utxos.append([block.vtx[-1].sha256, 0, block.vtx[-1].vout[0].nValue.getAmount()])

        # Now test that delivering an invalid compact block won't break relay

        block, cmpct_block = announce_cmpct_block(node, stalling_peer)
        for tx in block.vtx[1:]:
            delivery_peer.send_message(msg_tx(tx))
        delivery_peer.sync_with_ping()

        cmpct_block.prefilled_txn[0].tx.wit.vtxinwit = [CTxInWitness()]
        cmpct_block.prefilled_txn[0].tx.wit.vtxinwit[0].scriptWitness.stack = [ser_uint256(0)]

        cmpct_block.use_witness = True
        delivery_peer.send_and_ping(msg_cmpctblock(cmpct_block.to_p2p()))
        assert int(node.getbestblockhash(), 16) != block.sha256

        msg = msg_blocktxn()
        msg.block_transactions.blockhash = block.sha256
        msg.block_transactions.transactions = block.vtx[1:]
        stalling_peer.send_and_ping(msg)
        assert_equal(int(node.getbestblockhash(), 16), block.sha256)

    def run_test(self):
        util.node_fastmerkle = self.nodes[0]
        # Setup the p2p connections
        self.segwit_node = self.nodes[0].add_p2p_connection(TestP2PConn(cmpct_version=2))
        self.old_node = self.nodes[0].add_p2p_connection(TestP2PConn(cmpct_version=1), services=NODE_NETWORK)
        self.additional_segwit_node = self.nodes[0].add_p2p_connection(TestP2PConn(cmpct_version=2))

        # We will need UTXOs to construct transactions in later tests.
        self.make_utxos()

        assert_equal(get_bip9_status(self.nodes[0], "segwit")["status"], 'active')

        self.log.info("Testing SENDCMPCT p2p message... ")
        self.test_sendcmpct(self.segwit_node, old_node=self.old_node)
        self.test_sendcmpct(self.additional_segwit_node)

        self.log.info("Testing compactblock construction...")
        self.test_compactblock_construction(self.old_node)
        self.test_compactblock_construction(self.segwit_node)

        self.log.info("Testing compactblock requests (segwit node)... ")
        self.test_compactblock_requests(self.segwit_node)

        self.log.info("Testing getblocktxn requests (segwit node)...")
        self.test_getblocktxn_requests(self.segwit_node)

        self.log.info("Testing getblocktxn handler (segwit node should return witnesses)...")
        self.test_getblocktxn_handler(self.segwit_node)
        self.test_getblocktxn_handler(self.old_node)

        self.log.info("Testing compactblock requests/announcements not at chain tip...")
        self.test_compactblocks_not_at_tip(self.segwit_node)
        self.test_compactblocks_not_at_tip(self.old_node)

        self.log.info("Testing handling of incorrect blocktxn responses...")
        self.test_incorrect_blocktxn_response(self.segwit_node)

        self.log.info("Testing reconstructing compact blocks from all peers...")
        self.test_compactblock_reconstruction_multiple_peers(self.segwit_node, self.additional_segwit_node)

        # Test that if we submitblock to node1, we'll get a compact block
        # announcement to all peers.
        # (Post-segwit activation, blocks won't propagate from node0 to node1
        # automatically, so don't bother testing a block announced to node0.)
        self.log.info("Testing end-to-end block relay...")
        self.request_cb_announcements(self.old_node)
        self.request_cb_announcements(self.segwit_node)
        self.test_end_to_end_block_relay([self.segwit_node, self.old_node])

        self.log.info("Testing handling of invalid compact blocks...")
        self.test_invalid_tx_in_compactblock(self.segwit_node)
        self.test_invalid_tx_in_compactblock(self.old_node)

        self.log.info("Testing invalid index in cmpctblock message...")
        self.test_invalid_cmpctblock_message()


if __name__ == '__main__':
    CompactBlocksTest().main()<|MERGE_RESOLUTION|>--- conflicted
+++ resolved
@@ -14,12 +14,8 @@
 from test_framework.mininode import mininode_lock, P2PInterface
 from test_framework.script import CScript, OP_TRUE, OP_DROP
 from test_framework.test_framework import BitcoinTestFramework
-<<<<<<< HEAD
-from test_framework.util import assert_equal, get_bip9_status, satoshi_round, sync_blocks, wait_until
+from test_framework.util import assert_equal, get_bip9_status, wait_until
 from test_framework import util
-=======
-from test_framework.util import assert_equal, get_bip9_status, wait_until
->>>>>>> efbc8673
 
 # TestP2PConn: A peer we use to send messages to bitcoind, and store responses.
 class TestP2PConn(P2PInterface):
@@ -266,16 +262,6 @@
         node.generate(101)
         num_transactions = 25
         address = node.getnewaddress()
-<<<<<<< HEAD
-        if use_witness_address:
-            # Want at least one segwit spend, so move all funds to
-            # a witness address.
-            address = node.getnewaddress(address_type='bech32')
-            value_to_send = node.getbalance()['bitcoin']
-            node.sendtoaddress(address, satoshi_round(value_to_send - Decimal(0.1)))
-            node.generate(1)
-=======
->>>>>>> efbc8673
 
         segwit_tx_generated = False
         for i in range(num_transactions):
