--- conflicted
+++ resolved
@@ -70,15 +70,10 @@
         self.log.debug("Send 5 transactions from node2 (to its own address)")
         tx_creation_time_lower = int(time.time())
         for _ in range(5):
-<<<<<<< HEAD
-            last_txid = self.nodes[2].sendtoaddress(self.nodes[2].getnewaddress(), Decimal("10"))
-        node2_balance = self.nodes[2].getbalance()['bitcoin']
-=======
             last_txid = self.mini_wallet.send_self_transfer(from_node=self.nodes[2])["txid"]
         if self.is_sqlite_compiled():
             self.nodes[2].syncwithvalidationinterfacequeue()  # Flush mempool to wallet
             node2_balance = wallet_watch.getbalance()
->>>>>>> 01b5cfb9
         self.sync_all()
         tx_creation_time_higher = int(time.time())
 
@@ -132,16 +127,11 @@
         assert_equal(last_entry, self.nodes[0].getmempoolentry(txid=last_txid))
 
         # Verify accounting of mempool transactions after restart is correct
-<<<<<<< HEAD
-        self.nodes[2].syncwithvalidationinterfacequeue()  # Flush mempool to wallet
-        assert_equal(node2_balance, self.nodes[2].getbalance()['bitcoin'])
-=======
         if self.is_sqlite_compiled():
             self.nodes[2].loadwallet("watch")
             wallet_watch = self.nodes[2].get_wallet_rpc("watch")
             self.nodes[2].syncwithvalidationinterfacequeue()  # Flush mempool to wallet
             assert_equal(node2_balance, wallet_watch.getbalance())
->>>>>>> 01b5cfb9
 
         self.log.debug("Stop-start node0 with -persistmempool=0. Verify that it doesn't load its mempool.dat file.")
         self.stop_nodes()
