--- conflicted
+++ resolved
@@ -64,12 +64,7 @@
         assert_equal(cli_get_info['timeoffset'], network_info['timeoffset'])
         assert_equal(cli_get_info['connections'], network_info['connections'])
         assert_equal(cli_get_info['proxy'], network_info['networks'][0]['proxy'])
-<<<<<<< HEAD
-        assert_equal(cli_get_info['testnet'], blockchain_info['chain'] == "test")
-=======
-        assert_equal(cli_get_info['difficulty'], blockchain_info['difficulty'])
         assert_equal(cli_get_info['chain'], blockchain_info['chain'])
->>>>>>> 887f57eb
         if self.is_wallet_compiled():
             assert_equal(cli_get_info['balance'], wallet_info['balance'])
             assert_equal(cli_get_info['keypoololdest'], wallet_info['keypoololdest'])
