#!/usr/bin/env python3
# Copyright (c) 2017-2021 The Bitcoin Core developers
# Distributed under the MIT software license, see the accompanying
# file COPYING or http://www.opensource.org/licenses/mit-license.php.
"""Test bitcoin-cli"""

from decimal import Decimal
import json
import re

from test_framework.blocktools import COINBASE_MATURITY
from test_framework.test_framework import BitcoinTestFramework
from test_framework.util import (
    assert_equal,
    assert_greater_than_or_equal,
    assert_raises_process_error,
    assert_raises_rpc_error,
    get_auth_cookie,
)
import time

# The block reward of coinbaseoutput.nValue (50) BTC/block matures after
# COINBASE_MATURITY (100) blocks. Therefore, after mining 101 blocks we expect
# node 0 to have a balance of (BLOCKS - COINBASE_MATURITY) * 50 BTC/block.
BLOCKS = COINBASE_MATURITY + 1
BALANCE = (BLOCKS - 100) * 50

JSON_PARSING_ERROR = 'error: Error parsing JSON: foo'
BLOCKS_VALUE_OF_ZERO = 'error: the first argument (number of blocks to generate, default: 1) must be an integer value greater than zero'
TOO_MANY_ARGS = 'error: too many arguments (maximum 2 for nblocks and maxtries)'
WALLET_NOT_LOADED = 'Requested wallet does not exist or is not loaded'
WALLET_NOT_SPECIFIED = 'Wallet file not specified'


def cli_get_info_string_to_dict(cli_get_info_string):
    """Helper method to convert human-readable -getinfo into a dictionary"""
    cli_get_info = {}
    lines = cli_get_info_string.splitlines()
    line_idx = 0
    ansi_escape = re.compile(r'(\x9B|\x1B\[)[0-?]*[ -\/]*[@-~]')
    while line_idx < len(lines):
        # Remove ansi colour code
        line = ansi_escape.sub('', lines[line_idx])
        if "Balances" in line:
            # When "Balances" appears in a line, all of the following lines contain "balance: wallet" until an empty line
            cli_get_info["Balances"] = {}
            while line_idx < len(lines) and not (lines[line_idx + 1] == ''):
                line_idx += 1
                balance, wallet = lines[line_idx].strip().split(" ")
                # Remove right justification padding
                wallet = wallet.strip()
                if wallet == '""':
                    # Set default wallet("") to empty string
                    wallet = ''
                cli_get_info["Balances"][wallet] = json.loads(balance, parse_float=Decimal)
        elif ": " in line:
            key, value = line.split(": ")
            value = value.strip()
            if key == 'Wallet' and value == '""':
                # Set default wallet("") to empty string
                value = ''
            if key == "Proxies" and value == "n/a":
                # Set N/A to empty string to represent no proxy
                value = ''
            if key == "Balance":
                value = json.loads(value, parse_float=Decimal)
            cli_get_info[key.strip()] = value
        line_idx += 1
    return cli_get_info


class TestBitcoinCli(BitcoinTestFramework):
    def is_specified_wallet_compiled(self):
        if self.options.descriptors:
            return self.is_sqlite_compiled()
        else:
            return self.is_bdb_compiled()

    def set_test_params(self):
        self.setup_clean_chain = True
        self.num_nodes = 1
        if self.is_specified_wallet_compiled():
            self.requires_wallet = True

    def skip_test_if_missing_module(self):
        self.skip_if_no_cli()

    def run_test(self):
        """Main test logic"""
        self.generate(self.nodes[0], BLOCKS)

        self.log.info("Compare responses from getblockchaininfo RPC and `elements-cli getblockchaininfo`")
        cli_response = self.nodes[0].cli.getblockchaininfo()
        rpc_response = self.nodes[0].getblockchaininfo()
        assert_equal(cli_response, rpc_response)

        user, password = get_auth_cookie(self.nodes[0].datadir, self.chain)

        self.log.info("Test -stdinrpcpass option")
        assert_equal(BLOCKS, self.nodes[0].cli(f'-rpcuser={user}', '-stdinrpcpass', input=password).getblockcount())
        assert_raises_process_error(1, 'Incorrect rpcuser or rpcpassword', self.nodes[0].cli(f'-rpcuser={user}', '-stdinrpcpass', input='foo').echo)

        self.log.info("Test -stdin and -stdinrpcpass")
        assert_equal(['foo', 'bar'], self.nodes[0].cli(f'-rpcuser={user}', '-stdin', '-stdinrpcpass', input=f'{password}\nfoo\nbar').echo())
        assert_raises_process_error(1, 'Incorrect rpcuser or rpcpassword', self.nodes[0].cli(f'-rpcuser={user}', '-stdin', '-stdinrpcpass', input='foo').echo)

        self.log.info("Test connecting to a non-existing server")
        assert_raises_process_error(1, "Could not connect to the server", self.nodes[0].cli('-rpcport=1').echo)

        self.log.info("Test connecting with non-existing RPC cookie file")
        assert_raises_process_error(1, "Could not locate RPC credentials", self.nodes[0].cli('-rpccookiefile=does-not-exist', '-rpcpassword=').echo)

        self.log.info("Test -getinfo with arguments fails")
        assert_raises_process_error(1, "-getinfo takes no arguments", self.nodes[0].cli('-getinfo').help)

        self.log.info("Test -getinfo with -color=never does not return ANSI escape codes")
        assert "\u001b[0m" not in self.nodes[0].cli('-getinfo', '-color=never').send_cli()

        self.log.info("Test -getinfo with -color=always returns ANSI escape codes")
        assert "\u001b[0m" in self.nodes[0].cli('-getinfo', '-color=always').send_cli()

        self.log.info("Test -getinfo with invalid value for -color option")
        assert_raises_process_error(1, "Invalid value for -color option. Valid values: always, auto, never.", self.nodes[0].cli('-getinfo', '-color=foo').send_cli)

        self.log.info("Test -getinfo returns expected network and blockchain info")
        if self.is_specified_wallet_compiled():
            self.nodes[0].encryptwallet(password)
        cli_get_info_string = self.nodes[0].cli('-getinfo').send_cli()
        cli_get_info = cli_get_info_string_to_dict(cli_get_info_string)

        network_info = self.nodes[0].getnetworkinfo()
        blockchain_info = self.nodes[0].getblockchaininfo()
        assert_equal(int(cli_get_info['Version']), network_info['version'])
        assert_equal(cli_get_info['Verification progress'], "%.4f%%" % (blockchain_info['verificationprogress'] * 100))
        assert_equal(int(cli_get_info['Blocks']), blockchain_info['blocks'])
        assert_equal(int(cli_get_info['Headers']), blockchain_info['headers'])
        assert_equal(int(cli_get_info['Time offset (s)']), network_info['timeoffset'])
        expected_network_info = f"in {network_info['connections_in']}, out {network_info['connections_out']}, total {network_info['connections']}"
        assert_equal(cli_get_info["Network"], expected_network_info)
        assert_equal(cli_get_info['Proxies'], network_info['networks'][0]['proxy'])
        if (cli_get_info['Difficulty'] != "") or (blockchain_info.get('difficulty', None) is not None):
            # These fields are missing for signed chains
            assert_equal(Decimal(cli_get_info['Difficulty']), blockchain_info['difficulty'])
        assert_equal(cli_get_info['Chain'], blockchain_info['chain'])

        self.log.info("Test -getinfo and bitcoin-cli return all proxies")
        self.restart_node(0, extra_args=["-proxy=127.0.0.1:9050", "-i2psam=127.0.0.1:7656"])
        network_info = self.nodes[0].getnetworkinfo()
        cli_get_info_string = self.nodes[0].cli('-getinfo').send_cli()
        cli_get_info = cli_get_info_string_to_dict(cli_get_info_string)
        assert_equal(cli_get_info["Proxies"], "127.0.0.1:9050 (ipv4, ipv6, onion, cjdns), 127.0.0.1:7656 (i2p)")

<<<<<<< HEAD
        if self.is_wallet_compiled():
            self.log.info("Test -getinfo and elements-cli getwalletinfo return expected wallet info")
=======
        if self.is_specified_wallet_compiled():
            self.log.info("Test -getinfo and bitcoin-cli getwalletinfo return expected wallet info")
>>>>>>> f727d814
            # Explicitely set the output type in order to have constintent tx vsize / fees
            # for both legacy and descriptor wallets (disables the change address type detection algorithm)
            self.restart_node(0, extra_args=["-addresstype=bech32", "-changetype=bech32"])
            assert_equal(Decimal(cli_get_info['Balance']['bitcoin']), BALANCE)
            assert 'Balances' not in cli_get_info_string
            wallet_info = self.nodes[0].getwalletinfo()
            assert_equal(int(cli_get_info['Keypool size']), wallet_info['keypoolsize'])
            assert_equal(int(cli_get_info['Unlocked until']), wallet_info['unlocked_until'])
            assert_equal(Decimal(cli_get_info['Transaction fee rate (-paytxfee) (BTC/kvB)']), wallet_info['paytxfee'])
            assert_equal(Decimal(cli_get_info['Min tx relay fee rate (BTC/kvB)']), network_info['relayfee'])
            assert_equal(self.nodes[0].cli.getwalletinfo(), wallet_info)

            # Setup to test -getinfo, -generate, and -rpcwallet= with multiple wallets.
            wallets = [self.default_wallet_name, 'Encrypted', 'secret']
            amounts = [BALANCE + Decimal('9.9998818'), Decimal(9), Decimal(31)]
            self.nodes[0].createwallet(wallet_name=wallets[1])
            self.nodes[0].createwallet(wallet_name=wallets[2])
            w1 = self.nodes[0].get_wallet_rpc(wallets[0])
            w2 = self.nodes[0].get_wallet_rpc(wallets[1])
            w3 = self.nodes[0].get_wallet_rpc(wallets[2])
            rpcwallet2 = f'-rpcwallet={wallets[1]}'
            rpcwallet3 = f'-rpcwallet={wallets[2]}'
            w1.walletpassphrase(password, self.rpc_timeout)
            w2.encryptwallet(password)
            w1.sendtoaddress(w2.getnewaddress(), amounts[1])
            w1.sendtoaddress(w3.getnewaddress(), amounts[2])

            # Mine a block to confirm; adds a block reward (50 BTC) to the default wallet.
            self.generate(self.nodes[0], 1)

            self.log.info("Test -getinfo with multiple wallets and -rpcwallet returns specified wallet balance")
            for i in range(len(wallets)):
                cli_get_info_string = self.nodes[0].cli('-getinfo', f'-rpcwallet={wallets[i]}').send_cli()
                cli_get_info = cli_get_info_string_to_dict(cli_get_info_string)
                assert 'Balances' not in cli_get_info_string
                assert_equal(cli_get_info["Wallet"], wallets[i])
                assert_equal(Decimal(cli_get_info['Balance']['bitcoin']), amounts[i])

            self.log.info("Test -getinfo with multiple wallets and -rpcwallet=non-existing-wallet returns no balances")
            cli_get_info_string = self.nodes[0].cli('-getinfo', '-rpcwallet=does-not-exist').send_cli()
            assert 'Balance' not in cli_get_info_string
            assert 'Balances' not in cli_get_info_string

            self.log.info("Test -getinfo with multiple wallets returns all loaded wallet names and balances")
            assert_equal(set(self.nodes[0].listwallets()), set(wallets))
            cli_get_info_string = self.nodes[0].cli('-getinfo').send_cli()
            cli_get_info = cli_get_info_string_to_dict(cli_get_info_string)
            assert 'Balance' not in cli_get_info
            for k, v in zip(wallets, amounts):
                assert_equal(Decimal(cli_get_info['Balances'][k]['bitcoin']), v)

            # Unload the default wallet and re-verify.
            self.nodes[0].unloadwallet(wallets[0])
            assert wallets[0] not in self.nodes[0].listwallets()
            cli_get_info_string = self.nodes[0].cli('-getinfo').send_cli()
            cli_get_info = cli_get_info_string_to_dict(cli_get_info_string)
            assert 'Balance' not in cli_get_info
            assert 'Balances' in cli_get_info_string
            for k, v in zip(wallets[1:], amounts[1:]):
                assert_equal(Decimal(cli_get_info['Balances'][k]['bitcoin']), v)
            assert wallets[0] not in cli_get_info

            self.log.info("Test -getinfo after unloading all wallets except a non-default one returns its balance")
            self.nodes[0].unloadwallet(wallets[2])
            assert_equal(self.nodes[0].listwallets(), [wallets[1]])
            cli_get_info_string = self.nodes[0].cli('-getinfo').send_cli()
            cli_get_info = cli_get_info_string_to_dict(cli_get_info_string)
            assert 'Balances' not in cli_get_info_string
            assert_equal(cli_get_info['Wallet'], wallets[1])
            assert_equal(Decimal(cli_get_info['Balance']['bitcoin']), amounts[1])

            self.log.info("Test -getinfo with -rpcwallet=remaining-non-default-wallet returns only its balance")
            cli_get_info_string = self.nodes[0].cli('-getinfo', rpcwallet2).send_cli()
            cli_get_info = cli_get_info_string_to_dict(cli_get_info_string)
            assert 'Balances' not in cli_get_info_string
            assert_equal(cli_get_info['Wallet'], wallets[1])
            assert_equal(Decimal(cli_get_info['Balance']['bitcoin']), amounts[1])

            self.log.info("Test -getinfo with -rpcwallet=unloaded wallet returns no balances")
            cli_get_info_string = self.nodes[0].cli('-getinfo', rpcwallet3).send_cli()
            cli_get_info_keys = cli_get_info_string_to_dict(cli_get_info_string)
            assert 'Balance' not in cli_get_info_keys
            assert 'Balances' not in cli_get_info_string

            # Test bitcoin-cli -generate.
            n1 = 3
            n2 = 4
            w2.walletpassphrase(password, self.rpc_timeout)
            blocks = self.nodes[0].getblockcount()

            self.log.info('Test -generate with no args')
            generate = self.nodes[0].cli('-generate').send_cli()
            assert_equal(set(generate.keys()), {'address', 'blocks'})
            assert_equal(len(generate["blocks"]), 1)
            assert_equal(self.nodes[0].getblockcount(), blocks + 1)

            self.log.info('Test -generate with bad args')
            assert_raises_process_error(1, JSON_PARSING_ERROR, self.nodes[0].cli('-generate', 'foo').echo)
            assert_raises_process_error(1, BLOCKS_VALUE_OF_ZERO, self.nodes[0].cli('-generate', 0).echo)
            assert_raises_process_error(1, TOO_MANY_ARGS, self.nodes[0].cli('-generate', 1, 2, 3).echo)

            self.log.info('Test -generate with nblocks')
            generate = self.nodes[0].cli('-generate', n1).send_cli()
            assert_equal(set(generate.keys()), {'address', 'blocks'})
            assert_equal(len(generate["blocks"]), n1)
            assert_equal(self.nodes[0].getblockcount(), blocks + 1 + n1)

            self.log.info('Test -generate with nblocks and maxtries')
            generate = self.nodes[0].cli('-generate', n2, 1000000).send_cli()
            assert_equal(set(generate.keys()), {'address', 'blocks'})
            assert_equal(len(generate["blocks"]), n2)
            assert_equal(self.nodes[0].getblockcount(), blocks + 1 + n1 + n2)

            self.log.info('Test -generate -rpcwallet in single-wallet mode')
            generate = self.nodes[0].cli(rpcwallet2, '-generate').send_cli()
            assert_equal(set(generate.keys()), {'address', 'blocks'})
            assert_equal(len(generate["blocks"]), 1)
            assert_equal(self.nodes[0].getblockcount(), blocks + 2 + n1 + n2)

            self.log.info('Test -generate -rpcwallet=unloaded wallet raises RPC error')
            assert_raises_rpc_error(-18, WALLET_NOT_LOADED, self.nodes[0].cli(rpcwallet3, '-generate').echo)
            assert_raises_rpc_error(-18, WALLET_NOT_LOADED, self.nodes[0].cli(rpcwallet3, '-generate', 'foo').echo)
            assert_raises_rpc_error(-18, WALLET_NOT_LOADED, self.nodes[0].cli(rpcwallet3, '-generate', 0).echo)
            assert_raises_rpc_error(-18, WALLET_NOT_LOADED, self.nodes[0].cli(rpcwallet3, '-generate', 1, 2, 3).echo)

            # Test bitcoin-cli -generate with -rpcwallet in multiwallet mode.
            self.nodes[0].loadwallet(wallets[2])
            n3 = 4
            n4 = 10
            blocks = self.nodes[0].getblockcount()

            self.log.info('Test -generate -rpcwallet with no args')
            generate = self.nodes[0].cli(rpcwallet2, '-generate').send_cli()
            assert_equal(set(generate.keys()), {'address', 'blocks'})
            assert_equal(len(generate["blocks"]), 1)
            assert_equal(self.nodes[0].getblockcount(), blocks + 1)

            self.log.info('Test -generate -rpcwallet with bad args')
            assert_raises_process_error(1, JSON_PARSING_ERROR, self.nodes[0].cli(rpcwallet2, '-generate', 'foo').echo)
            assert_raises_process_error(1, BLOCKS_VALUE_OF_ZERO, self.nodes[0].cli(rpcwallet2, '-generate', 0).echo)
            assert_raises_process_error(1, TOO_MANY_ARGS, self.nodes[0].cli(rpcwallet2, '-generate', 1, 2, 3).echo)

            self.log.info('Test -generate -rpcwallet with nblocks')
            generate = self.nodes[0].cli(rpcwallet2, '-generate', n3).send_cli()
            assert_equal(set(generate.keys()), {'address', 'blocks'})
            assert_equal(len(generate["blocks"]), n3)
            assert_equal(self.nodes[0].getblockcount(), blocks + 1 + n3)

            self.log.info('Test -generate -rpcwallet with nblocks and maxtries')
            generate = self.nodes[0].cli(rpcwallet2, '-generate', n4, 1000000).send_cli()
            assert_equal(set(generate.keys()), {'address', 'blocks'})
            assert_equal(len(generate["blocks"]), n4)
            assert_equal(self.nodes[0].getblockcount(), blocks + 1 + n3 + n4)

            self.log.info('Test -generate without -rpcwallet in multiwallet mode raises RPC error')
            assert_raises_rpc_error(-19, WALLET_NOT_SPECIFIED, self.nodes[0].cli('-generate').echo)
            assert_raises_rpc_error(-19, WALLET_NOT_SPECIFIED, self.nodes[0].cli('-generate', 'foo').echo)
            assert_raises_rpc_error(-19, WALLET_NOT_SPECIFIED, self.nodes[0].cli('-generate', 0).echo)
            assert_raises_rpc_error(-19, WALLET_NOT_SPECIFIED, self.nodes[0].cli('-generate', 1, 2, 3).echo)
        else:
            self.log.info("*** Wallet not compiled; cli getwalletinfo and -getinfo wallet tests skipped")
            self.generate(self.nodes[0], 25)  # maintain block parity with the wallet_compiled conditional branch

        self.log.info("Test -version with node stopped")
        self.stop_node(0)
        cli_response = self.nodes[0].cli('-version').send_cli()
        assert f"{self.config['environment']['PACKAGE_NAME']} RPC client version" in cli_response

        self.log.info("Test -rpcwait option successfully waits for RPC connection")
        self.nodes[0].start()  # start node without RPC connection
        self.nodes[0].wait_for_cookie_credentials()  # ensure cookie file is available to avoid race condition
        blocks = self.nodes[0].cli('-rpcwait').send_cli('getblockcount')
        self.nodes[0].wait_for_rpc_connection()
        assert_equal(blocks, BLOCKS + 25)

        self.log.info("Test -rpcwait option waits at most -rpcwaittimeout seconds for startup")
        self.stop_node(0)  # stop the node so we time out
        start_time = time.time()
        assert_raises_process_error(1, "Could not connect to the server", self.nodes[0].cli('-rpcwait', '-rpcwaittimeout=5').echo)
        assert_greater_than_or_equal(time.time(), start_time + 5)


if __name__ == '__main__':
    TestBitcoinCli().main()<|MERGE_RESOLUTION|>--- conflicted
+++ resolved
@@ -150,13 +150,8 @@
         cli_get_info = cli_get_info_string_to_dict(cli_get_info_string)
         assert_equal(cli_get_info["Proxies"], "127.0.0.1:9050 (ipv4, ipv6, onion, cjdns), 127.0.0.1:7656 (i2p)")
 
-<<<<<<< HEAD
-        if self.is_wallet_compiled():
-            self.log.info("Test -getinfo and elements-cli getwalletinfo return expected wallet info")
-=======
         if self.is_specified_wallet_compiled():
             self.log.info("Test -getinfo and bitcoin-cli getwalletinfo return expected wallet info")
->>>>>>> f727d814
             # Explicitely set the output type in order to have constintent tx vsize / fees
             # for both legacy and descriptor wallets (disables the change address type detection algorithm)
             self.restart_node(0, extra_args=["-addresstype=bech32", "-changetype=bech32"])
