#!/usr/bin/env python3
# Copyright (c) 2017-2020 The Bitcoin Core developers
# Distributed under the MIT software license, see the accompanying
# file COPYING or http://www.opensource.org/licenses/mit-license.php.
"""Test multiwallet.

Verify that a bitcoind node can load multiple wallet files
"""
from decimal import Decimal
from threading import Thread
import os
import shutil
import stat
import time

from test_framework.authproxy import JSONRPCException
from test_framework.test_framework import BitcoinTestFramework
from test_framework.test_node import ErrorMatch
from test_framework.util import (
    assert_equal,
    assert_raises_rpc_error,
    get_rpc_proxy,
)

got_loading_error = False


def test_load_unload(node, name):
    global got_loading_error
    while True:
        if got_loading_error:
            return
        try:
            node.loadwallet(name)
            node.unloadwallet(name)
        except JSONRPCException as e:
            if e.error['code'] == -4 and 'Wallet already being loading' in e.error['message']:
                got_loading_error = True
                return


class MultiWalletTest(BitcoinTestFramework):
    def set_test_params(self):
        self.setup_clean_chain = True
        self.num_nodes = 2
        self.rpc_timeout = 120
        self.extra_args = [["-nowallet"], []]

    def skip_test_if_missing_module(self):
        self.skip_if_no_wallet()

    def add_options(self, parser):
        parser.add_argument(
            '--data_wallets_dir',
            default=os.path.join(os.path.dirname(os.path.realpath(__file__)), 'data/wallets/'),
            help='Test data with wallet directories (default: %(default)s)',
        )

    def run_test(self):
        node = self.nodes[0]

        data_dir = lambda *p: os.path.join(node.datadir, self.chain, *p)
        wallet_dir = lambda *p: data_dir('wallets', *p)
        wallet = lambda name: node.get_wallet_rpc(name)

        def wallet_file(name):
            if name == self.default_wallet_name:
                return wallet_dir(self.default_wallet_name, self.wallet_data_filename)
            if os.path.isdir(wallet_dir(name)):
                return wallet_dir(name, "wallet.dat")
            return wallet_dir(name)

        assert_equal(self.nodes[0].listwalletdir(), {'wallets': [{'name': self.default_wallet_name}]})

        # check wallet.dat is created
        self.stop_nodes()
        assert_equal(os.path.isfile(wallet_dir(self.default_wallet_name, self.wallet_data_filename)), True)

        # create symlink to verify wallet directory path can be referenced
        # through symlink
        os.mkdir(wallet_dir('w7'))
        os.symlink('w7', wallet_dir('w7_symlink'))

        os.symlink('..', wallet_dir('recursive_dir_symlink'))

        os.mkdir(wallet_dir('self_walletdat_symlink'))
        os.symlink('wallet.dat', wallet_dir('self_walletdat_symlink/wallet.dat'))

        # rename wallet.dat to make sure plain wallet file paths (as opposed to
        # directory paths) can be loaded
        # create another dummy wallet for use in testing backups later
        self.start_node(0)
        node.createwallet("empty")
        node.createwallet("plain")
        node.createwallet("created")
        self.stop_nodes()
        empty_wallet = os.path.join(self.options.tmpdir, 'empty.dat')
        os.rename(wallet_file("empty"), empty_wallet)
        shutil.rmtree(wallet_dir("empty"))
        empty_created_wallet = os.path.join(self.options.tmpdir, 'empty.created.dat')
        os.rename(wallet_dir("created", self.wallet_data_filename), empty_created_wallet)
        shutil.rmtree(wallet_dir("created"))
        os.rename(wallet_file("plain"), wallet_dir("w8"))
        shutil.rmtree(wallet_dir("plain"))

        # restart node with a mix of wallet names:
        #   w1, w2, w3 - to verify new wallets created when non-existing paths specified
        #   w          - to verify wallet name matching works when one wallet path is prefix of another
        #   sub/w5     - to verify relative wallet path is created correctly
        #   extern/w6  - to verify absolute wallet path is created correctly
        #   w7_symlink - to verify symlinked wallet path is initialized correctly
        #   w8         - to verify existing wallet file is loaded correctly. Not tested for SQLite wallets as this is a deprecated BDB behavior.
        #   ''         - to verify default wallet file is created correctly
        to_create = ['w1', 'w2', 'w3', 'w', 'sub/w5', 'w7_symlink']
        in_wallet_dir = [w.replace('/', os.path.sep) for w in to_create]  # Wallets in the wallet dir
        in_wallet_dir.append('w7')  # w7 is not loaded or created, but will be listed by listwalletdir because w7_symlink
        to_create.append(os.path.join(self.options.tmpdir, 'extern/w6'))  # External, not in the wallet dir, so we need to avoid adding it to in_wallet_dir
        to_load = [self.default_wallet_name]
        if not self.options.descriptors:
            to_load.append('w8')
        wallet_names = to_create + to_load  # Wallet names loaded in the wallet
        in_wallet_dir += to_load  # The loaded wallets are also in the wallet dir
        self.start_node(0)
        for wallet_name in to_create:
            self.nodes[0].createwallet(wallet_name)
        for wallet_name in to_load:
            self.nodes[0].loadwallet(wallet_name)

        os.mkdir(wallet_dir('no_access'))
        os.chmod(wallet_dir('no_access'), 0)
        try:
            with self.nodes[0].assert_debug_log(expected_msgs=['Error scanning']):
                walletlist = self.nodes[0].listwalletdir()['wallets']
        finally:
            # Need to ensure access is restored for cleanup
            os.chmod(wallet_dir('no_access'), stat.S_IRUSR | stat.S_IWUSR | stat.S_IXUSR)
        assert_equal(sorted(map(lambda w: w['name'], walletlist)), sorted(in_wallet_dir))

        assert_equal(set(node.listwallets()), set(wallet_names))

        # should raise rpc error if wallet path can't be created
        err_code = -4 if self.options.descriptors else -1
        assert_raises_rpc_error(err_code, "boost::filesystem::create_directory:", self.nodes[0].createwallet, "w8/bad")

        # check that all requested wallets were created
        self.stop_node(0)
        for wallet_name in wallet_names:
            assert_equal(os.path.isfile(wallet_file(wallet_name)), True)

        self.nodes[0].assert_start_raises_init_error(['-walletdir=wallets'], 'Error: Specified -walletdir "wallets" does not exist')
        self.nodes[0].assert_start_raises_init_error(['-walletdir=wallets'], 'Error: Specified -walletdir "wallets" is a relative path', cwd=data_dir())
        self.nodes[0].assert_start_raises_init_error(['-walletdir=debug.log'], 'Error: Specified -walletdir "debug.log" is not a directory', cwd=data_dir())

        self.start_node(0, ['-wallet=w1', '-wallet=w1'])
        self.stop_node(0, 'Warning: Ignoring duplicate -wallet w1.')

        if not self.options.descriptors:
            # Only BDB doesn't open duplicate wallet files. SQLite does not have this limitation. While this may be desired in the future, it is not necessary
            # should not initialize if one wallet is a copy of another
            shutil.copyfile(wallet_dir('w8'), wallet_dir('w8_copy'))
            in_wallet_dir.append('w8_copy')
            exp_stderr = r"BerkeleyDatabase: Can't open database w8_copy \(duplicates fileid \w+ from w8\)"
            self.nodes[0].assert_start_raises_init_error(['-wallet=w8', '-wallet=w8_copy'], exp_stderr, match=ErrorMatch.PARTIAL_REGEX)

        # should not initialize if wallet file is a symlink
        os.symlink('w8', wallet_dir('w8_symlink'))
        self.nodes[0].assert_start_raises_init_error(['-wallet=w8_symlink'], r'Error: Invalid -wallet path \'w8_symlink\'\. .*', match=ErrorMatch.FULL_REGEX)

        # should not initialize if the specified walletdir does not exist
        self.nodes[0].assert_start_raises_init_error(['-walletdir=bad'], 'Error: Specified -walletdir "bad" does not exist')
        # should not initialize if the specified walletdir is not a directory
        not_a_dir = wallet_dir('notadir')
        open(not_a_dir, 'a', encoding="utf8").close()
        self.nodes[0].assert_start_raises_init_error(['-walletdir=' + not_a_dir], 'Error: Specified -walletdir "' + not_a_dir + '" is not a directory')

        self.log.info("Do not allow -upgradewallet with multiwallet")
        self.nodes[0].assert_start_raises_init_error(['-upgradewallet'], "Error: Error parsing command line arguments: Invalid parameter -upgradewallet")

        # if wallets/ doesn't exist, datadir should be the default wallet dir
        wallet_dir2 = data_dir('walletdir')
        os.rename(wallet_dir(), wallet_dir2)
        self.start_node(0)
        self.nodes[0].createwallet("w4")
        self.nodes[0].createwallet("w5")
        assert_equal(set(node.listwallets()), {"w4", "w5"})
        w5 = wallet("w5")
        node.generatetoaddress(nblocks=1, address=w5.getnewaddress())

        # now if wallets/ exists again, but the rootdir is specified as the walletdir, w4 and w5 should still be loaded
        os.rename(wallet_dir2, wallet_dir())
        self.restart_node(0, ['-nowallet', '-walletdir=' + data_dir()])
        self.nodes[0].loadwallet("w4")
        self.nodes[0].loadwallet("w5")
        assert_equal(set(node.listwallets()), {"w4", "w5"})
        w5 = wallet("w5")
        w5_info = w5.getwalletinfo()
        assert_equal(w5_info['immature_balance'], {"bitcoin": 50})

        competing_wallet_dir = os.path.join(self.options.tmpdir, 'competing_walletdir')
        os.mkdir(competing_wallet_dir)
        self.restart_node(0, ['-nowallet', '-walletdir=' + competing_wallet_dir])
        self.nodes[0].createwallet(self.default_wallet_name)
        if self.options.descriptors:
            exp_stderr = r"Error: SQLiteDatabase: Unable to obtain an exclusive lock on the database, is it being used by another bitcoind?"
        else:
            exp_stderr = r"Error: Error initializing wallet database environment \"\S+competing_walletdir\S*\"!"
        self.nodes[1].assert_start_raises_init_error(['-walletdir=' + competing_wallet_dir], exp_stderr, match=ErrorMatch.PARTIAL_REGEX)

        self.restart_node(0)
        for wallet_name in wallet_names:
            self.nodes[0].loadwallet(wallet_name)

        assert_equal(sorted(map(lambda w: w['name'], self.nodes[0].listwalletdir()['wallets'])), sorted(in_wallet_dir))

        wallets = [wallet(w) for w in wallet_names]
        wallet_bad = wallet("bad")

        # check wallet names and balances
        node.generatetoaddress(nblocks=1, address=wallets[0].getnewaddress())
        for wallet_name, wallet in zip(wallet_names, wallets):
            info = wallet.getwalletinfo()
            assert_equal(info['immature_balance']['bitcoin'], 50 if wallet is wallets[0] else 0)
            assert_equal(info['walletname'], wallet_name)

        # accessing invalid wallet fails
        assert_raises_rpc_error(-18, "Requested wallet does not exist or is not loaded", wallet_bad.getwalletinfo)

        # accessing wallet RPC without using wallet endpoint fails
        assert_raises_rpc_error(-19, "Wallet file not specified", node.getwalletinfo)

        w1, w2, w3, w4, *_ = wallets
        node.generatetoaddress(nblocks=101, address=w1.getnewaddress())
        assert_equal(w1.getbalance()['bitcoin'], 100)
        assert_equal(w2.getbalance()['bitcoin'], 0)
        assert_equal(w3.getbalance()['bitcoin'], 0)
        assert_equal(w4.getbalance()['bitcoin'], 0)

        w1.sendtoaddress(w2.getnewaddress(), 1)
        w1.sendtoaddress(w3.getnewaddress(), 2)
        w1.sendtoaddress(w4.getnewaddress(), 3)
        node.generatetoaddress(nblocks=1, address=w1.getnewaddress())
        assert_equal(w2.getbalance()['bitcoin'], 1)
        assert_equal(w3.getbalance()['bitcoin'], 2)
        assert_equal(w4.getbalance()['bitcoin'], 3)

        batch = w1.batch([w1.getblockchaininfo.get_request(), w1.getwalletinfo.get_request()])
        assert_equal(batch[0]["result"]["chain"], self.chain)
        assert_equal(batch[1]["result"]["walletname"], "w1")

        self.log.info('Check for per-wallet settxfee call')
        assert_equal(w1.getwalletinfo()['paytxfee'], 0)
        assert_equal(w2.getwalletinfo()['paytxfee'], 0)
        w2.settxfee(0.001)
        assert_equal(w1.getwalletinfo()['paytxfee'], 0)
        assert_equal(w2.getwalletinfo()['paytxfee'], Decimal('0.00100000'))

        self.log.info("Test dynamic wallet loading")

        self.restart_node(0, ['-nowallet'])
        assert_equal(node.listwallets(), [])
        assert_raises_rpc_error(-18, "No wallet is loaded. Load a wallet using loadwallet or create a new one with createwallet. (Note: A default wallet is no longer automatically created)", node.getwalletinfo)

        self.log.info("Load first wallet")
        loadwallet_name = node.loadwallet(wallet_names[0])
        assert_equal(loadwallet_name['name'], wallet_names[0])
        assert_equal(node.listwallets(), wallet_names[0:1])
        node.getwalletinfo()
        w1 = node.get_wallet_rpc(wallet_names[0])
        w1.getwalletinfo()

        self.log.info("Load second wallet")
        loadwallet_name = node.loadwallet(wallet_names[1])
        assert_equal(loadwallet_name['name'], wallet_names[1])
        assert_equal(node.listwallets(), wallet_names[0:2])
        assert_raises_rpc_error(-19, "Wallet file not specified", node.getwalletinfo)
        w2 = node.get_wallet_rpc(wallet_names[1])
        w2.getwalletinfo()

        self.log.info("Concurrent wallet loading")
        threads = []
        for _ in range(3):
            n = node.cli if self.options.usecli else get_rpc_proxy(node.url, 1, timeout=600, coveragedir=node.coverage_dir)
            t = Thread(target=test_load_unload, args=(n, wallet_names[2]))
            t.start()
            threads.append(t)
        for t in threads:
            t.join()
        global got_loading_error
        assert_equal(got_loading_error, True)

        self.log.info("Load remaining wallets")
        for wallet_name in wallet_names[2:]:
            loadwallet_name = self.nodes[0].loadwallet(wallet_name)
            assert_equal(loadwallet_name['name'], wallet_name)

        assert_equal(set(self.nodes[0].listwallets()), set(wallet_names))

        # Fail to load if wallet doesn't exist
        path = os.path.join(self.options.tmpdir, "node0", "elementsregtest", "wallets", "wallets")
        assert_raises_rpc_error(-18, "Wallet file verification failed. Failed to load database path '{}'. Path does not exist.".format(path), self.nodes[0].loadwallet, 'wallets')

        # Fail to load duplicate wallets
        path = os.path.join(self.options.tmpdir, "node0", "elementsregtest", "wallets", "w1", "wallet.dat")
        if self.options.descriptors:
            assert_raises_rpc_error(-4, "Wallet file verification failed. SQLiteDatabase: Unable to obtain an exclusive lock on the database, is it being used by another bitcoind?", self.nodes[0].loadwallet, wallet_names[0])
        else:
            assert_raises_rpc_error(-35, "Wallet file verification failed. Refusing to load database. Data file '{}' is already loaded.".format(path), self.nodes[0].loadwallet, wallet_names[0])

            # This tests the default wallet that BDB makes, so SQLite wallet doesn't need to test this
            # Fail to load duplicate wallets by different ways (directory and filepath)
<<<<<<< HEAD
            path = os.path.join(self.options.tmpdir, "node0", "elementsregtest", "wallets", "wallet.dat")
            assert_raises_rpc_error(-4, "Wallet file verification failed. Refusing to load database. Data file '{}' is already loaded.".format(path), self.nodes[0].loadwallet, 'wallet.dat')
=======
            path = os.path.join(self.options.tmpdir, "node0", "regtest", "wallets", "wallet.dat")
            assert_raises_rpc_error(-35, "Wallet file verification failed. Refusing to load database. Data file '{}' is already loaded.".format(path), self.nodes[0].loadwallet, 'wallet.dat')
>>>>>>> 15a9df07

            # Only BDB doesn't open duplicate wallet files. SQLite does not have this limitation. While this may be desired in the future, it is not necessary
            # Fail to load if one wallet is a copy of another
            assert_raises_rpc_error(-4, "BerkeleyDatabase: Can't open database w8_copy (duplicates fileid", self.nodes[0].loadwallet, 'w8_copy')

            # Fail to load if one wallet is a copy of another, test this twice to make sure that we don't re-introduce #14304
            assert_raises_rpc_error(-4, "BerkeleyDatabase: Can't open database w8_copy (duplicates fileid", self.nodes[0].loadwallet, 'w8_copy')

        # Fail to load if wallet file is a symlink
        assert_raises_rpc_error(-4, "Wallet file verification failed. Invalid -wallet path 'w8_symlink'", self.nodes[0].loadwallet, 'w8_symlink')

        # Fail to load if a directory is specified that doesn't contain a wallet
        os.mkdir(wallet_dir('empty_wallet_dir'))
        path = os.path.join(self.options.tmpdir, "node0", "elementsregtest", "wallets", "empty_wallet_dir")
        assert_raises_rpc_error(-18, "Wallet file verification failed. Failed to load database path '{}'. Data is not in recognized format.".format(path), self.nodes[0].loadwallet, 'empty_wallet_dir')

        self.log.info("Test dynamic wallet creation.")

        # Fail to create a wallet if it already exists.
        path = os.path.join(self.options.tmpdir, "node0", "elementsregtest", "wallets", "w2")
        assert_raises_rpc_error(-4, "Failed to create database path '{}'. Database already exists.".format(path), self.nodes[0].createwallet, 'w2')

        # Successfully create a wallet with a new name
        loadwallet_name = self.nodes[0].createwallet('w9')
        in_wallet_dir.append('w9')
        assert_equal(loadwallet_name['name'], 'w9')
        w9 = node.get_wallet_rpc('w9')
        assert_equal(w9.getwalletinfo()['walletname'], 'w9')

        assert 'w9' in self.nodes[0].listwallets()

        # Successfully create a wallet using a full path
        new_wallet_dir = os.path.join(self.options.tmpdir, 'new_walletdir')
        new_wallet_name = os.path.join(new_wallet_dir, 'w10')
        loadwallet_name = self.nodes[0].createwallet(new_wallet_name)
        assert_equal(loadwallet_name['name'], new_wallet_name)
        w10 = node.get_wallet_rpc(new_wallet_name)
        assert_equal(w10.getwalletinfo()['walletname'], new_wallet_name)

        assert new_wallet_name in self.nodes[0].listwallets()

        self.log.info("Test dynamic wallet unloading")

        # Test `unloadwallet` errors
        assert_raises_rpc_error(-1, "JSON value is not a string as expected", self.nodes[0].unloadwallet)
        assert_raises_rpc_error(-18, "Requested wallet does not exist or is not loaded", self.nodes[0].unloadwallet, "dummy")
        assert_raises_rpc_error(-18, "Requested wallet does not exist or is not loaded", node.get_wallet_rpc("dummy").unloadwallet)
        assert_raises_rpc_error(-8, "RPC endpoint wallet and wallet_name parameter specify different wallets", w1.unloadwallet, "w2"),

        # Successfully unload the specified wallet name
        self.nodes[0].unloadwallet("w1")
        assert 'w1' not in self.nodes[0].listwallets()

        # Unload w1 again, this time providing the wallet name twice
        self.nodes[0].loadwallet("w1")
        assert 'w1' in self.nodes[0].listwallets()
        w1.unloadwallet("w1")
        assert 'w1' not in self.nodes[0].listwallets()

        # Successfully unload the wallet referenced by the request endpoint
        # Also ensure unload works during walletpassphrase timeout
        w2.encryptwallet('test')
        w2.walletpassphrase('test', 1)
        w2.unloadwallet()
        time.sleep(1.1)
        assert 'w2' not in self.nodes[0].listwallets()

        # Successfully unload all wallets
        for wallet_name in self.nodes[0].listwallets():
            self.nodes[0].unloadwallet(wallet_name)
        assert_equal(self.nodes[0].listwallets(), [])
        assert_raises_rpc_error(-18, "No wallet is loaded. Load a wallet using loadwallet or create a new one with createwallet. (Note: A default wallet is no longer automatically created)", self.nodes[0].getwalletinfo)

        # Successfully load a previously unloaded wallet
        self.nodes[0].loadwallet('w1')
        assert_equal(self.nodes[0].listwallets(), ['w1'])
        assert_equal(w1.getwalletinfo()['walletname'], 'w1')

        assert_equal(sorted(map(lambda w: w['name'], self.nodes[0].listwalletdir()['wallets'])), sorted(in_wallet_dir))

        # Test backing up and restoring wallets
        self.log.info("Test wallet backup")
        self.restart_node(0, ['-nowallet'])
        for wallet_name in wallet_names:
            self.nodes[0].loadwallet(wallet_name)
        for wallet_name in wallet_names:
            rpc = self.nodes[0].get_wallet_rpc(wallet_name)
            addr = rpc.getnewaddress()
            backup = os.path.join(self.options.tmpdir, 'backup.dat')
            if os.path.exists(backup):
                os.unlink(backup)
            rpc.backupwallet(backup)
            self.nodes[0].unloadwallet(wallet_name)
            shutil.copyfile(empty_created_wallet if wallet_name == self.default_wallet_name else empty_wallet, wallet_file(wallet_name))
            self.nodes[0].loadwallet(wallet_name)
            assert_equal(rpc.getaddressinfo(addr)['ismine'], False)
            self.nodes[0].unloadwallet(wallet_name)
            shutil.copyfile(backup, wallet_file(wallet_name))
            self.nodes[0].loadwallet(wallet_name)
            assert_equal(rpc.getaddressinfo(addr)['ismine'], True)

        # Test .walletlock file is closed
        self.start_node(1)
        wallet = os.path.join(self.options.tmpdir, 'my_wallet')
        self.nodes[0].createwallet(wallet)
        if self.options.descriptors:
            assert_raises_rpc_error(-4, "Unable to obtain an exclusive lock", self.nodes[1].loadwallet, wallet)
        else:
            assert_raises_rpc_error(-4, "Error initializing wallet database environment", self.nodes[1].loadwallet, wallet)
        self.nodes[0].unloadwallet(wallet)
        self.nodes[1].loadwallet(wallet)


if __name__ == '__main__':
    MultiWalletTest().main()<|MERGE_RESOLUTION|>--- conflicted
+++ resolved
@@ -308,13 +308,8 @@
 
             # This tests the default wallet that BDB makes, so SQLite wallet doesn't need to test this
             # Fail to load duplicate wallets by different ways (directory and filepath)
-<<<<<<< HEAD
             path = os.path.join(self.options.tmpdir, "node0", "elementsregtest", "wallets", "wallet.dat")
-            assert_raises_rpc_error(-4, "Wallet file verification failed. Refusing to load database. Data file '{}' is already loaded.".format(path), self.nodes[0].loadwallet, 'wallet.dat')
-=======
-            path = os.path.join(self.options.tmpdir, "node0", "regtest", "wallets", "wallet.dat")
             assert_raises_rpc_error(-35, "Wallet file verification failed. Refusing to load database. Data file '{}' is already loaded.".format(path), self.nodes[0].loadwallet, 'wallet.dat')
->>>>>>> 15a9df07
 
             # Only BDB doesn't open duplicate wallet files. SQLite does not have this limitation. While this may be desired in the future, it is not necessary
             # Fail to load if one wallet is a copy of another
