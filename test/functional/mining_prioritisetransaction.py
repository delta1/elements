#!/usr/bin/env python3
# Copyright (c) 2015-2021 The Bitcoin Core developers
# Distributed under the MIT software license, see the accompanying
# file COPYING or http://www.opensource.org/licenses/mit-license.php.
"""Test the prioritisetransaction mining RPC."""

from decimal import Decimal
import time

from test_framework.messages import (
    COIN,
    MAX_BLOCK_WEIGHT,
)
from test_framework.test_framework import BitcoinTestFramework
from test_framework.util import (
    assert_equal,
    assert_raises_rpc_error,
    create_lots_of_big_transactions,
    gen_return_txouts,
)
from test_framework.wallet import MiniWallet


class PrioritiseTransactionTest(BitcoinTestFramework):
    def set_test_params(self):
        self.num_nodes = 1
        self.extra_args = [[
            "-printpriority=1",
            "-acceptnonstdtxn=1",
        ]] * self.num_nodes
        self.supports_cli = False

    def test_diamond(self):
        self.log.info("Test diamond-shape package with priority")
        mock_time = int(time.time())
        self.nodes[0].setmocktime(mock_time)

        #      tx_a
        #      / \
        #     /   \
        #   tx_b  tx_c
        #     \   /
        #      \ /
        #      tx_d

        tx_o_a = self.wallet.send_self_transfer_multi(
            from_node=self.nodes[0],
            num_outputs=2,
        )
        txid_a = tx_o_a["txid"]

        tx_o_b, tx_o_c = [self.wallet.send_self_transfer(
            from_node=self.nodes[0],
            utxo_to_spend=u,
        ) for u in tx_o_a["new_utxos"]]
        txid_b = tx_o_b["txid"]
        txid_c = tx_o_c["txid"]

        tx_o_d = self.wallet.send_self_transfer_multi(
            from_node=self.nodes[0],
            utxos_to_spend=[
                self.wallet.get_utxo(txid=txid_b),
                self.wallet.get_utxo(txid=txid_c),
            ],
        )
        txid_d = tx_o_d["txid"]

        self.log.info("Test priority while txs are in mempool")
        raw_before = self.nodes[0].getrawmempool(verbose=True)
        fee_delta_b = Decimal(9999) / COIN
        fee_delta_c_1 = Decimal(-1234) / COIN
        fee_delta_c_2 = Decimal(8888) / COIN
        self.nodes[0].prioritisetransaction(txid=txid_b, fee_delta=int(fee_delta_b * COIN))
        self.nodes[0].prioritisetransaction(txid=txid_c, fee_delta=int(fee_delta_c_1 * COIN))
        self.nodes[0].prioritisetransaction(txid=txid_c, fee_delta=int(fee_delta_c_2 * COIN))
        raw_before[txid_a]["fees"]["descendant"] += fee_delta_b + fee_delta_c_1 + fee_delta_c_2
        raw_before[txid_b]["fees"]["modified"] += fee_delta_b
        raw_before[txid_b]["fees"]["ancestor"] += fee_delta_b
        raw_before[txid_b]["fees"]["descendant"] += fee_delta_b
        raw_before[txid_c]["fees"]["modified"] += fee_delta_c_1 + fee_delta_c_2
        raw_before[txid_c]["fees"]["ancestor"] += fee_delta_c_1 + fee_delta_c_2
        raw_before[txid_c]["fees"]["descendant"] += fee_delta_c_1 + fee_delta_c_2
        raw_before[txid_d]["fees"]["ancestor"] += fee_delta_b + fee_delta_c_1 + fee_delta_c_2
        raw_after = self.nodes[0].getrawmempool(verbose=True)
        assert_equal(raw_before[txid_a], raw_after[txid_a])
        assert_equal(raw_before, raw_after)

        self.log.info("Test priority while txs are not in mempool")
        self.restart_node(0, extra_args=["-nopersistmempool"])
        self.nodes[0].setmocktime(mock_time)
        assert_equal(self.nodes[0].getmempoolinfo()["size"], 0)
        self.nodes[0].prioritisetransaction(txid=txid_b, fee_delta=int(fee_delta_b * COIN))
        self.nodes[0].prioritisetransaction(txid=txid_c, fee_delta=int(fee_delta_c_1 * COIN))
        self.nodes[0].prioritisetransaction(txid=txid_c, fee_delta=int(fee_delta_c_2 * COIN))
        for t in [tx_o_a["hex"], tx_o_b["hex"], tx_o_c["hex"], tx_o_d["hex"]]:
            self.nodes[0].sendrawtransaction(t)
        raw_after = self.nodes[0].getrawmempool(verbose=True)
        assert_equal(raw_before[txid_a], raw_after[txid_a])
        assert_equal(raw_before, raw_after)

        # Clear mempool
        self.generate(self.nodes[0], 1)

        # Use default extra_args
        self.restart_node(0)

    def run_test(self):
        self.wallet = MiniWallet(self.nodes[0])
        self.wallet.rescan_utxos()

        # Test `prioritisetransaction` required parameters
        assert_raises_rpc_error(-1, "prioritisetransaction", self.nodes[0].prioritisetransaction)
        assert_raises_rpc_error(-1, "prioritisetransaction", self.nodes[0].prioritisetransaction, '')
        assert_raises_rpc_error(-1, "prioritisetransaction", self.nodes[0].prioritisetransaction, '', 0)

        # Test `prioritisetransaction` invalid extra parameters
        assert_raises_rpc_error(-1, "prioritisetransaction", self.nodes[0].prioritisetransaction, '', 0, 0, 0)

        # Test `prioritisetransaction` invalid `txid`
        assert_raises_rpc_error(-8, "txid must be of length 64 (not 3, for 'foo')", self.nodes[0].prioritisetransaction, txid='foo', fee_delta=0)
        assert_raises_rpc_error(-8, "txid must be hexadecimal string (not 'Zd1d4e24ed99057e84c3f80fd8fbec79ed9e1acee37da269356ecea000000000')", self.nodes[0].prioritisetransaction, txid='Zd1d4e24ed99057e84c3f80fd8fbec79ed9e1acee37da269356ecea000000000', fee_delta=0)

        # Test `prioritisetransaction` invalid `dummy`
        txid = '1d1d4e24ed99057e84c3f80fd8fbec79ed9e1acee37da269356ecea000000000'
        assert_raises_rpc_error(-1, "JSON value is not a number as expected", self.nodes[0].prioritisetransaction, txid, 'foo', 0)
        assert_raises_rpc_error(-8, "Priority is no longer supported, dummy argument to prioritisetransaction must be 0.", self.nodes[0].prioritisetransaction, txid, 1, 0)

        # Test `prioritisetransaction` invalid `fee_delta`
        assert_raises_rpc_error(-1, "JSON value is not an integer as expected", self.nodes[0].prioritisetransaction, txid=txid, fee_delta='foo')

        self.test_diamond()

        self.txouts = gen_return_txouts()
        self.relayfee = self.nodes[0].getnetworkinfo()['relayfee']

        utxo_count = 90
        utxos = self.wallet.send_self_transfer_multi(from_node=self.nodes[0], num_outputs=utxo_count)['new_utxos']
        self.generate(self.wallet, 1)
        assert_equal(len(self.nodes[0].getrawmempool()), 0)

        base_fee = self.relayfee*100 # our transactions are smaller than 100kb
        txids = []

        # Create 3 batches of transactions at 3 different fee rate levels
        range_size = utxo_count // 3
        for i in range(3):
            txids.append([])
            start_range = i * range_size
            end_range = start_range + range_size
            txids[i] = create_lots_of_big_transactions(
                self.wallet,
                self.nodes[0],
                (i+1) * base_fee,
                end_range - start_range,
                self.txouts,
                utxos[start_range:end_range])

        # Make sure that the size of each group of transactions exceeds
        # MAX_BLOCK_WEIGHT // 4 -- otherwise the test needs to be revised to
        # create more transactions.
        mempool = self.nodes[0].getrawmempool(True)
        sizes = [0, 0, 0]
        for i in range(3):
            for j in txids[i]:
                assert j in mempool
                sizes[i] += mempool[j]['vsize']
            assert sizes[i] > MAX_BLOCK_WEIGHT // 4  # Fail => raise utxo_count

        # add a fee delta to something in the cheapest bucket and make sure it gets mined
        # also check that a different entry in the cheapest bucket is NOT mined
        self.nodes[0].prioritisetransaction(txid=txids[0][0], fee_delta=int(3*base_fee*COIN))

        self.generate(self.nodes[0], 1)

        mempool = self.nodes[0].getrawmempool()
        self.log.info("Assert that prioritised transaction was mined")
        assert txids[0][0] not in mempool
        assert txids[0][1] in mempool

        high_fee_tx = None
        for x in txids[2]:
            if x not in mempool:
                high_fee_tx = x

        # Something high-fee should have been mined!
        assert high_fee_tx is not None

        # Add a prioritisation before a tx is in the mempool (de-prioritising a
        # high-fee transaction so that it's now low fee).
        self.nodes[0].prioritisetransaction(txid=high_fee_tx, fee_delta=-int(2*base_fee*COIN))

        # Add everything back to mempool
        self.nodes[0].invalidateblock(self.nodes[0].getbestblockhash())

        # Check to make sure our high fee rate tx is back in the mempool
        mempool = self.nodes[0].getrawmempool()
        assert high_fee_tx in mempool

        # Now verify the modified-high feerate transaction isn't mined before
        # the other high fee transactions. Keep mining until our mempool has
        # decreased by all the high fee size that we calculated above.
        while (self.nodes[0].getmempoolinfo()['bytes'] > sizes[0] + sizes[1]):
            self.generate(self.nodes[0], 1, sync_fun=self.no_op)

        # High fee transaction should not have been mined, but other high fee rate
        # transactions should have been.
        mempool = self.nodes[0].getrawmempool()
        self.log.info("Assert that de-prioritised transaction is still in mempool")
        assert high_fee_tx in mempool
        for x in txids[2]:
            if (x != high_fee_tx):
                assert x not in mempool

        # Create a free transaction.  Should be rejected.
<<<<<<< HEAD
        utxo_list = self.nodes[0].listunspent()
        assert len(utxo_list) > 0
        utxo = utxo_list[0]

        inputs = []
        outputs = []
        inputs.append({"txid" : utxo["txid"], "vout" : utxo["vout"]})
        outputs.append({self.nodes[0].getnewaddress(): utxo["amount"]})
        raw_tx = self.nodes[0].createrawtransaction(inputs, outputs)
        tx_hex = self.nodes[0].signrawtransactionwithwallet(raw_tx)["hex"]
        tx_id = self.nodes[0].decoderawtransaction(tx_hex)["txid"]
=======
        tx_res = self.wallet.create_self_transfer(from_node=self.nodes[0], fee_rate=0, mempool_valid=False)
        tx_hex = tx_res['hex']
        tx_id = tx_res['txid']
>>>>>>> 506d9b25

        # This will raise an exception due to min relay fee not being met
        assert_raises_rpc_error(-26, "min relay fee not met", self.nodes[0].sendrawtransaction, tx_hex)
        assert tx_id not in self.nodes[0].getrawmempool()

        # This is a less than 1000-byte transaction, so just set the fee
        # to be the minimum for a 1000-byte transaction and check that it is
        # accepted.
        self.nodes[0].prioritisetransaction(txid=tx_id, fee_delta=int(self.relayfee*COIN))

        self.log.info("Assert that prioritised free transaction is accepted to mempool")
        assert_equal(self.nodes[0].sendrawtransaction(tx_hex), tx_id)
        assert tx_id in self.nodes[0].getrawmempool()

        # Test that calling prioritisetransaction is sufficient to trigger
        # getblocktemplate to (eventually) return a new block.
        mock_time = int(time.time())
        self.nodes[0].setmocktime(mock_time)
        template = self.nodes[0].getblocktemplate({'rules': ['segwit']})
        self.nodes[0].prioritisetransaction(txid=tx_id, fee_delta=-int(self.relayfee*COIN))
        self.nodes[0].setmocktime(mock_time+10)
        new_template = self.nodes[0].getblocktemplate({'rules': ['segwit']})

        assert template != new_template

if __name__ == '__main__':
    PrioritiseTransactionTest().main()<|MERGE_RESOLUTION|>--- conflicted
+++ resolved
@@ -212,23 +212,18 @@
                 assert x not in mempool
 
         # Create a free transaction.  Should be rejected.
-<<<<<<< HEAD
-        utxo_list = self.nodes[0].listunspent()
-        assert len(utxo_list) > 0
-        utxo = utxo_list[0]
-
-        inputs = []
-        outputs = []
-        inputs.append({"txid" : utxo["txid"], "vout" : utxo["vout"]})
-        outputs.append({self.nodes[0].getnewaddress(): utxo["amount"]})
-        raw_tx = self.nodes[0].createrawtransaction(inputs, outputs)
-        tx_hex = self.nodes[0].signrawtransactionwithwallet(raw_tx)["hex"]
-        tx_id = self.nodes[0].decoderawtransaction(tx_hex)["txid"]
-=======
         tx_res = self.wallet.create_self_transfer(from_node=self.nodes[0], fee_rate=0, mempool_valid=False)
-        tx_hex = tx_res['hex']
-        tx_id = tx_res['txid']
->>>>>>> 506d9b25
+
+        # ELEMENTS: create_self_trasfer adds a fee output at the end of the transaction
+        # ELEMENTS: cannot have a 0 fee output (unlike bitcoin), so we need to set it
+        #           manually to the lowest possible value (1 satoshi)
+        tx = tx_res['tx']
+        assert(tx.vout[1].is_fee())
+        tx.vout[0].nValue.setToAmount(tx.vout[0].nValue.getAmount() - 1)
+        tx.vout[1].nValue.setToAmount(1)
+
+        tx_hex = tx.serialize().hex()
+        tx_id = tx.rehash()
 
         # This will raise an exception due to min relay fee not being met
         assert_raises_rpc_error(-26, "min relay fee not met", self.nodes[0].sendrawtransaction, tx_hex)
