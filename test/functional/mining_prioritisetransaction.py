--- conflicted
+++ resolved
@@ -69,11 +69,7 @@
             for j in txids[i]:
                 assert j in mempool
                 sizes[i] += mempool[j]['vsize']
-<<<<<<< HEAD
-            # assert sizes[i] > MAX_BLOCK_BASE_SIZE  # Fail => raise utxo_count
-=======
             assert sizes[i] > MAX_BLOCK_WEIGHT // 4  # Fail => raise utxo_count
->>>>>>> c248983a
 
         # add a fee delta to something in the cheapest bucket and make sure it gets mined
         # also check that a different entry in the cheapest bucket is NOT mined
