#!/usr/bin/env python3
# Copyright (c) 2020 The Bitcoin Core developers
# Distributed under the MIT software license, see the accompanying
# file COPYING or http://www.opensource.org/licenses/mit-license.php.
"""Test coinstatsindex across nodes.

Test that the values returned by gettxoutsetinfo are consistent
between a node running the coinstatsindex and a node without
the index.
"""

from decimal import Decimal

from test_framework.blocktools import (
    COINBASE_MATURITY,
    create_block,
    create_coinbase,
)
from test_framework.messages import (
    COIN,
    COutPoint,
    CTransaction,
    CTxIn,
    CTxOut,
)
from test_framework.script import (
    CScript,
    OP_FALSE,
    OP_RETURN,
)
from test_framework.test_framework import BitcoinTestFramework
from test_framework.util import (
    assert_equal,
    assert_raises_rpc_error,
    try_rpc,
)

class CoinStatsIndexTest(BitcoinTestFramework):
    def set_test_params(self):
        self.setup_clean_chain = True
        self.num_nodes = 2
        self.supports_cli = False
        self.extra_args = [
            [],
            ["-coinstatsindex"]
        ]

    def skip_test_if_missing_module(self):
        self.skip_if_no_wallet()

    def run_test(self):
        self._test_coin_stats_index()
        self._test_use_index_option()
        self._test_reorg_index()
        self._test_index_rejects_hash_serialized()

    def block_sanity_check(self, block_info):
        block_subsidy = 50
        assert_equal(
            block_info['prevout_spent'] + block_subsidy,
            block_info['new_outputs_ex_coinbase'] + block_info['coinbase'] + block_info['unspendable']
        )

    def _test_coin_stats_index(self):
        node = self.nodes[0]
        index_node = self.nodes[1]
        # Both none and muhash options allow the usage of the index
        index_hash_options = ['none', 'muhash']

        # Generate a normal transaction and mine it
        node.generate(COINBASE_MATURITY + 1)
        address = self.nodes[0].get_deterministic_priv_key().address
        node.sendtoaddress(address=address, amount=10, subtractfeefromamount=True)
        node.generate(1)

        self.sync_blocks(timeout=120)

        self.log.info("Test that gettxoutsetinfo() output is consistent with or without coinstatsindex option")
        self.wait_until(lambda: not try_rpc(-32603, "Unable to read UTXO set", node.gettxoutsetinfo))
        res0 = node.gettxoutsetinfo('none')

        # The fields 'disk_size' and 'transactions' do not exist on the index
        del res0['disk_size'], res0['transactions']

        self.wait_until(lambda: not try_rpc(-32603, "Unable to read UTXO set", index_node.gettxoutsetinfo, 'muhash'))
        for hash_option in index_hash_options:
            res1 = index_node.gettxoutsetinfo(hash_option)
            # The fields 'block_info' and 'total_unspendable_amount' only exist on the index
            del res1['block_info'], res1['total_unspendable_amount']
            res1.pop('muhash', None)

            # Everything left should be the same
            assert_equal(res1, res0)

        self.log.info("Test that gettxoutsetinfo() can get fetch data on specific heights with index")

        # Generate a new tip
        node.generate(5)

        self.wait_until(lambda: not try_rpc(-32603, "Unable to read UTXO set", index_node.gettxoutsetinfo, 'muhash'))
        for hash_option in index_hash_options:
            # Fetch old stats by height
            res2 = index_node.gettxoutsetinfo(hash_option, 102)
            del res2['block_info'], res2['total_unspendable_amount']
            res2.pop('muhash', None)
            assert_equal(res0, res2)

            # Fetch old stats by hash
            res3 = index_node.gettxoutsetinfo(hash_option, res0['bestblock'])
            del res3['block_info'], res3['total_unspendable_amount']
            res3.pop('muhash', None)
            assert_equal(res0, res3)

            # It does not work without coinstatsindex
            assert_raises_rpc_error(-8, "Querying specific block heights requires coinstatsindex", node.gettxoutsetinfo, hash_option, 102)

        self.log.info("Test gettxoutsetinfo() with index and verbose flag")

        for hash_option in index_hash_options:
            # Genesis block is unspendable
            res4 = index_node.gettxoutsetinfo(hash_option, 0)
            assert_equal(res4['total_unspendable_amount'], 50)
            assert_equal(res4['block_info'], {
                'unspendable': 50,
                'prevout_spent': 0,
                'new_outputs_ex_coinbase': 0,
                'coinbase': 0,
                'unspendables': {
                    'genesis_block': 50,
                    'bip30': 0,
                    'scripts': 0,
                    'unclaimed_rewards': 0
                }
            })
            self.block_sanity_check(res4['block_info'])

            # Test an older block height that included a normal tx
            res5 = index_node.gettxoutsetinfo(hash_option, 102)
            assert_equal(res5['total_unspendable_amount'], 50)
            assert_equal(res5['block_info'], {
                'unspendable': 0,
                'prevout_spent': 50,
                'new_outputs_ex_coinbase': Decimal('49.99993260'),
                'coinbase': Decimal('50.00006740'),
                'unspendables': {
                    'genesis_block': 0,
                    'bip30': 0,
                    'scripts': 0,
                    'unclaimed_rewards': 0,
                }
            })
            self.block_sanity_check(res5['block_info'])

        # Generate and send a normal tx with two outputs
        tx1_inputs = []
        tx1_outputs = {self.nodes[0].getnewaddress(): 21, self.nodes[0].getnewaddress(): 42}
        raw_tx1 = self.nodes[0].createrawtransaction(tx1_inputs, tx1_outputs)
        funded_tx1 = self.nodes[0].fundrawtransaction(raw_tx1)
        signed_tx1 = self.nodes[0].signrawtransactionwithwallet(funded_tx1['hex'])
        tx1_txid = self.nodes[0].sendrawtransaction(signed_tx1['hex'])

        # Find the right position of the 21 BTC output
        tx1_final = self.nodes[0].gettransaction(tx1_txid)
        for output in tx1_final['details']:
            if output['amount'] == Decimal('21.00000000') and output['category'] == 'receive':
                n = output['vout']

        # Generate and send another tx with an OP_RETURN output (which is unspendable)
        tx2 = CTransaction()
        tx2.vin.append(CTxIn(COutPoint(int(tx1_txid, 16), n), b''))
<<<<<<< HEAD
        tx2.vout.append(CTxOut(int(21 * COIN - 0.01 * COIN), CScript([OP_RETURN] + [OP_FALSE]*30)))
        tx2.vout.append(CTxOut(int(0.01 * COIN), CScript())) # ELEMENTS: fee
        tx2_hex = self.nodes[0].signrawtransactionwithwallet(ToHex(tx2))['hex']
=======
        tx2.vout.append(CTxOut(int(20.99 * COIN), CScript([OP_RETURN] + [OP_FALSE]*30)))
        tx2_hex = self.nodes[0].signrawtransactionwithwallet(tx2.serialize().hex())['hex']
>>>>>>> d6a59166
        self.nodes[0].sendrawtransaction(tx2_hex)

        # Include both txs in a block
        self.nodes[0].generate(1)
        self.sync_all()

        self.wait_until(lambda: not try_rpc(-32603, "Unable to read UTXO set", index_node.gettxoutsetinfo, 'muhash'))
        for hash_option in index_hash_options:
            # Check all amounts were registered correctly
            res6 = index_node.gettxoutsetinfo(hash_option, 108)
            assert_equal(res6['total_unspendable_amount'], Decimal('70.99'))
            assert_equal(res6['block_info'], {
                'unspendable': Decimal('20.99'),
                'prevout_spent': 111,
                'new_outputs_ex_coinbase': Decimal('89.99990560'),
                'coinbase': Decimal('50.01009440'),
                'unspendables': {
                    'genesis_block': 0,
                    'bip30': 0,
                    'scripts': Decimal('20.99'),
                    'unclaimed_rewards': 0
                }
            })
            self.block_sanity_check(res6['block_info'])

        # Create a coinbase that does not claim full subsidy and also
        # has two outputs
        cb = create_coinbase(109, nValue=35)
        cb.vout.append(CTxOut(5 * COIN, CScript([OP_FALSE])))
        cb.rehash()

        # Generate a block that includes previous coinbase
        tip = self.nodes[0].getbestblockhash()
        block_time = self.nodes[0].getblock(tip)['time'] + 1
        block = create_block(int(tip, 16), cb, block_time)
        block.solve()
        self.nodes[0].submitblock(block.serialize().hex())
        self.sync_all()

        self.wait_until(lambda: not try_rpc(-32603, "Unable to read UTXO set", index_node.gettxoutsetinfo, 'muhash'))
        for hash_option in index_hash_options:
            res7 = index_node.gettxoutsetinfo(hash_option, 109)
            assert_equal(res7['total_unspendable_amount'], Decimal('80.99'))
            assert_equal(res7['block_info'], {
                'unspendable': 10,
                'prevout_spent': 0,
                'new_outputs_ex_coinbase': 0,
                'coinbase': 40,
                'unspendables': {
                    'genesis_block': 0,
                    'bip30': 0,
                    'scripts': 0,
                    'unclaimed_rewards': 10
                }
            })
            self.block_sanity_check(res7['block_info'])

        self.log.info("Test that the index is robust across restarts")

        res8 = index_node.gettxoutsetinfo('muhash')
        self.restart_node(1, extra_args=self.extra_args[1])
        res9 = index_node.gettxoutsetinfo('muhash')
        assert_equal(res8, res9)

        index_node.generate(1)
        self.wait_until(lambda: not try_rpc(-32603, "Unable to read UTXO set", index_node.gettxoutsetinfo, 'muhash'))
        res10 = index_node.gettxoutsetinfo('muhash')
        assert(res8['txouts'] < res10['txouts'])

    def _test_use_index_option(self):
        self.log.info("Test use_index option for nodes running the index")

        self.connect_nodes(0, 1)
        self.nodes[0].waitforblockheight(110)
        res = self.nodes[0].gettxoutsetinfo('muhash')
        option_res = self.nodes[1].gettxoutsetinfo(hash_type='muhash', hash_or_height=None, use_index=False)
        del res['disk_size'], option_res['disk_size']
        assert_equal(res, option_res)

    def _test_reorg_index(self):
        self.log.info("Test that index can handle reorgs")

        # Generate two block, let the index catch up, then invalidate the blocks
        index_node = self.nodes[1]
        reorg_blocks = index_node.generatetoaddress(2, index_node.getnewaddress())
        reorg_block = reorg_blocks[1]
        self.wait_until(lambda: not try_rpc(-32603, "Unable to read UTXO set", index_node.gettxoutsetinfo, 'muhash'))
        res_invalid = index_node.gettxoutsetinfo('muhash')
        index_node.invalidateblock(reorg_blocks[0])
        assert_equal(index_node.gettxoutsetinfo('muhash')['height'], 110)

        # Add two new blocks
        block = index_node.generate(2)[1]
        self.wait_until(lambda: not try_rpc(-32603, "Unable to read UTXO set", index_node.gettxoutsetinfo, 'muhash'))
        res = index_node.gettxoutsetinfo(hash_type='muhash', hash_or_height=None, use_index=False)

        # Test that the result of the reorged block is not returned for its old block height
        res2 = index_node.gettxoutsetinfo(hash_type='muhash', hash_or_height=112)
        assert_equal(res["bestblock"], block)
        assert_equal(res["muhash"], res2["muhash"])
        assert(res["muhash"] != res_invalid["muhash"])

        # Test that requesting reorged out block by hash is still returning correct results
        res_invalid2 = index_node.gettxoutsetinfo(hash_type='muhash', hash_or_height=reorg_block)
        assert_equal(res_invalid2["muhash"], res_invalid["muhash"])
        assert(res["muhash"] != res_invalid2["muhash"])

        # Add another block, so we don't depend on reconsiderblock remembering which
        # blocks were touched by invalidateblock
        index_node.generate(1)
        self.sync_all()

        # Ensure that removing and re-adding blocks yields consistent results
        block = index_node.getblockhash(99)
        index_node.invalidateblock(block)
        self.wait_until(lambda: not try_rpc(-32603, "Unable to read UTXO set", index_node.gettxoutsetinfo, 'muhash'))
        index_node.reconsiderblock(block)
        self.wait_until(lambda: not try_rpc(-32603, "Unable to read UTXO set", index_node.gettxoutsetinfo, 'muhash'))
        res3 = index_node.gettxoutsetinfo(hash_type='muhash', hash_or_height=112)
        assert_equal(res2, res3)

        self.log.info("Test that a node aware of stale blocks syncs them as well")
        node = self.nodes[0]
        # Ensure the node is aware of a stale block prior to restart
        node.getblock(reorg_block)

        self.restart_node(0, ["-coinstatsindex"])
        self.wait_until(lambda: not try_rpc(-32603, "Unable to read UTXO set", node.gettxoutsetinfo, 'muhash'))
        assert_raises_rpc_error(-32603, "Unable to read UTXO set", node.gettxoutsetinfo, 'muhash', reorg_block)

    def _test_index_rejects_hash_serialized(self):
        self.log.info("Test that the rpc raises if the legacy hash is passed with the index")

        msg = "hash_serialized_2 hash type cannot be queried for a specific block"
        assert_raises_rpc_error(-8, msg, self.nodes[1].gettxoutsetinfo, hash_type='hash_serialized_2', hash_or_height=111)

        for use_index in {True, False, None}:
            assert_raises_rpc_error(-8, msg, self.nodes[1].gettxoutsetinfo, hash_type='hash_serialized_2', hash_or_height=111, use_index=use_index)


if __name__ == '__main__':
    CoinStatsIndexTest().main()<|MERGE_RESOLUTION|>--- conflicted
+++ resolved
@@ -168,14 +168,9 @@
         # Generate and send another tx with an OP_RETURN output (which is unspendable)
         tx2 = CTransaction()
         tx2.vin.append(CTxIn(COutPoint(int(tx1_txid, 16), n), b''))
-<<<<<<< HEAD
         tx2.vout.append(CTxOut(int(21 * COIN - 0.01 * COIN), CScript([OP_RETURN] + [OP_FALSE]*30)))
         tx2.vout.append(CTxOut(int(0.01 * COIN), CScript())) # ELEMENTS: fee
-        tx2_hex = self.nodes[0].signrawtransactionwithwallet(ToHex(tx2))['hex']
-=======
-        tx2.vout.append(CTxOut(int(20.99 * COIN), CScript([OP_RETURN] + [OP_FALSE]*30)))
         tx2_hex = self.nodes[0].signrawtransactionwithwallet(tx2.serialize().hex())['hex']
->>>>>>> d6a59166
         self.nodes[0].sendrawtransaction(tx2_hex)
 
         # Include both txs in a block
