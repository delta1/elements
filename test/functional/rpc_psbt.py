#!/usr/bin/env python3
# Copyright (c) 2018-2022 The Bitcoin Core developers
# Distributed under the MIT software license, see the accompanying
# file COPYING or http://www.opensource.org/licenses/mit-license.php.
"""Test the Partially Signed Transaction RPCs.
"""

from decimal import Decimal
from itertools import product

from test_framework.descriptors import descsum_create
from test_framework.key import ECKey, H_POINT
from test_framework.messages import (
    # COutPoint,
    # CTransaction,
    # CTxIn,
    # CTxOut,
    MAX_BIP125_RBF_SEQUENCE,
    WITNESS_SCALE_FACTOR,
    ser_compact_size,
)
# from test_framework.psbt import (
#     PSBT,
#     PSBTMap,
#     PSBT_GLOBAL_UNSIGNED_TX,
#     PSBT_IN_RIPEMD160,
#     PSBT_IN_SHA256,
#     PSBT_IN_HASH160,
#     PSBT_IN_HASH256,
#     PSBT_IN_WITNESS_UTXO,
#     PSBT_OUT_TAP_TREE,
# )
# from test_framework.script import CScript, OP_TRUE
from test_framework.test_framework import BitcoinTestFramework
from test_framework.util import (
    # assert_approx,
    assert_equal,
    assert_greater_than,
    assert_greater_than_or_equal,
    assert_raises_rpc_error,
    find_output,
    find_vout_for_address,
    # random_bytes,
)
from test_framework.wallet_util import bytes_to_wif

# These imports are used by commented-out tests.
"""
import json
import os
"""


# Utility function to extract info from outputs for use in assert_equal
# Returns a set of tuples (address, is blinded, is OP_RETURN). (It would
# feel nicer to return a set of dicts, but you can't do that in Python.)
def outputs_info(outputs):
    return {(
        x["script"].get("address"),
        x.get("blinding_pubkey") is not None,
        x["script"]["asm"] == "OP_RETURN",
    ) for x in outputs}


class PSBTTest(BitcoinTestFramework):
    def add_options(self, parser):
        self.add_wallet_options(parser)

    def set_test_params(self):
        self.num_nodes = 3
        self.extra_args = [
            ["-walletrbf=1", "-addresstype=bech32", "-changetype=bech32"], #TODO: Remove address type restrictions once taproot has psbt extensions
            ["-walletrbf=0", "-changetype=legacy"],
            []
        ]
        self.supports_cli = False

    def skip_test_if_missing_module(self):
        self.skip_if_no_wallet()

    # TODO: Re-enable this test with segwit v1
    def test_utxo_conversion(self):
        mining_node = self.nodes[2]
        offline_node = self.nodes[0]
        online_node = self.nodes[1]

        # Disconnect offline node from others
        # Topology of test network is linear, so this one call is enough
        self.disconnect_nodes(0, 1)

        # Create watchonly on online_node
        online_node.createwallet(wallet_name='wonline', disable_private_keys=True)
        wonline = online_node.get_wallet_rpc('wonline')
        w2 = online_node.get_wallet_rpc('')

        # Mine a transaction that credits the offline address
        offline_addr = offline_node.getnewaddress(address_type="p2sh-segwit")
        online_addr = w2.getnewaddress(address_type="p2sh-segwit")
        wonline.importaddress(offline_addr, "", False)
        mining_node.sendtoaddress(address=offline_addr, amount=1.0)
        self.generate(mining_node, nblocks=1)

        # Construct an unsigned PSBT on the online node (who doesn't know the output is Segwit, so will include a non-witness UTXO)
        utxos = wonline.listunspent(addresses=[offline_addr])
        raw = wonline.createrawtransaction([{"txid":utxos[0]["txid"], "vout":utxos[0]["vout"]}],[{online_addr:0.9999},{"fee":0.0001}])
        psbt = wonline.walletprocesspsbt(online_node.converttopsbt(raw))["psbt"]
        assert "non_witness_utxo" in mining_node.decodepsbt(psbt)["inputs"][0]

        # Have the offline node sign the PSBT (which will update the UTXO to segwit)
        signed_psbt = offline_node.walletprocesspsbt(psbt)["psbt"]
        assert "witness_utxo" in mining_node.decodepsbt(signed_psbt)["inputs"][0]

        # Make sure we can mine the resulting transaction
        txid = mining_node.sendrawtransaction(mining_node.finalizepsbt(signed_psbt)["hex"])
        self.generate(mining_node, 1)
        assert_equal(online_node.gettxout(txid,0)["confirmations"], 1)

        wonline.unloadwallet()

        # Reconnect
        self.connect_nodes(0, 1)
        self.connect_nodes(0, 2)

<<<<<<< HEAD
    def get_address(self, confidential, node_num, addr_mode=None):
        if (addr_mode):
            addr = self.nodes[node_num].getnewaddress()
        else:
            addr = self.nodes[node_num].getnewaddress("", addr_mode)

        if confidential:
            addr = self.nodes[node_num].getaddressinfo(addr)['confidential']
        else:
            addr = self.nodes[node_num].getaddressinfo(addr)['unconfidential']

        return addr

    def to_unconf_addr(self, node_num, addr):
        return self.nodes[node_num].getaddressinfo(addr)['unconfidential']

    def num_blinded_outputs(self, tx):
        result = 0
        decoded = self.nodes[0].decoderawtransaction(tx)
        for out in decoded["vout"]:
            if out["scriptPubKey"]["type"] == "fee":
                pass
            if "valuecommitment" in out:
                result += 1
        return result
=======
    def test_input_confs_control(self):
        self.nodes[0].createwallet("minconf")
        wallet = self.nodes[0].get_wallet_rpc("minconf")

        # Fund the wallet with different chain heights
        for _ in range(2):
            self.nodes[1].sendmany("", {wallet.getnewaddress():1, wallet.getnewaddress():1})
            self.generate(self.nodes[1], 1)

        unconfirmed_txid = wallet.sendtoaddress(wallet.getnewaddress(), 0.5)

        self.log.info("Crafting PSBT using an unconfirmed input")
        target_address = self.nodes[1].getnewaddress()
        psbtx1 = wallet.walletcreatefundedpsbt([], {target_address: 0.1}, 0, {'fee_rate': 1, 'maxconf': 0})['psbt']

        # Make sure we only had the one input
        tx1_inputs = self.nodes[0].decodepsbt(psbtx1)['tx']['vin']
        assert_equal(len(tx1_inputs), 1)

        utxo1 = tx1_inputs[0]
        assert_equal(unconfirmed_txid, utxo1['txid'])

        signed_tx1 = wallet.walletprocesspsbt(psbtx1)['psbt']
        final_tx1 = wallet.finalizepsbt(signed_tx1)['hex']
        txid1 = self.nodes[0].sendrawtransaction(final_tx1)

        mempool = self.nodes[0].getrawmempool()
        assert txid1 in mempool

        self.log.info("Fail to craft a new PSBT that sends more funds with add_inputs = False")
        assert_raises_rpc_error(-4, "The preselected coins total amount does not cover the transaction target. Please allow other inputs to be automatically selected or include more coins manually", wallet.walletcreatefundedpsbt, [{'txid': utxo1['txid'], 'vout': utxo1['vout']}], {target_address: 1}, 0, {'add_inputs': False})

        self.log.info("Fail to craft a new PSBT with minconf above highest one")
        assert_raises_rpc_error(-4, "Insufficient funds", wallet.walletcreatefundedpsbt, [{'txid': utxo1['txid'], 'vout': utxo1['vout']}], {target_address: 1}, 0, {'add_inputs': True, 'minconf': 3, 'fee_rate': 10})

        self.log.info("Fail to broadcast a new PSBT with maxconf 0 due to BIP125 rules to verify it actually chose unconfirmed outputs")
        psbt_invalid = wallet.walletcreatefundedpsbt([{'txid': utxo1['txid'], 'vout': utxo1['vout']}], {target_address: 1}, 0, {'add_inputs': True, 'maxconf': 0, 'fee_rate': 10})['psbt']
        signed_invalid = wallet.walletprocesspsbt(psbt_invalid)['psbt']
        final_invalid = wallet.finalizepsbt(signed_invalid)['hex']
        assert_raises_rpc_error(-26, "bad-txns-spends-conflicting-tx", self.nodes[0].sendrawtransaction, final_invalid)

        self.log.info("Craft a replacement adding inputs with highest confs possible")
        psbtx2 = wallet.walletcreatefundedpsbt([{'txid': utxo1['txid'], 'vout': utxo1['vout']}], {target_address: 1}, 0, {'add_inputs': True, 'minconf': 2, 'fee_rate': 10})['psbt']
        tx2_inputs = self.nodes[0].decodepsbt(psbtx2)['tx']['vin']
        assert_greater_than_or_equal(len(tx2_inputs), 2)
        for vin in tx2_inputs:
            if vin['txid'] != unconfirmed_txid:
                assert_greater_than_or_equal(self.nodes[0].gettxout(vin['txid'], vin['vout'])['confirmations'], 2)

        signed_tx2 = wallet.walletprocesspsbt(psbtx2)['psbt']
        final_tx2 = wallet.finalizepsbt(signed_tx2)['hex']
        txid2 = self.nodes[0].sendrawtransaction(final_tx2)

        mempool = self.nodes[0].getrawmempool()
        assert txid1 not in mempool
        assert txid2 in mempool

        wallet.unloadwallet()
>>>>>>> b55b11f9

    def assert_change_type(self, psbtx, expected_type):
        """Assert that the given PSBT has a change output with the given type."""

        # The decodepsbt RPC is stateless and independent of any settings, we can always just call it on the first node
        decoded_psbt = self.nodes[0].decodepsbt(psbtx["psbt"])
        changepos = psbtx["changepos"]
        assert_equal(decoded_psbt["outputs"][changepos]["script"]["type"], expected_type)

    def run_basic_tests(self, confidential):
        starting_n_unspent = len(self.nodes[0].listlockunspent()) # ELEMENTS
        # Create and fund a raw tx for sending 10 BTC
        psbtx1 = self.nodes[0].walletcreatefundedpsbt([], [{self.get_address(confidential, 2):10}])['psbt']

        # If inputs are specified, do not automatically add more:
        utxo1 = self.nodes[0].listunspent()[0]
        assert_raises_rpc_error(-4, "The preselected coins total amount does not cover the transaction target. "
                                    "Please allow other inputs to be automatically selected or include more coins manually",
                                self.nodes[0].walletcreatefundedpsbt, [{"txid": utxo1['txid'], "vout": utxo1['vout']}], [{self.nodes[2].getnewaddress():90}])

        psbtx1 = self.nodes[0].walletcreatefundedpsbt([{"txid": utxo1['txid'], "vout": utxo1['vout']}], [{self.get_address(confidential, 2):90}], 0, {"add_inputs": True})['psbt']
        # ELEMENTS: we are on the edge between 2 and 3 inputs; don't check exact value,
        #  just make sure that we added at least one input
        assert len(self.nodes[0].decodepsbt(psbtx1)["inputs"]) > 1

        # Inputs argument can be null
        self.nodes[0].walletcreatefundedpsbt(None, [{self.nodes[2].getnewaddress():10}])

        # Node 1 should not be able to add anything to it but still return the psbtx same as before
        psbtx = self.nodes[1].walletprocesspsbt(psbtx1)['psbt']
        assert_equal(psbtx1, psbtx)

        # ELEMENTS: FIXME failing asserts
        # Node 0 should not be able to sign the transaction with the wallet is locked
        # self.nodes[0].encryptwallet("password")
        # assert_raises_rpc_error(-13, "Please enter the wallet passphrase with walletpassphrase first", self.nodes[0].walletprocesspsbt, psbtx)

        # Node 0 should be able to process without signing though
        unsigned_tx = self.nodes[0].walletprocesspsbt(psbtx, False)
        assert_equal(unsigned_tx['complete'], False)

        # self.nodes[0].walletpassphrase(passphrase="password", timeout=1000000)

        # Sign the transaction and send
        signed_tx = self.nodes[0].walletprocesspsbt(psbt=psbtx, finalize=False)['psbt']
        finalized_tx = self.nodes[0].walletprocesspsbt(psbt=psbtx, finalize=True)['psbt']
        assert signed_tx != finalized_tx
        final_tx = self.nodes[0].finalizepsbt(signed_tx)['hex']
        if confidential:
            # Can't use assert_equal because there may or may not be change
            assert(self.num_blinded_outputs(final_tx) > 0)
        self.nodes[0].sendrawtransaction(final_tx)

        # Manually selected inputs can be locked:
        assert_equal(len(self.nodes[0].listlockunspent()), starting_n_unspent)
        utxo1 = self.nodes[0].listunspent()[0]
        psbtx1 = self.nodes[0].walletcreatefundedpsbt([{"txid": utxo1['txid'], "vout": utxo1['vout']}], [{self.get_address(confidential, 2):1}], 0,{"lockUnspents": True})["psbt"]
        assert_equal(len(self.nodes[0].listlockunspent()), starting_n_unspent + 1)

        # Locks are ignored for manually selected inputs
        self.nodes[0].walletcreatefundedpsbt([{"txid": utxo1['txid'], "vout": utxo1['vout']}], [{self.get_address(confidential, 2):1}], 0)

        # Create p2sh, p2wpkh, and p2wsh addresses
        pubkey0 = self.nodes[0].getaddressinfo(self.get_address(confidential, 0))['pubkey']
        pubkey1 = self.nodes[1].getaddressinfo(self.get_address(confidential, 1))['pubkey']
        pubkey2 = self.nodes[2].getaddressinfo(self.get_address(confidential, 2))['pubkey']

        # Setup watchonly wallets
        if confidential:
            self.nodes[2].createwallet(wallet_name='wmulti_conf', disable_private_keys=True)
            wmulti = self.nodes[2].get_wallet_rpc('wmulti_conf')
        else:
            self.nodes[2].createwallet(wallet_name='wmulti', disable_private_keys=True)
            wmulti = self.nodes[2].get_wallet_rpc('wmulti')

        # Create all the addresses
        p2sh = wmulti.addmultisigaddress(2, [pubkey0, pubkey1, pubkey2], "", "legacy")['address']
        p2sh_unconf = self.to_unconf_addr(1, p2sh)
        p2wsh = wmulti.addmultisigaddress(2, [pubkey0, pubkey1, pubkey2], "", "bech32")['address']
        p2wsh_unconf = self.to_unconf_addr(1, p2wsh)
        p2sh_p2wsh = wmulti.addmultisigaddress(2, [pubkey0, pubkey1, pubkey2], "", "p2sh-segwit")['address']
        p2sh_p2wsh_unconf = self.to_unconf_addr(1, p2sh_p2wsh)
        if not self.options.descriptors:
            wmulti.importaddress(p2sh)
            wmulti.importaddress(p2wsh)
            wmulti.importaddress(p2sh_p2wsh)
        p2wpkh = self.get_address(confidential, 1, "bech32")
        p2wpkh_unconf = self.to_unconf_addr(1, p2wpkh)
        p2pkh = self.get_address(confidential, 1, "legacy")
        p2pkh_unconf = self.to_unconf_addr(1, p2pkh)
        p2sh_p2wpkh = self.get_address(confidential, 1, "p2sh-segwit")
        p2sh_p2wpkh_unconf = self.to_unconf_addr(1, p2sh_p2wpkh)

        # fund those addresses
        rawtx = self.nodes[0].createrawtransaction([], [{p2sh:10}, {p2wsh:10}, {p2wpkh:10}, {p2sh_p2wsh:10}, {p2sh_p2wpkh:10}, {p2pkh:10}])
        rawtx = self.nodes[0].fundrawtransaction(rawtx, {"changePosition":3})
        rawtx = self.nodes[0].blindrawtransaction(rawtx['hex'])
        signed_tx = self.nodes[0].signrawtransactionwithwallet(rawtx)['hex']
        txid = self.nodes[0].sendrawtransaction(signed_tx)

        self.generate(self.nodes[0], 6)

        # Find the output pos
        p2sh_pos = -1
        p2wsh_pos = -1
        p2wpkh_pos = -1
        p2pkh_pos = -1
        p2sh_p2wsh_pos = -1
        p2sh_p2wpkh_pos = -1
        decoded = self.nodes[0].decoderawtransaction(signed_tx)
        for out in decoded['vout']:
            if out['scriptPubKey']['type'] == 'fee':
                next
            elif out['scriptPubKey']['address'] == p2sh_unconf:
                p2sh_pos = out['n']
            elif out['scriptPubKey']['address'] == p2wsh_unconf:
                p2wsh_pos = out['n']
            elif out['scriptPubKey']['address'] == p2wpkh_unconf:
                p2wpkh_pos = out['n']
            elif out['scriptPubKey']['address'] == p2sh_p2wsh_unconf:
                p2sh_p2wsh_pos = out['n']
            elif out['scriptPubKey']['address'] == p2sh_p2wpkh_unconf:
                p2sh_p2wpkh_pos = out['n']
            elif out['scriptPubKey']['address'] == p2pkh_unconf:
                p2pkh_pos = out['n']

        inputs = [{"txid": txid, "vout": p2wpkh_pos}, {"txid": txid, "vout": p2sh_p2wpkh_pos}, {"txid": txid, "vout": p2pkh_pos}]
        outputs = [{self.get_address(confidential, 1): 29.99}]

        # spend single key from node 1
        created_psbt = self.nodes[1].walletcreatefundedpsbt(inputs, outputs)
        walletsignpsbt_out = self.nodes[1].walletprocesspsbt(created_psbt["psbt"])
        # Make sure it has both types of UTXOs
        decoded = self.nodes[1].decodepsbt(walletsignpsbt_out['psbt'])
        assert 'non_witness_utxo' in decoded['inputs'][0]
        assert 'witness_utxo' in decoded['inputs'][0]
        if 'asset' in decoded['inputs'][0]['witness_utxo']:
            assert_equal(decoded['inputs'][0]['witness_utxo']['asset'], 'b2e15d0d7a0c94e4e2ce0fe6e8691b9e451377f6e46e8045a86f7c4b5d4f0f23')
        else:
            assert 'assetcommitment' in decoded['inputs'][0]['witness_utxo']
        # Check decodepsbt fee calculation (input values shall only be counted once per UTXO)
        #assert_equal(decoded['fee'], created_psbt['fee']) # ELEMENTS: we do not have this field. Should be fixed by #900
        assert_equal(walletsignpsbt_out['complete'], True)
        self.nodes[1].sendrawtransaction(self.nodes[1].finalizepsbt(walletsignpsbt_out['psbt'])['hex'])

        if confidential:
            fee_rate_sb = 2000
        else:
            fee_rate_sb = 10000

        self.log.info("Test walletcreatefundedpsbt fee rate of 10000 sat/vB and 0.1 BTC/kvB produces a total fee at or slightly below -maxtxfee (~0.05290000)")
        #res1 =
        self.nodes[1].walletcreatefundedpsbt(inputs, outputs, 0, {"fee_rate": fee_rate_sb, "add_inputs": True})
        #assert_approx(res1["fee"], 0.055, 0.005) # ELEMENTS: no "fee" field
        #res2 =
        self.nodes[1].walletcreatefundedpsbt(inputs, outputs, 0, {"feeRate": fee_rate_sb / 100000.0, "add_inputs": True})
        #assert_approx(res2["fee"], 0.055, 0.005) # ELEMENTS: no "fee" field

        self.log.info("Test min fee rate checks with walletcreatefundedpsbt are bypassed, e.g. a fee_rate under 1 sat/vB is allowed")
        #res3 =
        self.nodes[1].walletcreatefundedpsbt(inputs, outputs, 0, {"fee_rate": "0.999", "add_inputs": True})
        #assert_approx(res3["fee"], 0.00000381, 0.0000001)
        #res4 =
        self.nodes[1].walletcreatefundedpsbt(inputs, outputs, 0, {"feeRate": 0.00000999, "add_inputs": True})
        #assert_approx(res4["fee"], 0.00000381, 0.0000001)

        self.log.info("Test min fee rate checks with walletcreatefundedpsbt are bypassed and that funding non-standard 'zero-fee' transactions is valid")
        for param, zero_value in product(["fee_rate", "feeRate"], [0, 0.000, 0.00000000, "0", "0.000", "0.00000000"]):
            assert_equal(0, self.nodes[1].walletcreatefundedpsbt(inputs, outputs, 0, {param: zero_value, "add_inputs": True})["fee"])

        self.log.info("Test invalid fee rate settings")
        for param, value in {("fee_rate", 100000), ("feeRate", 1)}:
            assert_raises_rpc_error(-4, "Fee exceeds maximum configured by user (e.g. -maxtxfee, maxfeerate)",
                self.nodes[1].walletcreatefundedpsbt, inputs, outputs, 0, {param: value, "add_inputs": True})
            assert_raises_rpc_error(-3, "Amount out of range",
                self.nodes[1].walletcreatefundedpsbt, inputs, outputs, 0, {param: -1, "add_inputs": True})
            assert_raises_rpc_error(-3, "Amount is not a number or string",
                self.nodes[1].walletcreatefundedpsbt, inputs, outputs, 0, {param: {"foo": "bar"}, "add_inputs": True})
            # Test fee rate values that don't pass fixed-point parsing checks.
            for invalid_value in ["", 0.000000001, 1e-09, 1.111111111, 1111111111111111, "31.999999999999999999999"]:
                assert_raises_rpc_error(-3, "Invalid amount",
                    self.nodes[1].walletcreatefundedpsbt, inputs, outputs, 0, {param: invalid_value, "add_inputs": True})
        # Test fee_rate values that cannot be represented in sat/vB.
        for invalid_value in [0.0001, 0.00000001, 0.00099999, 31.99999999, "0.0001", "0.00000001", "0.00099999", "31.99999999"]:
            assert_raises_rpc_error(-3, "Invalid amount",
                self.nodes[1].walletcreatefundedpsbt, inputs, outputs, 0, {"fee_rate": invalid_value, "add_inputs": True})

        self.log.info("- raises RPC error if both feeRate and fee_rate are passed")
        assert_raises_rpc_error(-8, "Cannot specify both fee_rate (sat/vB) and feeRate (BTC/kvB)",
            self.nodes[1].walletcreatefundedpsbt, inputs, outputs, 0, {"fee_rate": 0.1, "feeRate": 0.1, "add_inputs": True})

        self.log.info("- raises RPC error if both feeRate and estimate_mode passed")
        assert_raises_rpc_error(-8, "Cannot specify both estimate_mode and feeRate",
            self.nodes[1].walletcreatefundedpsbt, inputs, outputs, 0, {"estimate_mode": "economical", "feeRate": 0.1, "add_inputs": True})

        for param in ["feeRate", "fee_rate"]:
            self.log.info("- raises RPC error if both {} and conf_target are passed".format(param))
            assert_raises_rpc_error(-8, "Cannot specify both conf_target and {}. Please provide either a confirmation "
                "target in blocks for automatic fee estimation, or an explicit fee rate.".format(param),
                self.nodes[1].walletcreatefundedpsbt ,inputs, outputs, 0, {param: 1, "conf_target": 1, "add_inputs": True})

        self.log.info("- raises RPC error if both fee_rate and estimate_mode are passed")
        assert_raises_rpc_error(-8, "Cannot specify both estimate_mode and fee_rate",
            self.nodes[1].walletcreatefundedpsbt ,inputs, outputs, 0, {"fee_rate": 1, "estimate_mode": "economical", "add_inputs": True})

        self.log.info("- raises RPC error with invalid estimate_mode settings")
        for k, v in {"number": 42, "object": {"foo": "bar"}}.items():
            assert_raises_rpc_error(-3, f"JSON value of type {k} for field estimate_mode is not of expected type string",
                self.nodes[1].walletcreatefundedpsbt, inputs, outputs, 0, {"estimate_mode": v, "conf_target": 0.1, "add_inputs": True})
        for mode in ["", "foo", Decimal("3.141592")]:
            assert_raises_rpc_error(-8, 'Invalid estimate_mode parameter, must be one of: "unset", "economical", "conservative"',
                self.nodes[1].walletcreatefundedpsbt, inputs, outputs, 0, {"estimate_mode": mode, "conf_target": 0.1, "add_inputs": True})

        self.log.info("- raises RPC error with invalid conf_target settings")
        for mode in ["unset", "economical", "conservative"]:
            self.log.debug("{}".format(mode))
            for k, v in {"string": "", "object": {"foo": "bar"}}.items():
                assert_raises_rpc_error(-3, f"JSON value of type {k} for field conf_target is not of expected type number",
                    self.nodes[1].walletcreatefundedpsbt, inputs, outputs, 0, {"estimate_mode": mode, "conf_target": v, "add_inputs": True})
            for n in [-1, 0, 1009]:
                assert_raises_rpc_error(-8, "Invalid conf_target, must be between 1 and 1008",  # max value of 1008 per src/policy/fees.h
                    self.nodes[1].walletcreatefundedpsbt, inputs, outputs, 0, {"estimate_mode": mode, "conf_target": n, "add_inputs": True})

        self.log.info("Test walletcreatefundedpsbt with too-high fee rate produces total fee well above -maxtxfee and raises RPC error")
        # previously this was silently capped at -maxtxfee
        for bool_add, outputs_array in {True: outputs, False: [{self.nodes[1].getnewaddress(): 1}]}.items():
            msg = "Fee exceeds maximum configured by user (e.g. -maxtxfee, maxfeerate)"
            assert_raises_rpc_error(-4, msg, self.nodes[1].walletcreatefundedpsbt, inputs, outputs_array, 0, {"fee_rate": 1000000, "add_inputs": bool_add})
            assert_raises_rpc_error(-4, msg, self.nodes[1].walletcreatefundedpsbt, inputs, outputs_array, 0, {"feeRate": 1, "add_inputs": bool_add})

        self.log.info("Test various PSBT operations")
        addr = self.get_address(confidential, 1)
        unconf_addr = self.nodes[1].getaddressinfo(addr)['unconfidential']
        change_addr = self.nodes[1].getrawchangeaddress()
        conf_change_addr = self.nodes[1].getaddressinfo(change_addr)['confidential']
        unconf_change_addr = self.nodes[1].getaddressinfo(change_addr)['unconfidential']
        # partially sign multisig things with node 1
        psbtx = wmulti.walletcreatefundedpsbt(inputs=[{"txid":txid,"vout":p2wsh_pos},{"txid":txid,"vout":p2sh_pos},{"txid":txid,"vout":p2sh_p2wsh_pos}], outputs=[{addr:29.99}], options={'changeAddress': unconf_change_addr})['psbt']
        filled = wmulti.walletprocesspsbt(psbtx)
        # have both nodes fill before we try to blind and sign
        walletprocesspsbt_out = self.nodes[1].walletprocesspsbt(filled["psbt"])
        psbtx = walletprocesspsbt_out['psbt']
        assert_equal(walletprocesspsbt_out['complete'], False)
        # check that the unblinded change address led to unblinded change
        assert_equal(
            outputs_info(self.nodes[1].decodepsbt(psbtx)["outputs"]),
            {
                (unconf_addr, confidential, False),
                (unconf_change_addr, False, False),
                (None, False, False), # fee
            },
        )

        # Repeat the above, with a confidential change address
        psbtx = wmulti.walletcreatefundedpsbt(inputs=[{"txid":txid,"vout":p2wsh_pos},{"txid":txid,"vout":p2sh_pos},{"txid":txid,"vout":p2sh_p2wsh_pos}], outputs=[{addr:29.99}], options={'changeAddress': conf_change_addr})['psbt']
        filled = wmulti.walletprocesspsbt(psbtx)
        # have both nodes fill before we try to blind and sign
        walletprocesspsbt_out = self.nodes[1].walletprocesspsbt(filled["psbt"])
        psbtx = walletprocesspsbt_out['psbt']
        assert_equal(walletprocesspsbt_out['complete'], False)
        # check that the blinded change address led to blinded change (and below,
        # when we call `walletprocesspsbt` with nodes[2], it will make sure that
        # node 2 is able to unblind this change, even though wmulti created it).
        # Notice that if `confidential` is False, the change is not blinded. This
        # is a quirk of the wallet.cpp blinding logic and will go away when we
        # overhaul this.
        assert_equal(
            outputs_info(self.nodes[1].decodepsbt(psbtx)["outputs"]),
            {
                (unconf_addr, confidential, False),
                (unconf_change_addr, confidential, False),
                (None, False, False), # fee
            },
        )

        # Unload wmulti, we don't need it anymore
        wmulti.unloadwallet()

        # partially sign with node 2. This should be complete and sendable
        walletsignpsbt_out = self.nodes[2].walletprocesspsbt(psbtx)
        assert_equal(walletsignpsbt_out['complete'], True)
        hex_tx = self.nodes[2].finalizepsbt(walletsignpsbt_out['psbt'])['hex']
        if confidential:
            # Can't use assert_equal because there may or may not be change
            assert(self.num_blinded_outputs(hex_tx) > 0)
        self.nodes[2].sendrawtransaction(hex_tx)

        # check that walletprocesspsbt fails to decode a non-psbt
        rawtx = self.nodes[1].createrawtransaction([{"txid":txid,"vout":p2wpkh_pos}], [{self.get_address(confidential, 1):9.99}])
        assert_raises_rpc_error(-22, "TX decode failed", self.nodes[1].walletprocesspsbt, rawtx)

        # Convert a non-psbt to psbt and make sure we can decode it
        rawtx = self.nodes[0].createrawtransaction([], [{self.get_address(confidential, 1):10}])
        rawtx = self.nodes[0].fundrawtransaction(rawtx)
        new_psbt = self.nodes[0].converttopsbt(rawtx['hex'])
        self.nodes[0].decodepsbt(new_psbt)

        # Make sure that a non-psbt with signatures cannot be converted
        # Error could be either "TX decode failed" (segwit inputs causes parsing to fail) or "Inputs must not have scriptSigs and scriptWitnesses"
        # We must set iswitness=True because the serialized transaction has inputs and is therefore a witness transaction
        signedtx = self.nodes[0].signrawtransactionwithwallet(rawtx['hex'])
        # Can be either a scriptSig or a scriptWitness that it yells about, depending on which UTXOs are selected for the TX
        assert_raises_rpc_error(-22, "Inputs must not have", self.nodes[0].converttopsbt, signedtx['hex'], False)
        assert_raises_rpc_error(-22, "Inputs must not have", self.nodes[0].converttopsbt, signedtx['hex'])
        assert_raises_rpc_error(-22, "", self.nodes[0].converttopsbt, hexstring=signedtx['hex'], iswitness=True)
        assert_raises_rpc_error(-22, "", self.nodes[0].converttopsbt, hexstring=signedtx['hex'], permitsigdata=False, iswitness=True)
        # Unless we allow it to convert and strip signatures
        self.nodes[0].converttopsbt(signedtx['hex'], True)

        # Explicitly allow converting non-empty txs
        new_psbt = self.nodes[0].converttopsbt(rawtx['hex'])
        self.nodes[0].decodepsbt(new_psbt)

        # Create outputs to nodes 1 and 2
        # We do a whole song-and-dance here (instead of calling sendtoaddress) to get access to the unblinded transaction data to find our outputs
        node1_addr = self.get_address(confidential, 1)
        node1_unconf_addr = self.to_unconf_addr(1, node1_addr)
        node2_addr = self.get_address(confidential, 2)
        node2_unconf_addr = self.to_unconf_addr(2, node2_addr)
        rt1 = self.nodes[0].createrawtransaction([], [{node1_addr:13}])
        rt1 = self.nodes[0].fundrawtransaction(rt1)
        rt1 = self.nodes[0].blindrawtransaction(rt1['hex'])
        rt1 = self.nodes[0].signrawtransactionwithwallet(rt1)
        txid1 = self.nodes[0].sendrawtransaction(rt1['hex'])
        rt1 = self.nodes[0].decoderawtransaction(rt1['hex'])

        rt2 = self.nodes[0].createrawtransaction([], [{node2_addr:13}])
        rt2 = self.nodes[0].fundrawtransaction(rt2)
        rt2 = self.nodes[0].blindrawtransaction(rt2['hex'])
        rt2 = self.nodes[0].signrawtransactionwithwallet(rt2)
        txid2 = self.nodes[0].sendrawtransaction(rt2['hex'])
        rt2 = self.nodes[0].decoderawtransaction(rt2['hex'])

        self.generate(self.nodes[0], 6)

        for out in rt1['vout']:
            if out['scriptPubKey']['type'] == "fee":
                pass
            elif out['scriptPubKey']['address'] == node1_unconf_addr:
                vout1 = out['n']

        for out in rt2['vout']:
            if out['scriptPubKey']['type'] == "fee":
                pass
            elif out['scriptPubKey']['address'] == node2_unconf_addr:
                vout2 = out['n']

        # This test doesn't work with Confidential Assets yet.
        if not confidential:
            # Create a psbt spending outputs from nodes 1 and 2
            psbt_orig = self.nodes[0].createpsbt([{"txid":txid1,  "vout":vout1}, {"txid":txid2, "vout":vout2}], [{self.get_address(confidential, 0):25.999}, {"fee":0.001}])

            # Update psbts, should only have data for one input and not the other
            psbt1 = self.nodes[1].walletprocesspsbt(psbt_orig, False, "ALL")['psbt']
            psbt1_decoded = self.nodes[0].decodepsbt(psbt1)
            assert len(psbt1_decoded["inputs"][0].keys()) > 3
            assert len(psbt1_decoded["inputs"][1].keys()) == 3
            # Check that BIP32 path was added
            assert "bip32_derivs" in psbt1_decoded['inputs'][0]
            psbt2 = self.nodes[2].walletprocesspsbt(psbt_orig, False, "ALL", False)['psbt']
            psbt2_decoded = self.nodes[0].decodepsbt(psbt2)
            assert len(psbt2_decoded["inputs"][0].keys()) == 3
            assert len(psbt2_decoded["inputs"][1].keys()) > 3
            # Check that BIP32 paths were not added
            assert "bip32_derivs" not in psbt2_decoded['inputs'][1]

            # Fill PSBTs (workaround issue #18039)
            psbt1 = self.nodes[1].walletprocesspsbt(psbt_orig, False)['psbt']
            psbt2 = self.nodes[2].walletprocesspsbt(psbt_orig, False)['psbt']

            # Combine and sign
            combined = self.nodes[0].combinepsbt([psbt1, psbt2])
            psbt1 = self.nodes[1].walletprocesspsbt(combined, True)['psbt']
            psbt2 = self.nodes[2].walletprocesspsbt(combined, True)['psbt']

            # Combine again, finalize, sign, and send the psbts
            combined = self.nodes[0].combinepsbt([psbt1, psbt2])
            finalized = self.nodes[0].finalizepsbt(combined)['hex']
            self.nodes[0].sendrawtransaction(finalized)

            self.generate(self.nodes[0], 6)
            self.sync_all()

        # Test additional args in walletcreatepsbt
        # Make sure both pre-included and funded inputs
        # have the correct sequence numbers based on
        # replaceable arg
        block_height = self.nodes[0].getblockcount()
        unspent = self.nodes[0].listunspent()[0]
        psbtx_info = self.nodes[0].walletcreatefundedpsbt([{"txid":unspent["txid"], "vout":unspent["vout"]}], [{self.get_address(confidential, 2):unspent["amount"]+1}], block_height+2, {"replaceable": False, "add_inputs": True}, False)
        decoded_psbt = self.nodes[0].decodepsbt(psbtx_info["psbt"])
        for psbt_in in decoded_psbt["inputs"]:
            assert_greater_than(psbt_in["sequence"], MAX_BIP125_RBF_SEQUENCE)
            assert "bip32_derivs" not in psbt_in
        assert_equal(decoded_psbt["fallback_locktime"], block_height+2)

        # Same construction with only locktime set and RBF explicitly enabled
        psbtx_info = self.nodes[0].walletcreatefundedpsbt([{"txid":unspent["txid"], "vout":unspent["vout"]}], [{self.get_address(confidential, 2):unspent["amount"]+1}], block_height, {"replaceable": True, "add_inputs": True}, True)
        decoded_psbt = self.nodes[0].decodepsbt(psbtx_info["psbt"])
        for psbt_in in decoded_psbt["inputs"]:
            assert_equal(psbt_in["sequence"], MAX_BIP125_RBF_SEQUENCE)
            assert "bip32_derivs" in psbt_in
        assert_equal(decoded_psbt["fallback_locktime"], block_height)

        # Same construction without optional arguments
        psbtx_info = self.nodes[0].walletcreatefundedpsbt([], [{self.get_address(confidential, 2):unspent["amount"]+1}])
        decoded_psbt = self.nodes[0].decodepsbt(psbtx_info["psbt"])
        for psbt_in in decoded_psbt["inputs"]:
            assert_equal(psbt_in["sequence"], MAX_BIP125_RBF_SEQUENCE)
            assert "bip32_derivs" in psbt_in
        assert_equal(decoded_psbt["fallback_locktime"], 0)

        # Same construction without optional arguments, for a node with -walletrbf=0
        unspent1 = self.nodes[1].listunspent()[0]
        psbtx_info = self.nodes[1].walletcreatefundedpsbt([{"txid":unspent1["txid"], "vout":unspent1["vout"]}], [{self.nodes[2].getnewaddress():unspent1["amount"]+1}], block_height, {"add_inputs": True})
        decoded_psbt = self.nodes[1].decodepsbt(psbtx_info["psbt"])
        for psbt_in in decoded_psbt["inputs"]:
            assert_greater_than(psbt_in["sequence"], MAX_BIP125_RBF_SEQUENCE)
            assert "bip32_derivs" in psbt_in

        # Make sure change address wallet does not have P2SH innerscript access to results in success
        # when attempting BnB coin selection
        self.nodes[0].walletcreatefundedpsbt([], [{self.nodes[2].getnewaddress():unspent["amount"]+1}], block_height+2, {"changeAddress":self.nodes[1].getnewaddress()}, False)

        # Make sure the wallet's change type is respected by default
        small_output = {self.nodes[0].getnewaddress():0.1}
        psbtx_native = self.nodes[0].walletcreatefundedpsbt([], [small_output])
        self.assert_change_type(psbtx_native, "witness_v0_keyhash")
        psbtx_legacy = self.nodes[1].walletcreatefundedpsbt([], [small_output])
        self.assert_change_type(psbtx_legacy, "pubkeyhash")

        # Make sure the change type of the wallet can also be overwritten
        psbtx_np2wkh = self.nodes[1].walletcreatefundedpsbt([], [small_output], 0, {"change_type":"p2sh-segwit"})
        self.assert_change_type(psbtx_np2wkh, "scripthash")

        # Make sure the change type cannot be specified if a change address is given
        invalid_options = {"change_type":"legacy","changeAddress":self.nodes[0].getnewaddress()}
        assert_raises_rpc_error(-8, "both change address and address type options", self.nodes[0].walletcreatefundedpsbt, [], [small_output], 0, invalid_options)

        # Regression test for 14473 (mishandling of already-signed witness transaction):
        psbtx_info = self.nodes[0].walletcreatefundedpsbt([{"txid":unspent["txid"], "vout":unspent["vout"]}], [{self.get_address(confidential, 2):unspent["amount"]+1}], 0, {"add_inputs": True})
        signed = self.nodes[0].walletprocesspsbt(psbtx_info["psbt"])
        signed_again = self.nodes[0].walletprocesspsbt(signed["psbt"])
        assert_equal(signed, signed_again)
        # We don't care about the decode result, but decoding must succeed.
        self.nodes[0].decodepsbt(signed["psbt"])


    def run_unsafe_tests(self):
        # Make sure unsafe inputs are included if specified
        self.nodes[2].createwallet(wallet_name="unsafe")
        wunsafe = self.nodes[2].get_wallet_rpc("unsafe")
        self.nodes[0].sendtoaddress(wunsafe.getnewaddress(), 2)
        self.sync_mempools()
        assert_raises_rpc_error(-4, "Insufficient funds", wunsafe.walletcreatefundedpsbt, [], [{self.nodes[0].getnewaddress(): 1}])
        wunsafe.walletcreatefundedpsbt([], [{self.nodes[0].getnewaddress(): 1}], 0, {"include_unsafe": True})


    # BIP 174 tests are disabled because they don't work with CA yet. Comment the function so it doesn't flag lint as unused.
    """
    def run_bip174_tests(self):
        # BIP 174 Test Vectors

        # Check that unknown values are just passed through
        unknown_psbt = "cHNidP8BAD8CAAAAAf//////////////////////////////////////////AAAAAAD/////AQAAAAAAAAAAA2oBAAAAAAAACvABAgMEBQYHCAkPAQIDBAUGBwgJCgsMDQ4PAAA="
        unknown_out = self.nodes[0].walletprocesspsbt(unknown_psbt)['psbt']
        assert_equal(unknown_psbt, unknown_out)

        # Open the data file
        with open(os.path.join(os.path.dirname(os.path.realpath(__file__)), 'data/rpc_psbt.json'), encoding='utf-8') as f:
            d = json.load(f)
            invalids = d['invalid']
            invalid_with_msgs = d["invalid_with_msg"]
            valids = d['valid']
            creators = d['creator']
            signers = d['signer']
            combiners = d['combiner']
            finalizers = d['finalizer']
            extractors = d['extractor']

        # Invalid PSBTs
        for invalid in invalids:
            assert_raises_rpc_error(-22, "TX decode failed", self.nodes[0].decodepsbt, invalid)
        for invalid in invalid_with_msgs:
            psbt, msg = invalid
            assert_raises_rpc_error(-22, f"TX decode failed {msg}", self.nodes[0].decodepsbt, psbt)

        # Valid PSBTs
        for valid in valids:
            self.nodes[0].decodepsbt(valid)

        # Creator Tests
        for creator in creators:
            created_tx = self.nodes[0].createpsbt(inputs=creator['inputs'], outputs=creator['outputs'], psbt_version=creator['version'], replaceable=False)
            assert_equal(created_tx, creator['result'])

        # Signer tests
        for i, signer in enumerate(signers):
            self.nodes[2].createwallet(wallet_name="wallet{}".format(i))
            wrpc = self.nodes[2].get_wallet_rpc("wallet{}".format(i))
            for key in signer['privkeys']:
                wrpc.importprivkey(key)
            signed_tx = wrpc.walletprocesspsbt(signer['psbt'], True, "ALL")['psbt']
            assert_equal(signed_tx, signer['result'])

        # Combiner test
        for combiner in combiners:
            combined = self.nodes[2].combinepsbt(combiner['combine'])
            assert_equal(combined, combiner['result'])

        # Empty combiner test
        assert_raises_rpc_error(-8, "Parameter 'txs' cannot be empty", self.nodes[0].combinepsbt, [])

        # Finalizer test
        for finalizer in finalizers:
            finalized = self.nodes[2].finalizepsbt(finalizer['finalize'], False)['psbt']
            assert_equal(finalized, finalizer['result'])

        # Extractor test
        for extractor in extractors:
            extracted = self.nodes[2].finalizepsbt(extractor['extract'], True)['hex']
            assert_equal(extracted, extractor['result'])

        # Unload extra wallets
        for i, signer in enumerate(signers):
            self.nodes[2].unloadwallet("wallet{}".format(i))
    """

    def run_ca_tests(self):
        # Confidential Assets tests

        # Start by sending some coins to a nonconf address
        unconf_addr_0 = self.get_address(False, 0)
        unconf_addr_1 = self.get_address(False, 0)
        unconf_addr_4 = self.get_address(False, 0)
        rawtx = self.nodes[0].createrawtransaction([], [{unconf_addr_0:50}, {unconf_addr_1:50}, {unconf_addr_4:50}])
        rawtx = self.nodes[0].fundrawtransaction(rawtx, {"changePosition":3})  # our outputs will be 0, 1, 2
        rawtx = self.nodes[0].blindrawtransaction(rawtx['hex'])
        signed_tx = self.nodes[0].signrawtransactionwithwallet(rawtx)['hex']
        txid_nonconf = self.nodes[0].sendrawtransaction(signed_tx)
        self.generate(self.nodes[0], 1)
        self.sync_all()

        # Now use PSBT to send some coins nonconf->nonconf
        unconf_addr_2 = self.get_address(False, 1)
        psbt = self.nodes[0].createpsbt([{"txid": txid_nonconf, "vout": 0}], [{unconf_addr_2: 49.999}, {"fee": 0.001}])
        psbt = self.nodes[0].walletprocesspsbt(psbt)["psbt"]
        tx_hex = self.nodes[0].finalizepsbt(psbt)['hex']
        self.nodes[0].sendrawtransaction(tx_hex)
        self.generate(self.nodes[0], 1)
        self.sync_all()

        # Now send nonconf->conf (with two outputs, blinding succeeds)
        conf_addr_1 = self.get_address(True, 2)
        conf_addr_2 = self.get_address(True, 2)
        psbt = self.nodes[0].createpsbt([{"txid": txid_nonconf, "vout": 1}], [{conf_addr_1: 24.999, "blinder_index": 0}, {conf_addr_2: 24.999, "blinder_index": 0}, {"fee": 0.002}])
        psbt = self.nodes[0].walletprocesspsbt(psbt)['psbt']
        hex_tx = self.nodes[0].finalizepsbt(psbt)['hex']
        assert_equal(self.num_blinded_outputs(hex_tx), 2)
        txid_conf_2 = self.nodes[0].sendrawtransaction(hex_tx)
        self.generate(self.nodes[0], 1)
        self.sync_all()

        # Try to send conf->nonconf: This will fail because we can't balance the blinders
        unconf_addr_3 = self.get_address(False, 0)
        psbt = self.nodes[2].createpsbt([{"txid": txid_conf_2, "vout": 0}], [{unconf_addr_3: 24.998}, {"fee": 0.001}])
        #assert_raises_rpc_error(-25, "Transaction values or blinders are not balanced", self.nodes[2].walletprocesspsbt, psbt)

        # Try to send conf->(nonconf + conf), so we have a conf output to balance blinders
        conf_addr_3 = self.get_address(True, 0)
        psbt = self.nodes[2].createpsbt([{"txid": txid_conf_2, "vout": 0}], [{unconf_addr_3: 10}, {conf_addr_3: 14.998, "blinder_index": 0}, {"fee": 0.001}])
        psbt = self.nodes[2].walletprocesspsbt(psbt)['psbt']
        hex_tx = self.nodes[2].finalizepsbt(psbt)['hex']
        assert_equal(self.num_blinded_outputs(hex_tx), 1)
        self.nodes[2].sendrawtransaction(hex_tx)
        self.generate(self.nodes[0], 1)
        self.sync_all()

        # Check include_explicit option
        psbt = self.nodes[2].walletcreatefundedpsbt([{"txid": txid_conf_2, "vout": 1}], [{self.get_address(True, 0): 24.998, "blinder_index": 0}, {"fee": 0.001}], 0, {"include_explicit": True})["psbt"]
        decoded = self.nodes[1].decodepsbt(psbt)
        assert "explicit_value" in decoded["inputs"][0]
        assert "value_proof" in decoded["inputs"][0]
        assert "explicit_asset" in decoded["inputs"][0]
        assert "asset_proof" in decoded["inputs"][0]

        # Try to send conf->conf
        conf_addr_4 = self.get_address(True, 0)
        psbt = self.nodes[2].createpsbt([{"txid": txid_conf_2, "vout": 1}], [{conf_addr_4: 24.998, "blinder_index": 0}, {"fee": 0.001}])
        psbt = self.nodes[2].walletprocesspsbt(psbt)['psbt']
        decoded = self.nodes[1].decodepsbt(psbt)
        assert "blind_value_proof" in decoded["outputs"][0]
        assert "blind_asset_proof" in decoded["outputs"][0]
        hex_tx = self.nodes[2].finalizepsbt(psbt)['hex']
        assert_equal(self.num_blinded_outputs(hex_tx), 1)
        self.nodes[2].sendrawtransaction(hex_tx)
        self.generate(self.nodes[0], 1)
        self.sync_all()

        # Try to send nonconf->(nonconf + conf + conf) -- two conf to make blinders balance
        nonconf_addr_5 = self.get_address(False, 1)
        conf_addr_5 = self.get_address(True, 1)
        conf_addr_6 = self.get_address(True, 2)
        psbt = self.nodes[0].createpsbt([{"txid": txid_nonconf, "vout": 2}], [{nonconf_addr_5: 24.999}, {conf_addr_5: 14.999, "blinder_index": 0}, {conf_addr_6: 10, "blinder_index": 0}, {"fee": 0.002}])
        psbt = self.nodes[0].walletprocesspsbt(psbt)['psbt']
        hex_tx = self.nodes[0].finalizepsbt(psbt)['hex']
        assert_equal(self.num_blinded_outputs(hex_tx), 2)
        self.nodes[0].sendrawtransaction(hex_tx)
        self.generate(self.nodes[0], 1)
        self.sync_all()

        # Try a multiparty blinded tx
        # Prepare wallets and UTXOs for inputs
        self.nodes[2].createwallet("w1")
        w1 = self.nodes[2].get_wallet_rpc("w1")
        self.nodes[2].createwallet("w2")
        w2 = self.nodes[2].get_wallet_rpc("w2")
        self.nodes[2].createwallet("w3")
        w3 = self.nodes[2].get_wallet_rpc("w3")
        w1_addr = w1.getaddressinfo(w1.getnewaddress())["confidential"]
        w2_addr = w2.getaddressinfo(w2.getnewaddress())["confidential"]
        w3_addr = w3.getaddressinfo(w3.getnewaddress())["confidential"]
        txid1 = self.nodes[0].sendtoaddress(w1_addr, 10)
        txid2 = self.nodes[0].sendtoaddress(w2_addr, 10)
        txid3 = self.nodes[0].sendtoaddress(w3_addr, 10)
        self.sync_all()
        vout1 = find_vout_for_address(self.nodes[2], txid1, w1_addr)
        vout2 = find_vout_for_address(self.nodes[2], txid2, w2_addr)
        vout3 = find_vout_for_address(self.nodes[2], txid3, w3_addr)
        self.generate(self.nodes[0], 1)
        self.sync_all()
        # Check that a walletprocesspsbt fails if the wallet has a blind input but no blind outputs
        created_psbt = self.nodes[0].createpsbt(
            [
                {"txid": txid1, "vout": vout1},
                {"txid": txid2, "vout": vout2},
            ],
            [
                {self.get_address(True, 0): Decimal("19.999"), "blinder_index": 0},
                {"fee": Decimal("0.001")}
            ]
        )
        up_psbt1 = w1.walletprocesspsbt(psbt=created_psbt, sign=False)["psbt"]
        assert_raises_rpc_error(-4, "Transaction has blind inputs belonging to this blinder but does not have outputs to blind", w2.walletprocesspsbt, up_psbt1, False)
        # Make the PSBT
        created_psbt = self.nodes[0].createpsbt(
            [
                {"txid": txid1, "vout": vout1},
                {"txid": txid2, "vout": vout2},
                {"txid": txid3, "vout": vout3},
            ],
            [
                {self.get_address(True, 0): Decimal("9.999"), "blinder_index": 0},
                {self.get_address(True, 0): Decimal("9.999"), "blinder_index": 1},
                {self.get_address(True, 0): Decimal("9.999"), "blinder_index": 2},
                {"fee": Decimal("0.003")}
            ]
        )
        # Update all but don't blind
        up_psbt1 = w1.walletprocesspsbt(psbt=created_psbt, sign=False)["psbt"]
        up_psbt2 = w2.walletprocesspsbt(psbt=created_psbt, sign=False)["psbt"]
        up_psbt3 = w3.walletprocesspsbt(psbt=created_psbt, sign=False)["psbt"]
        # Combine updated
        comb_psbt1 = self.nodes[0].combinepsbt([up_psbt1, up_psbt2, up_psbt3])
        # 1 and 2 blind
        blind_psbt1 = w1.walletprocesspsbt(psbt=comb_psbt1, sign=False)["psbt"]
        blind_psbt2 = w2.walletprocesspsbt(psbt=comb_psbt1, sign=False)["psbt"]
        # Check that trying to blind a PSET where our inputs are already blinded results in no change
        re_blind_psbt2 = w2.walletprocesspsbt(psbt=blind_psbt2, sign=False)["psbt"]
        assert_equal(blind_psbt2, re_blind_psbt2)
        # Make sure combinepsbt does not work if the result would have imbalanced values and blinders
        blind_psbt3 = w3.walletprocesspsbt(psbt=comb_psbt1, sign=False)["psbt"]
        assert_raises_rpc_error(-22, "Cannot combine PSETs as the values and blinders would become imbalanced", self.nodes[0].combinepsbt, [blind_psbt1, blind_psbt2, blind_psbt3])
        # Combine 1 and 2 blinded
        comb_psbt2 = self.nodes[0].combinepsbt([blind_psbt1, blind_psbt2])
        # 3 Updates and blinds combined
        blind_psbt = w3.walletprocesspsbt(psbt=comb_psbt2, sign=False)["psbt"]
        # All sign
        sign_psbt1 = w1.walletprocesspsbt(psbt=blind_psbt)["psbt"]
        sign_psbt2 = w2.walletprocesspsbt(psbt=blind_psbt)["psbt"]
        sign_psbt3 = w3.walletprocesspsbt(psbt=blind_psbt)["psbt"]
        # Combine sigs
        comb_psbt2 = self.nodes[0].combinepsbt([sign_psbt1, sign_psbt2, sign_psbt3])
        # Finalize and send
        tx = self.nodes[0].finalizepsbt(comb_psbt2)["hex"]
        self.nodes[0].sendrawtransaction(tx)
        self.generate(self.nodes[0], 1)
        self.sync_all()

        # Regression for #1049
        # 1. Create a one-blinded-output PSET and check that it is blinded correctly
        addr = self.nodes[0].getnewaddress()
        conf_addr = self.nodes[0].getaddressinfo(addr)['confidential']
        unconf_addr = self.nodes[0].getaddressinfo(addr)['unconfidential']
        # 1a. Funding should succeed and *not* add a OP_RETURN output
        funded = self.nodes[1].walletcreatefundedpsbt([], [{conf_addr: self.nodes[1].getbalance()['bitcoin']}], 0, {"subtractFeeFromOutputs": [0]})["psbt"]
        assert_equal(
            outputs_info(self.nodes[1].decodepsbt(funded)["outputs"]),
            {
                (unconf_addr, True, False),
                (None, False, False), # fee
            },
        )
        # 1b. `walletprocesspsbt` should then succeed in creating a full transaction
        signed = self.nodes[1].walletprocesspsbt(funded)["psbt"]
        tx = self.nodes[1].finalizepsbt(signed)["hex"]
        assert self.nodes[1].testmempoolaccept([tx])[0]['allowed']
        # 2. Create a one-unblinded-output PSET and check that it is blinded correctly
        # 2a. Funding should succeed and add a OP_RETURN output
        funded = self.nodes[1].walletcreatefundedpsbt([], [{unconf_addr: self.nodes[1].getbalance()['bitcoin']}], 0, {"subtractFeeFromOutputs": [0]})["psbt"]
        assert_equal(
            outputs_info(self.nodes[1].decodepsbt(funded)["outputs"]),
            {
                (unconf_addr, False, False),
                (None, True, True), # blinded OP_RETURN
                (None, False, False), # fee
            },
        )
        # 2b. `walletprocesspsbt` should then succeed in creating a full transaction
        signed = self.nodes[1].walletprocesspsbt(funded)["psbt"]
        tx = self.nodes[1].finalizepsbt(signed)["hex"]
        assert self.nodes[1].testmempoolaccept([tx])[0]['allowed']

    def pset_confidential_proofs(self):
        UNBLINDED = "cHNldP8BAgQCAAAAAQMEAAAAAAEEAQEBBQECAfsEAgAAAAABAP1UAQIAAAAAASopobdl5W15RSedscp/8bxEXKuKIMOZw+JTqgD8qJEKBAAAAAD9////Awrye7Xu4kI5VnpTDeGaq8sYdXP3qdzYaHrLDRzaC8y51ggl1U8hJxSo+8GcTzHv926wsqTTkOrdBnJo8qcLwLQauQKktt71EJU7HTH5HsgG4kJV/tC32F992/WgieIPRkUkmxYAFPrs/iioimRS5hoJKl/hua83d7rwC1uuuLvfuQh38wHS+0Vg2ecXzypsUabYofOFaGSrICByCKvjgTF6TdHNp2el7Cwi+94dy4qMDrEh/25Aqnc+5qABAqWPEY9ZNCz7m64pANrr04bVgPxaWCr7LvvWGH5FLzvRFgAU96wAzcLFRah7B8gq17sVY9Uso18BIw9PXUt8b6hFgG7k9ncTRZ4baejmD87i5JQMeg1d4bIBAAAAAAAAKfQAAAAAAAABAXoK8nu17uJCOVZ6Uw3hmqvLGHVz96nc2Gh6yw0c2gvMudYIJdVPIScUqPvBnE8x7/dusLKk05Dq3QZyaPKnC8C0GrkCpLbe9RCVOx0x+R7IBuJCVf7Qt9hffdv1oIniD0ZFJJsWABT67P4oqIpkUuYaCSpf4bmvN3e68CIGA3pgD7iheh1WkyCWvviXQBa9KOJk6JBeYxEpPuxiRBOvEElHIxkAAACAAQAAgAMAAIABDiB25bQww62kp1L1uQVb7MxEVoem8kCzSmM5DW09I9V6DQEPBAAAAAABEAT/////B/wEcHNldA79CwFgAgAHY7+9IRzxAXWemL7C9M7CBAqQoSrXRoxI5/YnMLV6nV/GBMEhmvoDFJcNzRXI/LrIRMLZFvNrP5IupN8OZ+4q+++aJTnuYCZIDR1pssb0JHA0z2UXkEYdHv26qoW26RbLf2LNh29yVIOHG3jqqc7+L7F4UELZmjlEs6R1sulqQ0ePCUUgAsqURkdnNKtl0nORiyLN/9JfqGGTC30WhsdXifWRmqOfkWil0Va1bDYumMU7zJdW/go83ODuZ5VZVWFsBLFSn9HxF1SaFCGt197qo8dr+vhPZwb72k13A72D+5Lx7UKoYqamRJsoAZdUZ/oVd9GRlPbAmRPV7iOxmPYf+t9AQiEd0Z4AIgICuujF5+Lk/uCeX9+RWtJ8ioG51rogGduwt+iY1tZFtjUQSUcjGQAAAIAAAACACwAAgAEDCAC/fEgYCQAAAQQWABSD7wBNJDxW82D5YkC7B5ebqReUWQf8BHBzZXQCICMPT11LfG+oRYBu5PZ3E0WeG2no5g/O4uSUDHoNXeGyB/wEcHNldAYhAwxmNPa94Vg9u/nZBWC/8IYTgnp85V5TMOEFWTTAcF2pB/wEcHNldAgEAAAAAAABAwgA4fUFAAAAAAEEAAf8BHBzZXQCICMPT11LfG+oRYBu5PZ3E0WeG2no5g/O4uSUDHoNXeGyB/wEcHNldAgEAAAAAAA="
        BLINDED = "cHNldP8BAgQCAAAAAQMEAAAAAAEEAQEBBQECAfsEAgAAAAABAP1UAQIAAAAAASopobdl5W15RSedscp/8bxEXKuKIMOZw+JTqgD8qJEKBAAAAAD9////Awrye7Xu4kI5VnpTDeGaq8sYdXP3qdzYaHrLDRzaC8y51ggl1U8hJxSo+8GcTzHv926wsqTTkOrdBnJo8qcLwLQauQKktt71EJU7HTH5HsgG4kJV/tC32F992/WgieIPRkUkmxYAFPrs/iioimRS5hoJKl/hua83d7rwC1uuuLvfuQh38wHS+0Vg2ecXzypsUabYofOFaGSrICByCKvjgTF6TdHNp2el7Cwi+94dy4qMDrEh/25Aqnc+5qABAqWPEY9ZNCz7m64pANrr04bVgPxaWCr7LvvWGH5FLzvRFgAU96wAzcLFRah7B8gq17sVY9Uso18BIw9PXUt8b6hFgG7k9ncTRZ4baejmD87i5JQMeg1d4bIBAAAAAAAAKfQAAAAAAAABAXoK8nu17uJCOVZ6Uw3hmqvLGHVz96nc2Gh6yw0c2gvMudYIJdVPIScUqPvBnE8x7/dusLKk05Dq3QZyaPKnC8C0GrkCpLbe9RCVOx0x+R7IBuJCVf7Qt9hffdv1oIniD0ZFJJsWABT67P4oqIpkUuYaCSpf4bmvN3e68CIGA3pgD7iheh1WkyCWvviXQBa9KOJk6JBeYxEpPuxiRBOvEElHIxkAAACAAQAAgAMAAIABDiB25bQww62kp1L1uQVb7MxEVoem8kCzSmM5DW09I9V6DQEPBAAAAAABEAT/////B/wEcHNldA79CwFgAgAHY7+9IRzxAXWemL7C9M7CBAqQoSrXRoxI5/YnMLV6nV/GBMEhmvoDFJcNzRXI/LrIRMLZFvNrP5IupN8OZ+4q+++aJTnuYCZIDR1pssb0JHA0z2UXkEYdHv26qoW26RbLf2LNh29yVIOHG3jqqc7+L7F4UELZmjlEs6R1sulqQ0ePCUUgAsqURkdnNKtl0nORiyLN/9JfqGGTC30WhsdXifWRmqOfkWil0Va1bDYumMU7zJdW/go83ODuZ5VZVWFsBLFSn9HxF1SaFCGt197qo8dr+vhPZwb72k13A72D+5Lx7UKoYqamRJsoAZdUZ/oVd9GRlPbAmRPV7iOxmPYf+t9AQiEd0Z4AIgICuujF5+Lk/uCeX9+RWtJ8ioG51rogGduwt+iY1tZFtjUQSUcjGQAAAIAAAACACwAAgAEDCAC/fEgYCQAAAQQWABSD7wBNJDxW82D5YkC7B5ebqReUWQf8BHBzZXQBIQgGgfEKdAooxyl0pgId27fqPNDTNJzj2ga4NCXs2+6zeAf8BHBzZXQCICMPT11LfG+oRYBu5PZ3E0WeG2no5g/O4uSUDHoNXeGyB/wEcHNldAMhCy5VZJhP9SRRur+Fix1a6ijcBFLLkrt7//fqHxCGN0pEB/wEcHNldAT9CwFgAgAACRhIfL75AJaUOCJ2q+YnbnYTFqluECvtDoJFGcrYvu5VsxPdASJNduFIJRBglnPdW73QRjqt+r3KlxBQ3XUWTce6is6cGED9eySEVJwBXz4Mt8SjqM2GsyUfqC+Ey3+APGgh54MYLt+HHKmt6ibcvE1DDU/UGpVo+I3cY/kgKJzrWMG6y/jDm/CHcF49L8EBtYC7iSrBhwzmDk7DmiViiQFCTUDfIqilX/piqS9ZlO4JNydA5kmLqXkj/xtR2hKt57wknqqvM7/car1S4Do8VljtG9lCzvSOBtBvijSwpFY1KaVFjpj0UZI9XJQ2eEbMrqC0qygNBi1f+ULyZFccNSGpXaZnrZAH/ARwc2V0BUMBAAECnwdoJ4rVnGgLT0He5GaLEhDnGqCKcH0nlTi1T53tBYMI8InonQGT61IAjoLcRxOqzMLgEC3KXg7yW8x6d6VmB/wEcHNldAYhAwxmNPa94Vg9u/nZBWC/8IYTgnp85V5TMOEFWTTAcF2pB/wEcHNldAchAitGVbG/bZNcV2ifjimuh04FOwRlxNrNPva66U6/RiHFB/wEcHNldAgEAAAAAAf8BHBzZXQJSSAAAAkYSHy/AIN6lvAUJ1o6ZQK5i/ewcpqRz4eW8zMzXFO/ZlNvAomxweIBD8YyywTguhBMI0BdLs2VeS5mc5e1oR0R27YAUccH/ARwc2V0CkMBAAGJm91DfvVBUOaEFZ0uH1RbT2cgI9MN9k1lE1hlWc2AtALpMJ17khkivt8F7dgCAVdBvcHFaw138ZsVfiD7g480AAEDCADh9QUAAAAAAQQAB/wEcHNldAIgIw9PXUt8b6hFgG7k9ncTRZ4baejmD87i5JQMeg1d4bIH/ARwc2V0CAQAAAAAAA=="
        NO_VALUE_PROOF = "cHNldP8BAgQCAAAAAQMEAAAAAAEEAQEBBQECAfsEAgAAAAABAP1UAQIAAAAAASopobdl5W15RSedscp/8bxEXKuKIMOZw+JTqgD8qJEKBAAAAAD9////Awrye7Xu4kI5VnpTDeGaq8sYdXP3qdzYaHrLDRzaC8y51ggl1U8hJxSo+8GcTzHv926wsqTTkOrdBnJo8qcLwLQauQKktt71EJU7HTH5HsgG4kJV/tC32F992/WgieIPRkUkmxYAFPrs/iioimRS5hoJKl/hua83d7rwC1uuuLvfuQh38wHS+0Vg2ecXzypsUabYofOFaGSrICByCKvjgTF6TdHNp2el7Cwi+94dy4qMDrEh/25Aqnc+5qABAqWPEY9ZNCz7m64pANrr04bVgPxaWCr7LvvWGH5FLzvRFgAU96wAzcLFRah7B8gq17sVY9Uso18BIw9PXUt8b6hFgG7k9ncTRZ4baejmD87i5JQMeg1d4bIBAAAAAAAAKfQAAAAAAAABAXoK8nu17uJCOVZ6Uw3hmqvLGHVz96nc2Gh6yw0c2gvMudYIJdVPIScUqPvBnE8x7/dusLKk05Dq3QZyaPKnC8C0GrkCpLbe9RCVOx0x+R7IBuJCVf7Qt9hffdv1oIniD0ZFJJsWABT67P4oqIpkUuYaCSpf4bmvN3e68CIGA3pgD7iheh1WkyCWvviXQBa9KOJk6JBeYxEpPuxiRBOvEElHIxkAAACAAQAAgAMAAIABDiB25bQww62kp1L1uQVb7MxEVoem8kCzSmM5DW09I9V6DQEPBAAAAAABEAT/////B/wEcHNldA79CwFgAgAHY7+9IRzxAXWemL7C9M7CBAqQoSrXRoxI5/YnMLV6nV/GBMEhmvoDFJcNzRXI/LrIRMLZFvNrP5IupN8OZ+4q+++aJTnuYCZIDR1pssb0JHA0z2UXkEYdHv26qoW26RbLf2LNh29yVIOHG3jqqc7+L7F4UELZmjlEs6R1sulqQ0ePCUUgAsqURkdnNKtl0nORiyLN/9JfqGGTC30WhsdXifWRmqOfkWil0Va1bDYumMU7zJdW/go83ODuZ5VZVWFsBLFSn9HxF1SaFCGt197qo8dr+vhPZwb72k13A72D+5Lx7UKoYqamRJsoAZdUZ/oVd9GRlPbAmRPV7iOxmPYf+t9AQiEd0Z4AIgICuujF5+Lk/uCeX9+RWtJ8ioG51rogGduwt+iY1tZFtjUQSUcjGQAAAIAAAACACwAAgAEDCAC/fEgYCQAAAQQWABSD7wBNJDxW82D5YkC7B5ebqReUWQf8BHBzZXQBIQgGgfEKdAooxyl0pgId27fqPNDTNJzj2ga4NCXs2+6zeAf8BHBzZXQCICMPT11LfG+oRYBu5PZ3E0WeG2no5g/O4uSUDHoNXeGyB/wEcHNldAMhCy5VZJhP9SRRur+Fix1a6ijcBFLLkrt7//fqHxCGN0pEB/wEcHNldAT9CwFgAgAACRhIfL75AJaUOCJ2q+YnbnYTFqluECvtDoJFGcrYvu5VsxPdASJNduFIJRBglnPdW73QRjqt+r3KlxBQ3XUWTce6is6cGED9eySEVJwBXz4Mt8SjqM2GsyUfqC+Ey3+APGgh54MYLt+HHKmt6ibcvE1DDU/UGpVo+I3cY/kgKJzrWMG6y/jDm/CHcF49L8EBtYC7iSrBhwzmDk7DmiViiQFCTUDfIqilX/piqS9ZlO4JNydA5kmLqXkj/xtR2hKt57wknqqvM7/car1S4Do8VljtG9lCzvSOBtBvijSwpFY1KaVFjpj0UZI9XJQ2eEbMrqC0qygNBi1f+ULyZFccNSGpXaZnrZAH/ARwc2V0BUMBAAECnwdoJ4rVnGgLT0He5GaLEhDnGqCKcH0nlTi1T53tBYMI8InonQGT61IAjoLcRxOqzMLgEC3KXg7yW8x6d6VmB/wEcHNldAYhAwxmNPa94Vg9u/nZBWC/8IYTgnp85V5TMOEFWTTAcF2pB/wEcHNldAchAitGVbG/bZNcV2ifjimuh04FOwRlxNrNPva66U6/RiHFB/wEcHNldAgEAAAAAAf8BHBzZXQKQwEAAYmb3UN+9UFQ5oQVnS4fVFtPZyAj0w32TWUTWGVZzYC0AukwnXuSGSK+3wXt2AIBV0G9wcVrDXfxmxV+IPuDjzQAAQMIAOH1BQAAAAABBAAH/ARwc2V0AiAjD09dS3xvqEWAbuT2dxNFnhtp6OYPzuLklAx6DV3hsgf8BHBzZXQIBAAAAAAA"
        BAD_VALUE_PROOF = "cHNldP8BAgQCAAAAAQMEAAAAAAEEAQEBBQECAfsEAgAAAAABAP1UAQIAAAAAASopobdl5W15RSedscp/8bxEXKuKIMOZw+JTqgD8qJEKBAAAAAD9////Awrye7Xu4kI5VnpTDeGaq8sYdXP3qdzYaHrLDRzaC8y51ggl1U8hJxSo+8GcTzHv926wsqTTkOrdBnJo8qcLwLQauQKktt71EJU7HTH5HsgG4kJV/tC32F992/WgieIPRkUkmxYAFPrs/iioimRS5hoJKl/hua83d7rwC1uuuLvfuQh38wHS+0Vg2ecXzypsUabYofOFaGSrICByCKvjgTF6TdHNp2el7Cwi+94dy4qMDrEh/25Aqnc+5qABAqWPEY9ZNCz7m64pANrr04bVgPxaWCr7LvvWGH5FLzvRFgAU96wAzcLFRah7B8gq17sVY9Uso18BIw9PXUt8b6hFgG7k9ncTRZ4baejmD87i5JQMeg1d4bIBAAAAAAAAKfQAAAAAAAABAXoK8nu17uJCOVZ6Uw3hmqvLGHVz96nc2Gh6yw0c2gvMudYIJdVPIScUqPvBnE8x7/dusLKk05Dq3QZyaPKnC8C0GrkCpLbe9RCVOx0x+R7IBuJCVf7Qt9hffdv1oIniD0ZFJJsWABT67P4oqIpkUuYaCSpf4bmvN3e68CIGA3pgD7iheh1WkyCWvviXQBa9KOJk6JBeYxEpPuxiRBOvEElHIxkAAACAAQAAgAMAAIABDiB25bQww62kp1L1uQVb7MxEVoem8kCzSmM5DW09I9V6DQEPBAAAAAABEAT/////B/wEcHNldA79CwFgAgAHY7+9IRzxAXWemL7C9M7CBAqQoSrXRoxI5/YnMLV6nV/GBMEhmvoDFJcNzRXI/LrIRMLZFvNrP5IupN8OZ+4q+++aJTnuYCZIDR1pssb0JHA0z2UXkEYdHv26qoW26RbLf2LNh29yVIOHG3jqqc7+L7F4UELZmjlEs6R1sulqQ0ePCUUgAsqURkdnNKtl0nORiyLN/9JfqGGTC30WhsdXifWRmqOfkWil0Va1bDYumMU7zJdW/go83ODuZ5VZVWFsBLFSn9HxF1SaFCGt197qo8dr+vhPZwb72k13A72D+5Lx7UKoYqamRJsoAZdUZ/oVd9GRlPbAmRPV7iOxmPYf+t9AQiEd0Z4AIgICuujF5+Lk/uCeX9+RWtJ8ioG51rogGduwt+iY1tZFtjUQSUcjGQAAAIAAAACACwAAgAEDCAC/fEgYCQAAAQQWABSD7wBNJDxW82D5YkC7B5ebqReUWQf8BHBzZXQBIQgGgfEKdAooxyl0pgId27fqPNDTNJzj2ga4NCXs2+6zeAf8BHBzZXQCICMPT11LfG+oRYBu5PZ3E0WeG2no5g/O4uSUDHoNXeGyB/wEcHNldAMhCy5VZJhP9SRRur+Fix1a6ijcBFLLkrt7//fqHxCGN0pEB/wEcHNldAT9CwFgAgAACRhIfL75AJaUOCJ2q+YnbnYTFqluECvtDoJFGcrYvu5VsxPdASJNduFIJRBglnPdW73QRjqt+r3KlxBQ3XUWTce6is6cGED9eySEVJwBXz4Mt8SjqM2GsyUfqC+Ey3+APGgh54MYLt+HHKmt6ibcvE1DDU/UGpVo+I3cY/kgKJzrWMG6y/jDm/CHcF49L8EBtYC7iSrBhwzmDk7DmiViiQFCTUDfIqilX/piqS9ZlO4JNydA5kmLqXkj/xtR2hKt57wknqqvM7/car1S4Do8VljtG9lCzvSOBtBvijSwpFY1KaVFjpj0UZI9XJQ2eEbMrqC0qygNBi1f+ULyZFccNSGpXaZnrZAH/ARwc2V0BUMBAAECnwdoJ4rVnGgLT0He5GaLEhDnGqCKcH0nlTi1T53tBYMI8InonQGT61IAjoLcRxOqzMLgEC3KXg7yW8x6d6VmB/wEcHNldAYhAwxmNPa94Vg9u/nZBWC/8IYTgnp85V5TMOEFWTTAcF2pB/wEcHNldAchAitGVbG/bZNcV2ifjimuh04FOwRlxNrNPva66U6/RiHFB/wEcHNldAgEAAAAAAf8BHBzZXQJSSAAAAkYSHy/AIN6lvAUJ1o6ZQK5i/ewcpqSz4eW8zMzXFO/ZlNvAomxweIBD8YyywTguhBMI0BdLs2VeS5mc5e1oR0R27YAUccH/ARwc2V0CkMBAAGJm91DfvVBUOaEFZ0uH1RbT2cgI9MN9k1lE1hlWc2AtALpMJ17khkivt8F7dgCAVdBvcHFaw138ZsVfiD7g480AAEDCADh9QUAAAAAAQQAB/wEcHNldAIgIw9PXUt8b6hFgG7k9ncTRZ4baejmD87i5JQMeg1d4bIH/ARwc2V0CAQAAAAAAA=="
        NO_ASSET_PROOF = "cHNldP8BAgQCAAAAAQMEAAAAAAEEAQEBBQECAfsEAgAAAAABAP1UAQIAAAAAASopobdl5W15RSedscp/8bxEXKuKIMOZw+JTqgD8qJEKBAAAAAD9////Awrye7Xu4kI5VnpTDeGaq8sYdXP3qdzYaHrLDRzaC8y51ggl1U8hJxSo+8GcTzHv926wsqTTkOrdBnJo8qcLwLQauQKktt71EJU7HTH5HsgG4kJV/tC32F992/WgieIPRkUkmxYAFPrs/iioimRS5hoJKl/hua83d7rwC1uuuLvfuQh38wHS+0Vg2ecXzypsUabYofOFaGSrICByCKvjgTF6TdHNp2el7Cwi+94dy4qMDrEh/25Aqnc+5qABAqWPEY9ZNCz7m64pANrr04bVgPxaWCr7LvvWGH5FLzvRFgAU96wAzcLFRah7B8gq17sVY9Uso18BIw9PXUt8b6hFgG7k9ncTRZ4baejmD87i5JQMeg1d4bIBAAAAAAAAKfQAAAAAAAABAXoK8nu17uJCOVZ6Uw3hmqvLGHVz96nc2Gh6yw0c2gvMudYIJdVPIScUqPvBnE8x7/dusLKk05Dq3QZyaPKnC8C0GrkCpLbe9RCVOx0x+R7IBuJCVf7Qt9hffdv1oIniD0ZFJJsWABT67P4oqIpkUuYaCSpf4bmvN3e68CIGA3pgD7iheh1WkyCWvviXQBa9KOJk6JBeYxEpPuxiRBOvEElHIxkAAACAAQAAgAMAAIABDiB25bQww62kp1L1uQVb7MxEVoem8kCzSmM5DW09I9V6DQEPBAAAAAABEAT/////B/wEcHNldA79CwFgAgAHY7+9IRzxAXWemL7C9M7CBAqQoSrXRoxI5/YnMLV6nV/GBMEhmvoDFJcNzRXI/LrIRMLZFvNrP5IupN8OZ+4q+++aJTnuYCZIDR1pssb0JHA0z2UXkEYdHv26qoW26RbLf2LNh29yVIOHG3jqqc7+L7F4UELZmjlEs6R1sulqQ0ePCUUgAsqURkdnNKtl0nORiyLN/9JfqGGTC30WhsdXifWRmqOfkWil0Va1bDYumMU7zJdW/go83ODuZ5VZVWFsBLFSn9HxF1SaFCGt197qo8dr+vhPZwb72k13A72D+5Lx7UKoYqamRJsoAZdUZ/oVd9GRlPbAmRPV7iOxmPYf+t9AQiEd0Z4AIgICuujF5+Lk/uCeX9+RWtJ8ioG51rogGduwt+iY1tZFtjUQSUcjGQAAAIAAAACACwAAgAEDCAC/fEgYCQAAAQQWABSD7wBNJDxW82D5YkC7B5ebqReUWQf8BHBzZXQBIQgGgfEKdAooxyl0pgId27fqPNDTNJzj2ga4NCXs2+6zeAf8BHBzZXQCICMPT11LfG+oRYBu5PZ3E0WeG2no5g/O4uSUDHoNXeGyB/wEcHNldAMhCy5VZJhP9SRRur+Fix1a6ijcBFLLkrt7//fqHxCGN0pEB/wEcHNldAT9CwFgAgAACRhIfL75AJaUOCJ2q+YnbnYTFqluECvtDoJFGcrYvu5VsxPdASJNduFIJRBglnPdW73QRjqt+r3KlxBQ3XUWTce6is6cGED9eySEVJwBXz4Mt8SjqM2GsyUfqC+Ey3+APGgh54MYLt+HHKmt6ibcvE1DDU/UGpVo+I3cY/kgKJzrWMG6y/jDm/CHcF49L8EBtYC7iSrBhwzmDk7DmiViiQFCTUDfIqilX/piqS9ZlO4JNydA5kmLqXkj/xtR2hKt57wknqqvM7/car1S4Do8VljtG9lCzvSOBtBvijSwpFY1KaVFjpj0UZI9XJQ2eEbMrqC0qygNBi1f+ULyZFccNSGpXaZnrZAH/ARwc2V0BUMBAAECnwdoJ4rVnGgLT0He5GaLEhDnGqCKcH0nlTi1T53tBYMI8InonQGT61IAjoLcRxOqzMLgEC3KXg7yW8x6d6VmB/wEcHNldAYhAwxmNPa94Vg9u/nZBWC/8IYTgnp85V5TMOEFWTTAcF2pB/wEcHNldAchAitGVbG/bZNcV2ifjimuh04FOwRlxNrNPva66U6/RiHFB/wEcHNldAgEAAAAAAf8BHBzZXQJSSAAAAkYSHy/AIN6lvAUJ1o6ZQK5i/ewcpqRz4eW8zMzXFO/ZlNvAomxweIBD8YyywTguhBMI0BdLs2VeS5mc5e1oR0R27YAUccAAQMIAOH1BQAAAAABBAAH/ARwc2V0AiAjD09dS3xvqEWAbuT2dxNFnhtp6OYPzuLklAx6DV3hsgf8BHBzZXQIBAAAAAAA"
        BAD_ASSET_PROOF = "cHNldP8BAgQCAAAAAQMEAAAAAAEEAQEBBQECAfsEAgAAAAABAP1UAQIAAAAAASopobdl5W15RSedscp/8bxEXKuKIMOZw+JTqgD8qJEKBAAAAAD9////Awrye7Xu4kI5VnpTDeGaq8sYdXP3qdzYaHrLDRzaC8y51ggl1U8hJxSo+8GcTzHv926wsqTTkOrdBnJo8qcLwLQauQKktt71EJU7HTH5HsgG4kJV/tC32F992/WgieIPRkUkmxYAFPrs/iioimRS5hoJKl/hua83d7rwC1uuuLvfuQh38wHS+0Vg2ecXzypsUabYofOFaGSrICByCKvjgTF6TdHNp2el7Cwi+94dy4qMDrEh/25Aqnc+5qABAqWPEY9ZNCz7m64pANrr04bVgPxaWCr7LvvWGH5FLzvRFgAU96wAzcLFRah7B8gq17sVY9Uso18BIw9PXUt8b6hFgG7k9ncTRZ4baejmD87i5JQMeg1d4bIBAAAAAAAAKfQAAAAAAAABAXoK8nu17uJCOVZ6Uw3hmqvLGHVz96nc2Gh6yw0c2gvMudYIJdVPIScUqPvBnE8x7/dusLKk05Dq3QZyaPKnC8C0GrkCpLbe9RCVOx0x+R7IBuJCVf7Qt9hffdv1oIniD0ZFJJsWABT67P4oqIpkUuYaCSpf4bmvN3e68CIGA3pgD7iheh1WkyCWvviXQBa9KOJk6JBeYxEpPuxiRBOvEElHIxkAAACAAQAAgAMAAIABDiB25bQww62kp1L1uQVb7MxEVoem8kCzSmM5DW09I9V6DQEPBAAAAAABEAT/////B/wEcHNldA79CwFgAgAHY7+9IRzxAXWemL7C9M7CBAqQoSrXRoxI5/YnMLV6nV/GBMEhmvoDFJcNzRXI/LrIRMLZFvNrP5IupN8OZ+4q+++aJTnuYCZIDR1pssb0JHA0z2UXkEYdHv26qoW26RbLf2LNh29yVIOHG3jqqc7+L7F4UELZmjlEs6R1sulqQ0ePCUUgAsqURkdnNKtl0nORiyLN/9JfqGGTC30WhsdXifWRmqOfkWil0Va1bDYumMU7zJdW/go83ODuZ5VZVWFsBLFSn9HxF1SaFCGt197qo8dr+vhPZwb72k13A72D+5Lx7UKoYqamRJsoAZdUZ/oVd9GRlPbAmRPV7iOxmPYf+t9AQiEd0Z4AIgICuujF5+Lk/uCeX9+RWtJ8ioG51rogGduwt+iY1tZFtjUQSUcjGQAAAIAAAACACwAAgAEDCAC/fEgYCQAAAQQWABSD7wBNJDxW82D5YkC7B5ebqReUWQf8BHBzZXQBIQgGgfEKdAooxyl0pgId27fqPNDTNJzj2ga4NCXs2+6zeAf8BHBzZXQCICMPT11LfG+oRYBu5PZ3E0WeG2no5g/O4uSUDHoNXeGyB/wEcHNldAMhCy5VZJhP9SRRur+Fix1a6ijcBFLLkrt7//fqHxCGN0pEB/wEcHNldAT9CwFgAgAACRhIfL75AJaUOCJ2q+YnbnYTFqluECvtDoJFGcrYvu5VsxPdASJNduFIJRBglnPdW73QRjqt+r3KlxBQ3XUWTce6is6cGED9eySEVJwBXz4Mt8SjqM2GsyUfqC+Ey3+APGgh54MYLt+HHKmt6ibcvE1DDU/UGpVo+I3cY/kgKJzrWMG6y/jDm/CHcF49L8EBtYC7iSrBhwzmDk7DmiViiQFCTUDfIqilX/piqS9ZlO4JNydA5kmLqXkj/xtR2hKt57wknqqvM7/car1S4Do8VljtG9lCzvSOBtBvijSwpFY1KaVFjpj0UZI9XJQ2eEbMrqC0qygNBi1f+ULyZFccNSGpXaZnrZAH/ARwc2V0BUMBAAECnwdoJ4rVnGgLT0He5GaLEhDnGqCKcH0nlTi1T53tBYMI8InonQGT61IAjoLcRxOqzMLgEC3KXg7yW8x6d6VmB/wEcHNldAYhAwxmNPa94Vg9u/nZBWC/8IYTgnp85V5TMOEFWTTAcF2pB/wEcHNldAchAitGVbG/bZNcV2ifjimuh04FOwRlxNrNPva66U6/RiHFB/wEcHNldAgEAAAAAAf8BHBzZXQJSSAAAAkYSHy/AIN6lvAUJ1o6ZQK5i/ewcpqRz4eW8zMzXFO/ZlNvAomxweIBD8YyywTguhBMI0BdLs2VeS5mc5e1oR0R27YAUccH/ARwc2V0CkMBAAGJm91DfvVBUOaEFZ0uH1RcT2cgI9MN9k1lE1hlWc2AtALpMJ17khkivt8F7dgCAVdBvcHFaw138ZsVfiD7g480AAEDCADh9QUAAAAAAQQAB/wEcHNldAIgIw9PXUt8b6hFgG7k9ncTRZ4baejmD87i5JQMeg1d4bIH/ARwc2V0CAQAAAAAAA=="
        ONLY_BLIND = "cHNldP8BAgQCAAAAAQMEAAAAAAEEAQEBBQECAfsEAgAAAAABAP1UAQIAAAAAASopobdl5W15RSedscp/8bxEXKuKIMOZw+JTqgD8qJEKBAAAAAD9////Awrye7Xu4kI5VnpTDeGaq8sYdXP3qdzYaHrLDRzaC8y51ggl1U8hJxSo+8GcTzHv926wsqTTkOrdBnJo8qcLwLQauQKktt71EJU7HTH5HsgG4kJV/tC32F992/WgieIPRkUkmxYAFPrs/iioimRS5hoJKl/hua83d7rwC1uuuLvfuQh38wHS+0Vg2ecXzypsUabYofOFaGSrICByCKvjgTF6TdHNp2el7Cwi+94dy4qMDrEh/25Aqnc+5qABAqWPEY9ZNCz7m64pANrr04bVgPxaWCr7LvvWGH5FLzvRFgAU96wAzcLFRah7B8gq17sVY9Uso18BIw9PXUt8b6hFgG7k9ncTRZ4baejmD87i5JQMeg1d4bIBAAAAAAAAKfQAAAAAAAABAXoK8nu17uJCOVZ6Uw3hmqvLGHVz96nc2Gh6yw0c2gvMudYIJdVPIScUqPvBnE8x7/dusLKk05Dq3QZyaPKnC8C0GrkCpLbe9RCVOx0x+R7IBuJCVf7Qt9hffdv1oIniD0ZFJJsWABT67P4oqIpkUuYaCSpf4bmvN3e68CIGA3pgD7iheh1WkyCWvviXQBa9KOJk6JBeYxEpPuxiRBOvEElHIxkAAACAAQAAgAMAAIABDiB25bQww62kp1L1uQVb7MxEVoem8kCzSmM5DW09I9V6DQEPBAAAAAABEAT/////B/wEcHNldA79CwFgAgAHY7+9IRzxAXWemL7C9M7CBAqQoSrXRoxI5/YnMLV6nV/GBMEhmvoDFJcNzRXI/LrIRMLZFvNrP5IupN8OZ+4q+++aJTnuYCZIDR1pssb0JHA0z2UXkEYdHv26qoW26RbLf2LNh29yVIOHG3jqqc7+L7F4UELZmjlEs6R1sulqQ0ePCUUgAsqURkdnNKtl0nORiyLN/9JfqGGTC30WhsdXifWRmqOfkWil0Va1bDYumMU7zJdW/go83ODuZ5VZVWFsBLFSn9HxF1SaFCGt197qo8dr+vhPZwb72k13A72D+5Lx7UKoYqamRJsoAZdUZ/oVd9GRlPbAmRPV7iOxmPYf+t9AQiEd0Z4AIgICuujF5+Lk/uCeX9+RWtJ8ioG51rogGduwt+iY1tZFtjUQSUcjGQAAAIAAAACACwAAgAEEFgAUg+8ATSQ8VvNg+WJAuweXm6kXlFkH/ARwc2V0ASEIBoHxCnQKKMcpdKYCHdu36jzQ0zSc49oGuDQl7Nvus3gH/ARwc2V0AyELLlVkmE/1JFG6v4WLHVrqKNwEUsuSu3v/9+ofEIY3SkQH/ARwc2V0BP0LAWACAAAJGEh8vvkAlpQ4Inar5idudhMWqW4QK+0OgkUZyti+7lWzE90BIk124UglEGCWc91bvdBGOq36vcqXEFDddRZNx7qKzpwYQP17JIRUnAFfPgy3xKOozYazJR+oL4TLf4A8aCHngxgu34ccqa3qJty8TUMNT9QalWj4jdxj+SAonOtYwbrL+MOb8IdwXj0vwQG1gLuJKsGHDOYOTsOaJWKJAUJNQN8iqKVf+mKpL1mU7gk3J0DmSYupeSP/G1HaEq3nvCSeqq8zv9xqvVLgOjxWWO0b2ULO9I4G0G+KNLCkVjUppUWOmPRRkj1clDZ4RsyuoLSrKA0GLV/5QvJkVxw1IaldpmetkAf8BHBzZXQFQwEAAQKfB2gnitWcaAtPQd7kZosSEOcaoIpwfSeVOLVPne0FgwjwieidAZPrUgCOgtxHE6rMwuAQLcpeDvJbzHp3pWYH/ARwc2V0BiEDDGY09r3hWD27+dkFYL/whhOCenzlXlMw4QVZNMBwXakH/ARwc2V0ByECK0ZVsb9tk1xXaJ+OKa6HTgU7BGXE2s0+9rrpTr9GIcUH/ARwc2V0CAQAAAAAAAEDCADh9QUAAAAAAQQAB/wEcHNldAIgIw9PXUt8b6hFgG7k9ncTRZ4baejmD87i5JQMeg1d4bIH/ARwc2V0CAQAAAAAAA=="
        INPUT_ALL_PROOFS = "cHNldP8BAgQCAAAAAQMEAAAAAAEEAQEBBQEDAfsEAgAAAAABAP19AQIAAAAAAqTuHc11KinNVvXd/9sQr+ipDYZjtigEcm2oUT69BIpzAAAAAAD9////pO4dzXUqKc1W9d3/2xCv6KkNhmO2KARybahRPr0EinMBAAAAAP3///8DC7mQAAC2x+7vHmDpKr609OKkdrg0eF1kBTx/wAEmdQdsCUtYYVDtovHBZr8q8sMVSW5ecl9gGAFx7fv6aiTdslG8A2MtncskgsY320AFJIcDbsam59WJAEAvWZPrYGNEbNjgFgAUl3Rcv6DUKzl5yB+5LJTsqra8YLgKzHQ1jw0pNVL+Aoicxf4EfueweOUt60iMBEeZV2FTLu0IgGd6tSBPsOyg7uvgs1084gyqdkEKToYDJ5cfvfCUNZkDxZhNJF/j/pBHW4I9RVFojsI0Iob7snJfOcPPYk8mmG8WABQsltC8n2vOc1kjzIs6Lhr4Q4ivxAEjD09dS3xvqEWAbuT2dxNFnhtp6OYPzuLklAx6DV3hsgEAAAAAAAABAQAAAAAAAAEBegrMdDWPDSk1Uv4CiJzF/gR+57B45S3rSIwER5lXYVMu7QiAZ3q1IE+w7KDu6+CzXTziDKp2QQpOhgMnlx+98JQ1mQPFmE0kX+P+kEdbgj1FUWiOwjQihvuycl85w89iTyaYbxYAFCyW0Lyfa85zWSPMizouGvhDiK/EIgYCe805REagU2O9f02V+8toEIHGdlsFtB6jnKwK6rkvntYQMS2SEQAAAIAAAACABAAAgAEOIBIOv8GomhHbERYzGvmdBWc7jzdsscdRxJZJn7RnkTqvAQ8EAQAAAAEQBP3///8H/ARwc2V0Dv1OEGAzAAAAAAAAAAEunv4A2qAui2yT75MMmSqcDy7H8X/myuWlEXfa7vrtrPsMLS5bWl3G2Pf3eNgiAQORf5P3/EG7CUSPTNzH/23M3yQ0VEA/MZpi2xIOaPkhvEi5asD91OCMR9hanjC4OrjRzSxJz1YYO7/f9Y8hXgxTQQnPb3N69LB4VeGCbtDMXbohoQonOfwY/aTpAIkbjX3Wnb0xjTtg6ulZ7xZYlRyU00ySPtSSx0TNKsSxXtLq9ddtda0BRfWAKNCLTPer2Ldv44ttJwee7I8acdN+2PqS/7jPHMUHF6PDiOBgu2RppI/UvQQby+Tfn4lwh9RRq1QB+q7J22rRoAWjxnRjSawleA9aczfi5ASI2bhZl3vHFEdjemwgeag6JQ6Bv1Z1UMopzgVL1vr+d+UgBUwHmQxW1zS4rwibcJEr78SfbNOXj+tN4J6xWB3xuGTp3G7k+L2w279uyGUBRbT5dHfwjZ18RH1yv0jZ5YNHN6TUDLBXipesDWsnH4Kh4EyC8Zo+ZnJmCIBu9YOMF7wAMiZMEnhBA6g9I06mhG7Whg4PBtsLKoiB+yr+m0JAazUbp2BMbjDLpEtNutoHTX4WWI9bnqX/f98LBTVXzcyBInNwlnqOyqtlHZX6oBULLVuZLaKj9ZCMY80o63uO2FH5twgWmcISvhWvaxNb1lY/Gt1t8UemdhwnsN7Bx4K0bHyataeYD886boPB5BqHtsb/h0AB0zrwymzpTsPe5ZBdj8wWAgQro3j5h6NAlQfnzCno06NXvkRgYUsd2XQNPTa8/fIDZxo4TFMflSRbBpxxs/h38xNgbBcdxBT7kLxLFxMZ60mhOT64dtrbIhjCDxZMs4TjgRBEM+AnGBsdq3gtzBEStt5bPOJyIpGu1/7k830MoDFC+l2Tev/xXznNhvMv9E1WK8oPzVQd3qwQyWPXGiUHlm8O/CgzRz/uLO6+KKmXFABukQzT500Hi71KU6jr7yCgTur6uO9lD1YZ5FqJY9ankzRhhh3A9rI/RGkYuEaBax4KlrPdsGx9FChMs4usWJ1PmNuA0MXlySFXNFopY+Knm3iSF/MymKSYFwEUjFzpcQ72M5OqU7JXgim+QTgb0v/WuwPw50rgivRXDAF1DynAGF8gy+LOtzftGbMESIB+2AGEgbvKCmKuw1V12Xd7XLUkKwJzLfHVopW4uv0EVslFwtPd5tWgBDLNhrlix3YOmVs0l5qPPxnYc9Ainhm7wptMJQg+bDvgSV2SxvYCiNtF6mINN8f3TEx8xfdKrV+4vhdJcS3YcgfWW0Bh+wwqnxbu0vmOf7LraVtI30K0xd11vpl8DXZGa7mO26gX1TKurDqu3jvR7K5tLENRt7O9QHhBSKaMTGg99rA7X0/tKT4eeTW+wztmGX3FvgfJJZ69VOC4Bl0mXmW6Xd80X6imfnSeqdGK97kZGkNZLU3vqbfP8DvntXtchWJXXHQBOASUUnGljstxFZvYgbm9398QN8KQGdCbmw77PCCbNqZHZ2wcEdr5YoacBZ6qCvSQ3VCT1XWI6yGJCZj4u2/Wz4mqiKu7j5/PmwFAiHrm7j09CjAdlpexLCVt13B58LSf9ZqsGfbT4cftYfL0aa4vgw8yqOG0JccTwDFh+crnbP87YpjGfBYwvdcSnMfzCP3ARZvj1N/q851bRtyS3kWlOZujH5qEYJ1wx/N1eJZm5+rU3CMDzbkehYJqwJp47XTac1lVWHd5pbZVKBgMVxxoN/e65MEznxU+GzN3o7FBrLVwXXt7PnL0cGkyuwVmWsFaBiXl2SsbnHcbtzlratjIDs+fpFuwCpldJUyHFnouqwMXH4CkoF6R/iOJM9HQI5ibPS2PgrxIYLJgPPkPCbglnVJlqvM97XbdQ7IwOEaGmhNQGdBhmsqw2tnHriG61jkruSsDBCap8TfdHGy849FVa8/tIRjEc1dibujtn/dryzT4WDUCNc/vnis+xM68RleRdaA8ESxuJS/7cdQvQIB7t1FeuOiqYobCimURIwaPRZHN5RkgNZpg0YmatqqP4AUretlf4zlkDwBcUN5eOrYqP15H12E5gTu+fd4QcNIfyMbojXsccCssM0hliXP8Fk0fzPEnMlgRTKxYWkFuKvaUm/F1ivkhsk4yfJfC4GROsmMNLOFCclTTqBgA+j+2Nv3WLu36yW+zBbqIMsedhnqdI1TYJF9zz+HvteoLSASZc6zCgnmzE4tbIgiC29Fr5W4SyUGfrqafKNOYwg2CnU7r6qNyiCdvXRjLpoBV2eKHgcVWKxI0QELOCXMYvUVXUxN8RlTdzdP9Y+3fmE/LpXJZOGn0RsrwRWDJBmjUduIH4HhX+x0dXEYYaoMU8Mf67LUtttZ1voDwdK2Jnb7KXeeEO8JkSwdw9z1Deg4vSnkkiZESVWulJLzEebv1hcj88+ZsxN20+wvcxzbK/CFGryeMOhsE795DpOyESk42raHViUPSZIvVxTGq1GEPtr4Z9ChcRj5SXkbltOEobXcTMWPFNTKhFHBve8QHjz5H55gFLqQ5+Eb2gpyLNaAR27dM51IWyX9+4gJpzyK+jyPuO6lD0m8uz3o5MKyh7ypvP5UrW4i2DukLv3Hu+HamoBR0Mw40lSLzZMc2W15oW6MAgc60HYg5bvPfVyaQjmPJelsz3vRPghRkeC1zAUb6/lTRt+NURtTFnB2GeELDsMK+1yvNYN8nHLGGcQRvkQ1e5Y3LaiJnXYlkPtDM1GnEWbVUTz8j8tT8SD8vWjrdGQIfn3qArVuEf7irEelvIYUDSCQfsKwLVgplU9zA4PaVRnddn9uKsFBpjM3p/AM6fN8cervTiNStO5N9G/mfHEoCu+Ofwcpr/RoPzUSDZj+C8E96wb6qZC+PYAvx5lYsVz38idK+hZN1/aRn/dgIZzYkpSM6Po92W39gt5VWbteSLZrYclZ/Zt0HwlIpm/LCFI/dshYc43vAmFYtPVUBgFNqp59YG1HeFx78wOk+F5EO5w+s5vN1q/QikT+wh2B2Eio9By8qxg3b2lg5acCUXWZ8bYq2IH6PaiI1nDmWqfgIctyHcToYijQCdZXJRnbHF+jXfJDEAEn7TBgknqur/OUlwE6U26vvANxPLkDnaoBdmwhOjwYAdE8w1D66ppVnwi9ji6/0RVy9LAnZx54n6WkrnT7YtDvKECtxjSbvQ5FNx+wbho+otZozuaa4LZv3vy9AxnM0PER0I6Bqd4GxRIo1e/HS3LAtN0ju16TPtEMDxW4HxScgdgvqjVQnlUeObHIOsYUY8aG/lf+MfHXgnWdNxF64CcTOlGFEa6/Sr5sOMHwTRJbU2txBXF67KS0wmZeZUlDAQ4VzdFWdNbgy+cFOHY7kJFDIE3kGrZ6tlTHu60JFfpe4XycM9xbaf1vMno3qQhRbSy4NlDwGVT14v8Qk9zq7fpVZjedfeU2RZ54Khr3Rf8/v5uMWZsp6Il87CwbtPfIF7UQiLXZWZQMsYr19Gz0zCt6RoKyGfu1ixEaENbYNm5zVbxRpVs1hrLCXh2vjZvEBneSCF5//gsDIpkUW1pXkLgetKTHtVUhYTw4E7IKfaWoxWdxWQ1s5xtEH8w998I3Siy0X37zImvdtaxLdus6sH2cGJ3xg6WnMTcCh5DeohxawGmjjgsnBnNb7FOh0wc/54Mk7/YwWTEeJCIzTj4ktlIfjWxq3Gmq8dI7zgP6B2DiVuDCwmpuNSyzKiEaQgljZK9BJgE7tpW/U1HJbF4BzrwkiSMnzzd9PZPF2oVZ/Fpl31PurFQL5UyQnwDSb2Lv+mzMTa4jMJUc9rDcCzclBVl4EdatFsr+RLYD/IIPLYMQV9MWajKVI77G1iysPANrmgEZqmk19y1Xv+QbYsgbSGrq9lwhVUhMIciOoNUCc3z6fIcg9QlV1gmJFLBOLINI55rpOzA2bu5qw9Z16JLk/uU4qw/g3bKByehr2OM66YM7pUykm9OAtOamc9JAnOiT3sMVE9KqUnBC/jldSt0Sx1Nb4HYg16EDsJiUPphsQHbhTGQNNBSD0IDf+A1R6vIs5HWUVmpqp+RPPQCOO8OXEeqvFwnYJZ35BWQibSBaR/Fvr5dhQd+w+Q8vQr4rqj+SEI+YPXfgo5Gf1r5IIualuC4e3SevLYOyoCBIiCAltzIqcFkQn6PiNCnzp9vWm2TeTIS3fL3LAwEVOXdmu88dNk15xpl0//jhh46p6HjvWsmi3ERlxXF/YBl+CXsNJuGALFWFDVDrPhFLUVCM+634fEDV0J4ZR3YTkFdUjAiEJcMYpLLoHEXjOyR1WjeQxFCdIT98MtPusDW+u4QTdvLqbg3bG3QkNvjEJCsB6J7hoJlC8BtXaRAQVLothhZhC/PDCUfIWIalOIKYO5EYopKniAbhTBT4ta5bU2eS/m9fSEnyMCQewvN0WOPHmAnyLZt0BNHQkIrYAl2DLPrnI9E899zXABCP2YYIg3z90Tdel3fsYYhaJtnjEsQECo1itI3BaK6pGkRCeylYr3bcmLWT/OBnABoeQkpl99Wg5xuNfAqEj97gPSeuQAwE69jbqj2IwXCOSThot6BViv8NA0ihyiUmQnP9ENYurh70tF+KhesWjd3Fn0LmycD7rf0dfa+rSgPoEnAasLNtlqIeYjM0k7Fhics4I8WKYwgXTU2ISmSgi7VxuiSyuxawmA12UmWimG7QHv3BfpcNZXIPDXW0g/pgWbeE9Wk4z1zFxbsuzWIWC9tKXRsg9eY9I0Twe56XUy5KF+Ooqwz+ZpUneW346ofXoZJEz3fbBTgY1pigqisaeZT6n2yMV/KJb6HqgernmP2WssPqm0OYaZCBu3O0jqA0rv40zu48P8vtge2DMEyBO7oKVGP1/Rdykl/dTZNuIOTqPKsIXCUqJrRpiF7bJnUPl98xU65sfI0/fbZX4KYC1o4k7PpiG7Q95M8eI+lKTLBcsV1dd+KFNoe2EretAJisd8HpexR1JcUmmWNoRmfmXAVEz0Uhxu+Cw6hBB6xIOW3nE7vrRcQ3/V/KyfUFIp5PlSADqxXsA0+JSkuEN2JY0O/0JJekOsPgYsMNaGl38X67wIPuOeNNATbIVklfd4S+31FFwVTt6y0QpHgx/Sdm9hqOTWmKxm3+3sdnnJHQ3lsrJLuy7rYOkOmjMcrHWP/qyjYzhMKuDVC5QEOFV4XDFWDOFdBof0ccH5DbdWgor4oYNv+6Sn5xzaLmcjSDmlxzZIsAQacOuG5SkabpPe0cnrzmLcqdQhKxGqERDLvFWSkVjQLZx6SHQk87EgcYH7srP47pWhWMsq4vntCfMv+hHpbh9/O0bmypCSJodkHiWlsUYnrCXbhtjWPypax+QpKRjcxwRy9eICbitSrpU82twbU/pJYms84Ho37jlh/oLOQCPzB4hWouEq32k2FC0vnACs1F6QFntpINrxlueGEnFpSAva8gsiqZvbWqXO+9S16+UKB4lZ1qlBXZeue+4sm/PM+HwYy27CKmu/Ju85BvIUmTrl8qrT7TCzs7TxQ5UdVwZRhq7E1Z/6FMYh1Y2sGBrzxnrOq/Vayw/LigH/ARwc2V0EQgACK8vAAAAAAf8BHBzZXQSSSAAAAAAL68IAOfA50MdepGFbjUOkF5BpuN9RllcqNE6E+vIA+DZrtXr3UkFaMr99CYyxxUGqzBXO2gnZDGPKRw4Q97c0L8fibUH/ARwc2V0EyAjD09dS3xvqEWAbuT2dxNFnhtp6OYPzuLklAx6DV3hsgf8BHBzZXQUQwEAAdsxNzWMrM4t4sNB0P2+1i1MJuLDswnBqLV5do/fwC+shXVYYNelfQoUqCbwCQZr1wNze4zc9m4wFw5ICDcAos8AIgIDb7DkaJ5uRSbHwQjjdOGADSnot8s8QMpRMk/DkQWJMMQQMS2SEQAAAIABAACABQAAgAEDCAei4REAAAAAAQQWABTxz85fpm8iPOpY0fuqQVyJEdiZwQf8BHBzZXQCICMPT11LfG+oRYBu5PZ3E0WeG2no5g/O4uSUDHoNXeGyB/wEcHNldAYhAgFJhKmTr/gus/JPF6lNs1zX548bWxaCiruPlaJcQkEBB/wEcHNldAgEAAAAAAAiAgJ7zTlERqBTY71/TZX7y2gQgcZ2WwW0HqOcrArquS+e1hAxLZIRAAAAgAAAAIAEAACAAQMIAGXNHQAAAAABBBYAFCyW0Lyfa85zWSPMizouGvhDiK/EB/wEcHNldAIgIw9PXUt8b6hFgG7k9ncTRZ4baejmD87i5JQMeg1d4bIH/ARwc2V0BiEDwfXIBuUb9hTv7Y+HYiPhOjNYIPvpn86jit1qob7Yo4YH/ARwc2V0CAQAAAAAAAEDCPkAAAAAAAAAAQQAB/wEcHNldAIgIw9PXUt8b6hFgG7k9ncTRZ4baejmD87i5JQMeg1d4bIH/ARwc2V0CAQAAAAAAA=="
        INPUT_BAD_VALUE = "cHNldP8BAgQCAAAAAQMEAAAAAAEEAQEBBQEDAfsEAgAAAAABAP19AQIAAAAAAqTuHc11KinNVvXd/9sQr+ipDYZjtigEcm2oUT69BIpzAAAAAAD9////pO4dzXUqKc1W9d3/2xCv6KkNhmO2KARybahRPr0EinMBAAAAAP3///8DC7mQAAC2x+7vHmDpKr609OKkdrg0eF1kBTx/wAEmdQdsCUtYYVDtovHBZr8q8sMVSW5ecl9gGAFx7fv6aiTdslG8A2MtncskgsY320AFJIcDbsam59WJAEAvWZPrYGNEbNjgFgAUl3Rcv6DUKzl5yB+5LJTsqra8YLgKzHQ1jw0pNVL+Aoicxf4EfueweOUt60iMBEeZV2FTLu0IgGd6tSBPsOyg7uvgs1084gyqdkEKToYDJ5cfvfCUNZkDxZhNJF/j/pBHW4I9RVFojsI0Iob7snJfOcPPYk8mmG8WABQsltC8n2vOc1kjzIs6Lhr4Q4ivxAEjD09dS3xvqEWAbuT2dxNFnhtp6OYPzuLklAx6DV3hsgEAAAAAAAABAQAAAAAAAAEBegrMdDWPDSk1Uv4CiJzF/gR+57B45S3rSIwER5lXYVMu7QiAZ3q1IE+w7KDu6+CzXTziDKp2QQpOhgMnlx+98JQ1mQPFmE0kX+P+kEdbgj1FUWiOwjQihvuycl85w89iTyaYbxYAFCyW0Lyfa85zWSPMizouGvhDiK/EIgYCe805REagU2O9f02V+8toEIHGdlsFtB6jnKwK6rkvntYQMS2SEQAAAIAAAACABAAAgAEOIBIOv8GomhHbERYzGvmdBWc7jzdsscdRxJZJn7RnkTqvAQ8EAQAAAAEQBP3///8H/ARwc2V0Dv1OEGAzAAAAAAAAAAEunv4A2qAui2yT75MMmSqcDy7H8X/myuWlEXfa7vrtrPsMLS5bWl3G2Pf3eNgiAQORf5P3/EG7CUSPTNzH/23M3yQ0VEA/MZpi2xIOaPkhvEi5asD91OCMR9hanjC4OrjRzSxJz1YYO7/f9Y8hXgxTQQnPb3N69LB4VeGCbtDMXbohoQonOfwY/aTpAIkbjX3Wnb0xjTtg6ulZ7xZYlRyU00ySPtSSx0TNKsSxXtLq9ddtda0BRfWAKNCLTPer2Ldv44ttJwee7I8acdN+2PqS/7jPHMUHF6PDiOBgu2RppI/UvQQby+Tfn4lwh9RRq1QB+q7J22rRoAWjxnRjSawleA9aczfi5ASI2bhZl3vHFEdjemwgeag6JQ6Bv1Z1UMopzgVL1vr+d+UgBUwHmQxW1zS4rwibcJEr78SfbNOXj+tN4J6xWB3xuGTp3G7k+L2w279uyGUBRbT5dHfwjZ18RH1yv0jZ5YNHN6TUDLBXipesDWsnH4Kh4EyC8Zo+ZnJmCIBu9YOMF7wAMiZMEnhBA6g9I06mhG7Whg4PBtsLKoiB+yr+m0JAazUbp2BMbjDLpEtNutoHTX4WWI9bnqX/f98LBTVXzcyBInNwlnqOyqtlHZX6oBULLVuZLaKj9ZCMY80o63uO2FH5twgWmcISvhWvaxNb1lY/Gt1t8UemdhwnsN7Bx4K0bHyataeYD886boPB5BqHtsb/h0AB0zrwymzpTsPe5ZBdj8wWAgQro3j5h6NAlQfnzCno06NXvkRgYUsd2XQNPTa8/fIDZxo4TFMflSRbBpxxs/h38xNgbBcdxBT7kLxLFxMZ60mhOT64dtrbIhjCDxZMs4TjgRBEM+AnGBsdq3gtzBEStt5bPOJyIpGu1/7k830MoDFC+l2Tev/xXznNhvMv9E1WK8oPzVQd3qwQyWPXGiUHlm8O/CgzRz/uLO6+KKmXFABukQzT500Hi71KU6jr7yCgTur6uO9lD1YZ5FqJY9ankzRhhh3A9rI/RGkYuEaBax4KlrPdsGx9FChMs4usWJ1PmNuA0MXlySFXNFopY+Knm3iSF/MymKSYFwEUjFzpcQ72M5OqU7JXgim+QTgb0v/WuwPw50rgivRXDAF1DynAGF8gy+LOtzftGbMESIB+2AGEgbvKCmKuw1V12Xd7XLUkKwJzLfHVopW4uv0EVslFwtPd5tWgBDLNhrlix3YOmVs0l5qPPxnYc9Ainhm7wptMJQg+bDvgSV2SxvYCiNtF6mINN8f3TEx8xfdKrV+4vhdJcS3YcgfWW0Bh+wwqnxbu0vmOf7LraVtI30K0xd11vpl8DXZGa7mO26gX1TKurDqu3jvR7K5tLENRt7O9QHhBSKaMTGg99rA7X0/tKT4eeTW+wztmGX3FvgfJJZ69VOC4Bl0mXmW6Xd80X6imfnSeqdGK97kZGkNZLU3vqbfP8DvntXtchWJXXHQBOASUUnGljstxFZvYgbm9398QN8KQGdCbmw77PCCbNqZHZ2wcEdr5YoacBZ6qCvSQ3VCT1XWI6yGJCZj4u2/Wz4mqiKu7j5/PmwFAiHrm7j09CjAdlpexLCVt13B58LSf9ZqsGfbT4cftYfL0aa4vgw8yqOG0JccTwDFh+crnbP87YpjGfBYwvdcSnMfzCP3ARZvj1N/q851bRtyS3kWlOZujH5qEYJ1wx/N1eJZm5+rU3CMDzbkehYJqwJp47XTac1lVWHd5pbZVKBgMVxxoN/e65MEznxU+GzN3o7FBrLVwXXt7PnL0cGkyuwVmWsFaBiXl2SsbnHcbtzlratjIDs+fpFuwCpldJUyHFnouqwMXH4CkoF6R/iOJM9HQI5ibPS2PgrxIYLJgPPkPCbglnVJlqvM97XbdQ7IwOEaGmhNQGdBhmsqw2tnHriG61jkruSsDBCap8TfdHGy849FVa8/tIRjEc1dibujtn/dryzT4WDUCNc/vnis+xM68RleRdaA8ESxuJS/7cdQvQIB7t1FeuOiqYobCimURIwaPRZHN5RkgNZpg0YmatqqP4AUretlf4zlkDwBcUN5eOrYqP15H12E5gTu+fd4QcNIfyMbojXsccCssM0hliXP8Fk0fzPEnMlgRTKxYWkFuKvaUm/F1ivkhsk4yfJfC4GROsmMNLOFCclTTqBgA+j+2Nv3WLu36yW+zBbqIMsedhnqdI1TYJF9zz+HvteoLSASZc6zCgnmzE4tbIgiC29Fr5W4SyUGfrqafKNOYwg2CnU7r6qNyiCdvXRjLpoBV2eKHgcVWKxI0QELOCXMYvUVXUxN8RlTdzdP9Y+3fmE/LpXJZOGn0RsrwRWDJBmjUduIH4HhX+x0dXEYYaoMU8Mf67LUtttZ1voDwdK2Jnb7KXeeEO8JkSwdw9z1Deg4vSnkkiZESVWulJLzEebv1hcj88+ZsxN20+wvcxzbK/CFGryeMOhsE795DpOyESk42raHViUPSZIvVxTGq1GEPtr4Z9ChcRj5SXkbltOEobXcTMWPFNTKhFHBve8QHjz5H55gFLqQ5+Eb2gpyLNaAR27dM51IWyX9+4gJpzyK+jyPuO6lD0m8uz3o5MKyh7ypvP5UrW4i2DukLv3Hu+HamoBR0Mw40lSLzZMc2W15oW6MAgc60HYg5bvPfVyaQjmPJelsz3vRPghRkeC1zAUb6/lTRt+NURtTFnB2GeELDsMK+1yvNYN8nHLGGcQRvkQ1e5Y3LaiJnXYlkPtDM1GnEWbVUTz8j8tT8SD8vWjrdGQIfn3qArVuEf7irEelvIYUDSCQfsKwLVgplU9zA4PaVRnddn9uKsFBpjM3p/AM6fN8cervTiNStO5N9G/mfHEoCu+Ofwcpr/RoPzUSDZj+C8E96wb6qZC+PYAvx5lYsVz38idK+hZN1/aRn/dgIZzYkpSM6Po92W39gt5VWbteSLZrYclZ/Zt0HwlIpm/LCFI/dshYc43vAmFYtPVUBgFNqp59YG1HeFx78wOk+F5EO5w+s5vN1q/QikT+wh2B2Eio9By8qxg3b2lg5acCUXWZ8bYq2IH6PaiI1nDmWqfgIctyHcToYijQCdZXJRnbHF+jXfJDEAEn7TBgknqur/OUlwE6U26vvANxPLkDnaoBdmwhOjwYAdE8w1D66ppVnwi9ji6/0RVy9LAnZx54n6WkrnT7YtDvKECtxjSbvQ5FNx+wbho+otZozuaa4LZv3vy9AxnM0PER0I6Bqd4GxRIo1e/HS3LAtN0ju16TPtEMDxW4HxScgdgvqjVQnlUeObHIOsYUY8aG/lf+MfHXgnWdNxF64CcTOlGFEa6/Sr5sOMHwTRJbU2txBXF67KS0wmZeZUlDAQ4VzdFWdNbgy+cFOHY7kJFDIE3kGrZ6tlTHu60JFfpe4XycM9xbaf1vMno3qQhRbSy4NlDwGVT14v8Qk9zq7fpVZjedfeU2RZ54Khr3Rf8/v5uMWZsp6Il87CwbtPfIF7UQiLXZWZQMsYr19Gz0zCt6RoKyGfu1ixEaENbYNm5zVbxRpVs1hrLCXh2vjZvEBneSCF5//gsDIpkUW1pXkLgetKTHtVUhYTw4E7IKfaWoxWdxWQ1s5xtEH8w998I3Siy0X37zImvdtaxLdus6sH2cGJ3xg6WnMTcCh5DeohxawGmjjgsnBnNb7FOh0wc/54Mk7/YwWTEeJCIzTj4ktlIfjWxq3Gmq8dI7zgP6B2DiVuDCwmpuNSyzKiEaQgljZK9BJgE7tpW/U1HJbF4BzrwkiSMnzzd9PZPF2oVZ/Fpl31PurFQL5UyQnwDSb2Lv+mzMTa4jMJUc9rDcCzclBVl4EdatFsr+RLYD/IIPLYMQV9MWajKVI77G1iysPANrmgEZqmk19y1Xv+QbYsgbSGrq9lwhVUhMIciOoNUCc3z6fIcg9QlV1gmJFLBOLINI55rpOzA2bu5qw9Z16JLk/uU4qw/g3bKByehr2OM66YM7pUykm9OAtOamc9JAnOiT3sMVE9KqUnBC/jldSt0Sx1Nb4HYg16EDsJiUPphsQHbhTGQNNBSD0IDf+A1R6vIs5HWUVmpqp+RPPQCOO8OXEeqvFwnYJZ35BWQibSBaR/Fvr5dhQd+w+Q8vQr4rqj+SEI+YPXfgo5Gf1r5IIualuC4e3SevLYOyoCBIiCAltzIqcFkQn6PiNCnzp9vWm2TeTIS3fL3LAwEVOXdmu88dNk15xpl0//jhh46p6HjvWsmi3ERlxXF/YBl+CXsNJuGALFWFDVDrPhFLUVCM+634fEDV0J4ZR3YTkFdUjAiEJcMYpLLoHEXjOyR1WjeQxFCdIT98MtPusDW+u4QTdvLqbg3bG3QkNvjEJCsB6J7hoJlC8BtXaRAQVLothhZhC/PDCUfIWIalOIKYO5EYopKniAbhTBT4ta5bU2eS/m9fSEnyMCQewvN0WOPHmAnyLZt0BNHQkIrYAl2DLPrnI9E899zXABCP2YYIg3z90Tdel3fsYYhaJtnjEsQECo1itI3BaK6pGkRCeylYr3bcmLWT/OBnABoeQkpl99Wg5xuNfAqEj97gPSeuQAwE69jbqj2IwXCOSThot6BViv8NA0ihyiUmQnP9ENYurh70tF+KhesWjd3Fn0LmycD7rf0dfa+rSgPoEnAasLNtlqIeYjM0k7Fhics4I8WKYwgXTU2ISmSgi7VxuiSyuxawmA12UmWimG7QHv3BfpcNZXIPDXW0g/pgWbeE9Wk4z1zFxbsuzWIWC9tKXRsg9eY9I0Twe56XUy5KF+Ooqwz+ZpUneW346ofXoZJEz3fbBTgY1pigqisaeZT6n2yMV/KJb6HqgernmP2WssPqm0OYaZCBu3O0jqA0rv40zu48P8vtge2DMEyBO7oKVGP1/Rdykl/dTZNuIOTqPKsIXCUqJrRpiF7bJnUPl98xU65sfI0/fbZX4KYC1o4k7PpiG7Q95M8eI+lKTLBcsV1dd+KFNoe2EretAJisd8HpexR1JcUmmWNoRmfmXAVEz0Uhxu+Cw6hBB6xIOW3nE7vrRcQ3/V/KyfUFIp5PlSADqxXsA0+JSkuEN2JY0O/0JJekOsPgYsMNaGl38X67wIPuOeNNATbIVklfd4S+31FFwVTt6y0QpHgx/Sdm9hqOTWmKxm3+3sdnnJHQ3lsrJLuy7rYOkOmjMcrHWP/qyjYzhMKuDVC5QEOFV4XDFWDOFdBof0ccH5DbdWgor4oYNv+6Sn5xzaLmcjSDmlxzZIsAQacOuG5SkabpPe0cnrzmLcqdQhKxGqERDLvFWSkVjQLZx6SHQk87EgcYH7srP47pWhWMsq4vntCfMv+hHpbh9/O0bmypCSJodkHiWlsUYnrCXbhtjWPypax+QpKRjcxwRy9eICbitSrpU82twbU/pJYms84Ho37jlh/oLOQCPzB4hWouEq32k2FC0vnACs1F6QFntpINrxlueGEnFpSAva8gsiqZvbWqXO+9S16+UKB4lZ1qlBXZeue+4sm/PM+HwYy27CKmu/Ju85BvIUmTrl8qrT7TCzs7TxQ5UdVwZRhq7E1Z/6FMYh1Y2sGBrzxnrOq/Vayw/LigH/ARwc2V0EQgAB68vAAAAAAf8BHBzZXQSSSAAAAAAL68IAOfA50MdepGFbjUOkF5BpuN9RllcqNE6E+vIA+DZrtXr3UkFaMr99CYyxxUGqzBXO2gnZDGPKRw4Q97c0L8fibUH/ARwc2V0EyAjD09dS3xvqEWAbuT2dxNFnhtp6OYPzuLklAx6DV3hsgf8BHBzZXQUQwEAAdsxNzWMrM4t4sNB0P2+1i1MJuLDswnBqLV5do/fwC+shXVYYNelfQoUqCbwCQZr1wNze4zc9m4wFw5ICDcAos8AIgIDb7DkaJ5uRSbHwQjjdOGADSnot8s8QMpRMk/DkQWJMMQQMS2SEQAAAIABAACABQAAgAEDCAei4REAAAAAAQQWABTxz85fpm8iPOpY0fuqQVyJEdiZwQf8BHBzZXQCICMPT11LfG+oRYBu5PZ3E0WeG2no5g/O4uSUDHoNXeGyB/wEcHNldAYhAgFJhKmTr/gus/JPF6lNs1zX548bWxaCiruPlaJcQkEBB/wEcHNldAgEAAAAAAAiAgJ7zTlERqBTY71/TZX7y2gQgcZ2WwW0HqOcrArquS+e1hAxLZIRAAAAgAAAAIAEAACAAQMIAGXNHQAAAAABBBYAFCyW0Lyfa85zWSPMizouGvhDiK/EB/wEcHNldAIgIw9PXUt8b6hFgG7k9ncTRZ4baejmD87i5JQMeg1d4bIH/ARwc2V0BiEDwfXIBuUb9hTv7Y+HYiPhOjNYIPvpn86jit1qob7Yo4YH/ARwc2V0CAQAAAAAAAEDCPkAAAAAAAAAAQQAB/wEcHNldAIgIw9PXUt8b6hFgG7k9ncTRZ4baejmD87i5JQMeg1d4bIH/ARwc2V0CAQAAAAAAA=="
        INPUT_BAD_VALUE_PROOF = "cHNldP8BAgQCAAAAAQMEAAAAAAEEAQEBBQEDAfsEAgAAAAABAP19AQIAAAAAAqTuHc11KinNVvXd/9sQr+ipDYZjtigEcm2oUT69BIpzAAAAAAD9////pO4dzXUqKc1W9d3/2xCv6KkNhmO2KARybahRPr0EinMBAAAAAP3///8DC7mQAAC2x+7vHmDpKr609OKkdrg0eF1kBTx/wAEmdQdsCUtYYVDtovHBZr8q8sMVSW5ecl9gGAFx7fv6aiTdslG8A2MtncskgsY320AFJIcDbsam59WJAEAvWZPrYGNEbNjgFgAUl3Rcv6DUKzl5yB+5LJTsqra8YLgKzHQ1jw0pNVL+Aoicxf4EfueweOUt60iMBEeZV2FTLu0IgGd6tSBPsOyg7uvgs1084gyqdkEKToYDJ5cfvfCUNZkDxZhNJF/j/pBHW4I9RVFojsI0Iob7snJfOcPPYk8mmG8WABQsltC8n2vOc1kjzIs6Lhr4Q4ivxAEjD09dS3xvqEWAbuT2dxNFnhtp6OYPzuLklAx6DV3hsgEAAAAAAAABAQAAAAAAAAEBegrMdDWPDSk1Uv4CiJzF/gR+57B45S3rSIwER5lXYVMu7QiAZ3q1IE+w7KDu6+CzXTziDKp2QQpOhgMnlx+98JQ1mQPFmE0kX+P+kEdbgj1FUWiOwjQihvuycl85w89iTyaYbxYAFCyW0Lyfa85zWSPMizouGvhDiK/EIgYCe805REagU2O9f02V+8toEIHGdlsFtB6jnKwK6rkvntYQMS2SEQAAAIAAAACABAAAgAEOIBIOv8GomhHbERYzGvmdBWc7jzdsscdRxJZJn7RnkTqvAQ8EAQAAAAEQBP3///8H/ARwc2V0Dv1OEGAzAAAAAAAAAAEunv4A2qAui2yT75MMmSqcDy7H8X/myuWlEXfa7vrtrPsMLS5bWl3G2Pf3eNgiAQORf5P3/EG7CUSPTNzH/23M3yQ0VEA/MZpi2xIOaPkhvEi5asD91OCMR9hanjC4OrjRzSxJz1YYO7/f9Y8hXgxTQQnPb3N69LB4VeGCbtDMXbohoQonOfwY/aTpAIkbjX3Wnb0xjTtg6ulZ7xZYlRyU00ySPtSSx0TNKsSxXtLq9ddtda0BRfWAKNCLTPer2Ldv44ttJwee7I8acdN+2PqS/7jPHMUHF6PDiOBgu2RppI/UvQQby+Tfn4lwh9RRq1QB+q7J22rRoAWjxnRjSawleA9aczfi5ASI2bhZl3vHFEdjemwgeag6JQ6Bv1Z1UMopzgVL1vr+d+UgBUwHmQxW1zS4rwibcJEr78SfbNOXj+tN4J6xWB3xuGTp3G7k+L2w279uyGUBRbT5dHfwjZ18RH1yv0jZ5YNHN6TUDLBXipesDWsnH4Kh4EyC8Zo+ZnJmCIBu9YOMF7wAMiZMEnhBA6g9I06mhG7Whg4PBtsLKoiB+yr+m0JAazUbp2BMbjDLpEtNutoHTX4WWI9bnqX/f98LBTVXzcyBInNwlnqOyqtlHZX6oBULLVuZLaKj9ZCMY80o63uO2FH5twgWmcISvhWvaxNb1lY/Gt1t8UemdhwnsN7Bx4K0bHyataeYD886boPB5BqHtsb/h0AB0zrwymzpTsPe5ZBdj8wWAgQro3j5h6NAlQfnzCno06NXvkRgYUsd2XQNPTa8/fIDZxo4TFMflSRbBpxxs/h38xNgbBcdxBT7kLxLFxMZ60mhOT64dtrbIhjCDxZMs4TjgRBEM+AnGBsdq3gtzBEStt5bPOJyIpGu1/7k830MoDFC+l2Tev/xXznNhvMv9E1WK8oPzVQd3qwQyWPXGiUHlm8O/CgzRz/uLO6+KKmXFABukQzT500Hi71KU6jr7yCgTur6uO9lD1YZ5FqJY9ankzRhhh3A9rI/RGkYuEaBax4KlrPdsGx9FChMs4usWJ1PmNuA0MXlySFXNFopY+Knm3iSF/MymKSYFwEUjFzpcQ72M5OqU7JXgim+QTgb0v/WuwPw50rgivRXDAF1DynAGF8gy+LOtzftGbMESIB+2AGEgbvKCmKuw1V12Xd7XLUkKwJzLfHVopW4uv0EVslFwtPd5tWgBDLNhrlix3YOmVs0l5qPPxnYc9Ainhm7wptMJQg+bDvgSV2SxvYCiNtF6mINN8f3TEx8xfdKrV+4vhdJcS3YcgfWW0Bh+wwqnxbu0vmOf7LraVtI30K0xd11vpl8DXZGa7mO26gX1TKurDqu3jvR7K5tLENRt7O9QHhBSKaMTGg99rA7X0/tKT4eeTW+wztmGX3FvgfJJZ69VOC4Bl0mXmW6Xd80X6imfnSeqdGK97kZGkNZLU3vqbfP8DvntXtchWJXXHQBOASUUnGljstxFZvYgbm9398QN8KQGdCbmw77PCCbNqZHZ2wcEdr5YoacBZ6qCvSQ3VCT1XWI6yGJCZj4u2/Wz4mqiKu7j5/PmwFAiHrm7j09CjAdlpexLCVt13B58LSf9ZqsGfbT4cftYfL0aa4vgw8yqOG0JccTwDFh+crnbP87YpjGfBYwvdcSnMfzCP3ARZvj1N/q851bRtyS3kWlOZujH5qEYJ1wx/N1eJZm5+rU3CMDzbkehYJqwJp47XTac1lVWHd5pbZVKBgMVxxoN/e65MEznxU+GzN3o7FBrLVwXXt7PnL0cGkyuwVmWsFaBiXl2SsbnHcbtzlratjIDs+fpFuwCpldJUyHFnouqwMXH4CkoF6R/iOJM9HQI5ibPS2PgrxIYLJgPPkPCbglnVJlqvM97XbdQ7IwOEaGmhNQGdBhmsqw2tnHriG61jkruSsDBCap8TfdHGy849FVa8/tIRjEc1dibujtn/dryzT4WDUCNc/vnis+xM68RleRdaA8ESxuJS/7cdQvQIB7t1FeuOiqYobCimURIwaPRZHN5RkgNZpg0YmatqqP4AUretlf4zlkDwBcUN5eOrYqP15H12E5gTu+fd4QcNIfyMbojXsccCssM0hliXP8Fk0fzPEnMlgRTKxYWkFuKvaUm/F1ivkhsk4yfJfC4GROsmMNLOFCclTTqBgA+j+2Nv3WLu36yW+zBbqIMsedhnqdI1TYJF9zz+HvteoLSASZc6zCgnmzE4tbIgiC29Fr5W4SyUGfrqafKNOYwg2CnU7r6qNyiCdvXRjLpoBV2eKHgcVWKxI0QELOCXMYvUVXUxN8RlTdzdP9Y+3fmE/LpXJZOGn0RsrwRWDJBmjUduIH4HhX+x0dXEYYaoMU8Mf67LUtttZ1voDwdK2Jnb7KXeeEO8JkSwdw9z1Deg4vSnkkiZESVWulJLzEebv1hcj88+ZsxN20+wvcxzbK/CFGryeMOhsE795DpOyESk42raHViUPSZIvVxTGq1GEPtr4Z9ChcRj5SXkbltOEobXcTMWPFNTKhFHBve8QHjz5H55gFLqQ5+Eb2gpyLNaAR27dM51IWyX9+4gJpzyK+jyPuO6lD0m8uz3o5MKyh7ypvP5UrW4i2DukLv3Hu+HamoBR0Mw40lSLzZMc2W15oW6MAgc60HYg5bvPfVyaQjmPJelsz3vRPghRkeC1zAUb6/lTRt+NURtTFnB2GeELDsMK+1yvNYN8nHLGGcQRvkQ1e5Y3LaiJnXYlkPtDM1GnEWbVUTz8j8tT8SD8vWjrdGQIfn3qArVuEf7irEelvIYUDSCQfsKwLVgplU9zA4PaVRnddn9uKsFBpjM3p/AM6fN8cervTiNStO5N9G/mfHEoCu+Ofwcpr/RoPzUSDZj+C8E96wb6qZC+PYAvx5lYsVz38idK+hZN1/aRn/dgIZzYkpSM6Po92W39gt5VWbteSLZrYclZ/Zt0HwlIpm/LCFI/dshYc43vAmFYtPVUBgFNqp59YG1HeFx78wOk+F5EO5w+s5vN1q/QikT+wh2B2Eio9By8qxg3b2lg5acCUXWZ8bYq2IH6PaiI1nDmWqfgIctyHcToYijQCdZXJRnbHF+jXfJDEAEn7TBgknqur/OUlwE6U26vvANxPLkDnaoBdmwhOjwYAdE8w1D66ppVnwi9ji6/0RVy9LAnZx54n6WkrnT7YtDvKECtxjSbvQ5FNx+wbho+otZozuaa4LZv3vy9AxnM0PER0I6Bqd4GxRIo1e/HS3LAtN0ju16TPtEMDxW4HxScgdgvqjVQnlUeObHIOsYUY8aG/lf+MfHXgnWdNxF64CcTOlGFEa6/Sr5sOMHwTRJbU2txBXF67KS0wmZeZUlDAQ4VzdFWdNbgy+cFOHY7kJFDIE3kGrZ6tlTHu60JFfpe4XycM9xbaf1vMno3qQhRbSy4NlDwGVT14v8Qk9zq7fpVZjedfeU2RZ54Khr3Rf8/v5uMWZsp6Il87CwbtPfIF7UQiLXZWZQMsYr19Gz0zCt6RoKyGfu1ixEaENbYNm5zVbxRpVs1hrLCXh2vjZvEBneSCF5//gsDIpkUW1pXkLgetKTHtVUhYTw4E7IKfaWoxWdxWQ1s5xtEH8w998I3Siy0X37zImvdtaxLdus6sH2cGJ3xg6WnMTcCh5DeohxawGmjjgsnBnNb7FOh0wc/54Mk7/YwWTEeJCIzTj4ktlIfjWxq3Gmq8dI7zgP6B2DiVuDCwmpuNSyzKiEaQgljZK9BJgE7tpW/U1HJbF4BzrwkiSMnzzd9PZPF2oVZ/Fpl31PurFQL5UyQnwDSb2Lv+mzMTa4jMJUc9rDcCzclBVl4EdatFsr+RLYD/IIPLYMQV9MWajKVI77G1iysPANrmgEZqmk19y1Xv+QbYsgbSGrq9lwhVUhMIciOoNUCc3z6fIcg9QlV1gmJFLBOLINI55rpOzA2bu5qw9Z16JLk/uU4qw/g3bKByehr2OM66YM7pUykm9OAtOamc9JAnOiT3sMVE9KqUnBC/jldSt0Sx1Nb4HYg16EDsJiUPphsQHbhTGQNNBSD0IDf+A1R6vIs5HWUVmpqp+RPPQCOO8OXEeqvFwnYJZ35BWQibSBaR/Fvr5dhQd+w+Q8vQr4rqj+SEI+YPXfgo5Gf1r5IIualuC4e3SevLYOyoCBIiCAltzIqcFkQn6PiNCnzp9vWm2TeTIS3fL3LAwEVOXdmu88dNk15xpl0//jhh46p6HjvWsmi3ERlxXF/YBl+CXsNJuGALFWFDVDrPhFLUVCM+634fEDV0J4ZR3YTkFdUjAiEJcMYpLLoHEXjOyR1WjeQxFCdIT98MtPusDW+u4QTdvLqbg3bG3QkNvjEJCsB6J7hoJlC8BtXaRAQVLothhZhC/PDCUfIWIalOIKYO5EYopKniAbhTBT4ta5bU2eS/m9fSEnyMCQewvN0WOPHmAnyLZt0BNHQkIrYAl2DLPrnI9E899zXABCP2YYIg3z90Tdel3fsYYhaJtnjEsQECo1itI3BaK6pGkRCeylYr3bcmLWT/OBnABoeQkpl99Wg5xuNfAqEj97gPSeuQAwE69jbqj2IwXCOSThot6BViv8NA0ihyiUmQnP9ENYurh70tF+KhesWjd3Fn0LmycD7rf0dfa+rSgPoEnAasLNtlqIeYjM0k7Fhics4I8WKYwgXTU2ISmSgi7VxuiSyuxawmA12UmWimG7QHv3BfpcNZXIPDXW0g/pgWbeE9Wk4z1zFxbsuzWIWC9tKXRsg9eY9I0Twe56XUy5KF+Ooqwz+ZpUneW346ofXoZJEz3fbBTgY1pigqisaeZT6n2yMV/KJb6HqgernmP2WssPqm0OYaZCBu3O0jqA0rv40zu48P8vtge2DMEyBO7oKVGP1/Rdykl/dTZNuIOTqPKsIXCUqJrRpiF7bJnUPl98xU65sfI0/fbZX4KYC1o4k7PpiG7Q95M8eI+lKTLBcsV1dd+KFNoe2EretAJisd8HpexR1JcUmmWNoRmfmXAVEz0Uhxu+Cw6hBB6xIOW3nE7vrRcQ3/V/KyfUFIp5PlSADqxXsA0+JSkuEN2JY0O/0JJekOsPgYsMNaGl38X67wIPuOeNNATbIVklfd4S+31FFwVTt6y0QpHgx/Sdm9hqOTWmKxm3+3sdnnJHQ3lsrJLuy7rYOkOmjMcrHWP/qyjYzhMKuDVC5QEOFV4XDFWDOFdBof0ccH5DbdWgor4oYNv+6Sn5xzaLmcjSDmlxzZIsAQacOuG5SkabpPe0cnrzmLcqdQhKxGqERDLvFWSkVjQLZx6SHQk87EgcYH7srP47pWhWMsq4vntCfMv+hHpbh9/O0bmypCSJodkHiWlsUYnrCXbhtjWPypax+QpKRjcxwRy9eICbitSrpU82twbU/pJYms84Ho37jlh/oLOQCPzB4hWouEq32k2FC0vnACs1F6QFntpINrxlueGEnFpSAva8gsiqZvbWqXO+9S16+UKB4lZ1qlBXZeue+4sm/PM+HwYy27CKmu/Ju85BvIUmTrl8qrT7TCzs7TxQ5UdVwZRhq7E1Z/6FMYh1Y2sGBrzxnrOq/Vayw/LigH/ARwc2V0EQgACK8vAAAAAAf8BHBzZXQSSSAAAAAAL68IAOfA50MdepGFbjUOkF5BpuN9RllcqNE6E+vIA+DZrtXr3UkFaMr99CYyxxUGqzBXO2gnZDGPKRw4Q97c0L8fibQH/ARwc2V0EyAjD09dS3xvqEWAbuT2dxNFnhtp6OYPzuLklAx6DV3hsgf8BHBzZXQUQwEAAdsxNzWMrM4t4sNB0P2+1i1MJuLDswnBqLV5do/fwC+shXVYYNelfQoUqCbwCQZr1wNze4zc9m4wFw5ICDcAos8AIgIDb7DkaJ5uRSbHwQjjdOGADSnot8s8QMpRMk/DkQWJMMQQMS2SEQAAAIABAACABQAAgAEDCAei4REAAAAAAQQWABTxz85fpm8iPOpY0fuqQVyJEdiZwQf8BHBzZXQCICMPT11LfG+oRYBu5PZ3E0WeG2no5g/O4uSUDHoNXeGyB/wEcHNldAYhAgFJhKmTr/gus/JPF6lNs1zX548bWxaCiruPlaJcQkEBB/wEcHNldAgEAAAAAAAiAgJ7zTlERqBTY71/TZX7y2gQgcZ2WwW0HqOcrArquS+e1hAxLZIRAAAAgAAAAIAEAACAAQMIAGXNHQAAAAABBBYAFCyW0Lyfa85zWSPMizouGvhDiK/EB/wEcHNldAIgIw9PXUt8b6hFgG7k9ncTRZ4baejmD87i5JQMeg1d4bIH/ARwc2V0BiEDwfXIBuUb9hTv7Y+HYiPhOjNYIPvpn86jit1qob7Yo4YH/ARwc2V0CAQAAAAAAAEDCPkAAAAAAAAAAQQAB/wEcHNldAIgIw9PXUt8b6hFgG7k9ncTRZ4baejmD87i5JQMeg1d4bIH/ARwc2V0CAQAAAAAAA=="
        INPUT_BAD_ASSET = "cHNldP8BAgQCAAAAAQMEAAAAAAEEAQEBBQEDAfsEAgAAAAABAP19AQIAAAAAAqTuHc11KinNVvXd/9sQr+ipDYZjtigEcm2oUT69BIpzAAAAAAD9////pO4dzXUqKc1W9d3/2xCv6KkNhmO2KARybahRPr0EinMBAAAAAP3///8DC7mQAAC2x+7vHmDpKr609OKkdrg0eF1kBTx/wAEmdQdsCUtYYVDtovHBZr8q8sMVSW5ecl9gGAFx7fv6aiTdslG8A2MtncskgsY320AFJIcDbsam59WJAEAvWZPrYGNEbNjgFgAUl3Rcv6DUKzl5yB+5LJTsqra8YLgKzHQ1jw0pNVL+Aoicxf4EfueweOUt60iMBEeZV2FTLu0IgGd6tSBPsOyg7uvgs1084gyqdkEKToYDJ5cfvfCUNZkDxZhNJF/j/pBHW4I9RVFojsI0Iob7snJfOcPPYk8mmG8WABQsltC8n2vOc1kjzIs6Lhr4Q4ivxAEjD09dS3xvqEWAbuT2dxNFnhtp6OYPzuLklAx6DV3hsgEAAAAAAAABAQAAAAAAAAEBegrMdDWPDSk1Uv4CiJzF/gR+57B45S3rSIwER5lXYVMu7QiAZ3q1IE+w7KDu6+CzXTziDKp2QQpOhgMnlx+98JQ1mQPFmE0kX+P+kEdbgj1FUWiOwjQihvuycl85w89iTyaYbxYAFCyW0Lyfa85zWSPMizouGvhDiK/EIgYCe805REagU2O9f02V+8toEIHGdlsFtB6jnKwK6rkvntYQMS2SEQAAAIAAAACABAAAgAEOIBIOv8GomhHbERYzGvmdBWc7jzdsscdRxJZJn7RnkTqvAQ8EAQAAAAEQBP3///8H/ARwc2V0Dv1OEGAzAAAAAAAAAAEunv4A2qAui2yT75MMmSqcDy7H8X/myuWlEXfa7vrtrPsMLS5bWl3G2Pf3eNgiAQORf5P3/EG7CUSPTNzH/23M3yQ0VEA/MZpi2xIOaPkhvEi5asD91OCMR9hanjC4OrjRzSxJz1YYO7/f9Y8hXgxTQQnPb3N69LB4VeGCbtDMXbohoQonOfwY/aTpAIkbjX3Wnb0xjTtg6ulZ7xZYlRyU00ySPtSSx0TNKsSxXtLq9ddtda0BRfWAKNCLTPer2Ldv44ttJwee7I8acdN+2PqS/7jPHMUHF6PDiOBgu2RppI/UvQQby+Tfn4lwh9RRq1QB+q7J22rRoAWjxnRjSawleA9aczfi5ASI2bhZl3vHFEdjemwgeag6JQ6Bv1Z1UMopzgVL1vr+d+UgBUwHmQxW1zS4rwibcJEr78SfbNOXj+tN4J6xWB3xuGTp3G7k+L2w279uyGUBRbT5dHfwjZ18RH1yv0jZ5YNHN6TUDLBXipesDWsnH4Kh4EyC8Zo+ZnJmCIBu9YOMF7wAMiZMEnhBA6g9I06mhG7Whg4PBtsLKoiB+yr+m0JAazUbp2BMbjDLpEtNutoHTX4WWI9bnqX/f98LBTVXzcyBInNwlnqOyqtlHZX6oBULLVuZLaKj9ZCMY80o63uO2FH5twgWmcISvhWvaxNb1lY/Gt1t8UemdhwnsN7Bx4K0bHyataeYD886boPB5BqHtsb/h0AB0zrwymzpTsPe5ZBdj8wWAgQro3j5h6NAlQfnzCno06NXvkRgYUsd2XQNPTa8/fIDZxo4TFMflSRbBpxxs/h38xNgbBcdxBT7kLxLFxMZ60mhOT64dtrbIhjCDxZMs4TjgRBEM+AnGBsdq3gtzBEStt5bPOJyIpGu1/7k830MoDFC+l2Tev/xXznNhvMv9E1WK8oPzVQd3qwQyWPXGiUHlm8O/CgzRz/uLO6+KKmXFABukQzT500Hi71KU6jr7yCgTur6uO9lD1YZ5FqJY9ankzRhhh3A9rI/RGkYuEaBax4KlrPdsGx9FChMs4usWJ1PmNuA0MXlySFXNFopY+Knm3iSF/MymKSYFwEUjFzpcQ72M5OqU7JXgim+QTgb0v/WuwPw50rgivRXDAF1DynAGF8gy+LOtzftGbMESIB+2AGEgbvKCmKuw1V12Xd7XLUkKwJzLfHVopW4uv0EVslFwtPd5tWgBDLNhrlix3YOmVs0l5qPPxnYc9Ainhm7wptMJQg+bDvgSV2SxvYCiNtF6mINN8f3TEx8xfdKrV+4vhdJcS3YcgfWW0Bh+wwqnxbu0vmOf7LraVtI30K0xd11vpl8DXZGa7mO26gX1TKurDqu3jvR7K5tLENRt7O9QHhBSKaMTGg99rA7X0/tKT4eeTW+wztmGX3FvgfJJZ69VOC4Bl0mXmW6Xd80X6imfnSeqdGK97kZGkNZLU3vqbfP8DvntXtchWJXXHQBOASUUnGljstxFZvYgbm9398QN8KQGdCbmw77PCCbNqZHZ2wcEdr5YoacBZ6qCvSQ3VCT1XWI6yGJCZj4u2/Wz4mqiKu7j5/PmwFAiHrm7j09CjAdlpexLCVt13B58LSf9ZqsGfbT4cftYfL0aa4vgw8yqOG0JccTwDFh+crnbP87YpjGfBYwvdcSnMfzCP3ARZvj1N/q851bRtyS3kWlOZujH5qEYJ1wx/N1eJZm5+rU3CMDzbkehYJqwJp47XTac1lVWHd5pbZVKBgMVxxoN/e65MEznxU+GzN3o7FBrLVwXXt7PnL0cGkyuwVmWsFaBiXl2SsbnHcbtzlratjIDs+fpFuwCpldJUyHFnouqwMXH4CkoF6R/iOJM9HQI5ibPS2PgrxIYLJgPPkPCbglnVJlqvM97XbdQ7IwOEaGmhNQGdBhmsqw2tnHriG61jkruSsDBCap8TfdHGy849FVa8/tIRjEc1dibujtn/dryzT4WDUCNc/vnis+xM68RleRdaA8ESxuJS/7cdQvQIB7t1FeuOiqYobCimURIwaPRZHN5RkgNZpg0YmatqqP4AUretlf4zlkDwBcUN5eOrYqP15H12E5gTu+fd4QcNIfyMbojXsccCssM0hliXP8Fk0fzPEnMlgRTKxYWkFuKvaUm/F1ivkhsk4yfJfC4GROsmMNLOFCclTTqBgA+j+2Nv3WLu36yW+zBbqIMsedhnqdI1TYJF9zz+HvteoLSASZc6zCgnmzE4tbIgiC29Fr5W4SyUGfrqafKNOYwg2CnU7r6qNyiCdvXRjLpoBV2eKHgcVWKxI0QELOCXMYvUVXUxN8RlTdzdP9Y+3fmE/LpXJZOGn0RsrwRWDJBmjUduIH4HhX+x0dXEYYaoMU8Mf67LUtttZ1voDwdK2Jnb7KXeeEO8JkSwdw9z1Deg4vSnkkiZESVWulJLzEebv1hcj88+ZsxN20+wvcxzbK/CFGryeMOhsE795DpOyESk42raHViUPSZIvVxTGq1GEPtr4Z9ChcRj5SXkbltOEobXcTMWPFNTKhFHBve8QHjz5H55gFLqQ5+Eb2gpyLNaAR27dM51IWyX9+4gJpzyK+jyPuO6lD0m8uz3o5MKyh7ypvP5UrW4i2DukLv3Hu+HamoBR0Mw40lSLzZMc2W15oW6MAgc60HYg5bvPfVyaQjmPJelsz3vRPghRkeC1zAUb6/lTRt+NURtTFnB2GeELDsMK+1yvNYN8nHLGGcQRvkQ1e5Y3LaiJnXYlkPtDM1GnEWbVUTz8j8tT8SD8vWjrdGQIfn3qArVuEf7irEelvIYUDSCQfsKwLVgplU9zA4PaVRnddn9uKsFBpjM3p/AM6fN8cervTiNStO5N9G/mfHEoCu+Ofwcpr/RoPzUSDZj+C8E96wb6qZC+PYAvx5lYsVz38idK+hZN1/aRn/dgIZzYkpSM6Po92W39gt5VWbteSLZrYclZ/Zt0HwlIpm/LCFI/dshYc43vAmFYtPVUBgFNqp59YG1HeFx78wOk+F5EO5w+s5vN1q/QikT+wh2B2Eio9By8qxg3b2lg5acCUXWZ8bYq2IH6PaiI1nDmWqfgIctyHcToYijQCdZXJRnbHF+jXfJDEAEn7TBgknqur/OUlwE6U26vvANxPLkDnaoBdmwhOjwYAdE8w1D66ppVnwi9ji6/0RVy9LAnZx54n6WkrnT7YtDvKECtxjSbvQ5FNx+wbho+otZozuaa4LZv3vy9AxnM0PER0I6Bqd4GxRIo1e/HS3LAtN0ju16TPtEMDxW4HxScgdgvqjVQnlUeObHIOsYUY8aG/lf+MfHXgnWdNxF64CcTOlGFEa6/Sr5sOMHwTRJbU2txBXF67KS0wmZeZUlDAQ4VzdFWdNbgy+cFOHY7kJFDIE3kGrZ6tlTHu60JFfpe4XycM9xbaf1vMno3qQhRbSy4NlDwGVT14v8Qk9zq7fpVZjedfeU2RZ54Khr3Rf8/v5uMWZsp6Il87CwbtPfIF7UQiLXZWZQMsYr19Gz0zCt6RoKyGfu1ixEaENbYNm5zVbxRpVs1hrLCXh2vjZvEBneSCF5//gsDIpkUW1pXkLgetKTHtVUhYTw4E7IKfaWoxWdxWQ1s5xtEH8w998I3Siy0X37zImvdtaxLdus6sH2cGJ3xg6WnMTcCh5DeohxawGmjjgsnBnNb7FOh0wc/54Mk7/YwWTEeJCIzTj4ktlIfjWxq3Gmq8dI7zgP6B2DiVuDCwmpuNSyzKiEaQgljZK9BJgE7tpW/U1HJbF4BzrwkiSMnzzd9PZPF2oVZ/Fpl31PurFQL5UyQnwDSb2Lv+mzMTa4jMJUc9rDcCzclBVl4EdatFsr+RLYD/IIPLYMQV9MWajKVI77G1iysPANrmgEZqmk19y1Xv+QbYsgbSGrq9lwhVUhMIciOoNUCc3z6fIcg9QlV1gmJFLBOLINI55rpOzA2bu5qw9Z16JLk/uU4qw/g3bKByehr2OM66YM7pUykm9OAtOamc9JAnOiT3sMVE9KqUnBC/jldSt0Sx1Nb4HYg16EDsJiUPphsQHbhTGQNNBSD0IDf+A1R6vIs5HWUVmpqp+RPPQCOO8OXEeqvFwnYJZ35BWQibSBaR/Fvr5dhQd+w+Q8vQr4rqj+SEI+YPXfgo5Gf1r5IIualuC4e3SevLYOyoCBIiCAltzIqcFkQn6PiNCnzp9vWm2TeTIS3fL3LAwEVOXdmu88dNk15xpl0//jhh46p6HjvWsmi3ERlxXF/YBl+CXsNJuGALFWFDVDrPhFLUVCM+634fEDV0J4ZR3YTkFdUjAiEJcMYpLLoHEXjOyR1WjeQxFCdIT98MtPusDW+u4QTdvLqbg3bG3QkNvjEJCsB6J7hoJlC8BtXaRAQVLothhZhC/PDCUfIWIalOIKYO5EYopKniAbhTBT4ta5bU2eS/m9fSEnyMCQewvN0WOPHmAnyLZt0BNHQkIrYAl2DLPrnI9E899zXABCP2YYIg3z90Tdel3fsYYhaJtnjEsQECo1itI3BaK6pGkRCeylYr3bcmLWT/OBnABoeQkpl99Wg5xuNfAqEj97gPSeuQAwE69jbqj2IwXCOSThot6BViv8NA0ihyiUmQnP9ENYurh70tF+KhesWjd3Fn0LmycD7rf0dfa+rSgPoEnAasLNtlqIeYjM0k7Fhics4I8WKYwgXTU2ISmSgi7VxuiSyuxawmA12UmWimG7QHv3BfpcNZXIPDXW0g/pgWbeE9Wk4z1zFxbsuzWIWC9tKXRsg9eY9I0Twe56XUy5KF+Ooqwz+ZpUneW346ofXoZJEz3fbBTgY1pigqisaeZT6n2yMV/KJb6HqgernmP2WssPqm0OYaZCBu3O0jqA0rv40zu48P8vtge2DMEyBO7oKVGP1/Rdykl/dTZNuIOTqPKsIXCUqJrRpiF7bJnUPl98xU65sfI0/fbZX4KYC1o4k7PpiG7Q95M8eI+lKTLBcsV1dd+KFNoe2EretAJisd8HpexR1JcUmmWNoRmfmXAVEz0Uhxu+Cw6hBB6xIOW3nE7vrRcQ3/V/KyfUFIp5PlSADqxXsA0+JSkuEN2JY0O/0JJekOsPgYsMNaGl38X67wIPuOeNNATbIVklfd4S+31FFwVTt6y0QpHgx/Sdm9hqOTWmKxm3+3sdnnJHQ3lsrJLuy7rYOkOmjMcrHWP/qyjYzhMKuDVC5QEOFV4XDFWDOFdBof0ccH5DbdWgor4oYNv+6Sn5xzaLmcjSDmlxzZIsAQacOuG5SkabpPe0cnrzmLcqdQhKxGqERDLvFWSkVjQLZx6SHQk87EgcYH7srP47pWhWMsq4vntCfMv+hHpbh9/O0bmypCSJodkHiWlsUYnrCXbhtjWPypax+QpKRjcxwRy9eICbitSrpU82twbU/pJYms84Ho37jlh/oLOQCPzB4hWouEq32k2FC0vnACs1F6QFntpINrxlueGEnFpSAva8gsiqZvbWqXO+9S16+UKB4lZ1qlBXZeue+4sm/PM+HwYy27CKmu/Ju85BvIUmTrl8qrT7TCzs7TxQ5UdVwZRhq7E1Z/6FMYh1Y2sGBrzxnrOq/Vayw/LigH/ARwc2V0EQgACK8vAAAAAAf8BHBzZXQSSSAAAAAAL68IAOfA50MdepGFbjUOkF5BpuN9RllcqNE6E+vIA+DZrtXr3UkFaMr99CYyxxUGqzBXO2gnZDGPKRw4Q97c0L8fibUH/ARwc2V0EyAjD09dS3xvqEWAbuT2dxNFnhtp6OYPzuLklAx6DV3hsQf8BHBzZXQUQwEAAdsxNzWMrM4t4sNB0P2+1i1MJuLDswnBqLV5do/fwC+shXVYYNelfQoUqCbwCQZr1wNze4zc9m4wFw5ICDcAos8AIgIDb7DkaJ5uRSbHwQjjdOGADSnot8s8QMpRMk/DkQWJMMQQMS2SEQAAAIABAACABQAAgAEDCAei4REAAAAAAQQWABTxz85fpm8iPOpY0fuqQVyJEdiZwQf8BHBzZXQCICMPT11LfG+oRYBu5PZ3E0WeG2no5g/O4uSUDHoNXeGyB/wEcHNldAYhAgFJhKmTr/gus/JPF6lNs1zX548bWxaCiruPlaJcQkEBB/wEcHNldAgEAAAAAAAiAgJ7zTlERqBTY71/TZX7y2gQgcZ2WwW0HqOcrArquS+e1hAxLZIRAAAAgAAAAIAEAACAAQMIAGXNHQAAAAABBBYAFCyW0Lyfa85zWSPMizouGvhDiK/EB/wEcHNldAIgIw9PXUt8b6hFgG7k9ncTRZ4baejmD87i5JQMeg1d4bIH/ARwc2V0BiEDwfXIBuUb9hTv7Y+HYiPhOjNYIPvpn86jit1qob7Yo4YH/ARwc2V0CAQAAAAAAAEDCPkAAAAAAAAAAQQAB/wEcHNldAIgIw9PXUt8b6hFgG7k9ncTRZ4baejmD87i5JQMeg1d4bIH/ARwc2V0CAQAAAAAAA=="
        INPUT_BAD_ASSET_PROOF = "cHNldP8BAgQCAAAAAQMEAAAAAAEEAQEBBQEDAfsEAgAAAAABAP19AQIAAAAAAqTuHc11KinNVvXd/9sQr+ipDYZjtigEcm2oUT69BIpzAAAAAAD9////pO4dzXUqKc1W9d3/2xCv6KkNhmO2KARybahRPr0EinMBAAAAAP3///8DC7mQAAC2x+7vHmDpKr609OKkdrg0eF1kBTx/wAEmdQdsCUtYYVDtovHBZr8q8sMVSW5ecl9gGAFx7fv6aiTdslG8A2MtncskgsY320AFJIcDbsam59WJAEAvWZPrYGNEbNjgFgAUl3Rcv6DUKzl5yB+5LJTsqra8YLgKzHQ1jw0pNVL+Aoicxf4EfueweOUt60iMBEeZV2FTLu0IgGd6tSBPsOyg7uvgs1084gyqdkEKToYDJ5cfvfCUNZkDxZhNJF/j/pBHW4I9RVFojsI0Iob7snJfOcPPYk8mmG8WABQsltC8n2vOc1kjzIs6Lhr4Q4ivxAEjD09dS3xvqEWAbuT2dxNFnhtp6OYPzuLklAx6DV3hsgEAAAAAAAABAQAAAAAAAAEBegrMdDWPDSk1Uv4CiJzF/gR+57B45S3rSIwER5lXYVMu7QiAZ3q1IE+w7KDu6+CzXTziDKp2QQpOhgMnlx+98JQ1mQPFmE0kX+P+kEdbgj1FUWiOwjQihvuycl85w89iTyaYbxYAFCyW0Lyfa85zWSPMizouGvhDiK/EIgYCe805REagU2O9f02V+8toEIHGdlsFtB6jnKwK6rkvntYQMS2SEQAAAIAAAACABAAAgAEOIBIOv8GomhHbERYzGvmdBWc7jzdsscdRxJZJn7RnkTqvAQ8EAQAAAAEQBP3///8H/ARwc2V0Dv1OEGAzAAAAAAAAAAEunv4A2qAui2yT75MMmSqcDy7H8X/myuWlEXfa7vrtrPsMLS5bWl3G2Pf3eNgiAQORf5P3/EG7CUSPTNzH/23M3yQ0VEA/MZpi2xIOaPkhvEi5asD91OCMR9hanjC4OrjRzSxJz1YYO7/f9Y8hXgxTQQnPb3N69LB4VeGCbtDMXbohoQonOfwY/aTpAIkbjX3Wnb0xjTtg6ulZ7xZYlRyU00ySPtSSx0TNKsSxXtLq9ddtda0BRfWAKNCLTPer2Ldv44ttJwee7I8acdN+2PqS/7jPHMUHF6PDiOBgu2RppI/UvQQby+Tfn4lwh9RRq1QB+q7J22rRoAWjxnRjSawleA9aczfi5ASI2bhZl3vHFEdjemwgeag6JQ6Bv1Z1UMopzgVL1vr+d+UgBUwHmQxW1zS4rwibcJEr78SfbNOXj+tN4J6xWB3xuGTp3G7k+L2w279uyGUBRbT5dHfwjZ18RH1yv0jZ5YNHN6TUDLBXipesDWsnH4Kh4EyC8Zo+ZnJmCIBu9YOMF7wAMiZMEnhBA6g9I06mhG7Whg4PBtsLKoiB+yr+m0JAazUbp2BMbjDLpEtNutoHTX4WWI9bnqX/f98LBTVXzcyBInNwlnqOyqtlHZX6oBULLVuZLaKj9ZCMY80o63uO2FH5twgWmcISvhWvaxNb1lY/Gt1t8UemdhwnsN7Bx4K0bHyataeYD886boPB5BqHtsb/h0AB0zrwymzpTsPe5ZBdj8wWAgQro3j5h6NAlQfnzCno06NXvkRgYUsd2XQNPTa8/fIDZxo4TFMflSRbBpxxs/h38xNgbBcdxBT7kLxLFxMZ60mhOT64dtrbIhjCDxZMs4TjgRBEM+AnGBsdq3gtzBEStt5bPOJyIpGu1/7k830MoDFC+l2Tev/xXznNhvMv9E1WK8oPzVQd3qwQyWPXGiUHlm8O/CgzRz/uLO6+KKmXFABukQzT500Hi71KU6jr7yCgTur6uO9lD1YZ5FqJY9ankzRhhh3A9rI/RGkYuEaBax4KlrPdsGx9FChMs4usWJ1PmNuA0MXlySFXNFopY+Knm3iSF/MymKSYFwEUjFzpcQ72M5OqU7JXgim+QTgb0v/WuwPw50rgivRXDAF1DynAGF8gy+LOtzftGbMESIB+2AGEgbvKCmKuw1V12Xd7XLUkKwJzLfHVopW4uv0EVslFwtPd5tWgBDLNhrlix3YOmVs0l5qPPxnYc9Ainhm7wptMJQg+bDvgSV2SxvYCiNtF6mINN8f3TEx8xfdKrV+4vhdJcS3YcgfWW0Bh+wwqnxbu0vmOf7LraVtI30K0xd11vpl8DXZGa7mO26gX1TKurDqu3jvR7K5tLENRt7O9QHhBSKaMTGg99rA7X0/tKT4eeTW+wztmGX3FvgfJJZ69VOC4Bl0mXmW6Xd80X6imfnSeqdGK97kZGkNZLU3vqbfP8DvntXtchWJXXHQBOASUUnGljstxFZvYgbm9398QN8KQGdCbmw77PCCbNqZHZ2wcEdr5YoacBZ6qCvSQ3VCT1XWI6yGJCZj4u2/Wz4mqiKu7j5/PmwFAiHrm7j09CjAdlpexLCVt13B58LSf9ZqsGfbT4cftYfL0aa4vgw8yqOG0JccTwDFh+crnbP87YpjGfBYwvdcSnMfzCP3ARZvj1N/q851bRtyS3kWlOZujH5qEYJ1wx/N1eJZm5+rU3CMDzbkehYJqwJp47XTac1lVWHd5pbZVKBgMVxxoN/e65MEznxU+GzN3o7FBrLVwXXt7PnL0cGkyuwVmWsFaBiXl2SsbnHcbtzlratjIDs+fpFuwCpldJUyHFnouqwMXH4CkoF6R/iOJM9HQI5ibPS2PgrxIYLJgPPkPCbglnVJlqvM97XbdQ7IwOEaGmhNQGdBhmsqw2tnHriG61jkruSsDBCap8TfdHGy849FVa8/tIRjEc1dibujtn/dryzT4WDUCNc/vnis+xM68RleRdaA8ESxuJS/7cdQvQIB7t1FeuOiqYobCimURIwaPRZHN5RkgNZpg0YmatqqP4AUretlf4zlkDwBcUN5eOrYqP15H12E5gTu+fd4QcNIfyMbojXsccCssM0hliXP8Fk0fzPEnMlgRTKxYWkFuKvaUm/F1ivkhsk4yfJfC4GROsmMNLOFCclTTqBgA+j+2Nv3WLu36yW+zBbqIMsedhnqdI1TYJF9zz+HvteoLSASZc6zCgnmzE4tbIgiC29Fr5W4SyUGfrqafKNOYwg2CnU7r6qNyiCdvXRjLpoBV2eKHgcVWKxI0QELOCXMYvUVXUxN8RlTdzdP9Y+3fmE/LpXJZOGn0RsrwRWDJBmjUduIH4HhX+x0dXEYYaoMU8Mf67LUtttZ1voDwdK2Jnb7KXeeEO8JkSwdw9z1Deg4vSnkkiZESVWulJLzEebv1hcj88+ZsxN20+wvcxzbK/CFGryeMOhsE795DpOyESk42raHViUPSZIvVxTGq1GEPtr4Z9ChcRj5SXkbltOEobXcTMWPFNTKhFHBve8QHjz5H55gFLqQ5+Eb2gpyLNaAR27dM51IWyX9+4gJpzyK+jyPuO6lD0m8uz3o5MKyh7ypvP5UrW4i2DukLv3Hu+HamoBR0Mw40lSLzZMc2W15oW6MAgc60HYg5bvPfVyaQjmPJelsz3vRPghRkeC1zAUb6/lTRt+NURtTFnB2GeELDsMK+1yvNYN8nHLGGcQRvkQ1e5Y3LaiJnXYlkPtDM1GnEWbVUTz8j8tT8SD8vWjrdGQIfn3qArVuEf7irEelvIYUDSCQfsKwLVgplU9zA4PaVRnddn9uKsFBpjM3p/AM6fN8cervTiNStO5N9G/mfHEoCu+Ofwcpr/RoPzUSDZj+C8E96wb6qZC+PYAvx5lYsVz38idK+hZN1/aRn/dgIZzYkpSM6Po92W39gt5VWbteSLZrYclZ/Zt0HwlIpm/LCFI/dshYc43vAmFYtPVUBgFNqp59YG1HeFx78wOk+F5EO5w+s5vN1q/QikT+wh2B2Eio9By8qxg3b2lg5acCUXWZ8bYq2IH6PaiI1nDmWqfgIctyHcToYijQCdZXJRnbHF+jXfJDEAEn7TBgknqur/OUlwE6U26vvANxPLkDnaoBdmwhOjwYAdE8w1D66ppVnwi9ji6/0RVy9LAnZx54n6WkrnT7YtDvKECtxjSbvQ5FNx+wbho+otZozuaa4LZv3vy9AxnM0PER0I6Bqd4GxRIo1e/HS3LAtN0ju16TPtEMDxW4HxScgdgvqjVQnlUeObHIOsYUY8aG/lf+MfHXgnWdNxF64CcTOlGFEa6/Sr5sOMHwTRJbU2txBXF67KS0wmZeZUlDAQ4VzdFWdNbgy+cFOHY7kJFDIE3kGrZ6tlTHu60JFfpe4XycM9xbaf1vMno3qQhRbSy4NlDwGVT14v8Qk9zq7fpVZjedfeU2RZ54Khr3Rf8/v5uMWZsp6Il87CwbtPfIF7UQiLXZWZQMsYr19Gz0zCt6RoKyGfu1ixEaENbYNm5zVbxRpVs1hrLCXh2vjZvEBneSCF5//gsDIpkUW1pXkLgetKTHtVUhYTw4E7IKfaWoxWdxWQ1s5xtEH8w998I3Siy0X37zImvdtaxLdus6sH2cGJ3xg6WnMTcCh5DeohxawGmjjgsnBnNb7FOh0wc/54Mk7/YwWTEeJCIzTj4ktlIfjWxq3Gmq8dI7zgP6B2DiVuDCwmpuNSyzKiEaQgljZK9BJgE7tpW/U1HJbF4BzrwkiSMnzzd9PZPF2oVZ/Fpl31PurFQL5UyQnwDSb2Lv+mzMTa4jMJUc9rDcCzclBVl4EdatFsr+RLYD/IIPLYMQV9MWajKVI77G1iysPANrmgEZqmk19y1Xv+QbYsgbSGrq9lwhVUhMIciOoNUCc3z6fIcg9QlV1gmJFLBOLINI55rpOzA2bu5qw9Z16JLk/uU4qw/g3bKByehr2OM66YM7pUykm9OAtOamc9JAnOiT3sMVE9KqUnBC/jldSt0Sx1Nb4HYg16EDsJiUPphsQHbhTGQNNBSD0IDf+A1R6vIs5HWUVmpqp+RPPQCOO8OXEeqvFwnYJZ35BWQibSBaR/Fvr5dhQd+w+Q8vQr4rqj+SEI+YPXfgo5Gf1r5IIualuC4e3SevLYOyoCBIiCAltzIqcFkQn6PiNCnzp9vWm2TeTIS3fL3LAwEVOXdmu88dNk15xpl0//jhh46p6HjvWsmi3ERlxXF/YBl+CXsNJuGALFWFDVDrPhFLUVCM+634fEDV0J4ZR3YTkFdUjAiEJcMYpLLoHEXjOyR1WjeQxFCdIT98MtPusDW+u4QTdvLqbg3bG3QkNvjEJCsB6J7hoJlC8BtXaRAQVLothhZhC/PDCUfIWIalOIKYO5EYopKniAbhTBT4ta5bU2eS/m9fSEnyMCQewvN0WOPHmAnyLZt0BNHQkIrYAl2DLPrnI9E899zXABCP2YYIg3z90Tdel3fsYYhaJtnjEsQECo1itI3BaK6pGkRCeylYr3bcmLWT/OBnABoeQkpl99Wg5xuNfAqEj97gPSeuQAwE69jbqj2IwXCOSThot6BViv8NA0ihyiUmQnP9ENYurh70tF+KhesWjd3Fn0LmycD7rf0dfa+rSgPoEnAasLNtlqIeYjM0k7Fhics4I8WKYwgXTU2ISmSgi7VxuiSyuxawmA12UmWimG7QHv3BfpcNZXIPDXW0g/pgWbeE9Wk4z1zFxbsuzWIWC9tKXRsg9eY9I0Twe56XUy5KF+Ooqwz+ZpUneW346ofXoZJEz3fbBTgY1pigqisaeZT6n2yMV/KJb6HqgernmP2WssPqm0OYaZCBu3O0jqA0rv40zu48P8vtge2DMEyBO7oKVGP1/Rdykl/dTZNuIOTqPKsIXCUqJrRpiF7bJnUPl98xU65sfI0/fbZX4KYC1o4k7PpiG7Q95M8eI+lKTLBcsV1dd+KFNoe2EretAJisd8HpexR1JcUmmWNoRmfmXAVEz0Uhxu+Cw6hBB6xIOW3nE7vrRcQ3/V/KyfUFIp5PlSADqxXsA0+JSkuEN2JY0O/0JJekOsPgYsMNaGl38X67wIPuOeNNATbIVklfd4S+31FFwVTt6y0QpHgx/Sdm9hqOTWmKxm3+3sdnnJHQ3lsrJLuy7rYOkOmjMcrHWP/qyjYzhMKuDVC5QEOFV4XDFWDOFdBof0ccH5DbdWgor4oYNv+6Sn5xzaLmcjSDmlxzZIsAQacOuG5SkabpPe0cnrzmLcqdQhKxGqERDLvFWSkVjQLZx6SHQk87EgcYH7srP47pWhWMsq4vntCfMv+hHpbh9/O0bmypCSJodkHiWlsUYnrCXbhtjWPypax+QpKRjcxwRy9eICbitSrpU82twbU/pJYms84Ho37jlh/oLOQCPzB4hWouEq32k2FC0vnACs1F6QFntpINrxlueGEnFpSAva8gsiqZvbWqXO+9S16+UKB4lZ1qlBXZeue+4sm/PM+HwYy27CKmu/Ju85BvIUmTrl8qrT7TCzs7TxQ5UdVwZRhq7E1Z/6FMYh1Y2sGBrzxnrOq/Vayw/LigH/ARwc2V0EQgACK8vAAAAAAf8BHBzZXQSSSAAAAAAL68IAOfA50MdepGFbjUOkF5BpuN9RllcqNE6E+vIA+DZrtXr3UkFaMr99CYyxxUGqzBXO2gnZDGPKRw4Q97c0L8fibUH/ARwc2V0EyAjD09dS3xvqEWAbuT2dxNFnhtp6OYPzuLklAx6DV3hsgf8BHBzZXQUQwEAAdsxNzWMrM4t4sNB0P2+1i1MJuLDswnBqLV5do/fwC+shXVYYNelfQoUqCbwCQZr1wNze4zc9m4wFw5ICDcAos4AIgIDb7DkaJ5uRSbHwQjjdOGADSnot8s8QMpRMk/DkQWJMMQQMS2SEQAAAIABAACABQAAgAEDCAei4REAAAAAAQQWABTxz85fpm8iPOpY0fuqQVyJEdiZwQf8BHBzZXQCICMPT11LfG+oRYBu5PZ3E0WeG2no5g/O4uSUDHoNXeGyB/wEcHNldAYhAgFJhKmTr/gus/JPF6lNs1zX548bWxaCiruPlaJcQkEBB/wEcHNldAgEAAAAAAAiAgJ7zTlERqBTY71/TZX7y2gQgcZ2WwW0HqOcrArquS+e1hAxLZIRAAAAgAAAAIAEAACAAQMIAGXNHQAAAAABBBYAFCyW0Lyfa85zWSPMizouGvhDiK/EB/wEcHNldAIgIw9PXUt8b6hFgG7k9ncTRZ4baejmD87i5JQMeg1d4bIH/ARwc2V0BiEDwfXIBuUb9hTv7Y+HYiPhOjNYIPvpn86jit1qob7Yo4YH/ARwc2V0CAQAAAAAAAEDCPkAAAAAAAAAAQQAB/wEcHNldAIgIw9PXUt8b6hFgG7k9ncTRZ4baejmD87i5JQMeg1d4bIH/ARwc2V0CAQAAAAAAA=="
        INPUT_MISSING_VALUE = "cHNldP8BAgQCAAAAAQMEAAAAAAEEAQEBBQEDAfsEAgAAAAABAP19AQIAAAAAAqTuHc11KinNVvXd/9sQr+ipDYZjtigEcm2oUT69BIpzAAAAAAD9////pO4dzXUqKc1W9d3/2xCv6KkNhmO2KARybahRPr0EinMBAAAAAP3///8DC7mQAAC2x+7vHmDpKr609OKkdrg0eF1kBTx/wAEmdQdsCUtYYVDtovHBZr8q8sMVSW5ecl9gGAFx7fv6aiTdslG8A2MtncskgsY320AFJIcDbsam59WJAEAvWZPrYGNEbNjgFgAUl3Rcv6DUKzl5yB+5LJTsqra8YLgKzHQ1jw0pNVL+Aoicxf4EfueweOUt60iMBEeZV2FTLu0IgGd6tSBPsOyg7uvgs1084gyqdkEKToYDJ5cfvfCUNZkDxZhNJF/j/pBHW4I9RVFojsI0Iob7snJfOcPPYk8mmG8WABQsltC8n2vOc1kjzIs6Lhr4Q4ivxAEjD09dS3xvqEWAbuT2dxNFnhtp6OYPzuLklAx6DV3hsgEAAAAAAAABAQAAAAAAAAEBegrMdDWPDSk1Uv4CiJzF/gR+57B45S3rSIwER5lXYVMu7QiAZ3q1IE+w7KDu6+CzXTziDKp2QQpOhgMnlx+98JQ1mQPFmE0kX+P+kEdbgj1FUWiOwjQihvuycl85w89iTyaYbxYAFCyW0Lyfa85zWSPMizouGvhDiK/EIgYCe805REagU2O9f02V+8toEIHGdlsFtB6jnKwK6rkvntYQMS2SEQAAAIAAAACABAAAgAEOIBIOv8GomhHbERYzGvmdBWc7jzdsscdRxJZJn7RnkTqvAQ8EAQAAAAEQBP3///8H/ARwc2V0Dv1OEGAzAAAAAAAAAAEunv4A2qAui2yT75MMmSqcDy7H8X/myuWlEXfa7vrtrPsMLS5bWl3G2Pf3eNgiAQORf5P3/EG7CUSPTNzH/23M3yQ0VEA/MZpi2xIOaPkhvEi5asD91OCMR9hanjC4OrjRzSxJz1YYO7/f9Y8hXgxTQQnPb3N69LB4VeGCbtDMXbohoQonOfwY/aTpAIkbjX3Wnb0xjTtg6ulZ7xZYlRyU00ySPtSSx0TNKsSxXtLq9ddtda0BRfWAKNCLTPer2Ldv44ttJwee7I8acdN+2PqS/7jPHMUHF6PDiOBgu2RppI/UvQQby+Tfn4lwh9RRq1QB+q7J22rRoAWjxnRjSawleA9aczfi5ASI2bhZl3vHFEdjemwgeag6JQ6Bv1Z1UMopzgVL1vr+d+UgBUwHmQxW1zS4rwibcJEr78SfbNOXj+tN4J6xWB3xuGTp3G7k+L2w279uyGUBRbT5dHfwjZ18RH1yv0jZ5YNHN6TUDLBXipesDWsnH4Kh4EyC8Zo+ZnJmCIBu9YOMF7wAMiZMEnhBA6g9I06mhG7Whg4PBtsLKoiB+yr+m0JAazUbp2BMbjDLpEtNutoHTX4WWI9bnqX/f98LBTVXzcyBInNwlnqOyqtlHZX6oBULLVuZLaKj9ZCMY80o63uO2FH5twgWmcISvhWvaxNb1lY/Gt1t8UemdhwnsN7Bx4K0bHyataeYD886boPB5BqHtsb/h0AB0zrwymzpTsPe5ZBdj8wWAgQro3j5h6NAlQfnzCno06NXvkRgYUsd2XQNPTa8/fIDZxo4TFMflSRbBpxxs/h38xNgbBcdxBT7kLxLFxMZ60mhOT64dtrbIhjCDxZMs4TjgRBEM+AnGBsdq3gtzBEStt5bPOJyIpGu1/7k830MoDFC+l2Tev/xXznNhvMv9E1WK8oPzVQd3qwQyWPXGiUHlm8O/CgzRz/uLO6+KKmXFABukQzT500Hi71KU6jr7yCgTur6uO9lD1YZ5FqJY9ankzRhhh3A9rI/RGkYuEaBax4KlrPdsGx9FChMs4usWJ1PmNuA0MXlySFXNFopY+Knm3iSF/MymKSYFwEUjFzpcQ72M5OqU7JXgim+QTgb0v/WuwPw50rgivRXDAF1DynAGF8gy+LOtzftGbMESIB+2AGEgbvKCmKuw1V12Xd7XLUkKwJzLfHVopW4uv0EVslFwtPd5tWgBDLNhrlix3YOmVs0l5qPPxnYc9Ainhm7wptMJQg+bDvgSV2SxvYCiNtF6mINN8f3TEx8xfdKrV+4vhdJcS3YcgfWW0Bh+wwqnxbu0vmOf7LraVtI30K0xd11vpl8DXZGa7mO26gX1TKurDqu3jvR7K5tLENRt7O9QHhBSKaMTGg99rA7X0/tKT4eeTW+wztmGX3FvgfJJZ69VOC4Bl0mXmW6Xd80X6imfnSeqdGK97kZGkNZLU3vqbfP8DvntXtchWJXXHQBOASUUnGljstxFZvYgbm9398QN8KQGdCbmw77PCCbNqZHZ2wcEdr5YoacBZ6qCvSQ3VCT1XWI6yGJCZj4u2/Wz4mqiKu7j5/PmwFAiHrm7j09CjAdlpexLCVt13B58LSf9ZqsGfbT4cftYfL0aa4vgw8yqOG0JccTwDFh+crnbP87YpjGfBYwvdcSnMfzCP3ARZvj1N/q851bRtyS3kWlOZujH5qEYJ1wx/N1eJZm5+rU3CMDzbkehYJqwJp47XTac1lVWHd5pbZVKBgMVxxoN/e65MEznxU+GzN3o7FBrLVwXXt7PnL0cGkyuwVmWsFaBiXl2SsbnHcbtzlratjIDs+fpFuwCpldJUyHFnouqwMXH4CkoF6R/iOJM9HQI5ibPS2PgrxIYLJgPPkPCbglnVJlqvM97XbdQ7IwOEaGmhNQGdBhmsqw2tnHriG61jkruSsDBCap8TfdHGy849FVa8/tIRjEc1dibujtn/dryzT4WDUCNc/vnis+xM68RleRdaA8ESxuJS/7cdQvQIB7t1FeuOiqYobCimURIwaPRZHN5RkgNZpg0YmatqqP4AUretlf4zlkDwBcUN5eOrYqP15H12E5gTu+fd4QcNIfyMbojXsccCssM0hliXP8Fk0fzPEnMlgRTKxYWkFuKvaUm/F1ivkhsk4yfJfC4GROsmMNLOFCclTTqBgA+j+2Nv3WLu36yW+zBbqIMsedhnqdI1TYJF9zz+HvteoLSASZc6zCgnmzE4tbIgiC29Fr5W4SyUGfrqafKNOYwg2CnU7r6qNyiCdvXRjLpoBV2eKHgcVWKxI0QELOCXMYvUVXUxN8RlTdzdP9Y+3fmE/LpXJZOGn0RsrwRWDJBmjUduIH4HhX+x0dXEYYaoMU8Mf67LUtttZ1voDwdK2Jnb7KXeeEO8JkSwdw9z1Deg4vSnkkiZESVWulJLzEebv1hcj88+ZsxN20+wvcxzbK/CFGryeMOhsE795DpOyESk42raHViUPSZIvVxTGq1GEPtr4Z9ChcRj5SXkbltOEobXcTMWPFNTKhFHBve8QHjz5H55gFLqQ5+Eb2gpyLNaAR27dM51IWyX9+4gJpzyK+jyPuO6lD0m8uz3o5MKyh7ypvP5UrW4i2DukLv3Hu+HamoBR0Mw40lSLzZMc2W15oW6MAgc60HYg5bvPfVyaQjmPJelsz3vRPghRkeC1zAUb6/lTRt+NURtTFnB2GeELDsMK+1yvNYN8nHLGGcQRvkQ1e5Y3LaiJnXYlkPtDM1GnEWbVUTz8j8tT8SD8vWjrdGQIfn3qArVuEf7irEelvIYUDSCQfsKwLVgplU9zA4PaVRnddn9uKsFBpjM3p/AM6fN8cervTiNStO5N9G/mfHEoCu+Ofwcpr/RoPzUSDZj+C8E96wb6qZC+PYAvx5lYsVz38idK+hZN1/aRn/dgIZzYkpSM6Po92W39gt5VWbteSLZrYclZ/Zt0HwlIpm/LCFI/dshYc43vAmFYtPVUBgFNqp59YG1HeFx78wOk+F5EO5w+s5vN1q/QikT+wh2B2Eio9By8qxg3b2lg5acCUXWZ8bYq2IH6PaiI1nDmWqfgIctyHcToYijQCdZXJRnbHF+jXfJDEAEn7TBgknqur/OUlwE6U26vvANxPLkDnaoBdmwhOjwYAdE8w1D66ppVnwi9ji6/0RVy9LAnZx54n6WkrnT7YtDvKECtxjSbvQ5FNx+wbho+otZozuaa4LZv3vy9AxnM0PER0I6Bqd4GxRIo1e/HS3LAtN0ju16TPtEMDxW4HxScgdgvqjVQnlUeObHIOsYUY8aG/lf+MfHXgnWdNxF64CcTOlGFEa6/Sr5sOMHwTRJbU2txBXF67KS0wmZeZUlDAQ4VzdFWdNbgy+cFOHY7kJFDIE3kGrZ6tlTHu60JFfpe4XycM9xbaf1vMno3qQhRbSy4NlDwGVT14v8Qk9zq7fpVZjedfeU2RZ54Khr3Rf8/v5uMWZsp6Il87CwbtPfIF7UQiLXZWZQMsYr19Gz0zCt6RoKyGfu1ixEaENbYNm5zVbxRpVs1hrLCXh2vjZvEBneSCF5//gsDIpkUW1pXkLgetKTHtVUhYTw4E7IKfaWoxWdxWQ1s5xtEH8w998I3Siy0X37zImvdtaxLdus6sH2cGJ3xg6WnMTcCh5DeohxawGmjjgsnBnNb7FOh0wc/54Mk7/YwWTEeJCIzTj4ktlIfjWxq3Gmq8dI7zgP6B2DiVuDCwmpuNSyzKiEaQgljZK9BJgE7tpW/U1HJbF4BzrwkiSMnzzd9PZPF2oVZ/Fpl31PurFQL5UyQnwDSb2Lv+mzMTa4jMJUc9rDcCzclBVl4EdatFsr+RLYD/IIPLYMQV9MWajKVI77G1iysPANrmgEZqmk19y1Xv+QbYsgbSGrq9lwhVUhMIciOoNUCc3z6fIcg9QlV1gmJFLBOLINI55rpOzA2bu5qw9Z16JLk/uU4qw/g3bKByehr2OM66YM7pUykm9OAtOamc9JAnOiT3sMVE9KqUnBC/jldSt0Sx1Nb4HYg16EDsJiUPphsQHbhTGQNNBSD0IDf+A1R6vIs5HWUVmpqp+RPPQCOO8OXEeqvFwnYJZ35BWQibSBaR/Fvr5dhQd+w+Q8vQr4rqj+SEI+YPXfgo5Gf1r5IIualuC4e3SevLYOyoCBIiCAltzIqcFkQn6PiNCnzp9vWm2TeTIS3fL3LAwEVOXdmu88dNk15xpl0//jhh46p6HjvWsmi3ERlxXF/YBl+CXsNJuGALFWFDVDrPhFLUVCM+634fEDV0J4ZR3YTkFdUjAiEJcMYpLLoHEXjOyR1WjeQxFCdIT98MtPusDW+u4QTdvLqbg3bG3QkNvjEJCsB6J7hoJlC8BtXaRAQVLothhZhC/PDCUfIWIalOIKYO5EYopKniAbhTBT4ta5bU2eS/m9fSEnyMCQewvN0WOPHmAnyLZt0BNHQkIrYAl2DLPrnI9E899zXABCP2YYIg3z90Tdel3fsYYhaJtnjEsQECo1itI3BaK6pGkRCeylYr3bcmLWT/OBnABoeQkpl99Wg5xuNfAqEj97gPSeuQAwE69jbqj2IwXCOSThot6BViv8NA0ihyiUmQnP9ENYurh70tF+KhesWjd3Fn0LmycD7rf0dfa+rSgPoEnAasLNtlqIeYjM0k7Fhics4I8WKYwgXTU2ISmSgi7VxuiSyuxawmA12UmWimG7QHv3BfpcNZXIPDXW0g/pgWbeE9Wk4z1zFxbsuzWIWC9tKXRsg9eY9I0Twe56XUy5KF+Ooqwz+ZpUneW346ofXoZJEz3fbBTgY1pigqisaeZT6n2yMV/KJb6HqgernmP2WssPqm0OYaZCBu3O0jqA0rv40zu48P8vtge2DMEyBO7oKVGP1/Rdykl/dTZNuIOTqPKsIXCUqJrRpiF7bJnUPl98xU65sfI0/fbZX4KYC1o4k7PpiG7Q95M8eI+lKTLBcsV1dd+KFNoe2EretAJisd8HpexR1JcUmmWNoRmfmXAVEz0Uhxu+Cw6hBB6xIOW3nE7vrRcQ3/V/KyfUFIp5PlSADqxXsA0+JSkuEN2JY0O/0JJekOsPgYsMNaGl38X67wIPuOeNNATbIVklfd4S+31FFwVTt6y0QpHgx/Sdm9hqOTWmKxm3+3sdnnJHQ3lsrJLuy7rYOkOmjMcrHWP/qyjYzhMKuDVC5QEOFV4XDFWDOFdBof0ccH5DbdWgor4oYNv+6Sn5xzaLmcjSDmlxzZIsAQacOuG5SkabpPe0cnrzmLcqdQhKxGqERDLvFWSkVjQLZx6SHQk87EgcYH7srP47pWhWMsq4vntCfMv+hHpbh9/O0bmypCSJodkHiWlsUYnrCXbhtjWPypax+QpKRjcxwRy9eICbitSrpU82twbU/pJYms84Ho37jlh/oLOQCPzB4hWouEq32k2FC0vnACs1F6QFntpINrxlueGEnFpSAva8gsiqZvbWqXO+9S16+UKB4lZ1qlBXZeue+4sm/PM+HwYy27CKmu/Ju85BvIUmTrl8qrT7TCzs7TxQ5UdVwZRhq7E1Z/6FMYh1Y2sGBrzxnrOq/Vayw/LigH/ARwc2V0EkkgAAAAAC+vCADnwOdDHXqRhW41DpBeQabjfUZZXKjROhPryAPg2a7V691JBWjK/fQmMscVBqswVztoJ2QxjykcOEPe3NC/H4m1B/wEcHNldBMgIw9PXUt8b6hFgG7k9ncTRZ4baejmD87i5JQMeg1d4bIH/ARwc2V0FEMBAAHbMTc1jKzOLeLDQdD9vtYtTCbiw7MJwai1eXaP38AvrIV1WGDXpX0KFKgm8AkGa9cDc3uM3PZuMBcOSAg3AKLPACICA2+w5GiebkUmx8EI43ThgA0p6LfLPEDKUTJPw5EFiTDEEDEtkhEAAACAAQAAgAUAAIABAwgHouERAAAAAAEEFgAU8c/OX6ZvIjzqWNH7qkFciRHYmcEH/ARwc2V0AiAjD09dS3xvqEWAbuT2dxNFnhtp6OYPzuLklAx6DV3hsgf8BHBzZXQGIQIBSYSpk6/4LrPyTxepTbNc1+ePG1sWgoq7j5WiXEJBAQf8BHBzZXQIBAAAAAAAIgICe805REagU2O9f02V+8toEIHGdlsFtB6jnKwK6rkvntYQMS2SEQAAAIAAAACABAAAgAEDCABlzR0AAAAAAQQWABQsltC8n2vOc1kjzIs6Lhr4Q4ivxAf8BHBzZXQCICMPT11LfG+oRYBu5PZ3E0WeG2no5g/O4uSUDHoNXeGyB/wEcHNldAYhA8H1yAblG/YU7+2Ph2Ij4TozWCD76Z/Oo4rdaqG+2KOGB/wEcHNldAgEAAAAAAABAwj5AAAAAAAAAAEEAAf8BHBzZXQCICMPT11LfG+oRYBu5PZ3E0WeG2no5g/O4uSUDHoNXeGyB/wEcHNldAgEAAAAAAA="
        INPUT_MISSING_VALUE_PROOF = "cHNldP8BAgQCAAAAAQMEAAAAAAEEAQEBBQEDAfsEAgAAAAABAP19AQIAAAAAAqTuHc11KinNVvXd/9sQr+ipDYZjtigEcm2oUT69BIpzAAAAAAD9////pO4dzXUqKc1W9d3/2xCv6KkNhmO2KARybahRPr0EinMBAAAAAP3///8DC7mQAAC2x+7vHmDpKr609OKkdrg0eF1kBTx/wAEmdQdsCUtYYVDtovHBZr8q8sMVSW5ecl9gGAFx7fv6aiTdslG8A2MtncskgsY320AFJIcDbsam59WJAEAvWZPrYGNEbNjgFgAUl3Rcv6DUKzl5yB+5LJTsqra8YLgKzHQ1jw0pNVL+Aoicxf4EfueweOUt60iMBEeZV2FTLu0IgGd6tSBPsOyg7uvgs1084gyqdkEKToYDJ5cfvfCUNZkDxZhNJF/j/pBHW4I9RVFojsI0Iob7snJfOcPPYk8mmG8WABQsltC8n2vOc1kjzIs6Lhr4Q4ivxAEjD09dS3xvqEWAbuT2dxNFnhtp6OYPzuLklAx6DV3hsgEAAAAAAAABAQAAAAAAAAEBegrMdDWPDSk1Uv4CiJzF/gR+57B45S3rSIwER5lXYVMu7QiAZ3q1IE+w7KDu6+CzXTziDKp2QQpOhgMnlx+98JQ1mQPFmE0kX+P+kEdbgj1FUWiOwjQihvuycl85w89iTyaYbxYAFCyW0Lyfa85zWSPMizouGvhDiK/EIgYCe805REagU2O9f02V+8toEIHGdlsFtB6jnKwK6rkvntYQMS2SEQAAAIAAAACABAAAgAEOIBIOv8GomhHbERYzGvmdBWc7jzdsscdRxJZJn7RnkTqvAQ8EAQAAAAEQBP3///8H/ARwc2V0Dv1OEGAzAAAAAAAAAAEunv4A2qAui2yT75MMmSqcDy7H8X/myuWlEXfa7vrtrPsMLS5bWl3G2Pf3eNgiAQORf5P3/EG7CUSPTNzH/23M3yQ0VEA/MZpi2xIOaPkhvEi5asD91OCMR9hanjC4OrjRzSxJz1YYO7/f9Y8hXgxTQQnPb3N69LB4VeGCbtDMXbohoQonOfwY/aTpAIkbjX3Wnb0xjTtg6ulZ7xZYlRyU00ySPtSSx0TNKsSxXtLq9ddtda0BRfWAKNCLTPer2Ldv44ttJwee7I8acdN+2PqS/7jPHMUHF6PDiOBgu2RppI/UvQQby+Tfn4lwh9RRq1QB+q7J22rRoAWjxnRjSawleA9aczfi5ASI2bhZl3vHFEdjemwgeag6JQ6Bv1Z1UMopzgVL1vr+d+UgBUwHmQxW1zS4rwibcJEr78SfbNOXj+tN4J6xWB3xuGTp3G7k+L2w279uyGUBRbT5dHfwjZ18RH1yv0jZ5YNHN6TUDLBXipesDWsnH4Kh4EyC8Zo+ZnJmCIBu9YOMF7wAMiZMEnhBA6g9I06mhG7Whg4PBtsLKoiB+yr+m0JAazUbp2BMbjDLpEtNutoHTX4WWI9bnqX/f98LBTVXzcyBInNwlnqOyqtlHZX6oBULLVuZLaKj9ZCMY80o63uO2FH5twgWmcISvhWvaxNb1lY/Gt1t8UemdhwnsN7Bx4K0bHyataeYD886boPB5BqHtsb/h0AB0zrwymzpTsPe5ZBdj8wWAgQro3j5h6NAlQfnzCno06NXvkRgYUsd2XQNPTa8/fIDZxo4TFMflSRbBpxxs/h38xNgbBcdxBT7kLxLFxMZ60mhOT64dtrbIhjCDxZMs4TjgRBEM+AnGBsdq3gtzBEStt5bPOJyIpGu1/7k830MoDFC+l2Tev/xXznNhvMv9E1WK8oPzVQd3qwQyWPXGiUHlm8O/CgzRz/uLO6+KKmXFABukQzT500Hi71KU6jr7yCgTur6uO9lD1YZ5FqJY9ankzRhhh3A9rI/RGkYuEaBax4KlrPdsGx9FChMs4usWJ1PmNuA0MXlySFXNFopY+Knm3iSF/MymKSYFwEUjFzpcQ72M5OqU7JXgim+QTgb0v/WuwPw50rgivRXDAF1DynAGF8gy+LOtzftGbMESIB+2AGEgbvKCmKuw1V12Xd7XLUkKwJzLfHVopW4uv0EVslFwtPd5tWgBDLNhrlix3YOmVs0l5qPPxnYc9Ainhm7wptMJQg+bDvgSV2SxvYCiNtF6mINN8f3TEx8xfdKrV+4vhdJcS3YcgfWW0Bh+wwqnxbu0vmOf7LraVtI30K0xd11vpl8DXZGa7mO26gX1TKurDqu3jvR7K5tLENRt7O9QHhBSKaMTGg99rA7X0/tKT4eeTW+wztmGX3FvgfJJZ69VOC4Bl0mXmW6Xd80X6imfnSeqdGK97kZGkNZLU3vqbfP8DvntXtchWJXXHQBOASUUnGljstxFZvYgbm9398QN8KQGdCbmw77PCCbNqZHZ2wcEdr5YoacBZ6qCvSQ3VCT1XWI6yGJCZj4u2/Wz4mqiKu7j5/PmwFAiHrm7j09CjAdlpexLCVt13B58LSf9ZqsGfbT4cftYfL0aa4vgw8yqOG0JccTwDFh+crnbP87YpjGfBYwvdcSnMfzCP3ARZvj1N/q851bRtyS3kWlOZujH5qEYJ1wx/N1eJZm5+rU3CMDzbkehYJqwJp47XTac1lVWHd5pbZVKBgMVxxoN/e65MEznxU+GzN3o7FBrLVwXXt7PnL0cGkyuwVmWsFaBiXl2SsbnHcbtzlratjIDs+fpFuwCpldJUyHFnouqwMXH4CkoF6R/iOJM9HQI5ibPS2PgrxIYLJgPPkPCbglnVJlqvM97XbdQ7IwOEaGmhNQGdBhmsqw2tnHriG61jkruSsDBCap8TfdHGy849FVa8/tIRjEc1dibujtn/dryzT4WDUCNc/vnis+xM68RleRdaA8ESxuJS/7cdQvQIB7t1FeuOiqYobCimURIwaPRZHN5RkgNZpg0YmatqqP4AUretlf4zlkDwBcUN5eOrYqP15H12E5gTu+fd4QcNIfyMbojXsccCssM0hliXP8Fk0fzPEnMlgRTKxYWkFuKvaUm/F1ivkhsk4yfJfC4GROsmMNLOFCclTTqBgA+j+2Nv3WLu36yW+zBbqIMsedhnqdI1TYJF9zz+HvteoLSASZc6zCgnmzE4tbIgiC29Fr5W4SyUGfrqafKNOYwg2CnU7r6qNyiCdvXRjLpoBV2eKHgcVWKxI0QELOCXMYvUVXUxN8RlTdzdP9Y+3fmE/LpXJZOGn0RsrwRWDJBmjUduIH4HhX+x0dXEYYaoMU8Mf67LUtttZ1voDwdK2Jnb7KXeeEO8JkSwdw9z1Deg4vSnkkiZESVWulJLzEebv1hcj88+ZsxN20+wvcxzbK/CFGryeMOhsE795DpOyESk42raHViUPSZIvVxTGq1GEPtr4Z9ChcRj5SXkbltOEobXcTMWPFNTKhFHBve8QHjz5H55gFLqQ5+Eb2gpyLNaAR27dM51IWyX9+4gJpzyK+jyPuO6lD0m8uz3o5MKyh7ypvP5UrW4i2DukLv3Hu+HamoBR0Mw40lSLzZMc2W15oW6MAgc60HYg5bvPfVyaQjmPJelsz3vRPghRkeC1zAUb6/lTRt+NURtTFnB2GeELDsMK+1yvNYN8nHLGGcQRvkQ1e5Y3LaiJnXYlkPtDM1GnEWbVUTz8j8tT8SD8vWjrdGQIfn3qArVuEf7irEelvIYUDSCQfsKwLVgplU9zA4PaVRnddn9uKsFBpjM3p/AM6fN8cervTiNStO5N9G/mfHEoCu+Ofwcpr/RoPzUSDZj+C8E96wb6qZC+PYAvx5lYsVz38idK+hZN1/aRn/dgIZzYkpSM6Po92W39gt5VWbteSLZrYclZ/Zt0HwlIpm/LCFI/dshYc43vAmFYtPVUBgFNqp59YG1HeFx78wOk+F5EO5w+s5vN1q/QikT+wh2B2Eio9By8qxg3b2lg5acCUXWZ8bYq2IH6PaiI1nDmWqfgIctyHcToYijQCdZXJRnbHF+jXfJDEAEn7TBgknqur/OUlwE6U26vvANxPLkDnaoBdmwhOjwYAdE8w1D66ppVnwi9ji6/0RVy9LAnZx54n6WkrnT7YtDvKECtxjSbvQ5FNx+wbho+otZozuaa4LZv3vy9AxnM0PER0I6Bqd4GxRIo1e/HS3LAtN0ju16TPtEMDxW4HxScgdgvqjVQnlUeObHIOsYUY8aG/lf+MfHXgnWdNxF64CcTOlGFEa6/Sr5sOMHwTRJbU2txBXF67KS0wmZeZUlDAQ4VzdFWdNbgy+cFOHY7kJFDIE3kGrZ6tlTHu60JFfpe4XycM9xbaf1vMno3qQhRbSy4NlDwGVT14v8Qk9zq7fpVZjedfeU2RZ54Khr3Rf8/v5uMWZsp6Il87CwbtPfIF7UQiLXZWZQMsYr19Gz0zCt6RoKyGfu1ixEaENbYNm5zVbxRpVs1hrLCXh2vjZvEBneSCF5//gsDIpkUW1pXkLgetKTHtVUhYTw4E7IKfaWoxWdxWQ1s5xtEH8w998I3Siy0X37zImvdtaxLdus6sH2cGJ3xg6WnMTcCh5DeohxawGmjjgsnBnNb7FOh0wc/54Mk7/YwWTEeJCIzTj4ktlIfjWxq3Gmq8dI7zgP6B2DiVuDCwmpuNSyzKiEaQgljZK9BJgE7tpW/U1HJbF4BzrwkiSMnzzd9PZPF2oVZ/Fpl31PurFQL5UyQnwDSb2Lv+mzMTa4jMJUc9rDcCzclBVl4EdatFsr+RLYD/IIPLYMQV9MWajKVI77G1iysPANrmgEZqmk19y1Xv+QbYsgbSGrq9lwhVUhMIciOoNUCc3z6fIcg9QlV1gmJFLBOLINI55rpOzA2bu5qw9Z16JLk/uU4qw/g3bKByehr2OM66YM7pUykm9OAtOamc9JAnOiT3sMVE9KqUnBC/jldSt0Sx1Nb4HYg16EDsJiUPphsQHbhTGQNNBSD0IDf+A1R6vIs5HWUVmpqp+RPPQCOO8OXEeqvFwnYJZ35BWQibSBaR/Fvr5dhQd+w+Q8vQr4rqj+SEI+YPXfgo5Gf1r5IIualuC4e3SevLYOyoCBIiCAltzIqcFkQn6PiNCnzp9vWm2TeTIS3fL3LAwEVOXdmu88dNk15xpl0//jhh46p6HjvWsmi3ERlxXF/YBl+CXsNJuGALFWFDVDrPhFLUVCM+634fEDV0J4ZR3YTkFdUjAiEJcMYpLLoHEXjOyR1WjeQxFCdIT98MtPusDW+u4QTdvLqbg3bG3QkNvjEJCsB6J7hoJlC8BtXaRAQVLothhZhC/PDCUfIWIalOIKYO5EYopKniAbhTBT4ta5bU2eS/m9fSEnyMCQewvN0WOPHmAnyLZt0BNHQkIrYAl2DLPrnI9E899zXABCP2YYIg3z90Tdel3fsYYhaJtnjEsQECo1itI3BaK6pGkRCeylYr3bcmLWT/OBnABoeQkpl99Wg5xuNfAqEj97gPSeuQAwE69jbqj2IwXCOSThot6BViv8NA0ihyiUmQnP9ENYurh70tF+KhesWjd3Fn0LmycD7rf0dfa+rSgPoEnAasLNtlqIeYjM0k7Fhics4I8WKYwgXTU2ISmSgi7VxuiSyuxawmA12UmWimG7QHv3BfpcNZXIPDXW0g/pgWbeE9Wk4z1zFxbsuzWIWC9tKXRsg9eY9I0Twe56XUy5KF+Ooqwz+ZpUneW346ofXoZJEz3fbBTgY1pigqisaeZT6n2yMV/KJb6HqgernmP2WssPqm0OYaZCBu3O0jqA0rv40zu48P8vtge2DMEyBO7oKVGP1/Rdykl/dTZNuIOTqPKsIXCUqJrRpiF7bJnUPl98xU65sfI0/fbZX4KYC1o4k7PpiG7Q95M8eI+lKTLBcsV1dd+KFNoe2EretAJisd8HpexR1JcUmmWNoRmfmXAVEz0Uhxu+Cw6hBB6xIOW3nE7vrRcQ3/V/KyfUFIp5PlSADqxXsA0+JSkuEN2JY0O/0JJekOsPgYsMNaGl38X67wIPuOeNNATbIVklfd4S+31FFwVTt6y0QpHgx/Sdm9hqOTWmKxm3+3sdnnJHQ3lsrJLuy7rYOkOmjMcrHWP/qyjYzhMKuDVC5QEOFV4XDFWDOFdBof0ccH5DbdWgor4oYNv+6Sn5xzaLmcjSDmlxzZIsAQacOuG5SkabpPe0cnrzmLcqdQhKxGqERDLvFWSkVjQLZx6SHQk87EgcYH7srP47pWhWMsq4vntCfMv+hHpbh9/O0bmypCSJodkHiWlsUYnrCXbhtjWPypax+QpKRjcxwRy9eICbitSrpU82twbU/pJYms84Ho37jlh/oLOQCPzB4hWouEq32k2FC0vnACs1F6QFntpINrxlueGEnFpSAva8gsiqZvbWqXO+9S16+UKB4lZ1qlBXZeue+4sm/PM+HwYy27CKmu/Ju85BvIUmTrl8qrT7TCzs7TxQ5UdVwZRhq7E1Z/6FMYh1Y2sGBrzxnrOq/Vayw/LigH/ARwc2V0EQgACK8vAAAAAAf8BHBzZXQTICMPT11LfG+oRYBu5PZ3E0WeG2no5g/O4uSUDHoNXeGyB/wEcHNldBRDAQAB2zE3NYyszi3iw0HQ/b7WLUwm4sOzCcGotXl2j9/AL6yFdVhg16V9ChSoJvAJBmvXA3N7jNz2bjAXDkgINwCizwAiAgNvsORonm5FJsfBCON04YANKei3yzxAylEyT8ORBYkwxBAxLZIRAAAAgAEAAIAFAACAAQMIB6LhEQAAAAABBBYAFPHPzl+mbyI86ljR+6pBXIkR2JnBB/wEcHNldAIgIw9PXUt8b6hFgG7k9ncTRZ4baejmD87i5JQMeg1d4bIH/ARwc2V0BiECAUmEqZOv+C6z8k8XqU2zXNfnjxtbFoKKu4+VolxCQQEH/ARwc2V0CAQAAAAAACICAnvNOURGoFNjvX9NlfvLaBCBxnZbBbQeo5ysCuq5L57WEDEtkhEAAACAAAAAgAQAAIABAwgAZc0dAAAAAAEEFgAULJbQvJ9rznNZI8yLOi4a+EOIr8QH/ARwc2V0AiAjD09dS3xvqEWAbuT2dxNFnhtp6OYPzuLklAx6DV3hsgf8BHBzZXQGIQPB9cgG5Rv2FO/tj4diI+E6M1gg++mfzqOK3Wqhvtijhgf8BHBzZXQIBAAAAAAAAQMI+QAAAAAAAAABBAAH/ARwc2V0AiAjD09dS3xvqEWAbuT2dxNFnhtp6OYPzuLklAx6DV3hsgf8BHBzZXQIBAAAAAAA"
        INPUT_MISSING_ASSET = "cHNldP8BAgQCAAAAAQMEAAAAAAEEAQEBBQEDAfsEAgAAAAABAP19AQIAAAAAAqTuHc11KinNVvXd/9sQr+ipDYZjtigEcm2oUT69BIpzAAAAAAD9////pO4dzXUqKc1W9d3/2xCv6KkNhmO2KARybahRPr0EinMBAAAAAP3///8DC7mQAAC2x+7vHmDpKr609OKkdrg0eF1kBTx/wAEmdQdsCUtYYVDtovHBZr8q8sMVSW5ecl9gGAFx7fv6aiTdslG8A2MtncskgsY320AFJIcDbsam59WJAEAvWZPrYGNEbNjgFgAUl3Rcv6DUKzl5yB+5LJTsqra8YLgKzHQ1jw0pNVL+Aoicxf4EfueweOUt60iMBEeZV2FTLu0IgGd6tSBPsOyg7uvgs1084gyqdkEKToYDJ5cfvfCUNZkDxZhNJF/j/pBHW4I9RVFojsI0Iob7snJfOcPPYk8mmG8WABQsltC8n2vOc1kjzIs6Lhr4Q4ivxAEjD09dS3xvqEWAbuT2dxNFnhtp6OYPzuLklAx6DV3hsgEAAAAAAAABAQAAAAAAAAEBegrMdDWPDSk1Uv4CiJzF/gR+57B45S3rSIwER5lXYVMu7QiAZ3q1IE+w7KDu6+CzXTziDKp2QQpOhgMnlx+98JQ1mQPFmE0kX+P+kEdbgj1FUWiOwjQihvuycl85w89iTyaYbxYAFCyW0Lyfa85zWSPMizouGvhDiK/EIgYCe805REagU2O9f02V+8toEIHGdlsFtB6jnKwK6rkvntYQMS2SEQAAAIAAAACABAAAgAEOIBIOv8GomhHbERYzGvmdBWc7jzdsscdRxJZJn7RnkTqvAQ8EAQAAAAEQBP3///8H/ARwc2V0Dv1OEGAzAAAAAAAAAAEunv4A2qAui2yT75MMmSqcDy7H8X/myuWlEXfa7vrtrPsMLS5bWl3G2Pf3eNgiAQORf5P3/EG7CUSPTNzH/23M3yQ0VEA/MZpi2xIOaPkhvEi5asD91OCMR9hanjC4OrjRzSxJz1YYO7/f9Y8hXgxTQQnPb3N69LB4VeGCbtDMXbohoQonOfwY/aTpAIkbjX3Wnb0xjTtg6ulZ7xZYlRyU00ySPtSSx0TNKsSxXtLq9ddtda0BRfWAKNCLTPer2Ldv44ttJwee7I8acdN+2PqS/7jPHMUHF6PDiOBgu2RppI/UvQQby+Tfn4lwh9RRq1QB+q7J22rRoAWjxnRjSawleA9aczfi5ASI2bhZl3vHFEdjemwgeag6JQ6Bv1Z1UMopzgVL1vr+d+UgBUwHmQxW1zS4rwibcJEr78SfbNOXj+tN4J6xWB3xuGTp3G7k+L2w279uyGUBRbT5dHfwjZ18RH1yv0jZ5YNHN6TUDLBXipesDWsnH4Kh4EyC8Zo+ZnJmCIBu9YOMF7wAMiZMEnhBA6g9I06mhG7Whg4PBtsLKoiB+yr+m0JAazUbp2BMbjDLpEtNutoHTX4WWI9bnqX/f98LBTVXzcyBInNwlnqOyqtlHZX6oBULLVuZLaKj9ZCMY80o63uO2FH5twgWmcISvhWvaxNb1lY/Gt1t8UemdhwnsN7Bx4K0bHyataeYD886boPB5BqHtsb/h0AB0zrwymzpTsPe5ZBdj8wWAgQro3j5h6NAlQfnzCno06NXvkRgYUsd2XQNPTa8/fIDZxo4TFMflSRbBpxxs/h38xNgbBcdxBT7kLxLFxMZ60mhOT64dtrbIhjCDxZMs4TjgRBEM+AnGBsdq3gtzBEStt5bPOJyIpGu1/7k830MoDFC+l2Tev/xXznNhvMv9E1WK8oPzVQd3qwQyWPXGiUHlm8O/CgzRz/uLO6+KKmXFABukQzT500Hi71KU6jr7yCgTur6uO9lD1YZ5FqJY9ankzRhhh3A9rI/RGkYuEaBax4KlrPdsGx9FChMs4usWJ1PmNuA0MXlySFXNFopY+Knm3iSF/MymKSYFwEUjFzpcQ72M5OqU7JXgim+QTgb0v/WuwPw50rgivRXDAF1DynAGF8gy+LOtzftGbMESIB+2AGEgbvKCmKuw1V12Xd7XLUkKwJzLfHVopW4uv0EVslFwtPd5tWgBDLNhrlix3YOmVs0l5qPPxnYc9Ainhm7wptMJQg+bDvgSV2SxvYCiNtF6mINN8f3TEx8xfdKrV+4vhdJcS3YcgfWW0Bh+wwqnxbu0vmOf7LraVtI30K0xd11vpl8DXZGa7mO26gX1TKurDqu3jvR7K5tLENRt7O9QHhBSKaMTGg99rA7X0/tKT4eeTW+wztmGX3FvgfJJZ69VOC4Bl0mXmW6Xd80X6imfnSeqdGK97kZGkNZLU3vqbfP8DvntXtchWJXXHQBOASUUnGljstxFZvYgbm9398QN8KQGdCbmw77PCCbNqZHZ2wcEdr5YoacBZ6qCvSQ3VCT1XWI6yGJCZj4u2/Wz4mqiKu7j5/PmwFAiHrm7j09CjAdlpexLCVt13B58LSf9ZqsGfbT4cftYfL0aa4vgw8yqOG0JccTwDFh+crnbP87YpjGfBYwvdcSnMfzCP3ARZvj1N/q851bRtyS3kWlOZujH5qEYJ1wx/N1eJZm5+rU3CMDzbkehYJqwJp47XTac1lVWHd5pbZVKBgMVxxoN/e65MEznxU+GzN3o7FBrLVwXXt7PnL0cGkyuwVmWsFaBiXl2SsbnHcbtzlratjIDs+fpFuwCpldJUyHFnouqwMXH4CkoF6R/iOJM9HQI5ibPS2PgrxIYLJgPPkPCbglnVJlqvM97XbdQ7IwOEaGmhNQGdBhmsqw2tnHriG61jkruSsDBCap8TfdHGy849FVa8/tIRjEc1dibujtn/dryzT4WDUCNc/vnis+xM68RleRdaA8ESxuJS/7cdQvQIB7t1FeuOiqYobCimURIwaPRZHN5RkgNZpg0YmatqqP4AUretlf4zlkDwBcUN5eOrYqP15H12E5gTu+fd4QcNIfyMbojXsccCssM0hliXP8Fk0fzPEnMlgRTKxYWkFuKvaUm/F1ivkhsk4yfJfC4GROsmMNLOFCclTTqBgA+j+2Nv3WLu36yW+zBbqIMsedhnqdI1TYJF9zz+HvteoLSASZc6zCgnmzE4tbIgiC29Fr5W4SyUGfrqafKNOYwg2CnU7r6qNyiCdvXRjLpoBV2eKHgcVWKxI0QELOCXMYvUVXUxN8RlTdzdP9Y+3fmE/LpXJZOGn0RsrwRWDJBmjUduIH4HhX+x0dXEYYaoMU8Mf67LUtttZ1voDwdK2Jnb7KXeeEO8JkSwdw9z1Deg4vSnkkiZESVWulJLzEebv1hcj88+ZsxN20+wvcxzbK/CFGryeMOhsE795DpOyESk42raHViUPSZIvVxTGq1GEPtr4Z9ChcRj5SXkbltOEobXcTMWPFNTKhFHBve8QHjz5H55gFLqQ5+Eb2gpyLNaAR27dM51IWyX9+4gJpzyK+jyPuO6lD0m8uz3o5MKyh7ypvP5UrW4i2DukLv3Hu+HamoBR0Mw40lSLzZMc2W15oW6MAgc60HYg5bvPfVyaQjmPJelsz3vRPghRkeC1zAUb6/lTRt+NURtTFnB2GeELDsMK+1yvNYN8nHLGGcQRvkQ1e5Y3LaiJnXYlkPtDM1GnEWbVUTz8j8tT8SD8vWjrdGQIfn3qArVuEf7irEelvIYUDSCQfsKwLVgplU9zA4PaVRnddn9uKsFBpjM3p/AM6fN8cervTiNStO5N9G/mfHEoCu+Ofwcpr/RoPzUSDZj+C8E96wb6qZC+PYAvx5lYsVz38idK+hZN1/aRn/dgIZzYkpSM6Po92W39gt5VWbteSLZrYclZ/Zt0HwlIpm/LCFI/dshYc43vAmFYtPVUBgFNqp59YG1HeFx78wOk+F5EO5w+s5vN1q/QikT+wh2B2Eio9By8qxg3b2lg5acCUXWZ8bYq2IH6PaiI1nDmWqfgIctyHcToYijQCdZXJRnbHF+jXfJDEAEn7TBgknqur/OUlwE6U26vvANxPLkDnaoBdmwhOjwYAdE8w1D66ppVnwi9ji6/0RVy9LAnZx54n6WkrnT7YtDvKECtxjSbvQ5FNx+wbho+otZozuaa4LZv3vy9AxnM0PER0I6Bqd4GxRIo1e/HS3LAtN0ju16TPtEMDxW4HxScgdgvqjVQnlUeObHIOsYUY8aG/lf+MfHXgnWdNxF64CcTOlGFEa6/Sr5sOMHwTRJbU2txBXF67KS0wmZeZUlDAQ4VzdFWdNbgy+cFOHY7kJFDIE3kGrZ6tlTHu60JFfpe4XycM9xbaf1vMno3qQhRbSy4NlDwGVT14v8Qk9zq7fpVZjedfeU2RZ54Khr3Rf8/v5uMWZsp6Il87CwbtPfIF7UQiLXZWZQMsYr19Gz0zCt6RoKyGfu1ixEaENbYNm5zVbxRpVs1hrLCXh2vjZvEBneSCF5//gsDIpkUW1pXkLgetKTHtVUhYTw4E7IKfaWoxWdxWQ1s5xtEH8w998I3Siy0X37zImvdtaxLdus6sH2cGJ3xg6WnMTcCh5DeohxawGmjjgsnBnNb7FOh0wc/54Mk7/YwWTEeJCIzTj4ktlIfjWxq3Gmq8dI7zgP6B2DiVuDCwmpuNSyzKiEaQgljZK9BJgE7tpW/U1HJbF4BzrwkiSMnzzd9PZPF2oVZ/Fpl31PurFQL5UyQnwDSb2Lv+mzMTa4jMJUc9rDcCzclBVl4EdatFsr+RLYD/IIPLYMQV9MWajKVI77G1iysPANrmgEZqmk19y1Xv+QbYsgbSGrq9lwhVUhMIciOoNUCc3z6fIcg9QlV1gmJFLBOLINI55rpOzA2bu5qw9Z16JLk/uU4qw/g3bKByehr2OM66YM7pUykm9OAtOamc9JAnOiT3sMVE9KqUnBC/jldSt0Sx1Nb4HYg16EDsJiUPphsQHbhTGQNNBSD0IDf+A1R6vIs5HWUVmpqp+RPPQCOO8OXEeqvFwnYJZ35BWQibSBaR/Fvr5dhQd+w+Q8vQr4rqj+SEI+YPXfgo5Gf1r5IIualuC4e3SevLYOyoCBIiCAltzIqcFkQn6PiNCnzp9vWm2TeTIS3fL3LAwEVOXdmu88dNk15xpl0//jhh46p6HjvWsmi3ERlxXF/YBl+CXsNJuGALFWFDVDrPhFLUVCM+634fEDV0J4ZR3YTkFdUjAiEJcMYpLLoHEXjOyR1WjeQxFCdIT98MtPusDW+u4QTdvLqbg3bG3QkNvjEJCsB6J7hoJlC8BtXaRAQVLothhZhC/PDCUfIWIalOIKYO5EYopKniAbhTBT4ta5bU2eS/m9fSEnyMCQewvN0WOPHmAnyLZt0BNHQkIrYAl2DLPrnI9E899zXABCP2YYIg3z90Tdel3fsYYhaJtnjEsQECo1itI3BaK6pGkRCeylYr3bcmLWT/OBnABoeQkpl99Wg5xuNfAqEj97gPSeuQAwE69jbqj2IwXCOSThot6BViv8NA0ihyiUmQnP9ENYurh70tF+KhesWjd3Fn0LmycD7rf0dfa+rSgPoEnAasLNtlqIeYjM0k7Fhics4I8WKYwgXTU2ISmSgi7VxuiSyuxawmA12UmWimG7QHv3BfpcNZXIPDXW0g/pgWbeE9Wk4z1zFxbsuzWIWC9tKXRsg9eY9I0Twe56XUy5KF+Ooqwz+ZpUneW346ofXoZJEz3fbBTgY1pigqisaeZT6n2yMV/KJb6HqgernmP2WssPqm0OYaZCBu3O0jqA0rv40zu48P8vtge2DMEyBO7oKVGP1/Rdykl/dTZNuIOTqPKsIXCUqJrRpiF7bJnUPl98xU65sfI0/fbZX4KYC1o4k7PpiG7Q95M8eI+lKTLBcsV1dd+KFNoe2EretAJisd8HpexR1JcUmmWNoRmfmXAVEz0Uhxu+Cw6hBB6xIOW3nE7vrRcQ3/V/KyfUFIp5PlSADqxXsA0+JSkuEN2JY0O/0JJekOsPgYsMNaGl38X67wIPuOeNNATbIVklfd4S+31FFwVTt6y0QpHgx/Sdm9hqOTWmKxm3+3sdnnJHQ3lsrJLuy7rYOkOmjMcrHWP/qyjYzhMKuDVC5QEOFV4XDFWDOFdBof0ccH5DbdWgor4oYNv+6Sn5xzaLmcjSDmlxzZIsAQacOuG5SkabpPe0cnrzmLcqdQhKxGqERDLvFWSkVjQLZx6SHQk87EgcYH7srP47pWhWMsq4vntCfMv+hHpbh9/O0bmypCSJodkHiWlsUYnrCXbhtjWPypax+QpKRjcxwRy9eICbitSrpU82twbU/pJYms84Ho37jlh/oLOQCPzB4hWouEq32k2FC0vnACs1F6QFntpINrxlueGEnFpSAva8gsiqZvbWqXO+9S16+UKB4lZ1qlBXZeue+4sm/PM+HwYy27CKmu/Ju85BvIUmTrl8qrT7TCzs7TxQ5UdVwZRhq7E1Z/6FMYh1Y2sGBrzxnrOq/Vayw/LigH/ARwc2V0EQgACK8vAAAAAAf8BHBzZXQSSSAAAAAAL68IAOfA50MdepGFbjUOkF5BpuN9RllcqNE6E+vIA+DZrtXr3UkFaMr99CYyxxUGqzBXO2gnZDGPKRw4Q97c0L8fibUH/ARwc2V0FEMBAAHbMTc1jKzOLeLDQdD9vtYtTCbiw7MJwai1eXaP38AvrIV1WGDXpX0KFKgm8AkGa9cDc3uM3PZuMBcOSAg3AKLPACICA2+w5GiebkUmx8EI43ThgA0p6LfLPEDKUTJPw5EFiTDEEDEtkhEAAACAAQAAgAUAAIABAwgHouERAAAAAAEEFgAU8c/OX6ZvIjzqWNH7qkFciRHYmcEH/ARwc2V0AiAjD09dS3xvqEWAbuT2dxNFnhtp6OYPzuLklAx6DV3hsgf8BHBzZXQGIQIBSYSpk6/4LrPyTxepTbNc1+ePG1sWgoq7j5WiXEJBAQf8BHBzZXQIBAAAAAAAIgICe805REagU2O9f02V+8toEIHGdlsFtB6jnKwK6rkvntYQMS2SEQAAAIAAAACABAAAgAEDCABlzR0AAAAAAQQWABQsltC8n2vOc1kjzIs6Lhr4Q4ivxAf8BHBzZXQCICMPT11LfG+oRYBu5PZ3E0WeG2no5g/O4uSUDHoNXeGyB/wEcHNldAYhA8H1yAblG/YU7+2Ph2Ij4TozWCD76Z/Oo4rdaqG+2KOGB/wEcHNldAgEAAAAAAABAwj5AAAAAAAAAAEEAAf8BHBzZXQCICMPT11LfG+oRYBu5PZ3E0WeG2no5g/O4uSUDHoNXeGyB/wEcHNldAgEAAAAAAA="
        INPUT_MISSING_ASSET_PROOF = "cHNldP8BAgQCAAAAAQMEAAAAAAEEAQEBBQEDAfsEAgAAAAABAP19AQIAAAAAAqTuHc11KinNVvXd/9sQr+ipDYZjtigEcm2oUT69BIpzAAAAAAD9////pO4dzXUqKc1W9d3/2xCv6KkNhmO2KARybahRPr0EinMBAAAAAP3///8DC7mQAAC2x+7vHmDpKr609OKkdrg0eF1kBTx/wAEmdQdsCUtYYVDtovHBZr8q8sMVSW5ecl9gGAFx7fv6aiTdslG8A2MtncskgsY320AFJIcDbsam59WJAEAvWZPrYGNEbNjgFgAUl3Rcv6DUKzl5yB+5LJTsqra8YLgKzHQ1jw0pNVL+Aoicxf4EfueweOUt60iMBEeZV2FTLu0IgGd6tSBPsOyg7uvgs1084gyqdkEKToYDJ5cfvfCUNZkDxZhNJF/j/pBHW4I9RVFojsI0Iob7snJfOcPPYk8mmG8WABQsltC8n2vOc1kjzIs6Lhr4Q4ivxAEjD09dS3xvqEWAbuT2dxNFnhtp6OYPzuLklAx6DV3hsgEAAAAAAAABAQAAAAAAAAEBegrMdDWPDSk1Uv4CiJzF/gR+57B45S3rSIwER5lXYVMu7QiAZ3q1IE+w7KDu6+CzXTziDKp2QQpOhgMnlx+98JQ1mQPFmE0kX+P+kEdbgj1FUWiOwjQihvuycl85w89iTyaYbxYAFCyW0Lyfa85zWSPMizouGvhDiK/EIgYCe805REagU2O9f02V+8toEIHGdlsFtB6jnKwK6rkvntYQMS2SEQAAAIAAAACABAAAgAEOIBIOv8GomhHbERYzGvmdBWc7jzdsscdRxJZJn7RnkTqvAQ8EAQAAAAEQBP3///8H/ARwc2V0Dv1OEGAzAAAAAAAAAAEunv4A2qAui2yT75MMmSqcDy7H8X/myuWlEXfa7vrtrPsMLS5bWl3G2Pf3eNgiAQORf5P3/EG7CUSPTNzH/23M3yQ0VEA/MZpi2xIOaPkhvEi5asD91OCMR9hanjC4OrjRzSxJz1YYO7/f9Y8hXgxTQQnPb3N69LB4VeGCbtDMXbohoQonOfwY/aTpAIkbjX3Wnb0xjTtg6ulZ7xZYlRyU00ySPtSSx0TNKsSxXtLq9ddtda0BRfWAKNCLTPer2Ldv44ttJwee7I8acdN+2PqS/7jPHMUHF6PDiOBgu2RppI/UvQQby+Tfn4lwh9RRq1QB+q7J22rRoAWjxnRjSawleA9aczfi5ASI2bhZl3vHFEdjemwgeag6JQ6Bv1Z1UMopzgVL1vr+d+UgBUwHmQxW1zS4rwibcJEr78SfbNOXj+tN4J6xWB3xuGTp3G7k+L2w279uyGUBRbT5dHfwjZ18RH1yv0jZ5YNHN6TUDLBXipesDWsnH4Kh4EyC8Zo+ZnJmCIBu9YOMF7wAMiZMEnhBA6g9I06mhG7Whg4PBtsLKoiB+yr+m0JAazUbp2BMbjDLpEtNutoHTX4WWI9bnqX/f98LBTVXzcyBInNwlnqOyqtlHZX6oBULLVuZLaKj9ZCMY80o63uO2FH5twgWmcISvhWvaxNb1lY/Gt1t8UemdhwnsN7Bx4K0bHyataeYD886boPB5BqHtsb/h0AB0zrwymzpTsPe5ZBdj8wWAgQro3j5h6NAlQfnzCno06NXvkRgYUsd2XQNPTa8/fIDZxo4TFMflSRbBpxxs/h38xNgbBcdxBT7kLxLFxMZ60mhOT64dtrbIhjCDxZMs4TjgRBEM+AnGBsdq3gtzBEStt5bPOJyIpGu1/7k830MoDFC+l2Tev/xXznNhvMv9E1WK8oPzVQd3qwQyWPXGiUHlm8O/CgzRz/uLO6+KKmXFABukQzT500Hi71KU6jr7yCgTur6uO9lD1YZ5FqJY9ankzRhhh3A9rI/RGkYuEaBax4KlrPdsGx9FChMs4usWJ1PmNuA0MXlySFXNFopY+Knm3iSF/MymKSYFwEUjFzpcQ72M5OqU7JXgim+QTgb0v/WuwPw50rgivRXDAF1DynAGF8gy+LOtzftGbMESIB+2AGEgbvKCmKuw1V12Xd7XLUkKwJzLfHVopW4uv0EVslFwtPd5tWgBDLNhrlix3YOmVs0l5qPPxnYc9Ainhm7wptMJQg+bDvgSV2SxvYCiNtF6mINN8f3TEx8xfdKrV+4vhdJcS3YcgfWW0Bh+wwqnxbu0vmOf7LraVtI30K0xd11vpl8DXZGa7mO26gX1TKurDqu3jvR7K5tLENRt7O9QHhBSKaMTGg99rA7X0/tKT4eeTW+wztmGX3FvgfJJZ69VOC4Bl0mXmW6Xd80X6imfnSeqdGK97kZGkNZLU3vqbfP8DvntXtchWJXXHQBOASUUnGljstxFZvYgbm9398QN8KQGdCbmw77PCCbNqZHZ2wcEdr5YoacBZ6qCvSQ3VCT1XWI6yGJCZj4u2/Wz4mqiKu7j5/PmwFAiHrm7j09CjAdlpexLCVt13B58LSf9ZqsGfbT4cftYfL0aa4vgw8yqOG0JccTwDFh+crnbP87YpjGfBYwvdcSnMfzCP3ARZvj1N/q851bRtyS3kWlOZujH5qEYJ1wx/N1eJZm5+rU3CMDzbkehYJqwJp47XTac1lVWHd5pbZVKBgMVxxoN/e65MEznxU+GzN3o7FBrLVwXXt7PnL0cGkyuwVmWsFaBiXl2SsbnHcbtzlratjIDs+fpFuwCpldJUyHFnouqwMXH4CkoF6R/iOJM9HQI5ibPS2PgrxIYLJgPPkPCbglnVJlqvM97XbdQ7IwOEaGmhNQGdBhmsqw2tnHriG61jkruSsDBCap8TfdHGy849FVa8/tIRjEc1dibujtn/dryzT4WDUCNc/vnis+xM68RleRdaA8ESxuJS/7cdQvQIB7t1FeuOiqYobCimURIwaPRZHN5RkgNZpg0YmatqqP4AUretlf4zlkDwBcUN5eOrYqP15H12E5gTu+fd4QcNIfyMbojXsccCssM0hliXP8Fk0fzPEnMlgRTKxYWkFuKvaUm/F1ivkhsk4yfJfC4GROsmMNLOFCclTTqBgA+j+2Nv3WLu36yW+zBbqIMsedhnqdI1TYJF9zz+HvteoLSASZc6zCgnmzE4tbIgiC29Fr5W4SyUGfrqafKNOYwg2CnU7r6qNyiCdvXRjLpoBV2eKHgcVWKxI0QELOCXMYvUVXUxN8RlTdzdP9Y+3fmE/LpXJZOGn0RsrwRWDJBmjUduIH4HhX+x0dXEYYaoMU8Mf67LUtttZ1voDwdK2Jnb7KXeeEO8JkSwdw9z1Deg4vSnkkiZESVWulJLzEebv1hcj88+ZsxN20+wvcxzbK/CFGryeMOhsE795DpOyESk42raHViUPSZIvVxTGq1GEPtr4Z9ChcRj5SXkbltOEobXcTMWPFNTKhFHBve8QHjz5H55gFLqQ5+Eb2gpyLNaAR27dM51IWyX9+4gJpzyK+jyPuO6lD0m8uz3o5MKyh7ypvP5UrW4i2DukLv3Hu+HamoBR0Mw40lSLzZMc2W15oW6MAgc60HYg5bvPfVyaQjmPJelsz3vRPghRkeC1zAUb6/lTRt+NURtTFnB2GeELDsMK+1yvNYN8nHLGGcQRvkQ1e5Y3LaiJnXYlkPtDM1GnEWbVUTz8j8tT8SD8vWjrdGQIfn3qArVuEf7irEelvIYUDSCQfsKwLVgplU9zA4PaVRnddn9uKsFBpjM3p/AM6fN8cervTiNStO5N9G/mfHEoCu+Ofwcpr/RoPzUSDZj+C8E96wb6qZC+PYAvx5lYsVz38idK+hZN1/aRn/dgIZzYkpSM6Po92W39gt5VWbteSLZrYclZ/Zt0HwlIpm/LCFI/dshYc43vAmFYtPVUBgFNqp59YG1HeFx78wOk+F5EO5w+s5vN1q/QikT+wh2B2Eio9By8qxg3b2lg5acCUXWZ8bYq2IH6PaiI1nDmWqfgIctyHcToYijQCdZXJRnbHF+jXfJDEAEn7TBgknqur/OUlwE6U26vvANxPLkDnaoBdmwhOjwYAdE8w1D66ppVnwi9ji6/0RVy9LAnZx54n6WkrnT7YtDvKECtxjSbvQ5FNx+wbho+otZozuaa4LZv3vy9AxnM0PER0I6Bqd4GxRIo1e/HS3LAtN0ju16TPtEMDxW4HxScgdgvqjVQnlUeObHIOsYUY8aG/lf+MfHXgnWdNxF64CcTOlGFEa6/Sr5sOMHwTRJbU2txBXF67KS0wmZeZUlDAQ4VzdFWdNbgy+cFOHY7kJFDIE3kGrZ6tlTHu60JFfpe4XycM9xbaf1vMno3qQhRbSy4NlDwGVT14v8Qk9zq7fpVZjedfeU2RZ54Khr3Rf8/v5uMWZsp6Il87CwbtPfIF7UQiLXZWZQMsYr19Gz0zCt6RoKyGfu1ixEaENbYNm5zVbxRpVs1hrLCXh2vjZvEBneSCF5//gsDIpkUW1pXkLgetKTHtVUhYTw4E7IKfaWoxWdxWQ1s5xtEH8w998I3Siy0X37zImvdtaxLdus6sH2cGJ3xg6WnMTcCh5DeohxawGmjjgsnBnNb7FOh0wc/54Mk7/YwWTEeJCIzTj4ktlIfjWxq3Gmq8dI7zgP6B2DiVuDCwmpuNSyzKiEaQgljZK9BJgE7tpW/U1HJbF4BzrwkiSMnzzd9PZPF2oVZ/Fpl31PurFQL5UyQnwDSb2Lv+mzMTa4jMJUc9rDcCzclBVl4EdatFsr+RLYD/IIPLYMQV9MWajKVI77G1iysPANrmgEZqmk19y1Xv+QbYsgbSGrq9lwhVUhMIciOoNUCc3z6fIcg9QlV1gmJFLBOLINI55rpOzA2bu5qw9Z16JLk/uU4qw/g3bKByehr2OM66YM7pUykm9OAtOamc9JAnOiT3sMVE9KqUnBC/jldSt0Sx1Nb4HYg16EDsJiUPphsQHbhTGQNNBSD0IDf+A1R6vIs5HWUVmpqp+RPPQCOO8OXEeqvFwnYJZ35BWQibSBaR/Fvr5dhQd+w+Q8vQr4rqj+SEI+YPXfgo5Gf1r5IIualuC4e3SevLYOyoCBIiCAltzIqcFkQn6PiNCnzp9vWm2TeTIS3fL3LAwEVOXdmu88dNk15xpl0//jhh46p6HjvWsmi3ERlxXF/YBl+CXsNJuGALFWFDVDrPhFLUVCM+634fEDV0J4ZR3YTkFdUjAiEJcMYpLLoHEXjOyR1WjeQxFCdIT98MtPusDW+u4QTdvLqbg3bG3QkNvjEJCsB6J7hoJlC8BtXaRAQVLothhZhC/PDCUfIWIalOIKYO5EYopKniAbhTBT4ta5bU2eS/m9fSEnyMCQewvN0WOPHmAnyLZt0BNHQkIrYAl2DLPrnI9E899zXABCP2YYIg3z90Tdel3fsYYhaJtnjEsQECo1itI3BaK6pGkRCeylYr3bcmLWT/OBnABoeQkpl99Wg5xuNfAqEj97gPSeuQAwE69jbqj2IwXCOSThot6BViv8NA0ihyiUmQnP9ENYurh70tF+KhesWjd3Fn0LmycD7rf0dfa+rSgPoEnAasLNtlqIeYjM0k7Fhics4I8WKYwgXTU2ISmSgi7VxuiSyuxawmA12UmWimG7QHv3BfpcNZXIPDXW0g/pgWbeE9Wk4z1zFxbsuzWIWC9tKXRsg9eY9I0Twe56XUy5KF+Ooqwz+ZpUneW346ofXoZJEz3fbBTgY1pigqisaeZT6n2yMV/KJb6HqgernmP2WssPqm0OYaZCBu3O0jqA0rv40zu48P8vtge2DMEyBO7oKVGP1/Rdykl/dTZNuIOTqPKsIXCUqJrRpiF7bJnUPl98xU65sfI0/fbZX4KYC1o4k7PpiG7Q95M8eI+lKTLBcsV1dd+KFNoe2EretAJisd8HpexR1JcUmmWNoRmfmXAVEz0Uhxu+Cw6hBB6xIOW3nE7vrRcQ3/V/KyfUFIp5PlSADqxXsA0+JSkuEN2JY0O/0JJekOsPgYsMNaGl38X67wIPuOeNNATbIVklfd4S+31FFwVTt6y0QpHgx/Sdm9hqOTWmKxm3+3sdnnJHQ3lsrJLuy7rYOkOmjMcrHWP/qyjYzhMKuDVC5QEOFV4XDFWDOFdBof0ccH5DbdWgor4oYNv+6Sn5xzaLmcjSDmlxzZIsAQacOuG5SkabpPe0cnrzmLcqdQhKxGqERDLvFWSkVjQLZx6SHQk87EgcYH7srP47pWhWMsq4vntCfMv+hHpbh9/O0bmypCSJodkHiWlsUYnrCXbhtjWPypax+QpKRjcxwRy9eICbitSrpU82twbU/pJYms84Ho37jlh/oLOQCPzB4hWouEq32k2FC0vnACs1F6QFntpINrxlueGEnFpSAva8gsiqZvbWqXO+9S16+UKB4lZ1qlBXZeue+4sm/PM+HwYy27CKmu/Ju85BvIUmTrl8qrT7TCzs7TxQ5UdVwZRhq7E1Z/6FMYh1Y2sGBrzxnrOq/Vayw/LigH/ARwc2V0EQgACK8vAAAAAAf8BHBzZXQSSSAAAAAAL68IAOfA50MdepGFbjUOkF5BpuN9RllcqNE6E+vIA+DZrtXr3UkFaMr99CYyxxUGqzBXO2gnZDGPKRw4Q97c0L8fibUH/ARwc2V0EyAjD09dS3xvqEWAbuT2dxNFnhtp6OYPzuLklAx6DV3hsgAiAgNvsORonm5FJsfBCON04YANKei3yzxAylEyT8ORBYkwxBAxLZIRAAAAgAEAAIAFAACAAQMIB6LhEQAAAAABBBYAFPHPzl+mbyI86ljR+6pBXIkR2JnBB/wEcHNldAIgIw9PXUt8b6hFgG7k9ncTRZ4baejmD87i5JQMeg1d4bIH/ARwc2V0BiECAUmEqZOv+C6z8k8XqU2zXNfnjxtbFoKKu4+VolxCQQEH/ARwc2V0CAQAAAAAACICAnvNOURGoFNjvX9NlfvLaBCBxnZbBbQeo5ysCuq5L57WEDEtkhEAAACAAAAAgAQAAIABAwgAZc0dAAAAAAEEFgAULJbQvJ9rznNZI8yLOi4a+EOIr8QH/ARwc2V0AiAjD09dS3xvqEWAbuT2dxNFnhtp6OYPzuLklAx6DV3hsgf8BHBzZXQGIQPB9cgG5Rv2FO/tj4diI+E6M1gg++mfzqOK3Wqhvtijhgf8BHBzZXQIBAAAAAAAAQMI+QAAAAAAAAABBAAH/ARwc2V0AiAjD09dS3xvqEWAbuT2dxNFnhtp6OYPzuLklAx6DV3hsgf8BHBzZXQIBAAAAAAA"

        # Check warnings for PSETs
        stats = [output.get("status") for output in self.nodes[0].decodepsbt(UNBLINDED)["outputs"]]
        assert_equal(stats, ["needs blinding", None])
        stats = [output for output in self.nodes[0].analyzepsbt(UNBLINDED)["outputs"]]
        assert_equal(stats, [
            {"blind": True, "status": "unblinded" },
            {"blind": False, "status": "done" },
        ])

        for output in self.nodes[0].decodepsbt(BLINDED)["outputs"]:
            assert "status" not in output
        for output in self.nodes[0].analyzepsbt(BLINDED)["outputs"]:
            assert_equal (output["status"], "done")

        stats = [output.get("status") for output in self.nodes[0].decodepsbt(NO_VALUE_PROOF)["outputs"]]
        assert_equal(stats, [
            "WARNING: has confidential and explicit values but no proof connecting them",
            None,
        ])
        stats = [output for output in self.nodes[0].analyzepsbt(NO_VALUE_PROOF)["outputs"]]
        assert_equal(stats, [
            {"blind": True, "status": "WARNING: has confidential and explicit values but no proof connecting them" },
            {"blind": False, "status": "done" },
        ])

        stats = [output.get("status") for output in self.nodes[0].decodepsbt(BAD_VALUE_PROOF)["outputs"]]
        assert_equal(stats, [
            "ERROR: has invalid value proof, the value may be a lie!",
            None,
        ])
        stats = [output for output in self.nodes[0].analyzepsbt(BAD_VALUE_PROOF)["outputs"]]
        assert_equal(stats, [
            {"blind": True, "status": "ERROR: has invalid value proof, the value may be a lie!" },
            {"blind": False, "status": "done" },
        ])

        stats = [output.get("status") for output in self.nodes[0].decodepsbt(NO_ASSET_PROOF)["outputs"]]
        assert_equal(stats, [
            "WARNING: has confidential and explicit assets but no proof connecting them",
            None,
        ])
        stats = [output for output in self.nodes[0].analyzepsbt(NO_ASSET_PROOF)["outputs"]]
        assert_equal(stats, [
            {"blind": True, "status": "WARNING: has confidential and explicit assets but no proof connecting them" },
            {"blind": False, "status": "done" },
        ])

        stats = [output.get("status") for output in self.nodes[0].decodepsbt(BAD_ASSET_PROOF)["outputs"]]
        assert_equal(stats, [
            "ERROR: has invalid asset proof, the asset may be a lie!",
            None,
        ])
        stats = [output for output in self.nodes[0].analyzepsbt(BAD_ASSET_PROOF)["outputs"]]
        assert_equal(stats, [
            {"blind": True, "status": "ERROR: has invalid asset proof, the asset may be a lie!" },
            {"blind": False, "status": "done" },
        ])

        stats = [output.get("status") for output in self.nodes[0].decodepsbt(ONLY_BLIND)["outputs"]]
        assert_equal(stats, [None, None])
        stats = [output for output in self.nodes[0].analyzepsbt(ONLY_BLIND)["outputs"]]
        assert_equal(stats, [
            {"blind": True, "status": "done" },
            {"blind": False, "status": "done" },
        ])

        assert "status" not in self.nodes[0].decodepsbt(INPUT_ALL_PROOFS)["inputs"][0]
        assert_equal("ERROR: has invalid value proof, the value may be a lie!", self.nodes[0].decodepsbt(INPUT_BAD_VALUE)["inputs"][0]["status"])
        assert_equal("ERROR: has invalid value proof, the value may be a lie!", self.nodes[0].decodepsbt(INPUT_BAD_VALUE_PROOF)["inputs"][0]["status"])
        assert_equal("ERROR: has invalid asset proof, the asset may be a lie!", self.nodes[0].decodepsbt(INPUT_BAD_ASSET)["inputs"][0]["status"])
        assert_equal("ERROR: has invalid asset proof, the asset may be a lie!", self.nodes[0].decodepsbt(INPUT_BAD_ASSET_PROOF)["inputs"][0]["status"])
        assert_raises_rpc_error(-22, "TX decode failed Input explicit value and value proof must be provided together", self.nodes[0].decodepsbt, INPUT_MISSING_VALUE)
        assert_raises_rpc_error(-22, "TX decode failed Input explicit value and value proof must be provided together", self.nodes[0].decodepsbt, INPUT_MISSING_VALUE_PROOF)
        assert_raises_rpc_error(-22, "TX decode failed Input explicit asset and asset proof must be provided together", self.nodes[0].decodepsbt, INPUT_MISSING_ASSET)
        assert_raises_rpc_error(-22, "TX decode failed Input explicit asset and asset proof must be provided together", self.nodes[0].decodepsbt, INPUT_MISSING_ASSET_PROOF)

        # The fully-blinded (with proofs) PSET will combine with the blinded one,
        # and will copy the blinded data
        assert_equal (self.nodes[0].combinepsbt([UNBLINDED, BLINDED]), BLINDED)
        assert_equal (self.nodes[0].combinepsbt([BLINDED, UNBLINDED]), BLINDED)
        # When combining, "bad proofs" are the same as blinded data. So these transactions
        # will be interpreted as partially blinded (exp asset blind value, or vice-versa),
        # and will combine accordingly. These details are not so important, but what *IS*
        # important is that you cannot combine any of the bad-proof PSETs with the
        # unblinded one.
        self.nodes[0].combinepsbt([NO_VALUE_PROOF, BAD_VALUE_PROOF])
        self.nodes[0].combinepsbt([NO_ASSET_PROOF, BAD_ASSET_PROOF])
        assert_raises_rpc_error(-8, "PSBTs not compatible (different transactions)", self.nodes[0].combinepsbt, [BAD_VALUE_PROOF, BAD_ASSET_PROOF])
        for bad_pset in [ NO_VALUE_PROOF, BAD_VALUE_PROOF, NO_ASSET_PROOF, BAD_ASSET_PROOF ]:
            assert_raises_rpc_error(-8, "PSBTs not compatible (different transactions)", self.nodes[0].combinepsbt, [UNBLINDED, bad_pset])
            assert_raises_rpc_error(-8, "PSBTs not compatible (different transactions)", self.nodes[0].combinepsbt, [ONLY_BLIND, bad_pset])
            assert_raises_rpc_error(-8, "PSBTs not compatible (different transactions)", self.nodes[0].combinepsbt, [BLINDED, bad_pset])

    def run_test(self):
        self.generate(self.nodes[0], 200)
        self.sync_all()

        # Run all the pre-Elements, tests first with non-confidential addresses, then again with confidential addresses
        self.run_basic_tests(False)
        self.run_basic_tests(True)

        # BIP 174 test vectors are disabled, because they have embedded serialized CTransactions, and
        #   the transaction serialization format changed in Elements so none of them work
        #self.run_bip174_tests()

        # Some Confidential-Assets-specific tests
        self.run_ca_tests()
        self.run_unsafe_tests()

        # TODO: Re-enable this for segwit v1
        # self.test_utxo_conversion()

        self.test_input_confs_control()

        # Test that psbts with p2pkh outputs are created properly
        p2pkh = self.nodes[0].getnewaddress(address_type='legacy')
        psbt = self.nodes[1].walletcreatefundedpsbt([], [{p2pkh : 1}], 0, {"includeWatching" : True}, True)
        self.nodes[0].decodepsbt(psbt['psbt'])

        # Test decoding error: invalid base64
        assert_raises_rpc_error(-22, "TX decode failed invalid base64", self.nodes[0].decodepsbt, ";definitely not base64;")

        # Test serialisation acceptance of PSBT_ELEMENTS_GLOBAL_SCALAR
        old_serialization = 'cHNldP8B+wQCAAAAAQIEAgAAAAEEAQABBQEAJ/wEcHNldAABAgMEBQYHCAkKCwwNDg8QERITFBUWFxgZGhscHR4fIAEAAA=='
        new_serialization = 'cHNldP8B+wQCAAAAAQIEAgAAAAEEAQABBQEAJ/wEcHNldAABAgMEBQYHCAkKCwwNDg8QERITFBUWFxgZGhscHR4fIAAA'
        assert_equal(self.nodes[1].decodepsbt(old_serialization), self.nodes[1].decodepsbt(new_serialization))

        # Send to all types of addresses
        addr1 = self.nodes[1].getnewaddress("", "bech32")
        txid1 = self.nodes[0].sendtoaddress(addr1, 11)
        vout1 = find_output(self.nodes[0], txid1, 11)
        addr2 = self.nodes[1].getnewaddress("", "legacy")
        txid2 = self.nodes[0].sendtoaddress(addr2, 11)
        vout2 = find_output(self.nodes[0], txid2, 11)
        addr3 = self.nodes[1].getnewaddress("", "p2sh-segwit")
        txid3 = self.nodes[0].sendtoaddress(addr3, 11)
        vout3 = find_output(self.nodes[0], txid3, 11)
        self.sync_all()

        psbt_v2_required_keys = ["previous_vout", "sequence", "previous_txid"]

        def test_psbt_input_keys(psbt_input, keys):
            """Check that the psbt input has only the expected keys."""
            assert_equal(set(keys), set(psbt_input.keys()))

        # Create a PSBT. None of the inputs are filled initially
        psbt = self.nodes[1].createpsbt([{"txid":txid1, "vout":vout1},{"txid":txid2, "vout":vout2},{"txid":txid3, "vout":vout3}], [{self.nodes[0].getnewaddress():32.999}])
        decoded = self.nodes[1].decodepsbt(psbt)
        test_psbt_input_keys(decoded['inputs'][0], psbt_v2_required_keys)
        test_psbt_input_keys(decoded['inputs'][1], psbt_v2_required_keys)
        test_psbt_input_keys(decoded['inputs'][2], psbt_v2_required_keys)

        # Update a PSBT with UTXOs from the node
        # Bech32 inputs should be filled with witness UTXO. Other inputs should not be filled because they are non-witness
        updated = self.nodes[1].utxoupdatepsbt(psbt)
        decoded = self.nodes[1].decodepsbt(updated)
        test_psbt_input_keys(decoded['inputs'][0], psbt_v2_required_keys + ['witness_utxo'])
        test_psbt_input_keys(decoded['inputs'][1], psbt_v2_required_keys)
        test_psbt_input_keys(decoded['inputs'][2], psbt_v2_required_keys)

        # Try again, now while providing descriptors, making P2SH-segwit work, and causing bip32_derivs and redeem_script to be filled in
        descs = [self.nodes[1].getaddressinfo(addr)['desc'] for addr in [addr1,addr2,addr3]]
        updated = self.nodes[1].utxoupdatepsbt(psbt=psbt, descriptors=descs)
        decoded = self.nodes[1].decodepsbt(updated)
        test_psbt_input_keys(decoded['inputs'][0], psbt_v2_required_keys + ['witness_utxo', 'bip32_derivs'])
        test_psbt_input_keys(decoded['inputs'][1], psbt_v2_required_keys)
        test_psbt_input_keys(decoded['inputs'][2], psbt_v2_required_keys + ['witness_utxo', 'bip32_derivs', 'redeem_script'])

        # Cannot create PSBTv0
        assert_raises_rpc_error(-8, "The PSBT version can only be 2", self.nodes[0].createpsbt, [{"txid":txid1, "vout":vout1}], [{self.nodes[0].getnewaddress():Decimal('10.999')}], 0, True, 0)

        """
        # TODO: joinpsbts is disabled for PSBTv2s
        # Cannot join PSBTv2s
        psbt1 = self.nodes[1].createpsbt(inputs=[{"txid":txid1, "vout":vout1}], outputs=[{self.nodes[0].getnewaddress():Decimal('10.999')}], psbt_version=0)
        psbt2 = self.nodes[1].createpsbt(inputs=[{"txid":txid1, "vout":vout1}], outputs=[{self.nodes[0].getnewaddress():Decimal('10.999')}], psbt_version=2)
        assert_raises_rpc_error(-8, "joinpsbts only operates on version 0 PSBTs", self.nodes[1].joinpsbts, [psbt1, psbt2])

        # Two PSBTs with a common input should not be joinable
        psbt2 = self.nodes[1].createpsbt(inputs=[{"txid":txid1, "vout":vout1}], outputs=[{self.nodes[0].getnewaddress():Decimal('10.999')}], psbt_version=0)
        assert_raises_rpc_error(-8, "exists in multiple PSBTs", self.nodes[1].joinpsbts, [psbt1, psbt2])

        # Join two distinct PSBTs
        psbt1 = self.nodes[1].createpsbt(inputs=[{"txid":txid1, "vout":vout1},{"txid":txid2, "vout":vout2},{"txid":txid3, "vout":vout3}], outputs=[{self.nodes[0].getnewaddress():32.999}], psbt_version=0)
        addr4 = self.nodes[1].getnewaddress("", "p2sh-segwit")
        txid4 = self.nodes[0].sendtoaddress(addr4, 5)
        vout4 = find_output(self.nodes[0], txid4, 5)
        self.generate(self.nodes[0], 6)
        psbt2 = self.nodes[1].createpsbt(inputs=[{"txid":txid4, "vout":vout4}], outputs=[{self.nodes[0].getnewaddress():Decimal('4.999')}], psbt_version=0)
        psbt2 = self.nodes[1].walletprocesspsbt(psbt2)['psbt']
        psbt2_decoded = self.nodes[0].decodepsbt(psbt2)
        assert "final_scriptwitness" in psbt2_decoded['inputs'][0] and "final_scriptSig" in psbt2_decoded['inputs'][0]
        joined = self.nodes[0].joinpsbts([psbt1, psbt2])
        joined_decoded = self.nodes[0].decodepsbt(joined)
        assert_equal(len(joined_decoded['inputs']), 4)
        assert_equal(len(joined_decoded['outputs']), 2)
        assert "final_scriptwitness" not in joined_decoded['inputs'][3]
        assert "final_scriptSig" not in joined_decoded['inputs'][3]

        # Check that joining shuffles the inputs and outputs
        # 10 attempts should be enough to get a shuffled join
        shuffled = False
        for _ in range(10):
            shuffled_joined = self.nodes[0].joinpsbts([psbt1, psbt2])
            shuffled |= joined != shuffled_joined
            if shuffled:
                break
        assert shuffled
        """

        # Newly created PSBT needs UTXOs and updating
        addr = self.nodes[1].getnewaddress("", "p2sh-segwit")
        txid = self.nodes[0].sendtoaddress(addr, 7)
        addrinfo = self.nodes[1].getaddressinfo(addr)
        blockhash = self.generate(self.nodes[0], 6)[0]
        vout = find_output(self.nodes[0], txid, 7, blockhash=blockhash)
        psbt = self.nodes[1].createpsbt([{"txid":txid, "vout":vout}], [{self.nodes[0].getnewaddress("", "p2sh-segwit"):Decimal('6.999')}, {"fee": 0.001}])
        analyzed = self.nodes[0].analyzepsbt(psbt)
        assert not analyzed['inputs'][0]['has_utxo'] and not analyzed['inputs'][0]['is_final'] and analyzed['inputs'][0]['next'] == 'updater' and analyzed['next'] == 'updater'

        # After update with wallet, only needs signing
        updated = self.nodes[1].walletprocesspsbt(psbt, False, 'ALL', True)['psbt']
        analyzed = self.nodes[0].analyzepsbt(updated)
        assert analyzed['inputs'][0]['has_utxo'] and not analyzed['inputs'][0]['is_final'] and analyzed['inputs'][0]['next'] == 'signer' and analyzed['next'] == 'signer' and analyzed['inputs'][0]['missing']['signatures'][0] == addrinfo['embedded']['witness_program']

        # Check fee and size things
        assert_equal(analyzed['fee'], Decimal('0.001'))
        assert_equal(analyzed['estimated_vsize'], 215)
        assert_equal(analyzed['estimated_feerate'], Decimal('0.00465116'))

        # After signing and finalizing, needs extracting
        signed = self.nodes[1].walletprocesspsbt(updated)['psbt']
        analyzed = self.nodes[0].analyzepsbt(signed)
        assert analyzed['inputs'][0]['has_utxo'] and analyzed['inputs'][0]['is_final'] and analyzed['next'] == 'extractor'

        self.log.info("PSBT spending unspendable outputs should have error message and Creator as next")
        analysis = self.nodes[0].analyzepsbt("cHNldP8BAgQCAAAAAQMEAAAAAAEEAQIBBQEDAfsEAgAAAAABAUMBAAAAAAAAAAAAAAAAAAAAAAAAAAAAAAAAAAAAAAAAAAABAAAAAAvrwgAAF2oUt/X69ELjeX2nTof+fZ10l+OyAokDAQ4gWOh6IbVtrwwjvo5wcEVsM298uqXIdXkk9UWIe7Kr3XUBDwQAAAAAARAE/////wABAUMBAAAAAAAAAAAAAAAAAAAAAAAAAAAAAAAAAAAAAAAAAAABAAAAAAvrwgAAF2oUt/X69ELjeX2nTof+fZ10l+OyAokDAQ4gg40EJ9DsZQpoqka7CwmK6kQiwHGyyng1Kgd5WdB86h0BDwQBAAAAARAE/////wABAwgA4fUFAAAAAAEEAwAAAAf8BHBzZXQCICMPT11LfG+oRYBu5PZ3E0WeG2no5g/O4uSUDHoNXeGyAAEDCADh9QUAAAAAAQQD/1EAB/wEcHNldAIgIw9PXUt8b6hFgG7k9ncTRZ4baejmD87i5JQMeg1d4bIAAQMIAOH1BQAAAAABBAAH/ARwc2V0AiAjD09dS3xvqEWAbuT2dxNFnhtp6OYPzuLklAx6DV3hsgA=")
        assert_equal(analysis['next'], 'creator')
        assert_equal(analysis['error'], 'PSBT is not valid. Input 0 spends unspendable output')

        self.log.info("PSBT with invalid values should have error message and Creator as next")
        analysis = self.nodes[0].analyzepsbt("cHNldP8BAgQCAAAAAQMEAAAAAAEEAQEBBQEDAfsEAgAAAAABAUIBAAAAAAAAAAAAAAAAAAAAAAAAAAAAAAAAAAAAAAAAAAABAAfQ42qBgAAAFgAUlQO3F/Y8ejrjUcQ4E4Ai8Uw1OvYBDiDwNNARYAJurafOkaMMB+gTCJkDS+c11HE0/e16Cxs9AQEPBAAAAAABEAT/////AAEDCAD5ApUAAAAAAQQWABQo3DTHwdFy0CCa+h6+bi7VJs3tcgf8BHBzZXQCICMPT11LfG+oRYBu5PZ3E0WeG2no5g/O4uSUDHoNXeGyAAEDCPztApUAAAAAAQQWABT3JOIBe4i+DS+MLX0QCoEG4IYk1Af8BHBzZXQCICMPT11LfG+oRYBu5PZ3E0WeG2no5g/O4uSUDHoNXeGyAAEDCBAnAAAAAAAAAQQAB/wEcHNldAIgIw9PXUt8b6hFgG7k9ncTRZ4baejmD87i5JQMeg1d4bIA")
        assert_equal(analysis['next'], 'creator')
        assert_equal(analysis['error'], 'PSBT is not valid. Input 0 has invalid value')

        self.log.info("PSBT with signed, but not finalized, inputs should have Finalizer as next")
        analysis = self.nodes[0].analyzepsbt("cHNldP8BAgQCAAAAAQMEAAAAAAEEAQEBBQECAfsEAgAAAAABAP1GAQIAAAAAAtpPG2HNaQ7g1RhD88FfUIfJC09s/JOG0O51k1yf+BOGAAAAAAD9////B3dy8WfLRW/bNMpUigt/fepavcJqGEcCLA5HiRruhoABAAAAAP3///8DASMPT11LfG+oRYBu5PZ3E0WeG2no5g/O4uSUDHoNXeGyAQAAAAApuScAABepFI3c8Pl2L3+zDBFaVnU/fbC7u8YXhwrU7XTaIgX0Ui+O3yyCMz3qIu5eWWqhkpvPSTFUT4FBmQmTF2BnoPq5+0AfEsZypoPR7bm/U3+hxwcRJf4goV/3qwNo5VLiic5ce1dZCSUfff5XpRUYgb+WVEDRuomG9fTTbhYAFMThhARjTBZ+SqXAUJy8DC2ynay7ASMPT11LfG+oRYBu5PZ3E0WeG2no5g/O4uSUDHoNXeGyAQAAAAAAAHFwAAC0AQAAAQFDASMPT11LfG+oRYBu5PZ3E0WeG2no5g/O4uSUDHoNXeGyAQAAAAApuScAABepFI3c8Pl2L3+zDBFaVnU/fbC7u8YXhyICAsCxi4vc5vAaJ2S51LhmUQvRlbzhefuG3oE+dDVoas8YRzBEAiAO0A9CdWAlaTY1B8KOdngrWAkfzbNZ8lo+cxjGkGFTXAIgAy5K1VQsg5Gc+4ux4k8uEEs3NzMPvbCoHOLsaMYyep8BAQQWABQ1lhF0QZDAcsVXaiYPLLHEDZEmOAEOINut3V3yAGie+x4icl/6hWw9TuDiUk5fuXQWHKy14+ARAQ8EAAAAAAEQBP////8AAQMIYKC3KQAAAAABBBepFISnksGRURiWNA4SzGESWQAM3sn6hwf8BHBzZXQCICMPT11LfG+oRYBu5PZ3E0WeG2no5g/O4uSUDHoNXeGyAAEDCKCGAQAAAAAAAQQAB/wEcHNldAIgIw9PXUt8b6hFgG7k9ncTRZ4baejmD87i5JQMeg1d4bIA")
        assert_equal(analysis['next'], 'finalizer')

        analysis = self.nodes[0].analyzepsbt("cHNldP8BAgQCAAAAAQMEAAAAAAEEAQEBBQEDAfsEAgAAAAABDiDwNNARYAJurafOkaMMB+gTCJkDS+c11HE0/e16Cxs9AQEPBAAAAAABEAT/////AAEDCACAgWrj0AcAAQQWABQo3DTHwdFy0CCa+h6+bi7VJs3tcgf8BHBzZXQCICMPT11LfG+oRYBu5PZ3E0WeG2no5g/O4uSUDHoNXeGyAAEDCPztApUAAAAAAQQWABT3JOIBe4i+DS+MLX0QCoEG4IYk1Af8BHBzZXQCICMPT11LfG+oRYBu5PZ3E0WeG2no5g/O4uSUDHoNXeGyAAEDCBAnAAAAAAAAAQQAB/wEcHNldAIgIw9PXUt8b6hFgG7k9ncTRZ4baejmD87i5JQMeg1d4bIA")
        assert_equal(analysis['next'], 'creator')
        assert_equal(analysis['error'], 'PSBT is not valid. Output amount invalid')

        analysis = self.nodes[0].analyzepsbt("cHNldP8BAgQCAAAAAQMEAAAAAAEEAQEBBQEDAfsEAgAAAAABAKICAAAAAAHH6k+xEgicvmA3NdivY741Mkb1NOcXWr0NNl6hrR/WbgAAAEAA/////wIBIw9PXUt8b6hFgG7k9ncTRZ4baejmD87i5JQMeg1d4bIBAAAAAlQLx/QAFgAUTwXL7rzz4++YOM52QVixAcDETlwBIw9PXUt8b6hFgG7k9ncTRZ4baejmD87i5JQMeg1d4bIBAAAAAAAAHAwAAAAAAAABAUIBIw9PXUt8b6hFgG7k9ncTRZ4baejmD87i5JQMeg1d4bIBAAAAAlQLx/QAFgAUTwXL7rzz4++YOM52QVixAcDETlwBDiBzQYOL5jKoCOgksiRTvw0zfNZ+6QwsBsCZRoqc3PHoygEPBAIAAAABEAT9////ACICAt/pWo4sGJOHmHcQ8znTQCNWAZbCdkdGx3JaRfNNtbr6EAm9XegAAACAAQAAgEgAAIABAwjMugi/AQAAAAEEFgAUK4O/jgxELlCP5V61uOh6JJRLmncH/ARwc2V0AiAjD09dS3xvqEWAbuT2dxNFnhtp6OYPzuLklAx6DV3hsgf8BHBzZXQIBAAAAAAAAQMIAPkClQAAAAABBBYAFI0krONpRve47GLGy+HUYYTd9bvNB/wEcHNldAIgIw9PXUt8b6hFgG7k9ncTRZ4baejmD87i5JQMeg1d4bIH/ARwc2V0CAQAAAAAAAEDCCgUAAAAAAAAAQQAB/wEcHNldAIgIw9PXUt8b6hFgG7k9ncTRZ4baejmD87i5JQMeg1d4bIH/ARwc2V0CAQAAAAAAA==")
        assert_equal(analysis['next'], 'creator')
        assert_equal(analysis['error'], 'PSBT is not valid. Input 0 specifies invalid prevout')

        assert_raises_rpc_error(-25, 'Inputs missing or spent', self.nodes[0].walletprocesspsbt, "cHNldP8BAgQCAAAAAQMEAAAAAAEEAQEBBQEDAfsEAgAAAAABAKICAAAAAAHH6k+xEgicvmA3NdivY741Mkb1NOcXWr0NNl6hrR/WbgAAAEAA/////wIBIw9PXUt8b6hFgG7k9ncTRZ4baejmD87i5JQMeg1d4bIBAAAAAlQLx/QAFgAUTwXL7rzz4++YOM52QVixAcDETlwBIw9PXUt8b6hFgG7k9ncTRZ4baejmD87i5JQMeg1d4bIBAAAAAAAAHAwAAAAAAAABDiBzQYOL5jKoCOgksiRTvw0zfNZ+6QwsBsCZRoqc3PHoygEPBAIAAAABEAT9////ACICAt/pWo4sGJOHmHcQ8znTQCNWAZbCdkdGx3JaRfNNtbr6EAm9XegAAACAAQAAgEgAAIABAwjMugi/AQAAAAEEFgAUK4O/jgxELlCP5V61uOh6JJRLmncH/ARwc2V0AiAjD09dS3xvqEWAbuT2dxNFnhtp6OYPzuLklAx6DV3hsgf8BHBzZXQIBAAAAAAAAQMIAPkClQAAAAABBBYAFI0krONpRve47GLGy+HUYYTd9bvNB/wEcHNldAIgIw9PXUt8b6hFgG7k9ncTRZ4baejmD87i5JQMeg1d4bIH/ARwc2V0CAQAAAAAAAEDCCgUAAAAAAAAAQQAB/wEcHNldAIgIw9PXUt8b6hFgG7k9ncTRZ4baejmD87i5JQMeg1d4bIH/ARwc2V0CAQAAAAAAA==")

        self.log.info("Try decoding and combining transactions in various states of blindedness")
        self.pset_confidential_proofs()

        self.log.info("Test that we can fund psbts with external inputs specified")

        eckey = ECKey()
        eckey.generate()
        privkey = bytes_to_wif(eckey.get_bytes())

        self.nodes[1].createwallet("extfund")
        wallet = self.nodes[1].get_wallet_rpc("extfund")

        # Make a weird but signable script. sh(wsh(pkh())) descriptor accomplishes this
        desc = descsum_create("sh(wsh(pkh({})))".format(privkey))
        if self.options.descriptors:
            res = self.nodes[0].importdescriptors([{"desc": desc, "timestamp": "now"}])
        else:
            res = self.nodes[0].importmulti([{"desc": desc, "timestamp": "now"}])
        assert res[0]["success"]
        addr = self.nodes[0].deriveaddresses(desc)[0]
        addr_info = self.nodes[0].getaddressinfo(addr)

        self.nodes[0].sendtoaddress(addr, 10)
        self.nodes[0].sendtoaddress(wallet.getnewaddress(), 10)
        self.generate(self.nodes[0], 6)
        ext_utxo = self.nodes[0].listunspent(addresses=[addr])[0]

        # An external input without solving data should result in an error
        assert_raises_rpc_error(-4, "Not solvable pre-selected input COutPoint(%s, %s)" % (ext_utxo["txid"][0:10], ext_utxo["vout"]), wallet.walletcreatefundedpsbt, [ext_utxo], [{self.nodes[0].getnewaddress(): 15}])

        # But funding should work when the solving data is provided
        psbt = wallet.walletcreatefundedpsbt([ext_utxo], [{self.nodes[0].getnewaddress(): 15}], 0, {"add_inputs": True, "solving_data": {"pubkeys": [addr_info['pubkey']], "scripts": [addr_info["embedded"]["scriptPubKey"], addr_info["embedded"]["embedded"]["scriptPubKey"]]}})
        signed = wallet.walletprocesspsbt(psbt['psbt'])
        assert not signed['complete']
        signed = self.nodes[0].walletprocesspsbt(signed['psbt'])
        assert signed['complete']
        self.nodes[0].finalizepsbt(signed['psbt'])

        psbt = wallet.walletcreatefundedpsbt([ext_utxo], [{self.nodes[0].getnewaddress(): 15}], 0, {"add_inputs": True, "solving_data":{"descriptors": [desc]}})
        signed = wallet.walletprocesspsbt(psbt['psbt'])
        assert not signed['complete']
        signed = self.nodes[0].walletprocesspsbt(signed['psbt'])
        assert signed['complete']
        final = self.nodes[0].finalizepsbt(signed['psbt'], False)

        dec = self.nodes[0].decodepsbt(signed["psbt"])
        for i, txin in enumerate(dec["inputs"]):
            if txin["previous_txid"] == ext_utxo["txid"] and txin["previous_vout"] == ext_utxo["vout"]:
                input_idx = i
                break
        psbt_in = dec["inputs"][input_idx]
        # Calculate the input weight
        # (prevout + sequence + length of scriptSig + scriptsig + 1 byte buffer) * WITNESS_SCALE_FACTOR + num scriptWitness stack items + (length of stack item + stack item) * N stack items + 1 byte buffer
        len_scriptsig = len(psbt_in["final_scriptSig"]["hex"]) // 2 if "final_scriptSig" in psbt_in else 0
        len_scriptsig += len(ser_compact_size(len_scriptsig)) + 1
        len_scriptwitness = (sum([(len(x) // 2) + len(ser_compact_size(len(x) // 2)) for x in psbt_in["final_scriptwitness"]]) + len(psbt_in["final_scriptwitness"]) + 1) if "final_scriptwitness" in psbt_in else 0
        input_weight = ((40 + len_scriptsig) * WITNESS_SCALE_FACTOR) + len_scriptwitness
        low_input_weight = input_weight // 2
        high_input_weight = input_weight * 2

        # Input weight error conditions
        assert_raises_rpc_error(
            -8,
            "Input weights should be specified in inputs rather than in options.",
            wallet.walletcreatefundedpsbt,
            inputs=[ext_utxo],
            outputs=[{self.nodes[0].getnewaddress(): 15}],
            options={"input_weights": [{"txid": ext_utxo["txid"], "vout": ext_utxo["vout"], "weight": 1000}]}
        )

        # Funding should also work if the input weight is provided
        psbt = wallet.walletcreatefundedpsbt(
            inputs=[{"txid": ext_utxo["txid"], "vout": ext_utxo["vout"], "weight": input_weight}],
            outputs=[{self.nodes[0].getnewaddress(): 15}],
            options={"add_inputs": True}
        )
        signed = wallet.walletprocesspsbt(psbt["psbt"])
        signed = self.nodes[0].walletprocesspsbt(signed["psbt"])
        final = self.nodes[0].finalizepsbt(signed["psbt"])
        assert self.nodes[0].testmempoolaccept([final["hex"]])[0]["allowed"]
        # Reducing the weight should have a lower fee
        psbt2 = wallet.walletcreatefundedpsbt(
            inputs=[{"txid": ext_utxo["txid"], "vout": ext_utxo["vout"], "weight": low_input_weight}],
            outputs=[{self.nodes[0].getnewaddress(): 15}],
            options={"add_inputs": True}
        )
        assert_greater_than(psbt["fee"], psbt2["fee"])
        # Increasing the weight should have a higher fee
        psbt2 = wallet.walletcreatefundedpsbt(
            inputs=[{"txid": ext_utxo["txid"], "vout": ext_utxo["vout"], "weight": high_input_weight}],
            outputs=[{self.nodes[0].getnewaddress(): 15}],
            options={"add_inputs": True}
        )
        assert_greater_than(psbt2["fee"], psbt["fee"])
        # The provided weight should override the calculated weight when solving data is provided
        psbt3 = wallet.walletcreatefundedpsbt(
            inputs=[{"txid": ext_utxo["txid"], "vout": ext_utxo["vout"], "weight": high_input_weight}],
            outputs=[{self.nodes[0].getnewaddress(): 15}],
            options={'add_inputs': True, "solving_data":{"descriptors": [desc]}}
        )
        assert_equal(psbt2["fee"], psbt3["fee"])

        # Import the external utxo descriptor so that we can sign for it from the test wallet
        if self.options.descriptors:
            res = wallet.importdescriptors([{"desc": desc, "timestamp": "now"}])
        else:
            res = wallet.importmulti([{"desc": desc, "timestamp": "now"}])
        assert res[0]["success"]
        # The provided weight should override the calculated weight for a wallet input
        psbt3 = wallet.walletcreatefundedpsbt(
            inputs=[{"txid": ext_utxo["txid"], "vout": ext_utxo["vout"], "weight": high_input_weight}],
            outputs=[{self.nodes[0].getnewaddress(): 15}],
            options={"add_inputs": True}
        )
        assert_equal(psbt2["fee"], psbt3["fee"])

        self.log.info("Test signing inputs that the wallet has keys for but is not watching the scripts")
        self.nodes[1].createwallet(wallet_name="scriptwatchonly", disable_private_keys=True)
        watchonly = self.nodes[1].get_wallet_rpc("scriptwatchonly")

        eckey = ECKey()
        eckey.generate()
        privkey = bytes_to_wif(eckey.get_bytes())

        desc = descsum_create("wsh(pkh({}))".format(eckey.get_pubkey().get_bytes().hex()))
        if self.options.descriptors:
            res = watchonly.importdescriptors([{"desc": desc, "timestamp": "now"}])
        else:
            res = watchonly.importmulti([{"desc": desc, "timestamp": "now"}])
        assert res[0]["success"]
        addr = self.nodes[0].deriveaddresses(desc)[0]
        self.nodes[0].sendtoaddress(addr, 10)
        self.generate(self.nodes[0], 1)
        self.nodes[0].importprivkey(privkey)

        psbt = watchonly.walletcreatefundedpsbt([], [{wallet.getnewaddress(): watchonly.getbalance()['bitcoin']}], None, {"subtractFeeFromOutputs": [0]})['psbt']
        psbt = self.nodes[0].walletprocesspsbt(psbt)["psbt"]
        self.nodes[0].sendrawtransaction(self.nodes[0].finalizepsbt(psbt)["hex"])

        # Same test but for taproot
        if self.options.descriptors:
            eckey = ECKey()
            eckey.generate()
            privkey = bytes_to_wif(eckey.get_bytes())

            desc = descsum_create("tr({},pk({}))".format(H_POINT, eckey.get_pubkey().get_bytes().hex()))
            res = watchonly.importdescriptors([{"desc": desc, "timestamp": "now"}])
            assert res[0]["success"]
            addr = self.nodes[0].deriveaddresses(desc)[0]
            self.nodes[0].sendtoaddress(addr, 10)
            self.generate(self.nodes[0], 1)
            self.nodes[0].importdescriptors([{"desc": descsum_create("tr({})".format(privkey)), "timestamp":"now"}])

            # psbt = watchonly.walletcreatefundedpsbt([], [{wallet.getnewaddress(): watchonly.getbalance()['bitcoin']}], None, {"subtractFeeFromOutputs": [0]})['psbt']
            # ELEMENTS: FIXME
            # psbt = watchonly.sendall([wallet.getnewaddress(), addr])["psbt"]
            # psbt = self.nodes[0].walletprocesspsbt(psbt)["psbt"]
            # txid = self.nodes[0].sendrawtransaction(self.nodes[0].finalizepsbt(psbt)["hex"])
            # vout = find_vout_for_address(self.nodes[0], txid, addr)

            # # Make sure tap tree is in psbt
            # parsed_psbt = PSBT.from_base64(psbt)
            # assert_greater_than(len(parsed_psbt.o[vout].map[PSBT_OUT_TAP_TREE]), 0)
            # assert "taproot_tree" in self.nodes[0].decodepsbt(psbt)["outputs"][vout]
            # parsed_psbt.make_blank()
            # comb_psbt = self.nodes[0].combinepsbt([psbt, parsed_psbt.to_base64()])
            # assert_equal(comb_psbt, psbt)

            self.log.info("Test that walletprocesspsbt both updates and signs a non-updated psbt containing Taproot inputs")
            addr = self.nodes[0].getnewaddress("", "bech32m")
            txid = self.nodes[0].sendtoaddress(addr, 1)
            vout = find_vout_for_address(self.nodes[0], txid, addr)
            psbt = self.nodes[0].createpsbt([{"txid": txid, "vout": vout}], [{self.nodes[0].getnewaddress(): 0.9999}, {"fee": 0.0001}])
            signed = self.nodes[0].walletprocesspsbt(psbt)
            rawtx = self.nodes[0].finalizepsbt(signed["psbt"])["hex"]
            self.nodes[0].sendrawtransaction(rawtx)
            self.generate(self.nodes[0], 1)

            # Make sure tap tree is not in psbt
            # ELEMENTS: FIXME
            # parsed_psbt = PSBT.from_base64(psbt)
            # assert PSBT_OUT_TAP_TREE not in parsed_psbt.o[0].map
            # assert "taproot_tree" not in self.nodes[0].decodepsbt(psbt)["outputs"][0]
            # parsed_psbt.make_blank()
            # comb_psbt = self.nodes[0].combinepsbt([psbt, parsed_psbt.to_base64()])
            # assert_equal(comb_psbt, psbt)

        # ELEMENTS FIXME
        # self.log.info("Test decoding PSBT with per-input preimage types")
        # # note that the decodepsbt RPC doesn't check whether preimages and hashes match
        # hash_ripemd160, preimage_ripemd160 = random_bytes(20), random_bytes(50)
        # hash_sha256, preimage_sha256 = random_bytes(32), random_bytes(50)
        # hash_hash160, preimage_hash160 = random_bytes(20), random_bytes(50)
        # hash_hash256, preimage_hash256 = random_bytes(32), random_bytes(50)

        # tx = CTransaction()
        # tx.vin = [CTxIn(outpoint=COutPoint(hash=int('aa' * 32, 16), n=0), scriptSig=b""),
        #           CTxIn(outpoint=COutPoint(hash=int('bb' * 32, 16), n=0), scriptSig=b""),
        #           CTxIn(outpoint=COutPoint(hash=int('cc' * 32, 16), n=0), scriptSig=b""),
        #           CTxIn(outpoint=COutPoint(hash=int('dd' * 32, 16), n=0), scriptSig=b"")]
        # tx.vout = [CTxOut(nValue=0, scriptPubKey=b"")]
        # psbt = PSBT()
        # psbt.g = PSBTMap({PSBT_GLOBAL_UNSIGNED_TX: tx.serialize()})
        # psbt.i = [PSBTMap({bytes([PSBT_IN_RIPEMD160]) + hash_ripemd160: preimage_ripemd160}),
        #           PSBTMap({bytes([PSBT_IN_SHA256]) + hash_sha256: preimage_sha256}),
        #           PSBTMap({bytes([PSBT_IN_HASH160]) + hash_hash160: preimage_hash160}),
        #           PSBTMap({bytes([PSBT_IN_HASH256]) + hash_hash256: preimage_hash256})]
        # psbt.o = [PSBTMap()]
        # res_inputs = self.nodes[0].decodepsbt(psbt.to_base64())["inputs"]
        # assert_equal(len(res_inputs), 4)
        # preimage_keys = ["ripemd160_preimages", "sha256_preimages", "hash160_preimages", "hash256_preimages"]
        # expected_hashes = [hash_ripemd160, hash_sha256, hash_hash160, hash_hash256]
        # expected_preimages = [preimage_ripemd160, preimage_sha256, preimage_hash160, preimage_hash256]
        # for res_input, preimage_key, hash, preimage in zip(res_inputs, preimage_keys, expected_hashes, expected_preimages):
        #     assert preimage_key in res_input
        #     assert_equal(len(res_input[preimage_key]), 1)
        #     assert hash.hex() in res_input[preimage_key]
        #     assert_equal(res_input[preimage_key][hash.hex()], preimage.hex())

        # ELEMENTS FIXME
        # self.log.info("Test that combining PSBTs with different transactions fails")
        # tx = CTransaction()
        # tx.vin = [CTxIn(outpoint=COutPoint(hash=int('aa' * 32, 16), n=0), scriptSig=b"")]
        # tx.vout = [CTxOut(nValue=0, scriptPubKey=b"")]
        # psbt1 = PSBT(g=PSBTMap({PSBT_GLOBAL_UNSIGNED_TX: tx.serialize()}), i=[PSBTMap()], o=[PSBTMap()]).to_base64()
        # tx.vout[0].nValue += 1  # slightly modify tx
        # psbt2 = PSBT(g=PSBTMap({PSBT_GLOBAL_UNSIGNED_TX: tx.serialize()}), i=[PSBTMap()], o=[PSBTMap()]).to_base64()
        # assert_raises_rpc_error(-8, "PSBTs not compatible (different transactions)", self.nodes[0].combinepsbt, [psbt1, psbt2])
        # assert_equal(self.nodes[0].combinepsbt([psbt1, psbt1]), psbt1)

        # ELEMENTS FIXME
        # self.log.info("Test that PSBT inputs are being checked via script execution")
        # acs_prevout = CTxOut(nValue=0, scriptPubKey=CScript([OP_TRUE]))
        # tx = CTransaction()
        # tx.vin = [CTxIn(outpoint=COutPoint(hash=int('dd' * 32, 16), n=0), scriptSig=b"")]
        # tx.vout = [CTxOut(nValue=0, scriptPubKey=b"")]
        # psbt = PSBT()
        # psbt.g = PSBTMap({PSBT_GLOBAL_UNSIGNED_TX: tx.serialize()})
        # psbt.i = [PSBTMap({bytes([PSBT_IN_WITNESS_UTXO]) : acs_prevout.serialize()})]
        # psbt.o = [PSBTMap()]
        # assert_equal(self.nodes[0].finalizepsbt(psbt.to_base64()),
        #     {'hex': '0200000001dddddddddddddddddddddddddddddddddddddddddddddddddddddddddddddddd0000000000000000000100000000000000000000000000', 'complete': True})


if __name__ == '__main__':
    PSBTTest().main()<|MERGE_RESOLUTION|>--- conflicted
+++ resolved
@@ -121,7 +121,6 @@
         self.connect_nodes(0, 1)
         self.connect_nodes(0, 2)
 
-<<<<<<< HEAD
     def get_address(self, confidential, node_num, addr_mode=None):
         if (addr_mode):
             addr = self.nodes[node_num].getnewaddress()
@@ -147,7 +146,7 @@
             if "valuecommitment" in out:
                 result += 1
         return result
-=======
+
     def test_input_confs_control(self):
         self.nodes[0].createwallet("minconf")
         wallet = self.nodes[0].get_wallet_rpc("minconf")
@@ -161,14 +160,14 @@
 
         self.log.info("Crafting PSBT using an unconfirmed input")
         target_address = self.nodes[1].getnewaddress()
-        psbtx1 = wallet.walletcreatefundedpsbt([], {target_address: 0.1}, 0, {'fee_rate': 1, 'maxconf': 0})['psbt']
+        psbtx1 = wallet.walletcreatefundedpsbt([], [{target_address: 0.1}], 0, {'fee_rate': 1, 'maxconf': 0})['psbt']
 
         # Make sure we only had the one input
-        tx1_inputs = self.nodes[0].decodepsbt(psbtx1)['tx']['vin']
+        tx1_inputs = self.nodes[0].decodepsbt(psbtx1)['inputs']
         assert_equal(len(tx1_inputs), 1)
 
         utxo1 = tx1_inputs[0]
-        assert_equal(unconfirmed_txid, utxo1['txid'])
+        assert_equal(unconfirmed_txid, utxo1['previous_txid'])
 
         signed_tx1 = wallet.walletprocesspsbt(psbtx1)['psbt']
         final_tx1 = wallet.finalizepsbt(signed_tx1)['hex']
@@ -178,24 +177,24 @@
         assert txid1 in mempool
 
         self.log.info("Fail to craft a new PSBT that sends more funds with add_inputs = False")
-        assert_raises_rpc_error(-4, "The preselected coins total amount does not cover the transaction target. Please allow other inputs to be automatically selected or include more coins manually", wallet.walletcreatefundedpsbt, [{'txid': utxo1['txid'], 'vout': utxo1['vout']}], {target_address: 1}, 0, {'add_inputs': False})
+        assert_raises_rpc_error(-4, "The preselected coins total amount does not cover the transaction target. Please allow other inputs to be automatically selected or include more coins manually", wallet.walletcreatefundedpsbt, [{'txid': utxo1['previous_txid'], 'vout': utxo1['previous_vout']}], [{target_address: 1}], 0, {'add_inputs': False})
 
         self.log.info("Fail to craft a new PSBT with minconf above highest one")
-        assert_raises_rpc_error(-4, "Insufficient funds", wallet.walletcreatefundedpsbt, [{'txid': utxo1['txid'], 'vout': utxo1['vout']}], {target_address: 1}, 0, {'add_inputs': True, 'minconf': 3, 'fee_rate': 10})
+        assert_raises_rpc_error(-4, "Insufficient funds", wallet.walletcreatefundedpsbt, [{'txid': utxo1['previous_txid'], 'vout': utxo1['previous_vout']}], [{target_address: 1}], 0, {'add_inputs': True, 'minconf': 3, 'fee_rate': 10})
 
         self.log.info("Fail to broadcast a new PSBT with maxconf 0 due to BIP125 rules to verify it actually chose unconfirmed outputs")
-        psbt_invalid = wallet.walletcreatefundedpsbt([{'txid': utxo1['txid'], 'vout': utxo1['vout']}], {target_address: 1}, 0, {'add_inputs': True, 'maxconf': 0, 'fee_rate': 10})['psbt']
+        psbt_invalid = wallet.walletcreatefundedpsbt([{'txid': utxo1['previous_txid'], 'vout': utxo1['previous_vout']}], [{target_address: 1}], 0, {'add_inputs': True, 'maxconf': 0, 'fee_rate': 10})['psbt']
         signed_invalid = wallet.walletprocesspsbt(psbt_invalid)['psbt']
         final_invalid = wallet.finalizepsbt(signed_invalid)['hex']
         assert_raises_rpc_error(-26, "bad-txns-spends-conflicting-tx", self.nodes[0].sendrawtransaction, final_invalid)
 
         self.log.info("Craft a replacement adding inputs with highest confs possible")
-        psbtx2 = wallet.walletcreatefundedpsbt([{'txid': utxo1['txid'], 'vout': utxo1['vout']}], {target_address: 1}, 0, {'add_inputs': True, 'minconf': 2, 'fee_rate': 10})['psbt']
-        tx2_inputs = self.nodes[0].decodepsbt(psbtx2)['tx']['vin']
+        psbtx2 = wallet.walletcreatefundedpsbt([{'txid': utxo1['previous_txid'], 'vout': utxo1['previous_vout']}], [{target_address: 1}], 0, {'add_inputs': True, 'minconf': 2, 'fee_rate': 10})['psbt']
+        tx2_inputs = self.nodes[0].decodepsbt(psbtx2)['inputs']
         assert_greater_than_or_equal(len(tx2_inputs), 2)
         for vin in tx2_inputs:
-            if vin['txid'] != unconfirmed_txid:
-                assert_greater_than_or_equal(self.nodes[0].gettxout(vin['txid'], vin['vout'])['confirmations'], 2)
+            if vin['previous_txid'] != unconfirmed_txid:
+                assert_greater_than_or_equal(self.nodes[0].gettxout(vin['previous_txid'], vin['previous_vout'])['confirmations'], 2)
 
         signed_tx2 = wallet.walletprocesspsbt(psbtx2)['psbt']
         final_tx2 = wallet.finalizepsbt(signed_tx2)['hex']
@@ -206,7 +205,6 @@
         assert txid2 in mempool
 
         wallet.unloadwallet()
->>>>>>> b55b11f9
 
     def assert_change_type(self, psbtx, expected_type):
         """Assert that the given PSBT has a change output with the given type."""
