#!/usr/bin/env python3
# Copyright (c) 2018-2019 The Bitcoin Core developers
# Distributed under the MIT software license, see the accompanying
# file COPYING or http://www.opensource.org/licenses/mit-license.php.
"""Test the Partially Signed Transaction RPCs.
"""

from test_framework.test_framework import BitcoinTestFramework
from test_framework.util import (
    assert_equal,
    assert_greater_than,
    assert_raises_rpc_error,
    connect_nodes,
    disconnect_nodes,
    find_output,
)
from decimal import Decimal

# These imports are used by commented-out tests.
"""
import json
import os
"""

MAX_BIP125_RBF_SEQUENCE = 0xfffffffd

# Create one-input, one-output, no-fee transaction:
class PSBTTest(BitcoinTestFramework):

    def set_test_params(self):
        self.setup_clean_chain = False
        self.num_nodes = 3
        self.extra_args = [
            ["-walletrbf=1"],
            ["-walletrbf=0"],
            []
        ]

    def skip_test_if_missing_module(self):
        self.skip_if_no_wallet()

    def test_utxo_conversion(self):
        mining_node = self.nodes[2]
        offline_node = self.nodes[0]
        online_node = self.nodes[1]

        # Disconnect offline node from others
        disconnect_nodes(offline_node, 1)
        disconnect_nodes(online_node, 0)
        disconnect_nodes(offline_node, 2)
        disconnect_nodes(mining_node, 0)

        # Mine a transaction that credits the offline address
        offline_addr = offline_node.getnewaddress(address_type="p2sh-segwit")
        online_addr = online_node.getnewaddress(address_type="p2sh-segwit")
        online_node.importaddress(offline_addr, "", False)
        mining_node.sendtoaddress(address=offline_addr, amount=1.0)
        mining_node.generate(nblocks=1)
        self.sync_blocks([mining_node, online_node])

        # Construct an unsigned PSBT on the online node (who doesn't know the output is Segwit, so will include a non-witness UTXO)
        utxos = online_node.listunspent(addresses=[offline_addr])
        raw = online_node.createrawtransaction([{"txid":utxos[0]["txid"], "vout":utxos[0]["vout"]}],[{online_addr:0.9999},{"fee":0.0001}])
        psbt = online_node.walletprocesspsbt(online_node.converttopsbt(raw))["psbt"]
        assert "non_witness_utxo" in mining_node.decodepsbt(psbt)["inputs"][0]

        # Have the offline node sign the PSBT (which will update the UTXO to segwit)
        signed_psbt = offline_node.walletprocesspsbt(psbt)["psbt"]
        assert "witness_utxo" in mining_node.decodepsbt(signed_psbt)["inputs"][0]

        # Make sure we can mine the resulting transaction
        txid = mining_node.sendrawtransaction(mining_node.finalizepsbt(signed_psbt)["hex"])
        mining_node.generate(1)
        self.sync_blocks([mining_node, online_node])
        assert_equal(online_node.gettxout(txid,0)["confirmations"], 1)

        # Reconnect
        connect_nodes(self.nodes[0], 1)
        connect_nodes(self.nodes[0], 2)

    def get_address(self, confidential, node_num, addr_mode=None):
        if (addr_mode):
            addr = self.nodes[node_num].getnewaddress()
        else:
            addr = self.nodes[node_num].getnewaddress("", addr_mode)

        if confidential:
            addr = self.nodes[node_num].getaddressinfo(addr)['confidential']
        else:
            addr = self.nodes[node_num].getaddressinfo(addr)['unconfidential']

        return addr

    def to_unconf_addr(self, node_num, addr):
        return self.nodes[node_num].getaddressinfo(addr)['unconfidential']

    def num_blinded_outputs(self, tx):
        result = 0
        decoded = self.nodes[0].decoderawtransaction(tx)
        for out in decoded["vout"]:
            if out["scriptPubKey"]["type"] == "fee":
                pass
            if "valuecommitment" in out:
                result += 1
        return result

    def run_basic_tests(self, confidential):
        # Create and fund a raw tx for sending 10 BTC
        psbtx1 = self.nodes[0].walletcreatefundedpsbt([], {self.get_address(confidential, 2):10})['psbt']

        # Node 1 should not be able to add anything to it but still return the psbtx same as before
        psbtx = self.nodes[1].walletfillpsbtdata(psbtx1)['psbt']
        assert_equal(psbtx1, psbtx)

        # Sign the transaction and send
        filled_tx = self.nodes[0].walletfillpsbtdata(psbtx)['psbt']
        blinded_tx = self.nodes[0].blindpsbt(filled_tx)
        signed_tx = self.nodes[0].walletsignpsbt(blinded_tx)['psbt']
        final_tx = self.nodes[0].finalizepsbt(signed_tx)['hex']
        if confidential:
            # Can't use assert_equal because there may or may not be change
            assert(self.num_blinded_outputs(final_tx) > 0)
        self.nodes[0].sendrawtransaction(final_tx)

        # Create p2sh, p2wpkh, and p2wsh addresses
        pubkey0 = self.nodes[0].getaddressinfo(self.get_address(confidential, 0))['pubkey']
        pubkey1 = self.nodes[1].getaddressinfo(self.get_address(confidential, 1))['pubkey']
        pubkey2 = self.nodes[2].getaddressinfo(self.get_address(confidential, 2))['pubkey']
        p2sh = self.nodes[1].addmultisigaddress(2, [pubkey0, pubkey1, pubkey2], "", "legacy")['address']
        p2sh_unconf = self.to_unconf_addr(1, p2sh)
        p2wsh = self.nodes[1].addmultisigaddress(2, [pubkey0, pubkey1, pubkey2], "", "bech32")['address']
        p2wsh_unconf = self.to_unconf_addr(1, p2wsh)
        p2sh_p2wsh = self.nodes[1].addmultisigaddress(2, [pubkey0, pubkey1, pubkey2], "", "p2sh-segwit")['address']
        p2sh_p2wsh_unconf = self.to_unconf_addr(1, p2sh_p2wsh)
        p2wpkh = self.get_address(confidential, 1, "bech32")
        p2wpkh_unconf = self.to_unconf_addr(1, p2wpkh)
        p2pkh = self.get_address(confidential, 1, "legacy")
        p2pkh_unconf = self.to_unconf_addr(1, p2pkh)
        p2sh_p2wpkh = self.get_address(confidential, 1, "p2sh-segwit")
        p2sh_p2wpkh_unconf = self.to_unconf_addr(1, p2sh_p2wpkh)

        # fund those addresses
        rawtx = self.nodes[0].createrawtransaction([], {p2sh:10, p2wsh:10, p2wpkh:10, p2sh_p2wsh:10, p2sh_p2wpkh:10, p2pkh:10})
        rawtx = self.nodes[0].fundrawtransaction(rawtx, {"changePosition":3})
        rawtx = self.nodes[0].blindrawtransaction(rawtx['hex'])
        signed_tx = self.nodes[0].signrawtransactionwithwallet(rawtx)['hex']
        txid = self.nodes[0].sendrawtransaction(signed_tx)

        self.nodes[0].generate(6)
        self.sync_all()

        # Find the output pos
        p2sh_pos = -1
        p2wsh_pos = -1
        p2wpkh_pos = -1
        p2pkh_pos = -1
        p2sh_p2wsh_pos = -1
        p2sh_p2wpkh_pos = -1
        decoded = self.nodes[0].decoderawtransaction(signed_tx)
        for out in decoded['vout']:
            if out['scriptPubKey']['type'] == 'fee':
                next
            elif out['scriptPubKey']['addresses'][0] == p2sh_unconf:
                p2sh_pos = out['n']
            elif out['scriptPubKey']['addresses'][0] == p2wsh_unconf:
                p2wsh_pos = out['n']
            elif out['scriptPubKey']['addresses'][0] == p2wpkh_unconf:
                p2wpkh_pos = out['n']
            elif out['scriptPubKey']['addresses'][0] == p2sh_p2wsh_unconf:
                p2sh_p2wsh_pos = out['n']
            elif out['scriptPubKey']['addresses'][0] == p2sh_p2wpkh_unconf:
                p2sh_p2wpkh_pos = out['n']
            elif out['scriptPubKey']['addresses'][0] == p2pkh_unconf:
                p2pkh_pos = out['n']

        # spend single key from node 1
        rawtx = self.nodes[1].walletcreatefundedpsbt([{"txid":txid,"vout":p2wpkh_pos},{"txid":txid,"vout":p2sh_p2wpkh_pos},{"txid":txid,"vout":p2pkh_pos}], {self.get_address(confidential, 1):29.99})['psbt']
        filled = self.nodes[1].walletfillpsbtdata(rawtx)['psbt']
        blinded = self.nodes[1].blindpsbt(filled)
        walletsignpsbt_out = self.nodes[1].walletsignpsbt(blinded)
        assert_equal(walletsignpsbt_out['complete'], True)
        hex_tx = self.nodes[1].finalizepsbt(walletsignpsbt_out['psbt'])['hex']
        if confidential:
            # Can't use assert_equal because there may or may not be change
            assert(self.num_blinded_outputs(hex_tx) > 0)
        self.nodes[1].sendrawtransaction(hex_tx)

        # feeRate of 0.1 BTC / KB produces a total fee slightly below -maxtxfee (~0.05420000):
        if confidential:
            fee_rate = 0.04
        else:
            fee_rate = 0.1
        res = self.nodes[1].walletcreatefundedpsbt([{"txid":txid,"vout":p2wpkh_pos},{"txid":txid,"vout":p2sh_p2wpkh_pos},{"txid":txid,"vout":p2pkh_pos}], {self.nodes[1].getnewaddress():29.99}, 0, {"feeRate": fee_rate})
        assert_greater_than(res["fee"], 0.05)
        assert_greater_than(0.06, res["fee"])

        # feeRate of 10 BTC / KB produces a total fee well above -maxtxfee
        # previously this was silently capped at -maxtxfee
        assert_raises_rpc_error(-4, "Fee exceeds maximum configured by -maxtxfee", self.nodes[1].walletcreatefundedpsbt, [{"txid":txid,"vout":p2wpkh_pos},{"txid":txid,"vout":p2sh_p2wpkh_pos},{"txid":txid,"vout":p2pkh_pos}], {self.nodes[1].getnewaddress():29.99}, 0, {"feeRate": 10})

        # partially sign multisig things with node 1
        psbtx = self.nodes[1].walletcreatefundedpsbt([{"txid":txid,"vout":p2wsh_pos},{"txid":txid,"vout":p2sh_pos},{"txid":txid,"vout":p2sh_p2wsh_pos}], {self.get_address(confidential, 1):29.99})['psbt']
        filled = self.nodes[1].walletfillpsbtdata(psbtx)['psbt']
        # have both nodes fill before we try to blind and sign
        filled = self.nodes[2].walletfillpsbtdata(filled)['psbt']
        blinded = self.nodes[1].blindpsbt(filled)
        walletsignpsbt_out = self.nodes[1].walletsignpsbt(blinded)
        psbtx = walletsignpsbt_out['psbt']
        assert_equal(walletsignpsbt_out['complete'], False)

        # partially sign with node 2. This should be complete and sendable
        walletsignpsbt_out = self.nodes[2].walletsignpsbt(psbtx)
        assert_equal(walletsignpsbt_out['complete'], True)
        hex_tx = self.nodes[2].finalizepsbt(walletsignpsbt_out['psbt'])['hex']
        if confidential:
            # Can't use assert_equal because there may or may not be change
            assert(self.num_blinded_outputs(hex_tx) > 0)
        self.nodes[2].sendrawtransaction(hex_tx)

        # check that walletprocesspsbt fails to decode a non-psbt
        rawtx = self.nodes[1].createrawtransaction([{"txid":txid,"vout":p2wpkh_pos}], {self.get_address(confidential, 1):9.99})
        assert_raises_rpc_error(-22, "TX decode failed", self.nodes[1].walletprocesspsbt, rawtx)

        # Convert a non-psbt to psbt and make sure we can decode it
        rawtx = self.nodes[0].createrawtransaction([], {self.get_address(confidential, 1):10})
        rawtx = self.nodes[0].fundrawtransaction(rawtx)
        new_psbt = self.nodes[0].converttopsbt(rawtx['hex'])
        self.nodes[0].decodepsbt(new_psbt)

        # Make sure that a non-psbt with signatures cannot be converted
        # Error could be either "TX decode failed" (segwit inputs causes parsing to fail) or "Inputs must not have scriptSigs and scriptWitnesses"
        # We must set iswitness=True because the serialized transaction has inputs and is therefore a witness transaction
        signedtx = self.nodes[0].signrawtransactionwithwallet(rawtx['hex'])
        # Can be either a scriptSig or a scriptWitness that it yells about, depending on which UTXOs are selected for the TX
        assert_raises_rpc_error(-22, "Inputs must not have", self.nodes[0].converttopsbt, signedtx['hex'], False)
        assert_raises_rpc_error(-22, "Inputs must not have", self.nodes[0].converttopsbt, signedtx['hex'])
        assert_raises_rpc_error(-22, "", self.nodes[0].converttopsbt, hexstring=signedtx['hex'], iswitness=True)
        assert_raises_rpc_error(-22, "", self.nodes[0].converttopsbt, hexstring=signedtx['hex'], permitsigdata=False, iswitness=True)
        # Unless we allow it to convert and strip signatures
        self.nodes[0].converttopsbt(signedtx['hex'], True)

        # Explicitly allow converting non-empty txs
        new_psbt = self.nodes[0].converttopsbt(rawtx['hex'])
        self.nodes[0].decodepsbt(new_psbt)

        # Create outputs to nodes 1 and 2
        # We do a whole song-and-dance here (instead of calling sendtoaddress) to get access to the unblinded transaction data to find our outputs
        node1_addr = self.get_address(confidential, 1)
        node1_unconf_addr = self.to_unconf_addr(1, node1_addr)
        node2_addr = self.get_address(confidential, 2)
        node2_unconf_addr = self.to_unconf_addr(2, node2_addr)
        rt1 = self.nodes[0].createrawtransaction([], {node1_addr:13})
        rt1 = self.nodes[0].fundrawtransaction(rt1)
        rt1 = self.nodes[0].blindrawtransaction(rt1['hex'])
        rt1 = self.nodes[0].signrawtransactionwithwallet(rt1)
        txid1 = self.nodes[0].sendrawtransaction(rt1['hex'])
        rt1 = self.nodes[0].decoderawtransaction(rt1['hex'])

        rt2 = self.nodes[0].createrawtransaction([], {node2_addr:13})
        rt2 = self.nodes[0].fundrawtransaction(rt2)
        rt2 = self.nodes[0].blindrawtransaction(rt2['hex'])
        rt2 = self.nodes[0].signrawtransactionwithwallet(rt2)
        txid2 = self.nodes[0].sendrawtransaction(rt2['hex'])
        rt2 = self.nodes[0].decoderawtransaction(rt2['hex'])

        self.nodes[0].generate(6)
        self.sync_all()

        for out in rt1['vout']:
            if out['scriptPubKey']['type'] == "fee":
                pass
            elif out['scriptPubKey']['addresses'][0] == node1_unconf_addr:
                vout1 = out['n']

        for out in rt2['vout']:
            if out['scriptPubKey']['type'] == "fee":
                pass
            elif out['scriptPubKey']['addresses'][0] == node2_unconf_addr:
                vout2 = out['n']

        # This test doesn't work with Confidential Assets yet.
        if not confidential:
            # Create a psbt spending outputs from nodes 1 and 2
            psbt_orig = self.nodes[0].createpsbt([{"txid":txid1,  "vout":vout1}, {"txid":txid2, "vout":vout2}], [{self.get_address(confidential, 0):25.999}, {"fee":0.001}])

            # Update psbts, should only have data for one input and not the other
            psbt1 = self.nodes[1].walletprocesspsbt(psbt_orig)['psbt']
            psbt1_decoded = self.nodes[0].decodepsbt(psbt1)
            assert psbt1_decoded['inputs'][0] and not psbt1_decoded['inputs'][1]
            psbt1 = self.nodes[1].walletsignpsbt(psbt1, "ALL", True)['psbt'] # Allow signing incomplete tx
            psbt2 = self.nodes[2].walletprocesspsbt(psbt_orig)['psbt']
            psbt2_decoded = self.nodes[0].decodepsbt(psbt2)
            assert not psbt2_decoded['inputs'][0] and psbt2_decoded['inputs'][1]
            psbt2 = self.nodes[2].walletsignpsbt(psbt2, "ALL", True)['psbt'] # Allow signing incomplete tx

            # Combine, finalize, and send the psbts
            combined = self.nodes[0].combinepsbt([psbt1, psbt2])
            finalized = self.nodes[0].finalizepsbt(combined)['hex']
            self.nodes[0].sendrawtransaction(finalized)
            self.nodes[0].generate(6)
            self.sync_all()

        # Test additional args in walletcreatepsbt
        # Make sure both pre-included and funded inputs
        # have the correct sequence numbers based on
        # replaceable arg
        block_height = self.nodes[0].getblockcount()
        unspent = self.nodes[0].listunspent()[0]
        psbtx_info = self.nodes[0].walletcreatefundedpsbt([{"txid":unspent["txid"], "vout":unspent["vout"]}], [{self.get_address(confidential, 2):unspent["amount"]+1}], block_height+2, {"replaceable": False}, False)
        decoded_psbt = self.nodes[0].decodepsbt(psbtx_info["psbt"])
        for tx_in, psbt_in in zip(decoded_psbt["tx"]["vin"], decoded_psbt["inputs"]):
            assert_greater_than(tx_in["sequence"], MAX_BIP125_RBF_SEQUENCE)
            assert "bip32_derivs" not in psbt_in
        assert_equal(decoded_psbt["tx"]["locktime"], block_height+2)

        # Same construction with only locktime set and RBF explicitly enabled
        psbtx_info = self.nodes[0].walletcreatefundedpsbt([{"txid":unspent["txid"], "vout":unspent["vout"]}], [{self.get_address(confidential, 2):unspent["amount"]+1}], block_height, {"replaceable": True}, True)
        decoded_psbt = self.nodes[0].decodepsbt(psbtx_info["psbt"])
        for tx_in, psbt_in in zip(decoded_psbt["tx"]["vin"], decoded_psbt["inputs"]):
            assert_equal(tx_in["sequence"], MAX_BIP125_RBF_SEQUENCE)
            assert "bip32_derivs" in psbt_in
        assert_equal(decoded_psbt["tx"]["locktime"], block_height)

        # Same construction without optional arguments
        psbtx_info = self.nodes[0].walletcreatefundedpsbt([{"txid":unspent["txid"], "vout":unspent["vout"]}], [{self.get_address(confidential, 2):unspent["amount"]+1}])
        decoded_psbt = self.nodes[0].decodepsbt(psbtx_info["psbt"])
        for tx_in in decoded_psbt["tx"]["vin"]:
            assert_equal(tx_in["sequence"], MAX_BIP125_RBF_SEQUENCE)
        assert_equal(decoded_psbt["tx"]["locktime"], 0)

        # Same construction without optional arguments, for a node with -walletrbf=0
        unspent1 = self.nodes[1].listunspent()[0]
        psbtx_info = self.nodes[1].walletcreatefundedpsbt([{"txid":unspent1["txid"], "vout":unspent1["vout"]}], [{self.nodes[2].getnewaddress():unspent1["amount"]+1}], block_height)
        decoded_psbt = self.nodes[1].decodepsbt(psbtx_info["psbt"])
        for tx_in in decoded_psbt["tx"]["vin"]:
            assert_greater_than(tx_in["sequence"], MAX_BIP125_RBF_SEQUENCE)

        # Make sure change address wallet does not have P2SH innerscript access to results in success
        # when attempting BnB coin selection
        self.nodes[0].walletcreatefundedpsbt([], [{self.nodes[2].getnewaddress():unspent["amount"]+1}], block_height+2, {"changeAddress":self.nodes[1].getnewaddress()}, False)

        # Regression test for 14473 (mishandling of already-signed witness transaction):
        psbtx_info = self.nodes[0].walletcreatefundedpsbt([{"txid":unspent["txid"], "vout":unspent["vout"]}], [{self.nodes[2].getnewaddress():unspent["amount"]+1}])
        filled = self.nodes[0].walletfillpsbtdata(psbtx_info["psbt"])
        blinded = self.nodes[0].blindpsbt(filled["psbt"])
        signed = self.nodes[0].walletsignpsbt(blinded)
        signed_again = self.nodes[0].walletsignpsbt(signed["psbt"])
        assert_equal(signed, signed_again)
        # We don't care about the decode result, but decoding must succeed.
        self.nodes[0].decodepsbt(signed["psbt"])

        # Test the imbalance_ok argument of walletsignpsbt by manually constructing a psbt that doesn't balance.
        node1_addr = self.get_address(confidential, 1)
        node1_unconf_addr = self.to_unconf_addr(1, node1_addr)
        rt1 = self.nodes[0].createrawtransaction([], {node1_addr:11.11})
        rt1 = self.nodes[0].fundrawtransaction(rt1)
        rt1 = self.nodes[0].blindrawtransaction(rt1['hex'])
        rt1 = self.nodes[0].signrawtransactionwithwallet(rt1)
        txid1 = self.nodes[0].sendrawtransaction(rt1['hex'])
        rt1 = self.nodes[0].decoderawtransaction(rt1['hex'])

        self.nodes[0].generate(6)
        self.sync_all()

        for out in rt1['vout']:
            if out['scriptPubKey']['type'] == "fee":
                pass
            elif out['scriptPubKey']['addresses'][0] == node1_unconf_addr:
                vout1 = out['n']

        psbt = self.nodes[1].createpsbt([{"txid":txid1, "vout":vout1}], [{self.get_address(confidential, 2):1}, {"fee":0.001}])
        psbt = self.nodes[1].walletfillpsbtdata(psbt)
        psbt = self.nodes[1].blindpsbt(psbt["psbt"])
        # If imbalance_ok is false, should fail
        assert_raises_rpc_error(-25, "Transaction values or blinders are not balanced", self.nodes[1].walletsignpsbt, psbt, "ALL", False)
        # If imbalance_ok is true, should succeed
        psbt = self.nodes[1].walletsignpsbt(psbt, "ALL", True)
        psbt = self.nodes[1].finalizepsbt(psbt["psbt"])
        # ... but you still can't send it.
        assert_raises_rpc_error(-26, "bad-txns-in-ne-out, value in != value out", self.nodes[1].sendrawtransaction, psbt['hex'])


    # BIP 174 tests are disabled because they don't work with CA yet. Comment the function so it doesn't flag lint as unused.
    """
    def run_bip174_tests(self):
        # BIP 174 Test Vectors

        # Check that unknown values are just passed through
        unknown_psbt = "cHNidP8BAD8CAAAAAf//////////////////////////////////////////AAAAAAD/////AQAAAAAAAAAAA2oBAAAAAAAACg8BAgMEBQYHCAkPAQIDBAUGBwgJCgsMDQ4PAAA="
        unknown_out = self.nodes[0].walletprocesspsbt(unknown_psbt)['psbt']
        assert_equal(unknown_psbt, unknown_out)

        # Open the data file
        with open(os.path.join(os.path.dirname(os.path.realpath(__file__)), 'data/rpc_psbt.json'), encoding='utf-8') as f:
            d = json.load(f)
            invalids = d['invalid']
            valids = d['valid']
            creators = d['creator']
            signers = d['signer']
            combiners = d['combiner']
            finalizers = d['finalizer']
            extractors = d['extractor']

        # Invalid PSBTs
        for invalid in invalids:
            assert_raises_rpc_error(-22, "TX decode failed", self.nodes[0].decodepsbt, invalid)

        # Valid PSBTs
        for valid in valids:
            self.nodes[0].decodepsbt(valid)

        # Creator Tests
        for creator in creators:
            created_tx = self.nodes[0].createpsbt(creator['inputs'], creator['outputs'])
            assert_equal(created_tx, creator['result'])

        # Signer tests
        for i, signer in enumerate(signers):
            self.nodes[2].createwallet("wallet{}".format(i))
            wrpc = self.nodes[2].get_wallet_rpc("wallet{}".format(i))
            for key in signer['privkeys']:
                wrpc.importprivkey(key)
            signed_tx = wrpc.walletprocesspsbt(signer['psbt'])['psbt']
            assert_equal(signed_tx, signer['result'])

        # Combiner test
        for combiner in combiners:
            combined = self.nodes[2].combinepsbt(combiner['combine'])
            assert_equal(combined, combiner['result'])

        # Empty combiner test
        assert_raises_rpc_error(-8, "Parameter 'txs' cannot be empty", self.nodes[0].combinepsbt, [])

        # Finalizer test
        for finalizer in finalizers:
            finalized = self.nodes[2].finalizepsbt(finalizer['finalize'], False)['psbt']
            assert_equal(finalized, finalizer['result'])

        # Extractor test
        for extractor in extractors:
            extracted = self.nodes[2].finalizepsbt(extractor['extract'], True)['hex']
            assert_equal(extracted, extractor['result'])

        # Unload extra wallets
        for i, signer in enumerate(signers):
            self.nodes[2].unloadwallet("wallet{}".format(i))
    """

    def run_ca_tests(self):
        # Confidential Assets tests

        # Start by sending some coins to a nonconf address
        unconf_addr_0 = self.get_address(False, 0)
        unconf_addr_1 = self.get_address(False, 0)
        unconf_addr_4 = self.get_address(False, 0)
        rawtx = self.nodes[0].createrawtransaction([], {unconf_addr_0:50, unconf_addr_1:50, unconf_addr_4:50})
        rawtx = self.nodes[0].fundrawtransaction(rawtx, {"changePosition":3})  # our outputs will be 0, 1, 2
        rawtx = self.nodes[0].blindrawtransaction(rawtx['hex'])
        signed_tx = self.nodes[0].signrawtransactionwithwallet(rawtx)['hex']
        txid_nonconf = self.nodes[0].sendrawtransaction(signed_tx)
        self.nodes[0].generate(1)
        self.sync_all()

        # Now use PSBT to send some coins nonconf->nonconf
        unconf_addr_2 = self.get_address(False, 1)
        psbt = self.nodes[0].createpsbt([{"txid": txid_nonconf, "vout": 0}], [{unconf_addr_2: 49.999}, {"fee": 0.001}])
        psbt = self.nodes[0].walletfillpsbtdata(psbt)['psbt']
        psbt = self.nodes[0].walletsignpsbt(psbt)['psbt']
        tx_hex = self.nodes[0].finalizepsbt(psbt)['hex']
        txid_nonconf_2 = self.nodes[0].sendrawtransaction(tx_hex)
        self.nodes[0].generate(1)
        self.sync_all()

        # Now send nonconf->conf
        conf_addr = self.get_address(True, 2)
        psbt = self.nodes[1].createpsbt([{"txid": txid_nonconf_2, "vout": 0}], [{conf_addr: 49.998}, {"fee": 0.001}])
        psbt = self.nodes[1].walletfillpsbtdata(psbt)['psbt']
        # Currently can't blind a transaction like this, so it fails
        assert_raises_rpc_error(-8, "Unable to blind transaction: Add another output to blind in order to complete the blinding.", self.nodes[1].blindpsbt, psbt, False)
        # Signing without blinding should not work either.
        assert_raises_rpc_error(-25, "Transaction is not yet fully blinded", self.nodes[1].walletsignpsbt, psbt)
        # If we pass "ignore_blind_fail", then it succeeds in this case without blinding.
        psbt = self.nodes[1].blindpsbt(psbt, True)
        psbt = self.nodes[1].walletsignpsbt(psbt)['psbt']
        hex_tx = self.nodes[1].finalizepsbt(psbt)['hex']
        self.nodes[1].sendrawtransaction(hex_tx)
        self.nodes[0].generate(1)
        self.sync_all()

        # Now send nonconf->conf (with two outputs, blinding succeeds)
        conf_addr_1 = self.get_address(True, 2)
        conf_addr_2 = self.get_address(True, 2)
        psbt = self.nodes[0].createpsbt([{"txid": txid_nonconf, "vout": 1}], [{conf_addr_1: 24.999}, {conf_addr_2: 24.999}, {"fee": 0.002}])
        psbt = self.nodes[0].walletfillpsbtdata(psbt)['psbt']
        psbt = self.nodes[0].blindpsbt(psbt, False)
        psbt = self.nodes[0].walletsignpsbt(psbt)['psbt']
        hex_tx = self.nodes[0].finalizepsbt(psbt)['hex']
        assert_equal(self.num_blinded_outputs(hex_tx), 2)
        txid_conf_2 = self.nodes[0].sendrawtransaction(hex_tx)
        self.nodes[0].generate(1)
        self.sync_all()

        # Try to send conf->nonconf: This will fail because we can't balance the blinders
        unconf_addr_3 = self.get_address(False, 0)
        psbt = self.nodes[2].createpsbt([{"txid": txid_conf_2, "vout": 0}], [{unconf_addr_3: 24.998}, {"fee": 0.001}])
        psbt = self.nodes[2].walletfillpsbtdata(psbt)['psbt']
        assert_raises_rpc_error(-8, "Unable to blind transaction: Add another output to blind in order to complete the blinding.", self.nodes[2].blindpsbt, psbt, False)

        # Try to send conf->(nonconf + conf), so we have a conf output to balance blinders
        conf_addr_3 = self.get_address(True, 0)
        psbt = self.nodes[2].createpsbt([{"txid": txid_conf_2, "vout": 0}], [{unconf_addr_3: 10}, {conf_addr_3: 14.998}, {"fee": 0.001}])
        psbt = self.nodes[2].walletfillpsbtdata(psbt)['psbt']
        psbt = self.nodes[2].blindpsbt(psbt, False)
        psbt = self.nodes[2].walletsignpsbt(psbt)['psbt']
        hex_tx = self.nodes[2].finalizepsbt(psbt)['hex']
        assert_equal(self.num_blinded_outputs(hex_tx), 1)
        self.nodes[2].sendrawtransaction(hex_tx)
        self.nodes[0].generate(1)
        self.sync_all()

        # Try to send conf->conf
        conf_addr_4 = self.get_address(True, 0)
        psbt = self.nodes[2].createpsbt([{"txid": txid_conf_2, "vout": 1}], [{conf_addr_4: 24.998}, {"fee": 0.001}])
        psbt = self.nodes[2].walletfillpsbtdata(psbt)['psbt']
        psbt = self.nodes[2].blindpsbt(psbt, False)
        psbt = self.nodes[2].walletsignpsbt(psbt)['psbt']
        hex_tx = self.nodes[2].finalizepsbt(psbt)['hex']
        assert_equal(self.num_blinded_outputs(hex_tx), 1)
        self.nodes[2].sendrawtransaction(hex_tx)
        self.nodes[0].generate(1)
        self.sync_all()

        # Try to send nonconf->(nonconf + conf + conf) -- two conf to make blinders balance
        nonconf_addr_5 = self.get_address(False, 1)
        conf_addr_5 = self.get_address(True, 1)
        conf_addr_6 = self.get_address(True, 2)
        psbt = self.nodes[0].createpsbt([{"txid": txid_nonconf, "vout": 2}], [{nonconf_addr_5: 24.999}, {conf_addr_5: 14.999}, {conf_addr_6: 10}, {"fee": 0.002}])
        psbt = self.nodes[0].walletfillpsbtdata(psbt)['psbt']
        psbt = self.nodes[0].blindpsbt(psbt, False)
        psbt = self.nodes[0].walletsignpsbt(psbt)['psbt']
        hex_tx = self.nodes[0].finalizepsbt(psbt)['hex']
        assert_equal(self.num_blinded_outputs(hex_tx), 2)
        self.nodes[0].sendrawtransaction(hex_tx)
        self.nodes[0].generate(1)
        self.sync_all()

    def run_test(self):
        self.nodes[0].generate(200)
        self.sync_all()

        # Run all the pre-Elements, tests first with non-confidential addresses, then again with confidential addresses
        self.run_basic_tests(False)
        self.run_basic_tests(True)

        # BIP 174 test vectors are disabled, because they have embedded serialized CTransactions, and
        #   the transaction serialization format changed in Elements so none of them work
        #self.run_bip174_tests()

        # Some Confidential-Assets-specific tests
        self.run_ca_tests()

<<<<<<< HEAD
        # Check that peg-ins are disallowed for walletcreatefundedpsbt
        assert_raises_rpc_error(-8, 'pegin_ arguments provided but this command does not support peg-ins', self.nodes[0].walletcreatefundedpsbt, [{"txid": "0000000000000000000000000000000000000000000000000000000000000000", "vout": 0, "pegin_bitcoin_tx": "00"}], [{self.nodes[0].getnewaddress(): 1}])
        assert_raises_rpc_error(-8, 'pegin_ arguments provided but this command does not support peg-ins', self.nodes[0].walletcreatefundedpsbt, [{"txid": "0000000000000000000000000000000000000000000000000000000000000000", "vout": 0, "pegin_txout_proof": "00"}], [{self.nodes[0].getnewaddress(): 1}])
        assert_raises_rpc_error(-8, 'pegin_ arguments provided but this command does not support peg-ins', self.nodes[0].walletcreatefundedpsbt, [{"txid": "0000000000000000000000000000000000000000000000000000000000000000", "vout": 0, "pegin_claim_script": "00"}], [{self.nodes[0].getnewaddress(): 1}])

=======
        # Tests added in the 0.18 rebase don't pass on Elements yet.

        """
>>>>>>> 526e802d
        self.test_utxo_conversion()

        # Test that psbts with p2pkh outputs are created properly
        p2pkh = self.nodes[0].getnewaddress(address_type='legacy')
        psbt = self.nodes[1].walletcreatefundedpsbt([], [{p2pkh : 1}], 0, {"includeWatching" : True}, True)
        self.nodes[0].decodepsbt(psbt['psbt'])

        # Test decoding error: invalid base64
        assert_raises_rpc_error(-22, "TX decode failed invalid base64", self.nodes[0].decodepsbt, ";definitely not base64;")

        # Send to all types of addresses
        addr1 = self.nodes[1].getnewaddress("", "bech32")
        txid1 = self.nodes[0].sendtoaddress(addr1, 11)
        vout1 = find_output(self.nodes[0], txid1, 11)
        addr2 = self.nodes[1].getnewaddress("", "legacy")
        txid2 = self.nodes[0].sendtoaddress(addr2, 11)
        vout2 = find_output(self.nodes[0], txid2, 11)
        addr3 = self.nodes[1].getnewaddress("", "p2sh-segwit")
        txid3 = self.nodes[0].sendtoaddress(addr3, 11)
        vout3 = find_output(self.nodes[0], txid3, 11)
        self.sync_all()

        def test_psbt_input_keys(psbt_input, keys):
            """Check that the psbt input has only the expected keys."""
            assert_equal(set(keys), set(psbt_input.keys()))

        # Create a PSBT. None of the inputs are filled initially
        psbt = self.nodes[1].createpsbt([{"txid":txid1, "vout":vout1},{"txid":txid2, "vout":vout2},{"txid":txid3, "vout":vout3}], {self.nodes[0].getnewaddress():32.999})
        decoded = self.nodes[1].decodepsbt(psbt)
        test_psbt_input_keys(decoded['inputs'][0], [])
        test_psbt_input_keys(decoded['inputs'][1], [])
        test_psbt_input_keys(decoded['inputs'][2], [])

        # Update a PSBT with UTXOs from the node
        # Bech32 inputs should be filled with witness UTXO. Other inputs should not be filled because they are non-witness
        updated = self.nodes[1].utxoupdatepsbt(psbt)
        decoded = self.nodes[1].decodepsbt(updated)
        test_psbt_input_keys(decoded['inputs'][0], ['witness_utxo'])
        test_psbt_input_keys(decoded['inputs'][1], [])
        test_psbt_input_keys(decoded['inputs'][2], [])

        # Try again, now while providing descriptors, making P2SH-segwit work, and causing bip32_derivs and redeem_script to be filled in
        descs = [self.nodes[1].getaddressinfo(addr)['desc'] for addr in [addr1,addr2,addr3]]
        updated = self.nodes[1].utxoupdatepsbt(psbt=psbt, descriptors=descs)
        decoded = self.nodes[1].decodepsbt(updated)
        test_psbt_input_keys(decoded['inputs'][0], ['witness_utxo', 'bip32_derivs'])
        test_psbt_input_keys(decoded['inputs'][1], [])
        test_psbt_input_keys(decoded['inputs'][2], ['witness_utxo', 'bip32_derivs', 'redeem_script'])

        # Two PSBTs with a common input should not be joinable
        psbt1 = self.nodes[1].createpsbt([{"txid":txid1, "vout":vout1}], {self.nodes[0].getnewaddress():Decimal('10.999')})
        assert_raises_rpc_error(-8, "exists in multiple PSBTs", self.nodes[1].joinpsbts, [psbt1, updated])

        # Join two distinct PSBTs
        addr4 = self.nodes[1].getnewaddress("", "p2sh-segwit")
        txid4 = self.nodes[0].sendtoaddress(addr4, 5)
        vout4 = find_output(self.nodes[0], txid4, 5)
        self.nodes[0].generate(6)
        self.sync_all()
        psbt2 = self.nodes[1].createpsbt([{"txid":txid4, "vout":vout4}], {self.nodes[0].getnewaddress():Decimal('4.999')})
        psbt2 = self.nodes[1].walletprocesspsbt(psbt2)['psbt']
        psbt2_decoded = self.nodes[0].decodepsbt(psbt2)
        assert "final_scriptwitness" in psbt2_decoded['inputs'][0] and "final_scriptSig" in psbt2_decoded['inputs'][0]
        joined = self.nodes[0].joinpsbts([psbt, psbt2])
        joined_decoded = self.nodes[0].decodepsbt(joined)
        assert len(joined_decoded['inputs']) == 4 and len(joined_decoded['outputs']) == 2 and "final_scriptwitness" not in joined_decoded['inputs'][3] and "final_scriptSig" not in joined_decoded['inputs'][3]

        # Check that joining shuffles the inputs and outputs
        # 10 attempts should be enough to get a shuffled join
        shuffled = False
        for i in range(0, 10):
            shuffled_joined = self.nodes[0].joinpsbts([psbt, psbt2])
            shuffled |= joined != shuffled_joined
            if shuffled:
                break
        assert shuffled

        # Newly created PSBT needs UTXOs and updating
        addr = self.nodes[1].getnewaddress("", "p2sh-segwit")
        txid = self.nodes[0].sendtoaddress(addr, 7)
        addrinfo = self.nodes[1].getaddressinfo(addr)
        blockhash = self.nodes[0].generate(6)[0]
        self.sync_all()
        vout = find_output(self.nodes[0], txid, 7, blockhash=blockhash)
        psbt = self.nodes[1].createpsbt([{"txid":txid, "vout":vout}], {self.nodes[0].getnewaddress("", "p2sh-segwit"):Decimal('6.999')})
        analyzed = self.nodes[0].analyzepsbt(psbt)
        assert not analyzed['inputs'][0]['has_utxo'] and not analyzed['inputs'][0]['is_final'] and analyzed['inputs'][0]['next'] == 'updater' and analyzed['next'] == 'updater'

        # After update with wallet, only needs signing
        updated = self.nodes[1].walletprocesspsbt(psbt, False, 'ALL', True)['psbt']
        analyzed = self.nodes[0].analyzepsbt(updated)
        assert analyzed['inputs'][0]['has_utxo'] and not analyzed['inputs'][0]['is_final'] and analyzed['inputs'][0]['next'] == 'signer' and analyzed['next'] == 'signer' and analyzed['inputs'][0]['missing']['signatures'][0] == addrinfo['embedded']['witness_program']

        # Check fee and size things
        assert_equal(analyzed['fee']['bitcoin'], Decimal('0.001'))
        assert_equal(analyzed['estimated_vsize'], 170)
        assert_equal(analyzed['estimated_feerate'], Decimal('0.00588235'))

        # After signing and finalizing, needs extracting
        signed = self.nodes[1].walletprocesspsbt(updated)['psbt']
        analyzed = self.nodes[0].analyzepsbt(signed)
        assert analyzed['inputs'][0]['has_utxo'] and analyzed['inputs'][0]['is_final'] and analyzed['next'] == 'extractor'

if __name__ == '__main__':
    PSBTTest().main()<|MERGE_RESOLUTION|>--- conflicted
+++ resolved
@@ -559,17 +559,6 @@
         # Some Confidential-Assets-specific tests
         self.run_ca_tests()
 
-<<<<<<< HEAD
-        # Check that peg-ins are disallowed for walletcreatefundedpsbt
-        assert_raises_rpc_error(-8, 'pegin_ arguments provided but this command does not support peg-ins', self.nodes[0].walletcreatefundedpsbt, [{"txid": "0000000000000000000000000000000000000000000000000000000000000000", "vout": 0, "pegin_bitcoin_tx": "00"}], [{self.nodes[0].getnewaddress(): 1}])
-        assert_raises_rpc_error(-8, 'pegin_ arguments provided but this command does not support peg-ins', self.nodes[0].walletcreatefundedpsbt, [{"txid": "0000000000000000000000000000000000000000000000000000000000000000", "vout": 0, "pegin_txout_proof": "00"}], [{self.nodes[0].getnewaddress(): 1}])
-        assert_raises_rpc_error(-8, 'pegin_ arguments provided but this command does not support peg-ins', self.nodes[0].walletcreatefundedpsbt, [{"txid": "0000000000000000000000000000000000000000000000000000000000000000", "vout": 0, "pegin_claim_script": "00"}], [{self.nodes[0].getnewaddress(): 1}])
-
-=======
-        # Tests added in the 0.18 rebase don't pass on Elements yet.
-
-        """
->>>>>>> 526e802d
         self.test_utxo_conversion()
 
         # Test that psbts with p2pkh outputs are created properly
