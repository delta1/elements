#!/usr/bin/env python3
# Copyright (c) 2018-2022 The Bitcoin Core developers
# Distributed under the MIT software license, see the accompanying
# file COPYING or http://www.opensource.org/licenses/mit-license.php.
"""Test the Partially Signed Transaction RPCs.
"""
from decimal import Decimal
from itertools import product

from test_framework.descriptors import descsum_create
from test_framework.key import ECKey, H_POINT
from test_framework.messages import (
    # COutPoint,
    # CTransaction,
    # CTxIn,
    # CTxOut,
    MAX_BIP125_RBF_SEQUENCE,
    WITNESS_SCALE_FACTOR,
    ser_compact_size,
)
# from test_framework.psbt import (
#     PSBT,
#     PSBTMap,
#     PSBT_GLOBAL_UNSIGNED_TX,
#     PSBT_IN_RIPEMD160,
#     PSBT_IN_SHA256,
#     PSBT_IN_HASH160,
#     PSBT_IN_HASH256,
#     PSBT_IN_NON_WITNESS_UTXO,
#     PSBT_IN_WITNESS_UTXO,
#     PSBT_OUT_TAP_TREE,
# )
# from test_framework.script import CScript, OP_TRUE
from test_framework.test_framework import BitcoinTestFramework
from test_framework.util import (
    # assert_approx,
    assert_equal,
    assert_greater_than,
    assert_greater_than_or_equal,
    assert_raises_rpc_error,
    find_output,
    find_vout_for_address,
    # random_bytes,
)
from test_framework.wallet_util import bytes_to_wif

# These imports are used by commented-out tests.
"""
import json
import os
"""


# Utility function to extract info from outputs for use in assert_equal
# Returns a set of tuples (address, is blinded, is OP_RETURN). (It would
# feel nicer to return a set of dicts, but you can't do that in Python.)
def outputs_info(outputs):
    return {(
        x["script"].get("address"),
        x.get("blinding_pubkey") is not None,
        x["script"]["asm"] == "OP_RETURN",
    ) for x in outputs}


class PSBTTest(BitcoinTestFramework):
    def add_options(self, parser):
        self.add_wallet_options(parser)

    def set_test_params(self):
        self.num_nodes = 3
        self.extra_args = [
            ["-walletrbf=1", "-addresstype=bech32", "-changetype=bech32"], #TODO: Remove address type restrictions once taproot has psbt extensions
            ["-walletrbf=0", "-changetype=legacy"],
            []
        ]
        # whitelist peers to speed up tx relay / mempool sync
        for args in self.extra_args:
            args.append("-whitelist=noban@127.0.0.1")
        self.supports_cli = False

    def skip_test_if_missing_module(self):
        self.skip_if_no_wallet()

    def test_utxo_conversion(self):
        self.log.info("Check that non-witness UTXOs are removed for segwit v1+ inputs")
        mining_node = self.nodes[2]
        offline_node = self.nodes[0]
        online_node = self.nodes[1]

        # Disconnect offline node from others
        # Topology of test network is linear, so this one call is enough
        self.disconnect_nodes(0, 1)

        # Create watchonly on online_node
        online_node.createwallet(wallet_name='wonline', disable_private_keys=True)
        wonline = online_node.get_wallet_rpc('wonline')
        w2 = online_node.get_wallet_rpc(self.default_wallet_name)

        # Mine a transaction that credits the offline address
        offline_addr = offline_node.getnewaddress(address_type="bech32m")
        online_addr = w2.getnewaddress(address_type="bech32m")
        wonline.importaddress(offline_addr, "", False)
        mining_wallet = mining_node.get_wallet_rpc(self.default_wallet_name)
        mining_wallet.sendtoaddress(address=offline_addr, amount=1.0)
        self.generate(mining_node, nblocks=1, sync_fun=lambda: self.sync_all([online_node, mining_node]))

        # Construct an unsigned PSBT on the online node
        utxos = wonline.listunspent(addresses=[offline_addr])
        raw = wonline.createrawtransaction([{"txid":utxos[0]["txid"], "vout":utxos[0]["vout"]}],[{online_addr:0.9999},{"fee":0.0001}])
        psbt = wonline.walletprocesspsbt(online_node.converttopsbt(raw))["psbt"]
        assert "not_witness_utxo" not in mining_node.decodepsbt(psbt)["inputs"][0]

        # ELEMENTS FIXME: psbt parsing
        # add non-witness UTXO manually
        # psbt_new = PSBT.from_base64(psbt)
        # prev_tx = wonline.gettransaction(utxos[0]["txid"])["hex"]
        # psbt_new.i[0].map[PSBT_IN_NON_WITNESS_UTXO] = bytes.fromhex(prev_tx)
        # assert "non_witness_utxo" in mining_node.decodepsbt(psbt_new.to_base64())["inputs"][0]

        # # Have the offline node sign the PSBT (which will remove the non-witness UTXO)
        # signed_psbt = offline_node.walletprocesspsbt(psbt_new.to_base64())["psbt"]
        # assert not "non_witness_utxo" in mining_node.decodepsbt(signed_psbt)["inputs"][0]

        # # Make sure we can mine the resulting transaction
        # txid = mining_node.sendrawtransaction(mining_node.finalizepsbt(signed_psbt)["hex"])
        # self.generate(mining_node, nblocks=1, sync_fun=lambda: self.sync_all([online_node, mining_node]))
        # assert_equal(online_node.gettxout(txid,0)["confirmations"], 1)

        wonline.unloadwallet()

        # Reconnect
        self.connect_nodes(1, 0)
        self.connect_nodes(0, 2)

    def get_address(self, confidential, node_num, addr_mode=None):
        if (addr_mode):
            addr = self.nodes[node_num].getnewaddress()
        else:
            addr = self.nodes[node_num].getnewaddress("", addr_mode)

        if confidential:
            addr = self.nodes[node_num].getaddressinfo(addr)['confidential']
        else:
            addr = self.nodes[node_num].getaddressinfo(addr)['unconfidential']

        return addr

    def to_unconf_addr(self, node_num, addr):
        return self.nodes[node_num].getaddressinfo(addr)['unconfidential']

    def num_blinded_outputs(self, tx):
        result = 0
        decoded = self.nodes[0].decoderawtransaction(tx)
        for out in decoded["vout"]:
            if out["scriptPubKey"]["type"] == "fee":
                pass
            if "valuecommitment" in out:
                result += 1
        return result

    def test_input_confs_control(self):
        self.nodes[0].createwallet("minconf")
        wallet = self.nodes[0].get_wallet_rpc("minconf")

        # Fund the wallet with different chain heights
        for _ in range(2):
            self.nodes[1].sendmany("", {wallet.getnewaddress():1, wallet.getnewaddress():1})
            self.generate(self.nodes[1], 1)

        unconfirmed_txid = wallet.sendtoaddress(wallet.getnewaddress(), 0.5)

        self.log.info("Crafting PSBT using an unconfirmed input")
        target_address = self.nodes[1].getnewaddress()
        psbtx1 = wallet.walletcreatefundedpsbt([], [{target_address: 0.1}], 0, {'fee_rate': 1, 'maxconf': 0})['psbt']

        # Make sure we only had the one input
        tx1_inputs = self.nodes[0].decodepsbt(psbtx1)['inputs']
        assert_equal(len(tx1_inputs), 1)

        utxo1 = tx1_inputs[0]
        assert_equal(unconfirmed_txid, utxo1['previous_txid'])

        signed_tx1 = wallet.walletprocesspsbt(psbtx1)['psbt']
        final_tx1 = wallet.finalizepsbt(signed_tx1)['hex']
        txid1 = self.nodes[0].sendrawtransaction(final_tx1)

        mempool = self.nodes[0].getrawmempool()
        assert txid1 in mempool

        self.log.info("Fail to craft a new PSBT that sends more funds with add_inputs = False")
        assert_raises_rpc_error(-4, "The preselected coins total amount does not cover the transaction target. Please allow other inputs to be automatically selected or include more coins manually", wallet.walletcreatefundedpsbt, [{'txid': utxo1['previous_txid'], 'vout': utxo1['previous_vout']}], [{target_address: 1}], 0, {'add_inputs': False})

        self.log.info("Fail to craft a new PSBT with minconf above highest one")
        assert_raises_rpc_error(-4, "Insufficient funds", wallet.walletcreatefundedpsbt, [{'txid': utxo1['previous_txid'], 'vout': utxo1['previous_vout']}], [{target_address: 1}], 0, {'add_inputs': True, 'minconf': 3, 'fee_rate': 10})

        self.log.info("Fail to broadcast a new PSBT with maxconf 0 due to BIP125 rules to verify it actually chose unconfirmed outputs")
        psbt_invalid = wallet.walletcreatefundedpsbt([{'txid': utxo1['previous_txid'], 'vout': utxo1['previous_vout']}], [{target_address: 1}], 0, {'add_inputs': True, 'maxconf': 0, 'fee_rate': 10})['psbt']
        signed_invalid = wallet.walletprocesspsbt(psbt_invalid)['psbt']
        final_invalid = wallet.finalizepsbt(signed_invalid)['hex']
        assert_raises_rpc_error(-26, "bad-txns-spends-conflicting-tx", self.nodes[0].sendrawtransaction, final_invalid)

        self.log.info("Craft a replacement adding inputs with highest confs possible")
        psbtx2 = wallet.walletcreatefundedpsbt([{'txid': utxo1['previous_txid'], 'vout': utxo1['previous_vout']}], [{target_address: 1}], 0, {'add_inputs': True, 'minconf': 2, 'fee_rate': 10})['psbt']
        tx2_inputs = self.nodes[0].decodepsbt(psbtx2)['inputs']
        assert_greater_than_or_equal(len(tx2_inputs), 2)
        for vin in tx2_inputs:
            if vin['previous_txid'] != unconfirmed_txid:
                assert_greater_than_or_equal(self.nodes[0].gettxout(vin['previous_txid'], vin['previous_vout'])['confirmations'], 2)

        signed_tx2 = wallet.walletprocesspsbt(psbtx2)['psbt']
        final_tx2 = wallet.finalizepsbt(signed_tx2)['hex']
        txid2 = self.nodes[0].sendrawtransaction(final_tx2)

        mempool = self.nodes[0].getrawmempool()
        assert txid1 not in mempool
        assert txid2 in mempool

        wallet.unloadwallet()

    def assert_change_type(self, psbtx, expected_type):
        """Assert that the given PSBT has a change output with the given type."""

        # The decodepsbt RPC is stateless and independent of any settings, we can always just call it on the first node
        decoded_psbt = self.nodes[0].decodepsbt(psbtx["psbt"])
        changepos = psbtx["changepos"]
        assert_equal(decoded_psbt["outputs"][changepos]["script"]["type"], expected_type)

    def run_basic_tests(self, confidential):
        starting_n_unspent = len(self.nodes[0].listlockunspent()) # ELEMENTS
        # Create and fund a raw tx for sending 10 BTC
        psbtx1 = self.nodes[0].walletcreatefundedpsbt([], [{self.get_address(confidential, 2):10}])['psbt']

        # If inputs are specified, do not automatically add more:
        utxo1 = self.nodes[0].listunspent()[0]
        assert_raises_rpc_error(-4, "The preselected coins total amount does not cover the transaction target. "
                                    "Please allow other inputs to be automatically selected or include more coins manually",
                                self.nodes[0].walletcreatefundedpsbt, [{"txid": utxo1['txid'], "vout": utxo1['vout']}], [{self.nodes[2].getnewaddress():90}])

        psbtx1 = self.nodes[0].walletcreatefundedpsbt([{"txid": utxo1['txid'], "vout": utxo1['vout']}], [{self.get_address(confidential, 2):90}], 0, {"add_inputs": True})['psbt']
        # ELEMENTS: we are on the edge between 2 and 3 inputs; don't check exact value,
        #  just make sure that we added at least one input
        assert len(self.nodes[0].decodepsbt(psbtx1)["inputs"]) > 1

        # Inputs argument can be null
        self.nodes[0].walletcreatefundedpsbt(None, [{self.nodes[2].getnewaddress():10}])

        # Node 1 should not be able to add anything to it but still return the psbtx same as before
        psbtx = self.nodes[1].walletprocesspsbt(psbtx1)['psbt']
        assert_equal(psbtx1, psbtx)

        # ELEMENTS: FIXME failing asserts
        # Node 0 should not be able to sign the transaction with the wallet is locked
        # self.nodes[0].encryptwallet("password")
        # assert_raises_rpc_error(-13, "Please enter the wallet passphrase with walletpassphrase first", self.nodes[0].walletprocesspsbt, psbtx)

        # Node 0 should be able to process without signing though
        unsigned_tx = self.nodes[0].walletprocesspsbt(psbtx, False)
        assert_equal(unsigned_tx['complete'], False)

        # self.nodes[0].walletpassphrase(passphrase="password", timeout=1000000)

        # Sign the transaction and send
        signed_tx = self.nodes[0].walletprocesspsbt(psbt=psbtx, finalize=False)['psbt']
        finalized_tx = self.nodes[0].walletprocesspsbt(psbt=psbtx, finalize=True)['psbt']
        assert signed_tx != finalized_tx
        final_tx = self.nodes[0].finalizepsbt(signed_tx)['hex']
        if confidential:
            # Can't use assert_equal because there may or may not be change
            assert self.num_blinded_outputs(final_tx) > 0
        self.nodes[0].sendrawtransaction(final_tx)

        # Manually selected inputs can be locked:
        assert_equal(len(self.nodes[0].listlockunspent()), starting_n_unspent)
        utxo1 = self.nodes[0].listunspent()[0]
        psbtx1 = self.nodes[0].walletcreatefundedpsbt([{"txid": utxo1['txid'], "vout": utxo1['vout']}], [{self.get_address(confidential, 2):1}], 0,{"lockUnspents": True})["psbt"]
        assert_equal(len(self.nodes[0].listlockunspent()), starting_n_unspent + 1)

        # Locks are ignored for manually selected inputs
        self.nodes[0].walletcreatefundedpsbt([{"txid": utxo1['txid'], "vout": utxo1['vout']}], [{self.get_address(confidential, 2):1}], 0)

        # Create p2sh, p2wpkh, and p2wsh addresses
        pubkey0 = self.nodes[0].getaddressinfo(self.get_address(confidential, 0))['pubkey']
        pubkey1 = self.nodes[1].getaddressinfo(self.get_address(confidential, 1))['pubkey']
        pubkey2 = self.nodes[2].getaddressinfo(self.get_address(confidential, 2))['pubkey']

        # Setup watchonly wallets
        if confidential:
            self.nodes[2].createwallet(wallet_name='wmulti_conf', disable_private_keys=True)
            wmulti = self.nodes[2].get_wallet_rpc('wmulti_conf')
        else:
            self.nodes[2].createwallet(wallet_name='wmulti', disable_private_keys=True)
            wmulti = self.nodes[2].get_wallet_rpc('wmulti')

        # Create all the addresses
        p2sh = wmulti.addmultisigaddress(2, [pubkey0, pubkey1, pubkey2], "", "legacy")['address']
        p2sh_unconf = self.to_unconf_addr(1, p2sh)
        p2wsh = wmulti.addmultisigaddress(2, [pubkey0, pubkey1, pubkey2], "", "bech32")['address']
        p2wsh_unconf = self.to_unconf_addr(1, p2wsh)
        p2sh_p2wsh = wmulti.addmultisigaddress(2, [pubkey0, pubkey1, pubkey2], "", "p2sh-segwit")['address']
        p2sh_p2wsh_unconf = self.to_unconf_addr(1, p2sh_p2wsh)
        if not self.options.descriptors:
            wmulti.importaddress(p2sh)
            wmulti.importaddress(p2wsh)
            wmulti.importaddress(p2sh_p2wsh)
        p2wpkh = self.get_address(confidential, 1, "bech32")
        p2wpkh_unconf = self.to_unconf_addr(1, p2wpkh)
        p2pkh = self.get_address(confidential, 1, "legacy")
        p2pkh_unconf = self.to_unconf_addr(1, p2pkh)
        p2sh_p2wpkh = self.get_address(confidential, 1, "p2sh-segwit")
        p2sh_p2wpkh_unconf = self.to_unconf_addr(1, p2sh_p2wpkh)

        # fund those addresses
        rawtx = self.nodes[0].createrawtransaction([], [{p2sh:10}, {p2wsh:10}, {p2wpkh:10}, {p2sh_p2wsh:10}, {p2sh_p2wpkh:10}, {p2pkh:10}])
        rawtx = self.nodes[0].fundrawtransaction(rawtx, {"changePosition":3})
        rawtx = self.nodes[0].blindrawtransaction(rawtx['hex'])
        signed_tx = self.nodes[0].signrawtransactionwithwallet(rawtx)['hex']
        txid = self.nodes[0].sendrawtransaction(signed_tx)

        self.generate(self.nodes[0], 6)

        # Find the output pos
        p2sh_pos = -1
        p2wsh_pos = -1
        p2wpkh_pos = -1
        p2pkh_pos = -1
        p2sh_p2wsh_pos = -1
        p2sh_p2wpkh_pos = -1
        decoded = self.nodes[0].decoderawtransaction(signed_tx)
        for out in decoded['vout']:
            if out['scriptPubKey']['type'] == 'fee':
                next
            elif out['scriptPubKey']['address'] == p2sh_unconf:
                p2sh_pos = out['n']
            elif out['scriptPubKey']['address'] == p2wsh_unconf:
                p2wsh_pos = out['n']
            elif out['scriptPubKey']['address'] == p2wpkh_unconf:
                p2wpkh_pos = out['n']
            elif out['scriptPubKey']['address'] == p2sh_p2wsh_unconf:
                p2sh_p2wsh_pos = out['n']
            elif out['scriptPubKey']['address'] == p2sh_p2wpkh_unconf:
                p2sh_p2wpkh_pos = out['n']
            elif out['scriptPubKey']['address'] == p2pkh_unconf:
                p2pkh_pos = out['n']

        inputs = [{"txid": txid, "vout": p2wpkh_pos}, {"txid": txid, "vout": p2sh_p2wpkh_pos}, {"txid": txid, "vout": p2pkh_pos}]
        outputs = [{self.get_address(confidential, 1): 29.99}]

        # spend single key from node 1
        created_psbt = self.nodes[1].walletcreatefundedpsbt(inputs, outputs)
        walletsignpsbt_out = self.nodes[1].walletprocesspsbt(created_psbt["psbt"])
        # Make sure it has both types of UTXOs
        decoded = self.nodes[1].decodepsbt(walletsignpsbt_out['psbt'])
        assert 'non_witness_utxo' in decoded['inputs'][0]
        assert 'witness_utxo' in decoded['inputs'][0]
        if 'asset' in decoded['inputs'][0]['witness_utxo']:
            assert_equal(decoded['inputs'][0]['witness_utxo']['asset'], 'b2e15d0d7a0c94e4e2ce0fe6e8691b9e451377f6e46e8045a86f7c4b5d4f0f23')
        else:
            assert 'assetcommitment' in decoded['inputs'][0]['witness_utxo']
        # Check decodepsbt fee calculation (input values shall only be counted once per UTXO)
        #assert_equal(decoded['fee'], created_psbt['fee']) # ELEMENTS: we do not have this field. Should be fixed by #900
        assert_equal(walletsignpsbt_out['complete'], True)
        self.nodes[1].sendrawtransaction(self.nodes[1].finalizepsbt(walletsignpsbt_out['psbt'])['hex'])

        if confidential:
            fee_rate_sb = 2000
        else:
            fee_rate_sb = 10000

        self.log.info("Test walletcreatefundedpsbt fee rate of 10000 sat/vB and 0.1 BTC/kvB produces a total fee at or slightly below -maxtxfee (~0.05290000)")
        #res1 =
        self.nodes[1].walletcreatefundedpsbt(inputs, outputs, 0, {"fee_rate": fee_rate_sb, "add_inputs": True})
        #assert_approx(res1["fee"], 0.055, 0.005) # ELEMENTS: no "fee" field
        #res2 =
        self.nodes[1].walletcreatefundedpsbt(inputs, outputs, 0, {"feeRate": fee_rate_sb / 100000.0, "add_inputs": True})
        #assert_approx(res2["fee"], 0.055, 0.005) # ELEMENTS: no "fee" field

        self.log.info("Test min fee rate checks with walletcreatefundedpsbt are bypassed, e.g. a fee_rate under 1 sat/vB is allowed")
        #res3 =
        self.nodes[1].walletcreatefundedpsbt(inputs, outputs, 0, {"fee_rate": "0.999", "add_inputs": True})
        #assert_approx(res3["fee"], 0.00000381, 0.0000001)
        #res4 =
        self.nodes[1].walletcreatefundedpsbt(inputs, outputs, 0, {"feeRate": 0.00000999, "add_inputs": True})
        #assert_approx(res4["fee"], 0.00000381, 0.0000001)

        self.log.info("Test min fee rate checks with walletcreatefundedpsbt are bypassed and that funding non-standard 'zero-fee' transactions is valid")
        for param, zero_value in product(["fee_rate", "feeRate"], [0, 0.000, 0.00000000, "0", "0.000", "0.00000000"]):
            assert_equal(0, self.nodes[1].walletcreatefundedpsbt(inputs, outputs, 0, {param: zero_value, "add_inputs": True})["fee"])

        self.log.info("Test invalid fee rate settings")
        for param, value in {("fee_rate", 100000), ("feeRate", 1)}:
            assert_raises_rpc_error(-4, "Fee exceeds maximum configured by user (e.g. -maxtxfee, maxfeerate)",
                self.nodes[1].walletcreatefundedpsbt, inputs, outputs, 0, {param: value, "add_inputs": True})
            assert_raises_rpc_error(-3, "Amount out of range",
                self.nodes[1].walletcreatefundedpsbt, inputs, outputs, 0, {param: -1, "add_inputs": True})
            assert_raises_rpc_error(-3, "Amount is not a number or string",
                self.nodes[1].walletcreatefundedpsbt, inputs, outputs, 0, {param: {"foo": "bar"}, "add_inputs": True})
            # Test fee rate values that don't pass fixed-point parsing checks.
            for invalid_value in ["", 0.000000001, 1e-09, 1.111111111, 1111111111111111, "31.999999999999999999999"]:
                assert_raises_rpc_error(-3, "Invalid amount",
                    self.nodes[1].walletcreatefundedpsbt, inputs, outputs, 0, {param: invalid_value, "add_inputs": True})
        # Test fee_rate values that cannot be represented in sat/vB.
        for invalid_value in [0.0001, 0.00000001, 0.00099999, 31.99999999, "0.0001", "0.00000001", "0.00099999", "31.99999999"]:
            assert_raises_rpc_error(-3, "Invalid amount",
                self.nodes[1].walletcreatefundedpsbt, inputs, outputs, 0, {"fee_rate": invalid_value, "add_inputs": True})

        self.log.info("- raises RPC error if both feeRate and fee_rate are passed")
        assert_raises_rpc_error(-8, "Cannot specify both fee_rate (sat/vB) and feeRate (BTC/kvB)",
            self.nodes[1].walletcreatefundedpsbt, inputs, outputs, 0, {"fee_rate": 0.1, "feeRate": 0.1, "add_inputs": True})

        self.log.info("- raises RPC error if both feeRate and estimate_mode passed")
        assert_raises_rpc_error(-8, "Cannot specify both estimate_mode and feeRate",
            self.nodes[1].walletcreatefundedpsbt, inputs, outputs, 0, {"estimate_mode": "economical", "feeRate": 0.1, "add_inputs": True})

        for param in ["feeRate", "fee_rate"]:
            self.log.info("- raises RPC error if both {} and conf_target are passed".format(param))
            assert_raises_rpc_error(-8, "Cannot specify both conf_target and {}. Please provide either a confirmation "
                "target in blocks for automatic fee estimation, or an explicit fee rate.".format(param),
                self.nodes[1].walletcreatefundedpsbt ,inputs, outputs, 0, {param: 1, "conf_target": 1, "add_inputs": True})

        self.log.info("- raises RPC error if both fee_rate and estimate_mode are passed")
        assert_raises_rpc_error(-8, "Cannot specify both estimate_mode and fee_rate",
            self.nodes[1].walletcreatefundedpsbt ,inputs, outputs, 0, {"fee_rate": 1, "estimate_mode": "economical", "add_inputs": True})

        self.log.info("- raises RPC error with invalid estimate_mode settings")
        for k, v in {"number": 42, "object": {"foo": "bar"}}.items():
            assert_raises_rpc_error(-3, f"JSON value of type {k} for field estimate_mode is not of expected type string",
                self.nodes[1].walletcreatefundedpsbt, inputs, outputs, 0, {"estimate_mode": v, "conf_target": 0.1, "add_inputs": True})
        for mode in ["", "foo", Decimal("3.141592")]:
            assert_raises_rpc_error(-8, 'Invalid estimate_mode parameter, must be one of: "unset", "economical", "conservative"',
                self.nodes[1].walletcreatefundedpsbt, inputs, outputs, 0, {"estimate_mode": mode, "conf_target": 0.1, "add_inputs": True})

        self.log.info("- raises RPC error with invalid conf_target settings")
        for mode in ["unset", "economical", "conservative"]:
            self.log.debug("{}".format(mode))
            for k, v in {"string": "", "object": {"foo": "bar"}}.items():
                assert_raises_rpc_error(-3, f"JSON value of type {k} for field conf_target is not of expected type number",
                    self.nodes[1].walletcreatefundedpsbt, inputs, outputs, 0, {"estimate_mode": mode, "conf_target": v, "add_inputs": True})
            for n in [-1, 0, 1009]:
                assert_raises_rpc_error(-8, "Invalid conf_target, must be between 1 and 1008",  # max value of 1008 per src/policy/fees.h
                    self.nodes[1].walletcreatefundedpsbt, inputs, outputs, 0, {"estimate_mode": mode, "conf_target": n, "add_inputs": True})

        self.log.info("Test walletcreatefundedpsbt with too-high fee rate produces total fee well above -maxtxfee and raises RPC error")
        # previously this was silently capped at -maxtxfee
        for bool_add, outputs_array in {True: outputs, False: [{self.nodes[1].getnewaddress(): 1}]}.items():
            msg = "Fee exceeds maximum configured by user (e.g. -maxtxfee, maxfeerate)"
            assert_raises_rpc_error(-4, msg, self.nodes[1].walletcreatefundedpsbt, inputs, outputs_array, 0, {"fee_rate": 1000000, "add_inputs": bool_add})
            assert_raises_rpc_error(-4, msg, self.nodes[1].walletcreatefundedpsbt, inputs, outputs_array, 0, {"feeRate": 1, "add_inputs": bool_add})

        self.log.info("Test various PSBT operations")
        addr = self.get_address(confidential, 1)
        unconf_addr = self.nodes[1].getaddressinfo(addr)['unconfidential']
        change_addr = self.nodes[1].getrawchangeaddress()
        conf_change_addr = self.nodes[1].getaddressinfo(change_addr)['confidential']
        unconf_change_addr = self.nodes[1].getaddressinfo(change_addr)['unconfidential']
        # partially sign multisig things with node 1
        psbtx = wmulti.walletcreatefundedpsbt(inputs=[{"txid":txid,"vout":p2wsh_pos},{"txid":txid,"vout":p2sh_pos},{"txid":txid,"vout":p2sh_p2wsh_pos}], outputs=[{addr:29.99}], options={'changeAddress': unconf_change_addr})['psbt']
        filled = wmulti.walletprocesspsbt(psbtx)
        # have both nodes fill before we try to blind and sign
        walletprocesspsbt_out = self.nodes[1].walletprocesspsbt(filled["psbt"])
        psbtx = walletprocesspsbt_out['psbt']
        assert_equal(walletprocesspsbt_out['complete'], False)
        # check that the unblinded change address led to unblinded change
        assert_equal(
            outputs_info(self.nodes[1].decodepsbt(psbtx)["outputs"]),
            {
                (unconf_addr, confidential, False),
                (unconf_change_addr, False, False),
                (None, False, False), # fee
            },
        )

        # Repeat the above, with a confidential change address
        psbtx = wmulti.walletcreatefundedpsbt(inputs=[{"txid":txid,"vout":p2wsh_pos},{"txid":txid,"vout":p2sh_pos},{"txid":txid,"vout":p2sh_p2wsh_pos}], outputs=[{addr:29.99}], options={'changeAddress': conf_change_addr})['psbt']
        filled = wmulti.walletprocesspsbt(psbtx)
        # have both nodes fill before we try to blind and sign
        walletprocesspsbt_out = self.nodes[1].walletprocesspsbt(filled["psbt"])
        psbtx = walletprocesspsbt_out['psbt']
        assert_equal(walletprocesspsbt_out['complete'], False)
        # check that the blinded change address led to blinded change (and below,
        # when we call `walletprocesspsbt` with nodes[2], it will make sure that
        # node 2 is able to unblind this change, even though wmulti created it).
        # Notice that if `confidential` is False, the change is not blinded. This
        # is a quirk of the wallet.cpp blinding logic and will go away when we
        # overhaul this.
        assert_equal(
            outputs_info(self.nodes[1].decodepsbt(psbtx)["outputs"]),
            {
                (unconf_addr, confidential, False),
                (unconf_change_addr, confidential, False),
                (None, False, False), # fee
            },
        )

        # Unload wmulti, we don't need it anymore
        wmulti.unloadwallet()

        # partially sign with node 2. This should be complete and sendable
        walletsignpsbt_out = self.nodes[2].walletprocesspsbt(psbtx)
        assert_equal(walletsignpsbt_out['complete'], True)
        hex_tx = self.nodes[2].finalizepsbt(walletsignpsbt_out['psbt'])['hex']
        if confidential:
            # Can't use assert_equal because there may or may not be change
            assert self.num_blinded_outputs(hex_tx) > 0
        self.nodes[2].sendrawtransaction(hex_tx)

        # check that walletprocesspsbt fails to decode a non-psbt
        rawtx = self.nodes[1].createrawtransaction([{"txid":txid,"vout":p2wpkh_pos}], [{self.get_address(confidential, 1):9.99}])
        assert_raises_rpc_error(-22, "TX decode failed", self.nodes[1].walletprocesspsbt, rawtx)

        # Convert a non-psbt to psbt and make sure we can decode it
        rawtx = self.nodes[0].createrawtransaction([], [{self.get_address(confidential, 1):10}])
        rawtx = self.nodes[0].fundrawtransaction(rawtx)
        new_psbt = self.nodes[0].converttopsbt(rawtx['hex'])
        self.nodes[0].decodepsbt(new_psbt)

        # Make sure that a non-psbt with signatures cannot be converted
        # Error could be either "TX decode failed" (segwit inputs causes parsing to fail) or "Inputs must not have scriptSigs and scriptWitnesses"
        # We must set iswitness=True because the serialized transaction has inputs and is therefore a witness transaction
        signedtx = self.nodes[0].signrawtransactionwithwallet(rawtx['hex'])
        # Can be either a scriptSig or a scriptWitness that it yells about, depending on which UTXOs are selected for the TX
        assert_raises_rpc_error(-22, "Inputs must not have", self.nodes[0].converttopsbt, signedtx['hex'], False)
        assert_raises_rpc_error(-22, "Inputs must not have", self.nodes[0].converttopsbt, signedtx['hex'])
        assert_raises_rpc_error(-22, "", self.nodes[0].converttopsbt, hexstring=signedtx['hex'], iswitness=True)
        assert_raises_rpc_error(-22, "", self.nodes[0].converttopsbt, hexstring=signedtx['hex'], permitsigdata=False, iswitness=True)
        # Unless we allow it to convert and strip signatures
        self.nodes[0].converttopsbt(signedtx['hex'], True)

        # Explicitly allow converting non-empty txs
        new_psbt = self.nodes[0].converttopsbt(rawtx['hex'])
        self.nodes[0].decodepsbt(new_psbt)

        # Create outputs to nodes 1 and 2
        # We do a whole song-and-dance here (instead of calling sendtoaddress) to get access to the unblinded transaction data to find our outputs
        node1_addr = self.get_address(confidential, 1)
        node1_unconf_addr = self.to_unconf_addr(1, node1_addr)
        node2_addr = self.get_address(confidential, 2)
        node2_unconf_addr = self.to_unconf_addr(2, node2_addr)
        rt1 = self.nodes[0].createrawtransaction([], [{node1_addr:13}])
        rt1 = self.nodes[0].fundrawtransaction(rt1)
        rt1 = self.nodes[0].blindrawtransaction(rt1['hex'])
        rt1 = self.nodes[0].signrawtransactionwithwallet(rt1)
        txid1 = self.nodes[0].sendrawtransaction(rt1['hex'])
        rt1 = self.nodes[0].decoderawtransaction(rt1['hex'])

        rt2 = self.nodes[0].createrawtransaction([], [{node2_addr:13}])
        rt2 = self.nodes[0].fundrawtransaction(rt2)
        rt2 = self.nodes[0].blindrawtransaction(rt2['hex'])
        rt2 = self.nodes[0].signrawtransactionwithwallet(rt2)
        txid2 = self.nodes[0].sendrawtransaction(rt2['hex'])
        rt2 = self.nodes[0].decoderawtransaction(rt2['hex'])

        self.generate(self.nodes[0], 6)

        for out in rt1['vout']:
            if out['scriptPubKey']['type'] == "fee":
                pass
            elif out['scriptPubKey']['address'] == node1_unconf_addr:
                vout1 = out['n']

        for out in rt2['vout']:
            if out['scriptPubKey']['type'] == "fee":
                pass
            elif out['scriptPubKey']['address'] == node2_unconf_addr:
                vout2 = out['n']

        # This test doesn't work with Confidential Assets yet.
        if not confidential:
            # Create a psbt spending outputs from nodes 1 and 2
            psbt_orig = self.nodes[0].createpsbt([{"txid":txid1,  "vout":vout1}, {"txid":txid2, "vout":vout2}], [{self.get_address(confidential, 0):25.999}, {"fee":0.001}])

            # Update psbts, should only have data for one input and not the other
            psbt1 = self.nodes[1].walletprocesspsbt(psbt_orig, False, "ALL")['psbt']
            psbt1_decoded = self.nodes[0].decodepsbt(psbt1)
            assert len(psbt1_decoded["inputs"][0].keys()) > 3
            assert len(psbt1_decoded["inputs"][1].keys()) == 3
            # Check that BIP32 path was added
            assert "bip32_derivs" in psbt1_decoded['inputs'][0]
            psbt2 = self.nodes[2].walletprocesspsbt(psbt_orig, False, "ALL", False)['psbt']
            psbt2_decoded = self.nodes[0].decodepsbt(psbt2)
            assert len(psbt2_decoded["inputs"][0].keys()) == 3
            assert len(psbt2_decoded["inputs"][1].keys()) > 3
            # Check that BIP32 paths were not added
            assert "bip32_derivs" not in psbt2_decoded['inputs'][1]

            # Fill PSBTs (workaround issue #18039)
            psbt1 = self.nodes[1].walletprocesspsbt(psbt_orig, False)['psbt']
            psbt2 = self.nodes[2].walletprocesspsbt(psbt_orig, False)['psbt']

            # Combine and sign
            combined = self.nodes[0].combinepsbt([psbt1, psbt2])
            psbt1 = self.nodes[1].walletprocesspsbt(combined, True)['psbt']
            psbt2 = self.nodes[2].walletprocesspsbt(combined, True)['psbt']

            # Combine again, finalize, sign, and send the psbts
            combined = self.nodes[0].combinepsbt([psbt1, psbt2])
            finalized = self.nodes[0].finalizepsbt(combined)['hex']
            self.nodes[0].sendrawtransaction(finalized)

            self.generate(self.nodes[0], 6)
            self.sync_all()

        # Test additional args in walletcreatepsbt
        # Make sure both pre-included and funded inputs
        # have the correct sequence numbers based on
        # replaceable arg
        block_height = self.nodes[0].getblockcount()
        unspent = self.nodes[0].listunspent()[0]
        psbtx_info = self.nodes[0].walletcreatefundedpsbt([{"txid":unspent["txid"], "vout":unspent["vout"]}], [{self.get_address(confidential, 2):unspent["amount"]+1}], block_height+2, {"replaceable": False, "add_inputs": True}, False)
        decoded_psbt = self.nodes[0].decodepsbt(psbtx_info["psbt"])
        for psbt_in in decoded_psbt["inputs"]:
            assert_greater_than(psbt_in["sequence"], MAX_BIP125_RBF_SEQUENCE)
            assert "bip32_derivs" not in psbt_in
        assert_equal(decoded_psbt["fallback_locktime"], block_height+2)

        # Same construction with only locktime set and RBF explicitly enabled
        psbtx_info = self.nodes[0].walletcreatefundedpsbt([{"txid":unspent["txid"], "vout":unspent["vout"]}], [{self.get_address(confidential, 2):unspent["amount"]+1}], block_height, {"replaceable": True, "add_inputs": True}, True)
        decoded_psbt = self.nodes[0].decodepsbt(psbtx_info["psbt"])
        for psbt_in in decoded_psbt["inputs"]:
            assert_equal(psbt_in["sequence"], MAX_BIP125_RBF_SEQUENCE)
            assert "bip32_derivs" in psbt_in
        assert_equal(decoded_psbt["fallback_locktime"], block_height)

        # Same construction without optional arguments
        psbtx_info = self.nodes[0].walletcreatefundedpsbt([], [{self.get_address(confidential, 2):unspent["amount"]+1}])
        decoded_psbt = self.nodes[0].decodepsbt(psbtx_info["psbt"])
        for psbt_in in decoded_psbt["inputs"]:
            assert_equal(psbt_in["sequence"], MAX_BIP125_RBF_SEQUENCE)
            assert "bip32_derivs" in psbt_in
        assert_equal(decoded_psbt["fallback_locktime"], 0)

        # Same construction without optional arguments, for a node with -walletrbf=0
        unspent1 = self.nodes[1].listunspent()[0]
        psbtx_info = self.nodes[1].walletcreatefundedpsbt([{"txid":unspent1["txid"], "vout":unspent1["vout"]}], [{self.nodes[2].getnewaddress():unspent1["amount"]+1}], block_height, {"add_inputs": True})
        decoded_psbt = self.nodes[1].decodepsbt(psbtx_info["psbt"])
        for psbt_in in decoded_psbt["inputs"]:
            assert_greater_than(psbt_in["sequence"], MAX_BIP125_RBF_SEQUENCE)
            assert "bip32_derivs" in psbt_in

        # Make sure change address wallet does not have P2SH innerscript access to results in success
        # when attempting BnB coin selection
        self.nodes[0].walletcreatefundedpsbt([], [{self.nodes[2].getnewaddress():unspent["amount"]+1}], block_height+2, {"changeAddress":self.nodes[1].getnewaddress()}, False)

        # Make sure the wallet's change type is respected by default
        small_output = {self.nodes[0].getnewaddress():0.1}
        psbtx_native = self.nodes[0].walletcreatefundedpsbt([], [small_output])
        self.assert_change_type(psbtx_native, "witness_v0_keyhash")
        psbtx_legacy = self.nodes[1].walletcreatefundedpsbt([], [small_output])
        self.assert_change_type(psbtx_legacy, "pubkeyhash")

        # Make sure the change type of the wallet can also be overwritten
        psbtx_np2wkh = self.nodes[1].walletcreatefundedpsbt([], [small_output], 0, {"change_type":"p2sh-segwit"})
        self.assert_change_type(psbtx_np2wkh, "scripthash")

        # Make sure the change type cannot be specified if a change address is given
        invalid_options = {"change_type":"legacy","changeAddress":self.nodes[0].getnewaddress()}
        assert_raises_rpc_error(-8, "both change address and address type options", self.nodes[0].walletcreatefundedpsbt, [], [small_output], 0, invalid_options)

        # Regression test for 14473 (mishandling of already-signed witness transaction):
        psbtx_info = self.nodes[0].walletcreatefundedpsbt([{"txid":unspent["txid"], "vout":unspent["vout"]}], [{self.get_address(confidential, 2):unspent["amount"]+1}], 0, {"add_inputs": True})
        signed = self.nodes[0].walletprocesspsbt(psbtx_info["psbt"])
        signed_again = self.nodes[0].walletprocesspsbt(signed["psbt"])
        assert_equal(signed, signed_again)
        # We don't care about the decode result, but decoding must succeed.
        self.nodes[0].decodepsbt(signed["psbt"])


    def run_unsafe_tests(self):
        # Make sure unsafe inputs are included if specified
        self.nodes[2].createwallet(wallet_name="unsafe")
        wunsafe = self.nodes[2].get_wallet_rpc("unsafe")
        self.nodes[0].sendtoaddress(wunsafe.getnewaddress(), 2)
        self.sync_mempools()
        assert_raises_rpc_error(-4, "Insufficient funds", wunsafe.walletcreatefundedpsbt, [], [{self.nodes[0].getnewaddress(): 1}])
        wunsafe.walletcreatefundedpsbt([], [{self.nodes[0].getnewaddress(): 1}], 0, {"include_unsafe": True})


    # BIP 174 tests are disabled because they don't work with CA yet. Comment the function so it doesn't flag lint as unused.
    """
    def run_bip174_tests(self):
        # BIP 174 Test Vectors

        # Check that unknown values are just passed through
        unknown_psbt = "cHNidP8BAD8CAAAAAf//////////////////////////////////////////AAAAAAD/////AQAAAAAAAAAAA2oBAAAAAAAACvABAgMEBQYHCAkPAQIDBAUGBwgJCgsMDQ4PAAA="
        unknown_out = self.nodes[0].walletprocesspsbt(unknown_psbt)['psbt']
        assert_equal(unknown_psbt, unknown_out)

        # Open the data file
        with open(os.path.join(os.path.dirname(os.path.realpath(__file__)), 'data/rpc_psbt.json'), encoding='utf-8') as f:
            d = json.load(f)
            invalids = d['invalid']
            invalid_with_msgs = d["invalid_with_msg"]
            valids = d['valid']
            creators = d['creator']
            signers = d['signer']
            combiners = d['combiner']
            finalizers = d['finalizer']
            extractors = d['extractor']

        # Invalid PSBTs
        for invalid in invalids:
            assert_raises_rpc_error(-22, "TX decode failed", self.nodes[0].decodepsbt, invalid)
        for invalid in invalid_with_msgs:
            psbt, msg = invalid
            assert_raises_rpc_error(-22, f"TX decode failed {msg}", self.nodes[0].decodepsbt, psbt)

        # Valid PSBTs
        for valid in valids:
            self.nodes[0].decodepsbt(valid)

        # Creator Tests
        for creator in creators:
            created_tx = self.nodes[0].createpsbt(inputs=creator['inputs'], outputs=creator['outputs'], psbt_version=creator['version'], replaceable=False)
            assert_equal(created_tx, creator['result'])

        # Signer tests
        for i, signer in enumerate(signers):
            self.nodes[2].createwallet(wallet_name="wallet{}".format(i))
            wrpc = self.nodes[2].get_wallet_rpc("wallet{}".format(i))
            for key in signer['privkeys']:
                wrpc.importprivkey(key)
            signed_tx = wrpc.walletprocesspsbt(signer['psbt'], True, "ALL")['psbt']
            assert_equal(signed_tx, signer['result'])

        # Combiner test
        for combiner in combiners:
            combined = self.nodes[2].combinepsbt(combiner['combine'])
            assert_equal(combined, combiner['result'])

        # Empty combiner test
        assert_raises_rpc_error(-8, "Parameter 'txs' cannot be empty", self.nodes[0].combinepsbt, [])

        # Finalizer test
        for finalizer in finalizers:
            finalized = self.nodes[2].finalizepsbt(finalizer['finalize'], False)['psbt']
            assert_equal(finalized, finalizer['result'])

        # Extractor test
        for extractor in extractors:
            extracted = self.nodes[2].finalizepsbt(extractor['extract'], True)['hex']
            assert_equal(extracted, extractor['result'])

        # Unload extra wallets
        for i, signer in enumerate(signers):
            self.nodes[2].unloadwallet("wallet{}".format(i))
    """

    def run_ca_tests(self):
        # Confidential Assets tests

        # Start by sending some coins to a nonconf address
        unconf_addr_0 = self.get_address(False, 0)
        unconf_addr_1 = self.get_address(False, 0)
        unconf_addr_4 = self.get_address(False, 0)
        rawtx = self.nodes[0].createrawtransaction([], [{unconf_addr_0:50}, {unconf_addr_1:50}, {unconf_addr_4:50}])
        rawtx = self.nodes[0].fundrawtransaction(rawtx, {"changePosition":3})  # our outputs will be 0, 1, 2
        rawtx = self.nodes[0].blindrawtransaction(rawtx['hex'])
        signed_tx = self.nodes[0].signrawtransactionwithwallet(rawtx)['hex']
        txid_nonconf = self.nodes[0].sendrawtransaction(signed_tx)
        self.generate(self.nodes[0], 1)
        self.sync_all()

        # Now use PSBT to send some coins nonconf->nonconf
        unconf_addr_2 = self.get_address(False, 1)
        psbt = self.nodes[0].createpsbt([{"txid": txid_nonconf, "vout": 0}], [{unconf_addr_2: 49.999}, {"fee": 0.001}])
        psbt = self.nodes[0].walletprocesspsbt(psbt)["psbt"]
        tx_hex = self.nodes[0].finalizepsbt(psbt)['hex']
        self.nodes[0].sendrawtransaction(tx_hex)
        self.generate(self.nodes[0], 1)
        self.sync_all()

        # Now send nonconf->conf (with two outputs, blinding succeeds)
        conf_addr_1 = self.get_address(True, 2)
        conf_addr_2 = self.get_address(True, 2)
        psbt = self.nodes[0].createpsbt([{"txid": txid_nonconf, "vout": 1}], [{conf_addr_1: 24.999, "blinder_index": 0}, {conf_addr_2: 24.999, "blinder_index": 0}, {"fee": 0.002}])
        psbt = self.nodes[0].walletprocesspsbt(psbt)['psbt']
        hex_tx = self.nodes[0].finalizepsbt(psbt)['hex']
        assert_equal(self.num_blinded_outputs(hex_tx), 2)
        txid_conf_2 = self.nodes[0].sendrawtransaction(hex_tx)
        self.generate(self.nodes[0], 1)
        self.sync_all()

        # Try to send conf->nonconf: This will fail because we can't balance the blinders
        unconf_addr_3 = self.get_address(False, 0)
        psbt = self.nodes[2].createpsbt([{"txid": txid_conf_2, "vout": 0}], [{unconf_addr_3: 24.998}, {"fee": 0.001}])
        #assert_raises_rpc_error(-25, "Transaction values or blinders are not balanced", self.nodes[2].walletprocesspsbt, psbt)

        # Try to send conf->(nonconf + conf), so we have a conf output to balance blinders
        conf_addr_3 = self.get_address(True, 0)
        psbt = self.nodes[2].createpsbt([{"txid": txid_conf_2, "vout": 0}], [{unconf_addr_3: 10}, {conf_addr_3: 14.998, "blinder_index": 0}, {"fee": 0.001}])
        psbt = self.nodes[2].walletprocesspsbt(psbt)['psbt']
        hex_tx = self.nodes[2].finalizepsbt(psbt)['hex']
        assert_equal(self.num_blinded_outputs(hex_tx), 1)
        self.nodes[2].sendrawtransaction(hex_tx)
        self.generate(self.nodes[0], 1)
        self.sync_all()

        # Check include_explicit option
        psbt = self.nodes[2].walletcreatefundedpsbt([{"txid": txid_conf_2, "vout": 1}], [{self.get_address(True, 0): 24.998, "blinder_index": 0}, {"fee": 0.001}], 0, {"include_explicit": True})["psbt"]
        decoded = self.nodes[1].decodepsbt(psbt)
        assert "explicit_value" in decoded["inputs"][0]
        assert "value_proof" in decoded["inputs"][0]
        assert "explicit_asset" in decoded["inputs"][0]
        assert "asset_proof" in decoded["inputs"][0]

        # Try to send conf->conf
        conf_addr_4 = self.get_address(True, 0)
        psbt = self.nodes[2].createpsbt([{"txid": txid_conf_2, "vout": 1}], [{conf_addr_4: 24.998, "blinder_index": 0}, {"fee": 0.001}])
        psbt = self.nodes[2].walletprocesspsbt(psbt)['psbt']
        decoded = self.nodes[1].decodepsbt(psbt)
        assert "blind_value_proof" in decoded["outputs"][0]
        assert "blind_asset_proof" in decoded["outputs"][0]
        hex_tx = self.nodes[2].finalizepsbt(psbt)['hex']
        assert_equal(self.num_blinded_outputs(hex_tx), 1)
        self.nodes[2].sendrawtransaction(hex_tx)
        self.generate(self.nodes[0], 1)
        self.sync_all()

        # Try to send nonconf->(nonconf + conf + conf) -- two conf to make blinders balance
        nonconf_addr_5 = self.get_address(False, 1)
        conf_addr_5 = self.get_address(True, 1)
        conf_addr_6 = self.get_address(True, 2)
        psbt = self.nodes[0].createpsbt([{"txid": txid_nonconf, "vout": 2}], [{nonconf_addr_5: 24.999}, {conf_addr_5: 14.999, "blinder_index": 0}, {conf_addr_6: 10, "blinder_index": 0}, {"fee": 0.002}])
        psbt = self.nodes[0].walletprocesspsbt(psbt)['psbt']
        hex_tx = self.nodes[0].finalizepsbt(psbt)['hex']
        assert_equal(self.num_blinded_outputs(hex_tx), 2)
        self.nodes[0].sendrawtransaction(hex_tx)
        self.generate(self.nodes[0], 1)
        self.sync_all()

        # Try a multiparty blinded tx
        # Prepare wallets and UTXOs for inputs
        self.nodes[2].createwallet("w1")
        w1 = self.nodes[2].get_wallet_rpc("w1")
        self.nodes[2].createwallet("w2")
        w2 = self.nodes[2].get_wallet_rpc("w2")
        self.nodes[2].createwallet("w3")
        w3 = self.nodes[2].get_wallet_rpc("w3")
        w1_addr = w1.getaddressinfo(w1.getnewaddress())["confidential"]
        w2_addr = w2.getaddressinfo(w2.getnewaddress())["confidential"]
        w3_addr = w3.getaddressinfo(w3.getnewaddress())["confidential"]
        txid1 = self.nodes[0].sendtoaddress(w1_addr, 10)
        txid2 = self.nodes[0].sendtoaddress(w2_addr, 10)
        txid3 = self.nodes[0].sendtoaddress(w3_addr, 10)
        self.sync_all()
        vout1 = find_vout_for_address(self.nodes[2], txid1, w1_addr)
        vout2 = find_vout_for_address(self.nodes[2], txid2, w2_addr)
        vout3 = find_vout_for_address(self.nodes[2], txid3, w3_addr)
        self.generate(self.nodes[0], 1)
        self.sync_all()
        # Check that a walletprocesspsbt fails if the wallet has a blind input but no blind outputs
        created_psbt = self.nodes[0].createpsbt(
            [
                {"txid": txid1, "vout": vout1},
                {"txid": txid2, "vout": vout2},
            ],
            [
                {self.get_address(True, 0): Decimal("19.999"), "blinder_index": 0},
                {"fee": Decimal("0.001")}
            ]
        )
        up_psbt1 = w1.walletprocesspsbt(psbt=created_psbt, sign=False)["psbt"]
        assert_raises_rpc_error(-4, "Transaction has blind inputs belonging to this blinder but does not have outputs to blind", w2.walletprocesspsbt, up_psbt1, False)
        # Make the PSBT
        created_psbt = self.nodes[0].createpsbt(
            [
                {"txid": txid1, "vout": vout1},
                {"txid": txid2, "vout": vout2},
                {"txid": txid3, "vout": vout3},
            ],
            [
                {self.get_address(True, 0): Decimal("9.999"), "blinder_index": 0},
                {self.get_address(True, 0): Decimal("9.999"), "blinder_index": 1},
                {self.get_address(True, 0): Decimal("9.999"), "blinder_index": 2},
                {"fee": Decimal("0.003")}
            ]
        )
        # Update all but don't blind
        up_psbt1 = w1.walletprocesspsbt(psbt=created_psbt, sign=False)["psbt"]
        up_psbt2 = w2.walletprocesspsbt(psbt=created_psbt, sign=False)["psbt"]
        up_psbt3 = w3.walletprocesspsbt(psbt=created_psbt, sign=False)["psbt"]
        # Combine updated
        comb_psbt1 = self.nodes[0].combinepsbt([up_psbt1, up_psbt2, up_psbt3])
        # 1 and 2 blind
        blind_psbt1 = w1.walletprocesspsbt(psbt=comb_psbt1, sign=False)["psbt"]
        blind_psbt2 = w2.walletprocesspsbt(psbt=comb_psbt1, sign=False)["psbt"]
        # Check that trying to blind a PSET where our inputs are already blinded results in no change
        re_blind_psbt2 = w2.walletprocesspsbt(psbt=blind_psbt2, sign=False)["psbt"]
        assert_equal(blind_psbt2, re_blind_psbt2)
        # Make sure combinepsbt does not work if the result would have imbalanced values and blinders
        blind_psbt3 = w3.walletprocesspsbt(psbt=comb_psbt1, sign=False)["psbt"]
        assert_raises_rpc_error(-22, "Cannot combine PSETs as the values and blinders would become imbalanced", self.nodes[0].combinepsbt, [blind_psbt1, blind_psbt2, blind_psbt3])
        # Combine 1 and 2 blinded
        comb_psbt2 = self.nodes[0].combinepsbt([blind_psbt1, blind_psbt2])
        # 3 Updates and blinds combined
        blind_psbt = w3.walletprocesspsbt(psbt=comb_psbt2, sign=False)["psbt"]
        # All sign
        sign_psbt1 = w1.walletprocesspsbt(psbt=blind_psbt)["psbt"]
        sign_psbt2 = w2.walletprocesspsbt(psbt=blind_psbt)["psbt"]
        sign_psbt3 = w3.walletprocesspsbt(psbt=blind_psbt)["psbt"]
        # Combine sigs
        comb_psbt2 = self.nodes[0].combinepsbt([sign_psbt1, sign_psbt2, sign_psbt3])
        # Finalize and send
        tx = self.nodes[0].finalizepsbt(comb_psbt2)["hex"]
        self.nodes[0].sendrawtransaction(tx)
        self.generate(self.nodes[0], 1)
        self.sync_all()

        # Regression for #1049
        # 1. Create a one-blinded-output PSET and check that it is blinded correctly
        addr = self.nodes[0].getnewaddress()
        conf_addr = self.nodes[0].getaddressinfo(addr)['confidential']
        unconf_addr = self.nodes[0].getaddressinfo(addr)['unconfidential']
        # 1a. Funding should succeed and *not* add a OP_RETURN output
        funded = self.nodes[1].walletcreatefundedpsbt([], [{conf_addr: self.nodes[1].getbalance()['bitcoin']}], 0, {"subtractFeeFromOutputs": [0]})["psbt"]
        assert_equal(
            outputs_info(self.nodes[1].decodepsbt(funded)["outputs"]),
            {
                (unconf_addr, True, False),
                (None, False, False), # fee
            },
        )
        # 1b. `walletprocesspsbt` should then succeed in creating a full transaction
        signed = self.nodes[1].walletprocesspsbt(funded)["psbt"]
        tx = self.nodes[1].finalizepsbt(signed)["hex"]
        assert self.nodes[1].testmempoolaccept([tx])[0]['allowed']
        # 2. Create a one-unblinded-output PSET and check that it is blinded correctly
        # 2a. Funding should succeed and add a OP_RETURN output
        funded = self.nodes[1].walletcreatefundedpsbt([], [{unconf_addr: self.nodes[1].getbalance()['bitcoin']}], 0, {"subtractFeeFromOutputs": [0]})["psbt"]
        assert_equal(
            outputs_info(self.nodes[1].decodepsbt(funded)["outputs"]),
            {
                (unconf_addr, False, False),
                (None, True, True), # blinded OP_RETURN
                (None, False, False), # fee
            },
        )
        # 2b. `walletprocesspsbt` should then succeed in creating a full transaction
        signed = self.nodes[1].walletprocesspsbt(funded)["psbt"]
        tx = self.nodes[1].finalizepsbt(signed)["hex"]
        assert self.nodes[1].testmempoolaccept([tx])[0]['allowed']

    def pset_confidential_proofs(self):
        UNBLINDED = "cHNldP8BAgQCAAAAAQMEAAAAAAEEAQEBBQECAfsEAgAAAAABAP1UAQIAAAAAASopobdl5W15RSedscp/8bxEXKuKIMOZw+JTqgD8qJEKBAAAAAD9////Awrye7Xu4kI5VnpTDeGaq8sYdXP3qdzYaHrLDRzaC8y51ggl1U8hJxSo+8GcTzHv926wsqTTkOrdBnJo8qcLwLQauQKktt71EJU7HTH5HsgG4kJV/tC32F992/WgieIPRkUkmxYAFPrs/iioimRS5hoJKl/hua83d7rwC1uuuLvfuQh38wHS+0Vg2ecXzypsUabYofOFaGSrICByCKvjgTF6TdHNp2el7Cwi+94dy4qMDrEh/25Aqnc+5qABAqWPEY9ZNCz7m64pANrr04bVgPxaWCr7LvvWGH5FLzvRFgAU96wAzcLFRah7B8gq17sVY9Uso18BIw9PXUt8b6hFgG7k9ncTRZ4baejmD87i5JQMeg1d4bIBAAAAAAAAKfQAAAAAAAABAXoK8nu17uJCOVZ6Uw3hmqvLGHVz96nc2Gh6yw0c2gvMudYIJdVPIScUqPvBnE8x7/dusLKk05Dq3QZyaPKnC8C0GrkCpLbe9RCVOx0x+R7IBuJCVf7Qt9hffdv1oIniD0ZFJJsWABT67P4oqIpkUuYaCSpf4bmvN3e68CIGA3pgD7iheh1WkyCWvviXQBa9KOJk6JBeYxEpPuxiRBOvEElHIxkAAACAAQAAgAMAAIABDiB25bQww62kp1L1uQVb7MxEVoem8kCzSmM5DW09I9V6DQEPBAAAAAABEAT/////B/wEcHNldA79CwFgAgAHY7+9IRzxAXWemL7C9M7CBAqQoSrXRoxI5/YnMLV6nV/GBMEhmvoDFJcNzRXI/LrIRMLZFvNrP5IupN8OZ+4q+++aJTnuYCZIDR1pssb0JHA0z2UXkEYdHv26qoW26RbLf2LNh29yVIOHG3jqqc7+L7F4UELZmjlEs6R1sulqQ0ePCUUgAsqURkdnNKtl0nORiyLN/9JfqGGTC30WhsdXifWRmqOfkWil0Va1bDYumMU7zJdW/go83ODuZ5VZVWFsBLFSn9HxF1SaFCGt197qo8dr+vhPZwb72k13A72D+5Lx7UKoYqamRJsoAZdUZ/oVd9GRlPbAmRPV7iOxmPYf+t9AQiEd0Z4AIgICuujF5+Lk/uCeX9+RWtJ8ioG51rogGduwt+iY1tZFtjUQSUcjGQAAAIAAAACACwAAgAEDCAC/fEgYCQAAAQQWABSD7wBNJDxW82D5YkC7B5ebqReUWQf8BHBzZXQCICMPT11LfG+oRYBu5PZ3E0WeG2no5g/O4uSUDHoNXeGyB/wEcHNldAYhAwxmNPa94Vg9u/nZBWC/8IYTgnp85V5TMOEFWTTAcF2pB/wEcHNldAgEAAAAAAABAwgA4fUFAAAAAAEEAAf8BHBzZXQCICMPT11LfG+oRYBu5PZ3E0WeG2no5g/O4uSUDHoNXeGyB/wEcHNldAgEAAAAAAA="
        BLINDED = "cHNldP8BAgQCAAAAAQMEAAAAAAEEAQEBBQECAfsEAgAAAAABAP1UAQIAAAAAASopobdl5W15RSedscp/8bxEXKuKIMOZw+JTqgD8qJEKBAAAAAD9////Awrye7Xu4kI5VnpTDeGaq8sYdXP3qdzYaHrLDRzaC8y51ggl1U8hJxSo+8GcTzHv926wsqTTkOrdBnJo8qcLwLQauQKktt71EJU7HTH5HsgG4kJV/tC32F992/WgieIPRkUkmxYAFPrs/iioimRS5hoJKl/hua83d7rwC1uuuLvfuQh38wHS+0Vg2ecXzypsUabYofOFaGSrICByCKvjgTF6TdHNp2el7Cwi+94dy4qMDrEh/25Aqnc+5qABAqWPEY9ZNCz7m64pANrr04bVgPxaWCr7LvvWGH5FLzvRFgAU96wAzcLFRah7B8gq17sVY9Uso18BIw9PXUt8b6hFgG7k9ncTRZ4baejmD87i5JQMeg1d4bIBAAAAAAAAKfQAAAAAAAABAXoK8nu17uJCOVZ6Uw3hmqvLGHVz96nc2Gh6yw0c2gvMudYIJdVPIScUqPvBnE8x7/dusLKk05Dq3QZyaPKnC8C0GrkCpLbe9RCVOx0x+R7IBuJCVf7Qt9hffdv1oIniD0ZFJJsWABT67P4oqIpkUuYaCSpf4bmvN3e68CIGA3pgD7iheh1WkyCWvviXQBa9KOJk6JBeYxEpPuxiRBOvEElHIxkAAACAAQAAgAMAAIABDiB25bQww62kp1L1uQVb7MxEVoem8kCzSmM5DW09I9V6DQEPBAAAAAABEAT/////B/wEcHNldA79CwFgAgAHY7+9IRzxAXWemL7C9M7CBAqQoSrXRoxI5/YnMLV6nV/GBMEhmvoDFJcNzRXI/LrIRMLZFvNrP5IupN8OZ+4q+++aJTnuYCZIDR1pssb0JHA0z2UXkEYdHv26qoW26RbLf2LNh29yVIOHG3jqqc7+L7F4UELZmjlEs6R1sulqQ0ePCUUgAsqURkdnNKtl0nORiyLN/9JfqGGTC30WhsdXifWRmqOfkWil0Va1bDYumMU7zJdW/go83ODuZ5VZVWFsBLFSn9HxF1SaFCGt197qo8dr+vhPZwb72k13A72D+5Lx7UKoYqamRJsoAZdUZ/oVd9GRlPbAmRPV7iOxmPYf+t9AQiEd0Z4AIgICuujF5+Lk/uCeX9+RWtJ8ioG51rogGduwt+iY1tZFtjUQSUcjGQAAAIAAAACACwAAgAEDCAC/fEgYCQAAAQQWABSD7wBNJDxW82D5YkC7B5ebqReUWQf8BHBzZXQBIQgGgfEKdAooxyl0pgId27fqPNDTNJzj2ga4NCXs2+6zeAf8BHBzZXQCICMPT11LfG+oRYBu5PZ3E0WeG2no5g/O4uSUDHoNXeGyB/wEcHNldAMhCy5VZJhP9SRRur+Fix1a6ijcBFLLkrt7//fqHxCGN0pEB/wEcHNldAT9CwFgAgAACRhIfL75AJaUOCJ2q+YnbnYTFqluECvtDoJFGcrYvu5VsxPdASJNduFIJRBglnPdW73QRjqt+r3KlxBQ3XUWTce6is6cGED9eySEVJwBXz4Mt8SjqM2GsyUfqC+Ey3+APGgh54MYLt+HHKmt6ibcvE1DDU/UGpVo+I3cY/kgKJzrWMG6y/jDm/CHcF49L8EBtYC7iSrBhwzmDk7DmiViiQFCTUDfIqilX/piqS9ZlO4JNydA5kmLqXkj/xtR2hKt57wknqqvM7/car1S4Do8VljtG9lCzvSOBtBvijSwpFY1KaVFjpj0UZI9XJQ2eEbMrqC0qygNBi1f+ULyZFccNSGpXaZnrZAH/ARwc2V0BUMBAAECnwdoJ4rVnGgLT0He5GaLEhDnGqCKcH0nlTi1T53tBYMI8InonQGT61IAjoLcRxOqzMLgEC3KXg7yW8x6d6VmB/wEcHNldAYhAwxmNPa94Vg9u/nZBWC/8IYTgnp85V5TMOEFWTTAcF2pB/wEcHNldAchAitGVbG/bZNcV2ifjimuh04FOwRlxNrNPva66U6/RiHFB/wEcHNldAgEAAAAAAf8BHBzZXQJSSAAAAkYSHy/AIN6lvAUJ1o6ZQK5i/ewcpqRz4eW8zMzXFO/ZlNvAomxweIBD8YyywTguhBMI0BdLs2VeS5mc5e1oR0R27YAUccH/ARwc2V0CkMBAAGJm91DfvVBUOaEFZ0uH1RbT2cgI9MN9k1lE1hlWc2AtALpMJ17khkivt8F7dgCAVdBvcHFaw138ZsVfiD7g480AAEDCADh9QUAAAAAAQQAB/wEcHNldAIgIw9PXUt8b6hFgG7k9ncTRZ4baejmD87i5JQMeg1d4bIH/ARwc2V0CAQAAAAAAA=="
        NO_VALUE_PROOF = "cHNldP8BAgQCAAAAAQMEAAAAAAEEAQEBBQECAfsEAgAAAAABAP1UAQIAAAAAASopobdl5W15RSedscp/8bxEXKuKIMOZw+JTqgD8qJEKBAAAAAD9////Awrye7Xu4kI5VnpTDeGaq8sYdXP3qdzYaHrLDRzaC8y51ggl1U8hJxSo+8GcTzHv926wsqTTkOrdBnJo8qcLwLQauQKktt71EJU7HTH5HsgG4kJV/tC32F992/WgieIPRkUkmxYAFPrs/iioimRS5hoJKl/hua83d7rwC1uuuLvfuQh38wHS+0Vg2ecXzypsUabYofOFaGSrICByCKvjgTF6TdHNp2el7Cwi+94dy4qMDrEh/25Aqnc+5qABAqWPEY9ZNCz7m64pANrr04bVgPxaWCr7LvvWGH5FLzvRFgAU96wAzcLFRah7B8gq17sVY9Uso18BIw9PXUt8b6hFgG7k9ncTRZ4baejmD87i5JQMeg1d4bIBAAAAAAAAKfQAAAAAAAABAXoK8nu17uJCOVZ6Uw3hmqvLGHVz96nc2Gh6yw0c2gvMudYIJdVPIScUqPvBnE8x7/dusLKk05Dq3QZyaPKnC8C0GrkCpLbe9RCVOx0x+R7IBuJCVf7Qt9hffdv1oIniD0ZFJJsWABT67P4oqIpkUuYaCSpf4bmvN3e68CIGA3pgD7iheh1WkyCWvviXQBa9KOJk6JBeYxEpPuxiRBOvEElHIxkAAACAAQAAgAMAAIABDiB25bQww62kp1L1uQVb7MxEVoem8kCzSmM5DW09I9V6DQEPBAAAAAABEAT/////B/wEcHNldA79CwFgAgAHY7+9IRzxAXWemL7C9M7CBAqQoSrXRoxI5/YnMLV6nV/GBMEhmvoDFJcNzRXI/LrIRMLZFvNrP5IupN8OZ+4q+++aJTnuYCZIDR1pssb0JHA0z2UXkEYdHv26qoW26RbLf2LNh29yVIOHG3jqqc7+L7F4UELZmjlEs6R1sulqQ0ePCUUgAsqURkdnNKtl0nORiyLN/9JfqGGTC30WhsdXifWRmqOfkWil0Va1bDYumMU7zJdW/go83ODuZ5VZVWFsBLFSn9HxF1SaFCGt197qo8dr+vhPZwb72k13A72D+5Lx7UKoYqamRJsoAZdUZ/oVd9GRlPbAmRPV7iOxmPYf+t9AQiEd0Z4AIgICuujF5+Lk/uCeX9+RWtJ8ioG51rogGduwt+iY1tZFtjUQSUcjGQAAAIAAAACACwAAgAEDCAC/fEgYCQAAAQQWABSD7wBNJDxW82D5YkC7B5ebqReUWQf8BHBzZXQBIQgGgfEKdAooxyl0pgId27fqPNDTNJzj2ga4NCXs2+6zeAf8BHBzZXQCICMPT11LfG+oRYBu5PZ3E0WeG2no5g/O4uSUDHoNXeGyB/wEcHNldAMhCy5VZJhP9SRRur+Fix1a6ijcBFLLkrt7//fqHxCGN0pEB/wEcHNldAT9CwFgAgAACRhIfL75AJaUOCJ2q+YnbnYTFqluECvtDoJFGcrYvu5VsxPdASJNduFIJRBglnPdW73QRjqt+r3KlxBQ3XUWTce6is6cGED9eySEVJwBXz4Mt8SjqM2GsyUfqC+Ey3+APGgh54MYLt+HHKmt6ibcvE1DDU/UGpVo+I3cY/kgKJzrWMG6y/jDm/CHcF49L8EBtYC7iSrBhwzmDk7DmiViiQFCTUDfIqilX/piqS9ZlO4JNydA5kmLqXkj/xtR2hKt57wknqqvM7/car1S4Do8VljtG9lCzvSOBtBvijSwpFY1KaVFjpj0UZI9XJQ2eEbMrqC0qygNBi1f+ULyZFccNSGpXaZnrZAH/ARwc2V0BUMBAAECnwdoJ4rVnGgLT0He5GaLEhDnGqCKcH0nlTi1T53tBYMI8InonQGT61IAjoLcRxOqzMLgEC3KXg7yW8x6d6VmB/wEcHNldAYhAwxmNPa94Vg9u/nZBWC/8IYTgnp85V5TMOEFWTTAcF2pB/wEcHNldAchAitGVbG/bZNcV2ifjimuh04FOwRlxNrNPva66U6/RiHFB/wEcHNldAgEAAAAAAf8BHBzZXQKQwEAAYmb3UN+9UFQ5oQVnS4fVFtPZyAj0w32TWUTWGVZzYC0AukwnXuSGSK+3wXt2AIBV0G9wcVrDXfxmxV+IPuDjzQAAQMIAOH1BQAAAAABBAAH/ARwc2V0AiAjD09dS3xvqEWAbuT2dxNFnhtp6OYPzuLklAx6DV3hsgf8BHBzZXQIBAAAAAAA"
        BAD_VALUE_PROOF = "cHNldP8BAgQCAAAAAQMEAAAAAAEEAQEBBQECAfsEAgAAAAABAP1UAQIAAAAAASopobdl5W15RSedscp/8bxEXKuKIMOZw+JTqgD8qJEKBAAAAAD9////Awrye7Xu4kI5VnpTDeGaq8sYdXP3qdzYaHrLDRzaC8y51ggl1U8hJxSo+8GcTzHv926wsqTTkOrdBnJo8qcLwLQauQKktt71EJU7HTH5HsgG4kJV/tC32F992/WgieIPRkUkmxYAFPrs/iioimRS5hoJKl/hua83d7rwC1uuuLvfuQh38wHS+0Vg2ecXzypsUabYofOFaGSrICByCKvjgTF6TdHNp2el7Cwi+94dy4qMDrEh/25Aqnc+5qABAqWPEY9ZNCz7m64pANrr04bVgPxaWCr7LvvWGH5FLzvRFgAU96wAzcLFRah7B8gq17sVY9Uso18BIw9PXUt8b6hFgG7k9ncTRZ4baejmD87i5JQMeg1d4bIBAAAAAAAAKfQAAAAAAAABAXoK8nu17uJCOVZ6Uw3hmqvLGHVz96nc2Gh6yw0c2gvMudYIJdVPIScUqPvBnE8x7/dusLKk05Dq3QZyaPKnC8C0GrkCpLbe9RCVOx0x+R7IBuJCVf7Qt9hffdv1oIniD0ZFJJsWABT67P4oqIpkUuYaCSpf4bmvN3e68CIGA3pgD7iheh1WkyCWvviXQBa9KOJk6JBeYxEpPuxiRBOvEElHIxkAAACAAQAAgAMAAIABDiB25bQww62kp1L1uQVb7MxEVoem8kCzSmM5DW09I9V6DQEPBAAAAAABEAT/////B/wEcHNldA79CwFgAgAHY7+9IRzxAXWemL7C9M7CBAqQoSrXRoxI5/YnMLV6nV/GBMEhmvoDFJcNzRXI/LrIRMLZFvNrP5IupN8OZ+4q+++aJTnuYCZIDR1pssb0JHA0z2UXkEYdHv26qoW26RbLf2LNh29yVIOHG3jqqc7+L7F4UELZmjlEs6R1sulqQ0ePCUUgAsqURkdnNKtl0nORiyLN/9JfqGGTC30WhsdXifWRmqOfkWil0Va1bDYumMU7zJdW/go83ODuZ5VZVWFsBLFSn9HxF1SaFCGt197qo8dr+vhPZwb72k13A72D+5Lx7UKoYqamRJsoAZdUZ/oVd9GRlPbAmRPV7iOxmPYf+t9AQiEd0Z4AIgICuujF5+Lk/uCeX9+RWtJ8ioG51rogGduwt+iY1tZFtjUQSUcjGQAAAIAAAACACwAAgAEDCAC/fEgYCQAAAQQWABSD7wBNJDxW82D5YkC7B5ebqReUWQf8BHBzZXQBIQgGgfEKdAooxyl0pgId27fqPNDTNJzj2ga4NCXs2+6zeAf8BHBzZXQCICMPT11LfG+oRYBu5PZ3E0WeG2no5g/O4uSUDHoNXeGyB/wEcHNldAMhCy5VZJhP9SRRur+Fix1a6ijcBFLLkrt7//fqHxCGN0pEB/wEcHNldAT9CwFgAgAACRhIfL75AJaUOCJ2q+YnbnYTFqluECvtDoJFGcrYvu5VsxPdASJNduFIJRBglnPdW73QRjqt+r3KlxBQ3XUWTce6is6cGED9eySEVJwBXz4Mt8SjqM2GsyUfqC+Ey3+APGgh54MYLt+HHKmt6ibcvE1DDU/UGpVo+I3cY/kgKJzrWMG6y/jDm/CHcF49L8EBtYC7iSrBhwzmDk7DmiViiQFCTUDfIqilX/piqS9ZlO4JNydA5kmLqXkj/xtR2hKt57wknqqvM7/car1S4Do8VljtG9lCzvSOBtBvijSwpFY1KaVFjpj0UZI9XJQ2eEbMrqC0qygNBi1f+ULyZFccNSGpXaZnrZAH/ARwc2V0BUMBAAECnwdoJ4rVnGgLT0He5GaLEhDnGqCKcH0nlTi1T53tBYMI8InonQGT61IAjoLcRxOqzMLgEC3KXg7yW8x6d6VmB/wEcHNldAYhAwxmNPa94Vg9u/nZBWC/8IYTgnp85V5TMOEFWTTAcF2pB/wEcHNldAchAitGVbG/bZNcV2ifjimuh04FOwRlxNrNPva66U6/RiHFB/wEcHNldAgEAAAAAAf8BHBzZXQJSSAAAAkYSHy/AIN6lvAUJ1o6ZQK5i/ewcpqSz4eW8zMzXFO/ZlNvAomxweIBD8YyywTguhBMI0BdLs2VeS5mc5e1oR0R27YAUccH/ARwc2V0CkMBAAGJm91DfvVBUOaEFZ0uH1RbT2cgI9MN9k1lE1hlWc2AtALpMJ17khkivt8F7dgCAVdBvcHFaw138ZsVfiD7g480AAEDCADh9QUAAAAAAQQAB/wEcHNldAIgIw9PXUt8b6hFgG7k9ncTRZ4baejmD87i5JQMeg1d4bIH/ARwc2V0CAQAAAAAAA=="
        NO_ASSET_PROOF = "cHNldP8BAgQCAAAAAQMEAAAAAAEEAQEBBQECAfsEAgAAAAABAP1UAQIAAAAAASopobdl5W15RSedscp/8bxEXKuKIMOZw+JTqgD8qJEKBAAAAAD9////Awrye7Xu4kI5VnpTDeGaq8sYdXP3qdzYaHrLDRzaC8y51ggl1U8hJxSo+8GcTzHv926wsqTTkOrdBnJo8qcLwLQauQKktt71EJU7HTH5HsgG4kJV/tC32F992/WgieIPRkUkmxYAFPrs/iioimRS5hoJKl/hua83d7rwC1uuuLvfuQh38wHS+0Vg2ecXzypsUabYofOFaGSrICByCKvjgTF6TdHNp2el7Cwi+94dy4qMDrEh/25Aqnc+5qABAqWPEY9ZNCz7m64pANrr04bVgPxaWCr7LvvWGH5FLzvRFgAU96wAzcLFRah7B8gq17sVY9Uso18BIw9PXUt8b6hFgG7k9ncTRZ4baejmD87i5JQMeg1d4bIBAAAAAAAAKfQAAAAAAAABAXoK8nu17uJCOVZ6Uw3hmqvLGHVz96nc2Gh6yw0c2gvMudYIJdVPIScUqPvBnE8x7/dusLKk05Dq3QZyaPKnC8C0GrkCpLbe9RCVOx0x+R7IBuJCVf7Qt9hffdv1oIniD0ZFJJsWABT67P4oqIpkUuYaCSpf4bmvN3e68CIGA3pgD7iheh1WkyCWvviXQBa9KOJk6JBeYxEpPuxiRBOvEElHIxkAAACAAQAAgAMAAIABDiB25bQww62kp1L1uQVb7MxEVoem8kCzSmM5DW09I9V6DQEPBAAAAAABEAT/////B/wEcHNldA79CwFgAgAHY7+9IRzxAXWemL7C9M7CBAqQoSrXRoxI5/YnMLV6nV/GBMEhmvoDFJcNzRXI/LrIRMLZFvNrP5IupN8OZ+4q+++aJTnuYCZIDR1pssb0JHA0z2UXkEYdHv26qoW26RbLf2LNh29yVIOHG3jqqc7+L7F4UELZmjlEs6R1sulqQ0ePCUUgAsqURkdnNKtl0nORiyLN/9JfqGGTC30WhsdXifWRmqOfkWil0Va1bDYumMU7zJdW/go83ODuZ5VZVWFsBLFSn9HxF1SaFCGt197qo8dr+vhPZwb72k13A72D+5Lx7UKoYqamRJsoAZdUZ/oVd9GRlPbAmRPV7iOxmPYf+t9AQiEd0Z4AIgICuujF5+Lk/uCeX9+RWtJ8ioG51rogGduwt+iY1tZFtjUQSUcjGQAAAIAAAACACwAAgAEDCAC/fEgYCQAAAQQWABSD7wBNJDxW82D5YkC7B5ebqReUWQf8BHBzZXQBIQgGgfEKdAooxyl0pgId27fqPNDTNJzj2ga4NCXs2+6zeAf8BHBzZXQCICMPT11LfG+oRYBu5PZ3E0WeG2no5g/O4uSUDHoNXeGyB/wEcHNldAMhCy5VZJhP9SRRur+Fix1a6ijcBFLLkrt7//fqHxCGN0pEB/wEcHNldAT9CwFgAgAACRhIfL75AJaUOCJ2q+YnbnYTFqluECvtDoJFGcrYvu5VsxPdASJNduFIJRBglnPdW73QRjqt+r3KlxBQ3XUWTce6is6cGED9eySEVJwBXz4Mt8SjqM2GsyUfqC+Ey3+APGgh54MYLt+HHKmt6ibcvE1DDU/UGpVo+I3cY/kgKJzrWMG6y/jDm/CHcF49L8EBtYC7iSrBhwzmDk7DmiViiQFCTUDfIqilX/piqS9ZlO4JNydA5kmLqXkj/xtR2hKt57wknqqvM7/car1S4Do8VljtG9lCzvSOBtBvijSwpFY1KaVFjpj0UZI9XJQ2eEbMrqC0qygNBi1f+ULyZFccNSGpXaZnrZAH/ARwc2V0BUMBAAECnwdoJ4rVnGgLT0He5GaLEhDnGqCKcH0nlTi1T53tBYMI8InonQGT61IAjoLcRxOqzMLgEC3KXg7yW8x6d6VmB/wEcHNldAYhAwxmNPa94Vg9u/nZBWC/8IYTgnp85V5TMOEFWTTAcF2pB/wEcHNldAchAitGVbG/bZNcV2ifjimuh04FOwRlxNrNPva66U6/RiHFB/wEcHNldAgEAAAAAAf8BHBzZXQJSSAAAAkYSHy/AIN6lvAUJ1o6ZQK5i/ewcpqRz4eW8zMzXFO/ZlNvAomxweIBD8YyywTguhBMI0BdLs2VeS5mc5e1oR0R27YAUccAAQMIAOH1BQAAAAABBAAH/ARwc2V0AiAjD09dS3xvqEWAbuT2dxNFnhtp6OYPzuLklAx6DV3hsgf8BHBzZXQIBAAAAAAA"
        BAD_ASSET_PROOF = "cHNldP8BAgQCAAAAAQMEAAAAAAEEAQEBBQECAfsEAgAAAAABAP1UAQIAAAAAASopobdl5W15RSedscp/8bxEXKuKIMOZw+JTqgD8qJEKBAAAAAD9////Awrye7Xu4kI5VnpTDeGaq8sYdXP3qdzYaHrLDRzaC8y51ggl1U8hJxSo+8GcTzHv926wsqTTkOrdBnJo8qcLwLQauQKktt71EJU7HTH5HsgG4kJV/tC32F992/WgieIPRkUkmxYAFPrs/iioimRS5hoJKl/hua83d7rwC1uuuLvfuQh38wHS+0Vg2ecXzypsUabYofOFaGSrICByCKvjgTF6TdHNp2el7Cwi+94dy4qMDrEh/25Aqnc+5qABAqWPEY9ZNCz7m64pANrr04bVgPxaWCr7LvvWGH5FLzvRFgAU96wAzcLFRah7B8gq17sVY9Uso18BIw9PXUt8b6hFgG7k9ncTRZ4baejmD87i5JQMeg1d4bIBAAAAAAAAKfQAAAAAAAABAXoK8nu17uJCOVZ6Uw3hmqvLGHVz96nc2Gh6yw0c2gvMudYIJdVPIScUqPvBnE8x7/dusLKk05Dq3QZyaPKnC8C0GrkCpLbe9RCVOx0x+R7IBuJCVf7Qt9hffdv1oIniD0ZFJJsWABT67P4oqIpkUuYaCSpf4bmvN3e68CIGA3pgD7iheh1WkyCWvviXQBa9KOJk6JBeYxEpPuxiRBOvEElHIxkAAACAAQAAgAMAAIABDiB25bQww62kp1L1uQVb7MxEVoem8kCzSmM5DW09I9V6DQEPBAAAAAABEAT/////B/wEcHNldA79CwFgAgAHY7+9IRzxAXWemL7C9M7CBAqQoSrXRoxI5/YnMLV6nV/GBMEhmvoDFJcNzRXI/LrIRMLZFvNrP5IupN8OZ+4q+++aJTnuYCZIDR1pssb0JHA0z2UXkEYdHv26qoW26RbLf2LNh29yVIOHG3jqqc7+L7F4UELZmjlEs6R1sulqQ0ePCUUgAsqURkdnNKtl0nORiyLN/9JfqGGTC30WhsdXifWRmqOfkWil0Va1bDYumMU7zJdW/go83ODuZ5VZVWFsBLFSn9HxF1SaFCGt197qo8dr+vhPZwb72k13A72D+5Lx7UKoYqamRJsoAZdUZ/oVd9GRlPbAmRPV7iOxmPYf+t9AQiEd0Z4AIgICuujF5+Lk/uCeX9+RWtJ8ioG51rogGduwt+iY1tZFtjUQSUcjGQAAAIAAAACACwAAgAEDCAC/fEgYCQAAAQQWABSD7wBNJDxW82D5YkC7B5ebqReUWQf8BHBzZXQBIQgGgfEKdAooxyl0pgId27fqPNDTNJzj2ga4NCXs2+6zeAf8BHBzZXQCICMPT11LfG+oRYBu5PZ3E0WeG2no5g/O4uSUDHoNXeGyB/wEcHNldAMhCy5VZJhP9SRRur+Fix1a6ijcBFLLkrt7//fqHxCGN0pEB/wEcHNldAT9CwFgAgAACRhIfL75AJaUOCJ2q+YnbnYTFqluECvtDoJFGcrYvu5VsxPdASJNduFIJRBglnPdW73QRjqt+r3KlxBQ3XUWTce6is6cGED9eySEVJwBXz4Mt8SjqM2GsyUfqC+Ey3+APGgh54MYLt+HHKmt6ibcvE1DDU/UGpVo+I3cY/kgKJzrWMG6y/jDm/CHcF49L8EBtYC7iSrBhwzmDk7DmiViiQFCTUDfIqilX/piqS9ZlO4JNydA5kmLqXkj/xtR2hKt57wknqqvM7/car1S4Do8VljtG9lCzvSOBtBvijSwpFY1KaVFjpj0UZI9XJQ2eEbMrqC0qygNBi1f+ULyZFccNSGpXaZnrZAH/ARwc2V0BUMBAAECnwdoJ4rVnGgLT0He5GaLEhDnGqCKcH0nlTi1T53tBYMI8InonQGT61IAjoLcRxOqzMLgEC3KXg7yW8x6d6VmB/wEcHNldAYhAwxmNPa94Vg9u/nZBWC/8IYTgnp85V5TMOEFWTTAcF2pB/wEcHNldAchAitGVbG/bZNcV2ifjimuh04FOwRlxNrNPva66U6/RiHFB/wEcHNldAgEAAAAAAf8BHBzZXQJSSAAAAkYSHy/AIN6lvAUJ1o6ZQK5i/ewcpqRz4eW8zMzXFO/ZlNvAomxweIBD8YyywTguhBMI0BdLs2VeS5mc5e1oR0R27YAUccH/ARwc2V0CkMBAAGJm91DfvVBUOaEFZ0uH1RcT2cgI9MN9k1lE1hlWc2AtALpMJ17khkivt8F7dgCAVdBvcHFaw138ZsVfiD7g480AAEDCADh9QUAAAAAAQQAB/wEcHNldAIgIw9PXUt8b6hFgG7k9ncTRZ4baejmD87i5JQMeg1d4bIH/ARwc2V0CAQAAAAAAA=="
        ONLY_BLIND = "cHNldP8BAgQCAAAAAQMEAAAAAAEEAQEBBQECAfsEAgAAAAABAP1UAQIAAAAAASopobdl5W15RSedscp/8bxEXKuKIMOZw+JTqgD8qJEKBAAAAAD9////Awrye7Xu4kI5VnpTDeGaq8sYdXP3qdzYaHrLDRzaC8y51ggl1U8hJxSo+8GcTzHv926wsqTTkOrdBnJo8qcLwLQauQKktt71EJU7HTH5HsgG4kJV/tC32F992/WgieIPRkUkmxYAFPrs/iioimRS5hoJKl/hua83d7rwC1uuuLvfuQh38wHS+0Vg2ecXzypsUabYofOFaGSrICByCKvjgTF6TdHNp2el7Cwi+94dy4qMDrEh/25Aqnc+5qABAqWPEY9ZNCz7m64pANrr04bVgPxaWCr7LvvWGH5FLzvRFgAU96wAzcLFRah7B8gq17sVY9Uso18BIw9PXUt8b6hFgG7k9ncTRZ4baejmD87i5JQMeg1d4bIBAAAAAAAAKfQAAAAAAAABAXoK8nu17uJCOVZ6Uw3hmqvLGHVz96nc2Gh6yw0c2gvMudYIJdVPIScUqPvBnE8x7/dusLKk05Dq3QZyaPKnC8C0GrkCpLbe9RCVOx0x+R7IBuJCVf7Qt9hffdv1oIniD0ZFJJsWABT67P4oqIpkUuYaCSpf4bmvN3e68CIGA3pgD7iheh1WkyCWvviXQBa9KOJk6JBeYxEpPuxiRBOvEElHIxkAAACAAQAAgAMAAIABDiB25bQww62kp1L1uQVb7MxEVoem8kCzSmM5DW09I9V6DQEPBAAAAAABEAT/////B/wEcHNldA79CwFgAgAHY7+9IRzxAXWemL7C9M7CBAqQoSrXRoxI5/YnMLV6nV/GBMEhmvoDFJcNzRXI/LrIRMLZFvNrP5IupN8OZ+4q+++aJTnuYCZIDR1pssb0JHA0z2UXkEYdHv26qoW26RbLf2LNh29yVIOHG3jqqc7+L7F4UELZmjlEs6R1sulqQ0ePCUUgAsqURkdnNKtl0nORiyLN/9JfqGGTC30WhsdXifWRmqOfkWil0Va1bDYumMU7zJdW/go83ODuZ5VZVWFsBLFSn9HxF1SaFCGt197qo8dr+vhPZwb72k13A72D+5Lx7UKoYqamRJsoAZdUZ/oVd9GRlPbAmRPV7iOxmPYf+t9AQiEd0Z4AIgICuujF5+Lk/uCeX9+RWtJ8ioG51rogGduwt+iY1tZFtjUQSUcjGQAAAIAAAACACwAAgAEEFgAUg+8ATSQ8VvNg+WJAuweXm6kXlFkH/ARwc2V0ASEIBoHxCnQKKMcpdKYCHdu36jzQ0zSc49oGuDQl7Nvus3gH/ARwc2V0AyELLlVkmE/1JFG6v4WLHVrqKNwEUsuSu3v/9+ofEIY3SkQH/ARwc2V0BP0LAWACAAAJGEh8vvkAlpQ4Inar5idudhMWqW4QK+0OgkUZyti+7lWzE90BIk124UglEGCWc91bvdBGOq36vcqXEFDddRZNx7qKzpwYQP17JIRUnAFfPgy3xKOozYazJR+oL4TLf4A8aCHngxgu34ccqa3qJty8TUMNT9QalWj4jdxj+SAonOtYwbrL+MOb8IdwXj0vwQG1gLuJKsGHDOYOTsOaJWKJAUJNQN8iqKVf+mKpL1mU7gk3J0DmSYupeSP/G1HaEq3nvCSeqq8zv9xqvVLgOjxWWO0b2ULO9I4G0G+KNLCkVjUppUWOmPRRkj1clDZ4RsyuoLSrKA0GLV/5QvJkVxw1IaldpmetkAf8BHBzZXQFQwEAAQKfB2gnitWcaAtPQd7kZosSEOcaoIpwfSeVOLVPne0FgwjwieidAZPrUgCOgtxHE6rMwuAQLcpeDvJbzHp3pWYH/ARwc2V0BiEDDGY09r3hWD27+dkFYL/whhOCenzlXlMw4QVZNMBwXakH/ARwc2V0ByECK0ZVsb9tk1xXaJ+OKa6HTgU7BGXE2s0+9rrpTr9GIcUH/ARwc2V0CAQAAAAAAAEDCADh9QUAAAAAAQQAB/wEcHNldAIgIw9PXUt8b6hFgG7k9ncTRZ4baejmD87i5JQMeg1d4bIH/ARwc2V0CAQAAAAAAA=="
        INPUT_ALL_PROOFS = "cHNldP8BAgQCAAAAAQMEAAAAAAEEAQEBBQEDAfsEAgAAAAABAP19AQIAAAAAAqTuHc11KinNVvXd/9sQr+ipDYZjtigEcm2oUT69BIpzAAAAAAD9////pO4dzXUqKc1W9d3/2xCv6KkNhmO2KARybahRPr0EinMBAAAAAP3///8DC7mQAAC2x+7vHmDpKr609OKkdrg0eF1kBTx/wAEmdQdsCUtYYVDtovHBZr8q8sMVSW5ecl9gGAFx7fv6aiTdslG8A2MtncskgsY320AFJIcDbsam59WJAEAvWZPrYGNEbNjgFgAUl3Rcv6DUKzl5yB+5LJTsqra8YLgKzHQ1jw0pNVL+Aoicxf4EfueweOUt60iMBEeZV2FTLu0IgGd6tSBPsOyg7uvgs1084gyqdkEKToYDJ5cfvfCUNZkDxZhNJF/j/pBHW4I9RVFojsI0Iob7snJfOcPPYk8mmG8WABQsltC8n2vOc1kjzIs6Lhr4Q4ivxAEjD09dS3xvqEWAbuT2dxNFnhtp6OYPzuLklAx6DV3hsgEAAAAAAAABAQAAAAAAAAEBegrMdDWPDSk1Uv4CiJzF/gR+57B45S3rSIwER5lXYVMu7QiAZ3q1IE+w7KDu6+CzXTziDKp2QQpOhgMnlx+98JQ1mQPFmE0kX+P+kEdbgj1FUWiOwjQihvuycl85w89iTyaYbxYAFCyW0Lyfa85zWSPMizouGvhDiK/EIgYCe805REagU2O9f02V+8toEIHGdlsFtB6jnKwK6rkvntYQMS2SEQAAAIAAAACABAAAgAEOIBIOv8GomhHbERYzGvmdBWc7jzdsscdRxJZJn7RnkTqvAQ8EAQAAAAEQBP3///8H/ARwc2V0Dv1OEGAzAAAAAAAAAAEunv4A2qAui2yT75MMmSqcDy7H8X/myuWlEXfa7vrtrPsMLS5bWl3G2Pf3eNgiAQORf5P3/EG7CUSPTNzH/23M3yQ0VEA/MZpi2xIOaPkhvEi5asD91OCMR9hanjC4OrjRzSxJz1YYO7/f9Y8hXgxTQQnPb3N69LB4VeGCbtDMXbohoQonOfwY/aTpAIkbjX3Wnb0xjTtg6ulZ7xZYlRyU00ySPtSSx0TNKsSxXtLq9ddtda0BRfWAKNCLTPer2Ldv44ttJwee7I8acdN+2PqS/7jPHMUHF6PDiOBgu2RppI/UvQQby+Tfn4lwh9RRq1QB+q7J22rRoAWjxnRjSawleA9aczfi5ASI2bhZl3vHFEdjemwgeag6JQ6Bv1Z1UMopzgVL1vr+d+UgBUwHmQxW1zS4rwibcJEr78SfbNOXj+tN4J6xWB3xuGTp3G7k+L2w279uyGUBRbT5dHfwjZ18RH1yv0jZ5YNHN6TUDLBXipesDWsnH4Kh4EyC8Zo+ZnJmCIBu9YOMF7wAMiZMEnhBA6g9I06mhG7Whg4PBtsLKoiB+yr+m0JAazUbp2BMbjDLpEtNutoHTX4WWI9bnqX/f98LBTVXzcyBInNwlnqOyqtlHZX6oBULLVuZLaKj9ZCMY80o63uO2FH5twgWmcISvhWvaxNb1lY/Gt1t8UemdhwnsN7Bx4K0bHyataeYD886boPB5BqHtsb/h0AB0zrwymzpTsPe5ZBdj8wWAgQro3j5h6NAlQfnzCno06NXvkRgYUsd2XQNPTa8/fIDZxo4TFMflSRbBpxxs/h38xNgbBcdxBT7kLxLFxMZ60mhOT64dtrbIhjCDxZMs4TjgRBEM+AnGBsdq3gtzBEStt5bPOJyIpGu1/7k830MoDFC+l2Tev/xXznNhvMv9E1WK8oPzVQd3qwQyWPXGiUHlm8O/CgzRz/uLO6+KKmXFABukQzT500Hi71KU6jr7yCgTur6uO9lD1YZ5FqJY9ankzRhhh3A9rI/RGkYuEaBax4KlrPdsGx9FChMs4usWJ1PmNuA0MXlySFXNFopY+Knm3iSF/MymKSYFwEUjFzpcQ72M5OqU7JXgim+QTgb0v/WuwPw50rgivRXDAF1DynAGF8gy+LOtzftGbMESIB+2AGEgbvKCmKuw1V12Xd7XLUkKwJzLfHVopW4uv0EVslFwtPd5tWgBDLNhrlix3YOmVs0l5qPPxnYc9Ainhm7wptMJQg+bDvgSV2SxvYCiNtF6mINN8f3TEx8xfdKrV+4vhdJcS3YcgfWW0Bh+wwqnxbu0vmOf7LraVtI30K0xd11vpl8DXZGa7mO26gX1TKurDqu3jvR7K5tLENRt7O9QHhBSKaMTGg99rA7X0/tKT4eeTW+wztmGX3FvgfJJZ69VOC4Bl0mXmW6Xd80X6imfnSeqdGK97kZGkNZLU3vqbfP8DvntXtchWJXXHQBOASUUnGljstxFZvYgbm9398QN8KQGdCbmw77PCCbNqZHZ2wcEdr5YoacBZ6qCvSQ3VCT1XWI6yGJCZj4u2/Wz4mqiKu7j5/PmwFAiHrm7j09CjAdlpexLCVt13B58LSf9ZqsGfbT4cftYfL0aa4vgw8yqOG0JccTwDFh+crnbP87YpjGfBYwvdcSnMfzCP3ARZvj1N/q851bRtyS3kWlOZujH5qEYJ1wx/N1eJZm5+rU3CMDzbkehYJqwJp47XTac1lVWHd5pbZVKBgMVxxoN/e65MEznxU+GzN3o7FBrLVwXXt7PnL0cGkyuwVmWsFaBiXl2SsbnHcbtzlratjIDs+fpFuwCpldJUyHFnouqwMXH4CkoF6R/iOJM9HQI5ibPS2PgrxIYLJgPPkPCbglnVJlqvM97XbdQ7IwOEaGmhNQGdBhmsqw2tnHriG61jkruSsDBCap8TfdHGy849FVa8/tIRjEc1dibujtn/dryzT4WDUCNc/vnis+xM68RleRdaA8ESxuJS/7cdQvQIB7t1FeuOiqYobCimURIwaPRZHN5RkgNZpg0YmatqqP4AUretlf4zlkDwBcUN5eOrYqP15H12E5gTu+fd4QcNIfyMbojXsccCssM0hliXP8Fk0fzPEnMlgRTKxYWkFuKvaUm/F1ivkhsk4yfJfC4GROsmMNLOFCclTTqBgA+j+2Nv3WLu36yW+zBbqIMsedhnqdI1TYJF9zz+HvteoLSASZc6zCgnmzE4tbIgiC29Fr5W4SyUGfrqafKNOYwg2CnU7r6qNyiCdvXRjLpoBV2eKHgcVWKxI0QELOCXMYvUVXUxN8RlTdzdP9Y+3fmE/LpXJZOGn0RsrwRWDJBmjUduIH4HhX+x0dXEYYaoMU8Mf67LUtttZ1voDwdK2Jnb7KXeeEO8JkSwdw9z1Deg4vSnkkiZESVWulJLzEebv1hcj88+ZsxN20+wvcxzbK/CFGryeMOhsE795DpOyESk42raHViUPSZIvVxTGq1GEPtr4Z9ChcRj5SXkbltOEobXcTMWPFNTKhFHBve8QHjz5H55gFLqQ5+Eb2gpyLNaAR27dM51IWyX9+4gJpzyK+jyPuO6lD0m8uz3o5MKyh7ypvP5UrW4i2DukLv3Hu+HamoBR0Mw40lSLzZMc2W15oW6MAgc60HYg5bvPfVyaQjmPJelsz3vRPghRkeC1zAUb6/lTRt+NURtTFnB2GeELDsMK+1yvNYN8nHLGGcQRvkQ1e5Y3LaiJnXYlkPtDM1GnEWbVUTz8j8tT8SD8vWjrdGQIfn3qArVuEf7irEelvIYUDSCQfsKwLVgplU9zA4PaVRnddn9uKsFBpjM3p/AM6fN8cervTiNStO5N9G/mfHEoCu+Ofwcpr/RoPzUSDZj+C8E96wb6qZC+PYAvx5lYsVz38idK+hZN1/aRn/dgIZzYkpSM6Po92W39gt5VWbteSLZrYclZ/Zt0HwlIpm/LCFI/dshYc43vAmFYtPVUBgFNqp59YG1HeFx78wOk+F5EO5w+s5vN1q/QikT+wh2B2Eio9By8qxg3b2lg5acCUXWZ8bYq2IH6PaiI1nDmWqfgIctyHcToYijQCdZXJRnbHF+jXfJDEAEn7TBgknqur/OUlwE6U26vvANxPLkDnaoBdmwhOjwYAdE8w1D66ppVnwi9ji6/0RVy9LAnZx54n6WkrnT7YtDvKECtxjSbvQ5FNx+wbho+otZozuaa4LZv3vy9AxnM0PER0I6Bqd4GxRIo1e/HS3LAtN0ju16TPtEMDxW4HxScgdgvqjVQnlUeObHIOsYUY8aG/lf+MfHXgnWdNxF64CcTOlGFEa6/Sr5sOMHwTRJbU2txBXF67KS0wmZeZUlDAQ4VzdFWdNbgy+cFOHY7kJFDIE3kGrZ6tlTHu60JFfpe4XycM9xbaf1vMno3qQhRbSy4NlDwGVT14v8Qk9zq7fpVZjedfeU2RZ54Khr3Rf8/v5uMWZsp6Il87CwbtPfIF7UQiLXZWZQMsYr19Gz0zCt6RoKyGfu1ixEaENbYNm5zVbxRpVs1hrLCXh2vjZvEBneSCF5//gsDIpkUW1pXkLgetKTHtVUhYTw4E7IKfaWoxWdxWQ1s5xtEH8w998I3Siy0X37zImvdtaxLdus6sH2cGJ3xg6WnMTcCh5DeohxawGmjjgsnBnNb7FOh0wc/54Mk7/YwWTEeJCIzTj4ktlIfjWxq3Gmq8dI7zgP6B2DiVuDCwmpuNSyzKiEaQgljZK9BJgE7tpW/U1HJbF4BzrwkiSMnzzd9PZPF2oVZ/Fpl31PurFQL5UyQnwDSb2Lv+mzMTa4jMJUc9rDcCzclBVl4EdatFsr+RLYD/IIPLYMQV9MWajKVI77G1iysPANrmgEZqmk19y1Xv+QbYsgbSGrq9lwhVUhMIciOoNUCc3z6fIcg9QlV1gmJFLBOLINI55rpOzA2bu5qw9Z16JLk/uU4qw/g3bKByehr2OM66YM7pUykm9OAtOamc9JAnOiT3sMVE9KqUnBC/jldSt0Sx1Nb4HYg16EDsJiUPphsQHbhTGQNNBSD0IDf+A1R6vIs5HWUVmpqp+RPPQCOO8OXEeqvFwnYJZ35BWQibSBaR/Fvr5dhQd+w+Q8vQr4rqj+SEI+YPXfgo5Gf1r5IIualuC4e3SevLYOyoCBIiCAltzIqcFkQn6PiNCnzp9vWm2TeTIS3fL3LAwEVOXdmu88dNk15xpl0//jhh46p6HjvWsmi3ERlxXF/YBl+CXsNJuGALFWFDVDrPhFLUVCM+634fEDV0J4ZR3YTkFdUjAiEJcMYpLLoHEXjOyR1WjeQxFCdIT98MtPusDW+u4QTdvLqbg3bG3QkNvjEJCsB6J7hoJlC8BtXaRAQVLothhZhC/PDCUfIWIalOIKYO5EYopKniAbhTBT4ta5bU2eS/m9fSEnyMCQewvN0WOPHmAnyLZt0BNHQkIrYAl2DLPrnI9E899zXABCP2YYIg3z90Tdel3fsYYhaJtnjEsQECo1itI3BaK6pGkRCeylYr3bcmLWT/OBnABoeQkpl99Wg5xuNfAqEj97gPSeuQAwE69jbqj2IwXCOSThot6BViv8NA0ihyiUmQnP9ENYurh70tF+KhesWjd3Fn0LmycD7rf0dfa+rSgPoEnAasLNtlqIeYjM0k7Fhics4I8WKYwgXTU2ISmSgi7VxuiSyuxawmA12UmWimG7QHv3BfpcNZXIPDXW0g/pgWbeE9Wk4z1zFxbsuzWIWC9tKXRsg9eY9I0Twe56XUy5KF+Ooqwz+ZpUneW346ofXoZJEz3fbBTgY1pigqisaeZT6n2yMV/KJb6HqgernmP2WssPqm0OYaZCBu3O0jqA0rv40zu48P8vtge2DMEyBO7oKVGP1/Rdykl/dTZNuIOTqPKsIXCUqJrRpiF7bJnUPl98xU65sfI0/fbZX4KYC1o4k7PpiG7Q95M8eI+lKTLBcsV1dd+KFNoe2EretAJisd8HpexR1JcUmmWNoRmfmXAVEz0Uhxu+Cw6hBB6xIOW3nE7vrRcQ3/V/KyfUFIp5PlSADqxXsA0+JSkuEN2JY0O/0JJekOsPgYsMNaGl38X67wIPuOeNNATbIVklfd4S+31FFwVTt6y0QpHgx/Sdm9hqOTWmKxm3+3sdnnJHQ3lsrJLuy7rYOkOmjMcrHWP/qyjYzhMKuDVC5QEOFV4XDFWDOFdBof0ccH5DbdWgor4oYNv+6Sn5xzaLmcjSDmlxzZIsAQacOuG5SkabpPe0cnrzmLcqdQhKxGqERDLvFWSkVjQLZx6SHQk87EgcYH7srP47pWhWMsq4vntCfMv+hHpbh9/O0bmypCSJodkHiWlsUYnrCXbhtjWPypax+QpKRjcxwRy9eICbitSrpU82twbU/pJYms84Ho37jlh/oLOQCPzB4hWouEq32k2FC0vnACs1F6QFntpINrxlueGEnFpSAva8gsiqZvbWqXO+9S16+UKB4lZ1qlBXZeue+4sm/PM+HwYy27CKmu/Ju85BvIUmTrl8qrT7TCzs7TxQ5UdVwZRhq7E1Z/6FMYh1Y2sGBrzxnrOq/Vayw/LigH/ARwc2V0EQgACK8vAAAAAAf8BHBzZXQSSSAAAAAAL68IAOfA50MdepGFbjUOkF5BpuN9RllcqNE6E+vIA+DZrtXr3UkFaMr99CYyxxUGqzBXO2gnZDGPKRw4Q97c0L8fibUH/ARwc2V0EyAjD09dS3xvqEWAbuT2dxNFnhtp6OYPzuLklAx6DV3hsgf8BHBzZXQUQwEAAdsxNzWMrM4t4sNB0P2+1i1MJuLDswnBqLV5do/fwC+shXVYYNelfQoUqCbwCQZr1wNze4zc9m4wFw5ICDcAos8AIgIDb7DkaJ5uRSbHwQjjdOGADSnot8s8QMpRMk/DkQWJMMQQMS2SEQAAAIABAACABQAAgAEDCAei4REAAAAAAQQWABTxz85fpm8iPOpY0fuqQVyJEdiZwQf8BHBzZXQCICMPT11LfG+oRYBu5PZ3E0WeG2no5g/O4uSUDHoNXeGyB/wEcHNldAYhAgFJhKmTr/gus/JPF6lNs1zX548bWxaCiruPlaJcQkEBB/wEcHNldAgEAAAAAAAiAgJ7zTlERqBTY71/TZX7y2gQgcZ2WwW0HqOcrArquS+e1hAxLZIRAAAAgAAAAIAEAACAAQMIAGXNHQAAAAABBBYAFCyW0Lyfa85zWSPMizouGvhDiK/EB/wEcHNldAIgIw9PXUt8b6hFgG7k9ncTRZ4baejmD87i5JQMeg1d4bIH/ARwc2V0BiEDwfXIBuUb9hTv7Y+HYiPhOjNYIPvpn86jit1qob7Yo4YH/ARwc2V0CAQAAAAAAAEDCPkAAAAAAAAAAQQAB/wEcHNldAIgIw9PXUt8b6hFgG7k9ncTRZ4baejmD87i5JQMeg1d4bIH/ARwc2V0CAQAAAAAAA=="
        INPUT_BAD_VALUE = "cHNldP8BAgQCAAAAAQMEAAAAAAEEAQEBBQEDAfsEAgAAAAABAP19AQIAAAAAAqTuHc11KinNVvXd/9sQr+ipDYZjtigEcm2oUT69BIpzAAAAAAD9////pO4dzXUqKc1W9d3/2xCv6KkNhmO2KARybahRPr0EinMBAAAAAP3///8DC7mQAAC2x+7vHmDpKr609OKkdrg0eF1kBTx/wAEmdQdsCUtYYVDtovHBZr8q8sMVSW5ecl9gGAFx7fv6aiTdslG8A2MtncskgsY320AFJIcDbsam59WJAEAvWZPrYGNEbNjgFgAUl3Rcv6DUKzl5yB+5LJTsqra8YLgKzHQ1jw0pNVL+Aoicxf4EfueweOUt60iMBEeZV2FTLu0IgGd6tSBPsOyg7uvgs1084gyqdkEKToYDJ5cfvfCUNZkDxZhNJF/j/pBHW4I9RVFojsI0Iob7snJfOcPPYk8mmG8WABQsltC8n2vOc1kjzIs6Lhr4Q4ivxAEjD09dS3xvqEWAbuT2dxNFnhtp6OYPzuLklAx6DV3hsgEAAAAAAAABAQAAAAAAAAEBegrMdDWPDSk1Uv4CiJzF/gR+57B45S3rSIwER5lXYVMu7QiAZ3q1IE+w7KDu6+CzXTziDKp2QQpOhgMnlx+98JQ1mQPFmE0kX+P+kEdbgj1FUWiOwjQihvuycl85w89iTyaYbxYAFCyW0Lyfa85zWSPMizouGvhDiK/EIgYCe805REagU2O9f02V+8toEIHGdlsFtB6jnKwK6rkvntYQMS2SEQAAAIAAAACABAAAgAEOIBIOv8GomhHbERYzGvmdBWc7jzdsscdRxJZJn7RnkTqvAQ8EAQAAAAEQBP3///8H/ARwc2V0Dv1OEGAzAAAAAAAAAAEunv4A2qAui2yT75MMmSqcDy7H8X/myuWlEXfa7vrtrPsMLS5bWl3G2Pf3eNgiAQORf5P3/EG7CUSPTNzH/23M3yQ0VEA/MZpi2xIOaPkhvEi5asD91OCMR9hanjC4OrjRzSxJz1YYO7/f9Y8hXgxTQQnPb3N69LB4VeGCbtDMXbohoQonOfwY/aTpAIkbjX3Wnb0xjTtg6ulZ7xZYlRyU00ySPtSSx0TNKsSxXtLq9ddtda0BRfWAKNCLTPer2Ldv44ttJwee7I8acdN+2PqS/7jPHMUHF6PDiOBgu2RppI/UvQQby+Tfn4lwh9RRq1QB+q7J22rRoAWjxnRjSawleA9aczfi5ASI2bhZl3vHFEdjemwgeag6JQ6Bv1Z1UMopzgVL1vr+d+UgBUwHmQxW1zS4rwibcJEr78SfbNOXj+tN4J6xWB3xuGTp3G7k+L2w279uyGUBRbT5dHfwjZ18RH1yv0jZ5YNHN6TUDLBXipesDWsnH4Kh4EyC8Zo+ZnJmCIBu9YOMF7wAMiZMEnhBA6g9I06mhG7Whg4PBtsLKoiB+yr+m0JAazUbp2BMbjDLpEtNutoHTX4WWI9bnqX/f98LBTVXzcyBInNwlnqOyqtlHZX6oBULLVuZLaKj9ZCMY80o63uO2FH5twgWmcISvhWvaxNb1lY/Gt1t8UemdhwnsN7Bx4K0bHyataeYD886boPB5BqHtsb/h0AB0zrwymzpTsPe5ZBdj8wWAgQro3j5h6NAlQfnzCno06NXvkRgYUsd2XQNPTa8/fIDZxo4TFMflSRbBpxxs/h38xNgbBcdxBT7kLxLFxMZ60mhOT64dtrbIhjCDxZMs4TjgRBEM+AnGBsdq3gtzBEStt5bPOJyIpGu1/7k830MoDFC+l2Tev/xXznNhvMv9E1WK8oPzVQd3qwQyWPXGiUHlm8O/CgzRz/uLO6+KKmXFABukQzT500Hi71KU6jr7yCgTur6uO9lD1YZ5FqJY9ankzRhhh3A9rI/RGkYuEaBax4KlrPdsGx9FChMs4usWJ1PmNuA0MXlySFXNFopY+Knm3iSF/MymKSYFwEUjFzpcQ72M5OqU7JXgim+QTgb0v/WuwPw50rgivRXDAF1DynAGF8gy+LOtzftGbMESIB+2AGEgbvKCmKuw1V12Xd7XLUkKwJzLfHVopW4uv0EVslFwtPd5tWgBDLNhrlix3YOmVs0l5qPPxnYc9Ainhm7wptMJQg+bDvgSV2SxvYCiNtF6mINN8f3TEx8xfdKrV+4vhdJcS3YcgfWW0Bh+wwqnxbu0vmOf7LraVtI30K0xd11vpl8DXZGa7mO26gX1TKurDqu3jvR7K5tLENRt7O9QHhBSKaMTGg99rA7X0/tKT4eeTW+wztmGX3FvgfJJZ69VOC4Bl0mXmW6Xd80X6imfnSeqdGK97kZGkNZLU3vqbfP8DvntXtchWJXXHQBOASUUnGljstxFZvYgbm9398QN8KQGdCbmw77PCCbNqZHZ2wcEdr5YoacBZ6qCvSQ3VCT1XWI6yGJCZj4u2/Wz4mqiKu7j5/PmwFAiHrm7j09CjAdlpexLCVt13B58LSf9ZqsGfbT4cftYfL0aa4vgw8yqOG0JccTwDFh+crnbP87YpjGfBYwvdcSnMfzCP3ARZvj1N/q851bRtyS3kWlOZujH5qEYJ1wx/N1eJZm5+rU3CMDzbkehYJqwJp47XTac1lVWHd5pbZVKBgMVxxoN/e65MEznxU+GzN3o7FBrLVwXXt7PnL0cGkyuwVmWsFaBiXl2SsbnHcbtzlratjIDs+fpFuwCpldJUyHFnouqwMXH4CkoF6R/iOJM9HQI5ibPS2PgrxIYLJgPPkPCbglnVJlqvM97XbdQ7IwOEaGmhNQGdBhmsqw2tnHriG61jkruSsDBCap8TfdHGy849FVa8/tIRjEc1dibujtn/dryzT4WDUCNc/vnis+xM68RleRdaA8ESxuJS/7cdQvQIB7t1FeuOiqYobCimURIwaPRZHN5RkgNZpg0YmatqqP4AUretlf4zlkDwBcUN5eOrYqP15H12E5gTu+fd4QcNIfyMbojXsccCssM0hliXP8Fk0fzPEnMlgRTKxYWkFuKvaUm/F1ivkhsk4yfJfC4GROsmMNLOFCclTTqBgA+j+2Nv3WLu36yW+zBbqIMsedhnqdI1TYJF9zz+HvteoLSASZc6zCgnmzE4tbIgiC29Fr5W4SyUGfrqafKNOYwg2CnU7r6qNyiCdvXRjLpoBV2eKHgcVWKxI0QELOCXMYvUVXUxN8RlTdzdP9Y+3fmE/LpXJZOGn0RsrwRWDJBmjUduIH4HhX+x0dXEYYaoMU8Mf67LUtttZ1voDwdK2Jnb7KXeeEO8JkSwdw9z1Deg4vSnkkiZESVWulJLzEebv1hcj88+ZsxN20+wvcxzbK/CFGryeMOhsE795DpOyESk42raHViUPSZIvVxTGq1GEPtr4Z9ChcRj5SXkbltOEobXcTMWPFNTKhFHBve8QHjz5H55gFLqQ5+Eb2gpyLNaAR27dM51IWyX9+4gJpzyK+jyPuO6lD0m8uz3o5MKyh7ypvP5UrW4i2DukLv3Hu+HamoBR0Mw40lSLzZMc2W15oW6MAgc60HYg5bvPfVyaQjmPJelsz3vRPghRkeC1zAUb6/lTRt+NURtTFnB2GeELDsMK+1yvNYN8nHLGGcQRvkQ1e5Y3LaiJnXYlkPtDM1GnEWbVUTz8j8tT8SD8vWjrdGQIfn3qArVuEf7irEelvIYUDSCQfsKwLVgplU9zA4PaVRnddn9uKsFBpjM3p/AM6fN8cervTiNStO5N9G/mfHEoCu+Ofwcpr/RoPzUSDZj+C8E96wb6qZC+PYAvx5lYsVz38idK+hZN1/aRn/dgIZzYkpSM6Po92W39gt5VWbteSLZrYclZ/Zt0HwlIpm/LCFI/dshYc43vAmFYtPVUBgFNqp59YG1HeFx78wOk+F5EO5w+s5vN1q/QikT+wh2B2Eio9By8qxg3b2lg5acCUXWZ8bYq2IH6PaiI1nDmWqfgIctyHcToYijQCdZXJRnbHF+jXfJDEAEn7TBgknqur/OUlwE6U26vvANxPLkDnaoBdmwhOjwYAdE8w1D66ppVnwi9ji6/0RVy9LAnZx54n6WkrnT7YtDvKECtxjSbvQ5FNx+wbho+otZozuaa4LZv3vy9AxnM0PER0I6Bqd4GxRIo1e/HS3LAtN0ju16TPtEMDxW4HxScgdgvqjVQnlUeObHIOsYUY8aG/lf+MfHXgnWdNxF64CcTOlGFEa6/Sr5sOMHwTRJbU2txBXF67KS0wmZeZUlDAQ4VzdFWdNbgy+cFOHY7kJFDIE3kGrZ6tlTHu60JFfpe4XycM9xbaf1vMno3qQhRbSy4NlDwGVT14v8Qk9zq7fpVZjedfeU2RZ54Khr3Rf8/v5uMWZsp6Il87CwbtPfIF7UQiLXZWZQMsYr19Gz0zCt6RoKyGfu1ixEaENbYNm5zVbxRpVs1hrLCXh2vjZvEBneSCF5//gsDIpkUW1pXkLgetKTHtVUhYTw4E7IKfaWoxWdxWQ1s5xtEH8w998I3Siy0X37zImvdtaxLdus6sH2cGJ3xg6WnMTcCh5DeohxawGmjjgsnBnNb7FOh0wc/54Mk7/YwWTEeJCIzTj4ktlIfjWxq3Gmq8dI7zgP6B2DiVuDCwmpuNSyzKiEaQgljZK9BJgE7tpW/U1HJbF4BzrwkiSMnzzd9PZPF2oVZ/Fpl31PurFQL5UyQnwDSb2Lv+mzMTa4jMJUc9rDcCzclBVl4EdatFsr+RLYD/IIPLYMQV9MWajKVI77G1iysPANrmgEZqmk19y1Xv+QbYsgbSGrq9lwhVUhMIciOoNUCc3z6fIcg9QlV1gmJFLBOLINI55rpOzA2bu5qw9Z16JLk/uU4qw/g3bKByehr2OM66YM7pUykm9OAtOamc9JAnOiT3sMVE9KqUnBC/jldSt0Sx1Nb4HYg16EDsJiUPphsQHbhTGQNNBSD0IDf+A1R6vIs5HWUVmpqp+RPPQCOO8OXEeqvFwnYJZ35BWQibSBaR/Fvr5dhQd+w+Q8vQr4rqj+SEI+YPXfgo5Gf1r5IIualuC4e3SevLYOyoCBIiCAltzIqcFkQn6PiNCnzp9vWm2TeTIS3fL3LAwEVOXdmu88dNk15xpl0//jhh46p6HjvWsmi3ERlxXF/YBl+CXsNJuGALFWFDVDrPhFLUVCM+634fEDV0J4ZR3YTkFdUjAiEJcMYpLLoHEXjOyR1WjeQxFCdIT98MtPusDW+u4QTdvLqbg3bG3QkNvjEJCsB6J7hoJlC8BtXaRAQVLothhZhC/PDCUfIWIalOIKYO5EYopKniAbhTBT4ta5bU2eS/m9fSEnyMCQewvN0WOPHmAnyLZt0BNHQkIrYAl2DLPrnI9E899zXABCP2YYIg3z90Tdel3fsYYhaJtnjEsQECo1itI3BaK6pGkRCeylYr3bcmLWT/OBnABoeQkpl99Wg5xuNfAqEj97gPSeuQAwE69jbqj2IwXCOSThot6BViv8NA0ihyiUmQnP9ENYurh70tF+KhesWjd3Fn0LmycD7rf0dfa+rSgPoEnAasLNtlqIeYjM0k7Fhics4I8WKYwgXTU2ISmSgi7VxuiSyuxawmA12UmWimG7QHv3BfpcNZXIPDXW0g/pgWbeE9Wk4z1zFxbsuzWIWC9tKXRsg9eY9I0Twe56XUy5KF+Ooqwz+ZpUneW346ofXoZJEz3fbBTgY1pigqisaeZT6n2yMV/KJb6HqgernmP2WssPqm0OYaZCBu3O0jqA0rv40zu48P8vtge2DMEyBO7oKVGP1/Rdykl/dTZNuIOTqPKsIXCUqJrRpiF7bJnUPl98xU65sfI0/fbZX4KYC1o4k7PpiG7Q95M8eI+lKTLBcsV1dd+KFNoe2EretAJisd8HpexR1JcUmmWNoRmfmXAVEz0Uhxu+Cw6hBB6xIOW3nE7vrRcQ3/V/KyfUFIp5PlSADqxXsA0+JSkuEN2JY0O/0JJekOsPgYsMNaGl38X67wIPuOeNNATbIVklfd4S+31FFwVTt6y0QpHgx/Sdm9hqOTWmKxm3+3sdnnJHQ3lsrJLuy7rYOkOmjMcrHWP/qyjYzhMKuDVC5QEOFV4XDFWDOFdBof0ccH5DbdWgor4oYNv+6Sn5xzaLmcjSDmlxzZIsAQacOuG5SkabpPe0cnrzmLcqdQhKxGqERDLvFWSkVjQLZx6SHQk87EgcYH7srP47pWhWMsq4vntCfMv+hHpbh9/O0bmypCSJodkHiWlsUYnrCXbhtjWPypax+QpKRjcxwRy9eICbitSrpU82twbU/pJYms84Ho37jlh/oLOQCPzB4hWouEq32k2FC0vnACs1F6QFntpINrxlueGEnFpSAva8gsiqZvbWqXO+9S16+UKB4lZ1qlBXZeue+4sm/PM+HwYy27CKmu/Ju85BvIUmTrl8qrT7TCzs7TxQ5UdVwZRhq7E1Z/6FMYh1Y2sGBrzxnrOq/Vayw/LigH/ARwc2V0EQgAB68vAAAAAAf8BHBzZXQSSSAAAAAAL68IAOfA50MdepGFbjUOkF5BpuN9RllcqNE6E+vIA+DZrtXr3UkFaMr99CYyxxUGqzBXO2gnZDGPKRw4Q97c0L8fibUH/ARwc2V0EyAjD09dS3xvqEWAbuT2dxNFnhtp6OYPzuLklAx6DV3hsgf8BHBzZXQUQwEAAdsxNzWMrM4t4sNB0P2+1i1MJuLDswnBqLV5do/fwC+shXVYYNelfQoUqCbwCQZr1wNze4zc9m4wFw5ICDcAos8AIgIDb7DkaJ5uRSbHwQjjdOGADSnot8s8QMpRMk/DkQWJMMQQMS2SEQAAAIABAACABQAAgAEDCAei4REAAAAAAQQWABTxz85fpm8iPOpY0fuqQVyJEdiZwQf8BHBzZXQCICMPT11LfG+oRYBu5PZ3E0WeG2no5g/O4uSUDHoNXeGyB/wEcHNldAYhAgFJhKmTr/gus/JPF6lNs1zX548bWxaCiruPlaJcQkEBB/wEcHNldAgEAAAAAAAiAgJ7zTlERqBTY71/TZX7y2gQgcZ2WwW0HqOcrArquS+e1hAxLZIRAAAAgAAAAIAEAACAAQMIAGXNHQAAAAABBBYAFCyW0Lyfa85zWSPMizouGvhDiK/EB/wEcHNldAIgIw9PXUt8b6hFgG7k9ncTRZ4baejmD87i5JQMeg1d4bIH/ARwc2V0BiEDwfXIBuUb9hTv7Y+HYiPhOjNYIPvpn86jit1qob7Yo4YH/ARwc2V0CAQAAAAAAAEDCPkAAAAAAAAAAQQAB/wEcHNldAIgIw9PXUt8b6hFgG7k9ncTRZ4baejmD87i5JQMeg1d4bIH/ARwc2V0CAQAAAAAAA=="
        INPUT_BAD_VALUE_PROOF = "cHNldP8BAgQCAAAAAQMEAAAAAAEEAQEBBQEDAfsEAgAAAAABAP19AQIAAAAAAqTuHc11KinNVvXd/9sQr+ipDYZjtigEcm2oUT69BIpzAAAAAAD9////pO4dzXUqKc1W9d3/2xCv6KkNhmO2KARybahRPr0EinMBAAAAAP3///8DC7mQAAC2x+7vHmDpKr609OKkdrg0eF1kBTx/wAEmdQdsCUtYYVDtovHBZr8q8sMVSW5ecl9gGAFx7fv6aiTdslG8A2MtncskgsY320AFJIcDbsam59WJAEAvWZPrYGNEbNjgFgAUl3Rcv6DUKzl5yB+5LJTsqra8YLgKzHQ1jw0pNVL+Aoicxf4EfueweOUt60iMBEeZV2FTLu0IgGd6tSBPsOyg7uvgs1084gyqdkEKToYDJ5cfvfCUNZkDxZhNJF/j/pBHW4I9RVFojsI0Iob7snJfOcPPYk8mmG8WABQsltC8n2vOc1kjzIs6Lhr4Q4ivxAEjD09dS3xvqEWAbuT2dxNFnhtp6OYPzuLklAx6DV3hsgEAAAAAAAABAQAAAAAAAAEBegrMdDWPDSk1Uv4CiJzF/gR+57B45S3rSIwER5lXYVMu7QiAZ3q1IE+w7KDu6+CzXTziDKp2QQpOhgMnlx+98JQ1mQPFmE0kX+P+kEdbgj1FUWiOwjQihvuycl85w89iTyaYbxYAFCyW0Lyfa85zWSPMizouGvhDiK/EIgYCe805REagU2O9f02V+8toEIHGdlsFtB6jnKwK6rkvntYQMS2SEQAAAIAAAACABAAAgAEOIBIOv8GomhHbERYzGvmdBWc7jzdsscdRxJZJn7RnkTqvAQ8EAQAAAAEQBP3///8H/ARwc2V0Dv1OEGAzAAAAAAAAAAEunv4A2qAui2yT75MMmSqcDy7H8X/myuWlEXfa7vrtrPsMLS5bWl3G2Pf3eNgiAQORf5P3/EG7CUSPTNzH/23M3yQ0VEA/MZpi2xIOaPkhvEi5asD91OCMR9hanjC4OrjRzSxJz1YYO7/f9Y8hXgxTQQnPb3N69LB4VeGCbtDMXbohoQonOfwY/aTpAIkbjX3Wnb0xjTtg6ulZ7xZYlRyU00ySPtSSx0TNKsSxXtLq9ddtda0BRfWAKNCLTPer2Ldv44ttJwee7I8acdN+2PqS/7jPHMUHF6PDiOBgu2RppI/UvQQby+Tfn4lwh9RRq1QB+q7J22rRoAWjxnRjSawleA9aczfi5ASI2bhZl3vHFEdjemwgeag6JQ6Bv1Z1UMopzgVL1vr+d+UgBUwHmQxW1zS4rwibcJEr78SfbNOXj+tN4J6xWB3xuGTp3G7k+L2w279uyGUBRbT5dHfwjZ18RH1yv0jZ5YNHN6TUDLBXipesDWsnH4Kh4EyC8Zo+ZnJmCIBu9YOMF7wAMiZMEnhBA6g9I06mhG7Whg4PBtsLKoiB+yr+m0JAazUbp2BMbjDLpEtNutoHTX4WWI9bnqX/f98LBTVXzcyBInNwlnqOyqtlHZX6oBULLVuZLaKj9ZCMY80o63uO2FH5twgWmcISvhWvaxNb1lY/Gt1t8UemdhwnsN7Bx4K0bHyataeYD886boPB5BqHtsb/h0AB0zrwymzpTsPe5ZBdj8wWAgQro3j5h6NAlQfnzCno06NXvkRgYUsd2XQNPTa8/fIDZxo4TFMflSRbBpxxs/h38xNgbBcdxBT7kLxLFxMZ60mhOT64dtrbIhjCDxZMs4TjgRBEM+AnGBsdq3gtzBEStt5bPOJyIpGu1/7k830MoDFC+l2Tev/xXznNhvMv9E1WK8oPzVQd3qwQyWPXGiUHlm8O/CgzRz/uLO6+KKmXFABukQzT500Hi71KU6jr7yCgTur6uO9lD1YZ5FqJY9ankzRhhh3A9rI/RGkYuEaBax4KlrPdsGx9FChMs4usWJ1PmNuA0MXlySFXNFopY+Knm3iSF/MymKSYFwEUjFzpcQ72M5OqU7JXgim+QTgb0v/WuwPw50rgivRXDAF1DynAGF8gy+LOtzftGbMESIB+2AGEgbvKCmKuw1V12Xd7XLUkKwJzLfHVopW4uv0EVslFwtPd5tWgBDLNhrlix3YOmVs0l5qPPxnYc9Ainhm7wptMJQg+bDvgSV2SxvYCiNtF6mINN8f3TEx8xfdKrV+4vhdJcS3YcgfWW0Bh+wwqnxbu0vmOf7LraVtI30K0xd11vpl8DXZGa7mO26gX1TKurDqu3jvR7K5tLENRt7O9QHhBSKaMTGg99rA7X0/tKT4eeTW+wztmGX3FvgfJJZ69VOC4Bl0mXmW6Xd80X6imfnSeqdGK97kZGkNZLU3vqbfP8DvntXtchWJXXHQBOASUUnGljstxFZvYgbm9398QN8KQGdCbmw77PCCbNqZHZ2wcEdr5YoacBZ6qCvSQ3VCT1XWI6yGJCZj4u2/Wz4mqiKu7j5/PmwFAiHrm7j09CjAdlpexLCVt13B58LSf9ZqsGfbT4cftYfL0aa4vgw8yqOG0JccTwDFh+crnbP87YpjGfBYwvdcSnMfzCP3ARZvj1N/q851bRtyS3kWlOZujH5qEYJ1wx/N1eJZm5+rU3CMDzbkehYJqwJp47XTac1lVWHd5pbZVKBgMVxxoN/e65MEznxU+GzN3o7FBrLVwXXt7PnL0cGkyuwVmWsFaBiXl2SsbnHcbtzlratjIDs+fpFuwCpldJUyHFnouqwMXH4CkoF6R/iOJM9HQI5ibPS2PgrxIYLJgPPkPCbglnVJlqvM97XbdQ7IwOEaGmhNQGdBhmsqw2tnHriG61jkruSsDBCap8TfdHGy849FVa8/tIRjEc1dibujtn/dryzT4WDUCNc/vnis+xM68RleRdaA8ESxuJS/7cdQvQIB7t1FeuOiqYobCimURIwaPRZHN5RkgNZpg0YmatqqP4AUretlf4zlkDwBcUN5eOrYqP15H12E5gTu+fd4QcNIfyMbojXsccCssM0hliXP8Fk0fzPEnMlgRTKxYWkFuKvaUm/F1ivkhsk4yfJfC4GROsmMNLOFCclTTqBgA+j+2Nv3WLu36yW+zBbqIMsedhnqdI1TYJF9zz+HvteoLSASZc6zCgnmzE4tbIgiC29Fr5W4SyUGfrqafKNOYwg2CnU7r6qNyiCdvXRjLpoBV2eKHgcVWKxI0QELOCXMYvUVXUxN8RlTdzdP9Y+3fmE/LpXJZOGn0RsrwRWDJBmjUduIH4HhX+x0dXEYYaoMU8Mf67LUtttZ1voDwdK2Jnb7KXeeEO8JkSwdw9z1Deg4vSnkkiZESVWulJLzEebv1hcj88+ZsxN20+wvcxzbK/CFGryeMOhsE795DpOyESk42raHViUPSZIvVxTGq1GEPtr4Z9ChcRj5SXkbltOEobXcTMWPFNTKhFHBve8QHjz5H55gFLqQ5+Eb2gpyLNaAR27dM51IWyX9+4gJpzyK+jyPuO6lD0m8uz3o5MKyh7ypvP5UrW4i2DukLv3Hu+HamoBR0Mw40lSLzZMc2W15oW6MAgc60HYg5bvPfVyaQjmPJelsz3vRPghRkeC1zAUb6/lTRt+NURtTFnB2GeELDsMK+1yvNYN8nHLGGcQRvkQ1e5Y3LaiJnXYlkPtDM1GnEWbVUTz8j8tT8SD8vWjrdGQIfn3qArVuEf7irEelvIYUDSCQfsKwLVgplU9zA4PaVRnddn9uKsFBpjM3p/AM6fN8cervTiNStO5N9G/mfHEoCu+Ofwcpr/RoPzUSDZj+C8E96wb6qZC+PYAvx5lYsVz38idK+hZN1/aRn/dgIZzYkpSM6Po92W39gt5VWbteSLZrYclZ/Zt0HwlIpm/LCFI/dshYc43vAmFYtPVUBgFNqp59YG1HeFx78wOk+F5EO5w+s5vN1q/QikT+wh2B2Eio9By8qxg3b2lg5acCUXWZ8bYq2IH6PaiI1nDmWqfgIctyHcToYijQCdZXJRnbHF+jXfJDEAEn7TBgknqur/OUlwE6U26vvANxPLkDnaoBdmwhOjwYAdE8w1D66ppVnwi9ji6/0RVy9LAnZx54n6WkrnT7YtDvKECtxjSbvQ5FNx+wbho+otZozuaa4LZv3vy9AxnM0PER0I6Bqd4GxRIo1e/HS3LAtN0ju16TPtEMDxW4HxScgdgvqjVQnlUeObHIOsYUY8aG/lf+MfHXgnWdNxF64CcTOlGFEa6/Sr5sOMHwTRJbU2txBXF67KS0wmZeZUlDAQ4VzdFWdNbgy+cFOHY7kJFDIE3kGrZ6tlTHu60JFfpe4XycM9xbaf1vMno3qQhRbSy4NlDwGVT14v8Qk9zq7fpVZjedfeU2RZ54Khr3Rf8/v5uMWZsp6Il87CwbtPfIF7UQiLXZWZQMsYr19Gz0zCt6RoKyGfu1ixEaENbYNm5zVbxRpVs1hrLCXh2vjZvEBneSCF5//gsDIpkUW1pXkLgetKTHtVUhYTw4E7IKfaWoxWdxWQ1s5xtEH8w998I3Siy0X37zImvdtaxLdus6sH2cGJ3xg6WnMTcCh5DeohxawGmjjgsnBnNb7FOh0wc/54Mk7/YwWTEeJCIzTj4ktlIfjWxq3Gmq8dI7zgP6B2DiVuDCwmpuNSyzKiEaQgljZK9BJgE7tpW/U1HJbF4BzrwkiSMnzzd9PZPF2oVZ/Fpl31PurFQL5UyQnwDSb2Lv+mzMTa4jMJUc9rDcCzclBVl4EdatFsr+RLYD/IIPLYMQV9MWajKVI77G1iysPANrmgEZqmk19y1Xv+QbYsgbSGrq9lwhVUhMIciOoNUCc3z6fIcg9QlV1gmJFLBOLINI55rpOzA2bu5qw9Z16JLk/uU4qw/g3bKByehr2OM66YM7pUykm9OAtOamc9JAnOiT3sMVE9KqUnBC/jldSt0Sx1Nb4HYg16EDsJiUPphsQHbhTGQNNBSD0IDf+A1R6vIs5HWUVmpqp+RPPQCOO8OXEeqvFwnYJZ35BWQibSBaR/Fvr5dhQd+w+Q8vQr4rqj+SEI+YPXfgo5Gf1r5IIualuC4e3SevLYOyoCBIiCAltzIqcFkQn6PiNCnzp9vWm2TeTIS3fL3LAwEVOXdmu88dNk15xpl0//jhh46p6HjvWsmi3ERlxXF/YBl+CXsNJuGALFWFDVDrPhFLUVCM+634fEDV0J4ZR3YTkFdUjAiEJcMYpLLoHEXjOyR1WjeQxFCdIT98MtPusDW+u4QTdvLqbg3bG3QkNvjEJCsB6J7hoJlC8BtXaRAQVLothhZhC/PDCUfIWIalOIKYO5EYopKniAbhTBT4ta5bU2eS/m9fSEnyMCQewvN0WOPHmAnyLZt0BNHQkIrYAl2DLPrnI9E899zXABCP2YYIg3z90Tdel3fsYYhaJtnjEsQECo1itI3BaK6pGkRCeylYr3bcmLWT/OBnABoeQkpl99Wg5xuNfAqEj97gPSeuQAwE69jbqj2IwXCOSThot6BViv8NA0ihyiUmQnP9ENYurh70tF+KhesWjd3Fn0LmycD7rf0dfa+rSgPoEnAasLNtlqIeYjM0k7Fhics4I8WKYwgXTU2ISmSgi7VxuiSyuxawmA12UmWimG7QHv3BfpcNZXIPDXW0g/pgWbeE9Wk4z1zFxbsuzWIWC9tKXRsg9eY9I0Twe56XUy5KF+Ooqwz+ZpUneW346ofXoZJEz3fbBTgY1pigqisaeZT6n2yMV/KJb6HqgernmP2WssPqm0OYaZCBu3O0jqA0rv40zu48P8vtge2DMEyBO7oKVGP1/Rdykl/dTZNuIOTqPKsIXCUqJrRpiF7bJnUPl98xU65sfI0/fbZX4KYC1o4k7PpiG7Q95M8eI+lKTLBcsV1dd+KFNoe2EretAJisd8HpexR1JcUmmWNoRmfmXAVEz0Uhxu+Cw6hBB6xIOW3nE7vrRcQ3/V/KyfUFIp5PlSADqxXsA0+JSkuEN2JY0O/0JJekOsPgYsMNaGl38X67wIPuOeNNATbIVklfd4S+31FFwVTt6y0QpHgx/Sdm9hqOTWmKxm3+3sdnnJHQ3lsrJLuy7rYOkOmjMcrHWP/qyjYzhMKuDVC5QEOFV4XDFWDOFdBof0ccH5DbdWgor4oYNv+6Sn5xzaLmcjSDmlxzZIsAQacOuG5SkabpPe0cnrzmLcqdQhKxGqERDLvFWSkVjQLZx6SHQk87EgcYH7srP47pWhWMsq4vntCfMv+hHpbh9/O0bmypCSJodkHiWlsUYnrCXbhtjWPypax+QpKRjcxwRy9eICbitSrpU82twbU/pJYms84Ho37jlh/oLOQCPzB4hWouEq32k2FC0vnACs1F6QFntpINrxlueGEnFpSAva8gsiqZvbWqXO+9S16+UKB4lZ1qlBXZeue+4sm/PM+HwYy27CKmu/Ju85BvIUmTrl8qrT7TCzs7TxQ5UdVwZRhq7E1Z/6FMYh1Y2sGBrzxnrOq/Vayw/LigH/ARwc2V0EQgACK8vAAAAAAf8BHBzZXQSSSAAAAAAL68IAOfA50MdepGFbjUOkF5BpuN9RllcqNE6E+vIA+DZrtXr3UkFaMr99CYyxxUGqzBXO2gnZDGPKRw4Q97c0L8fibQH/ARwc2V0EyAjD09dS3xvqEWAbuT2dxNFnhtp6OYPzuLklAx6DV3hsgf8BHBzZXQUQwEAAdsxNzWMrM4t4sNB0P2+1i1MJuLDswnBqLV5do/fwC+shXVYYNelfQoUqCbwCQZr1wNze4zc9m4wFw5ICDcAos8AIgIDb7DkaJ5uRSbHwQjjdOGADSnot8s8QMpRMk/DkQWJMMQQMS2SEQAAAIABAACABQAAgAEDCAei4REAAAAAAQQWABTxz85fpm8iPOpY0fuqQVyJEdiZwQf8BHBzZXQCICMPT11LfG+oRYBu5PZ3E0WeG2no5g/O4uSUDHoNXeGyB/wEcHNldAYhAgFJhKmTr/gus/JPF6lNs1zX548bWxaCiruPlaJcQkEBB/wEcHNldAgEAAAAAAAiAgJ7zTlERqBTY71/TZX7y2gQgcZ2WwW0HqOcrArquS+e1hAxLZIRAAAAgAAAAIAEAACAAQMIAGXNHQAAAAABBBYAFCyW0Lyfa85zWSPMizouGvhDiK/EB/wEcHNldAIgIw9PXUt8b6hFgG7k9ncTRZ4baejmD87i5JQMeg1d4bIH/ARwc2V0BiEDwfXIBuUb9hTv7Y+HYiPhOjNYIPvpn86jit1qob7Yo4YH/ARwc2V0CAQAAAAAAAEDCPkAAAAAAAAAAQQAB/wEcHNldAIgIw9PXUt8b6hFgG7k9ncTRZ4baejmD87i5JQMeg1d4bIH/ARwc2V0CAQAAAAAAA=="
        INPUT_BAD_ASSET = "cHNldP8BAgQCAAAAAQMEAAAAAAEEAQEBBQEDAfsEAgAAAAABAP19AQIAAAAAAqTuHc11KinNVvXd/9sQr+ipDYZjtigEcm2oUT69BIpzAAAAAAD9////pO4dzXUqKc1W9d3/2xCv6KkNhmO2KARybahRPr0EinMBAAAAAP3///8DC7mQAAC2x+7vHmDpKr609OKkdrg0eF1kBTx/wAEmdQdsCUtYYVDtovHBZr8q8sMVSW5ecl9gGAFx7fv6aiTdslG8A2MtncskgsY320AFJIcDbsam59WJAEAvWZPrYGNEbNjgFgAUl3Rcv6DUKzl5yB+5LJTsqra8YLgKzHQ1jw0pNVL+Aoicxf4EfueweOUt60iMBEeZV2FTLu0IgGd6tSBPsOyg7uvgs1084gyqdkEKToYDJ5cfvfCUNZkDxZhNJF/j/pBHW4I9RVFojsI0Iob7snJfOcPPYk8mmG8WABQsltC8n2vOc1kjzIs6Lhr4Q4ivxAEjD09dS3xvqEWAbuT2dxNFnhtp6OYPzuLklAx6DV3hsgEAAAAAAAABAQAAAAAAAAEBegrMdDWPDSk1Uv4CiJzF/gR+57B45S3rSIwER5lXYVMu7QiAZ3q1IE+w7KDu6+CzXTziDKp2QQpOhgMnlx+98JQ1mQPFmE0kX+P+kEdbgj1FUWiOwjQihvuycl85w89iTyaYbxYAFCyW0Lyfa85zWSPMizouGvhDiK/EIgYCe805REagU2O9f02V+8toEIHGdlsFtB6jnKwK6rkvntYQMS2SEQAAAIAAAACABAAAgAEOIBIOv8GomhHbERYzGvmdBWc7jzdsscdRxJZJn7RnkTqvAQ8EAQAAAAEQBP3///8H/ARwc2V0Dv1OEGAzAAAAAAAAAAEunv4A2qAui2yT75MMmSqcDy7H8X/myuWlEXfa7vrtrPsMLS5bWl3G2Pf3eNgiAQORf5P3/EG7CUSPTNzH/23M3yQ0VEA/MZpi2xIOaPkhvEi5asD91OCMR9hanjC4OrjRzSxJz1YYO7/f9Y8hXgxTQQnPb3N69LB4VeGCbtDMXbohoQonOfwY/aTpAIkbjX3Wnb0xjTtg6ulZ7xZYlRyU00ySPtSSx0TNKsSxXtLq9ddtda0BRfWAKNCLTPer2Ldv44ttJwee7I8acdN+2PqS/7jPHMUHF6PDiOBgu2RppI/UvQQby+Tfn4lwh9RRq1QB+q7J22rRoAWjxnRjSawleA9aczfi5ASI2bhZl3vHFEdjemwgeag6JQ6Bv1Z1UMopzgVL1vr+d+UgBUwHmQxW1zS4rwibcJEr78SfbNOXj+tN4J6xWB3xuGTp3G7k+L2w279uyGUBRbT5dHfwjZ18RH1yv0jZ5YNHN6TUDLBXipesDWsnH4Kh4EyC8Zo+ZnJmCIBu9YOMF7wAMiZMEnhBA6g9I06mhG7Whg4PBtsLKoiB+yr+m0JAazUbp2BMbjDLpEtNutoHTX4WWI9bnqX/f98LBTVXzcyBInNwlnqOyqtlHZX6oBULLVuZLaKj9ZCMY80o63uO2FH5twgWmcISvhWvaxNb1lY/Gt1t8UemdhwnsN7Bx4K0bHyataeYD886boPB5BqHtsb/h0AB0zrwymzpTsPe5ZBdj8wWAgQro3j5h6NAlQfnzCno06NXvkRgYUsd2XQNPTa8/fIDZxo4TFMflSRbBpxxs/h38xNgbBcdxBT7kLxLFxMZ60mhOT64dtrbIhjCDxZMs4TjgRBEM+AnGBsdq3gtzBEStt5bPOJyIpGu1/7k830MoDFC+l2Tev/xXznNhvMv9E1WK8oPzVQd3qwQyWPXGiUHlm8O/CgzRz/uLO6+KKmXFABukQzT500Hi71KU6jr7yCgTur6uO9lD1YZ5FqJY9ankzRhhh3A9rI/RGkYuEaBax4KlrPdsGx9FChMs4usWJ1PmNuA0MXlySFXNFopY+Knm3iSF/MymKSYFwEUjFzpcQ72M5OqU7JXgim+QTgb0v/WuwPw50rgivRXDAF1DynAGF8gy+LOtzftGbMESIB+2AGEgbvKCmKuw1V12Xd7XLUkKwJzLfHVopW4uv0EVslFwtPd5tWgBDLNhrlix3YOmVs0l5qPPxnYc9Ainhm7wptMJQg+bDvgSV2SxvYCiNtF6mINN8f3TEx8xfdKrV+4vhdJcS3YcgfWW0Bh+wwqnxbu0vmOf7LraVtI30K0xd11vpl8DXZGa7mO26gX1TKurDqu3jvR7K5tLENRt7O9QHhBSKaMTGg99rA7X0/tKT4eeTW+wztmGX3FvgfJJZ69VOC4Bl0mXmW6Xd80X6imfnSeqdGK97kZGkNZLU3vqbfP8DvntXtchWJXXHQBOASUUnGljstxFZvYgbm9398QN8KQGdCbmw77PCCbNqZHZ2wcEdr5YoacBZ6qCvSQ3VCT1XWI6yGJCZj4u2/Wz4mqiKu7j5/PmwFAiHrm7j09CjAdlpexLCVt13B58LSf9ZqsGfbT4cftYfL0aa4vgw8yqOG0JccTwDFh+crnbP87YpjGfBYwvdcSnMfzCP3ARZvj1N/q851bRtyS3kWlOZujH5qEYJ1wx/N1eJZm5+rU3CMDzbkehYJqwJp47XTac1lVWHd5pbZVKBgMVxxoN/e65MEznxU+GzN3o7FBrLVwXXt7PnL0cGkyuwVmWsFaBiXl2SsbnHcbtzlratjIDs+fpFuwCpldJUyHFnouqwMXH4CkoF6R/iOJM9HQI5ibPS2PgrxIYLJgPPkPCbglnVJlqvM97XbdQ7IwOEaGmhNQGdBhmsqw2tnHriG61jkruSsDBCap8TfdHGy849FVa8/tIRjEc1dibujtn/dryzT4WDUCNc/vnis+xM68RleRdaA8ESxuJS/7cdQvQIB7t1FeuOiqYobCimURIwaPRZHN5RkgNZpg0YmatqqP4AUretlf4zlkDwBcUN5eOrYqP15H12E5gTu+fd4QcNIfyMbojXsccCssM0hliXP8Fk0fzPEnMlgRTKxYWkFuKvaUm/F1ivkhsk4yfJfC4GROsmMNLOFCclTTqBgA+j+2Nv3WLu36yW+zBbqIMsedhnqdI1TYJF9zz+HvteoLSASZc6zCgnmzE4tbIgiC29Fr5W4SyUGfrqafKNOYwg2CnU7r6qNyiCdvXRjLpoBV2eKHgcVWKxI0QELOCXMYvUVXUxN8RlTdzdP9Y+3fmE/LpXJZOGn0RsrwRWDJBmjUduIH4HhX+x0dXEYYaoMU8Mf67LUtttZ1voDwdK2Jnb7KXeeEO8JkSwdw9z1Deg4vSnkkiZESVWulJLzEebv1hcj88+ZsxN20+wvcxzbK/CFGryeMOhsE795DpOyESk42raHViUPSZIvVxTGq1GEPtr4Z9ChcRj5SXkbltOEobXcTMWPFNTKhFHBve8QHjz5H55gFLqQ5+Eb2gpyLNaAR27dM51IWyX9+4gJpzyK+jyPuO6lD0m8uz3o5MKyh7ypvP5UrW4i2DukLv3Hu+HamoBR0Mw40lSLzZMc2W15oW6MAgc60HYg5bvPfVyaQjmPJelsz3vRPghRkeC1zAUb6/lTRt+NURtTFnB2GeELDsMK+1yvNYN8nHLGGcQRvkQ1e5Y3LaiJnXYlkPtDM1GnEWbVUTz8j8tT8SD8vWjrdGQIfn3qArVuEf7irEelvIYUDSCQfsKwLVgplU9zA4PaVRnddn9uKsFBpjM3p/AM6fN8cervTiNStO5N9G/mfHEoCu+Ofwcpr/RoPzUSDZj+C8E96wb6qZC+PYAvx5lYsVz38idK+hZN1/aRn/dgIZzYkpSM6Po92W39gt5VWbteSLZrYclZ/Zt0HwlIpm/LCFI/dshYc43vAmFYtPVUBgFNqp59YG1HeFx78wOk+F5EO5w+s5vN1q/QikT+wh2B2Eio9By8qxg3b2lg5acCUXWZ8bYq2IH6PaiI1nDmWqfgIctyHcToYijQCdZXJRnbHF+jXfJDEAEn7TBgknqur/OUlwE6U26vvANxPLkDnaoBdmwhOjwYAdE8w1D66ppVnwi9ji6/0RVy9LAnZx54n6WkrnT7YtDvKECtxjSbvQ5FNx+wbho+otZozuaa4LZv3vy9AxnM0PER0I6Bqd4GxRIo1e/HS3LAtN0ju16TPtEMDxW4HxScgdgvqjVQnlUeObHIOsYUY8aG/lf+MfHXgnWdNxF64CcTOlGFEa6/Sr5sOMHwTRJbU2txBXF67KS0wmZeZUlDAQ4VzdFWdNbgy+cFOHY7kJFDIE3kGrZ6tlTHu60JFfpe4XycM9xbaf1vMno3qQhRbSy4NlDwGVT14v8Qk9zq7fpVZjedfeU2RZ54Khr3Rf8/v5uMWZsp6Il87CwbtPfIF7UQiLXZWZQMsYr19Gz0zCt6RoKyGfu1ixEaENbYNm5zVbxRpVs1hrLCXh2vjZvEBneSCF5//gsDIpkUW1pXkLgetKTHtVUhYTw4E7IKfaWoxWdxWQ1s5xtEH8w998I3Siy0X37zImvdtaxLdus6sH2cGJ3xg6WnMTcCh5DeohxawGmjjgsnBnNb7FOh0wc/54Mk7/YwWTEeJCIzTj4ktlIfjWxq3Gmq8dI7zgP6B2DiVuDCwmpuNSyzKiEaQgljZK9BJgE7tpW/U1HJbF4BzrwkiSMnzzd9PZPF2oVZ/Fpl31PurFQL5UyQnwDSb2Lv+mzMTa4jMJUc9rDcCzclBVl4EdatFsr+RLYD/IIPLYMQV9MWajKVI77G1iysPANrmgEZqmk19y1Xv+QbYsgbSGrq9lwhVUhMIciOoNUCc3z6fIcg9QlV1gmJFLBOLINI55rpOzA2bu5qw9Z16JLk/uU4qw/g3bKByehr2OM66YM7pUykm9OAtOamc9JAnOiT3sMVE9KqUnBC/jldSt0Sx1Nb4HYg16EDsJiUPphsQHbhTGQNNBSD0IDf+A1R6vIs5HWUVmpqp+RPPQCOO8OXEeqvFwnYJZ35BWQibSBaR/Fvr5dhQd+w+Q8vQr4rqj+SEI+YPXfgo5Gf1r5IIualuC4e3SevLYOyoCBIiCAltzIqcFkQn6PiNCnzp9vWm2TeTIS3fL3LAwEVOXdmu88dNk15xpl0//jhh46p6HjvWsmi3ERlxXF/YBl+CXsNJuGALFWFDVDrPhFLUVCM+634fEDV0J4ZR3YTkFdUjAiEJcMYpLLoHEXjOyR1WjeQxFCdIT98MtPusDW+u4QTdvLqbg3bG3QkNvjEJCsB6J7hoJlC8BtXaRAQVLothhZhC/PDCUfIWIalOIKYO5EYopKniAbhTBT4ta5bU2eS/m9fSEnyMCQewvN0WOPHmAnyLZt0BNHQkIrYAl2DLPrnI9E899zXABCP2YYIg3z90Tdel3fsYYhaJtnjEsQECo1itI3BaK6pGkRCeylYr3bcmLWT/OBnABoeQkpl99Wg5xuNfAqEj97gPSeuQAwE69jbqj2IwXCOSThot6BViv8NA0ihyiUmQnP9ENYurh70tF+KhesWjd3Fn0LmycD7rf0dfa+rSgPoEnAasLNtlqIeYjM0k7Fhics4I8WKYwgXTU2ISmSgi7VxuiSyuxawmA12UmWimG7QHv3BfpcNZXIPDXW0g/pgWbeE9Wk4z1zFxbsuzWIWC9tKXRsg9eY9I0Twe56XUy5KF+Ooqwz+ZpUneW346ofXoZJEz3fbBTgY1pigqisaeZT6n2yMV/KJb6HqgernmP2WssPqm0OYaZCBu3O0jqA0rv40zu48P8vtge2DMEyBO7oKVGP1/Rdykl/dTZNuIOTqPKsIXCUqJrRpiF7bJnUPl98xU65sfI0/fbZX4KYC1o4k7PpiG7Q95M8eI+lKTLBcsV1dd+KFNoe2EretAJisd8HpexR1JcUmmWNoRmfmXAVEz0Uhxu+Cw6hBB6xIOW3nE7vrRcQ3/V/KyfUFIp5PlSADqxXsA0+JSkuEN2JY0O/0JJekOsPgYsMNaGl38X67wIPuOeNNATbIVklfd4S+31FFwVTt6y0QpHgx/Sdm9hqOTWmKxm3+3sdnnJHQ3lsrJLuy7rYOkOmjMcrHWP/qyjYzhMKuDVC5QEOFV4XDFWDOFdBof0ccH5DbdWgor4oYNv+6Sn5xzaLmcjSDmlxzZIsAQacOuG5SkabpPe0cnrzmLcqdQhKxGqERDLvFWSkVjQLZx6SHQk87EgcYH7srP47pWhWMsq4vntCfMv+hHpbh9/O0bmypCSJodkHiWlsUYnrCXbhtjWPypax+QpKRjcxwRy9eICbitSrpU82twbU/pJYms84Ho37jlh/oLOQCPzB4hWouEq32k2FC0vnACs1F6QFntpINrxlueGEnFpSAva8gsiqZvbWqXO+9S16+UKB4lZ1qlBXZeue+4sm/PM+HwYy27CKmu/Ju85BvIUmTrl8qrT7TCzs7TxQ5UdVwZRhq7E1Z/6FMYh1Y2sGBrzxnrOq/Vayw/LigH/ARwc2V0EQgACK8vAAAAAAf8BHBzZXQSSSAAAAAAL68IAOfA50MdepGFbjUOkF5BpuN9RllcqNE6E+vIA+DZrtXr3UkFaMr99CYyxxUGqzBXO2gnZDGPKRw4Q97c0L8fibUH/ARwc2V0EyAjD09dS3xvqEWAbuT2dxNFnhtp6OYPzuLklAx6DV3hsQf8BHBzZXQUQwEAAdsxNzWMrM4t4sNB0P2+1i1MJuLDswnBqLV5do/fwC+shXVYYNelfQoUqCbwCQZr1wNze4zc9m4wFw5ICDcAos8AIgIDb7DkaJ5uRSbHwQjjdOGADSnot8s8QMpRMk/DkQWJMMQQMS2SEQAAAIABAACABQAAgAEDCAei4REAAAAAAQQWABTxz85fpm8iPOpY0fuqQVyJEdiZwQf8BHBzZXQCICMPT11LfG+oRYBu5PZ3E0WeG2no5g/O4uSUDHoNXeGyB/wEcHNldAYhAgFJhKmTr/gus/JPF6lNs1zX548bWxaCiruPlaJcQkEBB/wEcHNldAgEAAAAAAAiAgJ7zTlERqBTY71/TZX7y2gQgcZ2WwW0HqOcrArquS+e1hAxLZIRAAAAgAAAAIAEAACAAQMIAGXNHQAAAAABBBYAFCyW0Lyfa85zWSPMizouGvhDiK/EB/wEcHNldAIgIw9PXUt8b6hFgG7k9ncTRZ4baejmD87i5JQMeg1d4bIH/ARwc2V0BiEDwfXIBuUb9hTv7Y+HYiPhOjNYIPvpn86jit1qob7Yo4YH/ARwc2V0CAQAAAAAAAEDCPkAAAAAAAAAAQQAB/wEcHNldAIgIw9PXUt8b6hFgG7k9ncTRZ4baejmD87i5JQMeg1d4bIH/ARwc2V0CAQAAAAAAA=="
        INPUT_BAD_ASSET_PROOF = "cHNldP8BAgQCAAAAAQMEAAAAAAEEAQEBBQEDAfsEAgAAAAABAP19AQIAAAAAAqTuHc11KinNVvXd/9sQr+ipDYZjtigEcm2oUT69BIpzAAAAAAD9////pO4dzXUqKc1W9d3/2xCv6KkNhmO2KARybahRPr0EinMBAAAAAP3///8DC7mQAAC2x+7vHmDpKr609OKkdrg0eF1kBTx/wAEmdQdsCUtYYVDtovHBZr8q8sMVSW5ecl9gGAFx7fv6aiTdslG8A2MtncskgsY320AFJIcDbsam59WJAEAvWZPrYGNEbNjgFgAUl3Rcv6DUKzl5yB+5LJTsqra8YLgKzHQ1jw0pNVL+Aoicxf4EfueweOUt60iMBEeZV2FTLu0IgGd6tSBPsOyg7uvgs1084gyqdkEKToYDJ5cfvfCUNZkDxZhNJF/j/pBHW4I9RVFojsI0Iob7snJfOcPPYk8mmG8WABQsltC8n2vOc1kjzIs6Lhr4Q4ivxAEjD09dS3xvqEWAbuT2dxNFnhtp6OYPzuLklAx6DV3hsgEAAAAAAAABAQAAAAAAAAEBegrMdDWPDSk1Uv4CiJzF/gR+57B45S3rSIwER5lXYVMu7QiAZ3q1IE+w7KDu6+CzXTziDKp2QQpOhgMnlx+98JQ1mQPFmE0kX+P+kEdbgj1FUWiOwjQihvuycl85w89iTyaYbxYAFCyW0Lyfa85zWSPMizouGvhDiK/EIgYCe805REagU2O9f02V+8toEIHGdlsFtB6jnKwK6rkvntYQMS2SEQAAAIAAAACABAAAgAEOIBIOv8GomhHbERYzGvmdBWc7jzdsscdRxJZJn7RnkTqvAQ8EAQAAAAEQBP3///8H/ARwc2V0Dv1OEGAzAAAAAAAAAAEunv4A2qAui2yT75MMmSqcDy7H8X/myuWlEXfa7vrtrPsMLS5bWl3G2Pf3eNgiAQORf5P3/EG7CUSPTNzH/23M3yQ0VEA/MZpi2xIOaPkhvEi5asD91OCMR9hanjC4OrjRzSxJz1YYO7/f9Y8hXgxTQQnPb3N69LB4VeGCbtDMXbohoQonOfwY/aTpAIkbjX3Wnb0xjTtg6ulZ7xZYlRyU00ySPtSSx0TNKsSxXtLq9ddtda0BRfWAKNCLTPer2Ldv44ttJwee7I8acdN+2PqS/7jPHMUHF6PDiOBgu2RppI/UvQQby+Tfn4lwh9RRq1QB+q7J22rRoAWjxnRjSawleA9aczfi5ASI2bhZl3vHFEdjemwgeag6JQ6Bv1Z1UMopzgVL1vr+d+UgBUwHmQxW1zS4rwibcJEr78SfbNOXj+tN4J6xWB3xuGTp3G7k+L2w279uyGUBRbT5dHfwjZ18RH1yv0jZ5YNHN6TUDLBXipesDWsnH4Kh4EyC8Zo+ZnJmCIBu9YOMF7wAMiZMEnhBA6g9I06mhG7Whg4PBtsLKoiB+yr+m0JAazUbp2BMbjDLpEtNutoHTX4WWI9bnqX/f98LBTVXzcyBInNwlnqOyqtlHZX6oBULLVuZLaKj9ZCMY80o63uO2FH5twgWmcISvhWvaxNb1lY/Gt1t8UemdhwnsN7Bx4K0bHyataeYD886boPB5BqHtsb/h0AB0zrwymzpTsPe5ZBdj8wWAgQro3j5h6NAlQfnzCno06NXvkRgYUsd2XQNPTa8/fIDZxo4TFMflSRbBpxxs/h38xNgbBcdxBT7kLxLFxMZ60mhOT64dtrbIhjCDxZMs4TjgRBEM+AnGBsdq3gtzBEStt5bPOJyIpGu1/7k830MoDFC+l2Tev/xXznNhvMv9E1WK8oPzVQd3qwQyWPXGiUHlm8O/CgzRz/uLO6+KKmXFABukQzT500Hi71KU6jr7yCgTur6uO9lD1YZ5FqJY9ankzRhhh3A9rI/RGkYuEaBax4KlrPdsGx9FChMs4usWJ1PmNuA0MXlySFXNFopY+Knm3iSF/MymKSYFwEUjFzpcQ72M5OqU7JXgim+QTgb0v/WuwPw50rgivRXDAF1DynAGF8gy+LOtzftGbMESIB+2AGEgbvKCmKuw1V12Xd7XLUkKwJzLfHVopW4uv0EVslFwtPd5tWgBDLNhrlix3YOmVs0l5qPPxnYc9Ainhm7wptMJQg+bDvgSV2SxvYCiNtF6mINN8f3TEx8xfdKrV+4vhdJcS3YcgfWW0Bh+wwqnxbu0vmOf7LraVtI30K0xd11vpl8DXZGa7mO26gX1TKurDqu3jvR7K5tLENRt7O9QHhBSKaMTGg99rA7X0/tKT4eeTW+wztmGX3FvgfJJZ69VOC4Bl0mXmW6Xd80X6imfnSeqdGK97kZGkNZLU3vqbfP8DvntXtchWJXXHQBOASUUnGljstxFZvYgbm9398QN8KQGdCbmw77PCCbNqZHZ2wcEdr5YoacBZ6qCvSQ3VCT1XWI6yGJCZj4u2/Wz4mqiKu7j5/PmwFAiHrm7j09CjAdlpexLCVt13B58LSf9ZqsGfbT4cftYfL0aa4vgw8yqOG0JccTwDFh+crnbP87YpjGfBYwvdcSnMfzCP3ARZvj1N/q851bRtyS3kWlOZujH5qEYJ1wx/N1eJZm5+rU3CMDzbkehYJqwJp47XTac1lVWHd5pbZVKBgMVxxoN/e65MEznxU+GzN3o7FBrLVwXXt7PnL0cGkyuwVmWsFaBiXl2SsbnHcbtzlratjIDs+fpFuwCpldJUyHFnouqwMXH4CkoF6R/iOJM9HQI5ibPS2PgrxIYLJgPPkPCbglnVJlqvM97XbdQ7IwOEaGmhNQGdBhmsqw2tnHriG61jkruSsDBCap8TfdHGy849FVa8/tIRjEc1dibujtn/dryzT4WDUCNc/vnis+xM68RleRdaA8ESxuJS/7cdQvQIB7t1FeuOiqYobCimURIwaPRZHN5RkgNZpg0YmatqqP4AUretlf4zlkDwBcUN5eOrYqP15H12E5gTu+fd4QcNIfyMbojXsccCssM0hliXP8Fk0fzPEnMlgRTKxYWkFuKvaUm/F1ivkhsk4yfJfC4GROsmMNLOFCclTTqBgA+j+2Nv3WLu36yW+zBbqIMsedhnqdI1TYJF9zz+HvteoLSASZc6zCgnmzE4tbIgiC29Fr5W4SyUGfrqafKNOYwg2CnU7r6qNyiCdvXRjLpoBV2eKHgcVWKxI0QELOCXMYvUVXUxN8RlTdzdP9Y+3fmE/LpXJZOGn0RsrwRWDJBmjUduIH4HhX+x0dXEYYaoMU8Mf67LUtttZ1voDwdK2Jnb7KXeeEO8JkSwdw9z1Deg4vSnkkiZESVWulJLzEebv1hcj88+ZsxN20+wvcxzbK/CFGryeMOhsE795DpOyESk42raHViUPSZIvVxTGq1GEPtr4Z9ChcRj5SXkbltOEobXcTMWPFNTKhFHBve8QHjz5H55gFLqQ5+Eb2gpyLNaAR27dM51IWyX9+4gJpzyK+jyPuO6lD0m8uz3o5MKyh7ypvP5UrW4i2DukLv3Hu+HamoBR0Mw40lSLzZMc2W15oW6MAgc60HYg5bvPfVyaQjmPJelsz3vRPghRkeC1zAUb6/lTRt+NURtTFnB2GeELDsMK+1yvNYN8nHLGGcQRvkQ1e5Y3LaiJnXYlkPtDM1GnEWbVUTz8j8tT8SD8vWjrdGQIfn3qArVuEf7irEelvIYUDSCQfsKwLVgplU9zA4PaVRnddn9uKsFBpjM3p/AM6fN8cervTiNStO5N9G/mfHEoCu+Ofwcpr/RoPzUSDZj+C8E96wb6qZC+PYAvx5lYsVz38idK+hZN1/aRn/dgIZzYkpSM6Po92W39gt5VWbteSLZrYclZ/Zt0HwlIpm/LCFI/dshYc43vAmFYtPVUBgFNqp59YG1HeFx78wOk+F5EO5w+s5vN1q/QikT+wh2B2Eio9By8qxg3b2lg5acCUXWZ8bYq2IH6PaiI1nDmWqfgIctyHcToYijQCdZXJRnbHF+jXfJDEAEn7TBgknqur/OUlwE6U26vvANxPLkDnaoBdmwhOjwYAdE8w1D66ppVnwi9ji6/0RVy9LAnZx54n6WkrnT7YtDvKECtxjSbvQ5FNx+wbho+otZozuaa4LZv3vy9AxnM0PER0I6Bqd4GxRIo1e/HS3LAtN0ju16TPtEMDxW4HxScgdgvqjVQnlUeObHIOsYUY8aG/lf+MfHXgnWdNxF64CcTOlGFEa6/Sr5sOMHwTRJbU2txBXF67KS0wmZeZUlDAQ4VzdFWdNbgy+cFOHY7kJFDIE3kGrZ6tlTHu60JFfpe4XycM9xbaf1vMno3qQhRbSy4NlDwGVT14v8Qk9zq7fpVZjedfeU2RZ54Khr3Rf8/v5uMWZsp6Il87CwbtPfIF7UQiLXZWZQMsYr19Gz0zCt6RoKyGfu1ixEaENbYNm5zVbxRpVs1hrLCXh2vjZvEBneSCF5//gsDIpkUW1pXkLgetKTHtVUhYTw4E7IKfaWoxWdxWQ1s5xtEH8w998I3Siy0X37zImvdtaxLdus6sH2cGJ3xg6WnMTcCh5DeohxawGmjjgsnBnNb7FOh0wc/54Mk7/YwWTEeJCIzTj4ktlIfjWxq3Gmq8dI7zgP6B2DiVuDCwmpuNSyzKiEaQgljZK9BJgE7tpW/U1HJbF4BzrwkiSMnzzd9PZPF2oVZ/Fpl31PurFQL5UyQnwDSb2Lv+mzMTa4jMJUc9rDcCzclBVl4EdatFsr+RLYD/IIPLYMQV9MWajKVI77G1iysPANrmgEZqmk19y1Xv+QbYsgbSGrq9lwhVUhMIciOoNUCc3z6fIcg9QlV1gmJFLBOLINI55rpOzA2bu5qw9Z16JLk/uU4qw/g3bKByehr2OM66YM7pUykm9OAtOamc9JAnOiT3sMVE9KqUnBC/jldSt0Sx1Nb4HYg16EDsJiUPphsQHbhTGQNNBSD0IDf+A1R6vIs5HWUVmpqp+RPPQCOO8OXEeqvFwnYJZ35BWQibSBaR/Fvr5dhQd+w+Q8vQr4rqj+SEI+YPXfgo5Gf1r5IIualuC4e3SevLYOyoCBIiCAltzIqcFkQn6PiNCnzp9vWm2TeTIS3fL3LAwEVOXdmu88dNk15xpl0//jhh46p6HjvWsmi3ERlxXF/YBl+CXsNJuGALFWFDVDrPhFLUVCM+634fEDV0J4ZR3YTkFdUjAiEJcMYpLLoHEXjOyR1WjeQxFCdIT98MtPusDW+u4QTdvLqbg3bG3QkNvjEJCsB6J7hoJlC8BtXaRAQVLothhZhC/PDCUfIWIalOIKYO5EYopKniAbhTBT4ta5bU2eS/m9fSEnyMCQewvN0WOPHmAnyLZt0BNHQkIrYAl2DLPrnI9E899zXABCP2YYIg3z90Tdel3fsYYhaJtnjEsQECo1itI3BaK6pGkRCeylYr3bcmLWT/OBnABoeQkpl99Wg5xuNfAqEj97gPSeuQAwE69jbqj2IwXCOSThot6BViv8NA0ihyiUmQnP9ENYurh70tF+KhesWjd3Fn0LmycD7rf0dfa+rSgPoEnAasLNtlqIeYjM0k7Fhics4I8WKYwgXTU2ISmSgi7VxuiSyuxawmA12UmWimG7QHv3BfpcNZXIPDXW0g/pgWbeE9Wk4z1zFxbsuzWIWC9tKXRsg9eY9I0Twe56XUy5KF+Ooqwz+ZpUneW346ofXoZJEz3fbBTgY1pigqisaeZT6n2yMV/KJb6HqgernmP2WssPqm0OYaZCBu3O0jqA0rv40zu48P8vtge2DMEyBO7oKVGP1/Rdykl/dTZNuIOTqPKsIXCUqJrRpiF7bJnUPl98xU65sfI0/fbZX4KYC1o4k7PpiG7Q95M8eI+lKTLBcsV1dd+KFNoe2EretAJisd8HpexR1JcUmmWNoRmfmXAVEz0Uhxu+Cw6hBB6xIOW3nE7vrRcQ3/V/KyfUFIp5PlSADqxXsA0+JSkuEN2JY0O/0JJekOsPgYsMNaGl38X67wIPuOeNNATbIVklfd4S+31FFwVTt6y0QpHgx/Sdm9hqOTWmKxm3+3sdnnJHQ3lsrJLuy7rYOkOmjMcrHWP/qyjYzhMKuDVC5QEOFV4XDFWDOFdBof0ccH5DbdWgor4oYNv+6Sn5xzaLmcjSDmlxzZIsAQacOuG5SkabpPe0cnrzmLcqdQhKxGqERDLvFWSkVjQLZx6SHQk87EgcYH7srP47pWhWMsq4vntCfMv+hHpbh9/O0bmypCSJodkHiWlsUYnrCXbhtjWPypax+QpKRjcxwRy9eICbitSrpU82twbU/pJYms84Ho37jlh/oLOQCPzB4hWouEq32k2FC0vnACs1F6QFntpINrxlueGEnFpSAva8gsiqZvbWqXO+9S16+UKB4lZ1qlBXZeue+4sm/PM+HwYy27CKmu/Ju85BvIUmTrl8qrT7TCzs7TxQ5UdVwZRhq7E1Z/6FMYh1Y2sGBrzxnrOq/Vayw/LigH/ARwc2V0EQgACK8vAAAAAAf8BHBzZXQSSSAAAAAAL68IAOfA50MdepGFbjUOkF5BpuN9RllcqNE6E+vIA+DZrtXr3UkFaMr99CYyxxUGqzBXO2gnZDGPKRw4Q97c0L8fibUH/ARwc2V0EyAjD09dS3xvqEWAbuT2dxNFnhtp6OYPzuLklAx6DV3hsgf8BHBzZXQUQwEAAdsxNzWMrM4t4sNB0P2+1i1MJuLDswnBqLV5do/fwC+shXVYYNelfQoUqCbwCQZr1wNze4zc9m4wFw5ICDcAos4AIgIDb7DkaJ5uRSbHwQjjdOGADSnot8s8QMpRMk/DkQWJMMQQMS2SEQAAAIABAACABQAAgAEDCAei4REAAAAAAQQWABTxz85fpm8iPOpY0fuqQVyJEdiZwQf8BHBzZXQCICMPT11LfG+oRYBu5PZ3E0WeG2no5g/O4uSUDHoNXeGyB/wEcHNldAYhAgFJhKmTr/gus/JPF6lNs1zX548bWxaCiruPlaJcQkEBB/wEcHNldAgEAAAAAAAiAgJ7zTlERqBTY71/TZX7y2gQgcZ2WwW0HqOcrArquS+e1hAxLZIRAAAAgAAAAIAEAACAAQMIAGXNHQAAAAABBBYAFCyW0Lyfa85zWSPMizouGvhDiK/EB/wEcHNldAIgIw9PXUt8b6hFgG7k9ncTRZ4baejmD87i5JQMeg1d4bIH/ARwc2V0BiEDwfXIBuUb9hTv7Y+HYiPhOjNYIPvpn86jit1qob7Yo4YH/ARwc2V0CAQAAAAAAAEDCPkAAAAAAAAAAQQAB/wEcHNldAIgIw9PXUt8b6hFgG7k9ncTRZ4baejmD87i5JQMeg1d4bIH/ARwc2V0CAQAAAAAAA=="
        INPUT_MISSING_VALUE = "cHNldP8BAgQCAAAAAQMEAAAAAAEEAQEBBQEDAfsEAgAAAAABAP19AQIAAAAAAqTuHc11KinNVvXd/9sQr+ipDYZjtigEcm2oUT69BIpzAAAAAAD9////pO4dzXUqKc1W9d3/2xCv6KkNhmO2KARybahRPr0EinMBAAAAAP3///8DC7mQAAC2x+7vHmDpKr609OKkdrg0eF1kBTx/wAEmdQdsCUtYYVDtovHBZr8q8sMVSW5ecl9gGAFx7fv6aiTdslG8A2MtncskgsY320AFJIcDbsam59WJAEAvWZPrYGNEbNjgFgAUl3Rcv6DUKzl5yB+5LJTsqra8YLgKzHQ1jw0pNVL+Aoicxf4EfueweOUt60iMBEeZV2FTLu0IgGd6tSBPsOyg7uvgs1084gyqdkEKToYDJ5cfvfCUNZkDxZhNJF/j/pBHW4I9RVFojsI0Iob7snJfOcPPYk8mmG8WABQsltC8n2vOc1kjzIs6Lhr4Q4ivxAEjD09dS3xvqEWAbuT2dxNFnhtp6OYPzuLklAx6DV3hsgEAAAAAAAABAQAAAAAAAAEBegrMdDWPDSk1Uv4CiJzF/gR+57B45S3rSIwER5lXYVMu7QiAZ3q1IE+w7KDu6+CzXTziDKp2QQpOhgMnlx+98JQ1mQPFmE0kX+P+kEdbgj1FUWiOwjQihvuycl85w89iTyaYbxYAFCyW0Lyfa85zWSPMizouGvhDiK/EIgYCe805REagU2O9f02V+8toEIHGdlsFtB6jnKwK6rkvntYQMS2SEQAAAIAAAACABAAAgAEOIBIOv8GomhHbERYzGvmdBWc7jzdsscdRxJZJn7RnkTqvAQ8EAQAAAAEQBP3///8H/ARwc2V0Dv1OEGAzAAAAAAAAAAEunv4A2qAui2yT75MMmSqcDy7H8X/myuWlEXfa7vrtrPsMLS5bWl3G2Pf3eNgiAQORf5P3/EG7CUSPTNzH/23M3yQ0VEA/MZpi2xIOaPkhvEi5asD91OCMR9hanjC4OrjRzSxJz1YYO7/f9Y8hXgxTQQnPb3N69LB4VeGCbtDMXbohoQonOfwY/aTpAIkbjX3Wnb0xjTtg6ulZ7xZYlRyU00ySPtSSx0TNKsSxXtLq9ddtda0BRfWAKNCLTPer2Ldv44ttJwee7I8acdN+2PqS/7jPHMUHF6PDiOBgu2RppI/UvQQby+Tfn4lwh9RRq1QB+q7J22rRoAWjxnRjSawleA9aczfi5ASI2bhZl3vHFEdjemwgeag6JQ6Bv1Z1UMopzgVL1vr+d+UgBUwHmQxW1zS4rwibcJEr78SfbNOXj+tN4J6xWB3xuGTp3G7k+L2w279uyGUBRbT5dHfwjZ18RH1yv0jZ5YNHN6TUDLBXipesDWsnH4Kh4EyC8Zo+ZnJmCIBu9YOMF7wAMiZMEnhBA6g9I06mhG7Whg4PBtsLKoiB+yr+m0JAazUbp2BMbjDLpEtNutoHTX4WWI9bnqX/f98LBTVXzcyBInNwlnqOyqtlHZX6oBULLVuZLaKj9ZCMY80o63uO2FH5twgWmcISvhWvaxNb1lY/Gt1t8UemdhwnsN7Bx4K0bHyataeYD886boPB5BqHtsb/h0AB0zrwymzpTsPe5ZBdj8wWAgQro3j5h6NAlQfnzCno06NXvkRgYUsd2XQNPTa8/fIDZxo4TFMflSRbBpxxs/h38xNgbBcdxBT7kLxLFxMZ60mhOT64dtrbIhjCDxZMs4TjgRBEM+AnGBsdq3gtzBEStt5bPOJyIpGu1/7k830MoDFC+l2Tev/xXznNhvMv9E1WK8oPzVQd3qwQyWPXGiUHlm8O/CgzRz/uLO6+KKmXFABukQzT500Hi71KU6jr7yCgTur6uO9lD1YZ5FqJY9ankzRhhh3A9rI/RGkYuEaBax4KlrPdsGx9FChMs4usWJ1PmNuA0MXlySFXNFopY+Knm3iSF/MymKSYFwEUjFzpcQ72M5OqU7JXgim+QTgb0v/WuwPw50rgivRXDAF1DynAGF8gy+LOtzftGbMESIB+2AGEgbvKCmKuw1V12Xd7XLUkKwJzLfHVopW4uv0EVslFwtPd5tWgBDLNhrlix3YOmVs0l5qPPxnYc9Ainhm7wptMJQg+bDvgSV2SxvYCiNtF6mINN8f3TEx8xfdKrV+4vhdJcS3YcgfWW0Bh+wwqnxbu0vmOf7LraVtI30K0xd11vpl8DXZGa7mO26gX1TKurDqu3jvR7K5tLENRt7O9QHhBSKaMTGg99rA7X0/tKT4eeTW+wztmGX3FvgfJJZ69VOC4Bl0mXmW6Xd80X6imfnSeqdGK97kZGkNZLU3vqbfP8DvntXtchWJXXHQBOASUUnGljstxFZvYgbm9398QN8KQGdCbmw77PCCbNqZHZ2wcEdr5YoacBZ6qCvSQ3VCT1XWI6yGJCZj4u2/Wz4mqiKu7j5/PmwFAiHrm7j09CjAdlpexLCVt13B58LSf9ZqsGfbT4cftYfL0aa4vgw8yqOG0JccTwDFh+crnbP87YpjGfBYwvdcSnMfzCP3ARZvj1N/q851bRtyS3kWlOZujH5qEYJ1wx/N1eJZm5+rU3CMDzbkehYJqwJp47XTac1lVWHd5pbZVKBgMVxxoN/e65MEznxU+GzN3o7FBrLVwXXt7PnL0cGkyuwVmWsFaBiXl2SsbnHcbtzlratjIDs+fpFuwCpldJUyHFnouqwMXH4CkoF6R/iOJM9HQI5ibPS2PgrxIYLJgPPkPCbglnVJlqvM97XbdQ7IwOEaGmhNQGdBhmsqw2tnHriG61jkruSsDBCap8TfdHGy849FVa8/tIRjEc1dibujtn/dryzT4WDUCNc/vnis+xM68RleRdaA8ESxuJS/7cdQvQIB7t1FeuOiqYobCimURIwaPRZHN5RkgNZpg0YmatqqP4AUretlf4zlkDwBcUN5eOrYqP15H12E5gTu+fd4QcNIfyMbojXsccCssM0hliXP8Fk0fzPEnMlgRTKxYWkFuKvaUm/F1ivkhsk4yfJfC4GROsmMNLOFCclTTqBgA+j+2Nv3WLu36yW+zBbqIMsedhnqdI1TYJF9zz+HvteoLSASZc6zCgnmzE4tbIgiC29Fr5W4SyUGfrqafKNOYwg2CnU7r6qNyiCdvXRjLpoBV2eKHgcVWKxI0QELOCXMYvUVXUxN8RlTdzdP9Y+3fmE/LpXJZOGn0RsrwRWDJBmjUduIH4HhX+x0dXEYYaoMU8Mf67LUtttZ1voDwdK2Jnb7KXeeEO8JkSwdw9z1Deg4vSnkkiZESVWulJLzEebv1hcj88+ZsxN20+wvcxzbK/CFGryeMOhsE795DpOyESk42raHViUPSZIvVxTGq1GEPtr4Z9ChcRj5SXkbltOEobXcTMWPFNTKhFHBve8QHjz5H55gFLqQ5+Eb2gpyLNaAR27dM51IWyX9+4gJpzyK+jyPuO6lD0m8uz3o5MKyh7ypvP5UrW4i2DukLv3Hu+HamoBR0Mw40lSLzZMc2W15oW6MAgc60HYg5bvPfVyaQjmPJelsz3vRPghRkeC1zAUb6/lTRt+NURtTFnB2GeELDsMK+1yvNYN8nHLGGcQRvkQ1e5Y3LaiJnXYlkPtDM1GnEWbVUTz8j8tT8SD8vWjrdGQIfn3qArVuEf7irEelvIYUDSCQfsKwLVgplU9zA4PaVRnddn9uKsFBpjM3p/AM6fN8cervTiNStO5N9G/mfHEoCu+Ofwcpr/RoPzUSDZj+C8E96wb6qZC+PYAvx5lYsVz38idK+hZN1/aRn/dgIZzYkpSM6Po92W39gt5VWbteSLZrYclZ/Zt0HwlIpm/LCFI/dshYc43vAmFYtPVUBgFNqp59YG1HeFx78wOk+F5EO5w+s5vN1q/QikT+wh2B2Eio9By8qxg3b2lg5acCUXWZ8bYq2IH6PaiI1nDmWqfgIctyHcToYijQCdZXJRnbHF+jXfJDEAEn7TBgknqur/OUlwE6U26vvANxPLkDnaoBdmwhOjwYAdE8w1D66ppVnwi9ji6/0RVy9LAnZx54n6WkrnT7YtDvKECtxjSbvQ5FNx+wbho+otZozuaa4LZv3vy9AxnM0PER0I6Bqd4GxRIo1e/HS3LAtN0ju16TPtEMDxW4HxScgdgvqjVQnlUeObHIOsYUY8aG/lf+MfHXgnWdNxF64CcTOlGFEa6/Sr5sOMHwTRJbU2txBXF67KS0wmZeZUlDAQ4VzdFWdNbgy+cFOHY7kJFDIE3kGrZ6tlTHu60JFfpe4XycM9xbaf1vMno3qQhRbSy4NlDwGVT14v8Qk9zq7fpVZjedfeU2RZ54Khr3Rf8/v5uMWZsp6Il87CwbtPfIF7UQiLXZWZQMsYr19Gz0zCt6RoKyGfu1ixEaENbYNm5zVbxRpVs1hrLCXh2vjZvEBneSCF5//gsDIpkUW1pXkLgetKTHtVUhYTw4E7IKfaWoxWdxWQ1s5xtEH8w998I3Siy0X37zImvdtaxLdus6sH2cGJ3xg6WnMTcCh5DeohxawGmjjgsnBnNb7FOh0wc/54Mk7/YwWTEeJCIzTj4ktlIfjWxq3Gmq8dI7zgP6B2DiVuDCwmpuNSyzKiEaQgljZK9BJgE7tpW/U1HJbF4BzrwkiSMnzzd9PZPF2oVZ/Fpl31PurFQL5UyQnwDSb2Lv+mzMTa4jMJUc9rDcCzclBVl4EdatFsr+RLYD/IIPLYMQV9MWajKVI77G1iysPANrmgEZqmk19y1Xv+QbYsgbSGrq9lwhVUhMIciOoNUCc3z6fIcg9QlV1gmJFLBOLINI55rpOzA2bu5qw9Z16JLk/uU4qw/g3bKByehr2OM66YM7pUykm9OAtOamc9JAnOiT3sMVE9KqUnBC/jldSt0Sx1Nb4HYg16EDsJiUPphsQHbhTGQNNBSD0IDf+A1R6vIs5HWUVmpqp+RPPQCOO8OXEeqvFwnYJZ35BWQibSBaR/Fvr5dhQd+w+Q8vQr4rqj+SEI+YPXfgo5Gf1r5IIualuC4e3SevLYOyoCBIiCAltzIqcFkQn6PiNCnzp9vWm2TeTIS3fL3LAwEVOXdmu88dNk15xpl0//jhh46p6HjvWsmi3ERlxXF/YBl+CXsNJuGALFWFDVDrPhFLUVCM+634fEDV0J4ZR3YTkFdUjAiEJcMYpLLoHEXjOyR1WjeQxFCdIT98MtPusDW+u4QTdvLqbg3bG3QkNvjEJCsB6J7hoJlC8BtXaRAQVLothhZhC/PDCUfIWIalOIKYO5EYopKniAbhTBT4ta5bU2eS/m9fSEnyMCQewvN0WOPHmAnyLZt0BNHQkIrYAl2DLPrnI9E899zXABCP2YYIg3z90Tdel3fsYYhaJtnjEsQECo1itI3BaK6pGkRCeylYr3bcmLWT/OBnABoeQkpl99Wg5xuNfAqEj97gPSeuQAwE69jbqj2IwXCOSThot6BViv8NA0ihyiUmQnP9ENYurh70tF+KhesWjd3Fn0LmycD7rf0dfa+rSgPoEnAasLNtlqIeYjM0k7Fhics4I8WKYwgXTU2ISmSgi7VxuiSyuxawmA12UmWimG7QHv3BfpcNZXIPDXW0g/pgWbeE9Wk4z1zFxbsuzWIWC9tKXRsg9eY9I0Twe56XUy5KF+Ooqwz+ZpUneW346ofXoZJEz3fbBTgY1pigqisaeZT6n2yMV/KJb6HqgernmP2WssPqm0OYaZCBu3O0jqA0rv40zu48P8vtge2DMEyBO7oKVGP1/Rdykl/dTZNuIOTqPKsIXCUqJrRpiF7bJnUPl98xU65sfI0/fbZX4KYC1o4k7PpiG7Q95M8eI+lKTLBcsV1dd+KFNoe2EretAJisd8HpexR1JcUmmWNoRmfmXAVEz0Uhxu+Cw6hBB6xIOW3nE7vrRcQ3/V/KyfUFIp5PlSADqxXsA0+JSkuEN2JY0O/0JJekOsPgYsMNaGl38X67wIPuOeNNATbIVklfd4S+31FFwVTt6y0QpHgx/Sdm9hqOTWmKxm3+3sdnnJHQ3lsrJLuy7rYOkOmjMcrHWP/qyjYzhMKuDVC5QEOFV4XDFWDOFdBof0ccH5DbdWgor4oYNv+6Sn5xzaLmcjSDmlxzZIsAQacOuG5SkabpPe0cnrzmLcqdQhKxGqERDLvFWSkVjQLZx6SHQk87EgcYH7srP47pWhWMsq4vntCfMv+hHpbh9/O0bmypCSJodkHiWlsUYnrCXbhtjWPypax+QpKRjcxwRy9eICbitSrpU82twbU/pJYms84Ho37jlh/oLOQCPzB4hWouEq32k2FC0vnACs1F6QFntpINrxlueGEnFpSAva8gsiqZvbWqXO+9S16+UKB4lZ1qlBXZeue+4sm/PM+HwYy27CKmu/Ju85BvIUmTrl8qrT7TCzs7TxQ5UdVwZRhq7E1Z/6FMYh1Y2sGBrzxnrOq/Vayw/LigH/ARwc2V0EkkgAAAAAC+vCADnwOdDHXqRhW41DpBeQabjfUZZXKjROhPryAPg2a7V691JBWjK/fQmMscVBqswVztoJ2QxjykcOEPe3NC/H4m1B/wEcHNldBMgIw9PXUt8b6hFgG7k9ncTRZ4baejmD87i5JQMeg1d4bIH/ARwc2V0FEMBAAHbMTc1jKzOLeLDQdD9vtYtTCbiw7MJwai1eXaP38AvrIV1WGDXpX0KFKgm8AkGa9cDc3uM3PZuMBcOSAg3AKLPACICA2+w5GiebkUmx8EI43ThgA0p6LfLPEDKUTJPw5EFiTDEEDEtkhEAAACAAQAAgAUAAIABAwgHouERAAAAAAEEFgAU8c/OX6ZvIjzqWNH7qkFciRHYmcEH/ARwc2V0AiAjD09dS3xvqEWAbuT2dxNFnhtp6OYPzuLklAx6DV3hsgf8BHBzZXQGIQIBSYSpk6/4LrPyTxepTbNc1+ePG1sWgoq7j5WiXEJBAQf8BHBzZXQIBAAAAAAAIgICe805REagU2O9f02V+8toEIHGdlsFtB6jnKwK6rkvntYQMS2SEQAAAIAAAACABAAAgAEDCABlzR0AAAAAAQQWABQsltC8n2vOc1kjzIs6Lhr4Q4ivxAf8BHBzZXQCICMPT11LfG+oRYBu5PZ3E0WeG2no5g/O4uSUDHoNXeGyB/wEcHNldAYhA8H1yAblG/YU7+2Ph2Ij4TozWCD76Z/Oo4rdaqG+2KOGB/wEcHNldAgEAAAAAAABAwj5AAAAAAAAAAEEAAf8BHBzZXQCICMPT11LfG+oRYBu5PZ3E0WeG2no5g/O4uSUDHoNXeGyB/wEcHNldAgEAAAAAAA="
        INPUT_MISSING_VALUE_PROOF = "cHNldP8BAgQCAAAAAQMEAAAAAAEEAQEBBQEDAfsEAgAAAAABAP19AQIAAAAAAqTuHc11KinNVvXd/9sQr+ipDYZjtigEcm2oUT69BIpzAAAAAAD9////pO4dzXUqKc1W9d3/2xCv6KkNhmO2KARybahRPr0EinMBAAAAAP3///8DC7mQAAC2x+7vHmDpKr609OKkdrg0eF1kBTx/wAEmdQdsCUtYYVDtovHBZr8q8sMVSW5ecl9gGAFx7fv6aiTdslG8A2MtncskgsY320AFJIcDbsam59WJAEAvWZPrYGNEbNjgFgAUl3Rcv6DUKzl5yB+5LJTsqra8YLgKzHQ1jw0pNVL+Aoicxf4EfueweOUt60iMBEeZV2FTLu0IgGd6tSBPsOyg7uvgs1084gyqdkEKToYDJ5cfvfCUNZkDxZhNJF/j/pBHW4I9RVFojsI0Iob7snJfOcPPYk8mmG8WABQsltC8n2vOc1kjzIs6Lhr4Q4ivxAEjD09dS3xvqEWAbuT2dxNFnhtp6OYPzuLklAx6DV3hsgEAAAAAAAABAQAAAAAAAAEBegrMdDWPDSk1Uv4CiJzF/gR+57B45S3rSIwER5lXYVMu7QiAZ3q1IE+w7KDu6+CzXTziDKp2QQpOhgMnlx+98JQ1mQPFmE0kX+P+kEdbgj1FUWiOwjQihvuycl85w89iTyaYbxYAFCyW0Lyfa85zWSPMizouGvhDiK/EIgYCe805REagU2O9f02V+8toEIHGdlsFtB6jnKwK6rkvntYQMS2SEQAAAIAAAACABAAAgAEOIBIOv8GomhHbERYzGvmdBWc7jzdsscdRxJZJn7RnkTqvAQ8EAQAAAAEQBP3///8H/ARwc2V0Dv1OEGAzAAAAAAAAAAEunv4A2qAui2yT75MMmSqcDy7H8X/myuWlEXfa7vrtrPsMLS5bWl3G2Pf3eNgiAQORf5P3/EG7CUSPTNzH/23M3yQ0VEA/MZpi2xIOaPkhvEi5asD91OCMR9hanjC4OrjRzSxJz1YYO7/f9Y8hXgxTQQnPb3N69LB4VeGCbtDMXbohoQonOfwY/aTpAIkbjX3Wnb0xjTtg6ulZ7xZYlRyU00ySPtSSx0TNKsSxXtLq9ddtda0BRfWAKNCLTPer2Ldv44ttJwee7I8acdN+2PqS/7jPHMUHF6PDiOBgu2RppI/UvQQby+Tfn4lwh9RRq1QB+q7J22rRoAWjxnRjSawleA9aczfi5ASI2bhZl3vHFEdjemwgeag6JQ6Bv1Z1UMopzgVL1vr+d+UgBUwHmQxW1zS4rwibcJEr78SfbNOXj+tN4J6xWB3xuGTp3G7k+L2w279uyGUBRbT5dHfwjZ18RH1yv0jZ5YNHN6TUDLBXipesDWsnH4Kh4EyC8Zo+ZnJmCIBu9YOMF7wAMiZMEnhBA6g9I06mhG7Whg4PBtsLKoiB+yr+m0JAazUbp2BMbjDLpEtNutoHTX4WWI9bnqX/f98LBTVXzcyBInNwlnqOyqtlHZX6oBULLVuZLaKj9ZCMY80o63uO2FH5twgWmcISvhWvaxNb1lY/Gt1t8UemdhwnsN7Bx4K0bHyataeYD886boPB5BqHtsb/h0AB0zrwymzpTsPe5ZBdj8wWAgQro3j5h6NAlQfnzCno06NXvkRgYUsd2XQNPTa8/fIDZxo4TFMflSRbBpxxs/h38xNgbBcdxBT7kLxLFxMZ60mhOT64dtrbIhjCDxZMs4TjgRBEM+AnGBsdq3gtzBEStt5bPOJyIpGu1/7k830MoDFC+l2Tev/xXznNhvMv9E1WK8oPzVQd3qwQyWPXGiUHlm8O/CgzRz/uLO6+KKmXFABukQzT500Hi71KU6jr7yCgTur6uO9lD1YZ5FqJY9ankzRhhh3A9rI/RGkYuEaBax4KlrPdsGx9FChMs4usWJ1PmNuA0MXlySFXNFopY+Knm3iSF/MymKSYFwEUjFzpcQ72M5OqU7JXgim+QTgb0v/WuwPw50rgivRXDAF1DynAGF8gy+LOtzftGbMESIB+2AGEgbvKCmKuw1V12Xd7XLUkKwJzLfHVopW4uv0EVslFwtPd5tWgBDLNhrlix3YOmVs0l5qPPxnYc9Ainhm7wptMJQg+bDvgSV2SxvYCiNtF6mINN8f3TEx8xfdKrV+4vhdJcS3YcgfWW0Bh+wwqnxbu0vmOf7LraVtI30K0xd11vpl8DXZGa7mO26gX1TKurDqu3jvR7K5tLENRt7O9QHhBSKaMTGg99rA7X0/tKT4eeTW+wztmGX3FvgfJJZ69VOC4Bl0mXmW6Xd80X6imfnSeqdGK97kZGkNZLU3vqbfP8DvntXtchWJXXHQBOASUUnGljstxFZvYgbm9398QN8KQGdCbmw77PCCbNqZHZ2wcEdr5YoacBZ6qCvSQ3VCT1XWI6yGJCZj4u2/Wz4mqiKu7j5/PmwFAiHrm7j09CjAdlpexLCVt13B58LSf9ZqsGfbT4cftYfL0aa4vgw8yqOG0JccTwDFh+crnbP87YpjGfBYwvdcSnMfzCP3ARZvj1N/q851bRtyS3kWlOZujH5qEYJ1wx/N1eJZm5+rU3CMDzbkehYJqwJp47XTac1lVWHd5pbZVKBgMVxxoN/e65MEznxU+GzN3o7FBrLVwXXt7PnL0cGkyuwVmWsFaBiXl2SsbnHcbtzlratjIDs+fpFuwCpldJUyHFnouqwMXH4CkoF6R/iOJM9HQI5ibPS2PgrxIYLJgPPkPCbglnVJlqvM97XbdQ7IwOEaGmhNQGdBhmsqw2tnHriG61jkruSsDBCap8TfdHGy849FVa8/tIRjEc1dibujtn/dryzT4WDUCNc/vnis+xM68RleRdaA8ESxuJS/7cdQvQIB7t1FeuOiqYobCimURIwaPRZHN5RkgNZpg0YmatqqP4AUretlf4zlkDwBcUN5eOrYqP15H12E5gTu+fd4QcNIfyMbojXsccCssM0hliXP8Fk0fzPEnMlgRTKxYWkFuKvaUm/F1ivkhsk4yfJfC4GROsmMNLOFCclTTqBgA+j+2Nv3WLu36yW+zBbqIMsedhnqdI1TYJF9zz+HvteoLSASZc6zCgnmzE4tbIgiC29Fr5W4SyUGfrqafKNOYwg2CnU7r6qNyiCdvXRjLpoBV2eKHgcVWKxI0QELOCXMYvUVXUxN8RlTdzdP9Y+3fmE/LpXJZOGn0RsrwRWDJBmjUduIH4HhX+x0dXEYYaoMU8Mf67LUtttZ1voDwdK2Jnb7KXeeEO8JkSwdw9z1Deg4vSnkkiZESVWulJLzEebv1hcj88+ZsxN20+wvcxzbK/CFGryeMOhsE795DpOyESk42raHViUPSZIvVxTGq1GEPtr4Z9ChcRj5SXkbltOEobXcTMWPFNTKhFHBve8QHjz5H55gFLqQ5+Eb2gpyLNaAR27dM51IWyX9+4gJpzyK+jyPuO6lD0m8uz3o5MKyh7ypvP5UrW4i2DukLv3Hu+HamoBR0Mw40lSLzZMc2W15oW6MAgc60HYg5bvPfVyaQjmPJelsz3vRPghRkeC1zAUb6/lTRt+NURtTFnB2GeELDsMK+1yvNYN8nHLGGcQRvkQ1e5Y3LaiJnXYlkPtDM1GnEWbVUTz8j8tT8SD8vWjrdGQIfn3qArVuEf7irEelvIYUDSCQfsKwLVgplU9zA4PaVRnddn9uKsFBpjM3p/AM6fN8cervTiNStO5N9G/mfHEoCu+Ofwcpr/RoPzUSDZj+C8E96wb6qZC+PYAvx5lYsVz38idK+hZN1/aRn/dgIZzYkpSM6Po92W39gt5VWbteSLZrYclZ/Zt0HwlIpm/LCFI/dshYc43vAmFYtPVUBgFNqp59YG1HeFx78wOk+F5EO5w+s5vN1q/QikT+wh2B2Eio9By8qxg3b2lg5acCUXWZ8bYq2IH6PaiI1nDmWqfgIctyHcToYijQCdZXJRnbHF+jXfJDEAEn7TBgknqur/OUlwE6U26vvANxPLkDnaoBdmwhOjwYAdE8w1D66ppVnwi9ji6/0RVy9LAnZx54n6WkrnT7YtDvKECtxjSbvQ5FNx+wbho+otZozuaa4LZv3vy9AxnM0PER0I6Bqd4GxRIo1e/HS3LAtN0ju16TPtEMDxW4HxScgdgvqjVQnlUeObHIOsYUY8aG/lf+MfHXgnWdNxF64CcTOlGFEa6/Sr5sOMHwTRJbU2txBXF67KS0wmZeZUlDAQ4VzdFWdNbgy+cFOHY7kJFDIE3kGrZ6tlTHu60JFfpe4XycM9xbaf1vMno3qQhRbSy4NlDwGVT14v8Qk9zq7fpVZjedfeU2RZ54Khr3Rf8/v5uMWZsp6Il87CwbtPfIF7UQiLXZWZQMsYr19Gz0zCt6RoKyGfu1ixEaENbYNm5zVbxRpVs1hrLCXh2vjZvEBneSCF5//gsDIpkUW1pXkLgetKTHtVUhYTw4E7IKfaWoxWdxWQ1s5xtEH8w998I3Siy0X37zImvdtaxLdus6sH2cGJ3xg6WnMTcCh5DeohxawGmjjgsnBnNb7FOh0wc/54Mk7/YwWTEeJCIzTj4ktlIfjWxq3Gmq8dI7zgP6B2DiVuDCwmpuNSyzKiEaQgljZK9BJgE7tpW/U1HJbF4BzrwkiSMnzzd9PZPF2oVZ/Fpl31PurFQL5UyQnwDSb2Lv+mzMTa4jMJUc9rDcCzclBVl4EdatFsr+RLYD/IIPLYMQV9MWajKVI77G1iysPANrmgEZqmk19y1Xv+QbYsgbSGrq9lwhVUhMIciOoNUCc3z6fIcg9QlV1gmJFLBOLINI55rpOzA2bu5qw9Z16JLk/uU4qw/g3bKByehr2OM66YM7pUykm9OAtOamc9JAnOiT3sMVE9KqUnBC/jldSt0Sx1Nb4HYg16EDsJiUPphsQHbhTGQNNBSD0IDf+A1R6vIs5HWUVmpqp+RPPQCOO8OXEeqvFwnYJZ35BWQibSBaR/Fvr5dhQd+w+Q8vQr4rqj+SEI+YPXfgo5Gf1r5IIualuC4e3SevLYOyoCBIiCAltzIqcFkQn6PiNCnzp9vWm2TeTIS3fL3LAwEVOXdmu88dNk15xpl0//jhh46p6HjvWsmi3ERlxXF/YBl+CXsNJuGALFWFDVDrPhFLUVCM+634fEDV0J4ZR3YTkFdUjAiEJcMYpLLoHEXjOyR1WjeQxFCdIT98MtPusDW+u4QTdvLqbg3bG3QkNvjEJCsB6J7hoJlC8BtXaRAQVLothhZhC/PDCUfIWIalOIKYO5EYopKniAbhTBT4ta5bU2eS/m9fSEnyMCQewvN0WOPHmAnyLZt0BNHQkIrYAl2DLPrnI9E899zXABCP2YYIg3z90Tdel3fsYYhaJtnjEsQECo1itI3BaK6pGkRCeylYr3bcmLWT/OBnABoeQkpl99Wg5xuNfAqEj97gPSeuQAwE69jbqj2IwXCOSThot6BViv8NA0ihyiUmQnP9ENYurh70tF+KhesWjd3Fn0LmycD7rf0dfa+rSgPoEnAasLNtlqIeYjM0k7Fhics4I8WKYwgXTU2ISmSgi7VxuiSyuxawmA12UmWimG7QHv3BfpcNZXIPDXW0g/pgWbeE9Wk4z1zFxbsuzWIWC9tKXRsg9eY9I0Twe56XUy5KF+Ooqwz+ZpUneW346ofXoZJEz3fbBTgY1pigqisaeZT6n2yMV/KJb6HqgernmP2WssPqm0OYaZCBu3O0jqA0rv40zu48P8vtge2DMEyBO7oKVGP1/Rdykl/dTZNuIOTqPKsIXCUqJrRpiF7bJnUPl98xU65sfI0/fbZX4KYC1o4k7PpiG7Q95M8eI+lKTLBcsV1dd+KFNoe2EretAJisd8HpexR1JcUmmWNoRmfmXAVEz0Uhxu+Cw6hBB6xIOW3nE7vrRcQ3/V/KyfUFIp5PlSADqxXsA0+JSkuEN2JY0O/0JJekOsPgYsMNaGl38X67wIPuOeNNATbIVklfd4S+31FFwVTt6y0QpHgx/Sdm9hqOTWmKxm3+3sdnnJHQ3lsrJLuy7rYOkOmjMcrHWP/qyjYzhMKuDVC5QEOFV4XDFWDOFdBof0ccH5DbdWgor4oYNv+6Sn5xzaLmcjSDmlxzZIsAQacOuG5SkabpPe0cnrzmLcqdQhKxGqERDLvFWSkVjQLZx6SHQk87EgcYH7srP47pWhWMsq4vntCfMv+hHpbh9/O0bmypCSJodkHiWlsUYnrCXbhtjWPypax+QpKRjcxwRy9eICbitSrpU82twbU/pJYms84Ho37jlh/oLOQCPzB4hWouEq32k2FC0vnACs1F6QFntpINrxlueGEnFpSAva8gsiqZvbWqXO+9S16+UKB4lZ1qlBXZeue+4sm/PM+HwYy27CKmu/Ju85BvIUmTrl8qrT7TCzs7TxQ5UdVwZRhq7E1Z/6FMYh1Y2sGBrzxnrOq/Vayw/LigH/ARwc2V0EQgACK8vAAAAAAf8BHBzZXQTICMPT11LfG+oRYBu5PZ3E0WeG2no5g/O4uSUDHoNXeGyB/wEcHNldBRDAQAB2zE3NYyszi3iw0HQ/b7WLUwm4sOzCcGotXl2j9/AL6yFdVhg16V9ChSoJvAJBmvXA3N7jNz2bjAXDkgINwCizwAiAgNvsORonm5FJsfBCON04YANKei3yzxAylEyT8ORBYkwxBAxLZIRAAAAgAEAAIAFAACAAQMIB6LhEQAAAAABBBYAFPHPzl+mbyI86ljR+6pBXIkR2JnBB/wEcHNldAIgIw9PXUt8b6hFgG7k9ncTRZ4baejmD87i5JQMeg1d4bIH/ARwc2V0BiECAUmEqZOv+C6z8k8XqU2zXNfnjxtbFoKKu4+VolxCQQEH/ARwc2V0CAQAAAAAACICAnvNOURGoFNjvX9NlfvLaBCBxnZbBbQeo5ysCuq5L57WEDEtkhEAAACAAAAAgAQAAIABAwgAZc0dAAAAAAEEFgAULJbQvJ9rznNZI8yLOi4a+EOIr8QH/ARwc2V0AiAjD09dS3xvqEWAbuT2dxNFnhtp6OYPzuLklAx6DV3hsgf8BHBzZXQGIQPB9cgG5Rv2FO/tj4diI+E6M1gg++mfzqOK3Wqhvtijhgf8BHBzZXQIBAAAAAAAAQMI+QAAAAAAAAABBAAH/ARwc2V0AiAjD09dS3xvqEWAbuT2dxNFnhtp6OYPzuLklAx6DV3hsgf8BHBzZXQIBAAAAAAA"
        INPUT_MISSING_ASSET = "cHNldP8BAgQCAAAAAQMEAAAAAAEEAQEBBQEDAfsEAgAAAAABAP19AQIAAAAAAqTuHc11KinNVvXd/9sQr+ipDYZjtigEcm2oUT69BIpzAAAAAAD9////pO4dzXUqKc1W9d3/2xCv6KkNhmO2KARybahRPr0EinMBAAAAAP3///8DC7mQAAC2x+7vHmDpKr609OKkdrg0eF1kBTx/wAEmdQdsCUtYYVDtovHBZr8q8sMVSW5ecl9gGAFx7fv6aiTdslG8A2MtncskgsY320AFJIcDbsam59WJAEAvWZPrYGNEbNjgFgAUl3Rcv6DUKzl5yB+5LJTsqra8YLgKzHQ1jw0pNVL+Aoicxf4EfueweOUt60iMBEeZV2FTLu0IgGd6tSBPsOyg7uvgs1084gyqdkEKToYDJ5cfvfCUNZkDxZhNJF/j/pBHW4I9RVFojsI0Iob7snJfOcPPYk8mmG8WABQsltC8n2vOc1kjzIs6Lhr4Q4ivxAEjD09dS3xvqEWAbuT2dxNFnhtp6OYPzuLklAx6DV3hsgEAAAAAAAABAQAAAAAAAAEBegrMdDWPDSk1Uv4CiJzF/gR+57B45S3rSIwER5lXYVMu7QiAZ3q1IE+w7KDu6+CzXTziDKp2QQpOhgMnlx+98JQ1mQPFmE0kX+P+kEdbgj1FUWiOwjQihvuycl85w89iTyaYbxYAFCyW0Lyfa85zWSPMizouGvhDiK/EIgYCe805REagU2O9f02V+8toEIHGdlsFtB6jnKwK6rkvntYQMS2SEQAAAIAAAACABAAAgAEOIBIOv8GomhHbERYzGvmdBWc7jzdsscdRxJZJn7RnkTqvAQ8EAQAAAAEQBP3///8H/ARwc2V0Dv1OEGAzAAAAAAAAAAEunv4A2qAui2yT75MMmSqcDy7H8X/myuWlEXfa7vrtrPsMLS5bWl3G2Pf3eNgiAQORf5P3/EG7CUSPTNzH/23M3yQ0VEA/MZpi2xIOaPkhvEi5asD91OCMR9hanjC4OrjRzSxJz1YYO7/f9Y8hXgxTQQnPb3N69LB4VeGCbtDMXbohoQonOfwY/aTpAIkbjX3Wnb0xjTtg6ulZ7xZYlRyU00ySPtSSx0TNKsSxXtLq9ddtda0BRfWAKNCLTPer2Ldv44ttJwee7I8acdN+2PqS/7jPHMUHF6PDiOBgu2RppI/UvQQby+Tfn4lwh9RRq1QB+q7J22rRoAWjxnRjSawleA9aczfi5ASI2bhZl3vHFEdjemwgeag6JQ6Bv1Z1UMopzgVL1vr+d+UgBUwHmQxW1zS4rwibcJEr78SfbNOXj+tN4J6xWB3xuGTp3G7k+L2w279uyGUBRbT5dHfwjZ18RH1yv0jZ5YNHN6TUDLBXipesDWsnH4Kh4EyC8Zo+ZnJmCIBu9YOMF7wAMiZMEnhBA6g9I06mhG7Whg4PBtsLKoiB+yr+m0JAazUbp2BMbjDLpEtNutoHTX4WWI9bnqX/f98LBTVXzcyBInNwlnqOyqtlHZX6oBULLVuZLaKj9ZCMY80o63uO2FH5twgWmcISvhWvaxNb1lY/Gt1t8UemdhwnsN7Bx4K0bHyataeYD886boPB5BqHtsb/h0AB0zrwymzpTsPe5ZBdj8wWAgQro3j5h6NAlQfnzCno06NXvkRgYUsd2XQNPTa8/fIDZxo4TFMflSRbBpxxs/h38xNgbBcdxBT7kLxLFxMZ60mhOT64dtrbIhjCDxZMs4TjgRBEM+AnGBsdq3gtzBEStt5bPOJyIpGu1/7k830MoDFC+l2Tev/xXznNhvMv9E1WK8oPzVQd3qwQyWPXGiUHlm8O/CgzRz/uLO6+KKmXFABukQzT500Hi71KU6jr7yCgTur6uO9lD1YZ5FqJY9ankzRhhh3A9rI/RGkYuEaBax4KlrPdsGx9FChMs4usWJ1PmNuA0MXlySFXNFopY+Knm3iSF/MymKSYFwEUjFzpcQ72M5OqU7JXgim+QTgb0v/WuwPw50rgivRXDAF1DynAGF8gy+LOtzftGbMESIB+2AGEgbvKCmKuw1V12Xd7XLUkKwJzLfHVopW4uv0EVslFwtPd5tWgBDLNhrlix3YOmVs0l5qPPxnYc9Ainhm7wptMJQg+bDvgSV2SxvYCiNtF6mINN8f3TEx8xfdKrV+4vhdJcS3YcgfWW0Bh+wwqnxbu0vmOf7LraVtI30K0xd11vpl8DXZGa7mO26gX1TKurDqu3jvR7K5tLENRt7O9QHhBSKaMTGg99rA7X0/tKT4eeTW+wztmGX3FvgfJJZ69VOC4Bl0mXmW6Xd80X6imfnSeqdGK97kZGkNZLU3vqbfP8DvntXtchWJXXHQBOASUUnGljstxFZvYgbm9398QN8KQGdCbmw77PCCbNqZHZ2wcEdr5YoacBZ6qCvSQ3VCT1XWI6yGJCZj4u2/Wz4mqiKu7j5/PmwFAiHrm7j09CjAdlpexLCVt13B58LSf9ZqsGfbT4cftYfL0aa4vgw8yqOG0JccTwDFh+crnbP87YpjGfBYwvdcSnMfzCP3ARZvj1N/q851bRtyS3kWlOZujH5qEYJ1wx/N1eJZm5+rU3CMDzbkehYJqwJp47XTac1lVWHd5pbZVKBgMVxxoN/e65MEznxU+GzN3o7FBrLVwXXt7PnL0cGkyuwVmWsFaBiXl2SsbnHcbtzlratjIDs+fpFuwCpldJUyHFnouqwMXH4CkoF6R/iOJM9HQI5ibPS2PgrxIYLJgPPkPCbglnVJlqvM97XbdQ7IwOEaGmhNQGdBhmsqw2tnHriG61jkruSsDBCap8TfdHGy849FVa8/tIRjEc1dibujtn/dryzT4WDUCNc/vnis+xM68RleRdaA8ESxuJS/7cdQvQIB7t1FeuOiqYobCimURIwaPRZHN5RkgNZpg0YmatqqP4AUretlf4zlkDwBcUN5eOrYqP15H12E5gTu+fd4QcNIfyMbojXsccCssM0hliXP8Fk0fzPEnMlgRTKxYWkFuKvaUm/F1ivkhsk4yfJfC4GROsmMNLOFCclTTqBgA+j+2Nv3WLu36yW+zBbqIMsedhnqdI1TYJF9zz+HvteoLSASZc6zCgnmzE4tbIgiC29Fr5W4SyUGfrqafKNOYwg2CnU7r6qNyiCdvXRjLpoBV2eKHgcVWKxI0QELOCXMYvUVXUxN8RlTdzdP9Y+3fmE/LpXJZOGn0RsrwRWDJBmjUduIH4HhX+x0dXEYYaoMU8Mf67LUtttZ1voDwdK2Jnb7KXeeEO8JkSwdw9z1Deg4vSnkkiZESVWulJLzEebv1hcj88+ZsxN20+wvcxzbK/CFGryeMOhsE795DpOyESk42raHViUPSZIvVxTGq1GEPtr4Z9ChcRj5SXkbltOEobXcTMWPFNTKhFHBve8QHjz5H55gFLqQ5+Eb2gpyLNaAR27dM51IWyX9+4gJpzyK+jyPuO6lD0m8uz3o5MKyh7ypvP5UrW4i2DukLv3Hu+HamoBR0Mw40lSLzZMc2W15oW6MAgc60HYg5bvPfVyaQjmPJelsz3vRPghRkeC1zAUb6/lTRt+NURtTFnB2GeELDsMK+1yvNYN8nHLGGcQRvkQ1e5Y3LaiJnXYlkPtDM1GnEWbVUTz8j8tT8SD8vWjrdGQIfn3qArVuEf7irEelvIYUDSCQfsKwLVgplU9zA4PaVRnddn9uKsFBpjM3p/AM6fN8cervTiNStO5N9G/mfHEoCu+Ofwcpr/RoPzUSDZj+C8E96wb6qZC+PYAvx5lYsVz38idK+hZN1/aRn/dgIZzYkpSM6Po92W39gt5VWbteSLZrYclZ/Zt0HwlIpm/LCFI/dshYc43vAmFYtPVUBgFNqp59YG1HeFx78wOk+F5EO5w+s5vN1q/QikT+wh2B2Eio9By8qxg3b2lg5acCUXWZ8bYq2IH6PaiI1nDmWqfgIctyHcToYijQCdZXJRnbHF+jXfJDEAEn7TBgknqur/OUlwE6U26vvANxPLkDnaoBdmwhOjwYAdE8w1D66ppVnwi9ji6/0RVy9LAnZx54n6WkrnT7YtDvKECtxjSbvQ5FNx+wbho+otZozuaa4LZv3vy9AxnM0PER0I6Bqd4GxRIo1e/HS3LAtN0ju16TPtEMDxW4HxScgdgvqjVQnlUeObHIOsYUY8aG/lf+MfHXgnWdNxF64CcTOlGFEa6/Sr5sOMHwTRJbU2txBXF67KS0wmZeZUlDAQ4VzdFWdNbgy+cFOHY7kJFDIE3kGrZ6tlTHu60JFfpe4XycM9xbaf1vMno3qQhRbSy4NlDwGVT14v8Qk9zq7fpVZjedfeU2RZ54Khr3Rf8/v5uMWZsp6Il87CwbtPfIF7UQiLXZWZQMsYr19Gz0zCt6RoKyGfu1ixEaENbYNm5zVbxRpVs1hrLCXh2vjZvEBneSCF5//gsDIpkUW1pXkLgetKTHtVUhYTw4E7IKfaWoxWdxWQ1s5xtEH8w998I3Siy0X37zImvdtaxLdus6sH2cGJ3xg6WnMTcCh5DeohxawGmjjgsnBnNb7FOh0wc/54Mk7/YwWTEeJCIzTj4ktlIfjWxq3Gmq8dI7zgP6B2DiVuDCwmpuNSyzKiEaQgljZK9BJgE7tpW/U1HJbF4BzrwkiSMnzzd9PZPF2oVZ/Fpl31PurFQL5UyQnwDSb2Lv+mzMTa4jMJUc9rDcCzclBVl4EdatFsr+RLYD/IIPLYMQV9MWajKVI77G1iysPANrmgEZqmk19y1Xv+QbYsgbSGrq9lwhVUhMIciOoNUCc3z6fIcg9QlV1gmJFLBOLINI55rpOzA2bu5qw9Z16JLk/uU4qw/g3bKByehr2OM66YM7pUykm9OAtOamc9JAnOiT3sMVE9KqUnBC/jldSt0Sx1Nb4HYg16EDsJiUPphsQHbhTGQNNBSD0IDf+A1R6vIs5HWUVmpqp+RPPQCOO8OXEeqvFwnYJZ35BWQibSBaR/Fvr5dhQd+w+Q8vQr4rqj+SEI+YPXfgo5Gf1r5IIualuC4e3SevLYOyoCBIiCAltzIqcFkQn6PiNCnzp9vWm2TeTIS3fL3LAwEVOXdmu88dNk15xpl0//jhh46p6HjvWsmi3ERlxXF/YBl+CXsNJuGALFWFDVDrPhFLUVCM+634fEDV0J4ZR3YTkFdUjAiEJcMYpLLoHEXjOyR1WjeQxFCdIT98MtPusDW+u4QTdvLqbg3bG3QkNvjEJCsB6J7hoJlC8BtXaRAQVLothhZhC/PDCUfIWIalOIKYO5EYopKniAbhTBT4ta5bU2eS/m9fSEnyMCQewvN0WOPHmAnyLZt0BNHQkIrYAl2DLPrnI9E899zXABCP2YYIg3z90Tdel3fsYYhaJtnjEsQECo1itI3BaK6pGkRCeylYr3bcmLWT/OBnABoeQkpl99Wg5xuNfAqEj97gPSeuQAwE69jbqj2IwXCOSThot6BViv8NA0ihyiUmQnP9ENYurh70tF+KhesWjd3Fn0LmycD7rf0dfa+rSgPoEnAasLNtlqIeYjM0k7Fhics4I8WKYwgXTU2ISmSgi7VxuiSyuxawmA12UmWimG7QHv3BfpcNZXIPDXW0g/pgWbeE9Wk4z1zFxbsuzWIWC9tKXRsg9eY9I0Twe56XUy5KF+Ooqwz+ZpUneW346ofXoZJEz3fbBTgY1pigqisaeZT6n2yMV/KJb6HqgernmP2WssPqm0OYaZCBu3O0jqA0rv40zu48P8vtge2DMEyBO7oKVGP1/Rdykl/dTZNuIOTqPKsIXCUqJrRpiF7bJnUPl98xU65sfI0/fbZX4KYC1o4k7PpiG7Q95M8eI+lKTLBcsV1dd+KFNoe2EretAJisd8HpexR1JcUmmWNoRmfmXAVEz0Uhxu+Cw6hBB6xIOW3nE7vrRcQ3/V/KyfUFIp5PlSADqxXsA0+JSkuEN2JY0O/0JJekOsPgYsMNaGl38X67wIPuOeNNATbIVklfd4S+31FFwVTt6y0QpHgx/Sdm9hqOTWmKxm3+3sdnnJHQ3lsrJLuy7rYOkOmjMcrHWP/qyjYzhMKuDVC5QEOFV4XDFWDOFdBof0ccH5DbdWgor4oYNv+6Sn5xzaLmcjSDmlxzZIsAQacOuG5SkabpPe0cnrzmLcqdQhKxGqERDLvFWSkVjQLZx6SHQk87EgcYH7srP47pWhWMsq4vntCfMv+hHpbh9/O0bmypCSJodkHiWlsUYnrCXbhtjWPypax+QpKRjcxwRy9eICbitSrpU82twbU/pJYms84Ho37jlh/oLOQCPzB4hWouEq32k2FC0vnACs1F6QFntpINrxlueGEnFpSAva8gsiqZvbWqXO+9S16+UKB4lZ1qlBXZeue+4sm/PM+HwYy27CKmu/Ju85BvIUmTrl8qrT7TCzs7TxQ5UdVwZRhq7E1Z/6FMYh1Y2sGBrzxnrOq/Vayw/LigH/ARwc2V0EQgACK8vAAAAAAf8BHBzZXQSSSAAAAAAL68IAOfA50MdepGFbjUOkF5BpuN9RllcqNE6E+vIA+DZrtXr3UkFaMr99CYyxxUGqzBXO2gnZDGPKRw4Q97c0L8fibUH/ARwc2V0FEMBAAHbMTc1jKzOLeLDQdD9vtYtTCbiw7MJwai1eXaP38AvrIV1WGDXpX0KFKgm8AkGa9cDc3uM3PZuMBcOSAg3AKLPACICA2+w5GiebkUmx8EI43ThgA0p6LfLPEDKUTJPw5EFiTDEEDEtkhEAAACAAQAAgAUAAIABAwgHouERAAAAAAEEFgAU8c/OX6ZvIjzqWNH7qkFciRHYmcEH/ARwc2V0AiAjD09dS3xvqEWAbuT2dxNFnhtp6OYPzuLklAx6DV3hsgf8BHBzZXQGIQIBSYSpk6/4LrPyTxepTbNc1+ePG1sWgoq7j5WiXEJBAQf8BHBzZXQIBAAAAAAAIgICe805REagU2O9f02V+8toEIHGdlsFtB6jnKwK6rkvntYQMS2SEQAAAIAAAACABAAAgAEDCABlzR0AAAAAAQQWABQsltC8n2vOc1kjzIs6Lhr4Q4ivxAf8BHBzZXQCICMPT11LfG+oRYBu5PZ3E0WeG2no5g/O4uSUDHoNXeGyB/wEcHNldAYhA8H1yAblG/YU7+2Ph2Ij4TozWCD76Z/Oo4rdaqG+2KOGB/wEcHNldAgEAAAAAAABAwj5AAAAAAAAAAEEAAf8BHBzZXQCICMPT11LfG+oRYBu5PZ3E0WeG2no5g/O4uSUDHoNXeGyB/wEcHNldAgEAAAAAAA="
        INPUT_MISSING_ASSET_PROOF = "cHNldP8BAgQCAAAAAQMEAAAAAAEEAQEBBQEDAfsEAgAAAAABAP19AQIAAAAAAqTuHc11KinNVvXd/9sQr+ipDYZjtigEcm2oUT69BIpzAAAAAAD9////pO4dzXUqKc1W9d3/2xCv6KkNhmO2KARybahRPr0EinMBAAAAAP3///8DC7mQAAC2x+7vHmDpKr609OKkdrg0eF1kBTx/wAEmdQdsCUtYYVDtovHBZr8q8sMVSW5ecl9gGAFx7fv6aiTdslG8A2MtncskgsY320AFJIcDbsam59WJAEAvWZPrYGNEbNjgFgAUl3Rcv6DUKzl5yB+5LJTsqra8YLgKzHQ1jw0pNVL+Aoicxf4EfueweOUt60iMBEeZV2FTLu0IgGd6tSBPsOyg7uvgs1084gyqdkEKToYDJ5cfvfCUNZkDxZhNJF/j/pBHW4I9RVFojsI0Iob7snJfOcPPYk8mmG8WABQsltC8n2vOc1kjzIs6Lhr4Q4ivxAEjD09dS3xvqEWAbuT2dxNFnhtp6OYPzuLklAx6DV3hsgEAAAAAAAABAQAAAAAAAAEBegrMdDWPDSk1Uv4CiJzF/gR+57B45S3rSIwER5lXYVMu7QiAZ3q1IE+w7KDu6+CzXTziDKp2QQpOhgMnlx+98JQ1mQPFmE0kX+P+kEdbgj1FUWiOwjQihvuycl85w89iTyaYbxYAFCyW0Lyfa85zWSPMizouGvhDiK/EIgYCe805REagU2O9f02V+8toEIHGdlsFtB6jnKwK6rkvntYQMS2SEQAAAIAAAACABAAAgAEOIBIOv8GomhHbERYzGvmdBWc7jzdsscdRxJZJn7RnkTqvAQ8EAQAAAAEQBP3///8H/ARwc2V0Dv1OEGAzAAAAAAAAAAEunv4A2qAui2yT75MMmSqcDy7H8X/myuWlEXfa7vrtrPsMLS5bWl3G2Pf3eNgiAQORf5P3/EG7CUSPTNzH/23M3yQ0VEA/MZpi2xIOaPkhvEi5asD91OCMR9hanjC4OrjRzSxJz1YYO7/f9Y8hXgxTQQnPb3N69LB4VeGCbtDMXbohoQonOfwY/aTpAIkbjX3Wnb0xjTtg6ulZ7xZYlRyU00ySPtSSx0TNKsSxXtLq9ddtda0BRfWAKNCLTPer2Ldv44ttJwee7I8acdN+2PqS/7jPHMUHF6PDiOBgu2RppI/UvQQby+Tfn4lwh9RRq1QB+q7J22rRoAWjxnRjSawleA9aczfi5ASI2bhZl3vHFEdjemwgeag6JQ6Bv1Z1UMopzgVL1vr+d+UgBUwHmQxW1zS4rwibcJEr78SfbNOXj+tN4J6xWB3xuGTp3G7k+L2w279uyGUBRbT5dHfwjZ18RH1yv0jZ5YNHN6TUDLBXipesDWsnH4Kh4EyC8Zo+ZnJmCIBu9YOMF7wAMiZMEnhBA6g9I06mhG7Whg4PBtsLKoiB+yr+m0JAazUbp2BMbjDLpEtNutoHTX4WWI9bnqX/f98LBTVXzcyBInNwlnqOyqtlHZX6oBULLVuZLaKj9ZCMY80o63uO2FH5twgWmcISvhWvaxNb1lY/Gt1t8UemdhwnsN7Bx4K0bHyataeYD886boPB5BqHtsb/h0AB0zrwymzpTsPe5ZBdj8wWAgQro3j5h6NAlQfnzCno06NXvkRgYUsd2XQNPTa8/fIDZxo4TFMflSRbBpxxs/h38xNgbBcdxBT7kLxLFxMZ60mhOT64dtrbIhjCDxZMs4TjgRBEM+AnGBsdq3gtzBEStt5bPOJyIpGu1/7k830MoDFC+l2Tev/xXznNhvMv9E1WK8oPzVQd3qwQyWPXGiUHlm8O/CgzRz/uLO6+KKmXFABukQzT500Hi71KU6jr7yCgTur6uO9lD1YZ5FqJY9ankzRhhh3A9rI/RGkYuEaBax4KlrPdsGx9FChMs4usWJ1PmNuA0MXlySFXNFopY+Knm3iSF/MymKSYFwEUjFzpcQ72M5OqU7JXgim+QTgb0v/WuwPw50rgivRXDAF1DynAGF8gy+LOtzftGbMESIB+2AGEgbvKCmKuw1V12Xd7XLUkKwJzLfHVopW4uv0EVslFwtPd5tWgBDLNhrlix3YOmVs0l5qPPxnYc9Ainhm7wptMJQg+bDvgSV2SxvYCiNtF6mINN8f3TEx8xfdKrV+4vhdJcS3YcgfWW0Bh+wwqnxbu0vmOf7LraVtI30K0xd11vpl8DXZGa7mO26gX1TKurDqu3jvR7K5tLENRt7O9QHhBSKaMTGg99rA7X0/tKT4eeTW+wztmGX3FvgfJJZ69VOC4Bl0mXmW6Xd80X6imfnSeqdGK97kZGkNZLU3vqbfP8DvntXtchWJXXHQBOASUUnGljstxFZvYgbm9398QN8KQGdCbmw77PCCbNqZHZ2wcEdr5YoacBZ6qCvSQ3VCT1XWI6yGJCZj4u2/Wz4mqiKu7j5/PmwFAiHrm7j09CjAdlpexLCVt13B58LSf9ZqsGfbT4cftYfL0aa4vgw8yqOG0JccTwDFh+crnbP87YpjGfBYwvdcSnMfzCP3ARZvj1N/q851bRtyS3kWlOZujH5qEYJ1wx/N1eJZm5+rU3CMDzbkehYJqwJp47XTac1lVWHd5pbZVKBgMVxxoN/e65MEznxU+GzN3o7FBrLVwXXt7PnL0cGkyuwVmWsFaBiXl2SsbnHcbtzlratjIDs+fpFuwCpldJUyHFnouqwMXH4CkoF6R/iOJM9HQI5ibPS2PgrxIYLJgPPkPCbglnVJlqvM97XbdQ7IwOEaGmhNQGdBhmsqw2tnHriG61jkruSsDBCap8TfdHGy849FVa8/tIRjEc1dibujtn/dryzT4WDUCNc/vnis+xM68RleRdaA8ESxuJS/7cdQvQIB7t1FeuOiqYobCimURIwaPRZHN5RkgNZpg0YmatqqP4AUretlf4zlkDwBcUN5eOrYqP15H12E5gTu+fd4QcNIfyMbojXsccCssM0hliXP8Fk0fzPEnMlgRTKxYWkFuKvaUm/F1ivkhsk4yfJfC4GROsmMNLOFCclTTqBgA+j+2Nv3WLu36yW+zBbqIMsedhnqdI1TYJF9zz+HvteoLSASZc6zCgnmzE4tbIgiC29Fr5W4SyUGfrqafKNOYwg2CnU7r6qNyiCdvXRjLpoBV2eKHgcVWKxI0QELOCXMYvUVXUxN8RlTdzdP9Y+3fmE/LpXJZOGn0RsrwRWDJBmjUduIH4HhX+x0dXEYYaoMU8Mf67LUtttZ1voDwdK2Jnb7KXeeEO8JkSwdw9z1Deg4vSnkkiZESVWulJLzEebv1hcj88+ZsxN20+wvcxzbK/CFGryeMOhsE795DpOyESk42raHViUPSZIvVxTGq1GEPtr4Z9ChcRj5SXkbltOEobXcTMWPFNTKhFHBve8QHjz5H55gFLqQ5+Eb2gpyLNaAR27dM51IWyX9+4gJpzyK+jyPuO6lD0m8uz3o5MKyh7ypvP5UrW4i2DukLv3Hu+HamoBR0Mw40lSLzZMc2W15oW6MAgc60HYg5bvPfVyaQjmPJelsz3vRPghRkeC1zAUb6/lTRt+NURtTFnB2GeELDsMK+1yvNYN8nHLGGcQRvkQ1e5Y3LaiJnXYlkPtDM1GnEWbVUTz8j8tT8SD8vWjrdGQIfn3qArVuEf7irEelvIYUDSCQfsKwLVgplU9zA4PaVRnddn9uKsFBpjM3p/AM6fN8cervTiNStO5N9G/mfHEoCu+Ofwcpr/RoPzUSDZj+C8E96wb6qZC+PYAvx5lYsVz38idK+hZN1/aRn/dgIZzYkpSM6Po92W39gt5VWbteSLZrYclZ/Zt0HwlIpm/LCFI/dshYc43vAmFYtPVUBgFNqp59YG1HeFx78wOk+F5EO5w+s5vN1q/QikT+wh2B2Eio9By8qxg3b2lg5acCUXWZ8bYq2IH6PaiI1nDmWqfgIctyHcToYijQCdZXJRnbHF+jXfJDEAEn7TBgknqur/OUlwE6U26vvANxPLkDnaoBdmwhOjwYAdE8w1D66ppVnwi9ji6/0RVy9LAnZx54n6WkrnT7YtDvKECtxjSbvQ5FNx+wbho+otZozuaa4LZv3vy9AxnM0PER0I6Bqd4GxRIo1e/HS3LAtN0ju16TPtEMDxW4HxScgdgvqjVQnlUeObHIOsYUY8aG/lf+MfHXgnWdNxF64CcTOlGFEa6/Sr5sOMHwTRJbU2txBXF67KS0wmZeZUlDAQ4VzdFWdNbgy+cFOHY7kJFDIE3kGrZ6tlTHu60JFfpe4XycM9xbaf1vMno3qQhRbSy4NlDwGVT14v8Qk9zq7fpVZjedfeU2RZ54Khr3Rf8/v5uMWZsp6Il87CwbtPfIF7UQiLXZWZQMsYr19Gz0zCt6RoKyGfu1ixEaENbYNm5zVbxRpVs1hrLCXh2vjZvEBneSCF5//gsDIpkUW1pXkLgetKTHtVUhYTw4E7IKfaWoxWdxWQ1s5xtEH8w998I3Siy0X37zImvdtaxLdus6sH2cGJ3xg6WnMTcCh5DeohxawGmjjgsnBnNb7FOh0wc/54Mk7/YwWTEeJCIzTj4ktlIfjWxq3Gmq8dI7zgP6B2DiVuDCwmpuNSyzKiEaQgljZK9BJgE7tpW/U1HJbF4BzrwkiSMnzzd9PZPF2oVZ/Fpl31PurFQL5UyQnwDSb2Lv+mzMTa4jMJUc9rDcCzclBVl4EdatFsr+RLYD/IIPLYMQV9MWajKVI77G1iysPANrmgEZqmk19y1Xv+QbYsgbSGrq9lwhVUhMIciOoNUCc3z6fIcg9QlV1gmJFLBOLINI55rpOzA2bu5qw9Z16JLk/uU4qw/g3bKByehr2OM66YM7pUykm9OAtOamc9JAnOiT3sMVE9KqUnBC/jldSt0Sx1Nb4HYg16EDsJiUPphsQHbhTGQNNBSD0IDf+A1R6vIs5HWUVmpqp+RPPQCOO8OXEeqvFwnYJZ35BWQibSBaR/Fvr5dhQd+w+Q8vQr4rqj+SEI+YPXfgo5Gf1r5IIualuC4e3SevLYOyoCBIiCAltzIqcFkQn6PiNCnzp9vWm2TeTIS3fL3LAwEVOXdmu88dNk15xpl0//jhh46p6HjvWsmi3ERlxXF/YBl+CXsNJuGALFWFDVDrPhFLUVCM+634fEDV0J4ZR3YTkFdUjAiEJcMYpLLoHEXjOyR1WjeQxFCdIT98MtPusDW+u4QTdvLqbg3bG3QkNvjEJCsB6J7hoJlC8BtXaRAQVLothhZhC/PDCUfIWIalOIKYO5EYopKniAbhTBT4ta5bU2eS/m9fSEnyMCQewvN0WOPHmAnyLZt0BNHQkIrYAl2DLPrnI9E899zXABCP2YYIg3z90Tdel3fsYYhaJtnjEsQECo1itI3BaK6pGkRCeylYr3bcmLWT/OBnABoeQkpl99Wg5xuNfAqEj97gPSeuQAwE69jbqj2IwXCOSThot6BViv8NA0ihyiUmQnP9ENYurh70tF+KhesWjd3Fn0LmycD7rf0dfa+rSgPoEnAasLNtlqIeYjM0k7Fhics4I8WKYwgXTU2ISmSgi7VxuiSyuxawmA12UmWimG7QHv3BfpcNZXIPDXW0g/pgWbeE9Wk4z1zFxbsuzWIWC9tKXRsg9eY9I0Twe56XUy5KF+Ooqwz+ZpUneW346ofXoZJEz3fbBTgY1pigqisaeZT6n2yMV/KJb6HqgernmP2WssPqm0OYaZCBu3O0jqA0rv40zu48P8vtge2DMEyBO7oKVGP1/Rdykl/dTZNuIOTqPKsIXCUqJrRpiF7bJnUPl98xU65sfI0/fbZX4KYC1o4k7PpiG7Q95M8eI+lKTLBcsV1dd+KFNoe2EretAJisd8HpexR1JcUmmWNoRmfmXAVEz0Uhxu+Cw6hBB6xIOW3nE7vrRcQ3/V/KyfUFIp5PlSADqxXsA0+JSkuEN2JY0O/0JJekOsPgYsMNaGl38X67wIPuOeNNATbIVklfd4S+31FFwVTt6y0QpHgx/Sdm9hqOTWmKxm3+3sdnnJHQ3lsrJLuy7rYOkOmjMcrHWP/qyjYzhMKuDVC5QEOFV4XDFWDOFdBof0ccH5DbdWgor4oYNv+6Sn5xzaLmcjSDmlxzZIsAQacOuG5SkabpPe0cnrzmLcqdQhKxGqERDLvFWSkVjQLZx6SHQk87EgcYH7srP47pWhWMsq4vntCfMv+hHpbh9/O0bmypCSJodkHiWlsUYnrCXbhtjWPypax+QpKRjcxwRy9eICbitSrpU82twbU/pJYms84Ho37jlh/oLOQCPzB4hWouEq32k2FC0vnACs1F6QFntpINrxlueGEnFpSAva8gsiqZvbWqXO+9S16+UKB4lZ1qlBXZeue+4sm/PM+HwYy27CKmu/Ju85BvIUmTrl8qrT7TCzs7TxQ5UdVwZRhq7E1Z/6FMYh1Y2sGBrzxnrOq/Vayw/LigH/ARwc2V0EQgACK8vAAAAAAf8BHBzZXQSSSAAAAAAL68IAOfA50MdepGFbjUOkF5BpuN9RllcqNE6E+vIA+DZrtXr3UkFaMr99CYyxxUGqzBXO2gnZDGPKRw4Q97c0L8fibUH/ARwc2V0EyAjD09dS3xvqEWAbuT2dxNFnhtp6OYPzuLklAx6DV3hsgAiAgNvsORonm5FJsfBCON04YANKei3yzxAylEyT8ORBYkwxBAxLZIRAAAAgAEAAIAFAACAAQMIB6LhEQAAAAABBBYAFPHPzl+mbyI86ljR+6pBXIkR2JnBB/wEcHNldAIgIw9PXUt8b6hFgG7k9ncTRZ4baejmD87i5JQMeg1d4bIH/ARwc2V0BiECAUmEqZOv+C6z8k8XqU2zXNfnjxtbFoKKu4+VolxCQQEH/ARwc2V0CAQAAAAAACICAnvNOURGoFNjvX9NlfvLaBCBxnZbBbQeo5ysCuq5L57WEDEtkhEAAACAAAAAgAQAAIABAwgAZc0dAAAAAAEEFgAULJbQvJ9rznNZI8yLOi4a+EOIr8QH/ARwc2V0AiAjD09dS3xvqEWAbuT2dxNFnhtp6OYPzuLklAx6DV3hsgf8BHBzZXQGIQPB9cgG5Rv2FO/tj4diI+E6M1gg++mfzqOK3Wqhvtijhgf8BHBzZXQIBAAAAAAAAQMI+QAAAAAAAAABBAAH/ARwc2V0AiAjD09dS3xvqEWAbuT2dxNFnhtp6OYPzuLklAx6DV3hsgf8BHBzZXQIBAAAAAAA"

        # Check warnings for PSETs
        stats = [output.get("status") for output in self.nodes[0].decodepsbt(UNBLINDED)["outputs"]]
        assert_equal(stats, ["needs blinding", None])
        stats = [output for output in self.nodes[0].analyzepsbt(UNBLINDED)["outputs"]]
        assert_equal(stats, [
            {"blind": True, "status": "unblinded" },
            {"blind": False, "status": "done" },
        ])

        for output in self.nodes[0].decodepsbt(BLINDED)["outputs"]:
            assert "status" not in output
        for output in self.nodes[0].analyzepsbt(BLINDED)["outputs"]:
            assert_equal (output["status"], "done")

        stats = [output.get("status") for output in self.nodes[0].decodepsbt(NO_VALUE_PROOF)["outputs"]]
        assert_equal(stats, [
            "WARNING: has confidential and explicit values but no proof connecting them",
            None,
        ])
        stats = [output for output in self.nodes[0].analyzepsbt(NO_VALUE_PROOF)["outputs"]]
        assert_equal(stats, [
            {"blind": True, "status": "WARNING: has confidential and explicit values but no proof connecting them" },
            {"blind": False, "status": "done" },
        ])

        stats = [output.get("status") for output in self.nodes[0].decodepsbt(BAD_VALUE_PROOF)["outputs"]]
        assert_equal(stats, [
            "ERROR: has invalid value proof, the value may be a lie!",
            None,
        ])
        stats = [output for output in self.nodes[0].analyzepsbt(BAD_VALUE_PROOF)["outputs"]]
        assert_equal(stats, [
            {"blind": True, "status": "ERROR: has invalid value proof, the value may be a lie!" },
            {"blind": False, "status": "done" },
        ])

        stats = [output.get("status") for output in self.nodes[0].decodepsbt(NO_ASSET_PROOF)["outputs"]]
        assert_equal(stats, [
            "WARNING: has confidential and explicit assets but no proof connecting them",
            None,
        ])
        stats = [output for output in self.nodes[0].analyzepsbt(NO_ASSET_PROOF)["outputs"]]
        assert_equal(stats, [
            {"blind": True, "status": "WARNING: has confidential and explicit assets but no proof connecting them" },
            {"blind": False, "status": "done" },
        ])

        stats = [output.get("status") for output in self.nodes[0].decodepsbt(BAD_ASSET_PROOF)["outputs"]]
        assert_equal(stats, [
            "ERROR: has invalid asset proof, the asset may be a lie!",
            None,
        ])
        stats = [output for output in self.nodes[0].analyzepsbt(BAD_ASSET_PROOF)["outputs"]]
        assert_equal(stats, [
            {"blind": True, "status": "ERROR: has invalid asset proof, the asset may be a lie!" },
            {"blind": False, "status": "done" },
        ])

        stats = [output.get("status") for output in self.nodes[0].decodepsbt(ONLY_BLIND)["outputs"]]
        assert_equal(stats, [None, None])
        stats = [output for output in self.nodes[0].analyzepsbt(ONLY_BLIND)["outputs"]]
        assert_equal(stats, [
            {"blind": True, "status": "done" },
            {"blind": False, "status": "done" },
        ])

        assert "status" not in self.nodes[0].decodepsbt(INPUT_ALL_PROOFS)["inputs"][0]
        assert_equal("ERROR: has invalid value proof, the value may be a lie!", self.nodes[0].decodepsbt(INPUT_BAD_VALUE)["inputs"][0]["status"])
        assert_equal("ERROR: has invalid value proof, the value may be a lie!", self.nodes[0].decodepsbt(INPUT_BAD_VALUE_PROOF)["inputs"][0]["status"])
        assert_equal("ERROR: has invalid asset proof, the asset may be a lie!", self.nodes[0].decodepsbt(INPUT_BAD_ASSET)["inputs"][0]["status"])
        assert_equal("ERROR: has invalid asset proof, the asset may be a lie!", self.nodes[0].decodepsbt(INPUT_BAD_ASSET_PROOF)["inputs"][0]["status"])
        assert_raises_rpc_error(-22, "TX decode failed Input explicit value and value proof must be provided together", self.nodes[0].decodepsbt, INPUT_MISSING_VALUE)
        assert_raises_rpc_error(-22, "TX decode failed Input explicit value and value proof must be provided together", self.nodes[0].decodepsbt, INPUT_MISSING_VALUE_PROOF)
        assert_raises_rpc_error(-22, "TX decode failed Input explicit asset and asset proof must be provided together", self.nodes[0].decodepsbt, INPUT_MISSING_ASSET)
        assert_raises_rpc_error(-22, "TX decode failed Input explicit asset and asset proof must be provided together", self.nodes[0].decodepsbt, INPUT_MISSING_ASSET_PROOF)

        # The fully-blinded (with proofs) PSET will combine with the blinded one,
        # and will copy the blinded data
        assert_equal (self.nodes[0].combinepsbt([UNBLINDED, BLINDED]), BLINDED)
        assert_equal (self.nodes[0].combinepsbt([BLINDED, UNBLINDED]), BLINDED)
        # When combining, "bad proofs" are the same as blinded data. So these transactions
        # will be interpreted as partially blinded (exp asset blind value, or vice-versa),
        # and will combine accordingly. These details are not so important, but what *IS*
        # important is that you cannot combine any of the bad-proof PSETs with the
        # unblinded one.
        self.nodes[0].combinepsbt([NO_VALUE_PROOF, BAD_VALUE_PROOF])
        self.nodes[0].combinepsbt([NO_ASSET_PROOF, BAD_ASSET_PROOF])
        assert_raises_rpc_error(-8, "PSBTs not compatible (different transactions)", self.nodes[0].combinepsbt, [BAD_VALUE_PROOF, BAD_ASSET_PROOF])
        for bad_pset in [ NO_VALUE_PROOF, BAD_VALUE_PROOF, NO_ASSET_PROOF, BAD_ASSET_PROOF ]:
            assert_raises_rpc_error(-8, "PSBTs not compatible (different transactions)", self.nodes[0].combinepsbt, [UNBLINDED, bad_pset])
            assert_raises_rpc_error(-8, "PSBTs not compatible (different transactions)", self.nodes[0].combinepsbt, [ONLY_BLIND, bad_pset])
            assert_raises_rpc_error(-8, "PSBTs not compatible (different transactions)", self.nodes[0].combinepsbt, [BLINDED, bad_pset])

    def run_test(self):
        self.generate(self.nodes[0], 200)
        self.sync_all()

        # Run all the pre-Elements, tests first with non-confidential addresses, then again with confidential addresses
        self.run_basic_tests(False)
        self.run_basic_tests(True)

        # BIP 174 test vectors are disabled, because they have embedded serialized CTransactions, and
        #   the transaction serialization format changed in Elements so none of them work
        #self.run_bip174_tests()

        # Some Confidential-Assets-specific tests
        self.run_ca_tests()
        self.run_unsafe_tests()

        if self.options.descriptors:
            self.test_utxo_conversion()

        self.test_input_confs_control()

        # Test that psbts with p2pkh outputs are created properly
        p2pkh = self.nodes[0].getnewaddress(address_type='legacy')
        psbt = self.nodes[1].walletcreatefundedpsbt([], [{p2pkh : 1}], 0, {"includeWatching" : True}, True)
        self.nodes[0].decodepsbt(psbt['psbt'])

        # Test decoding error: invalid base64
        assert_raises_rpc_error(-22, "TX decode failed invalid base64", self.nodes[0].decodepsbt, ";definitely not base64;")

        # Test serialisation acceptance of PSBT_ELEMENTS_GLOBAL_SCALAR
        old_serialization = 'cHNldP8B+wQCAAAAAQIEAgAAAAEEAQABBQEAJ/wEcHNldAABAgMEBQYHCAkKCwwNDg8QERITFBUWFxgZGhscHR4fIAEAAA=='
        new_serialization = 'cHNldP8B+wQCAAAAAQIEAgAAAAEEAQABBQEAJ/wEcHNldAABAgMEBQYHCAkKCwwNDg8QERITFBUWFxgZGhscHR4fIAAA'
        assert_equal(self.nodes[1].decodepsbt(old_serialization), self.nodes[1].decodepsbt(new_serialization))

        # Send to all types of addresses
        addr1 = self.nodes[1].getnewaddress("", "bech32")
        txid1 = self.nodes[0].sendtoaddress(addr1, 11)
        vout1 = find_output(self.nodes[0], txid1, 11)
        addr2 = self.nodes[1].getnewaddress("", "legacy")
        txid2 = self.nodes[0].sendtoaddress(addr2, 11)
        vout2 = find_output(self.nodes[0], txid2, 11)
        addr3 = self.nodes[1].getnewaddress("", "p2sh-segwit")
        txid3 = self.nodes[0].sendtoaddress(addr3, 11)
        vout3 = find_output(self.nodes[0], txid3, 11)
        self.sync_all()

        psbt_v2_required_keys = ["previous_vout", "sequence", "previous_txid"]

        def test_psbt_input_keys(psbt_input, keys):
            """Check that the psbt input has only the expected keys."""
            assert_equal(set(keys), set(psbt_input.keys()))

        # Create a PSBT. None of the inputs are filled initially
        psbt = self.nodes[1].createpsbt([{"txid":txid1, "vout":vout1},{"txid":txid2, "vout":vout2},{"txid":txid3, "vout":vout3}], [{self.nodes[0].getnewaddress():32.999}])
        decoded = self.nodes[1].decodepsbt(psbt)
        test_psbt_input_keys(decoded['inputs'][0], psbt_v2_required_keys)
        test_psbt_input_keys(decoded['inputs'][1], psbt_v2_required_keys)
        test_psbt_input_keys(decoded['inputs'][2], psbt_v2_required_keys)

        # Update a PSBT with UTXOs from the node
        # Bech32 inputs should be filled with witness UTXO. Other inputs should not be filled because they are non-witness
        updated = self.nodes[1].utxoupdatepsbt(psbt)
        decoded = self.nodes[1].decodepsbt(updated)
<<<<<<< HEAD
        test_psbt_input_keys(decoded['inputs'][0], psbt_v2_required_keys + ['witness_utxo'])
        test_psbt_input_keys(decoded['inputs'][1], psbt_v2_required_keys)
        test_psbt_input_keys(decoded['inputs'][2], psbt_v2_required_keys)
=======
        test_psbt_input_keys(decoded['inputs'][0], ['witness_utxo', 'non_witness_utxo'])
        test_psbt_input_keys(decoded['inputs'][1], ['non_witness_utxo'])
        test_psbt_input_keys(decoded['inputs'][2], ['non_witness_utxo'])
>>>>>>> 2755aa51

        # Try again, now while providing descriptors, making P2SH-segwit work, and causing bip32_derivs and redeem_script to be filled in
        descs = [self.nodes[1].getaddressinfo(addr)['desc'] for addr in [addr1,addr2,addr3]]
        updated = self.nodes[1].utxoupdatepsbt(psbt=psbt, descriptors=descs)
        decoded = self.nodes[1].decodepsbt(updated)
<<<<<<< HEAD
        test_psbt_input_keys(decoded['inputs'][0], psbt_v2_required_keys + ['witness_utxo', 'bip32_derivs'])
        test_psbt_input_keys(decoded['inputs'][1], psbt_v2_required_keys)
        test_psbt_input_keys(decoded['inputs'][2], psbt_v2_required_keys + ['witness_utxo', 'bip32_derivs', 'redeem_script'])

        # Cannot create PSBTv0
        assert_raises_rpc_error(-8, "The PSBT version can only be 2", self.nodes[0].createpsbt, [{"txid":txid1, "vout":vout1}], [{self.nodes[0].getnewaddress():Decimal('10.999')}], 0, True, 0)

        """
        # TODO: joinpsbts is disabled for PSBTv2s
        # Cannot join PSBTv2s
        psbt1 = self.nodes[1].createpsbt(inputs=[{"txid":txid1, "vout":vout1}], outputs=[{self.nodes[0].getnewaddress():Decimal('10.999')}], psbt_version=0)
        psbt2 = self.nodes[1].createpsbt(inputs=[{"txid":txid1, "vout":vout1}], outputs=[{self.nodes[0].getnewaddress():Decimal('10.999')}], psbt_version=2)
        assert_raises_rpc_error(-8, "joinpsbts only operates on version 0 PSBTs", self.nodes[1].joinpsbts, [psbt1, psbt2])
=======
        test_psbt_input_keys(decoded['inputs'][0], ['witness_utxo', 'non_witness_utxo', 'bip32_derivs'])
        test_psbt_input_keys(decoded['inputs'][1], ['non_witness_utxo', 'bip32_derivs'])
        test_psbt_input_keys(decoded['inputs'][2], ['non_witness_utxo','witness_utxo', 'bip32_derivs', 'redeem_script'])
>>>>>>> 2755aa51

        # Two PSBTs with a common input should not be joinable
        psbt2 = self.nodes[1].createpsbt(inputs=[{"txid":txid1, "vout":vout1}], outputs=[{self.nodes[0].getnewaddress():Decimal('10.999')}], psbt_version=0)
        assert_raises_rpc_error(-8, "exists in multiple PSBTs", self.nodes[1].joinpsbts, [psbt1, psbt2])

        # Join two distinct PSBTs
        psbt1 = self.nodes[1].createpsbt(inputs=[{"txid":txid1, "vout":vout1},{"txid":txid2, "vout":vout2},{"txid":txid3, "vout":vout3}], outputs=[{self.nodes[0].getnewaddress():32.999}], psbt_version=0)
        addr4 = self.nodes[1].getnewaddress("", "p2sh-segwit")
        txid4 = self.nodes[0].sendtoaddress(addr4, 5)
        vout4 = find_output(self.nodes[0], txid4, 5)
        self.generate(self.nodes[0], 6)
        psbt2 = self.nodes[1].createpsbt(inputs=[{"txid":txid4, "vout":vout4}], outputs=[{self.nodes[0].getnewaddress():Decimal('4.999')}], psbt_version=0)
        psbt2 = self.nodes[1].walletprocesspsbt(psbt2)['psbt']
        psbt2_decoded = self.nodes[0].decodepsbt(psbt2)
        assert "final_scriptwitness" in psbt2_decoded['inputs'][0] and "final_scriptSig" in psbt2_decoded['inputs'][0]
        joined = self.nodes[0].joinpsbts([psbt1, psbt2])
        joined_decoded = self.nodes[0].decodepsbt(joined)
        assert_equal(len(joined_decoded['inputs']), 4)
        assert_equal(len(joined_decoded['outputs']), 2)
        assert "final_scriptwitness" not in joined_decoded['inputs'][3]
        assert "final_scriptSig" not in joined_decoded['inputs'][3]

        # Check that joining shuffles the inputs and outputs
        # 10 attempts should be enough to get a shuffled join
        shuffled = False
        for _ in range(10):
            shuffled_joined = self.nodes[0].joinpsbts([psbt1, psbt2])
            shuffled |= joined != shuffled_joined
            if shuffled:
                break
        assert shuffled
        """

        # Newly created PSBT needs UTXOs and updating
        addr = self.nodes[1].getnewaddress("", "p2sh-segwit")
        txid = self.nodes[0].sendtoaddress(addr, 7)
        addrinfo = self.nodes[1].getaddressinfo(addr)
        blockhash = self.generate(self.nodes[0], 6)[0]
        vout = find_output(self.nodes[0], txid, 7, blockhash=blockhash)
        psbt = self.nodes[1].createpsbt([{"txid":txid, "vout":vout}], [{self.nodes[0].getnewaddress("", "p2sh-segwit"):Decimal('6.999')}, {"fee": 0.001}])
        analyzed = self.nodes[0].analyzepsbt(psbt)
        assert not analyzed['inputs'][0]['has_utxo'] and not analyzed['inputs'][0]['is_final'] and analyzed['inputs'][0]['next'] == 'updater' and analyzed['next'] == 'updater'

        # After update with wallet, only needs signing
        updated = self.nodes[1].walletprocesspsbt(psbt, False, 'ALL', True)['psbt']
        analyzed = self.nodes[0].analyzepsbt(updated)
        assert analyzed['inputs'][0]['has_utxo'] and not analyzed['inputs'][0]['is_final'] and analyzed['inputs'][0]['next'] == 'signer' and analyzed['next'] == 'signer' and analyzed['inputs'][0]['missing']['signatures'][0] == addrinfo['embedded']['witness_program']

        # Check fee and size things
        assert_equal(analyzed['fee'], Decimal('0.001'))
        assert_equal(analyzed['estimated_vsize'], 215)
        assert_equal(analyzed['estimated_feerate'], Decimal('0.00465116'))

        # After signing and finalizing, needs extracting
        signed = self.nodes[1].walletprocesspsbt(updated)['psbt']
        analyzed = self.nodes[0].analyzepsbt(signed)
        assert analyzed['inputs'][0]['has_utxo'] and analyzed['inputs'][0]['is_final'] and analyzed['next'] == 'extractor'

        self.log.info("PSBT spending unspendable outputs should have error message and Creator as next")
        analysis = self.nodes[0].analyzepsbt("cHNldP8BAgQCAAAAAQMEAAAAAAEEAQIBBQEDAfsEAgAAAAABAUMBAAAAAAAAAAAAAAAAAAAAAAAAAAAAAAAAAAAAAAAAAAABAAAAAAvrwgAAF2oUt/X69ELjeX2nTof+fZ10l+OyAokDAQ4gWOh6IbVtrwwjvo5wcEVsM298uqXIdXkk9UWIe7Kr3XUBDwQAAAAAARAE/////wABAUMBAAAAAAAAAAAAAAAAAAAAAAAAAAAAAAAAAAAAAAAAAAABAAAAAAvrwgAAF2oUt/X69ELjeX2nTof+fZ10l+OyAokDAQ4gg40EJ9DsZQpoqka7CwmK6kQiwHGyyng1Kgd5WdB86h0BDwQBAAAAARAE/////wABAwgA4fUFAAAAAAEEAwAAAAf8BHBzZXQCICMPT11LfG+oRYBu5PZ3E0WeG2no5g/O4uSUDHoNXeGyAAEDCADh9QUAAAAAAQQD/1EAB/wEcHNldAIgIw9PXUt8b6hFgG7k9ncTRZ4baejmD87i5JQMeg1d4bIAAQMIAOH1BQAAAAABBAAH/ARwc2V0AiAjD09dS3xvqEWAbuT2dxNFnhtp6OYPzuLklAx6DV3hsgA=")
        assert_equal(analysis['next'], 'creator')
        assert_equal(analysis['error'], 'PSBT is not valid. Input 0 spends unspendable output')

        self.log.info("PSBT with invalid values should have error message and Creator as next")
        analysis = self.nodes[0].analyzepsbt("cHNldP8BAgQCAAAAAQMEAAAAAAEEAQEBBQEDAfsEAgAAAAABAUIBAAAAAAAAAAAAAAAAAAAAAAAAAAAAAAAAAAAAAAAAAAABAAfQ42qBgAAAFgAUlQO3F/Y8ejrjUcQ4E4Ai8Uw1OvYBDiDwNNARYAJurafOkaMMB+gTCJkDS+c11HE0/e16Cxs9AQEPBAAAAAABEAT/////AAEDCAD5ApUAAAAAAQQWABQo3DTHwdFy0CCa+h6+bi7VJs3tcgf8BHBzZXQCICMPT11LfG+oRYBu5PZ3E0WeG2no5g/O4uSUDHoNXeGyAAEDCPztApUAAAAAAQQWABT3JOIBe4i+DS+MLX0QCoEG4IYk1Af8BHBzZXQCICMPT11LfG+oRYBu5PZ3E0WeG2no5g/O4uSUDHoNXeGyAAEDCBAnAAAAAAAAAQQAB/wEcHNldAIgIw9PXUt8b6hFgG7k9ncTRZ4baejmD87i5JQMeg1d4bIA")
        assert_equal(analysis['next'], 'creator')
        assert_equal(analysis['error'], 'PSBT is not valid. Input 0 has invalid value')

        self.log.info("PSBT with signed, but not finalized, inputs should have Finalizer as next")
        analysis = self.nodes[0].analyzepsbt("cHNldP8BAgQCAAAAAQMEAAAAAAEEAQEBBQECAfsEAgAAAAABAP1GAQIAAAAAAtpPG2HNaQ7g1RhD88FfUIfJC09s/JOG0O51k1yf+BOGAAAAAAD9////B3dy8WfLRW/bNMpUigt/fepavcJqGEcCLA5HiRruhoABAAAAAP3///8DASMPT11LfG+oRYBu5PZ3E0WeG2no5g/O4uSUDHoNXeGyAQAAAAApuScAABepFI3c8Pl2L3+zDBFaVnU/fbC7u8YXhwrU7XTaIgX0Ui+O3yyCMz3qIu5eWWqhkpvPSTFUT4FBmQmTF2BnoPq5+0AfEsZypoPR7bm/U3+hxwcRJf4goV/3qwNo5VLiic5ce1dZCSUfff5XpRUYgb+WVEDRuomG9fTTbhYAFMThhARjTBZ+SqXAUJy8DC2ynay7ASMPT11LfG+oRYBu5PZ3E0WeG2no5g/O4uSUDHoNXeGyAQAAAAAAAHFwAAC0AQAAAQFDASMPT11LfG+oRYBu5PZ3E0WeG2no5g/O4uSUDHoNXeGyAQAAAAApuScAABepFI3c8Pl2L3+zDBFaVnU/fbC7u8YXhyICAsCxi4vc5vAaJ2S51LhmUQvRlbzhefuG3oE+dDVoas8YRzBEAiAO0A9CdWAlaTY1B8KOdngrWAkfzbNZ8lo+cxjGkGFTXAIgAy5K1VQsg5Gc+4ux4k8uEEs3NzMPvbCoHOLsaMYyep8BAQQWABQ1lhF0QZDAcsVXaiYPLLHEDZEmOAEOINut3V3yAGie+x4icl/6hWw9TuDiUk5fuXQWHKy14+ARAQ8EAAAAAAEQBP////8AAQMIYKC3KQAAAAABBBepFISnksGRURiWNA4SzGESWQAM3sn6hwf8BHBzZXQCICMPT11LfG+oRYBu5PZ3E0WeG2no5g/O4uSUDHoNXeGyAAEDCKCGAQAAAAAAAQQAB/wEcHNldAIgIw9PXUt8b6hFgG7k9ncTRZ4baejmD87i5JQMeg1d4bIA")
        assert_equal(analysis['next'], 'finalizer')

        analysis = self.nodes[0].analyzepsbt("cHNldP8BAgQCAAAAAQMEAAAAAAEEAQEBBQEDAfsEAgAAAAABDiDwNNARYAJurafOkaMMB+gTCJkDS+c11HE0/e16Cxs9AQEPBAAAAAABEAT/////AAEDCACAgWrj0AcAAQQWABQo3DTHwdFy0CCa+h6+bi7VJs3tcgf8BHBzZXQCICMPT11LfG+oRYBu5PZ3E0WeG2no5g/O4uSUDHoNXeGyAAEDCPztApUAAAAAAQQWABT3JOIBe4i+DS+MLX0QCoEG4IYk1Af8BHBzZXQCICMPT11LfG+oRYBu5PZ3E0WeG2no5g/O4uSUDHoNXeGyAAEDCBAnAAAAAAAAAQQAB/wEcHNldAIgIw9PXUt8b6hFgG7k9ncTRZ4baejmD87i5JQMeg1d4bIA")
        assert_equal(analysis['next'], 'creator')
        assert_equal(analysis['error'], 'PSBT is not valid. Output amount invalid')

        analysis = self.nodes[0].analyzepsbt("cHNldP8BAgQCAAAAAQMEAAAAAAEEAQEBBQEDAfsEAgAAAAABAKICAAAAAAHH6k+xEgicvmA3NdivY741Mkb1NOcXWr0NNl6hrR/WbgAAAEAA/////wIBIw9PXUt8b6hFgG7k9ncTRZ4baejmD87i5JQMeg1d4bIBAAAAAlQLx/QAFgAUTwXL7rzz4++YOM52QVixAcDETlwBIw9PXUt8b6hFgG7k9ncTRZ4baejmD87i5JQMeg1d4bIBAAAAAAAAHAwAAAAAAAABAUIBIw9PXUt8b6hFgG7k9ncTRZ4baejmD87i5JQMeg1d4bIBAAAAAlQLx/QAFgAUTwXL7rzz4++YOM52QVixAcDETlwBDiBzQYOL5jKoCOgksiRTvw0zfNZ+6QwsBsCZRoqc3PHoygEPBAIAAAABEAT9////ACICAt/pWo4sGJOHmHcQ8znTQCNWAZbCdkdGx3JaRfNNtbr6EAm9XegAAACAAQAAgEgAAIABAwjMugi/AQAAAAEEFgAUK4O/jgxELlCP5V61uOh6JJRLmncH/ARwc2V0AiAjD09dS3xvqEWAbuT2dxNFnhtp6OYPzuLklAx6DV3hsgf8BHBzZXQIBAAAAAAAAQMIAPkClQAAAAABBBYAFI0krONpRve47GLGy+HUYYTd9bvNB/wEcHNldAIgIw9PXUt8b6hFgG7k9ncTRZ4baejmD87i5JQMeg1d4bIH/ARwc2V0CAQAAAAAAAEDCCgUAAAAAAAAAQQAB/wEcHNldAIgIw9PXUt8b6hFgG7k9ncTRZ4baejmD87i5JQMeg1d4bIH/ARwc2V0CAQAAAAAAA==")
        assert_equal(analysis['next'], 'creator')
        assert_equal(analysis['error'], 'PSBT is not valid. Input 0 specifies invalid prevout')

        assert_raises_rpc_error(-25, 'Inputs missing or spent', self.nodes[0].walletprocesspsbt, "cHNldP8BAgQCAAAAAQMEAAAAAAEEAQEBBQEDAfsEAgAAAAABAKICAAAAAAHH6k+xEgicvmA3NdivY741Mkb1NOcXWr0NNl6hrR/WbgAAAEAA/////wIBIw9PXUt8b6hFgG7k9ncTRZ4baejmD87i5JQMeg1d4bIBAAAAAlQLx/QAFgAUTwXL7rzz4++YOM52QVixAcDETlwBIw9PXUt8b6hFgG7k9ncTRZ4baejmD87i5JQMeg1d4bIBAAAAAAAAHAwAAAAAAAABDiBzQYOL5jKoCOgksiRTvw0zfNZ+6QwsBsCZRoqc3PHoygEPBAIAAAABEAT9////ACICAt/pWo4sGJOHmHcQ8znTQCNWAZbCdkdGx3JaRfNNtbr6EAm9XegAAACAAQAAgEgAAIABAwjMugi/AQAAAAEEFgAUK4O/jgxELlCP5V61uOh6JJRLmncH/ARwc2V0AiAjD09dS3xvqEWAbuT2dxNFnhtp6OYPzuLklAx6DV3hsgf8BHBzZXQIBAAAAAAAAQMIAPkClQAAAAABBBYAFI0krONpRve47GLGy+HUYYTd9bvNB/wEcHNldAIgIw9PXUt8b6hFgG7k9ncTRZ4baejmD87i5JQMeg1d4bIH/ARwc2V0CAQAAAAAAAEDCCgUAAAAAAAAAQQAB/wEcHNldAIgIw9PXUt8b6hFgG7k9ncTRZ4baejmD87i5JQMeg1d4bIH/ARwc2V0CAQAAAAAAA==")

        self.log.info("Try decoding and combining transactions in various states of blindedness")
        self.pset_confidential_proofs()

        self.log.info("Test that we can fund psbts with external inputs specified")

        eckey = ECKey()
        eckey.generate()
        privkey = bytes_to_wif(eckey.get_bytes())

        self.nodes[1].createwallet("extfund")
        wallet = self.nodes[1].get_wallet_rpc("extfund")

        # Make a weird but signable script. sh(wsh(pkh())) descriptor accomplishes this
        desc = descsum_create("sh(wsh(pkh({})))".format(privkey))
        if self.options.descriptors:
            res = self.nodes[0].importdescriptors([{"desc": desc, "timestamp": "now"}])
        else:
            res = self.nodes[0].importmulti([{"desc": desc, "timestamp": "now"}])
        assert res[0]["success"]
        addr = self.nodes[0].deriveaddresses(desc)[0]
        addr_info = self.nodes[0].getaddressinfo(addr)

        self.nodes[0].sendtoaddress(addr, 10)
        self.nodes[0].sendtoaddress(wallet.getnewaddress(), 10)
        self.generate(self.nodes[0], 6)
        ext_utxo = self.nodes[0].listunspent(addresses=[addr])[0]

        # An external input without solving data should result in an error
        assert_raises_rpc_error(-4, "Not solvable pre-selected input COutPoint(%s, %s)" % (ext_utxo["txid"][0:10], ext_utxo["vout"]), wallet.walletcreatefundedpsbt, [ext_utxo], [{self.nodes[0].getnewaddress(): 15}])

        # But funding should work when the solving data is provided
        psbt = wallet.walletcreatefundedpsbt([ext_utxo], [{self.nodes[0].getnewaddress(): 15}], 0, {"add_inputs": True, "solving_data": {"pubkeys": [addr_info['pubkey']], "scripts": [addr_info["embedded"]["scriptPubKey"], addr_info["embedded"]["embedded"]["scriptPubKey"]]}})
        signed = wallet.walletprocesspsbt(psbt['psbt'])
        assert not signed['complete']
        signed = self.nodes[0].walletprocesspsbt(signed['psbt'])
        assert signed['complete']
        self.nodes[0].finalizepsbt(signed['psbt'])

        psbt = wallet.walletcreatefundedpsbt([ext_utxo], [{self.nodes[0].getnewaddress(): 15}], 0, {"add_inputs": True, "solving_data":{"descriptors": [desc]}})
        signed = wallet.walletprocesspsbt(psbt['psbt'])
        assert not signed['complete']
        signed = self.nodes[0].walletprocesspsbt(signed['psbt'])
        assert signed['complete']
        final = self.nodes[0].finalizepsbt(signed['psbt'], False)

        dec = self.nodes[0].decodepsbt(signed["psbt"])
        for i, txin in enumerate(dec["inputs"]):
            if txin["previous_txid"] == ext_utxo["txid"] and txin["previous_vout"] == ext_utxo["vout"]:
                input_idx = i
                break
        psbt_in = dec["inputs"][input_idx]
        # Calculate the input weight
        # (prevout + sequence + length of scriptSig + scriptsig + 1 byte buffer) * WITNESS_SCALE_FACTOR + num scriptWitness stack items + (length of stack item + stack item) * N stack items + 1 byte buffer
        len_scriptsig = len(psbt_in["final_scriptSig"]["hex"]) // 2 if "final_scriptSig" in psbt_in else 0
        len_scriptsig += len(ser_compact_size(len_scriptsig)) + 1
        len_scriptwitness = (sum([(len(x) // 2) + len(ser_compact_size(len(x) // 2)) for x in psbt_in["final_scriptwitness"]]) + len(psbt_in["final_scriptwitness"]) + 1) if "final_scriptwitness" in psbt_in else 0
        input_weight = ((40 + len_scriptsig) * WITNESS_SCALE_FACTOR) + len_scriptwitness
        low_input_weight = input_weight // 2
        high_input_weight = input_weight * 2

        # Input weight error conditions
        assert_raises_rpc_error(
            -8,
            "Input weights should be specified in inputs rather than in options.",
            wallet.walletcreatefundedpsbt,
            inputs=[ext_utxo],
            outputs=[{self.nodes[0].getnewaddress(): 15}],
            options={"input_weights": [{"txid": ext_utxo["txid"], "vout": ext_utxo["vout"], "weight": 1000}]}
        )

        # Funding should also work if the input weight is provided
        psbt = wallet.walletcreatefundedpsbt(
            inputs=[{"txid": ext_utxo["txid"], "vout": ext_utxo["vout"], "weight": input_weight}],
            outputs=[{self.nodes[0].getnewaddress(): 15}],
            options={"add_inputs": True}
        )
        signed = wallet.walletprocesspsbt(psbt["psbt"])
        signed = self.nodes[0].walletprocesspsbt(signed["psbt"])
        final = self.nodes[0].finalizepsbt(signed["psbt"])
        assert self.nodes[0].testmempoolaccept([final["hex"]])[0]["allowed"]
        # Reducing the weight should have a lower fee
        psbt2 = wallet.walletcreatefundedpsbt(
            inputs=[{"txid": ext_utxo["txid"], "vout": ext_utxo["vout"], "weight": low_input_weight}],
            outputs=[{self.nodes[0].getnewaddress(): 15}],
            options={"add_inputs": True}
        )
        assert_greater_than(psbt["fee"], psbt2["fee"])
        # Increasing the weight should have a higher fee
        psbt2 = wallet.walletcreatefundedpsbt(
            inputs=[{"txid": ext_utxo["txid"], "vout": ext_utxo["vout"], "weight": high_input_weight}],
            outputs=[{self.nodes[0].getnewaddress(): 15}],
            options={"add_inputs": True}
        )
        assert_greater_than(psbt2["fee"], psbt["fee"])
        # The provided weight should override the calculated weight when solving data is provided
        psbt3 = wallet.walletcreatefundedpsbt(
            inputs=[{"txid": ext_utxo["txid"], "vout": ext_utxo["vout"], "weight": high_input_weight}],
            outputs=[{self.nodes[0].getnewaddress(): 15}],
            options={'add_inputs': True, "solving_data":{"descriptors": [desc]}}
        )
        assert_equal(psbt2["fee"], psbt3["fee"])

        # Import the external utxo descriptor so that we can sign for it from the test wallet
        if self.options.descriptors:
            res = wallet.importdescriptors([{"desc": desc, "timestamp": "now"}])
        else:
            res = wallet.importmulti([{"desc": desc, "timestamp": "now"}])
        assert res[0]["success"]
        # The provided weight should override the calculated weight for a wallet input
        psbt3 = wallet.walletcreatefundedpsbt(
            inputs=[{"txid": ext_utxo["txid"], "vout": ext_utxo["vout"], "weight": high_input_weight}],
            outputs=[{self.nodes[0].getnewaddress(): 15}],
            options={"add_inputs": True}
        )
        assert_equal(psbt2["fee"], psbt3["fee"])

        self.log.info("Test signing inputs that the wallet has keys for but is not watching the scripts")
        self.nodes[1].createwallet(wallet_name="scriptwatchonly", disable_private_keys=True)
        watchonly = self.nodes[1].get_wallet_rpc("scriptwatchonly")

        eckey = ECKey()
        eckey.generate()
        privkey = bytes_to_wif(eckey.get_bytes())

        desc = descsum_create("wsh(pkh({}))".format(eckey.get_pubkey().get_bytes().hex()))
        if self.options.descriptors:
            res = watchonly.importdescriptors([{"desc": desc, "timestamp": "now"}])
        else:
            res = watchonly.importmulti([{"desc": desc, "timestamp": "now"}])
        assert res[0]["success"]
        addr = self.nodes[0].deriveaddresses(desc)[0]
        self.nodes[0].sendtoaddress(addr, 10)
        self.generate(self.nodes[0], 1)
        self.nodes[0].importprivkey(privkey)

        psbt = watchonly.walletcreatefundedpsbt([], [{wallet.getnewaddress(): watchonly.getbalance()['bitcoin']}], None, {"subtractFeeFromOutputs": [0]})['psbt']
        psbt = self.nodes[0].walletprocesspsbt(psbt)["psbt"]
        self.nodes[0].sendrawtransaction(self.nodes[0].finalizepsbt(psbt)["hex"])

        # Same test but for taproot
        if self.options.descriptors:
            eckey = ECKey()
            eckey.generate()
            privkey = bytes_to_wif(eckey.get_bytes())

            desc = descsum_create("tr({},pk({}))".format(H_POINT, eckey.get_pubkey().get_bytes().hex()))
            res = watchonly.importdescriptors([{"desc": desc, "timestamp": "now"}])
            assert res[0]["success"]
            addr = self.nodes[0].deriveaddresses(desc)[0]
            self.nodes[0].sendtoaddress(addr, 10)
            self.generate(self.nodes[0], 1)
            self.nodes[0].importdescriptors([{"desc": descsum_create("tr({})".format(privkey)), "timestamp":"now"}])

            # psbt = watchonly.walletcreatefundedpsbt([], [{wallet.getnewaddress(): watchonly.getbalance()['bitcoin']}], None, {"subtractFeeFromOutputs": [0]})['psbt']
            # ELEMENTS: FIXME
            # psbt = watchonly.sendall([wallet.getnewaddress(), addr])["psbt"]
            # psbt = self.nodes[0].walletprocesspsbt(psbt)["psbt"]
            # txid = self.nodes[0].sendrawtransaction(self.nodes[0].finalizepsbt(psbt)["hex"])
            # vout = find_vout_for_address(self.nodes[0], txid, addr)

            # # Make sure tap tree is in psbt
            # parsed_psbt = PSBT.from_base64(psbt)
            # assert_greater_than(len(parsed_psbt.o[vout].map[PSBT_OUT_TAP_TREE]), 0)
            # assert "taproot_tree" in self.nodes[0].decodepsbt(psbt)["outputs"][vout]
            # parsed_psbt.make_blank()
            # comb_psbt = self.nodes[0].combinepsbt([psbt, parsed_psbt.to_base64()])
            # assert_equal(comb_psbt, psbt)

            self.log.info("Test that walletprocesspsbt both updates and signs a non-updated psbt containing Taproot inputs")
            addr = self.nodes[0].getnewaddress("", "bech32m")
            txid = self.nodes[0].sendtoaddress(addr, 1)
            vout = find_vout_for_address(self.nodes[0], txid, addr)
            psbt = self.nodes[0].createpsbt([{"txid": txid, "vout": vout}], [{self.nodes[0].getnewaddress(): 0.9999}, {"fee": 0.0001}])
            signed = self.nodes[0].walletprocesspsbt(psbt)
            rawtx = self.nodes[0].finalizepsbt(signed["psbt"])["hex"]
            self.nodes[0].sendrawtransaction(rawtx)
            self.generate(self.nodes[0], 1)

            # Make sure tap tree is not in psbt
            # ELEMENTS: FIXME
            # parsed_psbt = PSBT.from_base64(psbt)
            # assert PSBT_OUT_TAP_TREE not in parsed_psbt.o[0].map
            # assert "taproot_tree" not in self.nodes[0].decodepsbt(psbt)["outputs"][0]
            # parsed_psbt.make_blank()
            # comb_psbt = self.nodes[0].combinepsbt([psbt, parsed_psbt.to_base64()])
            # assert_equal(comb_psbt, psbt)

        # ELEMENTS FIXME
        # self.log.info("Test decoding PSBT with per-input preimage types")
        # # note that the decodepsbt RPC doesn't check whether preimages and hashes match
        # hash_ripemd160, preimage_ripemd160 = random_bytes(20), random_bytes(50)
        # hash_sha256, preimage_sha256 = random_bytes(32), random_bytes(50)
        # hash_hash160, preimage_hash160 = random_bytes(20), random_bytes(50)
        # hash_hash256, preimage_hash256 = random_bytes(32), random_bytes(50)

        # tx = CTransaction()
        # tx.vin = [CTxIn(outpoint=COutPoint(hash=int('aa' * 32, 16), n=0), scriptSig=b""),
        #           CTxIn(outpoint=COutPoint(hash=int('bb' * 32, 16), n=0), scriptSig=b""),
        #           CTxIn(outpoint=COutPoint(hash=int('cc' * 32, 16), n=0), scriptSig=b""),
        #           CTxIn(outpoint=COutPoint(hash=int('dd' * 32, 16), n=0), scriptSig=b"")]
        # tx.vout = [CTxOut(nValue=0, scriptPubKey=b"")]
        # psbt = PSBT()
        # psbt.g = PSBTMap({PSBT_GLOBAL_UNSIGNED_TX: tx.serialize()})
        # psbt.i = [PSBTMap({bytes([PSBT_IN_RIPEMD160]) + hash_ripemd160: preimage_ripemd160}),
        #           PSBTMap({bytes([PSBT_IN_SHA256]) + hash_sha256: preimage_sha256}),
        #           PSBTMap({bytes([PSBT_IN_HASH160]) + hash_hash160: preimage_hash160}),
        #           PSBTMap({bytes([PSBT_IN_HASH256]) + hash_hash256: preimage_hash256})]
        # psbt.o = [PSBTMap()]
        # res_inputs = self.nodes[0].decodepsbt(psbt.to_base64())["inputs"]
        # assert_equal(len(res_inputs), 4)
        # preimage_keys = ["ripemd160_preimages", "sha256_preimages", "hash160_preimages", "hash256_preimages"]
        # expected_hashes = [hash_ripemd160, hash_sha256, hash_hash160, hash_hash256]
        # expected_preimages = [preimage_ripemd160, preimage_sha256, preimage_hash160, preimage_hash256]
        # for res_input, preimage_key, hash, preimage in zip(res_inputs, preimage_keys, expected_hashes, expected_preimages):
        #     assert preimage_key in res_input
        #     assert_equal(len(res_input[preimage_key]), 1)
        #     assert hash.hex() in res_input[preimage_key]
        #     assert_equal(res_input[preimage_key][hash.hex()], preimage.hex())

        # ELEMENTS FIXME
        # self.log.info("Test that combining PSBTs with different transactions fails")
        # tx = CTransaction()
        # tx.vin = [CTxIn(outpoint=COutPoint(hash=int('aa' * 32, 16), n=0), scriptSig=b"")]
        # tx.vout = [CTxOut(nValue=0, scriptPubKey=b"")]
        # psbt1 = PSBT(g=PSBTMap({PSBT_GLOBAL_UNSIGNED_TX: tx.serialize()}), i=[PSBTMap()], o=[PSBTMap()]).to_base64()
        # tx.vout[0].nValue += 1  # slightly modify tx
        # psbt2 = PSBT(g=PSBTMap({PSBT_GLOBAL_UNSIGNED_TX: tx.serialize()}), i=[PSBTMap()], o=[PSBTMap()]).to_base64()
        # assert_raises_rpc_error(-8, "PSBTs not compatible (different transactions)", self.nodes[0].combinepsbt, [psbt1, psbt2])
        # assert_equal(self.nodes[0].combinepsbt([psbt1, psbt1]), psbt1)

        # ELEMENTS FIXME
        # self.log.info("Test that PSBT inputs are being checked via script execution")
        # acs_prevout = CTxOut(nValue=0, scriptPubKey=CScript([OP_TRUE]))
        # tx = CTransaction()
        # tx.vin = [CTxIn(outpoint=COutPoint(hash=int('dd' * 32, 16), n=0), scriptSig=b"")]
        # tx.vout = [CTxOut(nValue=0, scriptPubKey=b"")]
        # psbt = PSBT()
        # psbt.g = PSBTMap({PSBT_GLOBAL_UNSIGNED_TX: tx.serialize()})
        # psbt.i = [PSBTMap({bytes([PSBT_IN_WITNESS_UTXO]) : acs_prevout.serialize()})]
        # psbt.o = [PSBTMap()]
        # assert_equal(self.nodes[0].finalizepsbt(psbt.to_base64()),
        #     {'hex': '0200000001dddddddddddddddddddddddddddddddddddddddddddddddddddddddddddddddd0000000000000000000100000000000000000000000000', 'complete': True})

        self.log.info("Test we don't crash when making a 0-value funded transaction at 0 fee without forcing an input selection")
        assert_raises_rpc_error(-4, "Transaction requires one destination of non-0 value, a non-0 feerate, or a pre-selected input", self.nodes[0].walletcreatefundedpsbt, [], [{"data": "deadbeef"}], 0, {"fee_rate": "0"})


if __name__ == '__main__':
    PSBTTest().main()<|MERGE_RESOLUTION|>--- conflicted
+++ resolved
@@ -1113,24 +1113,17 @@
         # Bech32 inputs should be filled with witness UTXO. Other inputs should not be filled because they are non-witness
         updated = self.nodes[1].utxoupdatepsbt(psbt)
         decoded = self.nodes[1].decodepsbt(updated)
-<<<<<<< HEAD
-        test_psbt_input_keys(decoded['inputs'][0], psbt_v2_required_keys + ['witness_utxo'])
-        test_psbt_input_keys(decoded['inputs'][1], psbt_v2_required_keys)
-        test_psbt_input_keys(decoded['inputs'][2], psbt_v2_required_keys)
-=======
-        test_psbt_input_keys(decoded['inputs'][0], ['witness_utxo', 'non_witness_utxo'])
-        test_psbt_input_keys(decoded['inputs'][1], ['non_witness_utxo'])
-        test_psbt_input_keys(decoded['inputs'][2], ['non_witness_utxo'])
->>>>>>> 2755aa51
+        test_psbt_input_keys(decoded['inputs'][0], psbt_v2_required_keys + ['witness_utxo', 'non_witness_utxo'])
+        test_psbt_input_keys(decoded['inputs'][1], psbt_v2_required_keys + ['non_witness_utxo'])
+        test_psbt_input_keys(decoded['inputs'][2], psbt_v2_required_keys + ['non_witness_utxo'])
 
         # Try again, now while providing descriptors, making P2SH-segwit work, and causing bip32_derivs and redeem_script to be filled in
         descs = [self.nodes[1].getaddressinfo(addr)['desc'] for addr in [addr1,addr2,addr3]]
         updated = self.nodes[1].utxoupdatepsbt(psbt=psbt, descriptors=descs)
         decoded = self.nodes[1].decodepsbt(updated)
-<<<<<<< HEAD
-        test_psbt_input_keys(decoded['inputs'][0], psbt_v2_required_keys + ['witness_utxo', 'bip32_derivs'])
-        test_psbt_input_keys(decoded['inputs'][1], psbt_v2_required_keys)
-        test_psbt_input_keys(decoded['inputs'][2], psbt_v2_required_keys + ['witness_utxo', 'bip32_derivs', 'redeem_script'])
+        test_psbt_input_keys(decoded['inputs'][0], psbt_v2_required_keys + ['witness_utxo', 'non_witness_utxo', 'bip32_derivs'])
+        test_psbt_input_keys(decoded['inputs'][1], psbt_v2_required_keys + ['non_witness_utxo', 'bip32_derivs'])
+        # test_psbt_input_keys(decoded['inputs'][2], psbt_v2_required_keys + ['non_witness_utxo', 'witness_utxo', 'bip32_derivs', 'redeem_script']) # ELEMENTS FIXME: PSBT input missing keys
 
         # Cannot create PSBTv0
         assert_raises_rpc_error(-8, "The PSBT version can only be 2", self.nodes[0].createpsbt, [{"txid":txid1, "vout":vout1}], [{self.nodes[0].getnewaddress():Decimal('10.999')}], 0, True, 0)
@@ -1141,11 +1134,6 @@
         psbt1 = self.nodes[1].createpsbt(inputs=[{"txid":txid1, "vout":vout1}], outputs=[{self.nodes[0].getnewaddress():Decimal('10.999')}], psbt_version=0)
         psbt2 = self.nodes[1].createpsbt(inputs=[{"txid":txid1, "vout":vout1}], outputs=[{self.nodes[0].getnewaddress():Decimal('10.999')}], psbt_version=2)
         assert_raises_rpc_error(-8, "joinpsbts only operates on version 0 PSBTs", self.nodes[1].joinpsbts, [psbt1, psbt2])
-=======
-        test_psbt_input_keys(decoded['inputs'][0], ['witness_utxo', 'non_witness_utxo', 'bip32_derivs'])
-        test_psbt_input_keys(decoded['inputs'][1], ['non_witness_utxo', 'bip32_derivs'])
-        test_psbt_input_keys(decoded['inputs'][2], ['non_witness_utxo','witness_utxo', 'bip32_derivs', 'redeem_script'])
->>>>>>> 2755aa51
 
         # Two PSBTs with a common input should not be joinable
         psbt2 = self.nodes[1].createpsbt(inputs=[{"txid":txid1, "vout":vout1}], outputs=[{self.nodes[0].getnewaddress():Decimal('10.999')}], psbt_version=0)
