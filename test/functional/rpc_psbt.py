--- conflicted
+++ resolved
@@ -429,7 +429,6 @@
         self.nodes[0].decodepsbt(new_psbt)
 
         # Create outputs to nodes 1 and 2
-<<<<<<< HEAD
         # We do a whole song-and-dance here (instead of calling sendtoaddress) to get access to the unblinded transaction data to find our outputs
         node1_addr = self.get_address(confidential, 1)
         node1_unconf_addr = self.to_unconf_addr(1, node1_addr)
@@ -449,39 +448,6 @@
         txid2 = self.nodes[0].sendrawtransaction(rt2['hex'])
         rt2 = self.nodes[0].decoderawtransaction(rt2['hex'])
 
-=======
-        node1_addr = self.nodes[1].getnewaddress()
-        node2_addr = self.nodes[2].getnewaddress()
-        txid1 = self.nodes[0].sendtoaddress(node1_addr, 13)
-        txid2 = self.nodes[0].sendtoaddress(node2_addr, 13)
-        blockhash = self.generate(self.nodes[0], 6)[0]
-        vout1 = find_output(self.nodes[1], txid1, 13, blockhash=blockhash)
-        vout2 = find_output(self.nodes[2], txid2, 13, blockhash=blockhash)
-
-        # Create a psbt spending outputs from nodes 1 and 2
-        psbt_orig = self.nodes[0].createpsbt([{"txid":txid1,  "vout":vout1}, {"txid":txid2, "vout":vout2}], {self.nodes[0].getnewaddress():25.999})
-
-        # Update psbts, should only have data for one input and not the other
-        psbt1 = self.nodes[1].walletprocesspsbt(psbt_orig, False, "ALL")['psbt']
-        psbt1_decoded = self.nodes[0].decodepsbt(psbt1)
-        assert psbt1_decoded['inputs'][0] and not psbt1_decoded['inputs'][1]
-        # Check that BIP32 path was added
-        assert "bip32_derivs" in psbt1_decoded['inputs'][0]
-        psbt2 = self.nodes[2].walletprocesspsbt(psbt_orig, False, "ALL", False)['psbt']
-        psbt2_decoded = self.nodes[0].decodepsbt(psbt2)
-        assert not psbt2_decoded['inputs'][0] and psbt2_decoded['inputs'][1]
-        # Check that BIP32 paths were not added
-        assert "bip32_derivs" not in psbt2_decoded['inputs'][1]
-
-        # Sign PSBTs (workaround issue #18039)
-        psbt1 = self.nodes[1].walletprocesspsbt(psbt_orig)['psbt']
-        psbt2 = self.nodes[2].walletprocesspsbt(psbt_orig)['psbt']
-
-        # Combine, finalize, and send the psbts
-        combined = self.nodes[0].combinepsbt([psbt1, psbt2])
-        finalized = self.nodes[0].finalizepsbt(combined)['hex']
-        self.nodes[0].sendrawtransaction(finalized)
->>>>>>> ffdab41f
         self.generate(self.nodes[0], 6)
 
         for out in rt1['vout']:
@@ -1072,12 +1038,7 @@
         txid4 = self.nodes[0].sendtoaddress(addr4, 5)
         vout4 = find_output(self.nodes[0], txid4, 5)
         self.generate(self.nodes[0], 6)
-<<<<<<< HEAD
-        self.sync_all()
         psbt2 = self.nodes[1].createpsbt(inputs=[{"txid":txid4, "vout":vout4}], outputs=[{self.nodes[0].getnewaddress():Decimal('4.999')}], psbt_version=0)
-=======
-        psbt2 = self.nodes[1].createpsbt([{"txid":txid4, "vout":vout4}], {self.nodes[0].getnewaddress():Decimal('4.999')})
->>>>>>> ffdab41f
         psbt2 = self.nodes[1].walletprocesspsbt(psbt2)['psbt']
         psbt2_decoded = self.nodes[0].decodepsbt(psbt2)
         assert "final_scriptwitness" in psbt2_decoded['inputs'][0] and "final_scriptSig" in psbt2_decoded['inputs'][0]
