--- conflicted
+++ resolved
@@ -306,24 +306,15 @@
         # replaceable arg
         block_height = self.nodes[0].getblockcount()
         unspent = self.nodes[0].listunspent()[0]
-<<<<<<< HEAD
-        psbtx_info = self.nodes[0].walletcreatefundedpsbt([{"txid":unspent["txid"], "vout":unspent["vout"]}], [{self.get_address(confidential, 2):unspent["amount"]+1}], block_height+2, {"replaceable":True}, False)
-=======
-        psbtx_info = self.nodes[0].walletcreatefundedpsbt([{"txid":unspent["txid"], "vout":unspent["vout"]}], [{self.nodes[2].getnewaddress():unspent["amount"]+1}], block_height+2, {"replaceable": False}, False)
->>>>>>> d759b5d2
+        psbtx_info = self.nodes[0].walletcreatefundedpsbt([{"txid":unspent["txid"], "vout":unspent["vout"]}], [{self.get_address(confidential, 2):unspent["amount"]+1}], block_height+2, {"replaceable": False}, False)
         decoded_psbt = self.nodes[0].decodepsbt(psbtx_info["psbt"])
         for tx_in, psbt_in in zip(decoded_psbt["tx"]["vin"], decoded_psbt["inputs"]):
             assert_greater_than(tx_in["sequence"], MAX_BIP125_RBF_SEQUENCE)
             assert "bip32_derivs" not in psbt_in
         assert_equal(decoded_psbt["tx"]["locktime"], block_height+2)
 
-<<<<<<< HEAD
-        # Same construction with only locktime set
-        psbtx_info = self.nodes[0].walletcreatefundedpsbt([{"txid":unspent["txid"], "vout":unspent["vout"]}], [{self.get_address(confidential, 2):unspent["amount"]+1}], block_height, {}, True)
-=======
         # Same construction with only locktime set and RBF explicitly enabled
-        psbtx_info = self.nodes[0].walletcreatefundedpsbt([{"txid":unspent["txid"], "vout":unspent["vout"]}], [{self.nodes[2].getnewaddress():unspent["amount"]+1}], block_height, {"replaceable": True}, True)
->>>>>>> d759b5d2
+        psbtx_info = self.nodes[0].walletcreatefundedpsbt([{"txid":unspent["txid"], "vout":unspent["vout"]}], [{self.get_address(confidential, 2):unspent["amount"]+1}], block_height, {"replaceable": True}, True)
         decoded_psbt = self.nodes[0].decodepsbt(psbtx_info["psbt"])
         for tx_in, psbt_in in zip(decoded_psbt["tx"]["vin"], decoded_psbt["inputs"]):
             assert_equal(tx_in["sequence"], MAX_BIP125_RBF_SEQUENCE)
