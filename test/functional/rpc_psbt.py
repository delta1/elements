--- conflicted
+++ resolved
@@ -515,20 +515,12 @@
 
         # Make sure that a non-psbt with signatures cannot be converted
         signedtx = self.nodes[0].signrawtransactionwithwallet(rawtx['hex'])
-<<<<<<< HEAD
-        # Can be either a scriptSig or a scriptWitness that it yells about, depending on which UTXOs are selected for the TX
-        assert_raises_rpc_error(-22, "Inputs must not have", self.nodes[0].converttopsbt, signedtx['hex'], False)
-        assert_raises_rpc_error(-22, "Inputs must not have", self.nodes[0].converttopsbt, signedtx['hex'])
-        assert_raises_rpc_error(-22, "", self.nodes[0].converttopsbt, hexstring=signedtx['hex'], iswitness=True)
-        assert_raises_rpc_error(-22, "", self.nodes[0].converttopsbt, hexstring=signedtx['hex'], permitsigdata=False, iswitness=True)
-=======
-        assert_raises_rpc_error(-22, "Inputs must not have scriptSigs and scriptWitnesses",
+        assert_raises_rpc_error(-22, "Inputs must not have scriptWitnesses",
                                 self.nodes[0].converttopsbt, hexstring=signedtx['hex'])  # permitsigdata=False by default
-        assert_raises_rpc_error(-22, "Inputs must not have scriptSigs and scriptWitnesses",
+        assert_raises_rpc_error(-22, "Inputs must not have scriptWitnesses",
                                 self.nodes[0].converttopsbt, hexstring=signedtx['hex'], permitsigdata=False)
-        assert_raises_rpc_error(-22, "Inputs must not have scriptSigs and scriptWitnesses",
+        assert_raises_rpc_error(-22, "Inputs must not have scriptWitnesses",
                                 self.nodes[0].converttopsbt, hexstring=signedtx['hex'], permitsigdata=False, iswitness=True)
->>>>>>> 30bf70c8
         # Unless we allow it to convert and strip signatures
         self.nodes[0].converttopsbt(hexstring=signedtx['hex'], permitsigdata=True)
 
