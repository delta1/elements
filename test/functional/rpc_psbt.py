--- conflicted
+++ resolved
@@ -1493,37 +1493,22 @@
         # test_psbt_input_keys(decoded['inputs'][0], ['witness_utxo', 'non_witness_utxo'])
 
         # Test that the psbt is not finalized and does not have bip32_derivs unless specified
-<<<<<<< HEAD
-        # psbt = self.nodes[2].descriptorprocesspsbt(psbt=psbt, descriptors=[descriptor], sighashtype="ALL", bip32derivs=True, finalize=False)["psbt"]
-        # decoded = self.nodes[2].decodepsbt(psbt)
+        # processed_psbt = self.nodes[2].descriptorprocesspsbt(psbt=psbt, descriptors=[descriptor], sighashtype="ALL", bip32derivs=True, finalize=False)
+        # decoded = self.nodes[2].decodepsbt(processed_psbt['psbt'])
         # test_psbt_input_keys(decoded['inputs'][0], ['witness_utxo', 'non_witness_utxo', 'partial_signatures', 'bip32_derivs'])
 
-        # psbt = self.nodes[2].descriptorprocesspsbt(psbt=psbt, descriptors=[descriptor], sighashtype="ALL", bip32derivs=False, finalize=True)["psbt"]
-        # decoded = self.nodes[2].decodepsbt(psbt)
+        # If psbt not finalized, test that result does not have hex
+        # assert "hex" not in processed_psbt
+
+        # processed_psbt = self.nodes[2].descriptorprocesspsbt(psbt=psbt, descriptors=[descriptor], sighashtype="ALL", bip32derivs=False, finalize=True)
+        # decoded = self.nodes[2].decodepsbt(processed_psbt['psbt'])
         # test_psbt_input_keys(decoded['inputs'][0], ['witness_utxo', 'non_witness_utxo', 'final_scriptwitness'])
-=======
-        processed_psbt = self.nodes[2].descriptorprocesspsbt(psbt=psbt, descriptors=[descriptor], sighashtype="ALL", bip32derivs=True, finalize=False)
-        decoded = self.nodes[2].decodepsbt(processed_psbt['psbt'])
-        test_psbt_input_keys(decoded['inputs'][0], ['witness_utxo', 'non_witness_utxo', 'partial_signatures', 'bip32_derivs'])
-
-        # If psbt not finalized, test that result does not have hex
-        assert "hex" not in processed_psbt
-
-        processed_psbt = self.nodes[2].descriptorprocesspsbt(psbt=psbt, descriptors=[descriptor], sighashtype="ALL", bip32derivs=False, finalize=True)
-        decoded = self.nodes[2].decodepsbt(processed_psbt['psbt'])
-        test_psbt_input_keys(decoded['inputs'][0], ['witness_utxo', 'non_witness_utxo', 'final_scriptwitness'])
->>>>>>> 719cb301
 
         # Test psbt is complete
-        assert_equal(processed_psbt['complete'], True)
+        # assert_equal(processed_psbt['complete'], True)
 
         # Broadcast transaction
-<<<<<<< HEAD
-        # rawtx = self.nodes[2].finalizepsbt(psbt)["hex"]
-        # self.nodes[2].sendrawtransaction(rawtx)
-=======
-        self.nodes[2].sendrawtransaction(processed_psbt['hex'])
->>>>>>> 719cb301
+        # self.nodes[2].sendrawtransaction(processed_psbt['hex'])
 
         self.log.info("Test descriptorprocesspsbt raises if an invalid sighashtype is passed")
         assert_raises_rpc_error(-8, "all is not a valid sighash parameter.", self.nodes[2].descriptorprocesspsbt, psbt, [descriptor], sighashtype="all")
