--- conflicted
+++ resolved
@@ -244,18 +244,14 @@
         # check that coinbase has no fee or does not throw any errors for verbosity 2
         coin_base = self.nodes[1].getblock(block1)['tx'][0]
         gottx = self.nodes[1].getrawtransaction(txid=coin_base, verbosity=2, blockhash=block1)
-<<<<<<< HEAD
         assert_equal(gottx['fee'], {}) # ELEMENTS: we always have a fee object
-=======
-        assert 'fee' not in gottx
         # check that verbosity 2 for a mempool tx will fallback to verbosity 1
         # Do this with a pruned chain, as a regression test for https://github.com/bitcoin/bitcoin/pull/29003
         self.generate(self.nodes[2], 400)
         assert_greater_than(self.nodes[2].pruneblockchain(250), 0)
         mempool_tx = self.wallet.send_self_transfer(from_node=self.nodes[2])['txid']
         gottx = self.nodes[2].getrawtransaction(txid=mempool_tx, verbosity=2)
-        assert 'fee' not in gottx
->>>>>>> dde7ac5c
+        assert_equal(gottx['fee'], {'b2e15d0d7a0c94e4e2ce0fe6e8691b9e451377f6e46e8045a86f7c4b5d4f0f23': Decimal('0.00055500')}) # ELEMENTS: we always have a fee object
 
     def createrawtransaction_tests(self):
         self.log.info("Test createrawtransaction")
