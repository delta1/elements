--- conflicted
+++ resolved
@@ -89,15 +89,7 @@
     def getrawtransaction_tests(self):
         tx = self.wallet.send_self_transfer(from_node=self.nodes[0])
         self.generate(self.nodes[0], 1)
-<<<<<<< HEAD
-        vout = find_vout_for_address(self.nodes[1], txid, addr)
-        rawTx = self.nodes[1].createrawtransaction([{'txid': txid, 'vout': vout}], [{self.nodes[1].getnewaddress(): 9.999}, {"fee": 0.001}])
-        rawTxSigned = self.nodes[1].signrawtransactionwithwallet(rawTx)
-        txId = self.nodes[1].sendrawtransaction(rawTxSigned['hex'])
-        self.generateblock(self.nodes[0], output=self.nodes[0].getnewaddress(), transactions=[rawTxSigned['hex']])
-=======
         txId = tx['txid']
->>>>>>> 269fa667
         err_msg = (
             "No such mempool transaction. Use -txindex or provide a block hash to enable"
             " blockchain transaction queries. Use gettransaction for wallet transactions."
@@ -200,38 +192,23 @@
         # sequence number out of range
         for invalid_seq in [-1, 4294967296]:
             inputs = [{'txid': TXID, 'vout': 1, 'sequence': invalid_seq}]
-<<<<<<< HEAD
-            outputs = [{self.nodes[0].getnewaddress(): 1}]
-=======
             address = getnewdestination()[2]
-            outputs = {address: 1}
->>>>>>> 269fa667
+            outputs = [{address: 1}]
             assert_raises_rpc_error(-8, 'Invalid parameter, sequence number is out of range',
                                     self.nodes[0].createrawtransaction, inputs, outputs)
         # with valid sequence number
         for valid_seq in [1000, 4294967294]:
             inputs = [{'txid': TXID, 'vout': 1, 'sequence': valid_seq}]
-<<<<<<< HEAD
-            outputs = [{self.nodes[0].getnewaddress(): 1}]
-=======
             address = getnewdestination()[2]
-            outputs = {address: 1}
->>>>>>> 269fa667
+            outputs = [{address: 1}]
             rawtx = self.nodes[0].createrawtransaction(inputs, outputs)
             decrawtx = self.nodes[0].decoderawtransaction(rawtx)
             assert_equal(decrawtx['vin'][0]['sequence'], valid_seq)
 
         # Test `createrawtransaction` invalid `outputs`
-<<<<<<< HEAD
-        address = self.nodes[0].getnewaddress()
-        address2 = self.nodes[0].getnewaddress()
+        address = getnewdestination()[2]
         assert_raises_rpc_error(-3, "Expected type array, got string", self.nodes[0].createrawtransaction, [], 'foo')
-=======
-        address = getnewdestination()[2]
-        assert_raises_rpc_error(-1, "JSON value is not an array as expected", self.nodes[0].createrawtransaction, [], 'foo')
-        self.nodes[0].createrawtransaction(inputs=[], outputs={})  # Should not throw for backwards compatibility
->>>>>>> 269fa667
-        self.nodes[0].createrawtransaction(inputs=[], outputs=[])
+        self.nodes[0].createrawtransaction(inputs=[], outputs=[])  # Should not throw for backwards compatibility
         assert_raises_rpc_error(-8, "Data must be hexadecimal string", self.nodes[0].createrawtransaction, [], [{'data': 'foo'}])
         assert_raises_rpc_error(-5, "Invalid Bitcoin address", self.nodes[0].createrawtransaction, [], [{'foo': 0}])
         assert_raises_rpc_error(-3, "Invalid amount", self.nodes[0].createrawtransaction, [], [{address: 'foo'}])
@@ -257,12 +234,8 @@
             self.nodes[2].createrawtransaction(inputs=[{'txid': TXID, 'vout': 9}], outputs=[{address: 99}]),
         )
         # Two outputs
-<<<<<<< HEAD
+        address2 = getnewdestination()[2]
         tx = tx_from_hex(self.nodes[2].createrawtransaction(inputs=[{'txid': TXID, 'vout': 9}], outputs=[{address: 99}, {address2: 99}]))
-=======
-        address2 = getnewdestination()[2]
-        tx = tx_from_hex(self.nodes[2].createrawtransaction(inputs=[{'txid': TXID, 'vout': 9}], outputs=OrderedDict([(address, 99), (address2, 99)])))
->>>>>>> 269fa667
         assert_equal(len(tx.vout), 2)
         assert_equal(
             tx.serialize().hex(),
@@ -276,96 +249,21 @@
             self.nodes[2].createrawtransaction(inputs=[{'txid': TXID, 'vout': 9}], outputs=[{address: 99}, {address2: 99}, {'data': '99'}]),
         )
 
-<<<<<<< HEAD
-    def signrawtransactionwithwallet_tests(self):
-        for type in ["bech32", "p2sh-segwit", "legacy"]:
-            self.log.info(f"Test signrawtransactionwithwallet with missing prevtx info ({type})")
-            addr = self.nodes[0].getnewaddress("", type)
-            addrinfo = self.nodes[0].getaddressinfo(addr)
-            pubkey = addrinfo["scriptPubKey"]
-            inputs = [{'txid': TXID, 'vout': 3, 'sequence': 1000}]
-            outputs = [{self.nodes[0].getnewaddress(): 1}]
-            rawtx = self.nodes[0].createrawtransaction(inputs, outputs)
-
-
-            prevtx = dict(txid=TXID, scriptPubKey=pubkey, vout=3, amount=1)
-            succ = self.nodes[0].signrawtransactionwithwallet(rawtx, [prevtx])
-            assert succ["complete"]
-
-            if type == "legacy":
-                del prevtx["amount"]
-                succ = self.nodes[0].signrawtransactionwithwallet(rawtx, [prevtx])
-                assert succ["complete"]
-            else:
-                assert_raises_rpc_error(-3, "Missing amount", self.nodes[0].signrawtransactionwithwallet, rawtx, [
-                    {
-                        "txid": TXID,
-                        "scriptPubKey": pubkey,
-                        "vout": 3,
-                    }
-                ])
-
-            assert_raises_rpc_error(-3, "Missing vout", self.nodes[0].signrawtransactionwithwallet, rawtx, [
-                {
-                    "txid": TXID,
-                    "scriptPubKey": pubkey,
-                    "amount": 1,
-                }
-            ])
-            assert_raises_rpc_error(-3, "Missing txid", self.nodes[0].signrawtransactionwithwallet, rawtx, [
-                {
-                    "scriptPubKey": pubkey,
-                    "vout": 3,
-                    "amount": 1,
-                }
-            ])
-            assert_raises_rpc_error(-3, "Missing scriptPubKey", self.nodes[0].signrawtransactionwithwallet, rawtx, [
-                {
-                    "txid": TXID,
-                    "vout": 3,
-                    "amount": 1
-                }
-            ])
-
     def sendrawtransaction_tests(self):
-        self.log.info('sendrawtransaction with missing input')
+        self.log.info('Test sendrawtransaction with missing input')
         inputs  = [ {'txid' : "1d1d4e24ed99057e84c3f80fd8fbec79ed9e1acee37da269356ecea000000000", 'vout' : 1}] #won't exists
-        outputs = [{ self.nodes[0].getnewaddress() : 4.998 }]
-        rawtx   = self.nodes[2].createrawtransaction(inputs, outputs)
-        rawtx   = self.nodes[2].signrawtransactionwithwallet(rawtx)
-        assert_raises_rpc_error(-25, "bad-txns-inputs-missingorspent", self.nodes[2].sendrawtransaction, rawtx['hex'])
-=======
-    def sendrawtransaction_tests(self):
-        self.log.info("Test sendrawtransaction with missing input")
-        inputs = [{'txid': TXID, 'vout': 1}]  # won't exist
         address = getnewdestination()[2]
-        outputs = {address: 4.998}
+        outputs = [{address: 4.998}]
         rawtx = self.nodes[2].createrawtransaction(inputs, outputs)
         assert_raises_rpc_error(-25, "bad-txns-inputs-missingorspent", self.nodes[2].sendrawtransaction, rawtx)
->>>>>>> 269fa667
 
     def sendrawtransaction_testmempoolaccept_tests(self):
         self.log.info("Test sendrawtransaction/testmempoolaccept with maxfeerate")
         fee_exceeds_max = "Fee exceeds maximum configured by user (e.g. -maxtxfee, maxfeerate)"
 
         # Test a transaction with a small fee.
-<<<<<<< HEAD
-        txId = self.nodes[0].sendtoaddress(self.nodes[2].getnewaddress(), 1.0)
-        rawTx = self.nodes[0].getrawtransaction(txId, True)
-        vout = next(o for o in rawTx['vout'] if o['value'] == Decimal('1.00000000'))
-
-        self.sync_all()
-        inputs = [{"txid": txId, "vout": vout['n']}]
-        # Fee 10,000 satoshis, (1 - (10000 sat * 0.00000001 BTC/sat)) = 0.9999
-        outputs = [{self.nodes[0].getnewaddress(): Decimal("0.99990000")}, {"fee": 0.0001}]
-        rawTx = self.nodes[2].createrawtransaction(inputs, outputs)
-        rawTxSigned = self.nodes[2].signrawtransactionwithwallet(rawTx)
-        assert_equal(rawTxSigned['complete'], True)
-        # Fee 10,000 satoshis, ~100 b transaction, fee rate should land around 100 sat/byte = 0.00100000 BTC/kB
-=======
         # Fee rate is 0.00100000 BTC/kvB
         tx = self.wallet.create_self_transfer(fee_rate=Decimal('0.00100000'))
->>>>>>> 269fa667
         # Thus, testmempoolaccept should reject
         testres = self.nodes[2].testmempoolaccept([tx['hex']], 0.00001000)[0]
         assert_equal(testres['allowed'], False)
@@ -378,23 +276,8 @@
         self.nodes[2].sendrawtransaction(hexstring=tx['hex'])
 
         # Test a transaction with a large fee.
-<<<<<<< HEAD
-        txId = self.nodes[0].sendtoaddress(self.nodes[2].getnewaddress(), 1.0)
-        rawTx = self.nodes[0].getrawtransaction(txId, True)
-        vout = next(o for o in rawTx['vout'] if o['value'] == Decimal('1.00000000'))
-
-        self.sync_all()
-        inputs = [{"txid": txId, "vout": vout['n']}]
-        # Fee 2,000,000 satoshis, (1 - (2000000 sat * 0.00000001 BTC/sat)) = 0.98
-        outputs = [{self.nodes[0].getnewaddress() : Decimal("0.98000000")}, {"fee": 0.02}]
-        rawTx = self.nodes[2].createrawtransaction(inputs, outputs)
-        rawTxSigned = self.nodes[2].signrawtransactionwithwallet(rawTx)
-        assert_equal(rawTxSigned['complete'], True)
-        # Fee 2,000,000 satoshis, ~100 b transaction, fee rate should land around 20,000 sat/byte = 0.20000000 BTC/kB
-=======
         # Fee rate is 0.20000000 BTC/kvB
         tx = self.wallet.create_self_transfer(mempool_valid=False, from_node=self.nodes[0], fee_rate=Decimal('0.20000000'))
->>>>>>> 269fa667
         # Thus, testmempoolaccept should reject
         testres = self.nodes[2].testmempoolaccept([tx['hex']])[0]
         assert_equal(testres['allowed'], False)
