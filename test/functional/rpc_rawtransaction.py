--- conflicted
+++ resolved
@@ -439,12 +439,8 @@
 
         self.sync_all()
         inputs = [{ "txid" : txId, "vout" : vout['n'] }]
-<<<<<<< HEAD
-        outputs = { self.nodes[0].getnewaddress() : Decimal("0.99999000") } # 1000 sat fee
+        outputs = { self.nodes[0].getnewaddress() : Decimal("0.99999000") } # 10000 sat fee
         outputs["fee"] = vout["value"] - Decimal('0.99999000')
-=======
-        outputs = { self.nodes[0].getnewaddress() : Decimal("0.999990000") } # 10000 sat fee
->>>>>>> 0ee04742
         rawTx = self.nodes[2].createrawtransaction(inputs, outputs)
         rawTxSigned = self.nodes[2].signrawtransactionwithwallet(rawTx)
         assert_equal(rawTxSigned['complete'], True)
@@ -467,11 +463,11 @@
 
         self.sync_all()
         inputs = [{ "txid" : txId, "vout" : vout['n'] }]
-        outputs = { self.nodes[0].getnewaddress() : Decimal("0.98000000") } # 2000000 sat fee
+        outputs = { self.nodes[0].getnewaddress() : Decimal("0.96000000"), "fee": Decimal("0.04") } # 4000000 sat fee
         rawTx = self.nodes[2].createrawtransaction(inputs, outputs)
         rawTxSigned = self.nodes[2].signrawtransactionwithwallet(rawTx)
         assert_equal(rawTxSigned['complete'], True)
-        # 2000000 sat fee, ~100 b transaction, fee rate should land around 20000 sat/b = 0.20000000 BTC/kB
+        # 4000000 sat fee, ~200 wt transaction, fee rate should land around 20000 sat/b = 0.20000000 BTC/kB
         # Thus, testmempoolaccept should reject
         testres = self.nodes[2].testmempoolaccept([rawTxSigned['hex']])[0]
         assert_equal(testres['allowed'], False)
