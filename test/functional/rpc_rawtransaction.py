#!/usr/bin/env python3
# Copyright (c) 2014-2021 The Bitcoin Core developers
# Distributed under the MIT software license, see the accompanying
# file COPYING or http://www.opensource.org/licenses/mit-license.php.
"""Test the rawtransaction RPCs.

Test the following RPCs:
   - getrawtransaction
   - createrawtransaction
   - signrawtransactionwithwallet
   - sendrawtransaction
   - decoderawtransaction
"""

from decimal import Decimal

from test_framework.blocktools import COINBASE_MATURITY
from test_framework.messages import (
    MAX_BIP125_RBF_SEQUENCE,
    CTransaction,
    tx_from_hex,
)
from test_framework.test_framework import BitcoinTestFramework
from test_framework.util import (
    assert_equal,
    assert_raises_rpc_error,
)
from test_framework.wallet import (
    getnewdestination,
    MiniWallet,
)


TXID = "1d1d4e24ed99057e84c3f80fd8fbec79ed9e1acee37da269356ecea000000000"


class multidict(dict):
    """Dictionary that allows duplicate keys.

    Constructed with a list of (key, value) tuples. When dumped by the json module,
    will output invalid json with repeated keys, eg:
    >>> json.dumps(multidict([(1,2),(1,2)])
    '{"1": 2, "1": 2}'

    Used to test calls to rpc methods with repeated keys in the json object."""

    def __init__(self, x):
        dict.__init__(self, x)
        self.x = x

    def items(self):
        return self.x


class RawTransactionsTest(BitcoinTestFramework):
    def set_test_params(self):
        self.setup_clean_chain = True
        self.num_nodes = 3
        self.extra_args = [
            ["-txindex"],
            ["-txindex"],
            [],
        ]
        # whitelist all peers to speed up tx relay / mempool sync
        for args in self.extra_args:
            args.append("-whitelist=noban@127.0.0.1")
        self.requires_wallet = self.is_specified_wallet_compiled()

        self.supports_cli = False

    def setup_network(self):
        super().setup_network()
        self.connect_nodes(0, 2)

    def run_test(self):
        self.wallet = MiniWallet(self.nodes[0])
        self.log.info("Prepare some coins for multiple *rawtransaction commands")
        self.generate(self.wallet, 10)
        self.generate(self.nodes[0], COINBASE_MATURITY + 1)

        self.getrawtransaction_tests()
        self.createrawtransaction_tests()
        self.sendrawtransaction_tests()
        self.sendrawtransaction_testmempoolaccept_tests()
        self.decoderawtransaction_tests()
        self.transaction_version_number_tests()
        if self.requires_wallet and not self.options.descriptors:
            self.raw_multisig_transaction_legacy_tests()

    def getrawtransaction_tests(self):
        tx = self.wallet.send_self_transfer(from_node=self.nodes[0])
        self.generate(self.nodes[0], 1)
        txId = tx['txid']
        err_msg = (
            "No such mempool transaction. Use -txindex or provide a block hash to enable"
            " blockchain transaction queries. Use gettransaction for wallet transactions."
        )

        for n in [0, 2]:
            self.log.info(f"Test getrawtransaction {'with' if n == 0 else 'without'} -txindex")

            if n == 0:
                # With -txindex.
                # 1. valid parameters - only supply txid
                assert_equal(self.nodes[n].getrawtransaction(txId), tx['hex'])

                # 2. valid parameters - supply txid and 0 for non-verbose
                assert_equal(self.nodes[n].getrawtransaction(txId, 0), tx['hex'])

                # 3. valid parameters - supply txid and False for non-verbose
                assert_equal(self.nodes[n].getrawtransaction(txId, False), tx['hex'])

                # 4. valid parameters - supply txid and 1 for verbose.
                # We only check the "hex" field of the output so we don't need to update this test every time the output format changes.
                assert_equal(self.nodes[n].getrawtransaction(txId, 1)["hex"], tx['hex'])

                # 5. valid parameters - supply txid and True for non-verbose
                assert_equal(self.nodes[n].getrawtransaction(txId, True)["hex"], tx['hex'])
            else:
                # Without -txindex, expect to raise.
                for verbose in [None, 0, False, 1, True]:
                    assert_raises_rpc_error(-5, err_msg, self.nodes[n].getrawtransaction, txId, verbose)

            # 6. invalid parameters - supply txid and invalid boolean values (strings) for verbose
            for value in ["True", "False"]:
                assert_raises_rpc_error(-3, "not of expected type bool", self.nodes[n].getrawtransaction, txid=txId, verbose=value)

            # 7. invalid parameters - supply txid and empty array
            assert_raises_rpc_error(-3, "not of expected type bool", self.nodes[n].getrawtransaction, txId, [])

            # 8. invalid parameters - supply txid and empty dict
            assert_raises_rpc_error(-3, "not of expected type bool", self.nodes[n].getrawtransaction, txId, {})

        # Make a tx by sending, then generate 2 blocks; block1 has the tx in it
        tx = self.wallet.send_self_transfer(from_node=self.nodes[2])['txid']
        block1, block2 = self.generate(self.nodes[2], 2)
        for n in [0, 2]:
            self.log.info(f"Test getrawtransaction {'with' if n == 0 else 'without'} -txindex, with blockhash")
            # We should be able to get the raw transaction by providing the correct block
            gottx = self.nodes[n].getrawtransaction(txid=tx, verbose=True, blockhash=block1)
            assert_equal(gottx['txid'], tx)
            assert_equal(gottx['in_active_chain'], True)
            if n == 0:
                self.log.info("Test getrawtransaction with -txindex, without blockhash: 'in_active_chain' should be absent")
                gottx = self.nodes[n].getrawtransaction(txid=tx, verbose=True)
                assert_equal(gottx['txid'], tx)
                assert 'in_active_chain' not in gottx
            else:
                self.log.info("Test getrawtransaction without -txindex, without blockhash: expect the call to raise")
                assert_raises_rpc_error(-5, err_msg, self.nodes[n].getrawtransaction, txid=tx, verbose=True)
            # We should not get the tx if we provide an unrelated block
            assert_raises_rpc_error(-5, "No such transaction found", self.nodes[n].getrawtransaction, txid=tx, blockhash=block2)
            # An invalid block hash should raise the correct errors
            assert_raises_rpc_error(-3, "JSON value of type bool is not of expected type string", self.nodes[n].getrawtransaction, txid=tx, blockhash=True)
            assert_raises_rpc_error(-8, "parameter 3 must be of length 64 (not 6, for 'foobar')", self.nodes[n].getrawtransaction, txid=tx, blockhash="foobar")
            assert_raises_rpc_error(-8, "parameter 3 must be of length 64 (not 8, for 'abcd1234')", self.nodes[n].getrawtransaction, txid=tx, blockhash="abcd1234")
            foo = "ZZZ0000000000000000000000000000000000000000000000000000000000000"
            assert_raises_rpc_error(-8, f"parameter 3 must be hexadecimal string (not '{foo}')", self.nodes[n].getrawtransaction, txid=tx, blockhash=foo)
            bar = "0000000000000000000000000000000000000000000000000000000000000000"
            assert_raises_rpc_error(-5, "Block hash not found", self.nodes[n].getrawtransaction, txid=tx, blockhash=bar)
            # Undo the blocks and verify that "in_active_chain" is false.
            self.nodes[n].invalidateblock(block1)
            gottx = self.nodes[n].getrawtransaction(txid=tx, verbose=True, blockhash=block1)
            assert_equal(gottx['in_active_chain'], False)
            self.nodes[n].reconsiderblock(block1)
            assert_equal(self.nodes[n].getbestblockhash(), block2)

        self.log.info("Test getrawtransaction on genesis block coinbase returns an error")
        block = self.nodes[0].getblock(self.nodes[0].getblockhash(0))
        assert_raises_rpc_error(-5, "The genesis block coinbase is not considered an ordinary transaction", self.nodes[0].getrawtransaction, block['merkleroot'])

    def createrawtransaction_tests(self):
        self.log.info("Test createrawtransaction")
        # Test `createrawtransaction` required parameters
        assert_raises_rpc_error(-1, "createrawtransaction", self.nodes[0].createrawtransaction)
        assert_raises_rpc_error(-1, "createrawtransaction", self.nodes[0].createrawtransaction, [])

        # Test `createrawtransaction` invalid extra parameters
        # ELEMENTS: we have extra elements arguments
        assert_raises_rpc_error(-1, "createrawtransaction", self.nodes[0].createrawtransaction, [], [], 0, False, 'foo')

        # Test `createrawtransaction` invalid `inputs`
<<<<<<< HEAD
        assert_raises_rpc_error(-3, "JSON value of type string is not of expected type array", self.nodes[0].createrawtransaction, 'foo', [])
        assert_raises_rpc_error(-1, "JSON value of type string is not of expected type object", self.nodes[0].createrawtransaction, ['foo'], [])
        assert_raises_rpc_error(-1, "JSON value of type null is not of expected type string", self.nodes[0].createrawtransaction, [{}], [])
        assert_raises_rpc_error(-8, "txid must be of length 64 (not 3, for 'foo')", self.nodes[0].createrawtransaction, [{'txid': 'foo'}], [])
=======
        assert_raises_rpc_error(-3, "JSON value of type string is not of expected type array", self.nodes[0].createrawtransaction, 'foo', {})
        assert_raises_rpc_error(-3, "JSON value of type string is not of expected type object", self.nodes[0].createrawtransaction, ['foo'], {})
        assert_raises_rpc_error(-3, "JSON value of type null is not of expected type string", self.nodes[0].createrawtransaction, [{}], {})
        assert_raises_rpc_error(-8, "txid must be of length 64 (not 3, for 'foo')", self.nodes[0].createrawtransaction, [{'txid': 'foo'}], {})
>>>>>>> 551c8e95
        txid = "ZZZ7bb8b1697ea987f3b223ba7819250cae33efacb068d23dc24859824a77844"
        assert_raises_rpc_error(-8, f"txid must be hexadecimal string (not '{txid}')", self.nodes[0].createrawtransaction, [{'txid': txid, 'vout': 0}], [{}])
        # ELEMENTS: these are rejected because txid is not hex
        # assert_raises_rpc_error(-8, "Invalid parameter, missing vout key", self.nodes[0].createrawtransaction, [{'txid': txid}], [])
        # assert_raises_rpc_error(-8, "Invalid parameter, missing vout key", self.nodes[0].createrawtransaction, [{'txid': txid, 'vout': 'foo'}], [])
        # assert_raises_rpc_error(-8, "Invalid parameter, vout cannot be negative", self.nodes[0].createrawtransaction, [{'txid': txid, 'vout': -1}], [])
        # sequence number out of range
        for invalid_seq in [-1, 4294967296]:
            inputs = [{'txid': TXID, 'vout': 1, 'sequence': invalid_seq}]
            address = getnewdestination()[2]
            outputs = [{address: 1}]
            assert_raises_rpc_error(-8, 'Invalid parameter, sequence number is out of range',
                                    self.nodes[0].createrawtransaction, inputs, outputs)
        # with valid sequence number
        for valid_seq in [1000, 4294967294]:
            inputs = [{'txid': TXID, 'vout': 1, 'sequence': valid_seq}]
            address = getnewdestination()[2]
            outputs = [{address: 1}]
            rawtx = self.nodes[0].createrawtransaction(inputs, outputs)
            decrawtx = self.nodes[0].decoderawtransaction(rawtx)
            assert_equal(decrawtx['vin'][0]['sequence'], valid_seq)

        # Test `createrawtransaction` invalid `outputs`
        address = getnewdestination()[2]
<<<<<<< HEAD
        # assert_raises_rpc_error(-1, "JSON value of type string is not of expected type array", self.nodes[0].createrawtransaction, [], 'foo') # ELEMENTS: expects array
        # self.nodes[0].createrawtransaction(inputs=[], outputs={})  # Should not throw for backwards compatibility # ELEMENTS: n/a
=======
        assert_raises_rpc_error(-3, "JSON value of type string is not of expected type array", self.nodes[0].createrawtransaction, [], 'foo')
        self.nodes[0].createrawtransaction(inputs=[], outputs={})  # Should not throw for backwards compatibility
>>>>>>> 551c8e95
        self.nodes[0].createrawtransaction(inputs=[], outputs=[])
        assert_raises_rpc_error(-8, "Data must be hexadecimal string", self.nodes[0].createrawtransaction, [], [{'data': 'foo'}])
        assert_raises_rpc_error(-5, "Invalid Bitcoin address", self.nodes[0].createrawtransaction, [], [{'foo': 0}])
        assert_raises_rpc_error(-3, "Invalid amount", self.nodes[0].createrawtransaction, [], [{address: 'foo'}])
        assert_raises_rpc_error(-3, "Amount out of range", self.nodes[0].createrawtransaction, [], [{address: -1}])
        # assert_raises_rpc_error(-8, "Invalid parameter, duplicated address: %s" % address, self.nodes[0].createrawtransaction, [], multidict([(address, 1), (address, 1)])) # ELEMENTS: n/a
        assert_raises_rpc_error(-8, "Invalid parameter, duplicated address: %s" % address, self.nodes[0].createrawtransaction, [], [{address: 1}, {address: 1}])
        assert_raises_rpc_error(-8, "Invalid parameter, duplicate key: data", self.nodes[0].createrawtransaction, [], [{"data": 'aa'}, {"data": "bb"}])
        assert_raises_rpc_error(-1, "JSON value of type array is not of expected type object", self.nodes[0].createrawtransaction, [], [['key-value pair1'], ['2']])

        # Test `createrawtransaction` mismatch between sequence number(s) and `replaceable` option
        assert_raises_rpc_error(-8, "Invalid parameter combination: Sequence number(s) contradict replaceable option",
                                self.nodes[0].createrawtransaction, [{'txid': TXID, 'vout': 0, 'sequence': MAX_BIP125_RBF_SEQUENCE+1}], [{}], 0, True)

        # Test `createrawtransaction` invalid `locktime`
        assert_raises_rpc_error(-3, "JSON value of type string is not of expected type number", self.nodes[0].createrawtransaction, [], [], 'foo')
        assert_raises_rpc_error(-8, "Invalid parameter, locktime out of range", self.nodes[0].createrawtransaction, [], [], -1)
        assert_raises_rpc_error(-8, "Invalid parameter, locktime out of range", self.nodes[0].createrawtransaction, [], [], 4294967296)

        # Test `createrawtransaction` invalid `replaceable`
        assert_raises_rpc_error(-3, "JSON value of type string is not of expected type bool", self.nodes[0].createrawtransaction, [], [], 0, 'foo')

        # Test that createrawtransaction accepts an array and object as outputs
        # One output
        tx = tx_from_hex(self.nodes[2].createrawtransaction(inputs=[{'txid': TXID, 'vout': 9}], outputs=[{address: 99}]))
        assert_equal(len(tx.vout), 1)
        assert_equal(
            tx.serialize().hex(),
            self.nodes[2].createrawtransaction(inputs=[{'txid': TXID, 'vout': 9}], outputs=[{address: 99}]),
        )
        # Two outputs
        address2 = getnewdestination()[2]
        tx = tx_from_hex(self.nodes[2].createrawtransaction(inputs=[{'txid': TXID, 'vout': 9}], outputs=[{address: 99}, {address2: 99}]))
        assert_equal(len(tx.vout), 2)
        assert_equal(
            tx.serialize().hex(),
            self.nodes[2].createrawtransaction(inputs=[{'txid': TXID, 'vout': 9}], outputs=[{address: 99}, {address2: 99}]),
        )
        # Multiple mixed outputs
        tx = tx_from_hex(self.nodes[2].createrawtransaction(inputs=[{'txid': TXID, 'vout': 9}], outputs=[{address: 99}, {address2: 99}, {'data': '99'}]))
        assert_equal(len(tx.vout), 3)
        assert_equal(
            tx.serialize().hex(),
            self.nodes[2].createrawtransaction(inputs=[{'txid': TXID, 'vout': 9}], outputs=[{address: 99}, {address2: 99}, {'data': '99'}]),
        )

    def sendrawtransaction_tests(self):
        self.log.info('Test sendrawtransaction with missing input')
        inputs  = [ {'txid' : "1d1d4e24ed99057e84c3f80fd8fbec79ed9e1acee37da269356ecea000000000", 'vout' : 1}] #won't exists
        address = getnewdestination()[2]
        outputs = [{address: 4.998}]
        rawtx = self.nodes[2].createrawtransaction(inputs, outputs)
        assert_raises_rpc_error(-25, "bad-txns-inputs-missingorspent", self.nodes[2].sendrawtransaction, rawtx)

    def sendrawtransaction_testmempoolaccept_tests(self):
        self.log.info("Test sendrawtransaction/testmempoolaccept with maxfeerate")
        fee_exceeds_max = "Fee exceeds maximum configured by user (e.g. -maxtxfee, maxfeerate)"

        # Test a transaction with a small fee.
        # Fee rate is 0.00100000 BTC/kvB
        tx = self.wallet.create_self_transfer(fee_rate=Decimal('0.00100000'))
        # Thus, testmempoolaccept should reject
        testres = self.nodes[2].testmempoolaccept([tx['hex']], 0.00001000)[0]
        assert_equal(testres['allowed'], False)
        assert_equal(testres['reject-reason'], 'max-fee-exceeded')
        # and sendrawtransaction should throw
        assert_raises_rpc_error(-25, fee_exceeds_max, self.nodes[2].sendrawtransaction, tx['hex'], 0.00001000)
        # and the following calls should both succeed
        testres = self.nodes[2].testmempoolaccept(rawtxs=[tx['hex']])[0]
        assert_equal(testres['allowed'], True)
        self.nodes[2].sendrawtransaction(hexstring=tx['hex'])

        # Test a transaction with a large fee.
        # Fee rate is 0.20000000 BTC/kvB
        tx = self.wallet.create_self_transfer(fee_rate=Decimal("0.20000000"))
        # Thus, testmempoolaccept should reject
        testres = self.nodes[2].testmempoolaccept([tx['hex']])[0]
        assert_equal(testres['allowed'], False)
        assert_equal(testres['reject-reason'], 'max-fee-exceeded')
        # and sendrawtransaction should throw
        assert_raises_rpc_error(-25, fee_exceeds_max, self.nodes[2].sendrawtransaction, tx['hex'])
        # and the following calls should both succeed
        testres = self.nodes[2].testmempoolaccept(rawtxs=[tx['hex']], maxfeerate='0.20000000')[0]
        assert_equal(testres['allowed'], True)
        self.nodes[2].sendrawtransaction(hexstring=tx['hex'], maxfeerate='0.20000000')

        self.log.info("Test sendrawtransaction/testmempoolaccept with tx already in the chain")
        self.generate(self.nodes[2], 1)
        for node in self.nodes:
            testres = node.testmempoolaccept([tx['hex']])[0]
            assert_equal(testres['allowed'], False)
            assert_equal(testres['reject-reason'], 'txn-already-known')
            assert_raises_rpc_error(-27, 'Transaction already in block chain', node.sendrawtransaction, tx['hex'])

    def decoderawtransaction_tests(self):
        self.log.info("Test decoderawtransaction")
        # witness transaction
        # new in core:
        #encrawtx = "010000000001010000000000000072c1a6a246ae63f74f931e8365e15a089c68d61900000000000000000000ffffffff0100e1f50500000000000102616100000000"
        encrawtx = "0100000001010000000000000072c1a6a246ae63f74f931e8365e15a089c68d61900000000000000000000ffffffff0101ac2e6a47e85fdc2a5a27334544440f2f5135553a7476f4f5e3b9792da6a58fe0010000000005f5e100000000000000000001026161000000"
        decrawtx = self.nodes[0].decoderawtransaction(encrawtx, True)  # decode as witness transaction
        assert_equal(decrawtx['vout'][0]['value'], Decimal('1.00000000'))

    def transaction_version_number_tests(self):
        self.log.info("Test transaction version numbers")

        # Test the minimum transaction version number that fits in a signed 32-bit integer.
        # As transaction version is unsigned, this should convert to its unsigned equivalent.
        tx = CTransaction()
        tx.nVersion = -0x80000000
        rawtx = tx.serialize().hex()
        decrawtx = self.nodes[0].decoderawtransaction(rawtx)
        assert_equal(decrawtx['version'], 0x80000000)

        # Test the maximum transaction version number that fits in a signed 32-bit integer.
        tx = CTransaction()
        tx.nVersion = 0x7fffffff
        rawtx = tx.serialize().hex()
        decrawtx = self.nodes[0].decoderawtransaction(rawtx)
        assert_equal(decrawtx['version'], 0x7fffffff)

    def raw_multisig_transaction_legacy_tests(self):
        self.log.info("Test raw multisig transactions (legacy)")
        # The traditional multisig workflow does not work with descriptor wallets so these are legacy only.
        # The multisig workflow with descriptor wallets uses PSBTs and is tested elsewhere, no need to do them here.

        # 2of2 test
        addr1 = self.nodes[2].getnewaddress()
        addr2 = self.nodes[2].getnewaddress()

        addr1Obj = self.nodes[2].getaddressinfo(addr1)
        addr2Obj = self.nodes[2].getaddressinfo(addr2)

        # Tests for createmultisig and addmultisigaddress
        assert_raises_rpc_error(-5, "Invalid public key", self.nodes[0].createmultisig, 1, ["01020304"])
        # createmultisig can only take public keys
        self.nodes[0].createmultisig(2, [addr1Obj['pubkey'], addr2Obj['pubkey']])
        # addmultisigaddress can take both pubkeys and addresses so long as they are in the wallet, which is tested here
        assert_raises_rpc_error(-5, "Invalid public key", self.nodes[0].createmultisig, 2, [addr1Obj['pubkey'], addr1])

        mSigObj = self.nodes[2].addmultisigaddress(2, [addr1Obj['pubkey'], addr1])['address']

        # use balance deltas instead of absolute values
        bal = self.nodes[2].getbalance()

        # send 1.2 BTC to msig adr
        txId = self.nodes[0].sendtoaddress(mSigObj, 1.2)
        self.sync_all()
        self.generate(self.nodes[0], 1)
        # node2 has both keys of the 2of2 ms addr, tx should affect the balance
        assert_equal(self.nodes[2].getbalance()['bitcoin'], bal['bitcoin'] + Decimal('1.20000000'))


        # 2of3 test from different nodes
        bal = self.nodes[2].getbalance()
        addr1 = self.nodes[1].getnewaddress()
        addr2 = self.nodes[2].getnewaddress()
        addr3 = self.nodes[2].getnewaddress()

        addr1Obj = self.nodes[1].getaddressinfo(addr1)
        addr2Obj = self.nodes[2].getaddressinfo(addr2)
        addr3Obj = self.nodes[2].getaddressinfo(addr3)

        mSigObj = self.nodes[2].addmultisigaddress(2, [addr1Obj['pubkey'], addr2Obj['pubkey'], addr3Obj['pubkey']])['address']

        txId = self.nodes[0].sendtoaddress(mSigObj, 2.2)
        decTx = self.nodes[0].gettransaction(txId)
        rawTx = self.nodes[0].decoderawtransaction(decTx['hex'])
        self.sync_all()
        self.generate(self.nodes[0], 1)

        # THIS IS AN INCOMPLETE FEATURE
        # NODE2 HAS TWO OF THREE KEYS AND THE FUNDS SHOULD BE SPENDABLE AND COUNT AT BALANCE CALCULATION
        assert_equal(self.nodes[2].getbalance(), bal)  # for now, assume the funds of a 2of3 multisig tx are not marked as spendable

        txDetails = self.nodes[0].gettransaction(txId, True)
        rawTx = self.nodes[0].decoderawtransaction(txDetails['hex'])
        vout = next(o for o in rawTx['vout'] if o['value'] == Decimal('2.20000000'))

        bal = self.nodes[0].getbalance()
        inputs = [{"txid": txId, "vout": vout['n'], "scriptPubKey": vout['scriptPubKey']['hex'], "amount": vout['value']}]
        outputs = [{self.nodes[0].getnewaddress(): 2.19}, {"fee": 0.01}]
        rawTx = self.nodes[2].createrawtransaction(inputs, outputs)
        rawTxPartialSigned = self.nodes[1].signrawtransactionwithwallet(rawTx, inputs)
        assert_equal(rawTxPartialSigned['complete'], False)  # node1 only has one key, can't comp. sign the tx

        rawTxSigned = self.nodes[2].signrawtransactionwithwallet(rawTx, inputs)
        assert_equal(rawTxSigned['complete'], True)  # node2 can sign the tx compl., own two of three keys
        self.nodes[2].sendrawtransaction(rawTxSigned['hex'])
        rawTx = self.nodes[0].decoderawtransaction(rawTxSigned['hex'])
        self.sync_all()
        self.generate(self.nodes[0], 1)
        assert_equal(self.nodes[0].getbalance()['bitcoin'], bal['bitcoin'] + Decimal('50.00000000') + Decimal('2.19000000'))  # block reward + tx

        # 2of2 test for combining transactions
        bal = self.nodes[2].getbalance()
        addr1 = self.nodes[1].getnewaddress()
        addr2 = self.nodes[2].getnewaddress()

        addr1Obj = self.nodes[1].getaddressinfo(addr1)
        addr2Obj = self.nodes[2].getaddressinfo(addr2)

        self.nodes[1].addmultisigaddress(2, [addr1Obj['pubkey'], addr2Obj['pubkey']])['address']
        mSigObj = self.nodes[2].addmultisigaddress(2, [addr1Obj['pubkey'], addr2Obj['pubkey']])['address']
        mSigObjValid = self.nodes[2].getaddressinfo(mSigObj)

        txId = self.nodes[0].sendtoaddress(mSigObj, 2.2)
        decTx = self.nodes[0].gettransaction(txId)
        rawTx2 = self.nodes[0].decoderawtransaction(decTx['hex'])
        self.sync_all()
        self.generate(self.nodes[0], 1)

        assert_equal(self.nodes[2].getbalance(), bal)  # the funds of a 2of2 multisig tx should not be marked as spendable

        txDetails = self.nodes[0].gettransaction(txId, True)
        rawTx2 = self.nodes[0].decoderawtransaction(txDetails['hex'])
        vout = next(o for o in rawTx2['vout'] if o['value'] == Decimal('2.20000000'))

        bal = self.nodes[0].getbalance()
        inputs = [{"txid": txId, "vout": vout['n'], "scriptPubKey": vout['scriptPubKey']['hex'], "redeemScript": mSigObjValid['hex'], "amount": vout['value']}]
        outputs = [{self.nodes[0].getnewaddress(): 2.19}, {"fee": 0.01}]
        rawTx2 = self.nodes[2].createrawtransaction(inputs, outputs)
        rawTxPartialSigned1 = self.nodes[1].signrawtransactionwithwallet(rawTx2, inputs)
        self.log.debug(rawTxPartialSigned1)
        assert_equal(rawTxPartialSigned1['complete'], False)  # node1 only has one key, can't comp. sign the tx

        rawTxPartialSigned2 = self.nodes[2].signrawtransactionwithwallet(rawTx2, inputs)
        self.log.debug(rawTxPartialSigned2)
        assert_equal(rawTxPartialSigned2['complete'], False)  # node2 only has one key, can't comp. sign the tx
        rawTxComb = self.nodes[2].combinerawtransaction([rawTxPartialSigned1['hex'], rawTxPartialSigned2['hex']])
        self.log.debug(rawTxComb)
        self.nodes[2].sendrawtransaction(rawTxComb)
        rawTx2 = self.nodes[0].decoderawtransaction(rawTxComb)
        self.sync_all()
        self.generate(self.nodes[0], 1)
        assert_equal(self.nodes[0].getbalance()['bitcoin'], bal['bitcoin'] + Decimal('50.00000000') + Decimal('2.19000000'))  # block reward + tx


if __name__ == '__main__':
    RawTransactionsTest().main()<|MERGE_RESOLUTION|>--- conflicted
+++ resolved
@@ -180,17 +180,10 @@
         assert_raises_rpc_error(-1, "createrawtransaction", self.nodes[0].createrawtransaction, [], [], 0, False, 'foo')
 
         # Test `createrawtransaction` invalid `inputs`
-<<<<<<< HEAD
         assert_raises_rpc_error(-3, "JSON value of type string is not of expected type array", self.nodes[0].createrawtransaction, 'foo', [])
-        assert_raises_rpc_error(-1, "JSON value of type string is not of expected type object", self.nodes[0].createrawtransaction, ['foo'], [])
-        assert_raises_rpc_error(-1, "JSON value of type null is not of expected type string", self.nodes[0].createrawtransaction, [{}], [])
+        assert_raises_rpc_error(-3, "JSON value of type string is not of expected type object", self.nodes[0].createrawtransaction, ['foo'], [])
+        assert_raises_rpc_error(-3, "JSON value of type null is not of expected type string", self.nodes[0].createrawtransaction, [{}], [])
         assert_raises_rpc_error(-8, "txid must be of length 64 (not 3, for 'foo')", self.nodes[0].createrawtransaction, [{'txid': 'foo'}], [])
-=======
-        assert_raises_rpc_error(-3, "JSON value of type string is not of expected type array", self.nodes[0].createrawtransaction, 'foo', {})
-        assert_raises_rpc_error(-3, "JSON value of type string is not of expected type object", self.nodes[0].createrawtransaction, ['foo'], {})
-        assert_raises_rpc_error(-3, "JSON value of type null is not of expected type string", self.nodes[0].createrawtransaction, [{}], {})
-        assert_raises_rpc_error(-8, "txid must be of length 64 (not 3, for 'foo')", self.nodes[0].createrawtransaction, [{'txid': 'foo'}], {})
->>>>>>> 551c8e95
         txid = "ZZZ7bb8b1697ea987f3b223ba7819250cae33efacb068d23dc24859824a77844"
         assert_raises_rpc_error(-8, f"txid must be hexadecimal string (not '{txid}')", self.nodes[0].createrawtransaction, [{'txid': txid, 'vout': 0}], [{}])
         # ELEMENTS: these are rejected because txid is not hex
@@ -215,13 +208,8 @@
 
         # Test `createrawtransaction` invalid `outputs`
         address = getnewdestination()[2]
-<<<<<<< HEAD
-        # assert_raises_rpc_error(-1, "JSON value of type string is not of expected type array", self.nodes[0].createrawtransaction, [], 'foo') # ELEMENTS: expects array
+        # assert_raises_rpc_error(-3, "JSON value of type string is not of expected type array", self.nodes[0].createrawtransaction, [], 'foo') # ELEMENTS: expects array
         # self.nodes[0].createrawtransaction(inputs=[], outputs={})  # Should not throw for backwards compatibility # ELEMENTS: n/a
-=======
-        assert_raises_rpc_error(-3, "JSON value of type string is not of expected type array", self.nodes[0].createrawtransaction, [], 'foo')
-        self.nodes[0].createrawtransaction(inputs=[], outputs={})  # Should not throw for backwards compatibility
->>>>>>> 551c8e95
         self.nodes[0].createrawtransaction(inputs=[], outputs=[])
         assert_raises_rpc_error(-8, "Data must be hexadecimal string", self.nodes[0].createrawtransaction, [], [{'data': 'foo'}])
         assert_raises_rpc_error(-5, "Invalid Bitcoin address", self.nodes[0].createrawtransaction, [], [{'foo': 0}])
@@ -230,7 +218,7 @@
         # assert_raises_rpc_error(-8, "Invalid parameter, duplicated address: %s" % address, self.nodes[0].createrawtransaction, [], multidict([(address, 1), (address, 1)])) # ELEMENTS: n/a
         assert_raises_rpc_error(-8, "Invalid parameter, duplicated address: %s" % address, self.nodes[0].createrawtransaction, [], [{address: 1}, {address: 1}])
         assert_raises_rpc_error(-8, "Invalid parameter, duplicate key: data", self.nodes[0].createrawtransaction, [], [{"data": 'aa'}, {"data": "bb"}])
-        assert_raises_rpc_error(-1, "JSON value of type array is not of expected type object", self.nodes[0].createrawtransaction, [], [['key-value pair1'], ['2']])
+        assert_raises_rpc_error(-3, "JSON value of type array is not of expected type object", self.nodes[0].createrawtransaction, [], [['key-value pair1'], ['2']])
 
         # Test `createrawtransaction` mismatch between sequence number(s) and `replaceable` option
         assert_raises_rpc_error(-8, "Invalid parameter combination: Sequence number(s) contradict replaceable option",
