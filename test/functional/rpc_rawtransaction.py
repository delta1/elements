--- conflicted
+++ resolved
@@ -290,12 +290,7 @@
         assert_raises_rpc_error(-5, "Invalid Bitcoin address", self.nodes[0].createrawtransaction, [], [{'foo': 0}])
         assert_raises_rpc_error(-3, "Invalid amount", self.nodes[0].createrawtransaction, [], [{address: 'foo'}])
         assert_raises_rpc_error(-3, "Amount out of range", self.nodes[0].createrawtransaction, [], [{address: -1}])
-<<<<<<< HEAD
-        # assert_raises_rpc_error(-8, "Invalid parameter, duplicated address: %s" % address, self.nodes[0].createrawtransaction, [], multidict([(address, 1), (address, 1)])) # ELEMENTS: n/a
-        assert_raises_rpc_error(-8, "Invalid parameter, duplicated address: %s" % address, self.nodes[0].createrawtransaction, [], [{address: 1}, {address: 1}])
-=======
         assert_raises_rpc_error(-8, "Invalid parameter, duplicated address and asset: %s" % address, self.nodes[0].createrawtransaction, [], [{address: 1}, {address: 1}])
->>>>>>> 6e2d8799
         assert_raises_rpc_error(-8, "Invalid parameter, duplicate key: data", self.nodes[0].createrawtransaction, [], [{"data": 'aa'}, {"data": "bb"}])
         assert_raises_rpc_error(-3, "JSON value of type array is not of expected type object", self.nodes[0].createrawtransaction, [], [['key-value pair1'], ['2']])
 
