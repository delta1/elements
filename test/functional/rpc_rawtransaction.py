#!/usr/bin/env python3
# Copyright (c) 2014-2020 The Bitcoin Core developers
# Distributed under the MIT software license, see the accompanying
# file COPYING or http://www.opensource.org/licenses/mit-license.php.
"""Test the rawtransaction RPCs.

Test the following RPCs:
   - createrawtransaction
   - signrawtransactionwithwallet
   - sendrawtransaction
   - decoderawtransaction
   - getrawtransaction
"""

from collections import OrderedDict
from decimal import Decimal

from test_framework.blocktools import COINBASE_MATURITY
from test_framework.messages import (
    CTransaction,
    tx_from_hex,
)
from test_framework.test_framework import BitcoinTestFramework
from test_framework.util import (
    assert_equal,
    assert_raises_rpc_error,
    find_vout_for_address,
)


class multidict(dict):
    """Dictionary that allows duplicate keys.

    Constructed with a list of (key, value) tuples. When dumped by the json module,
    will output invalid json with repeated keys, eg:
    >>> json.dumps(multidict([(1,2),(1,2)])
    '{"1": 2, "1": 2}'

    Used to test calls to rpc methods with repeated keys in the json object."""

    def __init__(self, x):
        dict.__init__(self, x)
        self.x = x

    def items(self):
        return self.x


# Create one-input, one-output, no-fee transaction:
class RawTransactionsTest(BitcoinTestFramework):
    def set_test_params(self):
        self.setup_clean_chain = True
        self.num_nodes = 3
        self.extra_args = [
            ["-txindex"],
            ["-txindex"],
            ["-txindex"],
        ]
        # whitelist all peers to speed up tx relay / mempool sync
        for args in self.extra_args:
            args.append("-whitelist=noban@127.0.0.1")

        self.supports_cli = False

    def skip_test_if_missing_module(self):
        self.skip_if_no_wallet()

    def setup_network(self):
        super().setup_network()
        self.connect_nodes(0, 2)

    def run_test(self):
        self.log.info('prepare some coins for multiple *rawtransaction commands')
        self.nodes[2].generate(1)
        self.sync_all()
        self.nodes[0].generate(COINBASE_MATURITY + 1)
        self.sync_all()
        self.nodes[0].sendtoaddress(self.nodes[2].getnewaddress(),1.5)
        self.nodes[0].sendtoaddress(self.nodes[2].getnewaddress(),1.0)
        self.nodes[0].sendtoaddress(self.nodes[2].getnewaddress(),5.0)
        self.sync_all()
        self.nodes[0].generate(5)
        self.sync_all()

        self.log.info('Test getrawtransaction on genesis block coinbase returns an error')
        block = self.nodes[0].getblock(self.nodes[0].getblockhash(0))
        assert_raises_rpc_error(-5, "The genesis block coinbase is not considered an ordinary transaction", self.nodes[0].getrawtransaction, block['merkleroot'])

        self.log.info('Check parameter types and required parameters of createrawtransaction')
        # Test `createrawtransaction` required parameters
        assert_raises_rpc_error(-1, "createrawtransaction", self.nodes[0].createrawtransaction)
        assert_raises_rpc_error(-1, "createrawtransaction", self.nodes[0].createrawtransaction, [])

        # Test `createrawtransaction` invalid extra parameters
        # ELEMENTS: we have extra elements arguments
        assert_raises_rpc_error(-1, "createrawtransaction", self.nodes[0].createrawtransaction, [], [], 0, False, 'foo')

        # Test `createrawtransaction` invalid `inputs`
        txid = '1d1d4e24ed99057e84c3f80fd8fbec79ed9e1acee37da269356ecea000000000'
        assert_raises_rpc_error(-3, "Expected type array", self.nodes[0].createrawtransaction, 'foo', {})
        assert_raises_rpc_error(-1, "JSON value is not an object as expected", self.nodes[0].createrawtransaction, ['foo'], [])
        assert_raises_rpc_error(-1, "JSON value is not a string as expected", self.nodes[0].createrawtransaction, [{}], [])
        assert_raises_rpc_error(-8, "txid must be of length 64 (not 3, for 'foo')", self.nodes[0].createrawtransaction, [{'txid': 'foo'}], [])
        assert_raises_rpc_error(-8, "txid must be hexadecimal string (not 'ZZZ7bb8b1697ea987f3b223ba7819250cae33efacb068d23dc24859824a77844')", self.nodes[0].createrawtransaction, [{'txid': 'ZZZ7bb8b1697ea987f3b223ba7819250cae33efacb068d23dc24859824a77844'}], [])
        assert_raises_rpc_error(-8, "Invalid parameter, missing vout key", self.nodes[0].createrawtransaction, [{'txid': txid}], [])
        assert_raises_rpc_error(-8, "Invalid parameter, missing vout key", self.nodes[0].createrawtransaction, [{'txid': txid, 'vout': 'foo'}], [])
        assert_raises_rpc_error(-8, "Invalid parameter, vout cannot be negative", self.nodes[0].createrawtransaction, [{'txid': txid, 'vout': -1}], [])
        assert_raises_rpc_error(-8, "Invalid parameter, sequence number is out of range", self.nodes[0].createrawtransaction, [{'txid': txid, 'vout': 0, 'sequence': -1}], [])

        # Test `createrawtransaction` invalid `outputs`
        address = self.nodes[0].getnewaddress()
        address2 = self.nodes[0].getnewaddress()
        assert_raises_rpc_error(-3, "Expected type array, got string", self.nodes[0].createrawtransaction, [], 'foo')
        self.nodes[0].createrawtransaction(inputs=[], outputs=[])
        assert_raises_rpc_error(-8, "Data must be hexadecimal string", self.nodes[0].createrawtransaction, [], [{'data': 'foo'}])
        assert_raises_rpc_error(-5, "Invalid Bitcoin address", self.nodes[0].createrawtransaction, [], [{'foo': 0}])
        assert_raises_rpc_error(-3, "Invalid amount", self.nodes[0].createrawtransaction, [], [{address: 'foo'}])
        assert_raises_rpc_error(-3, "Amount out of range", self.nodes[0].createrawtransaction, [], [{address: -1}])
        assert_raises_rpc_error(-8, "Invalid parameter, duplicated address: %s" % address, self.nodes[0].createrawtransaction, [], [{address: 1}, {address: 1}])
        assert_raises_rpc_error(-8, "Invalid parameter, duplicate key: data", self.nodes[0].createrawtransaction, [], [{"data": 'aa'}, {"data": "bb"}])
        assert_raises_rpc_error(-1, "JSON value is not an object as expected", self.nodes[0].createrawtransaction, [], [['key-value pair1'], ['2']])

        # Test `createrawtransaction` invalid `locktime`
        assert_raises_rpc_error(-3, "Expected type number", self.nodes[0].createrawtransaction, [], [], 'foo')
        assert_raises_rpc_error(-8, "Invalid parameter, locktime out of range", self.nodes[0].createrawtransaction, [], [], -1)
        assert_raises_rpc_error(-8, "Invalid parameter, locktime out of range", self.nodes[0].createrawtransaction, [], [], 4294967296)

        # Test `createrawtransaction` invalid `replaceable`
        assert_raises_rpc_error(-3, "Expected type bool", self.nodes[0].createrawtransaction, [], [], 0, 'foo')

        self.log.info('Check that createrawtransaction accepts an array and object as outputs')
        # One output
<<<<<<< HEAD
        tx = tx_from_hex(self.nodes[2].createrawtransaction(inputs=[{'txid': txid, 'vout': 9}], outputs={address: 99}))
=======
        tx.deserialize(BytesIO(hex_str_to_bytes(self.nodes[2].createrawtransaction(inputs=[{'txid': txid, 'vout': 9}], outputs=[{address: 99}]))))
>>>>>>> 9a154599
        assert_equal(len(tx.vout), 1)
        assert_equal(
            tx.serialize().hex(),
            self.nodes[2].createrawtransaction(inputs=[{'txid': txid, 'vout': 9}], outputs=[{address: 99}]),
        )
        # Two outputs
<<<<<<< HEAD
        tx = tx_from_hex(self.nodes[2].createrawtransaction(inputs=[{'txid': txid, 'vout': 9}], outputs=OrderedDict([(address, 99), (address2, 99)])))
=======
        tx.deserialize(BytesIO(hex_str_to_bytes(self.nodes[2].createrawtransaction(inputs=[{'txid': txid, 'vout': 9}], outputs=[{address: 99}, {address2: 99}]))))
>>>>>>> 9a154599
        assert_equal(len(tx.vout), 2)
        assert_equal(
            tx.serialize().hex(),
            self.nodes[2].createrawtransaction(inputs=[{'txid': txid, 'vout': 9}], outputs=[{address: 99}, {address2: 99}]),
        )
        # Multiple mixed outputs
<<<<<<< HEAD
        tx = tx_from_hex(self.nodes[2].createrawtransaction(inputs=[{'txid': txid, 'vout': 9}], outputs=multidict([(address, 99), (address2, 99), ('data', '99')])))
=======
        tx.deserialize(BytesIO(hex_str_to_bytes(self.nodes[2].createrawtransaction(inputs=[{'txid': txid, 'vout': 9}], outputs=[{address: 99}, {address2: 99}, {'data': '99'}]))))
>>>>>>> 9a154599
        assert_equal(len(tx.vout), 3)
        assert_equal(
            tx.serialize().hex(),
            self.nodes[2].createrawtransaction(inputs=[{'txid': txid, 'vout': 9}], outputs=[{address: 99}, {address2: 99}, {'data': '99'}]),
        )

        for type in ["bech32", "p2sh-segwit", "legacy"]:
            addr = self.nodes[0].getnewaddress("", type)
            addrinfo = self.nodes[0].getaddressinfo(addr)
            pubkey = addrinfo["scriptPubKey"]

            self.log.info('sendrawtransaction with missing prevtx info (%s)' %(type))

            # Test `signrawtransactionwithwallet` invalid `prevtxs`
            inputs  = [ {'txid' : txid, 'vout' : 3, 'sequence' : 1000}]
            outputs = [{ self.nodes[0].getnewaddress() : 1 }]
            rawtx   = self.nodes[0].createrawtransaction(inputs, outputs)

            prevtx = dict(txid=txid, scriptPubKey=pubkey, vout=3, amount=1)
            succ = self.nodes[0].signrawtransactionwithwallet(rawtx, [prevtx])
            assert succ["complete"]
            if type == "legacy":
                del prevtx["amount"]
                succ = self.nodes[0].signrawtransactionwithwallet(rawtx, [prevtx])
                assert succ["complete"]

            if type != "legacy":
                assert_raises_rpc_error(-3, "Missing amount", self.nodes[0].signrawtransactionwithwallet, rawtx, [
                    {
                        "txid": txid,
                        "scriptPubKey": pubkey,
                        "vout": 3,
                    }
                ])

            assert_raises_rpc_error(-3, "Missing vout", self.nodes[0].signrawtransactionwithwallet, rawtx, [
                {
                    "txid": txid,
                    "scriptPubKey": pubkey,
                    "amount": 1,
                }
            ])
            assert_raises_rpc_error(-3, "Missing txid", self.nodes[0].signrawtransactionwithwallet, rawtx, [
                {
                    "scriptPubKey": pubkey,
                    "vout": 3,
                    "amount": 1,
                }
            ])
            assert_raises_rpc_error(-3, "Missing scriptPubKey", self.nodes[0].signrawtransactionwithwallet, rawtx, [
                {
                    "txid": txid,
                    "vout": 3,
                    "amount": 1
                }
            ])

        #########################################
        # sendrawtransaction with missing input #
        #########################################

        self.log.info('sendrawtransaction with missing input')
        inputs  = [ {'txid' : "1d1d4e24ed99057e84c3f80fd8fbec79ed9e1acee37da269356ecea000000000", 'vout' : 1}] #won't exists
        outputs = [{ self.nodes[0].getnewaddress() : 4.998 }]
        rawtx   = self.nodes[2].createrawtransaction(inputs, outputs)
        rawtx   = self.nodes[2].signrawtransactionwithwallet(rawtx)

        # This will raise an exception since there are missing inputs
        assert_raises_rpc_error(-25, "bad-txns-inputs-missingorspent", self.nodes[2].sendrawtransaction, rawtx['hex'])

        #####################################
        # getrawtransaction with block hash #
        #####################################

        # make a tx by sending then generate 2 blocks; block1 has the tx in it
        tx = self.nodes[2].sendtoaddress(self.nodes[1].getnewaddress(), 1)
        block1, block2 = self.nodes[2].generate(2)
        self.sync_all()
        # We should be able to get the raw transaction by providing the correct block
        gottx = self.nodes[0].getrawtransaction(tx, True, block1)
        assert_equal(gottx['txid'], tx)
        assert_equal(gottx['in_active_chain'], True)
        # We should not have the 'in_active_chain' flag when we don't provide a block
        gottx = self.nodes[0].getrawtransaction(tx, True)
        assert_equal(gottx['txid'], tx)
        assert 'in_active_chain' not in gottx
        # We should not get the tx if we provide an unrelated block
        assert_raises_rpc_error(-5, "No such transaction found", self.nodes[0].getrawtransaction, tx, True, block2)
        # An invalid block hash should raise the correct errors
        assert_raises_rpc_error(-1, "JSON value is not a string as expected", self.nodes[0].getrawtransaction, tx, True, True)
        assert_raises_rpc_error(-8, "parameter 3 must be of length 64 (not 6, for 'foobar')", self.nodes[0].getrawtransaction, tx, True, "foobar")
        assert_raises_rpc_error(-8, "parameter 3 must be of length 64 (not 8, for 'abcd1234')", self.nodes[0].getrawtransaction, tx, True, "abcd1234")
        assert_raises_rpc_error(-8, "parameter 3 must be hexadecimal string (not 'ZZZ0000000000000000000000000000000000000000000000000000000000000')", self.nodes[0].getrawtransaction, tx, True, "ZZZ0000000000000000000000000000000000000000000000000000000000000")
        assert_raises_rpc_error(-5, "Block hash not found", self.nodes[0].getrawtransaction, tx, True, "0000000000000000000000000000000000000000000000000000000000000000")
        # Undo the blocks and check in_active_chain
        self.nodes[0].invalidateblock(block1)
        gottx = self.nodes[0].getrawtransaction(txid=tx, verbose=True, blockhash=block1)
        assert_equal(gottx['in_active_chain'], False)
        self.nodes[0].reconsiderblock(block1)
        assert_equal(self.nodes[0].getbestblockhash(), block2)

        if not self.options.descriptors:
            # The traditional multisig workflow does not work with descriptor wallets so these are legacy only.
            # The multisig workflow with descriptor wallets uses PSBTs and is tested elsewhere, no need to do them here.
            #########################
            # RAW TX MULTISIG TESTS #
            #########################
            # 2of2 test
            addr1 = self.nodes[2].getnewaddress()
            addr2 = self.nodes[2].getnewaddress()

            addr1Obj = self.nodes[2].getaddressinfo(addr1)
            addr2Obj = self.nodes[2].getaddressinfo(addr2)

            # Tests for createmultisig and addmultisigaddress
            assert_raises_rpc_error(-5, "Invalid public key", self.nodes[0].createmultisig, 1, ["01020304"])
            self.nodes[0].createmultisig(2, [addr1Obj['pubkey'], addr2Obj['pubkey']]) # createmultisig can only take public keys
            assert_raises_rpc_error(-5, "Invalid public key", self.nodes[0].createmultisig, 2, [addr1Obj['pubkey'], addr1]) # addmultisigaddress can take both pubkeys and addresses so long as they are in the wallet, which is tested here.

            mSigObj = self.nodes[2].addmultisigaddress(2, [addr1Obj['pubkey'], addr1])['address']

            #use balance deltas instead of absolute values
            bal = self.nodes[2].getbalance()['bitcoin']

            # send 1.2 BTC to msig adr
            txId = self.nodes[0].sendtoaddress(mSigObj, 1.2)
            self.sync_all()
            self.nodes[0].generate(1)
            self.sync_all()
            assert_equal(self.nodes[2].getbalance()['bitcoin'], bal+Decimal('1.20000000')) #node2 has both keys of the 2of2 ms addr., tx should affect the balance


            # 2of3 test from different nodes
            bal = self.nodes[2].getbalance()['bitcoin']
            addr1 = self.nodes[1].getnewaddress()
            addr2 = self.nodes[2].getnewaddress()
            addr3 = self.nodes[2].getnewaddress()

            addr1Obj = self.nodes[1].getaddressinfo(addr1)
            addr2Obj = self.nodes[2].getaddressinfo(addr2)
            addr3Obj = self.nodes[2].getaddressinfo(addr3)

            mSigObj = self.nodes[2].addmultisigaddress(2, [addr1Obj['pubkey'], addr2Obj['pubkey'], addr3Obj['pubkey']])['address']

            txId = self.nodes[0].sendtoaddress(mSigObj, 2.2)
            decTx = self.nodes[0].gettransaction(txId)
            rawTx = self.nodes[0].decoderawtransaction(decTx['hex'])
            self.sync_all()
            self.nodes[0].generate(1)
            self.sync_all()

            #THIS IS AN INCOMPLETE FEATURE
            #NODE2 HAS TWO OF THREE KEY AND THE FUNDS SHOULD BE SPENDABLE AND COUNT AT BALANCE CALCULATION
            assert_equal(self.nodes[2].getbalance()['bitcoin'], bal) #for now, assume the funds of a 2of3 multisig tx are not marked as spendable

            txDetails = self.nodes[0].gettransaction(txId, True)
            rawTx = self.nodes[0].decoderawtransaction(txDetails['hex'])
            vout = next(o for o in rawTx['vout'] if o['value'] == Decimal('2.20000000'))

            bal = self.nodes[0].getbalance()['bitcoin']
            inputs = [{ "txid" : txId, "vout" : vout['n'], "scriptPubKey" : vout['scriptPubKey']['hex'], "amount" : vout['value']}]
            outputs = [{ self.nodes[0].getnewaddress() : 2.19 }, {"fee": vout["value"] - Decimal('2.19')}]
            rawTx = self.nodes[2].createrawtransaction(inputs, outputs)
            rawTxPartialSigned = self.nodes[1].signrawtransactionwithwallet(rawTx, inputs)
            assert_equal(rawTxPartialSigned['complete'], False) #node1 only has one key, can't comp. sign the tx

            rawTxSigned = self.nodes[2].signrawtransactionwithwallet(rawTx, inputs)
            assert_equal(rawTxSigned['complete'], True) #node2 can sign the tx compl., own two of three keys
            self.nodes[2].sendrawtransaction(rawTxSigned['hex'])
            rawTx = self.nodes[0].decoderawtransaction(rawTxSigned['hex'])
            self.sync_all()
            self.nodes[0].generate(1)
            self.sync_all()
            assert_equal(self.nodes[0].getbalance()['bitcoin'], bal+Decimal('50.00000000')+Decimal('2.19000000')) #block reward + tx

            # 2of2 test for combining transactions
            bal = self.nodes[2].getbalance()['bitcoin']
            addr1 = self.nodes[1].getnewaddress()
            addr2 = self.nodes[2].getnewaddress()

            addr1Obj = self.nodes[1].getaddressinfo(addr1)
            addr2Obj = self.nodes[2].getaddressinfo(addr2)

            self.nodes[1].addmultisigaddress(2, [addr1Obj['pubkey'], addr2Obj['pubkey']])['address']
            mSigObj = self.nodes[2].addmultisigaddress(2, [addr1Obj['pubkey'], addr2Obj['pubkey']])['address']
            mSigObjValid = self.nodes[2].getaddressinfo(mSigObj)

            txId = self.nodes[0].sendtoaddress(mSigObj, 2.2)
            decTx = self.nodes[0].gettransaction(txId)
            rawTx2 = self.nodes[0].decoderawtransaction(decTx['hex'])
            self.sync_all()
            self.nodes[0].generate(1)
            self.sync_all()

            assert_equal(self.nodes[2].getbalance()['bitcoin'], bal) # the funds of a 2of2 multisig tx should not be marked as spendable

            txDetails = self.nodes[0].gettransaction(txId, True)
            rawTx2 = self.nodes[0].decoderawtransaction(txDetails['hex'])
            vout = next(o for o in rawTx2['vout'] if o['value'] == Decimal('2.20000000'))

            bal = self.nodes[0].getbalance()['bitcoin']
            inputs = [{ "txid" : txId, "vout" : vout['n'], "scriptPubKey" : vout['scriptPubKey']['hex'], "redeemScript" : mSigObjValid['hex'], "amount" : vout['value']}]
            outputs = [{ self.nodes[0].getnewaddress() : 2.19 }, {"fee": vout["value"] - Decimal('2.19')}]
            rawTx2 = self.nodes[2].createrawtransaction(inputs, outputs)
            rawTxPartialSigned1 = self.nodes[1].signrawtransactionwithwallet(rawTx2, inputs)
            self.log.debug(rawTxPartialSigned1)
            assert_equal(rawTxPartialSigned1['complete'], False) #node1 only has one key, can't comp. sign the tx

            rawTxPartialSigned2 = self.nodes[2].signrawtransactionwithwallet(rawTx2, inputs)
            self.log.debug(rawTxPartialSigned2)
            assert_equal(rawTxPartialSigned2['complete'], False) #node2 only has one key, can't comp. sign the tx
            rawTxComb = self.nodes[2].combinerawtransaction([rawTxPartialSigned1['hex'], rawTxPartialSigned2['hex']])
            self.log.debug(rawTxComb)
            self.nodes[2].sendrawtransaction(rawTxComb)
            rawTx2 = self.nodes[0].decoderawtransaction(rawTxComb)
            self.sync_all()
            self.nodes[0].generate(1)
            self.sync_all()
            assert_equal(self.nodes[0].getbalance()['bitcoin'], bal+Decimal('50.00000000')+Decimal('2.19000000')) #block reward + tx

        # decoderawtransaction tests
        # witness transaction
        # new in core:
        #encrawtx = "010000000001010000000000000072c1a6a246ae63f74f931e8365e15a089c68d61900000000000000000000ffffffff0100e1f50500000000000102616100000000"
        encrawtx = "0100000001010000000000000072c1a6a246ae63f74f931e8365e15a089c68d61900000000000000000000ffffffff0101ac2e6a47e85fdc2a5a27334544440f2f5135553a7476f4f5e3b9792da6a58fe0010000000005f5e100000000000000000001026161000000"
        decrawtx = self.nodes[0].decoderawtransaction(encrawtx, True) # decode as witness transaction
        assert_equal(decrawtx['vout'][0]['value'], Decimal('1.00000000'))

        # Basic signrawtransaction test
        addr = self.nodes[1].getnewaddress()
        txid = self.nodes[0].sendtoaddress(addr, 10)
        self.nodes[0].generate(1)
        self.sync_all()
        vout = find_vout_for_address(self.nodes[1], txid, addr)
        rawTx = self.nodes[1].createrawtransaction([{'txid': txid, 'vout': vout}], [{self.nodes[1].getnewaddress(): 9.999}, {"fee": 0.001}])
        rawTxSigned = self.nodes[1].signrawtransactionwithwallet(rawTx)
        txId = self.nodes[1].sendrawtransaction(rawTxSigned['hex'])
        self.nodes[0].generate(1)
        self.sync_all()

        # getrawtransaction tests
        # 1. valid parameters - only supply txid
        assert_equal(self.nodes[0].getrawtransaction(txId), rawTxSigned['hex'])

        # 2. valid parameters - supply txid and 0 for non-verbose
        assert_equal(self.nodes[0].getrawtransaction(txId, 0), rawTxSigned['hex'])

        # 3. valid parameters - supply txid and False for non-verbose
        assert_equal(self.nodes[0].getrawtransaction(txId, False), rawTxSigned['hex'])

        # 4. valid parameters - supply txid and 1 for verbose.
        # We only check the "hex" field of the output so we don't need to update this test every time the output format changes.
        assert_equal(self.nodes[0].getrawtransaction(txId, 1)["hex"], rawTxSigned['hex'])

        # 5. valid parameters - supply txid and True for non-verbose
        assert_equal(self.nodes[0].getrawtransaction(txId, True)["hex"], rawTxSigned['hex'])

        # 6. invalid parameters - supply txid and string "Flase"
        assert_raises_rpc_error(-1, "not a boolean", self.nodes[0].getrawtransaction, txId, "Flase")

        # 7. invalid parameters - supply txid and empty array
        assert_raises_rpc_error(-1, "not a boolean", self.nodes[0].getrawtransaction, txId, [])

        # 8. invalid parameters - supply txid and empty dict
        assert_raises_rpc_error(-1, "not a boolean", self.nodes[0].getrawtransaction, txId, {})

        inputs  = [ {'txid' : "1d1d4e24ed99057e84c3f80fd8fbec79ed9e1acee37da269356ecea000000000", 'vout' : 1, 'sequence' : 1000}]
        outputs = [{ self.nodes[0].getnewaddress() : 1 }]
        rawtx   = self.nodes[0].createrawtransaction(inputs, outputs)
        decrawtx= self.nodes[0].decoderawtransaction(rawtx)
        assert_equal(decrawtx['vin'][0]['sequence'], 1000)

        # 9. invalid parameters - sequence number out of range
        inputs  = [ {'txid' : "1d1d4e24ed99057e84c3f80fd8fbec79ed9e1acee37da269356ecea000000000", 'vout' : 1, 'sequence' : -1}]
        outputs = [{ self.nodes[0].getnewaddress() : 1 }]
        assert_raises_rpc_error(-8, 'Invalid parameter, sequence number is out of range', self.nodes[0].createrawtransaction, inputs, outputs)

        # 10. invalid parameters - sequence number out of range
        inputs  = [ {'txid' : "1d1d4e24ed99057e84c3f80fd8fbec79ed9e1acee37da269356ecea000000000", 'vout' : 1, 'sequence' : 4294967296}]
        outputs = [{ self.nodes[0].getnewaddress() : 1 }]
        assert_raises_rpc_error(-8, 'Invalid parameter, sequence number is out of range', self.nodes[0].createrawtransaction, inputs, outputs)

        inputs  = [ {'txid' : "1d1d4e24ed99057e84c3f80fd8fbec79ed9e1acee37da269356ecea000000000", 'vout' : 1, 'sequence' : 4294967294}]
        outputs = [{ self.nodes[0].getnewaddress() : 1 }]
        rawtx   = self.nodes[0].createrawtransaction(inputs, outputs)
        decrawtx= self.nodes[0].decoderawtransaction(rawtx)
        assert_equal(decrawtx['vin'][0]['sequence'], 4294967294)

        ####################################
        # TRANSACTION VERSION NUMBER TESTS #
        ####################################

        # Test the minimum transaction version number that fits in a signed 32-bit integer.
        # As transaction version is unsigned, this should convert to its unsigned equivalent.
        tx = CTransaction()
        tx.nVersion = -0x80000000
        rawtx = tx.serialize().hex()
        decrawtx = self.nodes[0].decoderawtransaction(rawtx)
        assert_equal(decrawtx['version'], 0x80000000)

        # Test the maximum transaction version number that fits in a signed 32-bit integer.
        tx = CTransaction()
        tx.nVersion = 0x7fffffff
        rawtx = tx.serialize().hex()
        decrawtx = self.nodes[0].decoderawtransaction(rawtx)
        assert_equal(decrawtx['version'], 0x7fffffff)

        self.log.info('sendrawtransaction/testmempoolaccept with maxfeerate')

        # Test a transaction with a small fee.
        txId = self.nodes[0].sendtoaddress(self.nodes[2].getnewaddress(), 1.0)
        rawTx = self.nodes[0].getrawtransaction(txId, True)
        vout = next(o for o in rawTx['vout'] if o['value'] == Decimal('1.00000000'))

        self.sync_all()
        inputs = [{ "txid" : txId, "vout" : vout['n'] }]
        # Fee 1,000 satoshis, (1 - (1000 sat * 0.00000001 BTC/sat)) = 0.99999
        outputs = [{ self.nodes[0].getnewaddress() : Decimal("0.99999000") }, {"fee": vout["value"] - Decimal('0.99999000')}]
        rawTx = self.nodes[2].createrawtransaction(inputs, outputs)
        rawTxSigned = self.nodes[2].signrawtransactionwithwallet(rawTx)
        assert_equal(rawTxSigned['complete'], True)
        # Fee 10,000 satoshis, ~100 b transaction, fee rate should land around 100 sat/byte = 0.00100000 BTC/kB
        # Thus, testmempoolaccept should reject
        testres = self.nodes[2].testmempoolaccept([rawTxSigned['hex']], 0.00001000)[0]
        assert_equal(testres['allowed'], False)
        assert_equal(testres['reject-reason'], 'max-fee-exceeded')
        # and sendrawtransaction should throw
        assert_raises_rpc_error(-25, 'Fee exceeds maximum configured by user (e.g. -maxtxfee, maxfeerate)', self.nodes[2].sendrawtransaction, rawTxSigned['hex'], 0.00001000)
        # and the following calls should both succeed
        testres = self.nodes[2].testmempoolaccept(rawtxs=[rawTxSigned['hex']])[0]
        assert_equal(testres['allowed'], True)
        self.nodes[2].sendrawtransaction(hexstring=rawTxSigned['hex'])

        # Test a transaction with a large fee.
        txId = self.nodes[0].sendtoaddress(self.nodes[2].getnewaddress(), 1.0)
        rawTx = self.nodes[0].getrawtransaction(txId, True)
        vout = next(o for o in rawTx['vout'] if o['value'] == Decimal('1.00000000'))

        self.sync_all()
        inputs = [{ "txid" : txId, "vout" : vout['n'] }]
        # Fee 3,000,000 satoshis, (1 - (3000000 sat * 0.00000001 BTC/sat)) = 0.97
        outputs = [{ self.nodes[0].getnewaddress() : Decimal("0.97000000") }, { "fee": Decimal("0.03") }]
        rawTx = self.nodes[2].createrawtransaction(inputs, outputs)
        rawTxSigned = self.nodes[2].signrawtransactionwithwallet(rawTx)
        assert_equal(rawTxSigned['complete'], True)
        # 3,000,000 sat fee, fee rate should land around 20,000 sat/b = 0.20000000 BTC/kB
        # Thus, testmempoolaccept should reject
        testres = self.nodes[2].testmempoolaccept([rawTxSigned['hex']])[0]
        assert_equal(testres['allowed'], False)
        assert_equal(testres['reject-reason'], 'max-fee-exceeded')
        # and sendrawtransaction should throw
        assert_raises_rpc_error(-25, 'Fee exceeds maximum configured by user (e.g. -maxtxfee, maxfeerate)', self.nodes[2].sendrawtransaction, rawTxSigned['hex'])
        # and the following calls should both succeed
        testres = self.nodes[2].testmempoolaccept(rawtxs=[rawTxSigned['hex']], maxfeerate='0.20000000')[0]
        assert_equal(testres['allowed'], True)
        self.nodes[2].sendrawtransaction(hexstring=rawTxSigned['hex'], maxfeerate='0.20000000')


if __name__ == '__main__':
    RawTransactionsTest().main()<|MERGE_RESOLUTION|>--- conflicted
+++ resolved
@@ -130,33 +130,21 @@
 
         self.log.info('Check that createrawtransaction accepts an array and object as outputs')
         # One output
-<<<<<<< HEAD
-        tx = tx_from_hex(self.nodes[2].createrawtransaction(inputs=[{'txid': txid, 'vout': 9}], outputs={address: 99}))
-=======
-        tx.deserialize(BytesIO(hex_str_to_bytes(self.nodes[2].createrawtransaction(inputs=[{'txid': txid, 'vout': 9}], outputs=[{address: 99}]))))
->>>>>>> 9a154599
+        tx = tx_from_hex(self.nodes[2].createrawtransaction(inputs=[{'txid': txid, 'vout': 9}], outputs=[{address: 99}]))
         assert_equal(len(tx.vout), 1)
         assert_equal(
             tx.serialize().hex(),
             self.nodes[2].createrawtransaction(inputs=[{'txid': txid, 'vout': 9}], outputs=[{address: 99}]),
         )
         # Two outputs
-<<<<<<< HEAD
-        tx = tx_from_hex(self.nodes[2].createrawtransaction(inputs=[{'txid': txid, 'vout': 9}], outputs=OrderedDict([(address, 99), (address2, 99)])))
-=======
-        tx.deserialize(BytesIO(hex_str_to_bytes(self.nodes[2].createrawtransaction(inputs=[{'txid': txid, 'vout': 9}], outputs=[{address: 99}, {address2: 99}]))))
->>>>>>> 9a154599
+        tx = tx_from_hex(self.nodes[2].createrawtransaction(inputs=[{'txid': txid, 'vout': 9}], outputs=[{address: 99}, {address2: 99}]))
         assert_equal(len(tx.vout), 2)
         assert_equal(
             tx.serialize().hex(),
             self.nodes[2].createrawtransaction(inputs=[{'txid': txid, 'vout': 9}], outputs=[{address: 99}, {address2: 99}]),
         )
         # Multiple mixed outputs
-<<<<<<< HEAD
-        tx = tx_from_hex(self.nodes[2].createrawtransaction(inputs=[{'txid': txid, 'vout': 9}], outputs=multidict([(address, 99), (address2, 99), ('data', '99')])))
-=======
-        tx.deserialize(BytesIO(hex_str_to_bytes(self.nodes[2].createrawtransaction(inputs=[{'txid': txid, 'vout': 9}], outputs=[{address: 99}, {address2: 99}, {'data': '99'}]))))
->>>>>>> 9a154599
+        tx = tx_from_hex(self.nodes[2].createrawtransaction(inputs=[{'txid': txid, 'vout': 9}], outputs=[{address: 99}, {address2: 99}, {'data': '99'}]))
         assert_equal(len(tx.vout), 3)
         assert_equal(
             tx.serialize().hex(),
