--- conflicted
+++ resolved
@@ -365,13 +365,8 @@
 
         # getrawtransaction tests
         # 1. valid parameters - only supply txid
-<<<<<<< HEAD
-        txHash = rawTx["txid"]
-        assert_equal(self.nodes[0].getrawtransaction(txHash), rawTxSigned['hex'])
-=======
         txId = rawTx["txid"]
         assert_equal(self.nodes[0].getrawtransaction(txId), rawTxSigned['hex'])
->>>>>>> 854ffcae
 
         # 2. valid parameters - supply txid and 0 for non-verbose
         assert_equal(self.nodes[0].getrawtransaction(txId, 0), rawTxSigned['hex'])
