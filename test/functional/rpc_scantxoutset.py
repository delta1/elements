#!/usr/bin/env python3
# Copyright (c) 2018-2020 The Bitcoin Core developers
# Distributed under the MIT software license, see the accompanying
# file COPYING or http://www.opensource.org/licenses/mit-license.php.
"""Test the scantxoutset rpc call."""
from test_framework.test_framework import BitcoinTestFramework
from test_framework.util import assert_equal, assert_raises_rpc_error

from decimal import Decimal
import shutil
import os

def descriptors(out):
    return sorted(u['desc'] for u in out['unspents'])

class ScantxoutsetTest(BitcoinTestFramework):
    def set_test_params(self):
        self.num_nodes = 1
        self.setup_clean_chain = True
        # ELEMENTS: use bitcoin regtest prefixes to avoid having to rewrite the entire test
        self.extra_args = [["-pubkeyprefix=111", "-scriptprefix=196", "-secretprefix=239", "-extpubkeyprefix=043587CF", "-extprvkeyprefix=04358394", "-bech32_hrp=bcrt"]]

    def skip_test_if_missing_module(self):
        self.skip_if_no_wallet()

    def run_test(self):
        self.log.info("Mining blocks...")
<<<<<<< HEAD
        self.nodes[0].set_deterministic_priv_key('2Mysp7FKKe52eoC2JmU46irt1dt58TpCvhQ', 'cTNbtVJmhx75RXomhYWSZAafuNNNKPd1cr2ZiUcAeukLNGrHWjvJ')
        self.nodes[0].importprivkey("cTNbtVJmhx75RXomhYWSZAafuNNNKPd1cr2ZiUcAeukLNGrHWjvJ")
        self.nodes[0].generate(110)
=======
        self.generate(self.nodes[0], 110)
>>>>>>> a5d00d4b

        addr_P2SH_SEGWIT = self.nodes[0].getnewaddress("", "p2sh-segwit")
        pubk1 = self.nodes[0].getaddressinfo(addr_P2SH_SEGWIT)['pubkey']
        addr_LEGACY = self.nodes[0].getnewaddress("", "legacy")
        pubk2 = self.nodes[0].getaddressinfo(addr_LEGACY)['pubkey']
        addr_BECH32 = self.nodes[0].getnewaddress("", "bech32")
        pubk3 = self.nodes[0].getaddressinfo(addr_BECH32)['pubkey']
        self.nodes[0].sendtoaddress(addr_P2SH_SEGWIT, 0.001)
        self.nodes[0].sendtoaddress(addr_LEGACY, 0.002)
        self.nodes[0].sendtoaddress(addr_BECH32, 0.004)

        #send to child keys of tprv8ZgxMBicQKsPd7Uf69XL1XwhmjHopUGep8GuEiJDZmbQz6o58LninorQAfcKZWARbtRtfnLcJ5MQ2AtHcQJCCRUcMRvmDUjyEmNUWwx8UbK
        self.nodes[0].sendtoaddress("mkHV1C6JLheLoUSSZYk7x3FH5tnx9bu7yc", 0.008) # (m/0'/0'/0')
        self.nodes[0].sendtoaddress("mipUSRmJAj2KrjSvsPQtnP8ynUon7FhpCR", 0.016) # (m/0'/0'/1')
        self.nodes[0].sendtoaddress("n37dAGe6Mq1HGM9t4b6rFEEsDGq7Fcgfqg", 0.032) # (m/0'/0'/1500')
        self.nodes[0].sendtoaddress("mqS9Rpg8nNLAzxFExsgFLCnzHBsoQ3PRM6", 0.064) # (m/0'/0'/0)
        self.nodes[0].sendtoaddress("mnTg5gVWr3rbhHaKjJv7EEEc76ZqHgSj4S", 0.128) # (m/0'/0'/1)
        self.nodes[0].sendtoaddress("mketCd6B9U9Uee1iCsppDJJBHfvi6U6ukC", 0.256) # (m/0'/0'/1500)
        self.nodes[0].sendtoaddress("mj8zFzrbBcdaWXowCQ1oPZ4qioBVzLzAp7", 0.512) # (m/1/1/0')
        self.nodes[0].sendtoaddress("mfnKpKQEftniaoE1iXuMMePQU3PUpcNisA", 1.024) # (m/1/1/1')
        self.nodes[0].sendtoaddress("mou6cB1kaP1nNJM1sryW6YRwnd4shTbXYQ", 2.048) # (m/1/1/1500')
        self.nodes[0].sendtoaddress("mtfUoUax9L4tzXARpw1oTGxWyoogp52KhJ", 4.096) # (m/1/1/0)
        self.nodes[0].sendtoaddress("mxp7w7j8S1Aq6L8StS2PqVvtt4HGxXEvdy", 8.192) # (m/1/1/1)
        self.nodes[0].sendtoaddress("mpQ8rokAhp1TAtJQR6F6TaUmjAWkAWYYBq", 16.384) # (m/1/1/1500)


        self.generate(self.nodes[0], 1)

        self.log.info("Stop node, remove wallet, mine again some blocks...")
        self.stop_node(0)
        shutil.rmtree(os.path.join(self.nodes[0].datadir, self.chain, 'wallets'))
        self.start_node(0, self.extra_args[0] + ['-nowallet'])
        self.import_deterministic_coinbase_privkeys()
        self.generate(self.nodes[0], 110)

        scan = self.nodes[0].scantxoutset("start", [])
        info = self.nodes[0].gettxoutsetinfo()
        assert_equal(scan['success'], True)
        assert_equal(scan['height'], info['height'])
        assert_equal(scan['txouts'], info['txouts'])
        assert_equal(scan['bestblock'], info['bestblock'])

        self.restart_node(0, self.extra_args[0] + ['-nowallet'])
        self.log.info("Test if we have found the non HD unspent outputs.")
        assert_equal(self.nodes[0].scantxoutset("start", [ "pkh(" + pubk1 + ")", "pkh(" + pubk2 + ")", "pkh(" + pubk3 + ")"])['total_unblinded_bitcoin_amount'], Decimal("0.002"))
        assert_equal(self.nodes[0].scantxoutset("start", [ "wpkh(" + pubk1 + ")", "wpkh(" + pubk2 + ")", "wpkh(" + pubk3 + ")"])['total_unblinded_bitcoin_amount'], Decimal("0.004"))
        assert_equal(self.nodes[0].scantxoutset("start", [ "sh(wpkh(" + pubk1 + "))", "sh(wpkh(" + pubk2 + "))", "sh(wpkh(" + pubk3 + "))"])['total_unblinded_bitcoin_amount'], Decimal("0.001"))
        assert_equal(self.nodes[0].scantxoutset("start", [ "combo(" + pubk1 + ")", "combo(" + pubk2 + ")", "combo(" + pubk3 + ")"])['total_unblinded_bitcoin_amount'], Decimal("0.007"))
        assert_equal(self.nodes[0].scantxoutset("start", [ "addr(" + addr_P2SH_SEGWIT + ")", "addr(" + addr_LEGACY + ")", "addr(" + addr_BECH32 + ")"])['total_unblinded_bitcoin_amount'], Decimal("0.007"))
        assert_equal(self.nodes[0].scantxoutset("start", [ "addr(" + addr_P2SH_SEGWIT + ")", "addr(" + addr_LEGACY + ")", "combo(" + pubk3 + ")"])['total_unblinded_bitcoin_amount'], Decimal("0.007"))

        self.log.info("Test range validation.")
        assert_raises_rpc_error(-8, "End of range is too high", self.nodes[0].scantxoutset, "start", [ {"desc": "desc", "range": -1}])
        assert_raises_rpc_error(-8, "Range should be greater or equal than 0", self.nodes[0].scantxoutset, "start", [ {"desc": "desc", "range": [-1, 10]}])
        assert_raises_rpc_error(-8, "End of range is too high", self.nodes[0].scantxoutset, "start", [ {"desc": "desc", "range": [(2 << 31 + 1) - 1000000, (2 << 31 + 1)]}])
        assert_raises_rpc_error(-8, "Range specified as [begin,end] must not have begin after end", self.nodes[0].scantxoutset, "start", [ {"desc": "desc", "range": [2, 1]}])
        assert_raises_rpc_error(-8, "Range is too large", self.nodes[0].scantxoutset, "start", [ {"desc": "desc", "range": [0, 1000001]}])

        self.log.info("Test extended key derivation.")
        # Run various scans, and verify that the sum of the amounts of the matches corresponds to the expected subset.
        # Note that all amounts in the UTXO set are powers of 2 multiplied by 0.001 BTC, so each amounts uniquely identifies a subset.
        assert_equal(self.nodes[0].scantxoutset("start", [ "combo(tprv8ZgxMBicQKsPd7Uf69XL1XwhmjHopUGep8GuEiJDZmbQz6o58LninorQAfcKZWARbtRtfnLcJ5MQ2AtHcQJCCRUcMRvmDUjyEmNUWwx8UbK/0'/0h/0h)"])['total_unblinded_bitcoin_amount'], Decimal("0.008"))
        assert_equal(self.nodes[0].scantxoutset("start", [ "combo(tprv8ZgxMBicQKsPd7Uf69XL1XwhmjHopUGep8GuEiJDZmbQz6o58LninorQAfcKZWARbtRtfnLcJ5MQ2AtHcQJCCRUcMRvmDUjyEmNUWwx8UbK/0'/0'/1h)"])['total_unblinded_bitcoin_amount'], Decimal("0.016"))
        assert_equal(self.nodes[0].scantxoutset("start", [ "combo(tprv8ZgxMBicQKsPd7Uf69XL1XwhmjHopUGep8GuEiJDZmbQz6o58LninorQAfcKZWARbtRtfnLcJ5MQ2AtHcQJCCRUcMRvmDUjyEmNUWwx8UbK/0h/0'/1500')"])['total_unblinded_bitcoin_amount'], Decimal("0.032"))
        assert_equal(self.nodes[0].scantxoutset("start", [ "combo(tprv8ZgxMBicQKsPd7Uf69XL1XwhmjHopUGep8GuEiJDZmbQz6o58LninorQAfcKZWARbtRtfnLcJ5MQ2AtHcQJCCRUcMRvmDUjyEmNUWwx8UbK/0h/0h/0)"])['total_unblinded_bitcoin_amount'], Decimal("0.064"))
        assert_equal(self.nodes[0].scantxoutset("start", [ "combo(tprv8ZgxMBicQKsPd7Uf69XL1XwhmjHopUGep8GuEiJDZmbQz6o58LninorQAfcKZWARbtRtfnLcJ5MQ2AtHcQJCCRUcMRvmDUjyEmNUWwx8UbK/0'/0h/1)"])['total_unblinded_bitcoin_amount'], Decimal("0.128"))
        assert_equal(self.nodes[0].scantxoutset("start", [ "combo(tprv8ZgxMBicQKsPd7Uf69XL1XwhmjHopUGep8GuEiJDZmbQz6o58LninorQAfcKZWARbtRtfnLcJ5MQ2AtHcQJCCRUcMRvmDUjyEmNUWwx8UbK/0h/0'/1500)"])['total_unblinded_bitcoin_amount'], Decimal("0.256"))
        assert_equal(self.nodes[0].scantxoutset("start", [ {"desc": "combo(tprv8ZgxMBicQKsPd7Uf69XL1XwhmjHopUGep8GuEiJDZmbQz6o58LninorQAfcKZWARbtRtfnLcJ5MQ2AtHcQJCCRUcMRvmDUjyEmNUWwx8UbK/0'/0h/*h)", "range": 1499}])['total_unblinded_bitcoin_amount'], Decimal("0.024"))
        assert_equal(self.nodes[0].scantxoutset("start", [ {"desc": "combo(tprv8ZgxMBicQKsPd7Uf69XL1XwhmjHopUGep8GuEiJDZmbQz6o58LninorQAfcKZWARbtRtfnLcJ5MQ2AtHcQJCCRUcMRvmDUjyEmNUWwx8UbK/0'/0'/*h)", "range": 1500}])['total_unblinded_bitcoin_amount'], Decimal("0.056"))
        assert_equal(self.nodes[0].scantxoutset("start", [ {"desc": "combo(tprv8ZgxMBicQKsPd7Uf69XL1XwhmjHopUGep8GuEiJDZmbQz6o58LninorQAfcKZWARbtRtfnLcJ5MQ2AtHcQJCCRUcMRvmDUjyEmNUWwx8UbK/0h/0'/*)", "range": 1499}])['total_unblinded_bitcoin_amount'], Decimal("0.192"))
        assert_equal(self.nodes[0].scantxoutset("start", [ {"desc": "combo(tprv8ZgxMBicQKsPd7Uf69XL1XwhmjHopUGep8GuEiJDZmbQz6o58LninorQAfcKZWARbtRtfnLcJ5MQ2AtHcQJCCRUcMRvmDUjyEmNUWwx8UbK/0'/0h/*)", "range": 1500}])['total_unblinded_bitcoin_amount'], Decimal("0.448"))
        assert_equal(self.nodes[0].scantxoutset("start", [ "combo(tprv8ZgxMBicQKsPd7Uf69XL1XwhmjHopUGep8GuEiJDZmbQz6o58LninorQAfcKZWARbtRtfnLcJ5MQ2AtHcQJCCRUcMRvmDUjyEmNUWwx8UbK/1/1/0')"])['total_unblinded_bitcoin_amount'], Decimal("0.512"))
        assert_equal(self.nodes[0].scantxoutset("start", [ "combo(tprv8ZgxMBicQKsPd7Uf69XL1XwhmjHopUGep8GuEiJDZmbQz6o58LninorQAfcKZWARbtRtfnLcJ5MQ2AtHcQJCCRUcMRvmDUjyEmNUWwx8UbK/1/1/1')"])['total_unblinded_bitcoin_amount'], Decimal("1.024"))
        assert_equal(self.nodes[0].scantxoutset("start", [ "combo(tprv8ZgxMBicQKsPd7Uf69XL1XwhmjHopUGep8GuEiJDZmbQz6o58LninorQAfcKZWARbtRtfnLcJ5MQ2AtHcQJCCRUcMRvmDUjyEmNUWwx8UbK/1/1/1500h)"])['total_unblinded_bitcoin_amount'], Decimal("2.048"))
        assert_equal(self.nodes[0].scantxoutset("start", [ "combo(tprv8ZgxMBicQKsPd7Uf69XL1XwhmjHopUGep8GuEiJDZmbQz6o58LninorQAfcKZWARbtRtfnLcJ5MQ2AtHcQJCCRUcMRvmDUjyEmNUWwx8UbK/1/1/0)"])['total_unblinded_bitcoin_amount'], Decimal("4.096"))
        assert_equal(self.nodes[0].scantxoutset("start", [ "combo(tprv8ZgxMBicQKsPd7Uf69XL1XwhmjHopUGep8GuEiJDZmbQz6o58LninorQAfcKZWARbtRtfnLcJ5MQ2AtHcQJCCRUcMRvmDUjyEmNUWwx8UbK/1/1/1)"])['total_unblinded_bitcoin_amount'], Decimal("8.192"))
        assert_equal(self.nodes[0].scantxoutset("start", [ "combo(tprv8ZgxMBicQKsPd7Uf69XL1XwhmjHopUGep8GuEiJDZmbQz6o58LninorQAfcKZWARbtRtfnLcJ5MQ2AtHcQJCCRUcMRvmDUjyEmNUWwx8UbK/1/1/1500)"])['total_unblinded_bitcoin_amount'], Decimal("16.384"))
        assert_equal(self.nodes[0].scantxoutset("start", [ "combo(tpubD6NzVbkrYhZ4WaWSyoBvQwbpLkojyoTZPRsgXELWz3Popb3qkjcJyJUGLnL4qHHoQvao8ESaAstxYSnhyswJ76uZPStJRJCTKvosUCJZL5B/1/1/0)"])['total_unblinded_bitcoin_amount'], Decimal("4.096"))
        assert_equal(self.nodes[0].scantxoutset("start", [ "combo([abcdef88/1/2'/3/4h]tpubD6NzVbkrYhZ4WaWSyoBvQwbpLkojyoTZPRsgXELWz3Popb3qkjcJyJUGLnL4qHHoQvao8ESaAstxYSnhyswJ76uZPStJRJCTKvosUCJZL5B/1/1/1)"])['total_unblinded_bitcoin_amount'], Decimal("8.192"))
        assert_equal(self.nodes[0].scantxoutset("start", [ "combo(tpubD6NzVbkrYhZ4WaWSyoBvQwbpLkojyoTZPRsgXELWz3Popb3qkjcJyJUGLnL4qHHoQvao8ESaAstxYSnhyswJ76uZPStJRJCTKvosUCJZL5B/1/1/1500)"])['total_unblinded_bitcoin_amount'], Decimal("16.384"))
        assert_equal(self.nodes[0].scantxoutset("start", [ {"desc": "combo(tprv8ZgxMBicQKsPd7Uf69XL1XwhmjHopUGep8GuEiJDZmbQz6o58LninorQAfcKZWARbtRtfnLcJ5MQ2AtHcQJCCRUcMRvmDUjyEmNUWwx8UbK/1/1/*')", "range": 1499}])['total_unblinded_bitcoin_amount'], Decimal("1.536"))
        assert_equal(self.nodes[0].scantxoutset("start", [ {"desc": "combo(tprv8ZgxMBicQKsPd7Uf69XL1XwhmjHopUGep8GuEiJDZmbQz6o58LninorQAfcKZWARbtRtfnLcJ5MQ2AtHcQJCCRUcMRvmDUjyEmNUWwx8UbK/1/1/*')", "range": 1500}])['total_unblinded_bitcoin_amount'], Decimal("3.584"))
        assert_equal(self.nodes[0].scantxoutset("start", [ {"desc": "combo(tprv8ZgxMBicQKsPd7Uf69XL1XwhmjHopUGep8GuEiJDZmbQz6o58LninorQAfcKZWARbtRtfnLcJ5MQ2AtHcQJCCRUcMRvmDUjyEmNUWwx8UbK/1/1/*)", "range": 1499}])['total_unblinded_bitcoin_amount'], Decimal("12.288"))
        assert_equal(self.nodes[0].scantxoutset("start", [ {"desc": "combo(tprv8ZgxMBicQKsPd7Uf69XL1XwhmjHopUGep8GuEiJDZmbQz6o58LninorQAfcKZWARbtRtfnLcJ5MQ2AtHcQJCCRUcMRvmDUjyEmNUWwx8UbK/1/1/*)", "range": 1500}])['total_unblinded_bitcoin_amount'], Decimal("28.672"))
        assert_equal(self.nodes[0].scantxoutset("start", [ {"desc": "combo(tpubD6NzVbkrYhZ4WaWSyoBvQwbpLkojyoTZPRsgXELWz3Popb3qkjcJyJUGLnL4qHHoQvao8ESaAstxYSnhyswJ76uZPStJRJCTKvosUCJZL5B/1/1/*)", "range": 1499}])['total_unblinded_bitcoin_amount'], Decimal("12.288"))
        assert_equal(self.nodes[0].scantxoutset("start", [ {"desc": "combo(tpubD6NzVbkrYhZ4WaWSyoBvQwbpLkojyoTZPRsgXELWz3Popb3qkjcJyJUGLnL4qHHoQvao8ESaAstxYSnhyswJ76uZPStJRJCTKvosUCJZL5B/1/1/*)", "range": 1500}])['total_unblinded_bitcoin_amount'], Decimal("28.672"))
        assert_equal(self.nodes[0].scantxoutset("start", [ {"desc": "combo(tpubD6NzVbkrYhZ4WaWSyoBvQwbpLkojyoTZPRsgXELWz3Popb3qkjcJyJUGLnL4qHHoQvao8ESaAstxYSnhyswJ76uZPStJRJCTKvosUCJZL5B/1/1/*)", "range": [1500,1500]}])['total_unblinded_bitcoin_amount'], Decimal("16.384"))

        # Test the reported descriptors for a few matches
        assert_equal(descriptors(self.nodes[0].scantxoutset("start", [ {"desc": "combo(tprv8ZgxMBicQKsPd7Uf69XL1XwhmjHopUGep8GuEiJDZmbQz6o58LninorQAfcKZWARbtRtfnLcJ5MQ2AtHcQJCCRUcMRvmDUjyEmNUWwx8UbK/0h/0'/*)", "range": 1499}])), ["pkh([0c5f9a1e/0'/0'/0]026dbd8b2315f296d36e6b6920b1579ca75569464875c7ebe869b536a7d9503c8c)#dzxw429x", "pkh([0c5f9a1e/0'/0'/1]033e6f25d76c00bedb3a8993c7d5739ee806397f0529b1b31dda31ef890f19a60c)#43rvceed"])
        assert_equal(descriptors(self.nodes[0].scantxoutset("start", [ "combo(tprv8ZgxMBicQKsPd7Uf69XL1XwhmjHopUGep8GuEiJDZmbQz6o58LninorQAfcKZWARbtRtfnLcJ5MQ2AtHcQJCCRUcMRvmDUjyEmNUWwx8UbK/1/1/0)"])), ["pkh([0c5f9a1e/1/1/0]03e1c5b6e650966971d7e71ef2674f80222752740fc1dfd63bbbd220d2da9bd0fb)#cxmct4w8"])
        assert_equal(descriptors(self.nodes[0].scantxoutset("start", [ {"desc": "combo(tpubD6NzVbkrYhZ4WaWSyoBvQwbpLkojyoTZPRsgXELWz3Popb3qkjcJyJUGLnL4qHHoQvao8ESaAstxYSnhyswJ76uZPStJRJCTKvosUCJZL5B/1/1/*)", "range": 1500}])), ['pkh([0c5f9a1e/1/1/0]03e1c5b6e650966971d7e71ef2674f80222752740fc1dfd63bbbd220d2da9bd0fb)#cxmct4w8', 'pkh([0c5f9a1e/1/1/1500]03832901c250025da2aebae2bfb38d5c703a57ab66ad477f9c578bfbcd78abca6f)#vchwd07g', 'pkh([0c5f9a1e/1/1/1]030d820fc9e8211c4169be8530efbc632775d8286167afd178caaf1089b77daba7)#z2t3ypsa'])

        # Check that status and abort don't need second arg
        assert_equal(self.nodes[0].scantxoutset("status"), None)
        assert_equal(self.nodes[0].scantxoutset("abort"), False)

        # Check that second arg is needed for start
        assert_raises_rpc_error(-1, "scanobjects argument is required for the start action", self.nodes[0].scantxoutset, "start")

if __name__ == '__main__':
    ScantxoutsetTest().main()<|MERGE_RESOLUTION|>--- conflicted
+++ resolved
@@ -25,13 +25,9 @@
 
     def run_test(self):
         self.log.info("Mining blocks...")
-<<<<<<< HEAD
         self.nodes[0].set_deterministic_priv_key('2Mysp7FKKe52eoC2JmU46irt1dt58TpCvhQ', 'cTNbtVJmhx75RXomhYWSZAafuNNNKPd1cr2ZiUcAeukLNGrHWjvJ')
         self.nodes[0].importprivkey("cTNbtVJmhx75RXomhYWSZAafuNNNKPd1cr2ZiUcAeukLNGrHWjvJ")
-        self.nodes[0].generate(110)
-=======
         self.generate(self.nodes[0], 110)
->>>>>>> a5d00d4b
 
         addr_P2SH_SEGWIT = self.nodes[0].getnewaddress("", "p2sh-segwit")
         pubk1 = self.nodes[0].getaddressinfo(addr_P2SH_SEGWIT)['pubkey']
