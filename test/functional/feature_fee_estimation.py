--- conflicted
+++ resolved
@@ -58,13 +58,10 @@
     tx.vout[0].nValue = int((total_in - amount - fee) * COIN)
     tx.vout.append(deepcopy(tx.vout[0]))
     tx.vout[1].nValue = int(amount * COIN)
-<<<<<<< HEAD
     tx.vout.append(CTxOut(int(fee*COIN))) # fee
-=======
     tx.rehash()
     txid = tx.hash
     tx_hex = tx.serialize().hex()
->>>>>>> bd13d6b3
 
     batch_reqs.append(from_node.sendrawtransaction.get_request(hexstring=tx_hex, maxfeerate=0))
     unconflist.append({"txid": txid, "vout": 0, "value": total_in - amount - fee})
@@ -163,14 +160,10 @@
         # resorting to tx's that depend on the mempool when those run out
         for _ in range(numblocks):
             random.shuffle(self.confutxo)
-<<<<<<< HEAD
             # ELEMENTS: make fewer txns since larger: ~236 bytes: 69k/4/234=~73
             # Pick a number smaller than that, stingy miner is even stingier
+            batch_sendtx_reqs = []
             for _ in range(random.randrange(55 - 15, 55 + 15)):
-=======
-            batch_sendtx_reqs = []
-            for _ in range(random.randrange(100 - 50, 100 + 50)):
->>>>>>> bd13d6b3
                 from_index = random.randint(1, 2)
                 (tx_bytes, fee) = small_txpuzzle_randfee(
                     self.wallet,
@@ -184,13 +177,9 @@
                 )
                 tx_kbytes = tx_bytes / 1000.0
                 self.fees_per_kb.append(float(fee) / tx_kbytes)
-<<<<<<< HEAD
-            self.sync_mempools(wait=10, timeout=240) # Slower to sync than btc
-=======
             for node in self.nodes:
                 node.batch(batch_sendtx_reqs)
-            self.sync_mempools(wait=0.1)
->>>>>>> bd13d6b3
+            self.sync_mempools(wait=0.1, timeout=240)
             mined = mining_node.getblock(self.generate(mining_node, 1)[0], True)["tx"]
             # update which txouts are confirmed
             newmem = []
