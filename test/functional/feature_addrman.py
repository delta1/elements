--- conflicted
+++ resolved
@@ -18,7 +18,7 @@
     *,
     format=1,
     lowest_compatible=3,
-    net_magic="regtest",
+    net_magic="elementsregtest",
     len_new=None,
     len_tried=None,
     mock_checksum=None,
@@ -26,11 +26,7 @@
     new = []
     tried = []
     INCOMPATIBILITY_BASE = 32
-<<<<<<< HEAD
-    r = MAGIC_BYTES["elementsregtest"]
-=======
     r = MAGIC_BYTES[net_magic]
->>>>>>> 0c1a3939
     r += struct.pack("B", format)
     r += struct.pack("B", INCOMPATIBILITY_BASE + lowest_compatible)
     r += ser_uint256(1)
