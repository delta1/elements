#!/usr/bin/env python3
# Copyright (c) 2021 The Bitcoin Core developers
# Distributed under the MIT software license, see the accompanying
# file COPYING or http://www.opensource.org/licenses/mit-license.php.
"""Test addrman functionality"""

import os
import re
import struct

from test_framework.messages import ser_uint256, hash256
from test_framework.p2p import MAGIC_BYTES
from test_framework.test_framework import BitcoinTestFramework
from test_framework.test_node import ErrorMatch
from test_framework.util import assert_equal


def serialize_addrman(
    *,
    format=1,
<<<<<<< HEAD
    lowest_compatible=3,
    net_magic="elementsregtest",
=======
    lowest_compatible=4,
    net_magic="regtest",
>>>>>>> 5574881c
    bucket_key=1,
    len_new=None,
    len_tried=None,
    mock_checksum=None,
):
    new = []
    tried = []
    INCOMPATIBILITY_BASE = 32
    r = MAGIC_BYTES[net_magic]
    r += struct.pack("B", format)
    r += struct.pack("B", INCOMPATIBILITY_BASE + lowest_compatible)
    r += ser_uint256(bucket_key)
    r += struct.pack("i", len_new or len(new))
    r += struct.pack("i", len_tried or len(tried))
    ADDRMAN_NEW_BUCKET_COUNT = 1 << 10
    r += struct.pack("i", ADDRMAN_NEW_BUCKET_COUNT ^ (1 << 30))
    for _ in range(ADDRMAN_NEW_BUCKET_COUNT):
        r += struct.pack("i", 0)
    checksum = hash256(r)
    r += mock_checksum or checksum
    return r


def write_addrman(peers_dat, **kwargs):
    with open(peers_dat, "wb") as f:
        f.write(serialize_addrman(**kwargs))


class AddrmanTest(BitcoinTestFramework):
    def set_test_params(self):
        self.num_nodes = 1

    def run_test(self):
        peers_dat = os.path.join(self.nodes[0].datadir, self.chain, "peers.dat")
        init_error = lambda reason: (
            f"Error: Invalid or corrupt peers.dat \\({reason}\\). If you believe this "
            f"is a bug, please report it to {self.config['environment']['PACKAGE_BUGREPORT']}. "
            f'As a workaround, you can move the file \\("{re.escape(peers_dat)}"\\) out of the way \\(rename, '
            "move, or delete\\) to have a new one created on the next start."
        )

        self.log.info("Check that mocked addrman is valid")
        self.stop_node(0)
        write_addrman(peers_dat)
        with self.nodes[0].assert_debug_log(["Loaded 0 addresses from peers.dat"]):
            self.start_node(0, extra_args=["-checkaddrman=1"])
        assert_equal(self.nodes[0].getnodeaddresses(), [])

        self.log.info("Check that addrman from future cannot be read")
        self.stop_node(0)
        write_addrman(peers_dat, lowest_compatible=111)
        self.nodes[0].assert_start_raises_init_error(
            expected_msg=init_error(
                "Unsupported format of addrman database: 1. It is compatible with "
                "formats >=111, but the maximum supported by this version of "
                f"{self.config['environment']['PACKAGE_NAME']} is 4.: (.+)"
            ),
            match=ErrorMatch.FULL_REGEX,
        )

        self.log.info("Check that corrupt addrman cannot be read (EOF)")
        self.stop_node(0)
        with open(peers_dat, "wb") as f:
            f.write(serialize_addrman()[:-1])
        self.nodes[0].assert_start_raises_init_error(
            expected_msg=init_error("CAutoFile::read: end of file.*"),
            match=ErrorMatch.FULL_REGEX,
        )

        self.log.info("Check that corrupt addrman cannot be read (magic)")
        self.stop_node(0)
        write_addrman(peers_dat, net_magic="signet")
        self.nodes[0].assert_start_raises_init_error(
            expected_msg=init_error("Invalid network magic number"),
            match=ErrorMatch.FULL_REGEX,
        )

        self.log.info("Check that corrupt addrman cannot be read (checksum)")
        self.stop_node(0)
        write_addrman(peers_dat, mock_checksum=b"ab" * 32)
        self.nodes[0].assert_start_raises_init_error(
            expected_msg=init_error("Checksum mismatch, data corrupted"),
            match=ErrorMatch.FULL_REGEX,
        )

        self.log.info("Check that corrupt addrman cannot be read (len_tried)")
        self.stop_node(0)
        write_addrman(peers_dat, len_tried=-1)
        self.nodes[0].assert_start_raises_init_error(
            expected_msg=init_error("Corrupt AddrMan serialization: nTried=-1, should be in \\[0, 16384\\]:.*"),
            match=ErrorMatch.FULL_REGEX,
        )

        self.log.info("Check that corrupt addrman cannot be read (len_new)")
        self.stop_node(0)
        write_addrman(peers_dat, len_new=-1)
        self.nodes[0].assert_start_raises_init_error(
            expected_msg=init_error("Corrupt AddrMan serialization: nNew=-1, should be in \\[0, 65536\\]:.*"),
            match=ErrorMatch.FULL_REGEX,
        )

        self.log.info("Check that corrupt addrman cannot be read (failed check)")
        self.stop_node(0)
        write_addrman(peers_dat, bucket_key=0)
        self.nodes[0].assert_start_raises_init_error(
            expected_msg=init_error("Corrupt data. Consistency check failed with code -16: .*"),
            match=ErrorMatch.FULL_REGEX,
        )

        self.log.info("Check that missing addrman is recreated")
        self.stop_node(0)
        os.remove(peers_dat)
        with self.nodes[0].assert_debug_log([
                f'Creating peers.dat because the file was not found ("{peers_dat}")',
        ]):
            self.start_node(0)
        assert_equal(self.nodes[0].getnodeaddresses(), [])


if __name__ == "__main__":
    AddrmanTest().main()<|MERGE_RESOLUTION|>--- conflicted
+++ resolved
@@ -18,13 +18,8 @@
 def serialize_addrman(
     *,
     format=1,
-<<<<<<< HEAD
-    lowest_compatible=3,
+    lowest_compatible=4,
     net_magic="elementsregtest",
-=======
-    lowest_compatible=4,
-    net_magic="regtest",
->>>>>>> 5574881c
     bucket_key=1,
     len_new=None,
     len_tried=None,
