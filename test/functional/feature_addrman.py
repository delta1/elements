#!/usr/bin/env python3
# Copyright (c) 2021 The Bitcoin Core developers
# Distributed under the MIT software license, see the accompanying
# file COPYING or http://www.opensource.org/licenses/mit-license.php.
"""Test addrman functionality"""

import os
import struct

from test_framework.messages import ser_uint256, hash256
from test_framework.p2p import MAGIC_BYTES
from test_framework.test_framework import BitcoinTestFramework
from test_framework.test_node import ErrorMatch
from test_framework.util import assert_equal


def serialize_addrman(
    *,
    format=1,
    lowest_compatible=3,
<<<<<<< HEAD
    net_magic="elementsregtest",
=======
    net_magic="regtest",
    bucket_key=1,
>>>>>>> a8a272ac
    len_new=None,
    len_tried=None,
    mock_checksum=None,
):
    new = []
    tried = []
    INCOMPATIBILITY_BASE = 32
    r = MAGIC_BYTES[net_magic]
    r += struct.pack("B", format)
    r += struct.pack("B", INCOMPATIBILITY_BASE + lowest_compatible)
    r += ser_uint256(bucket_key)
    r += struct.pack("i", len_new or len(new))
    r += struct.pack("i", len_tried or len(tried))
    ADDRMAN_NEW_BUCKET_COUNT = 1 << 10
    r += struct.pack("i", ADDRMAN_NEW_BUCKET_COUNT ^ (1 << 30))
    for _ in range(ADDRMAN_NEW_BUCKET_COUNT):
        r += struct.pack("i", 0)
    checksum = hash256(r)
    r += mock_checksum or checksum
    return r


def write_addrman(peers_dat, **kwargs):
    with open(peers_dat, "wb") as f:
        f.write(serialize_addrman(**kwargs))


class AddrmanTest(BitcoinTestFramework):
    def set_test_params(self):
        self.num_nodes = 1

    def run_test(self):
        peers_dat = os.path.join(self.nodes[0].datadir, self.chain, "peers.dat")
        init_error = lambda reason: (
            f"Error: Invalid or corrupt peers.dat \\({reason}\\). If you believe this "
            f"is a bug, please report it to {self.config['environment']['PACKAGE_BUGREPORT']}. "
            f'As a workaround, you can move the file \\("{peers_dat}"\\) out of the way \\(rename, '
            "move, or delete\\) to have a new one created on the next start."
        )

        self.log.info("Check that mocked addrman is valid")
        self.stop_node(0)
        write_addrman(peers_dat)
        with self.nodes[0].assert_debug_log(["Loaded 0 addresses from peers.dat"]):
            self.start_node(0, extra_args=["-checkaddrman=1"])
        assert_equal(self.nodes[0].getnodeaddresses(), [])

        self.log.info("Check that addrman from future cannot be read")
        self.stop_node(0)
        write_addrman(peers_dat, lowest_compatible=111)
        self.nodes[0].assert_start_raises_init_error(
            expected_msg=init_error(
                "Unsupported format of addrman database: 1. It is compatible with "
                "formats >=111, but the maximum supported by this version of "
                f"{self.config['environment']['PACKAGE_NAME']} is 3.: (.+)"
            ),
            match=ErrorMatch.FULL_REGEX,
        )

        self.log.info("Check that corrupt addrman cannot be read (EOF)")
        self.stop_node(0)
        with open(peers_dat, "wb") as f:
            f.write(serialize_addrman()[:-1])
        self.nodes[0].assert_start_raises_init_error(
            expected_msg=init_error("CAutoFile::read: end of file.*"),
            match=ErrorMatch.FULL_REGEX,
        )

        self.log.info("Check that corrupt addrman cannot be read (magic)")
        self.stop_node(0)
        write_addrman(peers_dat, net_magic="signet")
        self.nodes[0].assert_start_raises_init_error(
            expected_msg=init_error("Invalid network magic number"),
            match=ErrorMatch.FULL_REGEX,
        )

        self.log.info("Check that corrupt addrman cannot be read (checksum)")
        self.stop_node(0)
        write_addrman(peers_dat, mock_checksum=b"ab" * 32)
        self.nodes[0].assert_start_raises_init_error(
            expected_msg=init_error("Checksum mismatch, data corrupted"),
            match=ErrorMatch.FULL_REGEX,
        )

        self.log.info("Check that corrupt addrman cannot be read (len_tried)")
        self.stop_node(0)
        write_addrman(peers_dat, len_tried=-1)
        self.nodes[0].assert_start_raises_init_error(
            expected_msg=init_error("Corrupt CAddrMan serialization: nTried=-1, should be in \\[0, 16384\\]:.*"),
            match=ErrorMatch.FULL_REGEX,
        )

        self.log.info("Check that corrupt addrman cannot be read (len_new)")
        self.stop_node(0)
        write_addrman(peers_dat, len_new=-1)
        self.nodes[0].assert_start_raises_init_error(
            expected_msg=init_error("Corrupt CAddrMan serialization: nNew=-1, should be in \\[0, 65536\\]:.*"),
            match=ErrorMatch.FULL_REGEX,
        )

        self.log.info("Check that corrupt addrman cannot be read (failed check)")
        self.stop_node(0)
        write_addrman(peers_dat, bucket_key=0)
        self.nodes[0].assert_start_raises_init_error(
            expected_msg=init_error("Corrupt data. Consistency check failed with code -16: .*"),
            match=ErrorMatch.FULL_REGEX,
        )

        self.log.info("Check that missing addrman is recreated")
        self.stop_node(0)
        os.remove(peers_dat)
        with self.nodes[0].assert_debug_log([
                f'Creating peers.dat because the file was not found ("{peers_dat}")',
        ]):
            self.start_node(0)
        assert_equal(self.nodes[0].getnodeaddresses(), [])


if __name__ == "__main__":
    AddrmanTest().main()<|MERGE_RESOLUTION|>--- conflicted
+++ resolved
@@ -18,12 +18,8 @@
     *,
     format=1,
     lowest_compatible=3,
-<<<<<<< HEAD
     net_magic="elementsregtest",
-=======
-    net_magic="regtest",
     bucket_key=1,
->>>>>>> a8a272ac
     len_new=None,
     len_tried=None,
     mock_checksum=None,
