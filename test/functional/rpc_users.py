#!/usr/bin/env python3
# Copyright (c) 2015-2022 The Bitcoin Core developers
# Distributed under the MIT software license, see the accompanying
# file COPYING or http://www.opensource.org/licenses/mit-license.php.
"""Test multiple RPC users."""

from test_framework.test_framework import BitcoinTestFramework
from test_framework.util import (
    assert_equal,
    str_to_b64str,
)

import http.client
import urllib.parse
import subprocess
from random import SystemRandom
import string
import configparser
import sys


def call_with_auth(node, user, password):
    url = urllib.parse.urlparse(node.url)
    headers = {"Authorization": "Basic " + str_to_b64str('{}:{}'.format(user, password))}

    conn = http.client.HTTPConnection(url.hostname, url.port)
    conn.connect()
    conn.request('POST', '/', '{"method": "getbestblockhash"}', headers)
    resp = conn.getresponse()
    conn.close()
    return resp


class HTTPBasicsTest(BitcoinTestFramework):
    def set_test_params(self):
        self.setup_clean_chain = True
        self.num_nodes = 2
        self.supports_cli = False

    def conf_setup(self):
        #Append rpcauth to bitcoin.conf before initialization
        self.rtpassword = "cA773lm788buwYe4g4WT+05pKyNruVKjQ25x3n0DQcM="
        rpcauth = "rpcauth=rt:93648e835a54c573682c2eb19f882535$7681e9c5b74bdd85e78166031d2058e1069b3ed7ed967c93fc63abba06f31144"

        self.rpcuser = "rpcuser💻"
        self.rpcpassword = "rpcpassword🔑"

        config = configparser.ConfigParser()
        config.read_file(open(self.options.configfile))
        gen_rpcauth = config['environment']['RPCAUTH']

        # Generate RPCAUTH with specified password
        self.rt2password = "8/F3uMDw4KSEbw96U3CA1C4X05dkHDN2BPFjTgZW4KI="
        p = subprocess.Popen([sys.executable, gen_rpcauth, 'rt2', self.rt2password], stdout=subprocess.PIPE, text=True)
        lines = p.stdout.read().splitlines()
        rpcauth2 = lines[1]

        # Generate RPCAUTH without specifying password
        self.user = ''.join(SystemRandom().choice(string.ascii_letters + string.digits) for _ in range(10))
        p = subprocess.Popen([sys.executable, gen_rpcauth, self.user], stdout=subprocess.PIPE, text=True)
        lines = p.stdout.read().splitlines()
        rpcauth3 = lines[1]
        self.password = lines[3]

<<<<<<< HEAD
        with open(os.path.join(get_datadir_path(self.options.tmpdir, 0), "elements.conf"), 'a', encoding='utf8') as f:
            f.write(rpcauth + "\n")
            f.write(rpcauth2 + "\n")
            f.write(rpcauth3 + "\n")
        with open(os.path.join(get_datadir_path(self.options.tmpdir, 1), "elements.conf"), 'a', encoding='utf8') as f:
=======
        with open(self.nodes[0].datadir_path / "bitcoin.conf", "a", encoding="utf8") as f:
            f.write(rpcauth + "\n")
            f.write(rpcauth2 + "\n")
            f.write(rpcauth3 + "\n")
        with open(self.nodes[1].datadir_path / "bitcoin.conf", "a", encoding="utf8") as f:
>>>>>>> e8543629
            f.write("rpcuser={}\n".format(self.rpcuser))
            f.write("rpcpassword={}\n".format(self.rpcpassword))
        self.restart_node(0)
        self.restart_node(1)

    def test_auth(self, node, user, password):
        self.log.info('Correct...')
        assert_equal(200, call_with_auth(node, user, password).status)

        self.log.info('Wrong...')
        assert_equal(401, call_with_auth(node, user, password + 'wrong').status)

        self.log.info('Wrong...')
        assert_equal(401, call_with_auth(node, user + 'wrong', password).status)

        self.log.info('Wrong...')
        assert_equal(401, call_with_auth(node, user + 'wrong', password + 'wrong').status)

    def run_test(self):
        self.conf_setup()
        self.log.info('Check correctness of the rpcauth config option')
        url = urllib.parse.urlparse(self.nodes[0].url)

        self.test_auth(self.nodes[0], url.username, url.password)
        self.test_auth(self.nodes[0], 'rt', self.rtpassword)
        self.test_auth(self.nodes[0], 'rt2', self.rt2password)
        self.test_auth(self.nodes[0], self.user, self.password)

        self.log.info('Check correctness of the rpcuser/rpcpassword config options')
        url = urllib.parse.urlparse(self.nodes[1].url)

        self.test_auth(self.nodes[1], self.rpcuser, self.rpcpassword)

        init_error = 'Error: Unable to start HTTP server. See debug log for details.'

        self.log.info('Check -rpcauth are validated')
        # Empty -rpcauth= are ignored
        self.restart_node(0, extra_args=['-rpcauth='])
        self.stop_node(0)
        self.nodes[0].assert_start_raises_init_error(expected_msg=init_error, extra_args=['-rpcauth=foo'])
        self.nodes[0].assert_start_raises_init_error(expected_msg=init_error, extra_args=['-rpcauth=foo:bar'])
        self.nodes[0].assert_start_raises_init_error(expected_msg=init_error, extra_args=['-rpcauth=foo:bar:baz'])
        self.nodes[0].assert_start_raises_init_error(expected_msg=init_error, extra_args=['-rpcauth=foo$bar:baz'])
        self.nodes[0].assert_start_raises_init_error(expected_msg=init_error, extra_args=['-rpcauth=foo$bar$baz'])

        self.log.info('Check that failure to write cookie file will abort the node gracefully')
        (self.nodes[0].chain_path / ".cookie.tmp").mkdir()
        self.nodes[0].assert_start_raises_init_error(expected_msg=init_error)


if __name__ == '__main__':
    HTTPBasicsTest().main()<|MERGE_RESOLUTION|>--- conflicted
+++ resolved
@@ -62,19 +62,11 @@
         rpcauth3 = lines[1]
         self.password = lines[3]
 
-<<<<<<< HEAD
-        with open(os.path.join(get_datadir_path(self.options.tmpdir, 0), "elements.conf"), 'a', encoding='utf8') as f:
+        with open(self.nodes[0].datadir_path / "elements.conf", "a", encoding="utf8") as f:
             f.write(rpcauth + "\n")
             f.write(rpcauth2 + "\n")
             f.write(rpcauth3 + "\n")
-        with open(os.path.join(get_datadir_path(self.options.tmpdir, 1), "elements.conf"), 'a', encoding='utf8') as f:
-=======
-        with open(self.nodes[0].datadir_path / "bitcoin.conf", "a", encoding="utf8") as f:
-            f.write(rpcauth + "\n")
-            f.write(rpcauth2 + "\n")
-            f.write(rpcauth3 + "\n")
-        with open(self.nodes[1].datadir_path / "bitcoin.conf", "a", encoding="utf8") as f:
->>>>>>> e8543629
+        with open(self.nodes[1].datadir_path / "elements.conf", "a", encoding="utf8") as f:
             f.write("rpcuser={}\n".format(self.rpcuser))
             f.write("rpcpassword={}\n".format(self.rpcpassword))
         self.restart_node(0)
