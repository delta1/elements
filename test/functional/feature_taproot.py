--- conflicted
+++ resolved
@@ -1492,13 +1492,8 @@
             inputs=[{
                 'txid': i['txid'],
                 'vout': i['vout']
-<<<<<<< HEAD
             } for i in unsp],
-            outputs={addr: sum(i['amount'] for i in unsp)}
-=======
-            } for i in self.nodes[1].listunspent()],
-            outputs=[{addr: self.nodes[1].getbalance()['bitcoin']}],
->>>>>>> 9a154599
+            outputs=[{addr: sum(i['amount'] for i in unsp)}]
         )
         rawtx = self.nodes[1].signrawtransactionwithwallet(rawtx)['hex']
 
