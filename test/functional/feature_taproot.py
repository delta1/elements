#!/usr/bin/env python3
# Copyright (c) 2019-2020 The Bitcoin Core developers
# Distributed under the MIT software license, see the accompanying
# file COPYING or http://www.opensource.org/licenses/mit-license.php.
# Test Taproot softfork (BIPs 340-342)

from test_framework.blocktools import (
    COINBASE_MATURITY,
    create_coinbase,
    create_block,
    add_witness_commitment,
    MAX_BLOCK_SIGOPS_WEIGHT,
    NORMAL_GBT_REQUEST_PARAMS,
    WITNESS_SCALE_FACTOR,
)
from test_framework.messages import (
    COutPoint,
    CTransaction,
    CTxIn,
    CTxInWitness,
    CTxOut,
    CTxOutValue,
)
from test_framework.script import (
    ANNEX_TAG,
    CScript,
    CScriptNum,
    CScriptOp,
    LEAF_VERSION_TAPSCRIPT,
    LegacySignatureHash,
    LOCKTIME_THRESHOLD,
    MAX_SCRIPT_ELEMENT_SIZE,
    OP_0,
    OP_1,
    OP_2,
    OP_3,
    OP_4,
    OP_5,
    OP_6,
    OP_7,
    OP_8,
    OP_9,
    OP_10,
    OP_11,
    OP_12,
    OP_16,
    OP_2DROP,
    OP_2DUP,
    OP_CHECKMULTISIG,
    OP_CHECKMULTISIGVERIFY,
    OP_CHECKSIG,
    OP_CHECKSIGADD,
    OP_CHECKSIGVERIFY,
    OP_CODESEPARATOR,
    OP_DROP,
    OP_DUP,
    OP_ELSE,
    OP_ENDIF,
    OP_EQUAL,
    OP_EQUALVERIFY,
    OP_IF,
    OP_NOP,
    OP_NOT,
    OP_NOTIF,
    OP_PUSHDATA1,
    OP_RETURN,
    OP_SWAP,
    OP_VERIFY,
    SIGHASH_DEFAULT,
    SIGHASH_ALL,
    SIGHASH_NONE,
    SIGHASH_SINGLE,
    SIGHASH_ANYONECANPAY,
    SegwitV0SignatureHash,
    TaprootSignatureHash,
    is_op_success,
    taproot_construct,
)
from test_framework.script_util import (
    key_to_p2wpkh_script,
    keyhash_to_p2pkh_script,
    script_to_p2sh_script,
    script_to_p2wsh_script,
)
from test_framework.test_framework import BitcoinTestFramework
from test_framework.util import assert_raises_rpc_error, assert_equal
from test_framework import util
from test_framework.key import generate_privkey, compute_xonly_pubkey, sign_schnorr, tweak_add_privkey, ECKey
from test_framework.address import (
    hash160,
)
from collections import OrderedDict, namedtuple
from io import BytesIO
import json
import hashlib
import os
import random

# === Framework for building spending transactions. ===
#
# The computation is represented as a "context" dict, whose entries store potentially-unevaluated expressions that
# refer to lower-level ones. By overwriting these expression, many aspects - both high and low level - of the signing
# process can be overridden.
#
# Specifically, a context object is a dict that maps names to compositions of:
# - values
# - lists of values
# - callables which, when fed the context object as argument, produce any of these
#
# The DEFAULT_CONTEXT object specifies a standard signing process, with many overridable knobs.
#
# The get(ctx, name) function can evaluate a name, and cache its result in the context.
# getter(name) can be used to construct a callable that evaluates name. For example:
#
#   ctx1 = {**DEFAULT_CONTEXT, inputs=[getter("sign"), b'\x01']}
#
# creates a context where the script inputs are a signature plus the bytes 0x01.
#
# override(expr, name1=expr1, name2=expr2, ...) can be used to cause an expression to be evaluated in a selectively
# modified context. For example:
#
#   ctx2 = {**DEFAULT_CONTEXT, sighash=override(default_sighash, hashtype=SIGHASH_DEFAULT)}
#
# creates a context ctx2 where the sighash is modified to use hashtype=SIGHASH_DEFAULT. This differs from
#
#   ctx3 = {**DEFAULT_CONTEXT, hashtype=SIGHASH_DEFAULT}
#
# in that ctx3 will globally use hashtype=SIGHASH_DEFAULT (including in the hashtype byte appended to the signature)
# while ctx2 only uses the modified hashtype inside the sighash calculation.

def deep_eval(ctx, expr):
    """Recursively replace any callables c in expr (including inside lists) with c(ctx)."""
    while callable(expr):
        expr = expr(ctx)
    if isinstance(expr, list):
        expr = [deep_eval(ctx, x) for x in expr]
    return expr

# Data type to represent fully-evaluated expressions in a context dict (so we can avoid reevaluating them).
Final = namedtuple("Final", "value")

def get(ctx, name):
    """Evaluate name in context ctx."""
    assert name in ctx, "Missing '%s' in context" % name
    expr = ctx[name]
    if not isinstance(expr, Final):
        # Evaluate and cache the result.
        expr = Final(deep_eval(ctx, expr))
        ctx[name] = expr
    return expr.value

def getter(name):
    """Return a callable that evaluates name in its passed context."""
    return lambda ctx: get(ctx, name)

def override(expr, **kwargs):
    """Return a callable that evaluates expr in a modified context."""
    return lambda ctx: deep_eval({**ctx, **kwargs}, expr)

# === Implementations for the various default expressions in DEFAULT_CONTEXT ===

def default_hashtype(ctx):
    """Default expression for "hashtype": SIGHASH_DEFAULT for taproot, SIGHASH_ALL otherwise."""
    mode = get(ctx, "mode")
    if mode == "taproot":
        return SIGHASH_DEFAULT
    else:
        return SIGHASH_ALL

def default_tapleaf(ctx):
    """Default expression for "tapleaf": looking up leaf in tap[2]."""
    return get(ctx, "tap").leaves[get(ctx, "leaf")]

def default_script_taproot(ctx):
    """Default expression for "script_taproot": tapleaf.script."""
    return get(ctx, "tapleaf").script

def default_leafversion(ctx):
    """Default expression for "leafversion": tapleaf.version"""
    return get(ctx, "tapleaf").version

def default_negflag(ctx):
    """Default expression for "negflag": tap.negflag."""
    return get(ctx, "tap").negflag

def default_pubkey_internal(ctx):
    """Default expression for "pubkey_internal": tap.internal_pubkey."""
    return get(ctx, "tap").internal_pubkey

def default_merklebranch(ctx):
    """Default expression for "merklebranch": tapleaf.merklebranch."""
    return get(ctx, "tapleaf").merklebranch

def default_controlblock(ctx):
    """Default expression for "controlblock": combine leafversion, negflag, pubkey_internal, merklebranch."""
    return bytes([get(ctx, "leafversion") + get(ctx, "negflag")]) + get(ctx, "pubkey_internal") + get(ctx, "merklebranch")

def default_sighash(ctx):
    """Default expression for "sighash": depending on mode, compute BIP341, BIP143, or legacy sighash."""
    tx = get(ctx, "tx")
    idx = get(ctx, "idx")
    hashtype = get(ctx, "hashtype_actual")
    mode = get(ctx, "mode")
    if mode == "taproot":
        # BIP341 signature hash
        utxos = get(ctx, "utxos")
        annex = get(ctx, "annex")
        if get(ctx, "leaf") is not None:
            codeseppos = get(ctx, "codeseppos")
            leaf_ver = get(ctx, "leafversion")
            script = get(ctx, "script_taproot")
            return TaprootSignatureHash(tx, utxos, hashtype, idx, scriptpath=True, script=script, leaf_ver=leaf_ver, codeseparator_pos=codeseppos, annex=annex)
        else:
            return TaprootSignatureHash(tx, utxos, hashtype, idx, scriptpath=False, annex=annex)
    elif mode == "witv0":
        # BIP143 signature hash
        scriptcode = get(ctx, "scriptcode")
        utxos = get(ctx, "utxos")
        return SegwitV0SignatureHash(scriptcode, tx, idx, hashtype, utxos[idx].nValue, enable_sighash_rangeproof=False)
    else:
        # Pre-segwit signature hash
        scriptcode = get(ctx, "scriptcode")
        return LegacySignatureHash(scriptcode, tx, idx, hashtype, enable_sighash_rangeproof=False)[0]

def default_tweak(ctx):
    """Default expression for "tweak": None if a leaf is specified, tap[0] otherwise."""
    if get(ctx, "leaf") is None:
        return get(ctx, "tap").tweak
    return None

def default_key_tweaked(ctx):
    """Default expression for "key_tweaked": key if tweak is None, tweaked with it otherwise."""
    key = get(ctx, "key")
    tweak = get(ctx, "tweak")
    if tweak is None:
        return key
    else:
        return tweak_add_privkey(key, tweak)

def default_signature(ctx):
    """Default expression for "signature": BIP340 signature or ECDSA signature depending on mode."""
    sighash = get(ctx, "sighash")
    if get(ctx, "mode") == "taproot":
        key = get(ctx, "key_tweaked")
        flip_r = get(ctx, "flag_flip_r")
        flip_p = get(ctx, "flag_flip_p")
        return sign_schnorr(key, sighash, flip_r=flip_r, flip_p=flip_p)
    else:
        key = get(ctx, "key")
        return key.sign_ecdsa(sighash)

def default_hashtype_actual(ctx):
    """Default expression for "hashtype_actual": hashtype, unless mismatching SIGHASH_SINGLE in taproot."""
    hashtype = get(ctx, "hashtype")
    mode = get(ctx, "mode")
    if mode != "taproot":
        return hashtype
    idx = get(ctx, "idx")
    tx = get(ctx, "tx")
    if hashtype & 3 == SIGHASH_SINGLE and idx >= len(tx.vout):
        return (hashtype & ~3) | SIGHASH_NONE
    return hashtype

def default_bytes_hashtype(ctx):
    """Default expression for "bytes_hashtype": bytes([hashtype_actual]) if not 0, b"" otherwise."""
    return bytes([x for x in [get(ctx, "hashtype_actual")] if x != 0])

def default_sign(ctx):
    """Default expression for "sign": concatenation of signature and bytes_hashtype."""
    return get(ctx, "signature") + get(ctx, "bytes_hashtype")

def default_inputs_keypath(ctx):
    """Default expression for "inputs_keypath": a signature."""
    return [get(ctx, "sign")]

def default_witness_taproot(ctx):
    """Default expression for "witness_taproot", consisting of inputs, script, control block, and annex as needed."""
    annex = get(ctx, "annex")
    suffix_annex = []
    if annex is not None:
        suffix_annex = [annex]
    if get(ctx, "leaf") is None:
        return get(ctx, "inputs_keypath") + suffix_annex
    else:
        return get(ctx, "inputs") + [bytes(get(ctx, "script_taproot")), get(ctx, "controlblock")] + suffix_annex

def default_witness_witv0(ctx):
    """Default expression for "witness_witv0", consisting of inputs and witness script, as needed."""
    script = get(ctx, "script_witv0")
    inputs = get(ctx, "inputs")
    if script is None:
        return inputs
    else:
        return inputs + [script]

def default_witness(ctx):
    """Default expression for "witness", delegating to "witness_taproot" or "witness_witv0" as needed."""
    mode = get(ctx, "mode")
    if mode == "taproot":
        return get(ctx, "witness_taproot")
    elif mode == "witv0":
        return get(ctx, "witness_witv0")
    else:
        return []

def default_scriptsig(ctx):
    """Default expression for "scriptsig", consisting of inputs and redeemscript, as needed."""
    scriptsig = []
    mode = get(ctx, "mode")
    if mode == "legacy":
        scriptsig = get(ctx, "inputs")
    redeemscript = get(ctx, "script_p2sh")
    if redeemscript is not None:
        scriptsig += [bytes(redeemscript)]
    return scriptsig

# The default context object.
DEFAULT_CONTEXT = {
    # == The main expressions to evaluate. Only override these for unusual or invalid spends. ==
    # The overall witness stack, as a list of bytes objects.
    "witness": default_witness,
    # The overall scriptsig, as a list of CScript objects (to be concatenated) and bytes objects (to be pushed)
    "scriptsig": default_scriptsig,

    # == Expressions you'll generally only override for intentionally invalid spends. ==
    # The witness stack for spending a taproot output.
    "witness_taproot": default_witness_taproot,
    # The witness stack for spending a P2WPKH/P2WSH output.
    "witness_witv0": default_witness_witv0,
    # The script inputs for a taproot key path spend.
    "inputs_keypath": default_inputs_keypath,
    # The actual hashtype to use (usually equal to hashtype, but in taproot SIGHASH_SINGLE is not always allowed).
    "hashtype_actual": default_hashtype_actual,
    # The bytes object for a full signature (including hashtype byte, if needed).
    "bytes_hashtype": default_bytes_hashtype,
    # A full script signature (bytes including hashtype, if needed)
    "sign": default_sign,
    # An ECDSA or Schnorr signature (excluding hashtype byte).
    "signature": default_signature,
    # The 32-byte tweaked key (equal to key for script path spends, or key+tweak for key path spends).
    "key_tweaked": default_key_tweaked,
    # The tweak to use (None for script path spends, the actual tweak for key path spends).
    "tweak": default_tweak,
    # The sighash value (32 bytes)
    "sighash": default_sighash,
    # The information about the chosen script path spend (TaprootLeafInfo object).
    "tapleaf": default_tapleaf,
    # The script to push, and include in the sighash, for a taproot script path spend.
    "script_taproot": default_script_taproot,
    # The internal pubkey for a taproot script path spend (32 bytes).
    "pubkey_internal": default_pubkey_internal,
    # The negation flag of the internal pubkey for a taproot script path spend.
    "negflag": default_negflag,
    # The leaf version to include in the sighash (this does not affect the one in the control block).
    "leafversion": default_leafversion,
    # The Merkle path to include in the control block for a script path spend.
    "merklebranch": default_merklebranch,
    # The control block to push for a taproot script path spend.
    "controlblock": default_controlblock,
    # Whether to produce signatures with invalid P sign (Schnorr signatures only).
    "flag_flip_p": False,
    # Whether to produce signatures with invalid R sign (Schnorr signatures only).
    "flag_flip_r": False,

    # == Parameters that can be changed without invalidating, but do have a default: ==
    # The hashtype (as an integer).
    "hashtype": default_hashtype,
    # The annex (only when mode=="taproot").
    "annex": None,
    # The codeseparator position (only when mode=="taproot").
    "codeseppos": -1,
    # The redeemscript to add to the scriptSig (if P2SH; None implies not P2SH).
    "script_p2sh": None,
    # The script to add to the witness in (if P2WSH; None implies P2WPKH)
    "script_witv0": None,
    # The leaf to use in taproot spends (if script path spend; None implies key path spend).
    "leaf": None,
    # The input arguments to provide to the executed script
    "inputs": [],

    # == Parameters to be set before evaluation: ==
    # - mode: what spending style to use ("taproot", "witv0", or "legacy").
    # - key: the (untweaked) private key to sign with (ECKey object for ECDSA, 32 bytes for Schnorr).
    # - tap: the TaprootInfo object (see taproot_construct; needed in mode=="taproot").
    # - tx: the transaction to sign.
    # - utxos: the UTXOs being spent (needed in mode=="witv0" and mode=="taproot").
    # - idx: the input position being signed.
    # - scriptcode: the scriptcode to include in legacy and witv0 sighashes.
}

def flatten(lst):
    ret = []
    for elem in lst:
        if isinstance(elem, list):
            ret += flatten(elem)
        else:
            ret.append(elem)
    return ret

def spend(tx, idx, utxos, **kwargs):
    """Sign transaction input idx of tx, provided utxos is the list of outputs being spent.

    Additional arguments may be provided that override any aspect of the signing process.
    See DEFAULT_CONTEXT above for what can be overridden, and what must be provided.
    """

    ctx = {**DEFAULT_CONTEXT, "tx":tx, "idx":idx, "utxos":utxos, **kwargs}

    def to_script(elem):
        """If fed a CScript, return it; if fed bytes, return a CScript that pushes it."""
        if isinstance(elem, CScript):
            return elem
        else:
            return CScript([elem])

    scriptsig_list = flatten(get(ctx, "scriptsig"))
    scriptsig = CScript(b"".join(bytes(to_script(elem)) for elem in scriptsig_list))
    witness_stack = flatten(get(ctx, "witness"))
    return (scriptsig, witness_stack)


# === Spender objects ===
#
# Each spender is a tuple of:
# - A scriptPubKey which is to be spent from (CScript)
# - A comment describing the test (string)
# - Whether the spending (on itself) is expected to be standard (bool)
# - A tx-signing lambda returning (scriptsig, witness_stack), taking as inputs:
#   - A transaction to sign (CTransaction)
#   - An input position (int)
#   - The spent UTXOs by this transaction (list of CTxOut)
#   - Whether to produce a valid spend (bool)
# - A string with an expected error message for failure case if known
# - The (pre-taproot) sigops weight consumed by a successful spend
# - Whether this spend cannot fail
# - Whether this test demands being placed in a txin with no corresponding txout (for testing SIGHASH_SINGLE behavior)

Spender = namedtuple("Spender", "script,comment,is_standard,sat_function,err_msg,sigops_weight,no_fail,need_vin_vout_mismatch")

def make_spender(comment, *, tap=None, witv0=False, script=None, pkh=None, p2sh=False, spk_mutate_pre_p2sh=None, failure=None, standard=True, err_msg=None, sigops_weight=0, need_vin_vout_mismatch=False, **kwargs):
    """Helper for constructing Spender objects using the context signing framework.

    * tap: a TaprootInfo object (see taproot_construct), for Taproot spends (cannot be combined with pkh, witv0, or script)
    * witv0: boolean indicating the use of witness v0 spending (needs one of script or pkh)
    * script: the actual script executed (for bare/P2WSH/P2SH spending)
    * pkh: the public key for P2PKH or P2WPKH spending
    * p2sh: whether the output is P2SH wrapper (this is supported even for Taproot, where it makes the output unencumbered)
    * spk_mutate_pre_psh: a callable to be applied to the script (before potentially P2SH-wrapping it)
    * failure: a dict of entries to override in the context when intentionally failing to spend (if None, no_fail will be set)
    * standard: whether the (valid version of) spending is expected to be standard
    * err_msg: a string with an expected error message for failure (or None, if not cared about)
    * sigops_weight: the pre-taproot sigops weight consumed by a successful spend
    * need_vin_vout_mismatch: whether this test requires being tested in a transaction input that has no corresponding
                              transaction output.
    """

    conf = dict()

    # Compute scriptPubKey and set useful defaults based on the inputs.
    if witv0:
        assert tap is None
        conf["mode"] = "witv0"
        if pkh is not None:
            # P2WPKH
            assert script is None
            pubkeyhash = hash160(pkh)
            spk = key_to_p2wpkh_script(pkh)
            conf["scriptcode"] = keyhash_to_p2pkh_script(pubkeyhash)
            conf["script_witv0"] = None
            conf["inputs"] = [getter("sign"), pkh]
        elif script is not None:
            # P2WSH
            spk = script_to_p2wsh_script(script)
            conf["scriptcode"] = script
            conf["script_witv0"] = script
        else:
            assert False
    elif tap is None:
        conf["mode"] = "legacy"
        if pkh is not None:
            # P2PKH
            assert script is None
            pubkeyhash = hash160(pkh)
            spk = keyhash_to_p2pkh_script(pubkeyhash)
            conf["scriptcode"] = spk
            conf["inputs"] = [getter("sign"), pkh]
        elif script is not None:
            # bare
            spk = script
            conf["scriptcode"] = script
        else:
            assert False
    else:
        assert script is None
        conf["mode"] = "taproot"
        conf["tap"] = tap
        spk = tap.scriptPubKey

    if spk_mutate_pre_p2sh is not None:
        spk = spk_mutate_pre_p2sh(spk)

    if p2sh:
        # P2SH wrapper can be combined with anything else
        conf["script_p2sh"] = spk
        spk = script_to_p2sh_script(spk)

    conf = {**conf, **kwargs}

    def sat_fn(tx, idx, utxos, valid):
        if valid:
            return spend(tx, idx, utxos, **conf)
        else:
            assert failure is not None
            return spend(tx, idx, utxos, **{**conf, **failure})

    return Spender(script=spk, comment=comment, is_standard=standard, sat_function=sat_fn, err_msg=err_msg, sigops_weight=sigops_weight, no_fail=failure is None, need_vin_vout_mismatch=need_vin_vout_mismatch)

def add_spender(spenders, *args, **kwargs):
    """Make a spender using make_spender, and add it to spenders."""
    spenders.append(make_spender(*args, **kwargs))

# === Helpers for the test ===

def random_checksig_style(pubkey):
    """Creates a random CHECKSIG* tapscript that would succeed with only the valid signature on witness stack."""
    opcode = random.choice([OP_CHECKSIG, OP_CHECKSIGVERIFY, OP_CHECKSIGADD])
    if opcode == OP_CHECKSIGVERIFY:
        ret = CScript([pubkey, opcode, OP_1])
    elif opcode == OP_CHECKSIGADD:
        num = random.choice([0, 0x7fffffff, -0x7fffffff])
        ret = CScript([num, pubkey, opcode, num + 1, OP_EQUAL])
    else:
        ret = CScript([pubkey, opcode])
    return bytes(ret)

def random_bytes(n):
    """Return a random bytes object of length n."""
    return bytes(random.getrandbits(8) for i in range(n))

def bitflipper(expr):
    """Return a callable that evaluates expr and returns it with a random bitflip."""
    def fn(ctx):
        sub = deep_eval(ctx, expr)
        assert isinstance(sub, bytes)
        return (int.from_bytes(sub, 'little') ^ (1 << random.randrange(len(sub) * 8))).to_bytes(len(sub), 'little')
    return fn

def zero_appender(expr):
    """Return a callable that evaluates expr and returns it with a zero added."""
    return lambda ctx: deep_eval(ctx, expr) + b"\x00"

def byte_popper(expr):
    """Return a callable that evaluates expr and returns it with its last byte removed."""
    return lambda ctx: deep_eval(ctx, expr)[:-1]

# Expected error strings

ERR_SIG_SIZE = {"err_msg": "Invalid Schnorr signature size"}
ERR_SIG_HASHTYPE = {"err_msg": "Invalid Schnorr signature hash type"}
ERR_SIG_SCHNORR = {"err_msg": "Invalid Schnorr signature"}
ERR_OP_RETURN = {"err_msg": "OP_RETURN was encountered"}
ERR_CONTROLBLOCK_SIZE = {"err_msg": "Invalid Taproot control block size"}
ERR_WITNESS_PROGRAM_MISMATCH = {"err_msg": "Witness program hash mismatch"}
ERR_PUSH_LIMIT = {"err_msg": "Push value size limit exceeded"}
ERR_DISABLED_OPCODE = {"err_msg": "Attempted to use a disabled opcode"}
ERR_TAPSCRIPT_CHECKMULTISIG = {"err_msg": "OP_CHECKMULTISIG(VERIFY) is not available in tapscript"}
ERR_MINIMALIF = {"err_msg": "OP_IF/NOTIF argument must be minimal in tapscript"}
ERR_UNKNOWN_PUBKEY = {"err_msg": "Public key is neither compressed or uncompressed"}
ERR_STACK_SIZE = {"err_msg": "Stack size limit exceeded"}
ERR_CLEANSTACK = {"err_msg": "Stack size must be exactly one after execution"}
ERR_STACK_EMPTY = {"err_msg": "Operation not valid with the current stack size"}
ERR_SIGOPS_RATIO = {"err_msg": "Too much signature validation relative to witness weight"}
ERR_UNDECODABLE = {"err_msg": "Opcode missing or not understood"}
ERR_NO_SUCCESS = {"err_msg": "Script evaluated without error but finished with a false/empty top stack element"}
ERR_EMPTY_WITNESS = {"err_msg": "Witness program was passed an empty witness"}
ERR_CHECKSIGVERIFY = {"err_msg": "Script failed an OP_CHECKSIGVERIFY operation"}

VALID_SIGHASHES_ECDSA = [
    SIGHASH_ALL,
    SIGHASH_NONE,
    SIGHASH_SINGLE,
    SIGHASH_ANYONECANPAY + SIGHASH_ALL,
    SIGHASH_ANYONECANPAY + SIGHASH_NONE,
    SIGHASH_ANYONECANPAY + SIGHASH_SINGLE
]

VALID_SIGHASHES_TAPROOT = [SIGHASH_DEFAULT] + VALID_SIGHASHES_ECDSA

VALID_SIGHASHES_TAPROOT_SINGLE = [
    SIGHASH_SINGLE,
    SIGHASH_ANYONECANPAY + SIGHASH_SINGLE
]

VALID_SIGHASHES_TAPROOT_NO_SINGLE = [h for h in VALID_SIGHASHES_TAPROOT if h not in VALID_SIGHASHES_TAPROOT_SINGLE]

SIGHASH_BITFLIP = {"failure": {"sighash": bitflipper(default_sighash)}}
SIG_POP_BYTE = {"failure": {"sign": byte_popper(default_sign)}}
SINGLE_SIG = {"inputs": [getter("sign")]}
SIG_ADD_ZERO = {"failure": {"sign": zero_appender(default_sign)}}

DUST_LIMIT = 1200
MIN_FEE = 50000

# === Actual test cases ===


def spenders_taproot_active():
    """Return a list of Spenders for testing post-Taproot activation behavior."""

    secs = [generate_privkey() for _ in range(8)]
    pubs = [compute_xonly_pubkey(sec)[0] for sec in secs]

    spenders = []

    # == Tests for BIP340 signature validation. ==
    # These are primarily tested through the test vectors implemented in libsecp256k1, and in src/tests/key_tests.cpp.
    # Some things are tested programmatically as well here.

    tap = taproot_construct(pubs[0])
    # Test with key with bit flipped.
    add_spender(spenders, "sig/key", tap=tap, key=secs[0], failure={"key_tweaked": bitflipper(default_key_tweaked)}, **ERR_SIG_SCHNORR)
    # Test with sighash with bit flipped.
    add_spender(spenders, "sig/sighash", tap=tap, key=secs[0], failure={"sighash": bitflipper(default_sighash)}, **ERR_SIG_SCHNORR)
    # Test with invalid R sign.
    add_spender(spenders, "sig/flip_r", tap=tap, key=secs[0], failure={"flag_flip_r": True}, **ERR_SIG_SCHNORR)
    # Test with invalid P sign.
    add_spender(spenders, "sig/flip_p", tap=tap, key=secs[0], failure={"flag_flip_p": True}, **ERR_SIG_SCHNORR)
    # Test with signature with bit flipped.
    add_spender(spenders, "sig/bitflip", tap=tap, key=secs[0], failure={"signature": bitflipper(default_signature)}, **ERR_SIG_SCHNORR)

    # == Tests for signature hashing ==

    # Run all tests once with no annex, and once with a valid random annex.
    for annex in [None, lambda _: bytes([ANNEX_TAG]) + random_bytes(random.randrange(0, 250))]:
        # Non-empty annex is non-standard
        no_annex = annex is None

        # Sighash mutation tests (test all sighash combinations)
        for hashtype in VALID_SIGHASHES_TAPROOT:
            common = {"annex": annex, "hashtype": hashtype, "standard": no_annex}

            # Pure pubkey
            tap = taproot_construct(pubs[0])
            add_spender(spenders, "sighash/purepk", tap=tap, key=secs[0], **common, **SIGHASH_BITFLIP, **ERR_SIG_SCHNORR)

            # Pubkey/P2PK script combination
            scripts = [("s0", CScript(random_checksig_style(pubs[1])))]
            tap = taproot_construct(pubs[0], scripts)
            add_spender(spenders, "sighash/keypath_hashtype_%x" % hashtype, tap=tap, key=secs[0], **common, **SIGHASH_BITFLIP, **ERR_SIG_SCHNORR)
            add_spender(spenders, "sighash/scriptpath_hashtype_%x" % hashtype, tap=tap, leaf="s0", key=secs[1], **common, **SINGLE_SIG, **SIGHASH_BITFLIP, **ERR_SIG_SCHNORR)

            # Test SIGHASH_SINGLE behavior in combination with mismatching outputs
            if hashtype in VALID_SIGHASHES_TAPROOT_SINGLE:
                add_spender(spenders, "sighash/keypath_hashtype_mis_%x" % hashtype, tap=tap, key=secs[0], annex=annex, standard=no_annex, hashtype_actual=random.choice(VALID_SIGHASHES_TAPROOT_NO_SINGLE), failure={"hashtype_actual": hashtype}, **ERR_SIG_HASHTYPE, need_vin_vout_mismatch=True)
                add_spender(spenders, "sighash/scriptpath_hashtype_mis_%x" % hashtype, tap=tap, leaf="s0", key=secs[1], annex=annex, standard=no_annex, hashtype_actual=random.choice(VALID_SIGHASHES_TAPROOT_NO_SINGLE), **SINGLE_SIG, failure={"hashtype_actual": hashtype}, **ERR_SIG_HASHTYPE, need_vin_vout_mismatch=True)

        # Test OP_CODESEPARATOR impact on sighashing.
        hashtype = lambda _: random.choice(VALID_SIGHASHES_TAPROOT)
        common = {"annex": annex, "hashtype": hashtype, "standard": no_annex}
        scripts = [
            ("pk_codesep", CScript(random_checksig_style(pubs[1]) + bytes([OP_CODESEPARATOR]))),  # codesep after checksig
            ("codesep_pk", CScript(bytes([OP_CODESEPARATOR]) + random_checksig_style(pubs[1]))),  # codesep before checksig
            ("branched_codesep", CScript([random_bytes(random.randrange(511)), OP_DROP, OP_IF, OP_CODESEPARATOR, pubs[0], OP_ELSE, OP_CODESEPARATOR, pubs[1], OP_ENDIF, OP_CHECKSIG])),  # branch dependent codesep
        ]
        random.shuffle(scripts)
        tap = taproot_construct(pubs[0], scripts)
        add_spender(spenders, "sighash/pk_codesep", tap=tap, leaf="pk_codesep", key=secs[1], **common, **SINGLE_SIG, **SIGHASH_BITFLIP, **ERR_SIG_SCHNORR)
        add_spender(spenders, "sighash/codesep_pk", tap=tap, leaf="codesep_pk", key=secs[1], codeseppos=0, **common, **SINGLE_SIG, **SIGHASH_BITFLIP, **ERR_SIG_SCHNORR)
        add_spender(spenders, "sighash/branched_codesep/left", tap=tap, leaf="branched_codesep", key=secs[0], codeseppos=3, **common, inputs=[getter("sign"), b'\x01'], **SIGHASH_BITFLIP, **ERR_SIG_SCHNORR)
        add_spender(spenders, "sighash/branched_codesep/right", tap=tap, leaf="branched_codesep", key=secs[1], codeseppos=6, **common, inputs=[getter("sign"), b''], **SIGHASH_BITFLIP, **ERR_SIG_SCHNORR)

    # Reusing the scripts above, test that various features affect the sighash.
    add_spender(spenders, "sighash/annex", tap=tap, leaf="pk_codesep", key=secs[1], hashtype=hashtype, standard=False, **SINGLE_SIG, annex=bytes([ANNEX_TAG]), failure={"sighash": override(default_sighash, annex=None)}, **ERR_SIG_SCHNORR)
    add_spender(spenders, "sighash/script", tap=tap, leaf="pk_codesep", key=secs[1], **common, **SINGLE_SIG, failure={"sighash": override(default_sighash, script_taproot=tap.leaves["codesep_pk"].script)}, **ERR_SIG_SCHNORR)
    add_spender(spenders, "sighash/leafver", tap=tap, leaf="pk_codesep", key=secs[1], **common, **SINGLE_SIG, failure={"sighash": override(default_sighash, leafversion=random.choice([x & 0xFE for x in range(0x100) if x & 0xFE != 0xC0]))}, **ERR_SIG_SCHNORR)
    add_spender(spenders, "sighash/scriptpath", tap=tap, leaf="pk_codesep", key=secs[1], **common, **SINGLE_SIG, failure={"sighash": override(default_sighash, leaf=None)}, **ERR_SIG_SCHNORR)
    add_spender(spenders, "sighash/keypath", tap=tap, key=secs[0], **common, failure={"sighash": override(default_sighash, leaf="pk_codesep")}, **ERR_SIG_SCHNORR)

    # Test that invalid hashtypes don't work, both in key path and script path spends
    hashtype = lambda _: random.choice(VALID_SIGHASHES_TAPROOT)
    for invalid_hashtype in [x for x in range(0x100) if x not in VALID_SIGHASHES_TAPROOT]:
        add_spender(spenders, "sighash/keypath_unk_hashtype_%x" % invalid_hashtype, tap=tap, key=secs[0], hashtype=hashtype, failure={"hashtype": invalid_hashtype}, **ERR_SIG_HASHTYPE)
        add_spender(spenders, "sighash/scriptpath_unk_hashtype_%x" % invalid_hashtype, tap=tap, leaf="pk_codesep", key=secs[1], **SINGLE_SIG, hashtype=hashtype, failure={"hashtype": invalid_hashtype}, **ERR_SIG_HASHTYPE)

    # Test that hashtype 0 cannot have a hashtype byte, and 1 must have one.
    add_spender(spenders, "sighash/hashtype0_byte_keypath", tap=tap, key=secs[0], hashtype=SIGHASH_DEFAULT, failure={"bytes_hashtype": bytes([SIGHASH_DEFAULT])}, **ERR_SIG_HASHTYPE)
    add_spender(spenders, "sighash/hashtype0_byte_scriptpath", tap=tap, leaf="pk_codesep", key=secs[1], **SINGLE_SIG, hashtype=SIGHASH_DEFAULT, failure={"bytes_hashtype": bytes([SIGHASH_DEFAULT])}, **ERR_SIG_HASHTYPE)
    add_spender(spenders, "sighash/hashtype1_byte_keypath", tap=tap, key=secs[0], hashtype=SIGHASH_ALL, failure={"bytes_hashtype": b''}, **ERR_SIG_SCHNORR)
    add_spender(spenders, "sighash/hashtype1_byte_scriptpath", tap=tap, leaf="pk_codesep", key=secs[1], **SINGLE_SIG, hashtype=SIGHASH_ALL, failure={"bytes_hashtype": b''}, **ERR_SIG_SCHNORR)
    # Test that hashtype 0 and hashtype 1 cannot be transmuted into each other.
    add_spender(spenders, "sighash/hashtype0to1_keypath", tap=tap, key=secs[0], hashtype=SIGHASH_DEFAULT, failure={"bytes_hashtype": bytes([SIGHASH_ALL])}, **ERR_SIG_SCHNORR)
    add_spender(spenders, "sighash/hashtype0to1_scriptpath", tap=tap, leaf="pk_codesep", key=secs[1], **SINGLE_SIG, hashtype=SIGHASH_DEFAULT, failure={"bytes_hashtype": bytes([SIGHASH_ALL])}, **ERR_SIG_SCHNORR)
    add_spender(spenders, "sighash/hashtype1to0_keypath", tap=tap, key=secs[0], hashtype=SIGHASH_ALL, failure={"bytes_hashtype": b''}, **ERR_SIG_SCHNORR)
    add_spender(spenders, "sighash/hashtype1to0_scriptpath", tap=tap, leaf="pk_codesep", key=secs[1], **SINGLE_SIG, hashtype=SIGHASH_ALL, failure={"bytes_hashtype": b''}, **ERR_SIG_SCHNORR)

    # Test aspects of signatures with unusual lengths
    for hashtype in [SIGHASH_DEFAULT, random.choice(VALID_SIGHASHES_TAPROOT)]:
        scripts = [
            ("csv", CScript([pubs[2], OP_CHECKSIGVERIFY, OP_1])),
            ("cs_pos", CScript([pubs[2], OP_CHECKSIG])),
            ("csa_pos", CScript([OP_0, pubs[2], OP_CHECKSIGADD, OP_1, OP_EQUAL])),
            ("cs_neg", CScript([pubs[2], OP_CHECKSIG, OP_NOT])),
            ("csa_neg", CScript([OP_2, pubs[2], OP_CHECKSIGADD, OP_2, OP_EQUAL]))
        ]
        random.shuffle(scripts)
        tap = taproot_construct(pubs[3], scripts)
        # Empty signatures
        add_spender(spenders, "siglen/empty_keypath", tap=tap, key=secs[3], hashtype=hashtype, failure={"sign": b""}, **ERR_SIG_SIZE)
        add_spender(spenders, "siglen/empty_csv", tap=tap, key=secs[2], leaf="csv", hashtype=hashtype, **SINGLE_SIG, failure={"sign": b""}, **ERR_CHECKSIGVERIFY)
        add_spender(spenders, "siglen/empty_cs", tap=tap, key=secs[2], leaf="cs_pos", hashtype=hashtype, **SINGLE_SIG, failure={"sign": b""}, **ERR_NO_SUCCESS)
        add_spender(spenders, "siglen/empty_csa", tap=tap, key=secs[2], leaf="csa_pos", hashtype=hashtype, **SINGLE_SIG, failure={"sign": b""}, **ERR_NO_SUCCESS)
        add_spender(spenders, "siglen/empty_cs_neg", tap=tap, key=secs[2], leaf="cs_neg", hashtype=hashtype, **SINGLE_SIG, sign=b"", failure={"sign": lambda _: random_bytes(random.randrange(1, 63))}, **ERR_SIG_SIZE)
        add_spender(spenders, "siglen/empty_csa_neg", tap=tap, key=secs[2], leaf="csa_neg", hashtype=hashtype, **SINGLE_SIG, sign=b"", failure={"sign": lambda _: random_bytes(random.randrange(66, 100))}, **ERR_SIG_SIZE)
        # Appending a zero byte to signatures invalidates them
        add_spender(spenders, "siglen/padzero_keypath", tap=tap, key=secs[3], hashtype=hashtype, **SIG_ADD_ZERO, **(ERR_SIG_HASHTYPE if hashtype == SIGHASH_DEFAULT else ERR_SIG_SIZE))
        add_spender(spenders, "siglen/padzero_csv", tap=tap, key=secs[2], leaf="csv", hashtype=hashtype, **SINGLE_SIG, **SIG_ADD_ZERO, **(ERR_SIG_HASHTYPE if hashtype == SIGHASH_DEFAULT else ERR_SIG_SIZE))
        add_spender(spenders, "siglen/padzero_cs", tap=tap, key=secs[2], leaf="cs_pos", hashtype=hashtype, **SINGLE_SIG, **SIG_ADD_ZERO, **(ERR_SIG_HASHTYPE if hashtype == SIGHASH_DEFAULT else ERR_SIG_SIZE))
        add_spender(spenders, "siglen/padzero_csa", tap=tap, key=secs[2], leaf="csa_pos", hashtype=hashtype, **SINGLE_SIG, **SIG_ADD_ZERO, **(ERR_SIG_HASHTYPE if hashtype == SIGHASH_DEFAULT else ERR_SIG_SIZE))
        add_spender(spenders, "siglen/padzero_cs_neg", tap=tap, key=secs[2], leaf="cs_neg", hashtype=hashtype, **SINGLE_SIG, sign=b"", **SIG_ADD_ZERO, **(ERR_SIG_HASHTYPE if hashtype == SIGHASH_DEFAULT else ERR_SIG_SIZE))
        add_spender(spenders, "siglen/padzero_csa_neg", tap=tap, key=secs[2], leaf="csa_neg", hashtype=hashtype, **SINGLE_SIG, sign=b"", **SIG_ADD_ZERO, **(ERR_SIG_HASHTYPE if hashtype == SIGHASH_DEFAULT else ERR_SIG_SIZE))
        # Removing the last byte from signatures invalidates them
        add_spender(spenders, "siglen/popbyte_keypath", tap=tap, key=secs[3], hashtype=hashtype, **SIG_POP_BYTE, **(ERR_SIG_SIZE if hashtype == SIGHASH_DEFAULT else ERR_SIG_SCHNORR))
        add_spender(spenders, "siglen/popbyte_csv", tap=tap, key=secs[2], leaf="csv", hashtype=hashtype, **SINGLE_SIG, **SIG_POP_BYTE, **(ERR_SIG_SIZE if hashtype == SIGHASH_DEFAULT else ERR_SIG_SCHNORR))
        add_spender(spenders, "siglen/popbyte_cs", tap=tap, key=secs[2], leaf="cs_pos", hashtype=hashtype, **SINGLE_SIG, **SIG_POP_BYTE, **(ERR_SIG_SIZE if hashtype == SIGHASH_DEFAULT else ERR_SIG_SCHNORR))
        add_spender(spenders, "siglen/popbyte_csa", tap=tap, key=secs[2], leaf="csa_pos", hashtype=hashtype, **SINGLE_SIG, **SIG_POP_BYTE, **(ERR_SIG_SIZE if hashtype == SIGHASH_DEFAULT else ERR_SIG_SCHNORR))
        add_spender(spenders, "siglen/popbyte_cs_neg", tap=tap, key=secs[2], leaf="cs_neg", hashtype=hashtype, **SINGLE_SIG, sign=b"", **SIG_POP_BYTE, **(ERR_SIG_SIZE if hashtype == SIGHASH_DEFAULT else ERR_SIG_SCHNORR))
        add_spender(spenders, "siglen/popbyte_csa_neg", tap=tap, key=secs[2], leaf="csa_neg", hashtype=hashtype, **SINGLE_SIG, sign=b"", **SIG_POP_BYTE, **(ERR_SIG_SIZE if hashtype == SIGHASH_DEFAULT else ERR_SIG_SCHNORR))
        # Verify that an invalid signature is not allowed, not even when the CHECKSIG* is expected to fail.
        add_spender(spenders, "siglen/invalid_cs_neg", tap=tap, key=secs[2], leaf="cs_neg", hashtype=hashtype, **SINGLE_SIG, sign=b"", failure={"sign": default_sign, "sighash": bitflipper(default_sighash)}, **ERR_SIG_SCHNORR)
        add_spender(spenders, "siglen/invalid_csa_neg", tap=tap, key=secs[2], leaf="csa_neg", hashtype=hashtype, **SINGLE_SIG, sign=b"", failure={"sign": default_sign, "sighash": bitflipper(default_sighash)}, **ERR_SIG_SCHNORR)

    # == Test that BIP341 spending only applies to witness version 1, program length 32, no P2SH ==

    for p2sh in [False, True]:
        for witver in range(1, 17):
            for witlen in [20, 31, 32, 33]:
                def mutate(spk):
                    prog = spk[2:]
                    assert len(prog) == 32
                    if witlen < 32:
                        prog = prog[0:witlen]
                    elif witlen > 32:
                        prog += bytes([0 for _ in range(witlen - 32)])
                    return CScript([CScriptOp.encode_op_n(witver), prog])
                scripts = [("s0", CScript([pubs[0], OP_CHECKSIG])), ("dummy", CScript([OP_RETURN]))]
                tap = taproot_construct(pubs[1], scripts)
                if not p2sh and witver == 1 and witlen == 32:
                    add_spender(spenders, "applic/keypath", p2sh=p2sh, spk_mutate_pre_p2sh=mutate, tap=tap, key=secs[1], **SIGHASH_BITFLIP, **ERR_SIG_SCHNORR)
                    add_spender(spenders, "applic/scriptpath", p2sh=p2sh, leaf="s0", spk_mutate_pre_p2sh=mutate, tap=tap, key=secs[0], **SINGLE_SIG, failure={"leaf": "dummy"}, **ERR_OP_RETURN)
                else:
                    add_spender(spenders, "applic/keypath", p2sh=p2sh, spk_mutate_pre_p2sh=mutate, tap=tap, key=secs[1], standard=False)
                    add_spender(spenders, "applic/scriptpath", p2sh=p2sh, leaf="s0", spk_mutate_pre_p2sh=mutate, tap=tap, key=secs[0], **SINGLE_SIG, standard=False)

    # == Test various aspects of BIP341 spending paths ==

    # A set of functions that compute the hashing partner in a Merkle tree, designed to exercise
    # edge cases. This relies on the taproot_construct feature that a lambda can be passed in
    # instead of a subtree, to compute the partner to be hashed with.
    PARTNER_MERKLE_FN = [
        # Combine with itself
        lambda h: h,
        # Combine with hash 0
        lambda h: bytes([0 for _ in range(32)]),
        # Combine with hash 2^256-1
        lambda h: bytes([0xff for _ in range(32)]),
        # Combine with itself-1 (BE)
        lambda h: (int.from_bytes(h, 'big') - 1).to_bytes(32, 'big'),
        # Combine with itself+1 (BE)
        lambda h: (int.from_bytes(h, 'big') + 1).to_bytes(32, 'big'),
        # Combine with itself-1 (LE)
        lambda h: (int.from_bytes(h, 'little') - 1).to_bytes(32, 'big'),
        # Combine with itself+1 (LE)
        lambda h: (int.from_bytes(h, 'little') + 1).to_bytes(32, 'little'),
        # Combine with random bitflipped version of self.
        lambda h: (int.from_bytes(h, 'little') ^ (1 << random.randrange(256))).to_bytes(32, 'little')
    ]
    # Start with a tree of that has depth 1 for "128deep" and depth 2 for "129deep".
    scripts = [("128deep", CScript([pubs[0], OP_CHECKSIG])), [("129deep", CScript([pubs[0], OP_CHECKSIG])), random.choice(PARTNER_MERKLE_FN)]]
    # Add 127 nodes on top of that tree, so that "128deep" and "129deep" end up at their designated depths.
    for _ in range(127):
        scripts = [scripts, random.choice(PARTNER_MERKLE_FN)]
    tap = taproot_construct(pubs[0], scripts)
    # Test that spends with a depth of 128 work, but 129 doesn't (even with a tree with weird Merkle branches in it).
    add_spender(spenders, "spendpath/merklelimit", tap=tap, leaf="128deep", **SINGLE_SIG, key=secs[0], failure={"leaf": "129deep"}, **ERR_CONTROLBLOCK_SIZE)
    # Test that flipping the negation bit invalidates spends.
    add_spender(spenders, "spendpath/negflag", tap=tap, leaf="128deep", **SINGLE_SIG, key=secs[0], failure={"negflag": lambda ctx: 1 - default_negflag(ctx)}, **ERR_WITNESS_PROGRAM_MISMATCH)
    # Test that bitflips in the Merkle branch invalidate it.
    add_spender(spenders, "spendpath/bitflipmerkle", tap=tap, leaf="128deep", **SINGLE_SIG, key=secs[0], failure={"merklebranch": bitflipper(default_merklebranch)}, **ERR_WITNESS_PROGRAM_MISMATCH)
    # Test that bitflips in the internal pubkey invalidate it.
    add_spender(spenders, "spendpath/bitflippubkey", tap=tap, leaf="128deep", **SINGLE_SIG, key=secs[0], failure={"pubkey_internal": bitflipper(default_pubkey_internal)}, **ERR_WITNESS_PROGRAM_MISMATCH)
    # Test that empty witnesses are invalid.
    add_spender(spenders, "spendpath/emptywit", tap=tap, leaf="128deep", **SINGLE_SIG, key=secs[0], failure={"witness": []}, **ERR_EMPTY_WITNESS)
    # Test that adding garbage to the control block invalidates it.
    add_spender(spenders, "spendpath/padlongcontrol", tap=tap, leaf="128deep", **SINGLE_SIG, key=secs[0], failure={"controlblock": lambda ctx: default_controlblock(ctx) + random_bytes(random.randrange(1, 32))}, **ERR_CONTROLBLOCK_SIZE)
    # Test that truncating the control block invalidates it.
    add_spender(spenders, "spendpath/trunclongcontrol", tap=tap, leaf="128deep", **SINGLE_SIG, key=secs[0], failure={"controlblock": lambda ctx: default_merklebranch(ctx)[0:random.randrange(1, 32)]}, **ERR_CONTROLBLOCK_SIZE)

    scripts = [("s", CScript([pubs[0], OP_CHECKSIG]))]
    tap = taproot_construct(pubs[1], scripts)
    # Test that adding garbage to the control block invalidates it.
    add_spender(spenders, "spendpath/padshortcontrol", tap=tap, leaf="s", **SINGLE_SIG, key=secs[0], failure={"controlblock": lambda ctx: default_controlblock(ctx) + random_bytes(random.randrange(1, 32))}, **ERR_CONTROLBLOCK_SIZE)
    # Test that truncating the control block invalidates it.
    add_spender(spenders, "spendpath/truncshortcontrol", tap=tap, leaf="s", **SINGLE_SIG, key=secs[0], failure={"controlblock": lambda ctx: default_merklebranch(ctx)[0:random.randrange(1, 32)]}, **ERR_CONTROLBLOCK_SIZE)
    # Test that truncating the control block to 1 byte ("-1 Merkle length") invalidates it
    add_spender(spenders, "spendpath/trunc1shortcontrol", tap=tap, leaf="s", **SINGLE_SIG, key=secs[0], failure={"controlblock": lambda ctx: default_merklebranch(ctx)[0:1]}, **ERR_CONTROLBLOCK_SIZE)

    # == Test BIP342 edge cases ==

    csa_low_val = random.randrange(0, 17) # Within range for OP_n
    csa_low_result = csa_low_val + 1

    csa_high_val = random.randrange(17, 100) if random.getrandbits(1) else random.randrange(-100, -1) # Outside OP_n range
    csa_high_result = csa_high_val + 1

    OVERSIZE_NUMBER = 2**31
    assert_equal(len(CScriptNum.encode(CScriptNum(OVERSIZE_NUMBER))), 6)
    assert_equal(len(CScriptNum.encode(CScriptNum(OVERSIZE_NUMBER-1))), 5)

    big_choices = []
    big_scriptops = []
    for i in range(1000):
        r = random.randrange(len(pubs))
        big_choices.append(r)
        big_scriptops += [pubs[r], OP_CHECKSIGVERIFY]


    def big_spend_inputs(ctx):
        """Helper function to construct the script input for t33/t34 below."""
        # Instead of signing 999 times, precompute signatures for every (key, hashtype) combination
        sigs = {}
        for ht in VALID_SIGHASHES_TAPROOT:
            for k in range(len(pubs)):
                sigs[(k, ht)] = override(default_sign, hashtype=ht, key=secs[k])(ctx)
        num = get(ctx, "num")
        return [sigs[(big_choices[i], random.choice(VALID_SIGHASHES_TAPROOT))] for i in range(num - 1, -1, -1)]

    # Various BIP342 features
    scripts = [
        # 0) drop stack element and OP_CHECKSIG
        ("t0", CScript([OP_DROP, pubs[1], OP_CHECKSIG])),
        # 1) normal OP_CHECKSIG
        ("t1", CScript([pubs[1], OP_CHECKSIG])),
        # 2) normal OP_CHECKSIGVERIFY
        ("t2", CScript([pubs[1], OP_CHECKSIGVERIFY, OP_1])),
        # 3) Hypothetical OP_CHECKMULTISIG script that takes a single sig as input
        ("t3", CScript([OP_0, OP_SWAP, OP_1, pubs[1], OP_1, OP_CHECKMULTISIG])),
        # 4) Hypothetical OP_CHECKMULTISIGVERIFY script that takes a single sig as input
        ("t4", CScript([OP_0, OP_SWAP, OP_1, pubs[1], OP_1, OP_CHECKMULTISIGVERIFY, OP_1])),
        # 5) OP_IF script that needs a true input
        ("t5", CScript([OP_IF, pubs[1], OP_CHECKSIG, OP_ELSE, OP_RETURN, OP_ENDIF])),
        # 6) OP_NOTIF script that needs a true input
        ("t6", CScript([OP_NOTIF, OP_RETURN, OP_ELSE, pubs[1], OP_CHECKSIG, OP_ENDIF])),
        # 7) OP_CHECKSIG with an empty key
        ("t7", CScript([OP_0, OP_CHECKSIG])),
        # 8) OP_CHECKSIGVERIFY with an empty key
        ("t8", CScript([OP_0, OP_CHECKSIGVERIFY, OP_1])),
        # 9) normal OP_CHECKSIGADD that also ensures return value is correct
        ("t9", CScript([csa_low_val, pubs[1], OP_CHECKSIGADD, csa_low_result, OP_EQUAL])),
        # 10) OP_CHECKSIGADD with empty key
        ("t10", CScript([csa_low_val, OP_0, OP_CHECKSIGADD, csa_low_result, OP_EQUAL])),
        # 11) OP_CHECKSIGADD with missing counter stack element
        ("t11", CScript([pubs[1], OP_CHECKSIGADD, OP_1, OP_EQUAL])),
        # 12) OP_CHECKSIG that needs invalid signature
        ("t12", CScript([pubs[1], OP_CHECKSIGVERIFY, pubs[0], OP_CHECKSIG, OP_NOT])),
        # 13) OP_CHECKSIG with empty key that needs invalid signature
        ("t13", CScript([pubs[1], OP_CHECKSIGVERIFY, OP_0, OP_CHECKSIG, OP_NOT])),
        # 14) OP_CHECKSIGADD that needs invalid signature
        ("t14", CScript([pubs[1], OP_CHECKSIGVERIFY, OP_0, pubs[0], OP_CHECKSIGADD, OP_NOT])),
        # 15) OP_CHECKSIGADD with empty key that needs invalid signature
        ("t15", CScript([pubs[1], OP_CHECKSIGVERIFY, OP_0, OP_0, OP_CHECKSIGADD, OP_NOT])),
        # 16) OP_CHECKSIG with unknown pubkey type
        ("t16", CScript([OP_1, OP_CHECKSIG])),
        # 17) OP_CHECKSIGADD with unknown pubkey type
        ("t17", CScript([OP_0, OP_1, OP_CHECKSIGADD])),
        # 18) OP_CHECKSIGVERIFY with unknown pubkey type
        ("t18", CScript([OP_1, OP_CHECKSIGVERIFY, OP_1])),
        # 19) script longer than 10000 bytes and over 201 non-push opcodes
        ("t19", CScript([OP_0, OP_0, OP_2DROP] * 10001 + [pubs[1], OP_CHECKSIG])),
        # 20) OP_CHECKSIGVERIFY with empty key
        ("t20", CScript([pubs[1], OP_CHECKSIGVERIFY, OP_0, OP_0, OP_CHECKSIGVERIFY, OP_1])),
        # 21) Script that grows the stack to 1000 elements
        ("t21", CScript([pubs[1], OP_CHECKSIGVERIFY, OP_1] + [OP_DUP] * 999 + [OP_DROP] * 999)),
        # 22) Script that grows the stack to 1001 elements
        ("t22", CScript([pubs[1], OP_CHECKSIGVERIFY, OP_1] + [OP_DUP] * 1000 + [OP_DROP] * 1000)),
        # 23) Script that expects an input stack of 1000 elements
        ("t23", CScript([OP_DROP] * 999 + [pubs[1], OP_CHECKSIG])),
        # 24) Script that expects an input stack of 1001 elements
        ("t24", CScript([OP_DROP] * 1000 + [pubs[1], OP_CHECKSIG])),
        # 25) Script that pushes a MAX_SCRIPT_ELEMENT_SIZE-bytes element
        ("t25", CScript([random_bytes(MAX_SCRIPT_ELEMENT_SIZE), OP_DROP, pubs[1], OP_CHECKSIG])),
        # 26) Script that pushes a (MAX_SCRIPT_ELEMENT_SIZE+1)-bytes element
        ("t26", CScript([random_bytes(MAX_SCRIPT_ELEMENT_SIZE+1), OP_DROP, pubs[1], OP_CHECKSIG])),
        # 27) CHECKSIGADD that must fail because numeric argument number is >4 bytes
        ("t27", CScript([CScriptNum(OVERSIZE_NUMBER), pubs[1], OP_CHECKSIGADD])),
        # 28) Pushes random CScriptNum value, checks OP_CHECKSIGADD result
        ("t28", CScript([csa_high_val, pubs[1], OP_CHECKSIGADD, csa_high_result, OP_EQUAL])),
        # 29) CHECKSIGADD that succeeds with proper sig because numeric argument number is <=4 bytes
        ("t29", CScript([CScriptNum(OVERSIZE_NUMBER-1), pubs[1], OP_CHECKSIGADD])),
        # 30) Variant of t1 with "normal" 33-byte pubkey
        ("t30", CScript([b'\x03' + pubs[1], OP_CHECKSIG])),
        # 31) Variant of t2 with "normal" 33-byte pubkey
        ("t31", CScript([b'\x02' + pubs[1], OP_CHECKSIGVERIFY, OP_1])),
        # 32) Variant of t28 with "normal" 33-byte pubkey
        ("t32", CScript([csa_high_val, b'\x03' + pubs[1], OP_CHECKSIGADD, csa_high_result, OP_EQUAL])),
        # 33) 999-of-999 multisig
        ("t33", CScript(big_scriptops[:1998] + [OP_1])),
        # 34) 1000-of-1000 multisig
        ("t34", CScript(big_scriptops[:2000] + [OP_1])),
        # 35) Variant of t9 that uses a non-minimally encoded input arg
        ("t35", CScript([bytes([csa_low_val]), pubs[1], OP_CHECKSIGADD, csa_low_result, OP_EQUAL])),
        # 36) Empty script
        ("t36", CScript([])),
    ]
    # Add many dummies to test huge trees
    for j in range(100000):
        scripts.append((None, CScript([OP_RETURN, random.randrange(100000)])))
    random.shuffle(scripts)
    tap = taproot_construct(pubs[0], scripts)
    common = {
        "hashtype": hashtype,
        "key": secs[1],
        "tap": tap,
    }
    # Test that MAX_SCRIPT_ELEMENT_SIZE byte stack element inputs are valid, but not one more (and 80 bytes is standard but 81 is not).
    add_spender(spenders, "tapscript/inputmaxlimit", leaf="t0", **common, standard=False, inputs=[getter("sign"), random_bytes(MAX_SCRIPT_ELEMENT_SIZE)], failure={"inputs": [getter("sign"), random_bytes(MAX_SCRIPT_ELEMENT_SIZE+1)]}, **ERR_PUSH_LIMIT)
    add_spender(spenders, "tapscript/input80limit", leaf="t0", **common, inputs=[getter("sign"), random_bytes(80)])
    add_spender(spenders, "tapscript/input81limit", leaf="t0", **common, standard=False, inputs=[getter("sign"), random_bytes(81)])
    # Test that OP_CHECKMULTISIG and OP_CHECKMULTISIGVERIFY cause failure, but OP_CHECKSIG and OP_CHECKSIGVERIFY work.
    add_spender(spenders, "tapscript/disabled_checkmultisig", leaf="t1", **common, **SINGLE_SIG, failure={"leaf": "t3"}, **ERR_TAPSCRIPT_CHECKMULTISIG)
    add_spender(spenders, "tapscript/disabled_checkmultisigverify", leaf="t2", **common, **SINGLE_SIG, failure={"leaf": "t4"}, **ERR_TAPSCRIPT_CHECKMULTISIG)
    # Test that OP_IF and OP_NOTIF do not accept non-0x01 as truth value (the MINIMALIF rule is consensus in Tapscript)
    add_spender(spenders, "tapscript/minimalif", leaf="t5", **common, inputs=[getter("sign"), b'\x01'], failure={"inputs": [getter("sign"), b'\x02']}, **ERR_MINIMALIF)
    add_spender(spenders, "tapscript/minimalnotif", leaf="t6", **common, inputs=[getter("sign"), b'\x01'], failure={"inputs": [getter("sign"), b'\x03']}, **ERR_MINIMALIF)
    add_spender(spenders, "tapscript/minimalif", leaf="t5", **common, inputs=[getter("sign"), b'\x01'], failure={"inputs": [getter("sign"), b'\x0001']}, **ERR_MINIMALIF)
    add_spender(spenders, "tapscript/minimalnotif", leaf="t6", **common, inputs=[getter("sign"), b'\x01'], failure={"inputs": [getter("sign"), b'\x0100']}, **ERR_MINIMALIF)
    # Test that 1-byte public keys (which are unknown) are acceptable but nonstandard with unrelated signatures, but 0-byte public keys are not valid.
    add_spender(spenders, "tapscript/unkpk/checksig", leaf="t16", standard=False, **common, **SINGLE_SIG, failure={"leaf": "t7"}, **ERR_UNKNOWN_PUBKEY)
    add_spender(spenders, "tapscript/unkpk/checksigadd", leaf="t17", standard=False, **common, **SINGLE_SIG, failure={"leaf": "t10"}, **ERR_UNKNOWN_PUBKEY)
    add_spender(spenders, "tapscript/unkpk/checksigverify", leaf="t18", standard=False, **common, **SINGLE_SIG, failure={"leaf": "t8"}, **ERR_UNKNOWN_PUBKEY)
    # Test that 33-byte public keys (which are unknown) are acceptable but nonstandard with valid signatures, but normal pubkeys are not valid in that case.
    add_spender(spenders, "tapscript/oldpk/checksig", leaf="t30", standard=False, **common, **SINGLE_SIG, sighash=bitflipper(default_sighash), failure={"leaf": "t1"}, **ERR_SIG_SCHNORR)
    add_spender(spenders, "tapscript/oldpk/checksigadd", leaf="t31", standard=False, **common, **SINGLE_SIG, sighash=bitflipper(default_sighash), failure={"leaf": "t2"}, **ERR_SIG_SCHNORR)
    add_spender(spenders, "tapscript/oldpk/checksigverify", leaf="t32", standard=False, **common, **SINGLE_SIG, sighash=bitflipper(default_sighash), failure={"leaf": "t28"}, **ERR_SIG_SCHNORR)
    # Test that 0-byte public keys are not acceptable.
    add_spender(spenders, "tapscript/emptypk/checksig", leaf="t1", **SINGLE_SIG, **common, failure={"leaf": "t7"}, **ERR_UNKNOWN_PUBKEY)
    add_spender(spenders, "tapscript/emptypk/checksigverify", leaf="t2", **SINGLE_SIG, **common, failure={"leaf": "t8"}, **ERR_UNKNOWN_PUBKEY)
    add_spender(spenders, "tapscript/emptypk/checksigadd", leaf="t9", **SINGLE_SIG, **common, failure={"leaf": "t10"}, **ERR_UNKNOWN_PUBKEY)
    add_spender(spenders, "tapscript/emptypk/checksigadd", leaf="t35", standard=False, **SINGLE_SIG, **common, failure={"leaf": "t10"}, **ERR_UNKNOWN_PUBKEY)
    # Test that OP_CHECKSIGADD results are as expected
    add_spender(spenders, "tapscript/checksigaddresults", leaf="t28", **SINGLE_SIG, **common, failure={"leaf": "t27"}, err_msg="unknown error")
    add_spender(spenders, "tapscript/checksigaddoversize", leaf="t29", **SINGLE_SIG, **common, failure={"leaf": "t27"}, err_msg="unknown error")
    # Test that OP_CHECKSIGADD requires 3 stack elements.
    add_spender(spenders, "tapscript/checksigadd3args", leaf="t9", **SINGLE_SIG, **common, failure={"leaf": "t11"}, **ERR_STACK_EMPTY)
    # Test that empty signatures do not cause script failure in OP_CHECKSIG and OP_CHECKSIGADD (but do fail with empty pubkey, and do fail OP_CHECKSIGVERIFY)
    add_spender(spenders, "tapscript/emptysigs/checksig", leaf="t12", **common, inputs=[b'', getter("sign")], failure={"leaf": "t13"}, **ERR_UNKNOWN_PUBKEY)
    add_spender(spenders, "tapscript/emptysigs/nochecksigverify", leaf="t12", **common, inputs=[b'', getter("sign")], failure={"leaf": "t20"}, **ERR_UNKNOWN_PUBKEY)
    add_spender(spenders, "tapscript/emptysigs/checksigadd", leaf="t14", **common, inputs=[b'', getter("sign")], failure={"leaf": "t15"}, **ERR_UNKNOWN_PUBKEY)
    # Test that scripts over 10000 bytes (and over 201 non-push ops) are acceptable.
    add_spender(spenders, "tapscript/no10000limit", leaf="t19", **SINGLE_SIG, **common)
    # Test that a stack size of 1000 elements is permitted, but 1001 isn't.
    add_spender(spenders, "tapscript/1000stack", leaf="t21", **SINGLE_SIG, **common, failure={"leaf": "t22"}, **ERR_STACK_SIZE)
    # Test that an input stack size of 1000 elements is permitted, but 1001 isn't.
    add_spender(spenders, "tapscript/1000inputs", leaf="t23", **common, inputs=[getter("sign")] + [b'' for _ in range(999)], failure={"leaf": "t24", "inputs": [getter("sign")] + [b'' for _ in range(1000)]}, **ERR_STACK_SIZE)
    # Test that pushing a MAX_SCRIPT_ELEMENT_SIZE byte stack element is valid, but one longer is not.
    add_spender(spenders, "tapscript/pushmaxlimit", leaf="t25", **common, **SINGLE_SIG, failure={"leaf": "t26"}, **ERR_PUSH_LIMIT)
    # Test that 999-of-999 multisig works (but 1000-of-1000 triggers stack size limits)
    add_spender(spenders, "tapscript/bigmulti", leaf="t33", **common, inputs=big_spend_inputs, num=999, failure={"leaf": "t34", "num": 1000}, **ERR_STACK_SIZE)
    # Test that the CLEANSTACK rule is consensus critical in tapscript
    add_spender(spenders, "tapscript/cleanstack", leaf="t36", tap=tap, inputs=[b'\x01'], failure={"inputs": [b'\x01', b'\x01']}, **ERR_CLEANSTACK)

    # == Test for sigops ratio limit ==

    # Given a number n, and a public key pk, functions that produce a (CScript, sigops). Each script takes as
    # input a valid signature with the passed pk followed by a dummy push of bytes that are to be dropped, and
    # will execute sigops signature checks.
    SIGOPS_RATIO_SCRIPTS = [
        # n OP_CHECKSIGVERFIYs and 1 OP_CHECKSIG.
        lambda n, pk: (CScript([OP_DROP, pk] + [OP_2DUP, OP_CHECKSIGVERIFY] * n + [OP_CHECKSIG]), n + 1),
        # n OP_CHECKSIGVERIFYs and 1 OP_CHECKSIGADD, but also one unexecuted OP_CHECKSIGVERIFY.
        lambda n, pk: (CScript([OP_DROP, pk, OP_0, OP_IF, OP_2DUP, OP_CHECKSIGVERIFY, OP_ENDIF] + [OP_2DUP, OP_CHECKSIGVERIFY] * n + [OP_2, OP_SWAP, OP_CHECKSIGADD, OP_3, OP_EQUAL]), n + 1),
        # n OP_CHECKSIGVERIFYs and 1 OP_CHECKSIGADD, but also one unexecuted OP_CHECKSIG.
        lambda n, pk: (CScript([random_bytes(220), OP_2DROP, pk, OP_1, OP_NOTIF, OP_2DUP, OP_CHECKSIG, OP_VERIFY, OP_ENDIF] + [OP_2DUP, OP_CHECKSIGVERIFY] * n + [OP_4, OP_SWAP, OP_CHECKSIGADD, OP_5, OP_EQUAL]), n + 1),
        # n OP_CHECKSIGVERFIYs and 1 OP_CHECKSIGADD, but also one unexecuted OP_CHECKSIGADD.
        lambda n, pk: (CScript([OP_DROP, pk, OP_1, OP_IF, OP_ELSE, OP_2DUP, OP_6, OP_SWAP, OP_CHECKSIGADD, OP_7, OP_EQUALVERIFY, OP_ENDIF] + [OP_2DUP, OP_CHECKSIGVERIFY] * n + [OP_8, OP_SWAP, OP_CHECKSIGADD, OP_9, OP_EQUAL]), n + 1),
        # n+1 OP_CHECKSIGs, but also one OP_CHECKSIG with an empty signature.
        lambda n, pk: (CScript([OP_DROP, OP_0, pk, OP_CHECKSIG, OP_NOT, OP_VERIFY, pk] + [OP_2DUP, OP_CHECKSIG, OP_VERIFY] * n + [OP_CHECKSIG]), n + 1),
        # n OP_CHECKSIGADDs and 1 OP_CHECKSIG, but also an OP_CHECKSIGADD with an empty signature.
        lambda n, pk: (CScript([OP_DROP, OP_0, OP_10, pk, OP_CHECKSIGADD, OP_10, OP_EQUALVERIFY, pk] + [OP_2DUP, OP_16, OP_SWAP, OP_CHECKSIGADD, b'\x11', OP_EQUALVERIFY] * n + [OP_CHECKSIG]), n + 1),
    ]
    for annex in [None, bytes([ANNEX_TAG]) + random_bytes(random.randrange(1000))]:
        for hashtype in [SIGHASH_DEFAULT, SIGHASH_ALL]:
            for pubkey in [pubs[1], random_bytes(random.choice([x for x in range(2, 81) if x != 32]))]:
                for fn_num, fn in enumerate(SIGOPS_RATIO_SCRIPTS):
                    merkledepth = random.randrange(129)


                    def predict_sigops_ratio(n, dummy_size):
                        """Predict whether spending fn(n, pubkey) with dummy_size will pass the ratio test."""
                        script, sigops = fn(n, pubkey)
                        # Predict the size of the witness for a given choice of n
                        stacklen_size = 1
                        sig_size = 64 + (hashtype != SIGHASH_DEFAULT)
                        siglen_size = 1
                        dummylen_size = 1 + 2 * (dummy_size >= 253)
                        script_size = len(script)
                        scriptlen_size = 1 + 2 * (script_size >= 253)
                        control_size = 33 + 32 * merkledepth
                        controllen_size = 1 + 2 * (control_size >= 253)
                        annex_size = 0 if annex is None else len(annex)
                        annexlen_size = 0 if annex is None else 1 + 2 * (annex_size >= 253)
                        witsize = stacklen_size + sig_size + siglen_size + dummy_size + dummylen_size + script_size + scriptlen_size + control_size + controllen_size + annex_size + annexlen_size
                        # sigops ratio test
                        return witsize + 50 >= 50 * sigops
                    # Make sure n is high enough that with empty dummy, the script is not valid
                    n = 0
                    while predict_sigops_ratio(n, 0):
                        n += 1
                    # But allow picking a bit higher still
                    n += random.randrange(5)
                    # Now pick dummy size *just* large enough that the overall construction passes
                    dummylen = 0
                    while not predict_sigops_ratio(n, dummylen):
                        dummylen += 1
                    scripts = [("s", fn(n, pubkey)[0])]
                    for _ in range(merkledepth):
                        scripts = [scripts, random.choice(PARTNER_MERKLE_FN)]
                    tap = taproot_construct(pubs[0], scripts)
                    standard = annex is None and dummylen <= 80 and len(pubkey) == 32
                    add_spender(spenders, "tapscript/sigopsratio_%i" % fn_num, tap=tap, leaf="s", annex=annex, hashtype=hashtype, key=secs[1], inputs=[getter("sign"), random_bytes(dummylen)], standard=standard, failure={"inputs": [getter("sign"), random_bytes(dummylen - 1)]}, **ERR_SIGOPS_RATIO)

    # Future leaf versions
    for leafver in range(0, 0x100, 2):
        if leafver == LEAF_VERSION_TAPSCRIPT or leafver == ANNEX_TAG:
            # Skip the defined LEAF_VERSION_TAPSCRIPT, and the ANNEX_TAG which is not usable as leaf version
            continue
        scripts = [
            ("bare_c0", CScript([OP_NOP])),
            ("bare_unkver", CScript([OP_NOP]), leafver),
            ("return_c0", CScript([OP_RETURN])),
            ("return_unkver", CScript([OP_RETURN]), leafver),
            ("undecodable_c0", CScript([OP_PUSHDATA1])),
            ("undecodable_unkver", CScript([OP_PUSHDATA1]), leafver),
            ("bigpush_c0", CScript([random_bytes(MAX_SCRIPT_ELEMENT_SIZE+1), OP_DROP])),
            ("bigpush_unkver", CScript([random_bytes(MAX_SCRIPT_ELEMENT_SIZE+1), OP_DROP]), leafver),
            ("1001push_c0", CScript([OP_0] * 1001)),
            ("1001push_unkver", CScript([OP_0] * 1001), leafver),
        ]
        random.shuffle(scripts)
        tap = taproot_construct(pubs[0], scripts)
        add_spender(spenders, "unkver/bare", standard=False, tap=tap, leaf="bare_unkver", failure={"leaf": "bare_c0"}, **ERR_CLEANSTACK)
        add_spender(spenders, "unkver/return", standard=False, tap=tap, leaf="return_unkver", failure={"leaf": "return_c0"}, **ERR_OP_RETURN)
        add_spender(spenders, "unkver/undecodable", standard=False, tap=tap, leaf="undecodable_unkver", failure={"leaf": "undecodable_c0"}, **ERR_UNDECODABLE)
        add_spender(spenders, "unkver/bigpush", standard=False, tap=tap, leaf="bigpush_unkver", failure={"leaf": "bigpush_c0"}, **ERR_PUSH_LIMIT)
        add_spender(spenders, "unkver/1001push", standard=False, tap=tap, leaf="1001push_unkver", failure={"leaf": "1001push_c0"}, **ERR_STACK_SIZE)
        add_spender(spenders, "unkver/1001inputs", standard=False, tap=tap, leaf="bare_unkver", inputs=[b'']*1001, failure={"leaf": "bare_c0"}, **ERR_STACK_SIZE)

    # OP_SUCCESSx tests.
    hashtype = lambda _: random.choice(VALID_SIGHASHES_TAPROOT)
    for opval in range(76, 0x100):
        opcode = CScriptOp(opval)
        if not is_op_success(opcode):
            continue
        scripts = [
            ("bare_success", CScript([opcode])),
            ("bare_nop", CScript([OP_NOP])),
            ("unexecif_success", CScript([OP_0, OP_IF, opcode, OP_ENDIF])),
            ("unexecif_nop", CScript([OP_0, OP_IF, OP_NOP, OP_ENDIF])),
            ("return_success", CScript([OP_RETURN, opcode])),
            ("return_nop", CScript([OP_RETURN, OP_NOP])),
            ("undecodable_success", CScript([opcode, OP_PUSHDATA1])),
            ("undecodable_nop", CScript([OP_NOP, OP_PUSHDATA1])),
            ("undecodable_bypassed_success", CScript([OP_PUSHDATA1, OP_2, opcode])),
            ("bigpush_success", CScript([random_bytes(MAX_SCRIPT_ELEMENT_SIZE+1), OP_DROP, opcode])),
            ("bigpush_nop", CScript([random_bytes(MAX_SCRIPT_ELEMENT_SIZE+1), OP_DROP, OP_NOP])),
            ("1001push_success", CScript([OP_0] * 1001 + [opcode])),
            ("1001push_nop", CScript([OP_0] * 1001 + [OP_NOP])),
        ]
        random.shuffle(scripts)
        tap = taproot_construct(pubs[0], scripts)
        add_spender(spenders, "opsuccess/bare", standard=False, tap=tap, leaf="bare_success", failure={"leaf": "bare_nop"}, **ERR_CLEANSTACK)
        add_spender(spenders, "opsuccess/unexecif", standard=False, tap=tap, leaf="unexecif_success", failure={"leaf": "unexecif_nop"}, **ERR_CLEANSTACK)
        add_spender(spenders, "opsuccess/return", standard=False, tap=tap, leaf="return_success", failure={"leaf": "return_nop"}, **ERR_OP_RETURN)
        add_spender(spenders, "opsuccess/undecodable", standard=False, tap=tap, leaf="undecodable_success", failure={"leaf": "undecodable_nop"}, **ERR_UNDECODABLE)
        add_spender(spenders, "opsuccess/undecodable_bypass", standard=False, tap=tap, leaf="undecodable_success", failure={"leaf": "undecodable_bypassed_success"}, **ERR_UNDECODABLE)
        add_spender(spenders, "opsuccess/bigpush", standard=False, tap=tap, leaf="bigpush_success", failure={"leaf": "bigpush_nop"}, **ERR_PUSH_LIMIT)
        add_spender(spenders, "opsuccess/1001push", standard=False, tap=tap, leaf="1001push_success", failure={"leaf": "1001push_nop"}, **ERR_STACK_SIZE)
        add_spender(spenders, "opsuccess/1001inputs", standard=False, tap=tap, leaf="bare_success", inputs=[b'']*1001, failure={"leaf": "bare_nop"}, **ERR_STACK_SIZE)

    # Non-OP_SUCCESSx (verify that those aren't accidentally treated as OP_SUCCESSx)
    for opval in range(0, 0x100):
        opcode = CScriptOp(opval)
        if is_op_success(opcode):
            continue
        scripts = [
            ("normal", CScript([OP_RETURN, opcode] + [OP_NOP] * 75)),
            ("op_success", CScript([OP_RETURN, CScriptOp(0x50)]))
        ]
        tap = taproot_construct(pubs[0], scripts)
        add_spender(spenders, "alwaysvalid/notsuccessx", tap=tap, leaf="op_success", inputs=[], standard=False, failure={"leaf": "normal"}) # err_msg differs based on opcode

    # == Legacy tests ==

    # Also add a few legacy spends into the mix, so that transactions which combine taproot and pre-taproot spends get tested too.
    for compressed in [False, True]:
        eckey1 = ECKey()
        eckey1.set(generate_privkey(), compressed)
        pubkey1 = eckey1.get_pubkey().get_bytes()
        eckey2 = ECKey()
        eckey2.set(generate_privkey(), compressed)
        for p2sh in [False, True]:
            for witv0 in [False, True]:
                for hashtype in VALID_SIGHASHES_ECDSA + [random.randrange(0x04, 0x80), random.randrange(0x84, 0x100)]:
                    standard = (hashtype in VALID_SIGHASHES_ECDSA) and (compressed or not witv0)
                    add_spender(spenders, "legacy/pk-wrongkey", hashtype=hashtype, p2sh=p2sh, witv0=witv0, standard=standard, script=CScript([pubkey1, OP_CHECKSIG]), **SINGLE_SIG, key=eckey1, failure={"key": eckey2}, sigops_weight=4-3*witv0, **ERR_NO_SUCCESS)
                    add_spender(spenders, "legacy/pkh-sighashflip", hashtype=hashtype, p2sh=p2sh, witv0=witv0, standard=standard, pkh=pubkey1, key=eckey1, **SIGHASH_BITFLIP, sigops_weight=4-3*witv0, **ERR_NO_SUCCESS)

    # Verify that OP_CHECKSIGADD wasn't accidentally added to pre-taproot validation logic.
    for p2sh in [False, True]:
        for witv0 in [False, True]:
            for hashtype in VALID_SIGHASHES_ECDSA + [random.randrange(0x04, 0x80), random.randrange(0x84, 0x100)]:
                standard = hashtype in VALID_SIGHASHES_ECDSA and (p2sh or witv0)
                add_spender(spenders, "compat/nocsa", hashtype=hashtype, p2sh=p2sh, witv0=witv0, standard=standard, script=CScript([OP_IF, OP_11, pubkey1, OP_CHECKSIGADD, OP_12, OP_EQUAL, OP_ELSE, pubkey1, OP_CHECKSIG, OP_ENDIF]), key=eckey1, sigops_weight=4-3*witv0, inputs=[getter("sign"), b''], failure={"inputs": [getter("sign"), b'\x01']}, **ERR_UNDECODABLE)

    return spenders

def spenders_taproot_inactive():
    """Spenders for testing that pre-activation Taproot rules don't apply."""

    spenders = []

    sec = generate_privkey()
    pub, _ = compute_xonly_pubkey(sec)
    scripts = [
        ("pk", CScript([pub, OP_CHECKSIG])),
        ("future_leaf", CScript([pub, OP_CHECKSIG]), 0xc2),
        ("op_success", CScript([pub, OP_CHECKSIG, OP_0, OP_IF, CScriptOp(0x50), OP_ENDIF])),
    ]
    tap = taproot_construct(pub, scripts)

    # Test that keypath spending is valid & non-standard, regardless of validity.
    add_spender(spenders, "inactive/keypath_valid", key=sec, tap=tap, standard=False)
    add_spender(spenders, "inactive/keypath_invalidsig", key=sec, tap=tap, standard=False, sighash=bitflipper(default_sighash))
    add_spender(spenders, "inactive/keypath_empty", key=sec, tap=tap, standard=False, witness=[])

    # Same for scriptpath spending (and features like annex, leaf versions, or OP_SUCCESS don't change this)
    add_spender(spenders, "inactive/scriptpath_valid", key=sec, tap=tap, leaf="pk", standard=False, inputs=[getter("sign")])
    add_spender(spenders, "inactive/scriptpath_invalidsig", key=sec, tap=tap, leaf="pk", standard=False, inputs=[getter("sign")], sighash=bitflipper(default_sighash))
    add_spender(spenders, "inactive/scriptpath_invalidcb", key=sec, tap=tap, leaf="pk", standard=False, inputs=[getter("sign")], controlblock=bitflipper(default_controlblock))
    add_spender(spenders, "inactive/scriptpath_valid_unkleaf", key=sec, tap=tap, leaf="future_leaf", standard=False, inputs=[getter("sign")])
    add_spender(spenders, "inactive/scriptpath_invalid_unkleaf", key=sec, tap=tap, leaf="future_leaf", standard=False, inputs=[getter("sign")], sighash=bitflipper(default_sighash))
    add_spender(spenders, "inactive/scriptpath_valid_opsuccess", key=sec, tap=tap, leaf="op_success", standard=False, inputs=[getter("sign")])
    add_spender(spenders, "inactive/scriptpath_valid_opsuccess", key=sec, tap=tap, leaf="op_success", standard=False, inputs=[getter("sign")], sighash=bitflipper(default_sighash))

    return spenders

# Consensus validation flags to use in dumps for tests with "legacy/" or "inactive/" prefix.
LEGACY_FLAGS = "P2SH,DERSIG,CHECKLOCKTIMEVERIFY,CHECKSEQUENCEVERIFY,WITNESS,NULLDUMMY"
# Consensus validation flags to use in dumps for all other tests.
TAPROOT_FLAGS = "P2SH,DERSIG,CHECKLOCKTIMEVERIFY,CHECKSEQUENCEVERIFY,WITNESS,NULLDUMMY,TAPROOT"

def dump_json_test(tx, input_utxos, idx, success, failure):
    spender = input_utxos[idx].spender
    # Determine flags to dump
    flags = LEGACY_FLAGS if spender.comment.startswith("legacy/") or spender.comment.startswith("inactive/") else TAPROOT_FLAGS

    fields = [
        ("tx", tx.serialize().hex()),
        ("prevouts", [x.output.serialize().hex() for x in input_utxos]),
        ("index", idx),
        ("flags", flags),
        ("comment", spender.comment)
    ]

    # The "final" field indicates that a spend should be always valid, even with more validation flags enabled
    # than the listed ones. Use standardness as a proxy for this (which gives a conservative underestimate).
    if spender.is_standard:
        fields.append(("final", True))

    def dump_witness(wit):
        return OrderedDict([("scriptSig", wit[0].hex()), ("witness", [x.hex() for x in wit[1]])])
    if success is not None:
        fields.append(("success", dump_witness(success)))
    if failure is not None:
        fields.append(("failure", dump_witness(failure)))

    # Write the dump to $TEST_DUMP_DIR/x/xyz... where x,y,z,... are the SHA1 sum of the dump (which makes the
    # file naming scheme compatible with fuzzing infrastructure).
    dump = json.dumps(OrderedDict(fields)) + ",\n"
    sha1 = hashlib.sha1(dump.encode("utf-8")).hexdigest()
    dirname = os.environ.get("TEST_DUMP_DIR", ".") + ("/%s" % sha1[0])
    os.makedirs(dirname, exist_ok=True)
    with open(dirname + ("/%s" % sha1), 'w', encoding="utf8") as f:
        f.write(dump)

# Data type to keep track of UTXOs, where they were created, and how to spend them.
UTXOData = namedtuple('UTXOData', 'outpoint,output,spender')


class TaprootTest(BitcoinTestFramework):
    def add_options(self, parser):
        parser.add_argument("--dumptests", dest="dump_tests", default=False, action="store_true",
                            help="Dump generated test cases to directory set by TEST_DUMP_DIR environment variable")
        parser.add_argument("--previous_release", dest="previous_release", default=False, action="store_true",
                            help="Use a previous release as taproot-inactive node")

    def skip_test_if_missing_module(self):
        self.skip_if_no_wallet()
        if self.options.previous_release:
            self.skip_if_no_previous_releases()

    def set_test_params(self):
        self.num_nodes = 2
        self.setup_clean_chain = True
        # Node 0 has Taproot inactive, Node 1 active.
<<<<<<< HEAD
        # ELEMENTS: to preserve tests which depend on the exact number of outputs,
        #  we turn one of the original outputs into a fee output, which routinely
        #  results in us burning massive amounts of coin. Hence -maxtxfee.
        self.extra_args = [["-par=1", "-vbparams=taproot:1:1"], ["-par=1", "-maxtxfee=100.0"]]
=======
        self.extra_args = [["-par=1"], ["-par=1"]]
        if self.options.previous_release:
            self.wallet_names = [None, self.default_wallet_name]
        else:
            self.extra_args[0].append("-vbparams=taproot:1:1")

    def setup_nodes(self):
        self.add_nodes(self.num_nodes, self.extra_args, versions=[
            200100 if self.options.previous_release else None,
            None,
        ])
        self.start_nodes()
        self.import_deterministic_coinbase_privkeys()
>>>>>>> 531c2b7c

    def block_submit(self, node, txs, msg, err_msg, cb_pubkey=None, fees=0, sigops_weight=0, witness=False, accept=False):

        # Deplete block of any non-tapscript sigops using a single additional 0-value coinbase output.
        # It is not impossible to fit enough tapscript sigops to hit the old 80k limit without
        # busting txin-level limits. We simply have to account for the p2pk outputs in all
        # transactions.
        extra_output_script = CScript([OP_CHECKSIG]*((MAX_BLOCK_SIGOPS_WEIGHT - sigops_weight) // WITNESS_SCALE_FACTOR))
        if extra_output_script == CScript():
            extra_output_script = None  ## ELEMENTS: an explicitly empty coinbase scriptpubkey would be rejected with bad-cb-fee

        block = create_block(self.tip, create_coinbase(self.lastblockheight + 1, pubkey=cb_pubkey, extra_output_script=extra_output_script, fees=fees), self.lastblocktime + 1)
        block.nVersion = 4
        for tx in txs:
            tx.rehash()
            block.vtx.append(tx)
        block.hashMerkleRoot = block.calc_merkle_root()
        witness and add_witness_commitment(block)
        block.rehash()
        block.solve()
        block_response = node.submitblock(block.serialize().hex())
        if err_msg is not None:
            assert block_response is not None
            assert block_response is not None and err_msg in block_response, "Missing error message '%s' from block response '%s': %s" % (err_msg, "(None)" if block_response is None else block_response, msg)
        if accept:
            assert node.getbestblockhash() == block.hash, "Failed to accept: %s (response: %s)" % (msg, block_response)
            self.tip = block.sha256
            self.lastblockhash = block.hash
            self.lastblocktime += 1
            self.lastblockheight += 1
        else:
            assert node.getbestblockhash() == self.lastblockhash, "Failed to reject: " + msg

    def test_spenders(self, node, spenders, input_counts):
        """Run randomized tests with a number of "spenders".

        Steps:
            1) Generate an appropriate UTXO for each spender to test spend conditions
            2) Generate 100 random addresses of all wallet types: pkh/sh_wpkh/wpkh
            3) Select random number of inputs from (1)
            4) Select random number of addresses from (2) as outputs

        Each spender embodies a test; in a large randomized test, it is verified
        that toggling the valid argument to each lambda toggles the validity of
        the transaction. This is accomplished by constructing transactions consisting
        of all valid inputs, except one invalid one.
        """

        # Construct a bunch of sPKs that send coins back to the host wallet
        self.log.info("- Constructing addresses for returning coins")
        host_spks = []
        host_pubkeys = []
        for i in range(16):
            addr = node.getnewaddress(address_type=random.choice(["legacy", "p2sh-segwit", "bech32"]))
            info = node.getaddressinfo(addr)
            spk = bytes.fromhex(info['scriptPubKey'])
            host_spks.append(spk)
            host_pubkeys.append(bytes.fromhex(info['pubkey']))

        # Initialize variables used by block_submit().
        self.lastblockhash = node.getbestblockhash()
        self.tip = int(self.lastblockhash, 16)
        block = node.getblock(self.lastblockhash)
        self.lastblockheight = block['height']
        self.lastblocktime = block['time']

        # Create transactions spending up to 50 of the wallet's inputs, with one output for each spender, and
        # one change output at the end. The transaction is constructed on the Python side to enable
        # having multiple outputs to the same address and outputs with no assigned address. The wallet
        # is then asked to sign it through signrawtransactionwithwallet, and then added to a block on the
        # Python side (to bypass standardness rules).
        self.log.info("- Creating test UTXOs...")
        random.shuffle(spenders)
        normal_utxos = []
        mismatching_utxos = [] # UTXOs with input that requires mismatching output position
        done = 0
        while done < len(spenders):
            # Compute how many UTXOs to create with this transaction
            count_this_tx = min(len(spenders) - done, (len(spenders) + 4) // 5, 10000)

            fund_tx = CTransaction()
            # Add the 50 highest-value inputs
            unspents = node.listunspent()
            random.shuffle(unspents)
            unspents.sort(key=lambda x: int(x["amount"] * 100000000), reverse=True)
            if len(unspents) > 50:
                unspents = unspents[:50]
            random.shuffle(unspents)
            balance = 0
            for unspent in unspents:
                balance += int(unspent["amount"] * 100000000)
                txid = int(unspent["txid"], 16)
                fund_tx.vin.append(CTxIn(COutPoint(txid, int(unspent["vout"])), CScript()))
            # Add outputs
            cur_progress = done / len(spenders)
            next_progress = (done + count_this_tx) / len(spenders)
            change_goal = (1.0 - 0.6 * next_progress) / (1.0 - 0.6 * cur_progress) * balance
            self.log.debug("Create %i UTXOs in a transaction spending %i inputs worth %.8f (sending ~%.8f to change)" % (count_this_tx, len(unspents), balance * 0.00000001, change_goal * 0.00000001))
            for i in range(count_this_tx):
                avg = (balance - change_goal) / (count_this_tx - i)
                amount = int(random.randrange(int(avg*0.85 + 0.5), int(avg*1.15 + 0.5)) + 0.5)
                balance -= amount
                fund_tx.vout.append(CTxOut(amount, spenders[done + i].script))
            # Add change
            fund_tx.vout.append(CTxOut(balance - 10000, random.choice(host_spks)))
            fund_tx.vout.append(CTxOut(10000)) # ELEMENTS: and fee
            # Ask the wallet to sign
            ss = BytesIO(bytes.fromhex(node.signrawtransactionwithwallet(fund_tx.serialize().hex())["hex"]))
            fund_tx.deserialize(ss)
            # Construct UTXOData entries
            fund_tx.rehash()
            for i in range(count_this_tx):
                utxodata = UTXOData(outpoint=COutPoint(fund_tx.sha256, i), output=fund_tx.vout[i], spender=spenders[done])
                if utxodata.spender.need_vin_vout_mismatch:
                    mismatching_utxos.append(utxodata)
                else:
                    normal_utxos.append(utxodata)
                done += 1
            # Mine into a block
            self.block_submit(node, [fund_tx], "Funding tx", None, random.choice(host_pubkeys), 10000, MAX_BLOCK_SIGOPS_WEIGHT, True, True)

        # Consume groups of choice(input_coins) from utxos in a tx, testing the spenders.
        self.log.info("- Running %i spending tests" % done)
        random.shuffle(normal_utxos)
        random.shuffle(mismatching_utxos)
        assert done == len(normal_utxos) + len(mismatching_utxos)

        left = done
        while left:
            # Construct CTransaction with random nVersion, nLocktime
            tx = CTransaction()
            tx.nVersion = random.choice([1, 2, random.randint(-0x80000000, 0x7fffffff)])
            min_sequence = (tx.nVersion != 1 and tx.nVersion != 0) * 0x80000000  # The minimum sequence number to disable relative locktime
            if random.choice([True, False]):
                tx.nLockTime = random.randrange(LOCKTIME_THRESHOLD, self.lastblocktime - 7200)  # all absolute locktimes in the past
            else:
                tx.nLockTime = random.randrange(self.lastblockheight + 1)  # all block heights in the past

            # Decide how many UTXOs to test with.
            acceptable = [n for n in input_counts if n <= left and (left - n > max(input_counts) or (left - n) in [0] + input_counts)]
            num_inputs = random.choice(acceptable)

            # If we have UTXOs that require mismatching inputs/outputs left, include exactly one of those
            # unless there is only one normal UTXO left (as tests with mismatching UTXOs require at least one
            # normal UTXO to go in the first position), and we don't want to run out of normal UTXOs.
            input_utxos = []
            while len(mismatching_utxos) and (len(input_utxos) == 0 or len(normal_utxos) == 1):
                input_utxos.append(mismatching_utxos.pop())
                left -= 1

            # Top up until we hit num_inputs (but include at least one normal UTXO always).
            for _ in range(max(1, num_inputs - len(input_utxos))):
                input_utxos.append(normal_utxos.pop())
                left -= 1

            # The first input cannot require a mismatching output (as there is at least one output).
            while True:
                random.shuffle(input_utxos)
                if not input_utxos[0].spender.need_vin_vout_mismatch:
                    break
            first_mismatch_input = None
            for i in range(len(input_utxos)):
                if input_utxos[i].spender.need_vin_vout_mismatch:
                    first_mismatch_input = i
            assert first_mismatch_input is None or first_mismatch_input > 0

            # Decide fee, and add CTxIns to tx.
            amount = sum(utxo.output.nValue.getAmount() for utxo in input_utxos)
            fee = min(random.randrange(MIN_FEE * 2, MIN_FEE * 4), amount - DUST_LIMIT)  # 10000-20000 sat fee
            in_value = amount - fee
            tx.vin = [CTxIn(outpoint=utxo.outpoint, nSequence=random.randint(min_sequence, 0xffffffff)) for utxo in input_utxos]
            tx.wit.vtxinwit = [CTxInWitness() for _ in range(len(input_utxos))]
            sigops_weight = sum(utxo.spender.sigops_weight for utxo in input_utxos)
            self.log.debug("Test: %s" % (", ".join(utxo.spender.comment for utxo in input_utxos)))

            # Add 1 to 4 random outputs (but constrained by inputs that require mismatching outputs)
            # ELEMENTS: actually make it 0 to 3, plus a fee output which burns whatever the last output would've had
            num_outputs = random.choice(range(0, min(4, 4 if first_mismatch_input is None else first_mismatch_input)))
            assert in_value >= 0 and fee - num_outputs * DUST_LIMIT >= MIN_FEE
            for i in range(num_outputs):
                tx.vout.append(CTxOut())
                if in_value <= DUST_LIMIT:
                    tx.vout[-1].nValue = CTxOutValue(DUST_LIMIT)
                elif i < num_outputs - 1:
                    tx.vout[-1].nValue = CTxOutValue(in_value)
                else:
                    tx.vout[-1].nValue = CTxOutValue(random.randint(DUST_LIMIT, in_value))
                in_value -= tx.vout[-1].nValue.getAmount()
                tx.vout[-1].scriptPubKey = random.choice(host_spks)
                sigops_weight += CScript(tx.vout[-1].scriptPubKey).GetSigOpCount(False) * WITNESS_SCALE_FACTOR
            fee += in_value
            assert fee >= 0
            tx.vout.append(CTxOut(fee))

            # Select coinbase pubkey
            cb_pubkey = random.choice(host_pubkeys)
            sigops_weight += 1 * WITNESS_SCALE_FACTOR

            # Precompute one satisfying and one failing scriptSig/witness for each input.
            input_data = []
            for i in range(len(input_utxos)):
                fn = input_utxos[i].spender.sat_function
                fail = None
                success = fn(tx, i, [utxo.output for utxo in input_utxos], True)
                if not input_utxos[i].spender.no_fail:
                    fail = fn(tx, i, [utxo.output for utxo in input_utxos], False)
                input_data.append((fail, success))
                if self.options.dump_tests:
                    dump_json_test(tx, input_utxos, i, success, fail)

            # Sign each input incorrectly once on each complete signing pass, except the very last.
            for fail_input in list(range(len(input_utxos))) + [None]:
                # Skip trying to fail at spending something that can't be made to fail.
                if fail_input is not None and input_utxos[fail_input].spender.no_fail:
                    continue
                # Expected message with each input failure, may be None(which is ignored)
                expected_fail_msg = None if fail_input is None else input_utxos[fail_input].spender.err_msg
                # Fill inputs/witnesses
                for i in range(len(input_utxos)):
                    tx.vin[i].scriptSig = input_data[i][i != fail_input][0]
                    tx.wit.vtxinwit[i].scriptWitness.stack = input_data[i][i != fail_input][1]
                # Submit to mempool to check standardness
                is_standard_tx = fail_input is None and all(utxo.spender.is_standard for utxo in input_utxos) and tx.nVersion >= 1 and tx.nVersion <= 2
                tx.rehash()
                msg = ','.join(utxo.spender.comment + ("*" if n == fail_input else "") for n, utxo in enumerate(input_utxos))
                if is_standard_tx:
                    node.sendrawtransaction(tx.serialize().hex(), 0)
                    assert node.getmempoolentry(tx.hash) is not None, "Failed to accept into mempool: " + msg
                else:
                    assert_raises_rpc_error(-26, None, node.sendrawtransaction, tx.serialize().hex(), 0)
                # Submit in a block
                self.block_submit(node, [tx], msg, witness=True, accept=fail_input is None, cb_pubkey=cb_pubkey, fees=fee, sigops_weight=sigops_weight, err_msg=expected_fail_msg)

            if (len(spenders) - left) // 200 > (len(spenders) - left - len(input_utxos)) // 200:
                self.log.info("  - %i tests done" % (len(spenders) - left))

        assert left == 0
        assert len(normal_utxos) == 0
        assert len(mismatching_utxos) == 0
        self.log.info("  - Done")

    def run_test(self):
        util.node_fastmerkle = self.nodes[0]

        # Post-taproot activation tests go first (pre-taproot tests' blocks are invalid post-taproot).
        self.log.info("Post-activation tests...")
        self.nodes[1].generate(COINBASE_MATURITY + 1)
        self.test_spenders(self.nodes[1], spenders_taproot_active(), input_counts=[1, 2, 2, 2, 2, 3])

        # Re-connect nodes in case they have been disconnected
        self.disconnect_nodes(0, 1)
        self.connect_nodes(0, 1)

        # Transfer value of the largest 500 coins to pre-taproot node.
        addr = self.nodes[0].getnewaddress()

        unsp = self.nodes[1].listunspent()
        unsp = sorted(unsp, key=lambda i: i['amount'], reverse=True)
        unsp = unsp[:500]

        rawtx = self.nodes[1].createrawtransaction(
            inputs=[{
                'txid': i['txid'],
                'vout': i['vout']
            } for i in unsp],
            outputs={addr: sum(i['amount'] for i in unsp)}
        )
        rawtx = self.nodes[1].signrawtransactionwithwallet(rawtx)['hex']

        # Mine a block with the transaction
        block = create_block(tmpl=self.nodes[1].getblocktemplate(NORMAL_GBT_REQUEST_PARAMS), txlist=[rawtx])
        add_witness_commitment(block)
        block.rehash()
        block.solve()
        assert_equal(None, self.nodes[1].submitblock(block.serialize().hex()))
        self.sync_blocks()

        # Pre-taproot activation tests.
        self.log.info("Pre-activation tests...")
        # Run each test twice; once in isolation, and once combined with others. Testing in isolation
        # means that the standardness is verified in every test (as combined transactions are only standard
        # when all their inputs are standard).
        self.test_spenders(self.nodes[0], spenders_taproot_inactive(), input_counts=[1])
        self.test_spenders(self.nodes[0], spenders_taproot_inactive(), input_counts=[2, 3])


if __name__ == '__main__':
    TaprootTest().main()<|MERGE_RESOLUTION|>--- conflicted
+++ resolved
@@ -1212,13 +1212,10 @@
         self.num_nodes = 2
         self.setup_clean_chain = True
         # Node 0 has Taproot inactive, Node 1 active.
-<<<<<<< HEAD
         # ELEMENTS: to preserve tests which depend on the exact number of outputs,
         #  we turn one of the original outputs into a fee output, which routinely
         #  results in us burning massive amounts of coin. Hence -maxtxfee.
-        self.extra_args = [["-par=1", "-vbparams=taproot:1:1"], ["-par=1", "-maxtxfee=100.0"]]
-=======
-        self.extra_args = [["-par=1"], ["-par=1"]]
+        self.extra_args = [["-par=1"], ["-par=1", "-maxtxfee=100.0"]]
         if self.options.previous_release:
             self.wallet_names = [None, self.default_wallet_name]
         else:
@@ -1231,7 +1228,6 @@
         ])
         self.start_nodes()
         self.import_deterministic_coinbase_privkeys()
->>>>>>> 531c2b7c
 
     def block_submit(self, node, txs, msg, err_msg, cb_pubkey=None, fees=0, sigops_weight=0, witness=False, accept=False):
 
