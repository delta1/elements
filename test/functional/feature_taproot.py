--- conflicted
+++ resolved
@@ -1286,20 +1286,9 @@
         # busting txin-level limits. We simply have to account for the p2pk outputs in all
         # transactions.
         extra_output_script = CScript([OP_CHECKSIG]*((MAX_BLOCK_SIGOPS_WEIGHT - sigops_weight) // WITNESS_SCALE_FACTOR))
-<<<<<<< HEAD
-        if extra_output_script == CScript():
-            extra_output_script = None  ## ELEMENTS: an explicitly empty coinbase scriptpubkey would be rejected with bad-cb-fee
-        block = create_block(self.tip, create_coinbase(self.lastblockheight + 1, pubkey=cb_pubkey, extra_output_script=extra_output_script, fees=fees), self.lastblocktime + 1)
-        block.nVersion = 4
-        for tx in txs:
-            tx.rehash()
-            block.vtx.append(tx)
-        block.hashMerkleRoot = block.calc_merkle_root()
-=======
 
         coinbase_tx = create_coinbase(self.lastblockheight + 1, pubkey=cb_pubkey, extra_output_script=extra_output_script, fees=fees)
         block = create_block(self.tip, coinbase_tx, self.lastblocktime + 1, txlist=txs)
->>>>>>> 3a36ec83
         witness and add_witness_commitment(block)
         block.solve()
         block_response = node.submitblock(block.serialize().hex())
