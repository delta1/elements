--- conflicted
+++ resolved
@@ -19,11 +19,7 @@
     CTxIn,
     CTxInWitness,
     CTxOut,
-<<<<<<< HEAD
     CTxOutValue,
-    ToHex,
-=======
->>>>>>> d6a59166
 )
 from test_framework.script import (
     ANNEX_TAG,
