--- conflicted
+++ resolved
@@ -1202,14 +1202,10 @@
         self.num_nodes = 2
         self.setup_clean_chain = True
         # Node 0 has Taproot inactive, Node 1 active.
-<<<<<<< HEAD
         # ELEMENTS: to preserve tests which depend on the exact number of outputs,
         #  we turn one of the original outputs into a fee output, which routinely
         #  results in us burning massive amounts of coin. Hence -maxtxfee.
-        self.extra_args = [["-whitelist=127.0.0.1", "-par=1", "-vbparams=taproot:1:1"], ["-whitelist=127.0.0.1", "-par=1", "-maxtxfee=100.0"]]
-=======
-        self.extra_args = [["-par=1", "-vbparams=taproot:1:1"], ["-par=1"]]
->>>>>>> 4fd37d0a
+        self.extra_args = [["-par=1", "-vbparams=taproot:1:1"], ["-par=1", "-maxtxfee=100.0"]]
 
     def block_submit(self, node, txs, msg, err_msg, cb_pubkey=None, fees=0, sigops_weight=0, witness=False, accept=False):
 
@@ -1452,25 +1448,13 @@
         self.log.info("  - Done")
 
     def run_test(self):
-<<<<<<< HEAD
         util.node_fastmerkle = self.nodes[0]
-        self.connect_nodes(0, 1)
-
-=======
->>>>>>> 4fd37d0a
+
         # Post-taproot activation tests go first (pre-taproot tests' blocks are invalid post-taproot).
         self.log.info("Post-activation tests...")
         self.nodes[1].generate(101)
         self.test_spenders(self.nodes[1], spenders_taproot_active(), input_counts=[1, 2, 2, 2, 2, 3])
 
-<<<<<<< HEAD
-        # Transfer % of funds to pre-taproot node.
-        # ELEMENTS: do it across 10 transactions to avoid "transaction too large" errors xD
-        addr = self.nodes[0].getnewaddress()
-        for _ in range(10):
-            self.nodes[1].sendtoaddress(address=addr, amount=int(self.nodes[1].getbalance()['bitcoin'] * 70000000 / 10) / 100000000)
-            self.nodes[1].generate(1)
-=======
         # Transfer funds to pre-taproot node.
         addr = self.nodes[0].getnewaddress()
         rawtx = self.nodes[1].createrawtransaction(
@@ -1478,7 +1462,7 @@
                 'txid': i['txid'],
                 'vout': i['vout']
             } for i in self.nodes[1].listunspent()],
-            outputs={addr: self.nodes[1].getbalance()},
+            outputs={addr: self.nodes[1].getbalance()['bitcoin']},
         )
         rawtx = self.nodes[1].signrawtransactionwithwallet(rawtx)['hex']
         # Transaction is too large to fit into the mempool, so put it into a block
@@ -1487,7 +1471,6 @@
         block.rehash()
         block.solve()
         assert_equal(None, self.nodes[1].submitblock(block.serialize().hex()))
->>>>>>> 4fd37d0a
         self.sync_blocks()
 
         # Pre-taproot activation tests.
