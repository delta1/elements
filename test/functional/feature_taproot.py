--- conflicted
+++ resolved
@@ -1158,20 +1158,18 @@
         tap = taproot_construct(pubs[0], scripts)
         add_spender(spenders, "alwaysvalid/notsuccessx", tap=tap, leaf="op_success", inputs=[], standard=False, failure={"leaf": "normal"}) # err_msg differs based on opcode
 
-<<<<<<< HEAD
     # == Test case for https://github.com/bitcoin/bitcoin/issues/24765 ==
 
     zero_fn = lambda h: bytes([0 for _ in range(32)])
     tap = taproot_construct(pubs[0], [("leaf", CScript([pubs[1], OP_CHECKSIG, pubs[1], OP_CHECKSIGADD, OP_2, OP_EQUAL])), zero_fn])
     add_spender(spenders, "case24765", tap=tap, leaf="leaf", inputs=[getter("sign"), getter("sign")], key=secs[1], no_fail=True)
-=======
+
     # == Simplicity tests ==
 
     tap = taproot_construct(pubs[0], [("simplicity_iden", bytes.fromhex("541a1a69bd4bcbda7f34310e3078f726443122fbcc1cb5360c7864ec0d323ac0"), LEAF_VERSION_TAPSIMPLICITY)])
     add_spender(spenders, "simplicity/empty_program", tap=tap, leaf="simplicity_iden", simplicity_program=bytes.fromhex("20"), failure={"simplicity_program": b''}, **ERR_SIMPLICITY_BITSTREAM_EOF)
     # tempoarily removed because random bit errors will cause differt sorts of Simplicity errors.
     # add_spender(spenders, "simplicity/iden", tap=tap, leaf="simplicity_iden", simplicity_program=bytes.fromhex("20"), failure={"simplicity_program": bitflipper(bytes.fromhex("20"))}, **ERR_SIMPLICITY_BITSTREAM_ILLEGAL_PADDING)
->>>>>>> 2534141e
 
     # == Legacy tests ==
 
@@ -1275,12 +1273,16 @@
         self.skip_if_no_wallet()
 
     def set_test_params(self):
-        self.num_nodes = 1
+        self.num_nodes = 2 # ELEMENTS: 2 nodes to test both vbparams and evbparams
         self.setup_clean_chain = True
         # ELEMENTS: to preserve tests which depend on the exact number of outputs,
         #  we turn one of the original outputs into a fee output, which routinely
         #  results in us burning massive amounts of coin. Hence -maxtxfee.
-        self.extra_args = [["-par=1", "-maxtxfee=100.0"]]
+        self.extra_args = [["-par=1", "-maxtxfee=100.0"]] * self.num_nodes
+        # ELEMENTS: both nodes have Simplicity active. We activate one with evbparams
+        # and the other with vbparams to check that both work.
+        self.extra_args[0].append("-vbparams=simplicity:-1:1")
+        self.extra_args[1].append("-evbparams=simplicity:-1:::")
 
     def block_submit(self, node, txs, msg, err_msg, cb_pubkey=None, fees=0, sigops_weight=0, witness=False, accept=False):
 
