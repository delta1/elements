#!/usr/bin/env python3
# Copyright (c) 2017-2021 The Bitcoin Core developers
# Distributed under the MIT software license, see the accompanying
# file COPYING or http://www.opensource.org/licenses/mit-license.php.
"""Test mempool acceptance of raw transactions."""

from copy import deepcopy
from decimal import Decimal
import math

from test_framework.test_framework import BitcoinTestFramework
from test_framework.key import ECKey
from test_framework.messages import (
    BIP125_SEQUENCE_NUMBER,
    COIN,
    COutPoint,
    CTxIn,
    CTxOut,
    CTxOutValue,
    MAX_BLOCK_WEIGHT,
    MAX_MONEY,
    SEQUENCE_FINAL,
    tx_from_hex,
)
from test_framework.script import (
    CScript,
    OP_0,
    OP_HASH160,
    OP_RETURN,
)
from test_framework.script_util import (
    keys_to_multisig_script,
    script_to_p2sh_script,
)
from test_framework.util import (
    assert_equal,
    assert_raises_rpc_error,
)
from test_framework.wallet import MiniWallet


class MempoolAcceptanceTest(BitcoinTestFramework):
    def set_test_params(self):
        self.num_nodes = 1
        self.extra_args = [[
            '-txindex',
            '-txindex','-permitbaremultisig=0',
            '-multi_data_permitted=1', # Elements test
        ]] * self.num_nodes
        self.supports_cli = False

    def check_mempool_result(self, result_expected, *args, **kwargs):
        """Wrapper to check result of testmempoolaccept on node_0's mempool"""
        result_test = self.nodes[0].testmempoolaccept(*args, **kwargs)
        for r in result_test:
            r.pop('wtxid')  # Skip check for now
        assert_equal(result_expected, result_test)
        assert_equal(self.nodes[0].getmempoolinfo()['size'], self.mempool_size)  # Must not change mempool state

    def run_test(self):
        node = self.nodes[0]
        self.wallet = MiniWallet(node)
        self.wallet.rescan_utxos()

        self.log.info('Start with empty mempool, and 200 blocks')
        self.mempool_size = 0
        assert_equal(node.getblockcount(), 200)
        assert_equal(node.getmempoolinfo()['size'], self.mempool_size)

        self.log.info('Should not accept garbage to testmempoolaccept')
        assert_raises_rpc_error(-3, 'Expected type array, got string', lambda: node.testmempoolaccept(rawtxs='ff00baar'))
        assert_raises_rpc_error(-8, 'Array must contain between 1 and 25 transactions.', lambda: node.testmempoolaccept(rawtxs=['ff22']*26))
        assert_raises_rpc_error(-8, 'Array must contain between 1 and 25 transactions.', lambda: node.testmempoolaccept(rawtxs=[]))
        assert_raises_rpc_error(-22, 'TX decode failed', lambda: node.testmempoolaccept(rawtxs=['ff00baar']))

        self.log.info('A transaction already in the blockchain')
<<<<<<< HEAD
        coin = coins.pop()  # Pick a random coin(base) to spend
        raw_tx_in_block = node.signrawtransactionwithwallet(node.createrawtransaction(
            inputs=[{'txid': coin['txid'], 'vout': coin['vout']}],
            outputs=[{node.getnewaddress(): 0.3}, {node.getnewaddress(): 49}, {"fee": coin["amount"] - Decimal('49.3')}],
        ))['hex']
        txid_in_block = node.sendrawtransaction(hexstring=raw_tx_in_block, maxfeerate=0)
=======
        tx = self.wallet.create_self_transfer()['tx']  # Pick a random coin(base) to spend
        tx.vout.append(deepcopy(tx.vout[0]))
        tx.vout[0].nValue = int(0.3 * COIN)
        tx.vout[1].nValue = int(49 * COIN)
        raw_tx_in_block = tx.serialize().hex()
        txid_in_block = self.wallet.sendrawtransaction(from_node=node, tx_hex=raw_tx_in_block, maxfeerate=0)
>>>>>>> 807169e1
        self.generate(node, 1)
        self.mempool_size = 0
        self.check_mempool_result(
            result_expected=[{'txid': txid_in_block, 'allowed': False, 'reject-reason': 'txn-already-known'}],
            rawtxs=[raw_tx_in_block],
        )

        self.log.info('A transaction not in the mempool')
        fee = Decimal('0.000007')
<<<<<<< HEAD
        raw_tx_0 = node.signrawtransactionwithwallet(node.createrawtransaction(
            inputs=[{"txid": txid_in_block, "vout": 0, "sequence": BIP125_SEQUENCE_NUMBER}],  # RBF is used later
            outputs=[{node.getnewaddress(): Decimal('0.3') - fee}, {"fee": fee}],
        ))['hex']
        tx = tx_from_hex(raw_tx_0)
=======
        utxo_to_spend = self.wallet.get_utxo(txid=txid_in_block)  # use 0.3 BTC UTXO
        tx = self.wallet.create_self_transfer(utxo_to_spend=utxo_to_spend, sequence=BIP125_SEQUENCE_NUMBER)['tx']
        tx.vout[0].nValue = int((Decimal('0.3') - fee) * COIN)
        raw_tx_0 = tx.serialize().hex()
>>>>>>> 807169e1
        txid_0 = tx.rehash()
        self.check_mempool_result(
            result_expected=[{'txid': txid_0, 'allowed': True, 'vsize': tx.get_vsize(), 'fees': {'base': fee}}],
            rawtxs=[raw_tx_0],
        )

        self.log.info('A final transaction not in the mempool')
        output_amount = Decimal('0.025')
<<<<<<< HEAD
        raw_tx_final = node.signrawtransactionwithwallet(node.createrawtransaction(
            inputs=[{'txid': coin['txid'], 'vout': coin['vout'], "sequence": 0xffffffff}],  # SEQUENCE_FINAL
            outputs=[{node.getnewaddress(): output_amount}, {"fee": coin["amount"] - Decimal(str(output_amount))}],
=======
        tx = self.wallet.create_self_transfer(
            sequence=SEQUENCE_FINAL,
>>>>>>> 807169e1
            locktime=node.getblockcount() + 2000,  # Can be anything
        )['tx']
        tx.vout[0].nValue = int(output_amount * COIN)
        raw_tx_final = tx.serialize().hex()
        tx = tx_from_hex(raw_tx_final)
        fee_expected = Decimal('50.0') - output_amount
        self.check_mempool_result(
            result_expected=[{'txid': tx.rehash(), 'allowed': True, 'vsize': tx.get_vsize(), 'fees': {'base': fee_expected}}],
            rawtxs=[tx.serialize().hex()],
            maxfeerate=0,
        )
        node.sendrawtransaction(hexstring=raw_tx_final, maxfeerate=0)
        self.mempool_size += 1

        self.log.info('A transaction in the mempool')
        node.sendrawtransaction(hexstring=raw_tx_0)
        self.mempool_size += 1
        self.check_mempool_result(
            result_expected=[{'txid': txid_0, 'allowed': False, 'reject-reason': 'txn-already-in-mempool'}],
            rawtxs=[raw_tx_0],
        )

        self.log.info('A transaction that replaces a mempool transaction')
        tx = tx_from_hex(raw_tx_0)
        tx.vout[0].nValue.setToAmount(tx.vout[0].nValue.getAmount() - int(fee * COIN))  # Double the fee
        txid_0_out = tx.vout[0].nValue.getAmount()
        tx.vout[1].nValue.setToAmount(tx.vout[1].nValue.getAmount() + int(fee * COIN))
        tx.vin[0].nSequence = BIP125_SEQUENCE_NUMBER + 1  # Now, opt out of RBF
        raw_tx_0 = tx.serialize().hex()
        txid_0 = tx.rehash()
        self.check_mempool_result(
            result_expected=[{'txid': txid_0, 'allowed': True, 'vsize': tx.get_vsize(), 'fees': {'base': (2 * fee)}}],
            rawtxs=[raw_tx_0],
        )

        self.log.info('A transaction that conflicts with an unconfirmed tx')
        # Send the transaction that replaces the mempool transaction and opts out of replaceability
        node.sendrawtransaction(hexstring=tx.serialize().hex(), maxfeerate=0)
        # take original raw_tx_0
        tx = tx_from_hex(raw_tx_0)
<<<<<<< HEAD
        tx.vout[0].nValue.setToAmount(tx.vout[0].nValue.getAmount() - int(4 * fee * COIN))  # Set more fee
        tx.vout[1].nValue.setToAmount(tx.vout[1].nValue.getAmount() + int(4 * fee * COIN))
        # skip re-signing the tx
=======
        tx.vout[0].nValue -= int(4 * fee * COIN)  # Set more fee
>>>>>>> 807169e1
        self.check_mempool_result(
            result_expected=[{'txid': tx.rehash(), 'allowed': False, 'reject-reason': 'txn-mempool-conflict'}],
            rawtxs=[tx.serialize().hex()],
            maxfeerate=0,
        )

        self.log.info('A transaction with missing inputs, that never existed')
        tx = tx_from_hex(raw_tx_0)
        tx.vin[0].prevout = COutPoint(hash=int('ff' * 32, 16), n=14)
        self.check_mempool_result(
            result_expected=[{'txid': tx.rehash(), 'allowed': False, 'reject-reason': 'missing-inputs'}],
            rawtxs=[tx.serialize().hex()],
        )

        self.log.info('A transaction with missing inputs, that existed once in the past')
        tx = tx_from_hex(raw_tx_0)
        tx.vin[0].prevout.n = 1  # Set vout to 1, to spend the other outpoint (49 coins) of the in-chain-tx we want to double spend
<<<<<<< HEAD
        tx.vout[1].nValue.setToAmount(49*COIN - tx.vout[0].nValue.getAmount()) # fee
        txid_1_out = tx.vout[0].nValue.getAmount()
        raw_tx_1 = node.signrawtransactionwithwallet(tx.serialize().hex())['hex']
        txid_1 = node.sendrawtransaction(hexstring=raw_tx_1, maxfeerate=0)
        # Now spend both to "clearly hide" the outputs, ie. remove the coins from the utxo set by spending them
        raw_tx_spend_both = node.signrawtransactionwithwallet(node.createrawtransaction(
            inputs=[
                {'txid': txid_0, 'vout': 0},
                {'txid': txid_1, 'vout': 0},
            ],
            outputs=[{node.getnewaddress(): 0.1}, {"fee": Decimal(txid_0_out + txid_1_out)/Decimal(COIN) - Decimal('0.1')}]
        ))['hex']
        txid_spend_both = node.sendrawtransaction(hexstring=raw_tx_spend_both, maxfeerate=0)
=======
        raw_tx_1 = tx.serialize().hex()
        txid_1 = node.sendrawtransaction(hexstring=raw_tx_1, maxfeerate=0)
        # Now spend both to "clearly hide" the outputs, ie. remove the coins from the utxo set by spending them
        tx = self.wallet.create_self_transfer()['tx']
        tx.vin.append(deepcopy(tx.vin[0]))
        tx.wit.vtxinwit.append(deepcopy(tx.wit.vtxinwit[0]))
        tx.vin[0].prevout = COutPoint(hash=int(txid_0, 16), n=0)
        tx.vin[1].prevout = COutPoint(hash=int(txid_1, 16), n=0)
        tx.vout[0].nValue = int(0.1 * COIN)
        raw_tx_spend_both = tx.serialize().hex()
        txid_spend_both = self.wallet.sendrawtransaction(from_node=node, tx_hex=raw_tx_spend_both, maxfeerate=0)
>>>>>>> 807169e1
        self.generate(node, 1)
        self.mempool_size = 0
        # Now see if we can add the coins back to the utxo set by sending the exact txs again
        self.check_mempool_result(
            result_expected=[{'txid': txid_0, 'allowed': False, 'reject-reason': 'missing-inputs'}],
            rawtxs=[raw_tx_0],
        )
        self.check_mempool_result(
            result_expected=[{'txid': txid_1, 'allowed': False, 'reject-reason': 'missing-inputs'}],
            rawtxs=[raw_tx_1],
        )

<<<<<<< HEAD
        self.log.info('Create a signed "reference" tx for later use')
        raw_tx_reference = node.signrawtransactionwithwallet(node.createrawtransaction(
            inputs=[{'txid': txid_spend_both, 'vout': 0}],
            outputs=[{node.getnewaddress(): 0.05}, {"fee": Decimal('0.1') - Decimal('0.05')}],
        ))['hex']
        tx = tx_from_hex(raw_tx_reference)
=======
        self.log.info('Create a "reference" tx for later use')
        utxo_to_spend = self.wallet.get_utxo(txid=txid_spend_both)
        tx = self.wallet.create_self_transfer(utxo_to_spend=utxo_to_spend, sequence=SEQUENCE_FINAL)['tx']
        tx.vout[0].nValue = int(0.05 * COIN)
        raw_tx_reference = tx.serialize().hex()
>>>>>>> 807169e1
        # Reference tx should be valid on itself
        self.check_mempool_result(
            result_expected=[{'txid': tx.rehash(), 'allowed': True, 'vsize': tx.get_vsize(), 'fees': { 'base': Decimal('0.1') - Decimal('0.05')}}],
            rawtxs=[tx.serialize().hex()],
            maxfeerate=0,
        )

        self.log.info('A transaction with no outputs')
        tx = tx_from_hex(raw_tx_reference)
        tx.vout = []
        self.check_mempool_result(
            result_expected=[{'txid': tx.rehash(), 'allowed': False, 'reject-reason': 'bad-txns-vout-empty'}],
            rawtxs=[tx.serialize().hex()],
        )

        self.log.info('A really large transaction')
        tx = tx_from_hex(raw_tx_reference)
        tx.vin = [tx.vin[0]] * math.ceil(MAX_BLOCK_WEIGHT // 4 / len(tx.vin[0].serialize()))
        self.check_mempool_result(
            result_expected=[{'txid': tx.rehash(), 'allowed': False, 'reject-reason': 'bad-txns-oversize'}],
            rawtxs=[tx.serialize().hex()],
        )

        self.log.info('A transaction with negative output value')
        tx = tx_from_hex(raw_tx_reference)
        tx.vout[0].nValue.setToAmount(tx.vout[0].nValue.getAmount() * -1)
        self.check_mempool_result(
            result_expected=[{'txid': tx.rehash(), 'allowed': False, 'reject-reason': 'bad-txns-vout-negative'}],
            rawtxs=[tx.serialize().hex()],
        )

        # The following two validations prevent overflow of the output amounts (see CVE-2010-5139).
        self.log.info('A transaction with too large output value')
        tx = tx_from_hex(raw_tx_reference)
        tx.vout[0].nValue = CTxOutValue(MAX_MONEY + 1)
        self.check_mempool_result(
            result_expected=[{'txid': tx.rehash(), 'allowed': False, 'reject-reason': 'bad-txns-vout-toolarge'}],
            rawtxs=[tx.serialize().hex()],
        )

        self.log.info('A transaction with too large sum of output values')
        tx = tx_from_hex(raw_tx_reference)
        tx.vout = [tx.vout[0]] * 2
        tx.vout[0].nValue = CTxOutValue(MAX_MONEY)
        self.check_mempool_result(
            result_expected=[{'txid': tx.rehash(), 'allowed': False, 'reject-reason': 'bad-txns-txouttotal-toolarge'}],
            rawtxs=[tx.serialize().hex()],
        )

        self.log.info('A transaction with duplicate inputs')
        tx = tx_from_hex(raw_tx_reference)
        tx.vin = [tx.vin[0]] * 2
        self.check_mempool_result(
            result_expected=[{'txid': tx.rehash(), 'allowed': False, 'reject-reason': 'bad-txns-inputs-duplicate'}],
            rawtxs=[tx.serialize().hex()],
        )

        self.log.info('A non-coinbase transaction with coinbase-like outpoint')
        tx = tx_from_hex(raw_tx_reference)
        tx.vin.append(CTxIn(COutPoint(hash=0, n=0xffffffff)))
        self.check_mempool_result(
            result_expected=[{'txid': tx.rehash(), 'allowed': False, 'reject-reason': 'bad-txns-prevout-null'}],
            rawtxs=[tx.serialize().hex()],
        )

        self.log.info('A coinbase transaction')
        # Pick the input of the first tx we created, so it has to be a coinbase tx
        raw_tx_coinbase_spent = node.getrawtransaction(txid=node.decoderawtransaction(hexstring=raw_tx_in_block)['vin'][0]['txid'])
        tx = tx_from_hex(raw_tx_coinbase_spent)
        self.check_mempool_result(
            result_expected=[{'txid': tx.rehash(), 'allowed': False, 'reject-reason': 'coinbase'}],
            rawtxs=[tx.serialize().hex()],
        )

        self.log.info('Some nonstandard transactions')
        tx = tx_from_hex(raw_tx_reference)
        tx.nVersion = 3  # A version currently non-standard
        self.check_mempool_result(
            result_expected=[{'txid': tx.rehash(), 'allowed': False, 'reject-reason': 'version'}],
            rawtxs=[tx.serialize().hex()],
        )
        tx = tx_from_hex(raw_tx_reference)
        tx.vout[0].scriptPubKey = CScript([OP_0])  # Some non-standard script
        self.check_mempool_result(
            result_expected=[{'txid': tx.rehash(), 'allowed': False, 'reject-reason': 'scriptpubkey'}],
            rawtxs=[tx.serialize().hex()],
        )
        tx = tx_from_hex(raw_tx_reference)
        key = ECKey()
        key.generate()
        pubkey = key.get_pubkey().get_bytes()
        tx.vout[0].scriptPubKey = keys_to_multisig_script([pubkey] * 3, k=2)  # Some bare multisig script (2-of-3)
        self.check_mempool_result(
            result_expected=[{'txid': tx.rehash(), 'allowed': False, 'reject-reason': 'bare-multisig'}],
            rawtxs=[tx.serialize().hex()],
        )
        tx = tx_from_hex(raw_tx_reference)
        tx.vin[0].scriptSig = CScript([OP_HASH160])  # Some not-pushonly scriptSig
        self.check_mempool_result(
            result_expected=[{'txid': tx.rehash(), 'allowed': False, 'reject-reason': 'scriptsig-not-pushonly'}],
            rawtxs=[tx.serialize().hex()],
        )
        tx = tx_from_hex(raw_tx_reference)
        tx.vin[0].scriptSig = CScript([b'a' * 1648]) # Some too large scriptSig (>1650 bytes)
        self.check_mempool_result(
            result_expected=[{'txid': tx.rehash(), 'allowed': False, 'reject-reason': 'scriptsig-size'}],
            rawtxs=[tx.serialize().hex()],
        )
        tx = tx_from_hex(raw_tx_reference)
        output_p2sh_burn = CTxOut(nValue=540, scriptPubKey=script_to_p2sh_script(b'burn'))
        num_scripts = 100000 // len(output_p2sh_burn.serialize())  # Use enough outputs to make the tx too large for our policy
        tx.vout = [output_p2sh_burn] * num_scripts
        self.check_mempool_result(
            result_expected=[{'txid': tx.rehash(), 'allowed': False, 'reject-reason': 'tx-size'}],
            rawtxs=[tx.serialize().hex()],
        )
        tx = tx_from_hex(raw_tx_reference)
        tx.vout[0] = output_p2sh_burn
        tx.vout[0].nValue.setToAmount(tx.vout[0].nValue.getAmount() - 1)  # Make output smaller, such that it is dust for our policy
        self.check_mempool_result(
            result_expected=[{'txid': tx.rehash(), 'allowed': False, 'reject-reason': 'dust'}],
            rawtxs=[tx.serialize().hex()],
        )
        # Elements: We allow multi op_return outputs by default. This still fails because relay fee isn't met
        tx = tx_from_hex(raw_tx_reference)
        tx.vout[0].scriptPubKey = CScript([OP_RETURN, b'\xff'])
        tx.vout = [tx.vout[0]] * 2
        self.check_mempool_result(
            result_expected=[{'txid': tx.rehash(), 'allowed': False, 'reject-reason': 'min relay fee not met'}],
            rawtxs=[tx.serialize().hex()],
        )

        self.log.info('A timelocked transaction')
        tx = tx_from_hex(raw_tx_reference)
        tx.vin[0].nSequence -= 1  # Should be non-max, so locktime is not ignored
        tx.nLockTime = node.getblockcount() + 1
        self.check_mempool_result(
            result_expected=[{'txid': tx.rehash(), 'allowed': False, 'reject-reason': 'non-final'}],
            rawtxs=[tx.serialize().hex()],
        )

        self.log.info('A transaction that is locked by BIP68 sequence logic')
        tx = tx_from_hex(raw_tx_reference)
        tx.vin[0].nSequence = 2  # We could include it in the second block mined from now, but not the very next one
        self.check_mempool_result(
            result_expected=[{'txid': tx.rehash(), 'allowed': False, 'reject-reason': 'non-BIP68-final'}],
            rawtxs=[tx.serialize().hex()],
            maxfeerate=0,
        )


if __name__ == '__main__':
    MempoolAcceptanceTest().main()<|MERGE_RESOLUTION|>--- conflicted
+++ resolved
@@ -74,21 +74,13 @@
         assert_raises_rpc_error(-22, 'TX decode failed', lambda: node.testmempoolaccept(rawtxs=['ff00baar']))
 
         self.log.info('A transaction already in the blockchain')
-<<<<<<< HEAD
-        coin = coins.pop()  # Pick a random coin(base) to spend
-        raw_tx_in_block = node.signrawtransactionwithwallet(node.createrawtransaction(
-            inputs=[{'txid': coin['txid'], 'vout': coin['vout']}],
-            outputs=[{node.getnewaddress(): 0.3}, {node.getnewaddress(): 49}, {"fee": coin["amount"] - Decimal('49.3')}],
-        ))['hex']
-        txid_in_block = node.sendrawtransaction(hexstring=raw_tx_in_block, maxfeerate=0)
-=======
         tx = self.wallet.create_self_transfer()['tx']  # Pick a random coin(base) to spend
         tx.vout.append(deepcopy(tx.vout[0]))
-        tx.vout[0].nValue = int(0.3 * COIN)
-        tx.vout[1].nValue = int(49 * COIN)
+        tx.vout[0].nValue.setToAmount(int(0.3 * COIN))
+        tx.vout[1].nValue.setToAmount(int(0.7 * COIN)) # ELEMENTS: fee
+        tx.vout[2].nValue.setToAmount(int(49 * COIN))
         raw_tx_in_block = tx.serialize().hex()
         txid_in_block = self.wallet.sendrawtransaction(from_node=node, tx_hex=raw_tx_in_block, maxfeerate=0)
->>>>>>> 807169e1
         self.generate(node, 1)
         self.mempool_size = 0
         self.check_mempool_result(
@@ -98,18 +90,11 @@
 
         self.log.info('A transaction not in the mempool')
         fee = Decimal('0.000007')
-<<<<<<< HEAD
-        raw_tx_0 = node.signrawtransactionwithwallet(node.createrawtransaction(
-            inputs=[{"txid": txid_in_block, "vout": 0, "sequence": BIP125_SEQUENCE_NUMBER}],  # RBF is used later
-            outputs=[{node.getnewaddress(): Decimal('0.3') - fee}, {"fee": fee}],
-        ))['hex']
-        tx = tx_from_hex(raw_tx_0)
-=======
         utxo_to_spend = self.wallet.get_utxo(txid=txid_in_block)  # use 0.3 BTC UTXO
         tx = self.wallet.create_self_transfer(utxo_to_spend=utxo_to_spend, sequence=BIP125_SEQUENCE_NUMBER)['tx']
-        tx.vout[0].nValue = int((Decimal('0.3') - fee) * COIN)
+        tx.vout[0].nValue.setToAmount(int((Decimal('0.3') - fee) * COIN))
+        tx.vout[1].nValue.setToAmount(int(fee * COIN))
         raw_tx_0 = tx.serialize().hex()
->>>>>>> 807169e1
         txid_0 = tx.rehash()
         self.check_mempool_result(
             result_expected=[{'txid': txid_0, 'allowed': True, 'vsize': tx.get_vsize(), 'fees': {'base': fee}}],
@@ -118,17 +103,13 @@
 
         self.log.info('A final transaction not in the mempool')
         output_amount = Decimal('0.025')
-<<<<<<< HEAD
-        raw_tx_final = node.signrawtransactionwithwallet(node.createrawtransaction(
-            inputs=[{'txid': coin['txid'], 'vout': coin['vout'], "sequence": 0xffffffff}],  # SEQUENCE_FINAL
-            outputs=[{node.getnewaddress(): output_amount}, {"fee": coin["amount"] - Decimal(str(output_amount))}],
-=======
         tx = self.wallet.create_self_transfer(
             sequence=SEQUENCE_FINAL,
->>>>>>> 807169e1
             locktime=node.getblockcount() + 2000,  # Can be anything
         )['tx']
-        tx.vout[0].nValue = int(output_amount * COIN)
+        fee_expected = Decimal('50.0') - output_amount
+        tx.vout[0].nValue.setToAmount(int(output_amount * COIN))
+        tx.vout[1].nValue.setToAmount(int(fee_expected * COIN))
         raw_tx_final = tx.serialize().hex()
         tx = tx_from_hex(raw_tx_final)
         fee_expected = Decimal('50.0') - output_amount
@@ -166,13 +147,8 @@
         node.sendrawtransaction(hexstring=tx.serialize().hex(), maxfeerate=0)
         # take original raw_tx_0
         tx = tx_from_hex(raw_tx_0)
-<<<<<<< HEAD
         tx.vout[0].nValue.setToAmount(tx.vout[0].nValue.getAmount() - int(4 * fee * COIN))  # Set more fee
         tx.vout[1].nValue.setToAmount(tx.vout[1].nValue.getAmount() + int(4 * fee * COIN))
-        # skip re-signing the tx
-=======
-        tx.vout[0].nValue -= int(4 * fee * COIN)  # Set more fee
->>>>>>> 807169e1
         self.check_mempool_result(
             result_expected=[{'txid': tx.rehash(), 'allowed': False, 'reject-reason': 'txn-mempool-conflict'}],
             rawtxs=[tx.serialize().hex()],
@@ -189,34 +165,21 @@
 
         self.log.info('A transaction with missing inputs, that existed once in the past')
         tx = tx_from_hex(raw_tx_0)
-        tx.vin[0].prevout.n = 1  # Set vout to 1, to spend the other outpoint (49 coins) of the in-chain-tx we want to double spend
-<<<<<<< HEAD
-        tx.vout[1].nValue.setToAmount(49*COIN - tx.vout[0].nValue.getAmount()) # fee
-        txid_1_out = tx.vout[0].nValue.getAmount()
-        raw_tx_1 = node.signrawtransactionwithwallet(tx.serialize().hex())['hex']
-        txid_1 = node.sendrawtransaction(hexstring=raw_tx_1, maxfeerate=0)
-        # Now spend both to "clearly hide" the outputs, ie. remove the coins from the utxo set by spending them
-        raw_tx_spend_both = node.signrawtransactionwithwallet(node.createrawtransaction(
-            inputs=[
-                {'txid': txid_0, 'vout': 0},
-                {'txid': txid_1, 'vout': 0},
-            ],
-            outputs=[{node.getnewaddress(): 0.1}, {"fee": Decimal(txid_0_out + txid_1_out)/Decimal(COIN) - Decimal('0.1')}]
-        ))['hex']
-        txid_spend_both = node.sendrawtransaction(hexstring=raw_tx_spend_both, maxfeerate=0)
-=======
+        tx.vin[0].prevout.n = 2  # ELEMENTS: Set vout to 2, to spend the other outpoint (49 coins) of the in-chain-tx we want to double spend
+        tx.vout[1].nValue.setToAmount(int(49 * COIN) - tx.vout[0].nValue.getAmount()) # ELEMENTS: balance tx
         raw_tx_1 = tx.serialize().hex()
         txid_1 = node.sendrawtransaction(hexstring=raw_tx_1, maxfeerate=0)
+        txid_1_out = tx.vout[0].nValue.getAmount()
         # Now spend both to "clearly hide" the outputs, ie. remove the coins from the utxo set by spending them
         tx = self.wallet.create_self_transfer()['tx']
         tx.vin.append(deepcopy(tx.vin[0]))
         tx.wit.vtxinwit.append(deepcopy(tx.wit.vtxinwit[0]))
         tx.vin[0].prevout = COutPoint(hash=int(txid_0, 16), n=0)
         tx.vin[1].prevout = COutPoint(hash=int(txid_1, 16), n=0)
-        tx.vout[0].nValue = int(0.1 * COIN)
+        tx.vout[0].nValue.setToAmount(int(0.1 * COIN))
+        tx.vout[1].nValue.setToAmount(txid_0_out + txid_1_out - int(0.1 * COIN))
         raw_tx_spend_both = tx.serialize().hex()
         txid_spend_both = self.wallet.sendrawtransaction(from_node=node, tx_hex=raw_tx_spend_both, maxfeerate=0)
->>>>>>> 807169e1
         self.generate(node, 1)
         self.mempool_size = 0
         # Now see if we can add the coins back to the utxo set by sending the exact txs again
@@ -229,20 +192,12 @@
             rawtxs=[raw_tx_1],
         )
 
-<<<<<<< HEAD
-        self.log.info('Create a signed "reference" tx for later use')
-        raw_tx_reference = node.signrawtransactionwithwallet(node.createrawtransaction(
-            inputs=[{'txid': txid_spend_both, 'vout': 0}],
-            outputs=[{node.getnewaddress(): 0.05}, {"fee": Decimal('0.1') - Decimal('0.05')}],
-        ))['hex']
-        tx = tx_from_hex(raw_tx_reference)
-=======
         self.log.info('Create a "reference" tx for later use')
         utxo_to_spend = self.wallet.get_utxo(txid=txid_spend_both)
         tx = self.wallet.create_self_transfer(utxo_to_spend=utxo_to_spend, sequence=SEQUENCE_FINAL)['tx']
-        tx.vout[0].nValue = int(0.05 * COIN)
+        tx.vout[0].nValue.setToAmount(int(0.05 * COIN))
+        tx.vout[1].nValue.setToAmount(int(utxo_to_spend['value'] * COIN - tx.vout[0].nValue.getAmount()))
         raw_tx_reference = tx.serialize().hex()
->>>>>>> 807169e1
         # Reference tx should be valid on itself
         self.check_mempool_result(
             result_expected=[{'txid': tx.rehash(), 'allowed': True, 'vsize': tx.get_vsize(), 'fees': { 'base': Decimal('0.1') - Decimal('0.05')}}],
