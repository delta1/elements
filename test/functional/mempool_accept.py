#!/usr/bin/env python3
# Copyright (c) 2017-2020 The Bitcoin Core developers
# Distributed under the MIT software license, see the accompanying
# file COPYING or http://www.opensource.org/licenses/mit-license.php.
"""Test mempool acceptance of raw transactions."""

from decimal import Decimal
import math

from test_framework.test_framework import BitcoinTestFramework
from test_framework.key import ECKey
from test_framework.messages import (
    BIP125_SEQUENCE_NUMBER,
    COIN,
    COutPoint,
    CTxOut,
    CTxOutValue,
    MAX_BLOCK_BASE_SIZE,
    MAX_MONEY,
    tx_from_hex,
)
from test_framework.script import (
    hash160,
    CScript,
    OP_0,
    OP_2,
    OP_3,
    OP_CHECKMULTISIG,
    OP_EQUAL,
    OP_HASH160,
    OP_RETURN,
)
from test_framework.util import (
    assert_equal,
    assert_raises_rpc_error,
)


class MempoolAcceptanceTest(BitcoinTestFramework):
    def set_test_params(self):
        self.num_nodes = 1
        self.extra_args = [[
            '-txindex',
            '-txindex','-permitbaremultisig=0',
            '-multi_data_permitted=1', # Elements test
        ]] * self.num_nodes
        self.supports_cli = False

    def skip_test_if_missing_module(self):
        self.skip_if_no_wallet()

    def check_mempool_result(self, result_expected, *args, **kwargs):
        """Wrapper to check result of testmempoolaccept on node_0's mempool"""
        result_test = self.nodes[0].testmempoolaccept(*args, **kwargs)
        for r in result_test:
            r.pop('wtxid')  # Skip check for now
        assert_equal(result_expected, result_test)
        assert_equal(self.nodes[0].getmempoolinfo()['size'], self.mempool_size)  # Must not change mempool state

    def run_test(self):
        node = self.nodes[0]

        self.log.info('Start with empty mempool, and 200 blocks')
        self.mempool_size = 0
        assert_equal(node.getblockcount(), 200)
        assert_equal(node.getmempoolinfo()['size'], self.mempool_size)
        coins = node.listunspent()

        self.log.info('Should not accept garbage to testmempoolaccept')
        assert_raises_rpc_error(-3, 'Expected type array, got string', lambda: node.testmempoolaccept(rawtxs='ff00baar'))
        assert_raises_rpc_error(-8, 'Array must contain between 1 and 25 transactions.', lambda: node.testmempoolaccept(rawtxs=['ff22']*26))
        assert_raises_rpc_error(-8, 'Array must contain between 1 and 25 transactions.', lambda: node.testmempoolaccept(rawtxs=[]))
        assert_raises_rpc_error(-22, 'TX decode failed', lambda: node.testmempoolaccept(rawtxs=['ff00baar']))

        self.log.info('A transaction already in the blockchain')
        coin = coins.pop()  # Pick a random coin(base) to spend
        raw_tx_in_block = node.signrawtransactionwithwallet(node.createrawtransaction(
            inputs=[{'txid': coin['txid'], 'vout': coin['vout']}],
            outputs=[{node.getnewaddress(): 0.3}, {node.getnewaddress(): 49}, {"fee": coin["amount"] - Decimal('49.3')}],
        ))['hex']
        txid_in_block = node.sendrawtransaction(hexstring=raw_tx_in_block, maxfeerate=0)
        node.generate(1)
        self.mempool_size = 0
        self.check_mempool_result(
            result_expected=[{'txid': txid_in_block, 'allowed': False, 'reject-reason': 'txn-already-known'}],
            rawtxs=[raw_tx_in_block],
        )

        self.log.info('A transaction not in the mempool')
        fee = Decimal('0.000007')
        raw_tx_0 = node.signrawtransactionwithwallet(node.createrawtransaction(
            inputs=[{"txid": txid_in_block, "vout": 0, "sequence": BIP125_SEQUENCE_NUMBER}],  # RBF is used later
            outputs=[{node.getnewaddress(): Decimal('0.3') - fee}, {"fee": fee}],
        ))['hex']
        tx = tx_from_hex(raw_tx_0)
        txid_0 = tx.rehash()
        self.check_mempool_result(
            result_expected=[{'txid': txid_0, 'allowed': True, 'vsize': tx.get_vsize(), 'fees': {'base': fee}}],
            rawtxs=[raw_tx_0],
        )

        self.log.info('A final transaction not in the mempool')
        coin = coins.pop()  # Pick a random coin(base) to spend
        output_amount = Decimal('0.025')
        raw_tx_final = node.signrawtransactionwithwallet(node.createrawtransaction(
            inputs=[{'txid': coin['txid'], 'vout': coin['vout'], "sequence": 0xffffffff}],  # SEQUENCE_FINAL
            outputs=[{node.getnewaddress(): output_amount}, {"fee": coin["amount"] - Decimal(str(output_amount))}],
            locktime=node.getblockcount() + 2000,  # Can be anything
        ))['hex']
        tx = tx_from_hex(raw_tx_final)
        fee_expected = coin['amount'] - output_amount
        self.check_mempool_result(
            result_expected=[{'txid': tx.rehash(), 'allowed': True, 'vsize': tx.get_vsize(), 'fees': {'base': fee_expected}}],
            rawtxs=[tx.serialize().hex()],
            maxfeerate=0,
        )
        node.sendrawtransaction(hexstring=raw_tx_final, maxfeerate=0)
        self.mempool_size += 1

        self.log.info('A transaction in the mempool')
        node.sendrawtransaction(hexstring=raw_tx_0)
        self.mempool_size += 1
        self.check_mempool_result(
            result_expected=[{'txid': txid_0, 'allowed': False, 'reject-reason': 'txn-already-in-mempool'}],
            rawtxs=[raw_tx_0],
        )

        self.log.info('A transaction that replaces a mempool transaction')
<<<<<<< HEAD
        tx.deserialize(BytesIO(hex_str_to_bytes(raw_tx_0)))
        tx.vout[0].nValue.setToAmount(tx.vout[0].nValue.getAmount() - int(fee * COIN))  # Double the fee
        txid_0_out = tx.vout[0].nValue.getAmount()
        tx.vout[1].nValue.setToAmount(tx.vout[1].nValue.getAmount() + int(fee * COIN))
=======
        tx = tx_from_hex(raw_tx_0)
        tx.vout[0].nValue -= int(fee * COIN)  # Double the fee
>>>>>>> d6a59166
        tx.vin[0].nSequence = BIP125_SEQUENCE_NUMBER + 1  # Now, opt out of RBF
        raw_tx_0 = node.signrawtransactionwithwallet(tx.serialize().hex())['hex']
        tx = tx_from_hex(raw_tx_0)
        txid_0 = tx.rehash()
        self.check_mempool_result(
            result_expected=[{'txid': txid_0, 'allowed': True, 'vsize': tx.get_vsize(), 'fees': {'base': (2 * fee)}}],
            rawtxs=[raw_tx_0],
        )

        self.log.info('A transaction that conflicts with an unconfirmed tx')
        # Send the transaction that replaces the mempool transaction and opts out of replaceability
        node.sendrawtransaction(hexstring=tx.serialize().hex(), maxfeerate=0)
        # take original raw_tx_0
<<<<<<< HEAD
        tx.deserialize(BytesIO(hex_str_to_bytes(raw_tx_0)))
        tx.vout[0].nValue.setToAmount(tx.vout[0].nValue.getAmount() - int(4 * fee * COIN))  # Set more fee
        tx.vout[1].nValue.setToAmount(tx.vout[1].nValue.getAmount() + int(4 * fee * COIN))
=======
        tx = tx_from_hex(raw_tx_0)
        tx.vout[0].nValue -= int(4 * fee * COIN)  # Set more fee
>>>>>>> d6a59166
        # skip re-signing the tx
        self.check_mempool_result(
            result_expected=[{'txid': tx.rehash(), 'allowed': False, 'reject-reason': 'txn-mempool-conflict'}],
            rawtxs=[tx.serialize().hex()],
            maxfeerate=0,
        )

        self.log.info('A transaction with missing inputs, that never existed')
        tx = tx_from_hex(raw_tx_0)
        tx.vin[0].prevout = COutPoint(hash=int('ff' * 32, 16), n=14)
        # skip re-signing the tx
        self.check_mempool_result(
            result_expected=[{'txid': tx.rehash(), 'allowed': False, 'reject-reason': 'missing-inputs'}],
            rawtxs=[tx.serialize().hex()],
        )

        self.log.info('A transaction with missing inputs, that existed once in the past')
        tx = tx_from_hex(raw_tx_0)
        tx.vin[0].prevout.n = 1  # Set vout to 1, to spend the other outpoint (49 coins) of the in-chain-tx we want to double spend
        tx.vout[1].nValue.setToAmount(49*COIN - tx.vout[0].nValue.getAmount()) # fee
        txid_1_out = tx.vout[0].nValue.getAmount()
        raw_tx_1 = node.signrawtransactionwithwallet(tx.serialize().hex())['hex']
        txid_1 = node.sendrawtransaction(hexstring=raw_tx_1, maxfeerate=0)
        # Now spend both to "clearly hide" the outputs, ie. remove the coins from the utxo set by spending them
        raw_tx_spend_both = node.signrawtransactionwithwallet(node.createrawtransaction(
            inputs=[
                {'txid': txid_0, 'vout': 0},
                {'txid': txid_1, 'vout': 0},
            ],
            outputs=[{node.getnewaddress(): 0.1}, {"fee": Decimal(txid_0_out + txid_1_out)/Decimal(COIN) - Decimal('0.1')}]
        ))['hex']
        txid_spend_both = node.sendrawtransaction(hexstring=raw_tx_spend_both, maxfeerate=0)
        node.generate(1)
        self.mempool_size = 0
        # Now see if we can add the coins back to the utxo set by sending the exact txs again
        self.check_mempool_result(
            result_expected=[{'txid': txid_0, 'allowed': False, 'reject-reason': 'missing-inputs'}],
            rawtxs=[raw_tx_0],
        )
        self.check_mempool_result(
            result_expected=[{'txid': txid_1, 'allowed': False, 'reject-reason': 'missing-inputs'}],
            rawtxs=[raw_tx_1],
        )

        self.log.info('Create a signed "reference" tx for later use')
        raw_tx_reference = node.signrawtransactionwithwallet(node.createrawtransaction(
            inputs=[{'txid': txid_spend_both, 'vout': 0}],
            outputs=[{node.getnewaddress(): 0.05}, {"fee": Decimal('0.1') - Decimal('0.05')}],
        ))['hex']
        tx = tx_from_hex(raw_tx_reference)
        # Reference tx should be valid on itself
        self.check_mempool_result(
            result_expected=[{'txid': tx.rehash(), 'allowed': True, 'vsize': tx.get_vsize(), 'fees': { 'base': Decimal('0.1') - Decimal('0.05')}}],
            rawtxs=[tx.serialize().hex()],
            maxfeerate=0,
        )

        self.log.info('A transaction with no outputs')
        tx = tx_from_hex(raw_tx_reference)
        tx.vout = []
        # Skip re-signing the transaction for context independent checks from now on
        # tx = tx_from_hex(node.signrawtransactionwithwallet(tx.serialize().hex())['hex'])
        self.check_mempool_result(
            result_expected=[{'txid': tx.rehash(), 'allowed': False, 'reject-reason': 'bad-txns-vout-empty'}],
            rawtxs=[tx.serialize().hex()],
        )

        self.log.info('A really large transaction')
        tx = tx_from_hex(raw_tx_reference)
        tx.vin = [tx.vin[0]] * math.ceil(MAX_BLOCK_BASE_SIZE / len(tx.vin[0].serialize()))
        self.check_mempool_result(
            result_expected=[{'txid': tx.rehash(), 'allowed': False, 'reject-reason': 'bad-txns-oversize'}],
            rawtxs=[tx.serialize().hex()],
        )

        self.log.info('A transaction with negative output value')
<<<<<<< HEAD
        tx.deserialize(BytesIO(hex_str_to_bytes(raw_tx_reference)))
        tx.vout[0].nValue.setToAmount(tx.vout[0].nValue.getAmount() * -1)
=======
        tx = tx_from_hex(raw_tx_reference)
        tx.vout[0].nValue *= -1
>>>>>>> d6a59166
        self.check_mempool_result(
            result_expected=[{'txid': tx.rehash(), 'allowed': False, 'reject-reason': 'bad-txns-vout-negative'}],
            rawtxs=[tx.serialize().hex()],
        )

        # The following two validations prevent overflow of the output amounts (see CVE-2010-5139).
        self.log.info('A transaction with too large output value')
<<<<<<< HEAD
        tx.deserialize(BytesIO(hex_str_to_bytes(raw_tx_reference)))
        tx.vout[0].nValue = CTxOutValue(MAX_MONEY + 1)
=======
        tx = tx_from_hex(raw_tx_reference)
        tx.vout[0].nValue = MAX_MONEY + 1
>>>>>>> d6a59166
        self.check_mempool_result(
            result_expected=[{'txid': tx.rehash(), 'allowed': False, 'reject-reason': 'bad-txns-vout-toolarge'}],
            rawtxs=[tx.serialize().hex()],
        )

        self.log.info('A transaction with too large sum of output values')
        tx = tx_from_hex(raw_tx_reference)
        tx.vout = [tx.vout[0]] * 2
        tx.vout[0].nValue = CTxOutValue(MAX_MONEY)
        self.check_mempool_result(
            result_expected=[{'txid': tx.rehash(), 'allowed': False, 'reject-reason': 'bad-txns-txouttotal-toolarge'}],
            rawtxs=[tx.serialize().hex()],
        )

        self.log.info('A transaction with duplicate inputs')
        tx = tx_from_hex(raw_tx_reference)
        tx.vin = [tx.vin[0]] * 2
        self.check_mempool_result(
            result_expected=[{'txid': tx.rehash(), 'allowed': False, 'reject-reason': 'bad-txns-inputs-duplicate'}],
            rawtxs=[tx.serialize().hex()],
        )

        self.log.info('A coinbase transaction')
        # Pick the input of the first tx we signed, so it has to be a coinbase tx
        raw_tx_coinbase_spent = node.getrawtransaction(txid=node.decoderawtransaction(hexstring=raw_tx_in_block)['vin'][0]['txid'])
        tx = tx_from_hex(raw_tx_coinbase_spent)
        self.check_mempool_result(
            result_expected=[{'txid': tx.rehash(), 'allowed': False, 'reject-reason': 'coinbase'}],
            rawtxs=[tx.serialize().hex()],
        )

        self.log.info('Some nonstandard transactions')
        tx = tx_from_hex(raw_tx_reference)
        tx.nVersion = 3  # A version currently non-standard
        self.check_mempool_result(
            result_expected=[{'txid': tx.rehash(), 'allowed': False, 'reject-reason': 'version'}],
            rawtxs=[tx.serialize().hex()],
        )
        tx = tx_from_hex(raw_tx_reference)
        tx.vout[0].scriptPubKey = CScript([OP_0])  # Some non-standard script
        self.check_mempool_result(
            result_expected=[{'txid': tx.rehash(), 'allowed': False, 'reject-reason': 'scriptpubkey'}],
            rawtxs=[tx.serialize().hex()],
        )
        tx = tx_from_hex(raw_tx_reference)
        key = ECKey()
        key.generate()
        pubkey = key.get_pubkey().get_bytes()
        tx.vout[0].scriptPubKey = CScript([OP_2, pubkey, pubkey, pubkey, OP_3, OP_CHECKMULTISIG])  # Some bare multisig script (2-of-3)
        self.check_mempool_result(
            result_expected=[{'txid': tx.rehash(), 'allowed': False, 'reject-reason': 'bare-multisig'}],
            rawtxs=[tx.serialize().hex()],
        )
        tx = tx_from_hex(raw_tx_reference)
        tx.vin[0].scriptSig = CScript([OP_HASH160])  # Some not-pushonly scriptSig
        self.check_mempool_result(
            result_expected=[{'txid': tx.rehash(), 'allowed': False, 'reject-reason': 'scriptsig-not-pushonly'}],
            rawtxs=[tx.serialize().hex()],
        )
        tx = tx_from_hex(raw_tx_reference)
        tx.vin[0].scriptSig = CScript([b'a' * 1648]) # Some too large scriptSig (>1650 bytes)
        self.check_mempool_result(
            result_expected=[{'txid': tx.rehash(), 'allowed': False, 'reject-reason': 'scriptsig-size'}],
            rawtxs=[tx.serialize().hex()],
        )
        tx = tx_from_hex(raw_tx_reference)
        output_p2sh_burn = CTxOut(nValue=540, scriptPubKey=CScript([OP_HASH160, hash160(b'burn'), OP_EQUAL]))
        num_scripts = 100000 // len(output_p2sh_burn.serialize())  # Use enough outputs to make the tx too large for our policy
        tx.vout = [output_p2sh_burn] * num_scripts
        self.check_mempool_result(
            result_expected=[{'txid': tx.rehash(), 'allowed': False, 'reject-reason': 'tx-size'}],
            rawtxs=[tx.serialize().hex()],
        )
        tx = tx_from_hex(raw_tx_reference)
        tx.vout[0] = output_p2sh_burn
        tx.vout[0].nValue.setToAmount(tx.vout[0].nValue.getAmount() - 1)  # Make output smaller, such that it is dust for our policy
        self.check_mempool_result(
            result_expected=[{'txid': tx.rehash(), 'allowed': False, 'reject-reason': 'dust'}],
            rawtxs=[tx.serialize().hex()],
        )
<<<<<<< HEAD
        # Elements: We allow multi op_return outputs by default. This still fails because relay fee isn't met
        tx.deserialize(BytesIO(hex_str_to_bytes(raw_tx_reference)))
=======
        tx = tx_from_hex(raw_tx_reference)
>>>>>>> d6a59166
        tx.vout[0].scriptPubKey = CScript([OP_RETURN, b'\xff'])
        tx.vout = [tx.vout[0]] * 2
        self.check_mempool_result(
            result_expected=[{'txid': tx.rehash(), 'allowed': False, 'reject-reason': 'min relay fee not met'}],
            rawtxs=[tx.serialize().hex()],
        )

        self.log.info('A timelocked transaction')
        tx = tx_from_hex(raw_tx_reference)
        tx.vin[0].nSequence -= 1  # Should be non-max, so locktime is not ignored
        tx.nLockTime = node.getblockcount() + 1
        self.check_mempool_result(
            result_expected=[{'txid': tx.rehash(), 'allowed': False, 'reject-reason': 'non-final'}],
            rawtxs=[tx.serialize().hex()],
        )

        self.log.info('A transaction that is locked by BIP68 sequence logic')
        tx = tx_from_hex(raw_tx_reference)
        tx.vin[0].nSequence = 2  # We could include it in the second block mined from now, but not the very next one
        # Can skip re-signing the tx because of early rejection
        self.check_mempool_result(
            result_expected=[{'txid': tx.rehash(), 'allowed': False, 'reject-reason': 'non-BIP68-final'}],
            rawtxs=[tx.serialize().hex()],
            maxfeerate=0,
        )


if __name__ == '__main__':
    MempoolAcceptanceTest().main()<|MERGE_RESOLUTION|>--- conflicted
+++ resolved
@@ -126,15 +126,10 @@
         )
 
         self.log.info('A transaction that replaces a mempool transaction')
-<<<<<<< HEAD
-        tx.deserialize(BytesIO(hex_str_to_bytes(raw_tx_0)))
+        tx = tx_from_hex(raw_tx_0)
         tx.vout[0].nValue.setToAmount(tx.vout[0].nValue.getAmount() - int(fee * COIN))  # Double the fee
         txid_0_out = tx.vout[0].nValue.getAmount()
         tx.vout[1].nValue.setToAmount(tx.vout[1].nValue.getAmount() + int(fee * COIN))
-=======
-        tx = tx_from_hex(raw_tx_0)
-        tx.vout[0].nValue -= int(fee * COIN)  # Double the fee
->>>>>>> d6a59166
         tx.vin[0].nSequence = BIP125_SEQUENCE_NUMBER + 1  # Now, opt out of RBF
         raw_tx_0 = node.signrawtransactionwithwallet(tx.serialize().hex())['hex']
         tx = tx_from_hex(raw_tx_0)
@@ -148,14 +143,9 @@
         # Send the transaction that replaces the mempool transaction and opts out of replaceability
         node.sendrawtransaction(hexstring=tx.serialize().hex(), maxfeerate=0)
         # take original raw_tx_0
-<<<<<<< HEAD
-        tx.deserialize(BytesIO(hex_str_to_bytes(raw_tx_0)))
+        tx = tx_from_hex(raw_tx_0)
         tx.vout[0].nValue.setToAmount(tx.vout[0].nValue.getAmount() - int(4 * fee * COIN))  # Set more fee
         tx.vout[1].nValue.setToAmount(tx.vout[1].nValue.getAmount() + int(4 * fee * COIN))
-=======
-        tx = tx_from_hex(raw_tx_0)
-        tx.vout[0].nValue -= int(4 * fee * COIN)  # Set more fee
->>>>>>> d6a59166
         # skip re-signing the tx
         self.check_mempool_result(
             result_expected=[{'txid': tx.rehash(), 'allowed': False, 'reject-reason': 'txn-mempool-conflict'}],
@@ -232,13 +222,8 @@
         )
 
         self.log.info('A transaction with negative output value')
-<<<<<<< HEAD
-        tx.deserialize(BytesIO(hex_str_to_bytes(raw_tx_reference)))
+        tx = tx_from_hex(raw_tx_reference)
         tx.vout[0].nValue.setToAmount(tx.vout[0].nValue.getAmount() * -1)
-=======
-        tx = tx_from_hex(raw_tx_reference)
-        tx.vout[0].nValue *= -1
->>>>>>> d6a59166
         self.check_mempool_result(
             result_expected=[{'txid': tx.rehash(), 'allowed': False, 'reject-reason': 'bad-txns-vout-negative'}],
             rawtxs=[tx.serialize().hex()],
@@ -246,13 +231,8 @@
 
         # The following two validations prevent overflow of the output amounts (see CVE-2010-5139).
         self.log.info('A transaction with too large output value')
-<<<<<<< HEAD
-        tx.deserialize(BytesIO(hex_str_to_bytes(raw_tx_reference)))
+        tx = tx_from_hex(raw_tx_reference)
         tx.vout[0].nValue = CTxOutValue(MAX_MONEY + 1)
-=======
-        tx = tx_from_hex(raw_tx_reference)
-        tx.vout[0].nValue = MAX_MONEY + 1
->>>>>>> d6a59166
         self.check_mempool_result(
             result_expected=[{'txid': tx.rehash(), 'allowed': False, 'reject-reason': 'bad-txns-vout-toolarge'}],
             rawtxs=[tx.serialize().hex()],
@@ -333,12 +313,8 @@
             result_expected=[{'txid': tx.rehash(), 'allowed': False, 'reject-reason': 'dust'}],
             rawtxs=[tx.serialize().hex()],
         )
-<<<<<<< HEAD
         # Elements: We allow multi op_return outputs by default. This still fails because relay fee isn't met
-        tx.deserialize(BytesIO(hex_str_to_bytes(raw_tx_reference)))
-=======
-        tx = tx_from_hex(raw_tx_reference)
->>>>>>> d6a59166
+        tx = tx_from_hex(raw_tx_reference)
         tx.vout[0].scriptPubKey = CScript([OP_RETURN, b'\xff'])
         tx.vout = [tx.vout[0]] * 2
         self.check_mempool_result(
