--- conflicted
+++ resolved
@@ -50,13 +50,8 @@
 
     def test_chains_sync_when_long_enough(self):
         self.log.info("Generate blocks on the node with no required chainwork, and verify nodes 1 and 2 have no new headers in their headers tree")
-<<<<<<< HEAD
-        with self.nodes[1].assert_debug_log(expected_msgs=["[net] Ignoring low-work chain (height=14)"]), self.nodes[2].assert_debug_log(expected_msgs=["[net] Ignoring low-work chain (height=14)"]):
+        with self.nodes[1].assert_debug_log(expected_msgs=["[net] Ignoring low-work chain (height=14)"]), self.nodes[2].assert_debug_log(expected_msgs=["[net] Ignoring low-work chain (height=14)"]), self.nodes[3].assert_debug_log(expected_msgs=["Synchronizing blockheaders, height: 14"]):
             self.generatetoaddress(self.nodes[0], NODE1_BLOCKS_REQUIRED-1, address, sync_fun=self.no_op)
-=======
-        with self.nodes[1].assert_debug_log(expected_msgs=["[net] Ignoring low-work chain (height=14)"]), self.nodes[2].assert_debug_log(expected_msgs=["[net] Ignoring low-work chain (height=14)"]), self.nodes[3].assert_debug_log(expected_msgs=["Synchronizing blockheaders, height: 14"]):
-            self.generate(self.nodes[0], NODE1_BLOCKS_REQUIRED-1, sync_fun=self.no_op)
->>>>>>> 0ebd4db3
 
         # Node3 should always allow headers due to noban permissions
         self.log.info("Check that node3 will sync headers (due to noban permissions)")
@@ -84,13 +79,8 @@
             } in chaintips
 
         self.log.info("Generate more blocks to satisfy node1's minchainwork requirement, and verify node2 still has no new headers in headers tree")
-<<<<<<< HEAD
-        with self.nodes[2].assert_debug_log(expected_msgs=["[net] Ignoring low-work chain (height=15)"]):
+        with self.nodes[2].assert_debug_log(expected_msgs=["[net] Ignoring low-work chain (height=15)"]), self.nodes[3].assert_debug_log(expected_msgs=["Synchronizing blockheaders, height: 15"]):
             self.generatetoaddress(self.nodes[0], NODE1_BLOCKS_REQUIRED - self.nodes[0].getblockcount(), address, sync_fun=self.no_op)
-=======
-        with self.nodes[2].assert_debug_log(expected_msgs=["[net] Ignoring low-work chain (height=15)"]), self.nodes[3].assert_debug_log(expected_msgs=["Synchronizing blockheaders, height: 15"]):
-            self.generate(self.nodes[0], NODE1_BLOCKS_REQUIRED - self.nodes[0].getblockcount(), sync_fun=self.no_op)
->>>>>>> 0ebd4db3
         self.sync_blocks(self.nodes[0:2]) # node3 will sync headers (noban permissions) but not blocks (due to minchainwork)
 
         assert {
