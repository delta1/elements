--- conflicted
+++ resolved
@@ -642,18 +642,12 @@
 
         # Choose input
         inputs = wallet.listunspent()
-<<<<<<< HEAD
-        # Deduce fee to produce a changeless transaction
-        value = inputs[0]["amount"] - Decimal("0.00002200")
-        outputs = [{self.nodes[0].getnewaddress():value}]
-=======
 
         # Deduce exact fee to produce a changeless transaction
         tx_size = 110  # Total tx size: 110 vbytes, p2wpkh -> p2wpkh. Input 68 vbytes + rest of tx is 42 vbytes.
         value = inputs[0]["amount"] - get_fee(tx_size, self.min_relay_tx_fee)
 
-        outputs = {self.nodes[0].getnewaddress():value}
->>>>>>> aadaa562
+        outputs = [{self.nodes[0].getnewaddress():value}]
         rawtx = wallet.createrawtransaction(inputs, outputs)
         # fund a transaction that does not require a new key for the change output
         funded_tx = wallet.fundrawtransaction(rawtx)
