--- conflicted
+++ resolved
@@ -1148,34 +1148,19 @@
         high_input_weight = input_weight * 2
 
         # Funding should also work if the input weight is provided
-<<<<<<< HEAD
-        funded_tx = ext_fund.fundrawtransaction(raw_tx, input_weights=[{"txid": ext_utxo["txid"], "vout": ext_utxo["vout"], "weight": input_weight}])
+        funded_tx = ext_fund.fundrawtransaction(raw_tx, input_weights=[{"txid": ext_utxo["txid"], "vout": ext_utxo["vout"], "weight": input_weight}], fee_rate=2)
         signed_tx = ext_fund.signrawtransactionwithwallet(funded_tx["hex"])
-=======
-        funded_tx = wallet.fundrawtransaction(raw_tx, input_weights=[{"txid": ext_utxo["txid"], "vout": ext_utxo["vout"], "weight": input_weight}], fee_rate=2)
-        signed_tx = wallet.signrawtransactionwithwallet(funded_tx["hex"])
->>>>>>> 62346bc3
         signed_tx = self.nodes[0].signrawtransactionwithwallet(signed_tx["hex"])
         assert_equal(self.nodes[0].testmempoolaccept([signed_tx["hex"]])[0]["allowed"], True)
         assert_equal(signed_tx["complete"], True)
         # Reducing the weight should have a lower fee
-<<<<<<< HEAD
-        funded_tx2 = ext_fund.fundrawtransaction(raw_tx, input_weights=[{"txid": ext_utxo["txid"], "vout": ext_utxo["vout"], "weight": low_input_weight}])
+        funded_tx2 = ext_fund.fundrawtransaction(raw_tx, input_weights=[{"txid": ext_utxo["txid"], "vout": ext_utxo["vout"], "weight": low_input_weight}], fee_rate=2)
         assert_greater_than(funded_tx["fee"], funded_tx2["fee"])
         # Increasing the weight should have a higher fee
-        funded_tx2 = ext_fund.fundrawtransaction(raw_tx, input_weights=[{"txid": ext_utxo["txid"], "vout": ext_utxo["vout"], "weight": high_input_weight}])
+        funded_tx2 = ext_fund.fundrawtransaction(raw_tx, input_weights=[{"txid": ext_utxo["txid"], "vout": ext_utxo["vout"], "weight": high_input_weight}], fee_rate=2)
         assert_greater_than(funded_tx2["fee"], funded_tx["fee"])
         # The provided weight should override the calculated weight when solving data is provided
-        funded_tx3 = ext_fund.fundrawtransaction(raw_tx, solving_data={"descriptors": [desc]}, input_weights=[{"txid": ext_utxo["txid"], "vout": ext_utxo["vout"], "weight": high_input_weight}])
-=======
-        funded_tx2 = wallet.fundrawtransaction(raw_tx, input_weights=[{"txid": ext_utxo["txid"], "vout": ext_utxo["vout"], "weight": low_input_weight}], fee_rate=2)
-        assert_greater_than(funded_tx["fee"], funded_tx2["fee"])
-        # Increasing the weight should have a higher fee
-        funded_tx2 = wallet.fundrawtransaction(raw_tx, input_weights=[{"txid": ext_utxo["txid"], "vout": ext_utxo["vout"], "weight": high_input_weight}], fee_rate=2)
-        assert_greater_than(funded_tx2["fee"], funded_tx["fee"])
-        # The provided weight should override the calculated weight when solving data is provided
-        funded_tx3 = wallet.fundrawtransaction(raw_tx, solving_data={"descriptors": [desc]}, input_weights=[{"txid": ext_utxo["txid"], "vout": ext_utxo["vout"], "weight": high_input_weight}], fee_rate=2)
->>>>>>> 62346bc3
+        funded_tx3 = ext_fund.fundrawtransaction(raw_tx, solving_data={"descriptors": [desc]}, input_weights=[{"txid": ext_utxo["txid"], "vout": ext_utxo["vout"], "weight": high_input_weight}], fee_rate=2)
         assert_equal(funded_tx2["fee"], funded_tx3["fee"])
         # The feerate should be met
         funded_tx4 = ext_fund.fundrawtransaction(raw_tx, input_weights=[{"txid": ext_utxo["txid"], "vout": ext_utxo["vout"], "weight": high_input_weight}], fee_rate=10)
@@ -1185,13 +1170,8 @@
         assert_fee_amount(funded_tx4["fee"], tx4_vsize, Decimal(0.0001))
 
         # Funding with weight at csuint boundaries should not cause problems
-<<<<<<< HEAD
-        funded_tx = ext_fund.fundrawtransaction(raw_tx, input_weights=[{"txid": ext_utxo["txid"], "vout": ext_utxo["vout"], "weight": 255}])
-        funded_tx = ext_fund.fundrawtransaction(raw_tx, input_weights=[{"txid": ext_utxo["txid"], "vout": ext_utxo["vout"], "weight": 65539}])
-=======
-        funded_tx = wallet.fundrawtransaction(raw_tx, input_weights=[{"txid": ext_utxo["txid"], "vout": ext_utxo["vout"], "weight": 255}], fee_rate=2)
-        funded_tx = wallet.fundrawtransaction(raw_tx, input_weights=[{"txid": ext_utxo["txid"], "vout": ext_utxo["vout"], "weight": 65539}], fee_rate=2)
->>>>>>> 62346bc3
+        funded_tx = ext_fund.fundrawtransaction(raw_tx, input_weights=[{"txid": ext_utxo["txid"], "vout": ext_utxo["vout"], "weight": 255}], fee_rate=2)
+        funded_tx = ext_fund.fundrawtransaction(raw_tx, input_weights=[{"txid": ext_utxo["txid"], "vout": ext_utxo["vout"], "weight": 65539}], fee_rate=2)
 
         self.nodes[2].unloadwallet("extfund")
         self.nodes[0].unloadwallet("extsend")
