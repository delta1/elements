#!/usr/bin/env python3
# Copyright (c) 2014-2022 The Bitcoin Core developers
# Distributed under the MIT software license, see the accompanying
# file COPYING or http://www.opensource.org/licenses/mit-license.php.
"""Test the fundrawtransaction RPC."""


from decimal import Decimal
from itertools import product
from math import ceil

from test_framework.descriptors import descsum_create
from test_framework.messages import (
    COIN,
)
from test_framework.test_framework import BitcoinTestFramework
from test_framework.util import (
    assert_approx,
    assert_equal,
    assert_fee_amount,
    assert_greater_than,
    assert_greater_than_or_equal,
    assert_raises_rpc_error,
    count_bytes,
    find_vout_for_address,
    get_fee,
)
from test_framework.wallet_util import generate_keypair

ERR_NOT_ENOUGH_PRESET_INPUTS = "The preselected coins total amount does not cover the transaction target. " \
                               "Please allow other inputs to be automatically selected or include more coins manually"

def get_unspent(listunspent, amount):
    for utx in listunspent:
        if utx['amount'] == amount:
            return utx
    raise AssertionError('Could not find unspent with amount={}'.format(amount))

class RawTransactionsTest(BitcoinTestFramework):
    def add_options(self, parser):
        self.add_wallet_options(parser)

    def set_test_params(self):
        self.num_nodes = 4
        self.setup_clean_chain = True
        # This test isn't testing tx relay. Set whitelist on the peers for
        # instant tx relay.
        self.extra_args = [['-blindedaddresses=1', '-whitelist=noban@127.0.0.1']] * self.num_nodes
        self.rpc_timeout = 90  # to prevent timeouts in `test_transaction_too_large`

    def skip_test_if_missing_module(self):
        self.skip_if_no_wallet()

    def setup_network(self):
        self.setup_nodes()

        self.connect_nodes(0, 1)
        self.connect_nodes(1, 2)
        self.connect_nodes(0, 2)
        self.connect_nodes(0, 3)

    def lock_outputs_type(self, wallet, outputtype):
        """
        Only allow UTXOs of the given type
        """
        if outputtype in ["legacy", "p2pkh", "pkh"]:
            prefixes = ["pkh(", "sh(multi("]
        elif outputtype in ["p2sh-segwit", "sh_wpkh"]:
            prefixes = ["sh(wpkh(", "sh(wsh("]
        elif outputtype in ["bech32", "wpkh"]:
            prefixes = ["wpkh(", "wsh("]
        else:
            assert False, f"Unknown output type {outputtype}"

        to_lock = []
        for utxo in wallet.listunspent():
            if "desc" in utxo:
                for prefix in prefixes:
                    if utxo["desc"].startswith(prefix):
                        to_lock.append({"txid": utxo["txid"], "vout": utxo["vout"]})
        wallet.lockunspent(False, to_lock)

    def unlock_utxos(self, wallet):
        """
        Unlock all UTXOs except the watchonly one
        """
        to_keep = []
        if self.watchonly_txid is not None and self.watchonly_vout is not None:
            to_keep.append({"txid": self.watchonly_txid, "vout": self.watchonly_vout})
        wallet.lockunspent(True)
        wallet.lockunspent(False, to_keep)

    def run_test(self):
        self.watchonly_txid = None
        self.watchonly_vout = None
        self.log.info("Connect nodes, set fees, generate blocks, and sync")
        self.min_relay_tx_fee = self.nodes[0].getnetworkinfo()['relayfee']
        # This test is not meant to test fee estimation and we'd like
        # to be sure all txs are sent at a consistent desired feerate
        for node in self.nodes:
            node.settxfee(self.min_relay_tx_fee)

        # if the fee's positive delta is higher than this value tests will fail,
        # neg. delta always fail the tests.
        # The size of the signature of every input may be at most 2 bytes larger
        # than a minimum sized signature.

        #            = 2 bytes * minRelayTxFeePerByte
        self.fee_tolerance = 2 * self.min_relay_tx_fee/1000
        # ELEMENTS NOTE: fee deltas will be negative due to blinding and no blinding in rawtransaction

        self.generate(self.nodes[2], 1)
        self.generate(self.nodes[0], 121)

        self.test_add_inputs_default_value()
        self.test_preset_inputs_selection()
        self.test_weight_calculation()
        self.test_change_position()
        self.test_simple()
        self.test_simple_two_coins()
        self.test_simple_two_outputs()
        self.test_change()
        self.test_no_change()
        self.test_invalid_option()
        self.test_invalid_change_address()
        self.test_valid_change_address()
        self.test_change_type()
        self.test_coin_selection()
        self.test_two_vin()
        self.test_two_vin_two_vout()
        self.test_invalid_input()
        self.test_fee_p2pkh()
        self.test_fee_p2pkh_multi_out()
        self.test_fee_p2sh()
        self.test_fee_4of5()
        self.test_spend_2of2()
        # ELEMENTS: FIXME
        # self.test_locked_wallet()
        self.test_many_inputs_fee()
        self.test_many_inputs_send()
        self.test_op_return()
        # self.test_watchonly() # ELEMENTS: FIXME flaky
        # self.test_all_watched_funds() # ELEMENTS: FIXME
        self.test_option_feerate()
        self.test_address_reuse()
        self.test_option_subtract_fee_from_outputs()
        self.test_subtract_fee_with_presets()
        self.test_transaction_too_large()
        self.test_include_unsafe()
        self.test_surjectionproof_many_inputs()
        # ELEMENTS: FIXME NB
        # self.test_external_inputs()
        self.test_22670()
        self.test_feerate_rounding()
        self.test_input_confs_control()

    def test_change_position(self):
        """Ensure setting changePosition in fundraw with an exact match is handled properly."""
        self.log.info("Test fundrawtxn changePosition option")
        rawmatch = self.nodes[2].createrawtransaction([], [{self.nodes[2].getnewaddress():50}])
        rawmatch = self.nodes[2].fundrawtransaction(rawmatch, changePosition=1, subtractFeeFromOutputs=[0])
        assert_equal(rawmatch["changepos"], -1)

        self.nodes[3].createwallet(wallet_name="wwatch", disable_private_keys=True)
        wwatch = self.nodes[3].get_wallet_rpc('wwatch')
        watchonly_address = self.nodes[0].getnewaddress()
        watchonly_pubkey = self.nodes[0].getaddressinfo(watchonly_address)["pubkey"]
        watchonly_blindingkey = self.nodes[0].dumpblindingkey(watchonly_address)
        self.watchonly_amount = Decimal(200)
        wwatch.importpubkey(watchonly_pubkey, "", True)
        wwatch.importblindingkey(watchonly_address, watchonly_blindingkey)
        self.watchonly_txid = self.nodes[0].sendtoaddress(watchonly_address, self.watchonly_amount)

        # Lock UTXO so nodes[0] doesn't accidentally spend it
        self.watchonly_vout = find_vout_for_address(self.nodes[0], self.watchonly_txid, watchonly_address)
        self.nodes[0].lockunspent(False, [{"txid": self.watchonly_txid, "vout": self.watchonly_vout}])

        self.nodes[0].sendtoaddress(self.nodes[3].get_wallet_rpc(self.default_wallet_name).getnewaddress(), self.watchonly_amount / 10)

        self.nodes[0].sendtoaddress(self.nodes[2].getnewaddress(), 1.5)
        self.nodes[0].sendtoaddress(self.nodes[2].getnewaddress(), 1.0)
        self.nodes[0].sendtoaddress(self.nodes[2].getnewaddress(), 5.0)

        self.generate(self.nodes[0], 1)

        wwatch.unloadwallet()

    def test_simple(self):
        self.log.info("Test fundrawtxn")
        inputs  = [ ]
        outputs = [{ self.nodes[0].getnewaddress() : 1.0 }]
        rawtx   = self.nodes[2].createrawtransaction(inputs, outputs)
        rawtxfund = self.nodes[2].fundrawtransaction(rawtx)
        dec_tx  = self.nodes[2].decoderawtransaction(rawtxfund['hex'])
        assert len(dec_tx['vin']) > 0  #test that we have enough inputs

    def test_simple_two_coins(self):
        self.log.info("Test fundrawtxn with 2 coins")
        inputs  = [ ]
        outputs = [{ self.nodes[0].getnewaddress() : 2.2 }]
        rawtx   = self.nodes[2].createrawtransaction(inputs, outputs)
        rawtxfund = self.nodes[2].fundrawtransaction(rawtx)
        dec_tx  = self.nodes[2].decoderawtransaction(rawtxfund['hex'])
        assert len(dec_tx['vin']) > 0  #test if we have enough inputs
        assert_equal(dec_tx['vin'][0]['scriptSig']['hex'], '')

    def test_simple_two_outputs(self):
        self.log.info("Test fundrawtxn with 2 outputs")

        inputs  = [ ]
        outputs = [{ self.nodes[0].getnewaddress() : 2.6 }, { self.nodes[1].getnewaddress() : 2.5 }]
        rawtx   = self.nodes[2].createrawtransaction(inputs, outputs)

        rawtxfund = self.nodes[2].fundrawtransaction(rawtx)
        dec_tx  = self.nodes[2].decoderawtransaction(rawtxfund['hex'])

        assert len(dec_tx['vin']) > 0
        assert_equal(dec_tx['vin'][0]['scriptSig']['hex'], '')

    def test_change(self):
        self.log.info("Test fundrawtxn with a vin > required amount")
        utx = get_unspent(self.nodes[2].listunspent(), 5)

        inputs  = [ {'txid' : utx['txid'], 'vout' : utx['vout']}]
        outputs = [{ self.nodes[0].getnewaddress() : 1.0 }]
        rawtx   = self.nodes[2].createrawtransaction(inputs, outputs)
        dec_tx  = self.nodes[2].decoderawtransaction(rawtx)
        assert_equal(utx['txid'], dec_tx['vin'][0]['txid'])

        rawtxfund = self.nodes[2].fundrawtransaction(rawtx)
        fee = rawtxfund['fee']
        self.test_no_change_fee = fee  # Use the same fee for the next tx
        dec_tx  = self.nodes[2].decoderawtransaction(rawtxfund['hex'])
        totalOut = 0
        for out in dec_tx['vout']:
            if out["scriptPubKey"]["type"] == "fee":
                continue
            totalOut += out['value']

        assert_equal(fee + totalOut, utx['amount']) #compare vin total and totalout+fee

    def test_no_change(self):
        self.log.info("Test fundrawtxn not having a change output")
        utx = get_unspent(self.nodes[2].listunspent(), 5)

        inputs  = [ {'txid' : utx['txid'], 'vout' : utx['vout']}]
        outputs = [{self.nodes[0].getnewaddress(): Decimal(5.0) - self.test_no_change_fee - self.fee_tolerance}]
        rawtx   = self.nodes[2].createrawtransaction(inputs, outputs)
        dec_tx  = self.nodes[2].decoderawtransaction(rawtx)
        assert_equal(utx['txid'], dec_tx['vin'][0]['txid'])

        rawtxfund = self.nodes[2].fundrawtransaction(rawtx)
        fee = rawtxfund['fee']
        dec_tx  = self.nodes[2].decoderawtransaction(rawtxfund['hex'])
        totalOut = 0
        for out in dec_tx['vout']:
            if out["scriptPubKey"]["type"] == "fee":
                continue
            totalOut += out['value']

        assert_equal(rawtxfund['changepos'], -1)
        assert_equal(fee + totalOut, utx['amount']) #compare vin total and totalout+fee

    def test_invalid_option(self):
        self.log.info("Test fundrawtxn with an invalid option")
        utx = get_unspent(self.nodes[2].listunspent(), 5)

        inputs  = [ {'txid' : utx['txid'], 'vout' : utx['vout']} ]
        outputs = [{ self.nodes[0].getnewaddress() : Decimal(4.0) }]
        rawtx   = self.nodes[2].createrawtransaction(inputs, outputs)
        dec_tx  = self.nodes[2].decoderawtransaction(rawtx)
        assert_equal(utx['txid'], dec_tx['vin'][0]['txid'])

        assert_raises_rpc_error(-8, "Unknown named parameter foo", self.nodes[2].fundrawtransaction, rawtx, foo='bar')

        # reserveChangeKey was deprecated and is now removed
        assert_raises_rpc_error(-8, "Unknown named parameter reserveChangeKey", lambda: self.nodes[2].fundrawtransaction(hexstring=rawtx, reserveChangeKey=True))

    def test_invalid_change_address(self):
        self.log.info("Test fundrawtxn with an invalid change address")
        utx = get_unspent(self.nodes[2].listunspent(), 5)

        inputs  = [ {'txid' : utx['txid'], 'vout' : utx['vout']} ]
        outputs = [{ self.nodes[0].getnewaddress() : Decimal(4.0) }]
        rawtx   = self.nodes[2].createrawtransaction(inputs, outputs)
        dec_tx  = self.nodes[2].decoderawtransaction(rawtx)
        assert_equal(utx['txid'], dec_tx['vin'][0]['txid'])

        assert_raises_rpc_error(-5, "Change address must be a valid address", self.nodes[2].fundrawtransaction, rawtx, changeAddress='foobar')

    def test_valid_change_address(self):
        self.log.info("Test fundrawtxn with a provided change address")
        utx = get_unspent(self.nodes[2].listunspent(), 5)

        inputs  = [ {'txid' : utx['txid'], 'vout' : utx['vout']} ]
        outputs = [{ self.nodes[0].getnewaddress() : Decimal(4.0) }]
        rawtx   = self.nodes[2].createrawtransaction(inputs, outputs)
        dec_tx  = self.nodes[2].decoderawtransaction(rawtx)
        assert_equal(utx['txid'], dec_tx['vin'][0]['txid'])

        change = self.nodes[2].getnewaddress()
        change = self.nodes[2].getaddressinfo(change)["unconfidential"]
        assert_raises_rpc_error(-8, "changePosition out of bounds", self.nodes[2].fundrawtransaction, rawtx, changeAddress=change, changePosition=2)
        rawtxfund = self.nodes[2].fundrawtransaction(rawtx, changeAddress=change, changePosition=0)
        dec_tx  = self.nodes[2].decoderawtransaction(rawtxfund['hex'])
        out = dec_tx['vout'][0]
        assert_equal(change, out['scriptPubKey']['address'])

    def test_change_type(self):
        self.log.info("Test fundrawtxn with a provided change type")
        utx = get_unspent(self.nodes[2].listunspent(), 5)

        inputs  = [ {'txid' : utx['txid'], 'vout' : utx['vout']} ]
        outputs = [{ self.nodes[0].getnewaddress() : Decimal(4.0) }]
        rawtx   = self.nodes[2].createrawtransaction(inputs, outputs)
        assert_raises_rpc_error(-3, "JSON value of type null is not of expected type string", self.nodes[2].fundrawtransaction, rawtx, change_type=None)
        assert_raises_rpc_error(-5, "Unknown change type ''", self.nodes[2].fundrawtransaction, rawtx, change_type='')
        rawtx = self.nodes[2].fundrawtransaction(rawtx, change_type='bech32')
        dec_tx = self.nodes[2].decoderawtransaction(rawtx['hex'])
        assert_equal('witness_v0_keyhash', dec_tx['vout'][rawtx['changepos']]['scriptPubKey']['type'])

    def test_coin_selection(self):
        self.log.info("Test fundrawtxn with a vin < required amount")
        utx = get_unspent(self.nodes[2].listunspent(), 1)

        inputs  = [ {'txid' : utx['txid'], 'vout' : utx['vout']}]
        outputs = [{ self.nodes[0].getnewaddress() : 1.0 }]
        output_addrs = []
        for output in outputs:
            for addr in output.keys():
                output_addrs.append(self.nodes[0].getaddressinfo(addr)["unconfidential"])
        rawtx   = self.nodes[2].createrawtransaction(inputs, outputs)

        # 4-byte version + 1-byte vin count + 36-byte prevout then script_len
        rawtx = rawtx[:84] + "0100" + rawtx[86:]

        dec_tx  = self.nodes[2].decoderawtransaction(rawtx)
        assert_equal(utx['txid'], dec_tx['vin'][0]['txid'])
        assert_equal("00", dec_tx['vin'][0]['scriptSig']['hex'])

        # Should fail without add_inputs:
        assert_raises_rpc_error(-4, ERR_NOT_ENOUGH_PRESET_INPUTS, self.nodes[2].fundrawtransaction, rawtx, add_inputs=False)
        # add_inputs is enabled by default
        rawtxfund = self.nodes[2].fundrawtransaction(rawtx)

        dec_tx  = self.nodes[2].decoderawtransaction(rawtxfund['hex'])
        matchingOuts = 0
        for i, out in enumerate(dec_tx['vout']):
            if out["scriptPubKey"]["type"] == "fee":
                continue
            if out['scriptPubKey']['address'] in output_addrs:
                matchingOuts+=1
            else:
                assert_equal(i, rawtxfund['changepos'])

        assert_equal(utx['txid'], dec_tx['vin'][0]['txid'])
        assert_equal("00", dec_tx['vin'][0]['scriptSig']['hex'])

        assert_equal(matchingOuts, 1)
        assert_equal(len(dec_tx['vout']), 3)

    def test_two_vin(self):
        self.log.info("Test fundrawtxn with 2 vins")
        utx = get_unspent(self.nodes[2].listunspent(), 1)
        utx2 = get_unspent(self.nodes[2].listunspent(), 5)

        inputs  = [ {'txid' : utx['txid'], 'vout' : utx['vout']},{'txid' : utx2['txid'], 'vout' : utx2['vout']} ]
        outputs = [{ self.nodes[0].getnewaddress() : 6.0 }]
        output_addrs = []
        for output in outputs:
            for addr in output.keys():
                output_addrs.append(self.nodes[0].getaddressinfo(addr)["unconfidential"])
        rawtx   = self.nodes[2].createrawtransaction(inputs, outputs)
        dec_tx  = self.nodes[2].decoderawtransaction(rawtx)
        assert_equal(utx['txid'], dec_tx['vin'][0]['txid'])

        # Should fail without add_inputs:
        assert_raises_rpc_error(-4, ERR_NOT_ENOUGH_PRESET_INPUTS, self.nodes[2].fundrawtransaction, rawtx, add_inputs=False)
        rawtxfund = self.nodes[2].fundrawtransaction(rawtx, add_inputs=True)
        dec_tx  = self.nodes[2].decoderawtransaction(rawtxfund['hex'])
        matchingOuts = 0
        for out in dec_tx['vout']:
            if out["scriptPubKey"]["type"] == "fee":
                continue
            if out['scriptPubKey']['address'] in output_addrs:
                matchingOuts+=1

        assert_equal(matchingOuts, 1)
        assert_equal(len(dec_tx['vout']), 3)

        matchingIns = 0
        for vinOut in dec_tx['vin']:
            for vinIn in inputs:
                if vinIn['txid'] == vinOut['txid']:
                    matchingIns+=1

        assert_equal(matchingIns, 2) #we now must see two vins identical to vins given as params

    def test_two_vin_two_vout(self):
        self.log.info("Test fundrawtxn with 2 vins and 2 vouts")
        utx = get_unspent(self.nodes[2].listunspent(), 1)
        utx2 = get_unspent(self.nodes[2].listunspent(), 5)

        inputs  = [ {'txid' : utx['txid'], 'vout' : utx['vout']},{'txid' : utx2['txid'], 'vout' : utx2['vout']} ]
        outputs = [{ self.nodes[0].getnewaddress() : 6.0 }, { self.nodes[0].getnewaddress() : 1.0 }]
        output_addrs = []
        for output in outputs:
            for addr in output.keys():
                output_addrs.append(self.nodes[0].getaddressinfo(addr)["unconfidential"])
        rawtx   = self.nodes[2].createrawtransaction(inputs, outputs)
        dec_tx  = self.nodes[2].decoderawtransaction(rawtx)
        assert_equal(utx['txid'], dec_tx['vin'][0]['txid'])

        # Should fail without add_inputs:
        assert_raises_rpc_error(-4, ERR_NOT_ENOUGH_PRESET_INPUTS, self.nodes[2].fundrawtransaction, rawtx, add_inputs=False)
        rawtxfund = self.nodes[2].fundrawtransaction(rawtx, add_inputs=True)

        dec_tx  = self.nodes[2].decoderawtransaction(rawtxfund['hex'])
        matchingOuts = 0
        for out in dec_tx['vout']:
            if out["scriptPubKey"]["type"] == "fee":
                continue
            if out['scriptPubKey']['address'] in output_addrs:
                matchingOuts+=1

        assert_equal(matchingOuts, 2)
        assert_equal(len(dec_tx['vout']), 4)

    def test_invalid_input(self):
        self.log.info("Test fundrawtxn with an invalid vin")
        txid = "1c7f966dab21119bac53213a2bc7532bff1fa844c124fd750a7d0b1332440bd1"
        vout = 0
        inputs  = [ {'txid' : txid, 'vout' : vout} ] #invalid vin!
        outputs = [{ self.nodes[0].getnewaddress() : 1.0}]
        rawtx   = self.nodes[2].createrawtransaction(inputs, outputs)
        assert_raises_rpc_error(-4, "Unable to find UTXO for external input", self.nodes[2].fundrawtransaction, rawtx)

    def test_fee_p2pkh(self):
        """Compare fee of a standard pubkeyhash transaction."""
        self.log.info("Test fundrawtxn p2pkh fee")
        self.lock_outputs_type(self.nodes[0], "p2pkh")
        inputs = []
        outputs = [{self.nodes[1].getnewaddress():1.1}]
        rawtx = self.nodes[0].createrawtransaction(inputs, outputs)
        fundedTx = self.nodes[0].fundrawtransaction(rawtx)

        # Create same transaction over sendtoaddress.
        txId = self.nodes[0].sendtoaddress(self.nodes[1].getnewaddress(), 1.1)
        signedFee = self.nodes[0].getmempoolentry(txId)['fees']['base']

        # Compare fee.
        feeDelta = Decimal(fundedTx['fee']) - Decimal(signedFee)
        assert feeDelta <= self.fee_tolerance

        self.unlock_utxos(self.nodes[0])

    def test_fee_p2pkh_multi_out(self):
        """Compare fee of a standard pubkeyhash transaction with multiple outputs."""
        self.log.info("Test fundrawtxn p2pkh fee with multiple outputs")
        self.lock_outputs_type(self.nodes[0], "p2pkh")
        inputs = []
        outputs = [
            {self.nodes[1].getnewaddress():1.1},
            {self.nodes[1].getnewaddress():1.2},
            {self.nodes[1].getnewaddress():0.1},
            {self.nodes[1].getnewaddress():1.3},
            {self.nodes[1].getnewaddress():0.2},
            {self.nodes[1].getnewaddress():0.3},
        ]
        rawtx = self.nodes[0].createrawtransaction(inputs, outputs)
        fundedTx = self.nodes[0].fundrawtransaction(rawtx)

        # Create same transaction over sendtoaddress.
        # ELEMENTS: sendmany expects an object
        output_dict = {}
        for output in outputs:
            output_dict.update(output)
        txId = self.nodes[0].sendmany("", output_dict)
        signedFee = self.nodes[0].getmempoolentry(txId)['fees']['base']

        # Compare fee.
        feeDelta = Decimal(fundedTx['fee']) - Decimal(signedFee)
        assert feeDelta <= self.fee_tolerance

        self.unlock_utxos(self.nodes[0])

    def test_fee_p2sh(self):
        """Compare fee of a 2-of-2 multisig p2sh transaction."""
        self.lock_outputs_type(self.nodes[0], "p2pkh")
        # Create 2-of-2 addr.
        addr1 = self.nodes[1].getnewaddress()
        addr2 = self.nodes[1].getnewaddress()

        addr1Obj = self.nodes[1].getaddressinfo(addr1)
        addr2Obj = self.nodes[1].getaddressinfo(addr2)

        mSigObj = self.nodes[3].createmultisig(2, [addr1Obj['pubkey'], addr2Obj['pubkey']])['address']

        inputs = []
        outputs = [{mSigObj:1.1}]
        rawtx = self.nodes[0].createrawtransaction(inputs, outputs)
        fundedTx = self.nodes[0].fundrawtransaction(rawtx)

        # Create same transaction over sendtoaddress.
        txId = self.nodes[0].sendtoaddress(mSigObj, 1.1)
        signedFee = self.nodes[0].getmempoolentry(txId)['fees']['base']

        # Compare fee.
        feeDelta = Decimal(fundedTx['fee']) - Decimal(signedFee)
        print(feeDelta) # assert feeDelta <= self.fee_tolerance # ELEMENTS FIXME: flaky

        self.unlock_utxos(self.nodes[0])
        self.sync_all()

    def test_fee_4of5(self):
        """Compare fee of a standard pubkeyhash transaction."""
        self.log.info("Test fundrawtxn fee with 4-of-5 addresses")
        self.lock_outputs_type(self.nodes[0], "p2pkh")
        self.generate(self.nodes[0], 1)
        self.sync_all()

        # Create 4-of-5 addr.
        addr1 = self.nodes[1].getnewaddress()
        addr2 = self.nodes[1].getnewaddress()
        addr3 = self.nodes[1].getnewaddress()
        addr4 = self.nodes[1].getnewaddress()
        addr5 = self.nodes[1].getnewaddress()

        addr1Obj = self.nodes[1].getaddressinfo(addr1)
        addr2Obj = self.nodes[1].getaddressinfo(addr2)
        addr3Obj = self.nodes[1].getaddressinfo(addr3)
        addr4Obj = self.nodes[1].getaddressinfo(addr4)
        addr5Obj = self.nodes[1].getaddressinfo(addr5)

        mSigObj = self.nodes[1].createmultisig(
            4,
            [
                addr1Obj['pubkey'],
                addr2Obj['pubkey'],
                addr3Obj['pubkey'],
                addr4Obj['pubkey'],
                addr5Obj['pubkey'],
            ]
        )['address']

        inputs = []
        outputs = [{mSigObj:1.1}]
        rawtx = self.nodes[0].createrawtransaction(inputs, outputs)
        fundedTx = self.nodes[0].fundrawtransaction(rawtx)

        # Create same transaction over sendtoaddress.
        txId = self.nodes[0].sendtoaddress(mSigObj, 1.1)
        signedFee = self.nodes[0].getmempoolentry(txId)['fees']['base']

        # Compare fee.
        feeDelta = Decimal(fundedTx['fee']) - Decimal(signedFee)
        assert feeDelta <= self.fee_tolerance

        self.unlock_utxos(self.nodes[0])
        self.sync_all()

    def test_spend_2of2(self):
        """Spend a 2-of-2 multisig transaction over fundraw."""
        self.log.info("Test fundpsbt spending 2-of-2 multisig")

        # Create 2-of-2 addr.
        addr1 = self.nodes[2].getnewaddress()
        addr2 = self.nodes[2].getnewaddress()

        addr1Obj = self.nodes[2].getaddressinfo(addr1)
        addr2Obj = self.nodes[2].getaddressinfo(addr2)

        self.nodes[2].createwallet(wallet_name='wmulti', disable_private_keys=True)
        wmulti = self.nodes[2].get_wallet_rpc('wmulti')
        w2 = self.nodes[2].get_wallet_rpc(self.default_wallet_name)
        mSigObj = wmulti.addmultisigaddress(
            2,
            [
                addr1Obj['pubkey'],
                addr2Obj['pubkey'],
            ]
        )['address']
        if not self.options.descriptors:
            wmulti.importaddress(mSigObj)

        # Send 1.2 BTC to msig addr.
        self.nodes[0].sendtoaddress(mSigObj, 1.2)
        self.generate(self.nodes[0], 1)

        oldBalance = self.nodes[1].getbalance()['bitcoin']
        inputs = []
        outputs = [{self.nodes[1].getnewaddress():1.1}]
        funded_psbt = wmulti.walletcreatefundedpsbt(inputs=inputs, outputs=outputs, changeAddress=w2.getrawchangeaddress())['psbt']

        blinded_psbt = wmulti.walletprocesspsbt(funded_psbt)
        signed_psbt = w2.walletprocesspsbt(blinded_psbt["psbt"])
        self.nodes[2].sendrawtransaction(signed_psbt['hex'])
        self.generate(self.nodes[2], 1)
        self.sync_all()

        # make sure funds are received at node1.
        assert_equal(oldBalance+Decimal('1.10000000'), self.nodes[1].getbalance()['bitcoin'])

        wmulti.unloadwallet()

    def test_locked_wallet(self):
        self.log.info("Test fundrawtxn with locked wallet and hardened derivation")

        df_wallet = self.nodes[1].get_wallet_rpc(self.default_wallet_name)
        self.nodes[1].createwallet(wallet_name="locked_wallet", descriptors=self.options.descriptors)
        wallet = self.nodes[1].get_wallet_rpc("locked_wallet")
        # This test is not meant to exercise fee estimation. Making sure all txs are sent at a consistent fee rate.
        wallet.settxfee(self.min_relay_tx_fee)

        # Add some balance to the wallet (this will be reverted at the end of the test)
        df_wallet.sendall(recipients=[wallet.getnewaddress()])
        self.generate(self.nodes[1], 1)

        # Encrypt wallet and import descriptors
        wallet.encryptwallet("test")

        if self.options.descriptors:
            wallet.walletpassphrase("test", 999000)
            wallet.importdescriptors([{
                'desc': descsum_create('wpkh(tprv8ZgxMBicQKsPdYeeZbPSKd2KYLmeVKtcFA7kqCxDvDR13MQ6us8HopUR2wLcS2ZKPhLyKsqpDL2FtL73LMHcgoCL7DXsciA8eX8nbjCR2eG/0h/*h)'),
                'timestamp': 'now',
                'active': True
            },
            {
                'desc': descsum_create('wpkh(tprv8ZgxMBicQKsPdYeeZbPSKd2KYLmeVKtcFA7kqCxDvDR13MQ6us8HopUR2wLcS2ZKPhLyKsqpDL2FtL73LMHcgoCL7DXsciA8eX8nbjCR2eG/1h/*h)'),
                'timestamp': 'now',
                'active': True,
                'internal': True
            }])
            wallet.walletlock()

        # Drain the keypool.
        wallet.getnewaddress()
        wallet.getrawchangeaddress()

        # Choose input
        inputs = wallet.listunspent()

        # Deduce exact fee to produce a changeless transaction
        tx_size = 110  # Total tx size: 110 vbytes, p2wpkh -> p2wpkh. Input 68 vbytes + rest of tx is 42 vbytes.
        value = inputs[0]["amount"] - get_fee(tx_size, self.min_relay_tx_fee)

        outputs = [{self.nodes[0].getnewaddress():value}]
        rawtx = wallet.createrawtransaction(inputs, outputs)
        # fund a transaction that does not require a new key for the change output
        funded_tx = wallet.fundrawtransaction(rawtx)
        assert_equal(funded_tx["changepos"], -1)

        # fund a transaction that requires a new key for the change output
        # creating the key must be impossible because the wallet is locked
        outputs = [{self.nodes[0].getnewaddress():value - Decimal("0.1")}]
        rawtx = wallet.createrawtransaction(inputs, outputs)
        assert_raises_rpc_error(-4, "Transaction needs a change address, but we can't generate it.", wallet.fundrawtransaction, rawtx)

        # Refill the keypool.
        wallet.walletpassphrase("test", 999000)
        wallet.keypoolrefill(8) #need to refill the keypool to get an internal change address
        wallet.walletlock()

        assert_raises_rpc_error(-13, "walletpassphrase", wallet.sendtoaddress, self.nodes[0].getnewaddress(), 1.2)

        oldBalance = self.nodes[0].getbalance()['bitcoin']

        inputs = []
        outputs = [{self.nodes[0].getnewaddress():1.1}]
        rawtx = wallet.createrawtransaction(inputs, outputs)
        fundedTx = wallet.fundrawtransaction(rawtx)
        blindedTx = self.nodes[1].blindrawtransaction(fundedTx['hex'])
        assert fundedTx["changepos"] != -1

        # Now we need to unlock.
<<<<<<< HEAD
        wallet.walletpassphrase("test", 600)
        signedTx = wallet.signrawtransactionwithwallet(blindedTx['hex'])
=======
        wallet.walletpassphrase("test", 999000)
        signedTx = wallet.signrawtransactionwithwallet(fundedTx['hex'])
>>>>>>> db19a7e8
        wallet.sendrawtransaction(signedTx['hex'])
        self.generate(self.nodes[1], 1)
        self.sync_all()
        # make sure funds are received at node1.
        assert_equal(oldBalance+Decimal('51.10000000'), self.nodes[0].getbalance()['bitcoin'])

        # Restore pre-test wallet state
        wallet.sendall(recipients=[df_wallet.getnewaddress(), df_wallet.getnewaddress(), df_wallet.getnewaddress()])
        wallet.unloadwallet()
        self.generate(self.nodes[1], 1)

    def test_many_inputs_fee(self):
        """Multiple (~19) inputs tx test | Compare fee."""
        self.log.info("Test fundrawtxn fee with many inputs")

        # Empty node1, send some small coins from node0 to node1.
        # ELEMENTS FIXME: use sendall once its fixed: error `Specified output amount to <address> is below dust threshold`
        # self.nodes[1].sendall(recipients=[self.nodes[0].getnewaddress()])
        self.nodes[1].sendtoaddress(self.nodes[0].getnewaddress(), self.nodes[1].getbalance()['bitcoin'], "", "", True)
        self.generate(self.nodes[1], 1)

        for _ in range(20):
            self.nodes[0].sendtoaddress(self.nodes[1].getnewaddress(), 0.01)
        self.generate(self.nodes[0], 1)

        # Fund a tx with ~20 small inputs.
        inputs = []
        outputs = [{self.nodes[0].getnewaddress():0.15}, {self.nodes[0].getnewaddress():0.04}]
        output_dict = {}
        for output in outputs:
            output_dict.update(output)
        rawtx = self.nodes[1].createrawtransaction(inputs, outputs)
        fundedTx = self.nodes[1].fundrawtransaction(rawtx)

        # Create same transaction over sendtoaddress.
        # ELEMENTS: sendmany expects an object
        output_dict = {}
        for output in outputs:
            output_dict.update(output)
        txId = self.nodes[1].sendmany("", output_dict)
        signedFee = self.nodes[1].getmempoolentry(txId)['fees']['base']

        # Compare fee.
        feeDelta = Decimal(fundedTx['fee']) - Decimal(signedFee)
        assert feeDelta <= self.fee_tolerance * 19  #~19 inputs

    def test_many_inputs_send(self):
        """Multiple (~19) inputs tx test | sign/send."""
        self.log.info("Test fundrawtxn sign+send with many inputs")

        # Again, empty node1, send some small coins from node0 to node1.
        # ELEMENTS FIXME: use sendall once its fixed: error `Specified output amount to <address> is below dust threshold`
        # self.nodes[1].sendall(recipients=[self.nodes[0].getnewaddress()])
        self.nodes[1].sendtoaddress(self.nodes[0].getnewaddress(), self.nodes[1].getbalance()['bitcoin'], "", "", True)
        self.generate(self.nodes[1], 1)

        for _ in range(20):
            self.nodes[0].sendtoaddress(self.nodes[1].getnewaddress(), 0.01)
        self.generate(self.nodes[0], 1)
        self.sync_all()

        # Fund a tx with ~20 small inputs.
        oldBalance = self.nodes[0].getbalance()['bitcoin']

        inputs = []
        outputs = [{self.nodes[0].getnewaddress():0.15},{self.nodes[0].getnewaddress():0.04}]
        rawtx = self.nodes[1].createrawtransaction(inputs, outputs)
        fundedTx = self.nodes[1].fundrawtransaction(rawtx)
        blindedTx = self.nodes[1].blindrawtransaction(fundedTx['hex'])
        fundedAndSignedTx = self.nodes[1].signrawtransactionwithwallet(blindedTx)
        self.nodes[1].sendrawtransaction(fundedAndSignedTx['hex'])
        self.generate(self.nodes[1], 1)
        assert_equal(oldBalance+Decimal('50.19000000'), self.nodes[0].getbalance()['bitcoin']) #0.19+block reward

    def test_op_return(self):
        self.log.info("Test fundrawtxn with OP_RETURN and no vin")

        # pre-segwit
        #rawtx   = "0100000000010000000000000000066a047465737400000000"
        rawtx   = "0100000000000101ac2e6a47e85fdc2a5a27334544440f2f5135553a7476f4f5e3b9792da6a58fe001000000000000000000066a047465737400000000"
        dec_tx  = self.nodes[2].decoderawtransaction(rawtx)

        assert_equal(len(dec_tx['vin']), 0)
        assert_equal(len(dec_tx['vout']), 1)

        rawtxfund = self.nodes[2].fundrawtransaction(rawtx)
        dec_tx  = self.nodes[2].decoderawtransaction(rawtxfund['hex'])

        assert_greater_than(len(dec_tx['vin']), 0) # at least one vin
        assert_equal(len(dec_tx['vout']), 3) # one change output added

    def test_watchonly(self):
        self.log.info("Test fundrawtxn using only watchonly")

        inputs = []
        outputs = [{self.nodes[2].getnewaddress(): self.watchonly_amount / 2}]
        rawtx = self.nodes[3].createrawtransaction(inputs, outputs)

        self.nodes[3].loadwallet('wwatch')
        wwatch = self.nodes[3].get_wallet_rpc('wwatch')
        # Setup change addresses for the watchonly wallet
        desc_import = [{
            "desc": descsum_create("wpkh(tpubD6NzVbkrYhZ4YNXVQbNhMK1WqguFsUXceaVJKbmno2aZ3B6QfbMeraaYvnBSGpV3vxLyTTK9DYT1yoEck4XUScMzXoQ2U2oSmE2JyMedq3H/1/*)"),
            "timestamp": "now",
            "internal": True,
            "active": True,
            "keypool": True,
            "range": [0, 100],
            "watchonly": True,
        }]
        if self.options.descriptors:
            wwatch.importdescriptors(desc_import)
        else:
            wwatch.importmulti(desc_import)

        # Backward compatibility test (2nd params is includeWatching)
        result = wwatch.fundrawtransaction(rawtx, True)
        res_dec = self.nodes[0].decoderawtransaction(result["hex"])
        assert_equal(len(res_dec["vin"]), 1)
        assert_equal(res_dec["vin"][0]["txid"], self.watchonly_txid)

        assert "fee" in result.keys()
        assert_greater_than(result["changepos"], -1)

        wwatch.unloadwallet()

    def test_all_watched_funds(self):
        self.log.info("Test fundrawtxn using entirety of watched funds")

        inputs = []
        outputs = [{self.nodes[2].getnewaddress(): self.watchonly_amount}]
        rawtx = self.nodes[3].createrawtransaction(inputs, outputs)

        self.nodes[3].loadwallet('wwatch')
        wwatch = self.nodes[3].get_wallet_rpc('wwatch')
        w3 = self.nodes[3].get_wallet_rpc(self.default_wallet_name)
        result = wwatch.fundrawtransaction(rawtx, includeWatching=True, changeAddress=w3.getrawchangeaddress(), subtractFeeFromOutputs=[0])
        blinded_result = wwatch.blindrawtransaction(result['hex'])
        # unblinded_result = self.nodes[2].unblindrawtransaction(blinded_result)
        res_dec = self.nodes[0].decoderawtransaction(result["hex"])
        assert_equal(len(res_dec["vin"]), 1)
        assert res_dec["vin"][0]["txid"] == self.watchonly_txid

        assert_greater_than(result["fee"], 0)
        assert_equal(result["changepos"], -1)
        assert_equal(result["fee"] + res_dec["vout"][0]["value"], self.watchonly_amount)

        signedtx = wwatch.signrawtransactionwithwallet(blinded_result)
        assert not signedtx["complete"]
        signedtx = self.nodes[0].signrawtransactionwithwallet(signedtx["hex"])
        assert signedtx["complete"]
        self.nodes[0].sendrawtransaction(signedtx["hex"])
        self.generate(self.nodes[0], 1)

        wwatch.unloadwallet()

    def test_option_feerate(self):
        self.log.info("Test fundrawtxn with explicit fee rates (fee_rate sat/vB and feeRate BTC/kvB)")
        node = self.nodes[3]
        # Make sure there is exactly one input so coin selection can't skew the result.
        assert_equal(len(self.nodes[3].listunspent(1)), 1)
        inputs = []
        address = node.getaddressinfo(node.getnewaddress())
        outputs = [{address['unconfidential'] : 1}]
        rawtx = node.createrawtransaction(inputs, outputs)

        result = node.fundrawtransaction(rawtx)  # uses self.min_relay_tx_fee (set by settxfee)
        btc_kvb_to_sat_vb = 100000  # (1e5)
        result1 = node.fundrawtransaction(rawtx, fee_rate=str(2 * btc_kvb_to_sat_vb * self.min_relay_tx_fee))
        result2 = node.fundrawtransaction(rawtx, feeRate=2 * self.min_relay_tx_fee)
        result3 = node.fundrawtransaction(rawtx, fee_rate=10 * btc_kvb_to_sat_vb * self.min_relay_tx_fee)
        result4 = node.fundrawtransaction(rawtx, feeRate=str(10 * self.min_relay_tx_fee))

        result_fee_rate = result['fee'] * 1000 / count_bytes(result['hex'])
        assert_fee_amount(result1['fee'], count_bytes(result1['hex']), 2 * result_fee_rate)
        assert_fee_amount(result2['fee'], count_bytes(result2['hex']), 2 * result_fee_rate)
        assert_fee_amount(result3['fee'], count_bytes(result3['hex']), 10 * result_fee_rate)
        assert_fee_amount(result4['fee'], count_bytes(result4['hex']), 10 * result_fee_rate)

        # Test that funding non-standard "zero-fee" transactions is valid.
        for param, zero_value in product(["fee_rate", "feeRate"], [0, 0.000, 0.00000000, "0", "0.000", "0.00000000"]):
            assert_equal(self.nodes[3].fundrawtransaction(rawtx, {param: zero_value})["fee"], 0)

        # With no arguments passed, expect fee of 1374 satoshis.
        assert_approx(node.fundrawtransaction(rawtx)["fee"], vexp=0.00001374, vspan=0.00000001)
        # Expect fee to be 10,000x higher when an explicit fee rate 10,000x greater is specified.
        result = node.fundrawtransaction(rawtx, fee_rate=1000) # ELEMENTS: reduce by 10x
        assert_approx(result["fee"], vexp=0.01374, vspan=0.0001)

        self.log.info("Test fundrawtxn with invalid estimate_mode settings")
        for k, v in {"number": 42, "object": {"foo": "bar"}}.items():
            assert_raises_rpc_error(-3, f"JSON value of type {k} for field estimate_mode is not of expected type string",
                node.fundrawtransaction, rawtx, estimate_mode=v, conf_target=0.1, add_inputs=True)
        for mode in ["", "foo", Decimal("3.141592")]:
            assert_raises_rpc_error(-8, 'Invalid estimate_mode parameter, must be one of: "unset", "economical", "conservative"',
                node.fundrawtransaction, rawtx, estimate_mode=mode, conf_target=0.1, add_inputs=True)

        self.log.info("Test fundrawtxn with invalid conf_target settings")
        for mode in ["unset", "economical", "conservative"]:
            self.log.debug("{}".format(mode))
            for k, v in {"string": "", "object": {"foo": "bar"}}.items():
                assert_raises_rpc_error(-3, f"JSON value of type {k} for field conf_target is not of expected type number",
                    node.fundrawtransaction, rawtx, estimate_mode=mode, conf_target=v, add_inputs=True)
            for n in [-1, 0, 1009]:
                assert_raises_rpc_error(-8, "Invalid conf_target, must be between 1 and 1008",  # max value of 1008 per src/policy/fees.h
                    node.fundrawtransaction, rawtx, estimate_mode=mode, conf_target=n, add_inputs=True)

        self.log.info("Test invalid fee rate settings")
        for param, value in {("fee_rate", 100000), ("feeRate", 1.000)}:
            assert_raises_rpc_error(-4, "Fee exceeds maximum configured by user (e.g. -maxtxfee, maxfeerate)",
                node.fundrawtransaction, rawtx, add_inputs=True, **{param: value})
            assert_raises_rpc_error(-3, "Amount out of range",
                node.fundrawtransaction, rawtx, add_inputs=True, **{param: -1})
            assert_raises_rpc_error(-3, "Amount is not a number or string",
                node.fundrawtransaction, rawtx, add_inputs=True, **{param: {"foo": "bar"}})
            # Test fee rate values that don't pass fixed-point parsing checks.
            for invalid_value in ["", 0.000000001, 1e-09, 1.111111111, 1111111111111111, "31.999999999999999999999"]:
                assert_raises_rpc_error(-3, "Invalid amount", node.fundrawtransaction, rawtx, add_inputs=True, **{param: invalid_value})
        # Test fee_rate values that cannot be represented in sat/vB.
        for invalid_value in [0.0001, 0.00000001, 0.00099999, 31.99999999]:
            assert_raises_rpc_error(-3, "Invalid amount",
                node.fundrawtransaction, rawtx, fee_rate=invalid_value, add_inputs=True)

        self.log.info("Test min fee rate checks are bypassed with fundrawtxn, e.g. a fee_rate under 1 sat/vB is allowed")
        node.fundrawtransaction(rawtx, fee_rate=0.999, add_inputs=True)
        node.fundrawtransaction(rawtx, feeRate=0.00000999, add_inputs=True)

        self.log.info("- raises RPC error if both feeRate and fee_rate are passed")
        assert_raises_rpc_error(-8, "Cannot specify both fee_rate (sat/vB) and feeRate (BTC/kvB)",
            node.fundrawtransaction, rawtx, fee_rate=0.1, feeRate=0.1, add_inputs=True)

        self.log.info("- raises RPC error if both feeRate and estimate_mode passed")
        assert_raises_rpc_error(-8, "Cannot specify both estimate_mode and feeRate",
            node.fundrawtransaction, rawtx, estimate_mode="economical", feeRate=0.1, add_inputs=True)

        for param in ["feeRate", "fee_rate"]:
            self.log.info("- raises RPC error if both {} and conf_target are passed".format(param))
            assert_raises_rpc_error(-8, "Cannot specify both conf_target and {}. Please provide either a confirmation "
                "target in blocks for automatic fee estimation, or an explicit fee rate.".format(param),
                node.fundrawtransaction, rawtx, {param: 1, "conf_target": 1, "add_inputs": True})

        self.log.info("- raises RPC error if both fee_rate and estimate_mode are passed")
        assert_raises_rpc_error(-8, "Cannot specify both estimate_mode and fee_rate",
            node.fundrawtransaction, rawtx, fee_rate=1, estimate_mode="economical", add_inputs=True)

    def test_address_reuse(self):
        """Test no address reuse occurs."""
        self.log.info("Test fundrawtxn does not reuse addresses")

        rawtx = self.nodes[3].createrawtransaction(inputs=[], outputs=[{self.nodes[3].getnewaddress(): 1}])
        result3 = self.nodes[3].fundrawtransaction(rawtx)
        res_dec = self.nodes[0].decoderawtransaction(result3["hex"])
        changeaddress = ""
        for out in res_dec['vout']:
            if out['value'] > 1.0:
                changeaddress += out['scriptPubKey']['address']
        assert changeaddress != ""
        nextaddr = self.nodes[3].getnewaddress()
        # Now the change address key should be removed from the keypool.
        assert changeaddress != nextaddr

    def test_option_subtract_fee_from_outputs(self):
        self.log.info("Test fundrawtxn subtractFeeFromOutputs option")

        # Make sure there is exactly one input so coin selection can't skew the result.
        assert_equal(len(self.nodes[3].listunspent(1)), 1)

        inputs = []
        outputs = [{self.nodes[2].getnewaddress(): 1}]
        rawtx = self.nodes[3].createrawtransaction(inputs, outputs)

        # Test subtract fee from outputs with feeRate (BTC/kvB)
        result = [self.nodes[3].fundrawtransaction(rawtx),  # uses self.min_relay_tx_fee (set by settxfee)
            self.nodes[3].fundrawtransaction(rawtx, subtractFeeFromOutputs=[]),  # empty subtraction list
            self.nodes[3].fundrawtransaction(rawtx, subtractFeeFromOutputs=[0]),  # uses self.min_relay_tx_fee (set by settxfee)
            self.nodes[3].fundrawtransaction(rawtx, feeRate=2 * self.min_relay_tx_fee),
            self.nodes[3].fundrawtransaction(rawtx, feeRate=2 * self.min_relay_tx_fee, subtractFeeFromOutputs=[0]),]
        dec_tx = [self.nodes[3].decoderawtransaction(tx_['hex']) for tx_ in result]
        output = [d['vout'][1 - r['changepos']]['value'] for d, r in zip(dec_tx, result)]
        change = [d['vout'][r['changepos']]['value'] for d, r in zip(dec_tx, result)]

        assert_equal(result[0]['fee'], result[1]['fee'], result[2]['fee'])
        assert_equal(result[3]['fee'], result[4]['fee'])
        assert_equal(change[0], change[1])
        assert_equal(output[0], output[1])
        assert_equal(output[0], output[2] + result[2]['fee'])
        assert_equal(change[0] + result[0]['fee'], change[2])
        assert_equal(output[3], output[4] + result[4]['fee'])
        assert_equal(change[3] + result[3]['fee'], change[4])

        # Test subtract fee from outputs with fee_rate (sat/vB)
        btc_kvb_to_sat_vb = 100000  # (1e5)
        result = [self.nodes[3].fundrawtransaction(rawtx),  # uses self.min_relay_tx_fee (set by settxfee)
            self.nodes[3].fundrawtransaction(rawtx, subtractFeeFromOutputs=[]),  # empty subtraction list
            self.nodes[3].fundrawtransaction(rawtx, subtractFeeFromOutputs=[0]),  # uses self.min_relay_tx_fee (set by settxfee)
            self.nodes[3].fundrawtransaction(rawtx, fee_rate=2 * btc_kvb_to_sat_vb * self.min_relay_tx_fee),
            self.nodes[3].fundrawtransaction(rawtx, fee_rate=2 * btc_kvb_to_sat_vb * self.min_relay_tx_fee, subtractFeeFromOutputs=[0]),]
        dec_tx = [self.nodes[3].decoderawtransaction(tx_['hex']) for tx_ in result]
        output = [d['vout'][1 - r['changepos']]['value'] for d, r in zip(dec_tx, result)]
        change = [d['vout'][r['changepos']]['value'] for d, r in zip(dec_tx, result)]

        assert_equal(result[0]['fee'], result[1]['fee'], result[2]['fee'])
        assert_equal(result[3]['fee'], result[4]['fee'])
        assert_equal(change[0], change[1])
        assert_equal(output[0], output[1])
        assert_equal(output[0], output[2] + result[2]['fee'])
        assert_equal(change[0] + result[0]['fee'], change[2])
        assert_equal(output[3], output[4] + result[4]['fee'])
        assert_equal(change[3] + result[3]['fee'], change[4])

        inputs = []
        outputs = [{self.nodes[2].getnewaddress(): value} for value in (1.0, 1.1, 1.2, 1.3)]
        rawtx = self.nodes[3].createrawtransaction(inputs, outputs)

        result = [self.nodes[3].fundrawtransaction(rawtx),
                  # Split the fee between outputs 0, 2, and 3, but not output 1.
                  self.nodes[3].fundrawtransaction(rawtx, subtractFeeFromOutputs=[0, 2, 3])]

        dec_tx = [self.nodes[3].decoderawtransaction(result[0]['hex']),
                  self.nodes[3].decoderawtransaction(result[1]['hex'])]

        # Nested list of non-change output amounts for each transaction.
        output = [[out['value'] for i, out in enumerate(d['vout']) if i != r['changepos']]
                  for d, r in zip(dec_tx, result)]

        # List of differences in output amounts between normal and subtractFee transactions.
        share = [o0 - o1 for o0, o1 in zip(output[0], output[1])]

        # Output 1 is the same in both transactions.
        assert_equal(share[1], 0)

        # The other 3 outputs are smaller as a result of subtractFeeFromOutputs.
        assert_greater_than(share[0], 0)
        assert_greater_than(share[2], 0)
        assert_greater_than(share[3], 0)

        # Outputs 2 and 3 take the same share of the fee.
        assert_equal(share[2], share[3])

        # Output 0 takes at least as much share of the fee, and no more than 2
        # satoshis more, than outputs 2 and 3.
        assert_greater_than_or_equal(share[0], share[2])
        assert_greater_than_or_equal(share[2] + Decimal(2e-8), share[0])

        # The fee is the same in both transactions.
        assert_equal(result[0]['fee'], result[1]['fee'])

        # The total subtracted from the outputs is equal to the fee.
        assert_equal(share[0] + share[2] + share[3], result[0]['fee'])

        n0_blind_addr = self.nodes[0].getnewaddress()
        addr_info = self.nodes[0].getaddressinfo(n0_blind_addr)
        txid = self.nodes[2].sendtoaddress(addr_info['unconfidential'], 10)
        self.sync_all()
        vout = find_vout_for_address(self.nodes[0], txid, n0_blind_addr)
        self.generate(self.nodes[0], 1)
        self.sync_all()

        # An external input without solving data should result in an error
        raw_tx = self.nodes[2].createrawtransaction([{"txid": txid, "vout": vout}], [{addr_info['unconfidential']: 20}])

        # But funding should work when the solving data is provided (as part of options)
        funded_tx = self.nodes[2].fundrawtransaction(raw_tx, {"solving_data": {"pubkeys": [addr_info['pubkey']]}}, False)
        signed_tx = self.nodes[2].signrawtransactionwithwallet(funded_tx['hex'])
        assert not signed_tx['complete']
        signed_tx = self.nodes[0].signrawtransactionwithwallet(signed_tx['hex'])
        assert signed_tx['complete']
        # Don't send because we didn't blind it so it's not actually valid.
        # self.nodes[0].sendrawtransaction(signed_tx['hex'])

    def test_subtract_fee_with_presets(self):
        self.log.info("Test fundrawtxn subtract fee from outputs with preset inputs that are sufficient")

        addr = self.nodes[0].getnewaddress()
        txid = self.nodes[0].sendtoaddress(addr, 10)
        vout = find_vout_for_address(self.nodes[0], txid, addr)

        rawtx = self.nodes[0].createrawtransaction([{'txid': txid, 'vout': vout}], [{self.nodes[0].getnewaddress(): 5}])
        fundedtx = self.nodes[0].fundrawtransaction(rawtx, subtractFeeFromOutputs=[0])
        blindedtx = self.nodes[0].blindrawtransaction(fundedtx['hex'])
        signedtx = self.nodes[0].signrawtransactionwithwallet(blindedtx)
        self.nodes[0].sendrawtransaction(signedtx['hex'])

    def test_transaction_too_large(self):
        self.log.info("Test fundrawtx where BnB solution would result in a too large transaction, but Knapsack would not")
# ELEMENTS: FIXME we need to disable this test currently as we cannot have more than 256 inputs
#  in a transaction. See https://github.com/ElementsProject/elements/issues/880
        # self.nodes[0].createwallet("large")
        # wallet = self.nodes[0].get_wallet_rpc(self.default_wallet_name)
        # recipient = self.nodes[0].get_wallet_rpc("large")
        # outputs = {}
        # rawtx = recipient.createrawtransaction([], {wallet.getnewaddress(): 147.99899260})

        # Make 1500 0.1 BTC outputs. The amount that we target for funding is in
        # the BnB range when these outputs are used.  However if these outputs
        # are selected, the transaction will end up being too large, so it
        # shouldn't use BnB and instead fall back to Knapsack but that behavior
        # is not implemented yet. For now we just check that we get an error.
        # First, force the wallet to bulk-generate the addresses we'll need.
        # recipient.keypoolrefill(1500)
        # for _ in range(1500):
        #     outputs[recipient.getnewaddress()] = 0.1
        # wallet.sendmany("", outputs)
        # self.generate(self.nodes[0], 10)
        # assert_raises_rpc_error(-4, "The inputs size exceeds the maximum weight. "
        #                             "Please try sending a smaller amount or manually consolidating your wallet's UTXOs",
        #                         recipient.fundrawtransaction, rawtx)
        # self.nodes[0].unloadwallet("large")

    def test_external_inputs(self):
        self.log.info("Test funding with external inputs")
        privkey, _ = generate_keypair(wif=True)
        self.nodes[0].createwallet("extsend")
        ext_wallet = self.nodes[0].get_wallet_rpc("extsend")
        self.nodes[2].createwallet("extfund")
        ext_fund = self.nodes[2].get_wallet_rpc("extfund")

        self.generatetoaddress(self.nodes[0], 120, ext_wallet.getnewaddress())

        # Make a weird but signable script. sh(pkh()) descriptor accomplishes this
        desc = descsum_create("sh(pkh({}))".format(privkey))
        if self.options.descriptors:
            res = ext_wallet.importdescriptors([{"desc": desc, "timestamp": "now"}])
        else:
            res = ext_wallet.importmulti([{"desc": desc, "timestamp": "now"}])
        assert res[0]["success"]
        addr = ext_wallet.deriveaddresses(desc)[0]
        addr_info = ext_wallet.getaddressinfo(addr)

        ext_wallet.sendtoaddress(addr, 10)
        ext_wallet.sendtoaddress(ext_fund.getnewaddress(), 10)
        self.generate(self.nodes[0], 6)
        self.sync_all()
        ext_utxo = ext_wallet.listunspent(addresses=[addr])[0]

        # An external input without solving data should result in an error
        raw_tx = ext_wallet.createrawtransaction([ext_utxo], [{self.nodes[0].getnewaddress(): ext_utxo["amount"] / 2}])
        assert_raises_rpc_error(-4, "Not solvable pre-selected input COutPoint(%s, %s)" % (ext_utxo["txid"][0:10], ext_utxo["vout"]), ext_wallet.fundrawtransaction, raw_tx)

        # Error conditions
        assert_raises_rpc_error(-5, "'not a pubkey' is not hex", ext_fund.fundrawtransaction, raw_tx, solving_data={"pubkeys":["not a pubkey"]})
        assert_raises_rpc_error(-5, "'01234567890a0b0c0d0e0f' is not a valid public key", ext_fund.fundrawtransaction, raw_tx, solving_data={"pubkeys":["01234567890a0b0c0d0e0f"]})
        assert_raises_rpc_error(-5, "'not a script' is not hex", ext_fund.fundrawtransaction, raw_tx, solving_data={"scripts":["not a script"]})
        assert_raises_rpc_error(-8, "Unable to parse descriptor 'not a descriptor'", ext_fund.fundrawtransaction, raw_tx, solving_data={"descriptors":["not a descriptor"]})
        assert_raises_rpc_error(-8, "Invalid parameter, missing vout key", ext_fund.fundrawtransaction, raw_tx, input_weights=[{"txid": ext_utxo["txid"]}])
        assert_raises_rpc_error(-8, "Invalid parameter, vout cannot be negative", ext_fund.fundrawtransaction, raw_tx, input_weights=[{"txid": ext_utxo["txid"], "vout": -1}])
        assert_raises_rpc_error(-8, "Invalid parameter, missing weight key", ext_fund.fundrawtransaction, raw_tx, input_weights=[{"txid": ext_utxo["txid"], "vout": ext_utxo["vout"]}])
        assert_raises_rpc_error(-8, "Invalid parameter, weight cannot be less than 165", ext_fund.fundrawtransaction, raw_tx, input_weights=[{"txid": ext_utxo["txid"], "vout": ext_utxo["vout"], "weight": 164}])
        assert_raises_rpc_error(-8, "Invalid parameter, weight cannot be less than 165", ext_fund.fundrawtransaction, raw_tx, input_weights=[{"txid": ext_utxo["txid"], "vout": ext_utxo["vout"], "weight": -1}])
        assert_raises_rpc_error(-8, "Invalid parameter, weight cannot be greater than", ext_fund.fundrawtransaction, raw_tx, input_weights=[{"txid": ext_utxo["txid"], "vout": ext_utxo["vout"], "weight": 400001}])

        # But funding should work when the solving data is provided
        funded_tx = ext_fund.fundrawtransaction(raw_tx, solving_data={"pubkeys": [addr_info['pubkey']], "scripts": [addr_info["embedded"]["scriptPubKey"]]})
        signed_tx = ext_fund.signrawtransactionwithwallet(funded_tx['hex'])
        assert not signed_tx['complete']
        signed_tx = ext_wallet.signrawtransactionwithwallet(signed_tx['hex'])
        assert signed_tx['complete']

        funded_tx = ext_fund.fundrawtransaction(raw_tx, solving_data={"descriptors": [desc]})
        signed_tx1 = ext_fund.signrawtransactionwithwallet(funded_tx['hex'])
        assert not signed_tx1['complete']
        signed_tx2 = ext_wallet.signrawtransactionwithwallet(signed_tx1['hex'])
        assert signed_tx2['complete']
        unsigned_weight = ext_wallet.decoderawtransaction(signed_tx1["hex"])["weight"]
        signed_weight = ext_wallet.decoderawtransaction(signed_tx2["hex"])["weight"]
        # Input's weight is difference between weight of signed and unsigned,
        # and the weight of stuff that didn't change (prevout, sequence, 1 byte of scriptSig)
        input_weight = signed_weight - unsigned_weight + (41 * 4)
        low_input_weight = input_weight // 2
        high_input_weight = input_weight * 2

        # Funding should also work if the input weight is provided
        funded_tx = ext_fund.fundrawtransaction(raw_tx, input_weights=[{"txid": ext_utxo["txid"], "vout": ext_utxo["vout"], "weight": input_weight}])
        signed_tx = ext_fund.signrawtransactionwithwallet(funded_tx["hex"])
        signed_tx = self.nodes[0].signrawtransactionwithwallet(signed_tx["hex"])
        assert_equal(self.nodes[0].testmempoolaccept([signed_tx["hex"]])[0]["allowed"], True)
        assert_equal(signed_tx["complete"], True)
        # Reducing the weight should have a lower fee
        funded_tx2 = ext_fund.fundrawtransaction(raw_tx, input_weights=[{"txid": ext_utxo["txid"], "vout": ext_utxo["vout"], "weight": low_input_weight}])
        assert_greater_than(funded_tx["fee"], funded_tx2["fee"])
        # Increasing the weight should have a higher fee
        funded_tx2 = ext_fund.fundrawtransaction(raw_tx, input_weights=[{"txid": ext_utxo["txid"], "vout": ext_utxo["vout"], "weight": high_input_weight}])
        assert_greater_than(funded_tx2["fee"], funded_tx["fee"])
        # The provided weight should override the calculated weight when solving data is provided
        funded_tx3 = ext_fund.fundrawtransaction(raw_tx, solving_data={"descriptors": [desc]}, input_weights=[{"txid": ext_utxo["txid"], "vout": ext_utxo["vout"], "weight": high_input_weight}])
        assert_equal(funded_tx2["fee"], funded_tx3["fee"])
        # The feerate should be met
        funded_tx4 = ext_fund.fundrawtransaction(raw_tx, input_weights=[{"txid": ext_utxo["txid"], "vout": ext_utxo["vout"], "weight": high_input_weight}], fee_rate=10)
        input_add_weight = high_input_weight - (41 * 4)
        tx4_weight = ext_fund.decoderawtransaction(funded_tx4["hex"])["weight"] + input_add_weight
        tx4_vsize = int(ceil(tx4_weight / 4))
        assert_fee_amount(funded_tx4["fee"], tx4_vsize, Decimal(0.0001))

        # Funding with weight at csuint boundaries should not cause problems
        funded_tx = ext_fund.fundrawtransaction(raw_tx, input_weights=[{"txid": ext_utxo["txid"], "vout": ext_utxo["vout"], "weight": 255}])
        funded_tx = ext_fund.fundrawtransaction(raw_tx, input_weights=[{"txid": ext_utxo["txid"], "vout": ext_utxo["vout"], "weight": 65539}])

        self.nodes[2].unloadwallet("extfund")
        self.nodes[0].unloadwallet("extsend")

    def test_add_inputs_default_value(self):
        self.log.info("Test 'add_inputs' default value")

        # Create and fund the wallet with 5 BTC
        self.nodes[2].createwallet("test_preset_inputs")
        wallet = self.nodes[2].get_wallet_rpc("test_preset_inputs")
        addr1 = wallet.getnewaddress(address_type="bech32")
        self.nodes[0].sendtoaddress(addr1, 5)
        self.generate(self.nodes[0], 1)

        # Covered cases:
        # 1. Default add_inputs value with no preset inputs (add_inputs=true):
        #       Expect: automatically add coins from the wallet to the tx.
        # 2. Default add_inputs value with preset inputs (add_inputs=false):
        #       Expect: disallow automatic coin selection.
        # 3. Explicit add_inputs=true and preset inputs (with preset inputs not-covering the target amount).
        #       Expect: include inputs from the wallet.
        # 4. Explicit add_inputs=true and preset inputs (with preset inputs covering the target amount).
        #       Expect: only preset inputs are used.
        # 5. Explicit add_inputs=true, no preset inputs (same as (1) but with an explicit set):
        #       Expect: include inputs from the wallet.
        # 6. Explicit add_inputs=false, no preset inputs:
        #       Expect: failure as we did not provide inputs and the process cannot automatically select coins.

        # Case (1), 'send' command
        # 'add_inputs' value is true unless "inputs" are specified, in such case, add_inputs=false.
        # So, the wallet will automatically select coins and create the transaction if only the outputs are provided.
        tx = wallet.send(outputs=[{addr1: 3}])
        assert tx["complete"]

        # Case (2), 'send' command
        # Select an input manually, which doesn't cover the entire output amount and
        # verify that the dynamically set 'add_inputs=false' value works.

        # Fund wallet with 2 outputs, 5 BTC each.
        addr2 = wallet.getnewaddress(address_type="bech32")
        source_tx = self.nodes[0].send(outputs=[{addr1: 5}, {addr2: 5}], change_position=0)
        self.generate(self.nodes[0], 1)

        # Select only one input.
        options = {
            "inputs": [
                {
                    "txid": source_tx["txid"],
                    "vout": 1  # change position was hardcoded to index 0
                }
            ]
        }
        assert_raises_rpc_error(-4, ERR_NOT_ENOUGH_PRESET_INPUTS, wallet.send, outputs=[{addr1: 8}], **options)

        # Case (3), Explicit add_inputs=true and preset inputs (with preset inputs not-covering the target amount)
        options["add_inputs"] = True
        options["add_to_wallet"] = False
        tx = wallet.send(outputs=[{addr1: 8}], **options)
        assert tx["complete"]

        # Case (4), Explicit add_inputs=true and preset inputs (with preset inputs covering the target amount)
        options["inputs"].append({
            "txid": source_tx["txid"],
            "vout": 2  # change position was hardcoded to index 0
        })
        tx = wallet.send(outputs=[{addr1: 8}], **options)
        assert tx["complete"]
        # Check that only the preset inputs were added to the tx
        decoded_psbt_inputs = self.nodes[0].decodepsbt(tx["psbt"])['inputs'] # ELEMENTS
        assert_equal(len(decoded_psbt_inputs), 2)
        for input in decoded_psbt_inputs:
            assert_equal(input["previous_txid"], source_tx["txid"]) # ELEMENTS

        # Case (5), assert that inputs are added to the tx by explicitly setting add_inputs=true
        options = {"add_inputs": True, "add_to_wallet": True}
        tx = wallet.send(outputs=[{addr1: 8}], **options)
        assert tx["complete"]

        # 6. Explicit add_inputs=false, no preset inputs:
        options = {"add_inputs": False}
        assert_raises_rpc_error(-4, ERR_NOT_ENOUGH_PRESET_INPUTS, wallet.send, outputs=[{addr1: 3}], **options)

        ################################################

        # Case (1), 'walletcreatefundedpsbt' command
        # Default add_inputs value with no preset inputs (add_inputs=true)
        inputs = []
        outputs = [{self.nodes[1].getnewaddress(): 8}] # ELEMENTS
        assert "psbt" in wallet.walletcreatefundedpsbt(inputs=inputs, outputs=outputs)

        # Case (2), 'walletcreatefundedpsbt' command
        # Default add_inputs value with preset inputs (add_inputs=false).
        inputs = [{
            "txid": source_tx["txid"],
            "vout": 1  # change position was hardcoded to index 0
        }]
        outputs = [{self.nodes[1].getnewaddress(): 8}]
        assert_raises_rpc_error(-4, ERR_NOT_ENOUGH_PRESET_INPUTS, wallet.walletcreatefundedpsbt, inputs=inputs, outputs=outputs)

        # Case (3), Explicit add_inputs=true and preset inputs (with preset inputs not-covering the target amount)
        options["add_inputs"] = True
        assert "psbt" in wallet.walletcreatefundedpsbt(outputs=[{addr1: 8}], inputs=inputs, **options)

        # Case (4), Explicit add_inputs=true and preset inputs (with preset inputs covering the target amount)
        inputs.append({
            "txid": source_tx["txid"],
            "vout": 2  # change position was hardcoded to index 0
        })
        psbt_tx = wallet.walletcreatefundedpsbt(outputs=[{addr1: 8}], inputs=inputs, **options)
        # Check that only the preset inputs were added to the tx
        decoded_psbt_inputs = self.nodes[0].decodepsbt(psbt_tx["psbt"])['inputs'] # ELEMENTS
        assert_equal(len(decoded_psbt_inputs), 2)
        for input in decoded_psbt_inputs:
            assert_equal(input["previous_txid"], source_tx["txid"]) # ELEMENTS

        # Case (5), 'walletcreatefundedpsbt' command
        # Explicit add_inputs=true, no preset inputs
        options = {
            "add_inputs": True
        }
        assert "psbt" in wallet.walletcreatefundedpsbt(inputs=[], outputs=outputs, **options)

        # Case (6). Explicit add_inputs=false, no preset inputs:
        options = {"add_inputs": False}
        assert_raises_rpc_error(-4, ERR_NOT_ENOUGH_PRESET_INPUTS, wallet.walletcreatefundedpsbt, inputs=[], outputs=outputs, **options)

        self.nodes[2].unloadwallet("test_preset_inputs")

    def test_preset_inputs_selection(self):
        self.log.info('Test wallet preset inputs are not double-counted or reused in coin selection')

        # Create and fund the wallet with 4 UTXO of 5 BTC each (20 BTC total)
        self.nodes[2].createwallet("test_preset_inputs_selection")
        wallet = self.nodes[2].get_wallet_rpc("test_preset_inputs_selection")
        outputs = {}
        for _ in range(4):
            outputs[wallet.getnewaddress(address_type="bech32")] = 5
        self.nodes[0].sendmany("", outputs)
        self.generate(self.nodes[0], 1)

        # Select the preset inputs
        coins = wallet.listunspent()
        preset_inputs = [coins[0], coins[1], coins[2]]

        # Now let's create the tx creation options
        options = {
            "inputs": preset_inputs,
            "add_inputs": True,  # automatically add coins from the wallet to fulfill the target
            "subtract_fee_from_outputs": [0],  # deduct fee from first output
            "add_to_wallet": False
        }

        # Attempt to send 29 BTC from a wallet that only has 20 BTC. The wallet should exclude
        # the preset inputs from the pool of available coins, realize that there is not enough
        # money to fund the 29 BTC payment, and fail with "Insufficient funds".
        #
        # Even with SFFO, the wallet can only afford to send 20 BTC.
        # If the wallet does not properly exclude preset inputs from the pool of available coins
        # prior to coin selection, it may create a transaction that does not fund the full payment
        # amount or, through SFFO, incorrectly reduce the recipient's amount by the difference
        # between the original target and the wrongly counted inputs (in this case 9 BTC)
        # so that the recipient's amount is no longer equal to the user's selected target of 29 BTC.

        # First case, use 'subtract_fee_from_outputs = true'
        assert_raises_rpc_error(-4, "Insufficient funds", wallet.send, outputs=[{wallet.getnewaddress(address_type="bech32"): 29}], options=options)

        # Second case, don't use 'subtract_fee_from_outputs'
        del options["subtract_fee_from_outputs"]
        assert_raises_rpc_error(-4, "Insufficient funds", wallet.send, outputs=[{wallet.getnewaddress(address_type="bech32"): 29}], options=options)

        self.nodes[2].unloadwallet("test_preset_inputs_selection")

    def test_weight_calculation(self):
        self.log.info("Test weight calculation with external inputs")

        self.nodes[2].createwallet("test_weight_calculation")
        wallet = self.nodes[2].get_wallet_rpc("test_weight_calculation")

        addr = wallet.getnewaddress(address_type="bech32")
        ext_addr = self.nodes[0].getnewaddress(address_type="bech32")
        txid = self.nodes[0].send([{addr: 5}, {ext_addr: 5}])["txid"]
        vout = find_vout_for_address(self.nodes[0], txid, addr)
        ext_vout = find_vout_for_address(self.nodes[0], txid, ext_addr)

        self.nodes[0].sendtoaddress(wallet.getnewaddress(address_type="bech32"), 5)
        self.generate(self.nodes[0], 1)

        rawtx = wallet.createrawtransaction([{'txid': txid, 'vout': vout}], [{self.nodes[0].getnewaddress(address_type="bech32"): 8}])
        fundedtx = wallet.fundrawtransaction(rawtx, fee_rate=10, change_type="bech32")
        # with 71-byte signatures we should expect following tx size
        # tx overhead (10) + 2 inputs (41 each) + 2 p2wpkh (31 each) + (segwit marker and flag (2) + 2 p2wpkh 71 byte sig witnesses (107 each)) / witness scaling factor (4)
        tx_size = ceil(10 + 41*2 + 31*2 + (2 + 107*2)/4)
        assert_equal(fundedtx['fee'] * COIN, 3260) # ELEMENTS

        # Using the other output should have 72 byte sigs
        rawtx = wallet.createrawtransaction([{'txid': txid, 'vout': ext_vout}], [{self.nodes[0].getnewaddress(): 13}])
        ext_desc = self.nodes[0].getaddressinfo(ext_addr)["desc"]
        fundedtx = wallet.fundrawtransaction(rawtx, fee_rate=10, change_type="bech32", solving_data={"descriptors": [ext_desc]})
        # tx overhead (10) + 3 inputs (41 each) + 2 p2wpkh(31 each) + (segwit marker and flag (2) + 2 p2wpkh 71 bytes sig witnesses (107 each) + p2wpkh 72 byte sig witness (108)) / witness scaling factor (4)
        tx_size = ceil(10 + 41*3 + 31*2 + (2 + 107*2 + 108)/4)
        print(tx_size) # ELEMENTS FIXME: just for lint
        # assert_equal(fundedtx['fee'] * COIN, tx_size * 10)

        self.nodes[2].unloadwallet("test_weight_calculation")

    def test_include_unsafe(self):
        self.log.info("Test fundrawtxn with unsafe inputs")

        self.nodes[0].createwallet("unsafe")
        wallet = self.nodes[0].get_wallet_rpc("unsafe")

        # We receive unconfirmed funds from external keys (unsafe outputs).
        addr = wallet.getnewaddress()
        inputs = []
        for i in range(0, 2):
            txid = self.nodes[2].sendtoaddress(addr, 5)
            self.sync_mempools()
            vout = find_vout_for_address(wallet, txid, addr)
            inputs.append((txid, vout))

        # Unsafe inputs are ignored by default.
        rawtx = wallet.createrawtransaction([], [{self.nodes[2].getnewaddress(): 7.5}])
        assert_raises_rpc_error(-4, "Insufficient funds", wallet.fundrawtransaction, rawtx)

        # But we can opt-in to use them for funding.
        fundedtx = wallet.fundrawtransaction(rawtx, include_unsafe=True)
        tx_dec = wallet.decoderawtransaction(fundedtx['hex'])
        assert all((txin["txid"], txin["vout"]) in inputs for txin in tx_dec["vin"])
        blindedtx = wallet.blindrawtransaction(fundedtx['hex'])
        signedtx = wallet.signrawtransactionwithwallet(blindedtx)
        assert wallet.testmempoolaccept([signedtx['hex']])[0]["allowed"]

        # And we can also use them once they're confirmed.
        self.generate(self.nodes[0], 1)
        fundedtx = wallet.fundrawtransaction(rawtx, include_unsafe=False)
        tx_dec = wallet.decoderawtransaction(fundedtx['hex'])
        assert all((txin["txid"], txin["vout"]) in inputs for txin in tx_dec["vin"])
        blindedtx = wallet.blindrawtransaction(fundedtx['hex'])
        signedtx = wallet.signrawtransactionwithwallet(blindedtx)
        assert wallet.testmempoolaccept([signedtx['hex']])[0]["allowed"]
        self.nodes[0].unloadwallet("unsafe")

    def test_22670(self):
        # In issue #22670, it was observed that ApproximateBestSubset may
        # choose enough value to cover the target amount but not enough to cover the transaction fees.
        # This leads to a transaction whose actual transaction feerate is lower than expected.
        # However at normal feerates, the difference between the effective value and the real value
        # that this bug is not detected because the transaction fee must be at least 0.01 BTC (the minimum change value).
        # Otherwise the targeted minimum change value will be enough to cover the transaction fees that were not
        # being accounted for. So the minimum relay fee is set to 0.1 BTC/kvB in this test.
        self.log.info("Test issue 22670 ApproximateBestSubset bug")
        # Make sure the default wallet will not be loaded when restarted with a high minrelaytxfee
        self.nodes[0].unloadwallet(self.default_wallet_name, False)
        feerate = Decimal("0.1")
        self.restart_node(0, ["-maxtxfee=10000000", f"-minrelaytxfee={feerate}", "-discardfee=0"]) # Set high minrelayfee, set discardfee to 0 for easier calculation

        self.nodes[0].loadwallet(self.default_wallet_name, True)
        funds = self.nodes[0].get_wallet_rpc(self.default_wallet_name)
        self.nodes[0].createwallet(wallet_name="tester")
        tester = self.nodes[0].get_wallet_rpc("tester")

        # Because this test is specifically for ApproximateBestSubset, the target value must be greater
        # than any single input available, and require more than 1 input. So we make 3 outputs
        for i in range(0, 3):
            funds.sendtoaddress(tester.getnewaddress(address_type="bech32"), 1)
        self.generate(self.nodes[0], 1, sync_fun=self.no_op)

        # Create transactions in order to calculate fees for the target bounds that can trigger this bug
        change_tx = tester.fundrawtransaction(tester.createrawtransaction([], [{funds.getnewaddress(): 1.5}]))
        tx = tester.createrawtransaction([], [{funds.getnewaddress(): 2}])
        no_change_tx = tester.fundrawtransaction(tx, subtractFeeFromOutputs=[0])

        overhead_fees = feerate * len(tx) / 2 / 1000
        cost_of_change = change_tx["fee"] - no_change_tx["fee"]
        fees = no_change_tx["fee"]
        assert_greater_than(fees, 0.01)

        def do_fund_send(target):
            create_tx = tester.createrawtransaction([], [{funds.getnewaddress(): target}])
            funded_tx = tester.fundrawtransaction(create_tx)
            signed_tx = tester.signrawtransactionwithwallet(funded_tx["hex"])
            assert signed_tx["complete"]
            decoded_tx = tester.decoderawtransaction(signed_tx["hex"])
            assert_equal(len(decoded_tx["vin"]), 3)
            assert tester.testmempoolaccept([signed_tx["hex"]])[0]["allowed"]

        # We want to choose more value than is available in 2 inputs when considering the fee,
        # but not enough to need 3 inputs when not considering the fee.
        # So the target value must be at least 2.00000001 - fee.
        lower_bound = Decimal("2.00000001") - fees
        # The target value must be at most 2 - cost_of_change - not_input_fees - min_change (these are all
        # included in the target before ApproximateBestSubset).
        upper_bound = Decimal("2.0") - cost_of_change - overhead_fees - Decimal("0.01")
        assert_greater_than_or_equal(upper_bound, lower_bound)
        do_fund_send(lower_bound)
        do_fund_send(upper_bound)

        self.restart_node(0)
        self.connect_nodes(0, 1)
        self.connect_nodes(0, 2)
        self.connect_nodes(0, 3)

    def test_feerate_rounding(self):
        self.log.info("Test that rounding of GetFee does not result in an assertion")

        self.nodes[1].createwallet("roundtest")
        w = self.nodes[1].get_wallet_rpc("roundtest")

        addr = w.getnewaddress(address_type="bech32")
        self.nodes[0].sendtoaddress(addr, 1)
        self.generate(self.nodes[0], 1)
        self.sync_all()

        # A P2WPKH input costs 68 vbytes; With a single P2WPKH output, the rest of the tx is 42 vbytes for a total of 110 vbytes.
        # At a feerate of 1.85 sat/vb, the input will need a fee of 125.8 sats and the rest 77.7 sats
        # The entire tx fee should be 203.5 sats.
        # Coin selection rounds the fee individually instead of at the end (due to how CFeeRate::GetFee works).
        # If rounding down (which is the incorrect behavior), then the calculated fee will be 125 + 77 = 202.
        # If rounding up, then the calculated fee will be 126 + 78 = 204.
        # In the former case, the calculated needed fee is higher than the actual fee being paid, so an assertion is reached
        # To test this does not happen, we subtract 202 sats from the input value. If working correctly, this should
        # fail with insufficient funds rather than bitcoind asserting.
        rawtx = w.createrawtransaction(inputs=[], outputs=[{self.nodes[0].getnewaddress(address_type="bech32"): 1 - 0.00000202}])
        assert_raises_rpc_error(-4, "Insufficient funds", w.fundrawtransaction, rawtx, fee_rate=1.85)

    def test_input_confs_control(self):
        self.nodes[0].createwallet("minconf")
        wallet = self.nodes[0].get_wallet_rpc("minconf")

        # Fund the wallet with different chain heights
        for _ in range(2):
            self.nodes[2].sendmany("", {wallet.getnewaddress():1, wallet.getnewaddress():1})
            self.generate(self.nodes[2], 1)

        unconfirmed_txid = wallet.sendtoaddress(wallet.getnewaddress(), 0.5)

        self.log.info("Crafting TX using an unconfirmed input")
        target_address = self.nodes[2].getnewaddress()
        raw_tx1 = wallet.createrawtransaction([], [{target_address: 0.1}], 0, True)
        funded_tx1 = wallet.fundrawtransaction(raw_tx1, {'fee_rate': 1, 'maxconf': 0})['hex']

        # Make sure we only had the one input
        tx1_inputs = self.nodes[0].decoderawtransaction(funded_tx1)['vin']
        assert_equal(len(tx1_inputs), 1)

        utxo1 = tx1_inputs[0]
        assert unconfirmed_txid == utxo1['txid']

        blinded_tx1 = wallet.blindrawtransaction(funded_tx1)
        final_tx1 = wallet.signrawtransactionwithwallet(blinded_tx1)['hex']
        txid1 = self.nodes[0].sendrawtransaction(final_tx1)

        mempool = self.nodes[0].getrawmempool()
        assert txid1 in mempool

        self.log.info("Fail to craft a new TX with minconf above highest one")
        # Create a replacement tx to 'final_tx1' that has 1 BTC target instead of 0.1.
        raw_tx2 = wallet.createrawtransaction([{'txid': utxo1['txid'], 'vout': utxo1['vout']}], [{target_address: 1}])
        assert_raises_rpc_error(-4, "Insufficient funds", wallet.fundrawtransaction, raw_tx2, {'add_inputs': True, 'minconf': 3, 'fee_rate': 10})

        self.log.info("Fail to broadcast a new TX with maxconf 0 due to BIP125 rules to verify it actually chose unconfirmed outputs")
        # Now fund 'raw_tx2' to fulfill the total target (1 BTC) by using all the wallet unconfirmed outputs.
        # As it was created with the first unconfirmed output, 'raw_tx2' only has 0.1 BTC covered (need to fund 0.9 BTC more).
        # So, the selection process, to cover the amount, will pick up the 'final_tx1' output as well, which is an output of the tx that this
        # new tx is replacing!. So, once we send it to the mempool, it will return a "bad-txns-spends-conflicting-tx"
        # because the input will no longer exist once the first tx gets replaced by this new one).
        funded_invalid = wallet.fundrawtransaction(raw_tx2, {'add_inputs': True, 'maxconf': 0, 'fee_rate': 10})['hex']
        blinded_invalid = wallet.blindrawtransaction(funded_invalid)
        final_invalid = wallet.signrawtransactionwithwallet(blinded_invalid)['hex']
        assert_raises_rpc_error(-26, "bad-txns-spends-conflicting-tx", self.nodes[0].sendrawtransaction, final_invalid)

        self.log.info("Craft a replacement adding inputs with highest depth possible")
        funded_tx2 = wallet.fundrawtransaction(raw_tx2, {'add_inputs': True, 'minconf': 2, 'fee_rate': 10})['hex']
        tx2_inputs = self.nodes[0].decoderawtransaction(funded_tx2)['vin']
        assert_greater_than_or_equal(len(tx2_inputs), 2)
        for vin in tx2_inputs:
            if vin['txid'] != unconfirmed_txid:
                assert_greater_than_or_equal(self.nodes[0].gettxout(vin['txid'], vin['vout'])['confirmations'], 2)

        blinded_tx2 = wallet.blindrawtransaction(funded_tx2)
        final_tx2 = wallet.signrawtransactionwithwallet(blinded_tx2)['hex']
        txid2 = self.nodes[0].sendrawtransaction(final_tx2)

        mempool = self.nodes[0].getrawmempool()
        assert txid1 not in mempool
        assert txid2 in mempool

        wallet.unloadwallet()

    def test_surjectionproof_many_inputs(self):
        self.log.info("Test fundrawtx with more than 256 inputs")

        self.nodes[0].createwallet("surjection")
        wallet = self.nodes[0].get_wallet_rpc(self.default_wallet_name)
        recipient = self.nodes[0].get_wallet_rpc("surjection")

        self.sync_all()
        self.generate(self.nodes[0], 1)

        # Make 500 0.1 BTC outputs...
        for j in range(0, 10):
            outputs = {}
            for i in range(0, 50):
                outputs[recipient.getnewaddress()] = 0.1
            wallet.sendmany("", outputs)

        self.sync_all()
        self.generate(self.nodes[0], 1)

        # ...and try to send them all in one transaction
        # This should fail but we should not see an assertion failure.
        rawtx = recipient.createrawtransaction([], [{wallet.getnewaddress(): 49.99}])
        assert_raises_rpc_error(-4, "Unable to blind the transaction properly. This should not happen.", recipient.fundrawtransaction, rawtx)

        # Try to send them across two transactions. This should succeed.
        rawtx = recipient.createrawtransaction([], [{wallet.getnewaddress(): 24.99}])
        for i in range(0, 2):
            fundedtx = recipient.fundrawtransaction(rawtx)
            blindedtx = recipient.blindrawtransaction(fundedtx['hex'])
            signedtx = recipient.signrawtransactionwithwallet(blindedtx)
            self.nodes[0].sendrawtransaction(signedtx['hex'])

if __name__ == '__main__':
    RawTransactionsTest().main()<|MERGE_RESOLUTION|>--- conflicted
+++ resolved
@@ -674,13 +674,8 @@
         assert fundedTx["changepos"] != -1
 
         # Now we need to unlock.
-<<<<<<< HEAD
-        wallet.walletpassphrase("test", 600)
+        wallet.walletpassphrase("test", 999000)
         signedTx = wallet.signrawtransactionwithwallet(blindedTx['hex'])
-=======
-        wallet.walletpassphrase("test", 999000)
-        signedTx = wallet.signrawtransactionwithwallet(fundedTx['hex'])
->>>>>>> db19a7e8
         wallet.sendrawtransaction(signedTx['hex'])
         self.generate(self.nodes[1], 1)
         self.sync_all()
