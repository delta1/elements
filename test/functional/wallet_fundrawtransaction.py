--- conflicted
+++ resolved
@@ -158,13 +158,8 @@
     def test_change_position(self):
         """Ensure setting changePosition in fundraw with an exact match is handled properly."""
         self.log.info("Test fundrawtxn changePosition option")
-<<<<<<< HEAD
         rawmatch = self.nodes[2].createrawtransaction([], [{self.nodes[2].getnewaddress():50}])
-        rawmatch = self.nodes[2].fundrawtransaction(rawmatch, {"changePosition":1, "subtractFeeFromOutputs":[0]})
-=======
-        rawmatch = self.nodes[2].createrawtransaction([], {self.nodes[2].getnewaddress():50})
         rawmatch = self.nodes[2].fundrawtransaction(rawmatch, changePosition=1, subtractFeeFromOutputs=[0])
->>>>>>> 34ac3f43
         assert_equal(rawmatch["changepos"], -1)
 
         self.nodes[3].createwallet(wallet_name="wwatch", disable_private_keys=True)
@@ -299,11 +294,7 @@
         dec_tx  = self.nodes[2].decoderawtransaction(rawtx)
         assert_equal(utx['txid'], dec_tx['vin'][0]['txid'])
 
-<<<<<<< HEAD
-        assert_raises_rpc_error(-5, "Change address must be a valid address", self.nodes[2].fundrawtransaction, rawtx, {'changeAddress':'foobar'})
-=======
-        assert_raises_rpc_error(-5, "Change address must be a valid bitcoin address", self.nodes[2].fundrawtransaction, rawtx, changeAddress='foobar')
->>>>>>> 34ac3f43
+        assert_raises_rpc_error(-5, "Change address must be a valid address", self.nodes[2].fundrawtransaction, rawtx, changeAddress='foobar')
 
     def test_valid_change_address(self):
         self.log.info("Test fundrawtxn with a provided change address")
@@ -316,14 +307,9 @@
         assert_equal(utx['txid'], dec_tx['vin'][0]['txid'])
 
         change = self.nodes[2].getnewaddress()
-<<<<<<< HEAD
         change = self.nodes[2].getaddressinfo(change)["unconfidential"]
-        assert_raises_rpc_error(-8, "changePosition out of bounds", self.nodes[2].fundrawtransaction, rawtx, {'changeAddress':change, 'changePosition':2})
-        rawtxfund = self.nodes[2].fundrawtransaction(rawtx, {'changeAddress': change, 'changePosition': 0})
-=======
         assert_raises_rpc_error(-8, "changePosition out of bounds", self.nodes[2].fundrawtransaction, rawtx, changeAddress=change, changePosition=2)
         rawtxfund = self.nodes[2].fundrawtransaction(rawtx, changeAddress=change, changePosition=0)
->>>>>>> 34ac3f43
         dec_tx  = self.nodes[2].decoderawtransaction(rawtxfund['hex'])
         out = dec_tx['vout'][0]
         assert_equal(change, out['scriptPubKey']['address'])
@@ -618,13 +604,8 @@
 
         oldBalance = self.nodes[1].getbalance()['bitcoin']
         inputs = []
-<<<<<<< HEAD
         outputs = [{self.nodes[1].getnewaddress():1.1}]
-        funded_psbt = wmulti.walletcreatefundedpsbt(inputs=inputs, outputs=outputs, options={'changeAddress': w2.getrawchangeaddress()})['psbt']
-=======
-        outputs = {self.nodes[1].getnewaddress():1.1}
         funded_psbt = wmulti.walletcreatefundedpsbt(inputs=inputs, outputs=outputs, changeAddress=w2.getrawchangeaddress())['psbt']
->>>>>>> 34ac3f43
 
         blinded_psbt = wmulti.walletprocesspsbt(funded_psbt)
         processed_psbt = w2.walletprocesspsbt(blinded_psbt["psbt"])
@@ -824,16 +805,10 @@
         self.nodes[3].loadwallet('wwatch')
         wwatch = self.nodes[3].get_wallet_rpc('wwatch')
         w3 = self.nodes[3].get_wallet_rpc(self.default_wallet_name)
-<<<<<<< HEAD
-        change = w3.getrawchangeaddress()
-        result = wwatch.fundrawtransaction(rawtx, {'includeWatching': True, 'changeAddress': change, 'subtractFeeFromOutputs': [0]})
+        result = wwatch.fundrawtransaction(rawtx, includeWatching=True, changeAddress=w3.getrawchangeaddress(), subtractFeeFromOutputs=[0])
         blinded_result = wwatch.blindrawtransaction(result['hex'])
         unblinded_result = self.nodes[2].unblindrawtransaction(blinded_result)
-        res_dec = self.nodes[0].decoderawtransaction(unblinded_result["hex"])
-=======
-        result = wwatch.fundrawtransaction(rawtx, includeWatching=True, changeAddress=w3.getrawchangeaddress(), subtractFeeFromOutputs=[0])
         res_dec = self.nodes[0].decoderawtransaction(result["hex"])
->>>>>>> 34ac3f43
         assert_equal(len(res_dec["vin"]), 1)
         assert res_dec["vin"][0]["txid"] == self.watchonly_txid
 
@@ -880,13 +855,8 @@
         # With no arguments passed, expect fee of 1374 satoshis.
         assert_approx(node.fundrawtransaction(rawtx)["fee"], vexp=0.00001374, vspan=0.00000001)
         # Expect fee to be 10,000x higher when an explicit fee rate 10,000x greater is specified.
-<<<<<<< HEAD
-        result = node.fundrawtransaction(rawtx, {"fee_rate": 1000}) # ELEMENTS: reduce by 10x
+        result = node.fundrawtransaction(rawtx, fee_rate=1000) # ELEMENTS: reduce by 10x
         assert_approx(result["fee"], vexp=0.01374, vspan=0.0001)
-=======
-        result = node.fundrawtransaction(rawtx, fee_rate=10000)
-        assert_approx(result["fee"], vexp=0.0141, vspan=0.0001)
->>>>>>> 34ac3f43
 
         self.log.info("Test fundrawtxn with invalid estimate_mode settings")
         for k, v in {"number": 42, "object": {"foo": "bar"}}.items():
@@ -1079,14 +1049,9 @@
         vout = find_vout_for_address(self.nodes[0], txid, addr)
 
         rawtx = self.nodes[0].createrawtransaction([{'txid': txid, 'vout': vout}], [{self.nodes[0].getnewaddress(): 5}])
-<<<<<<< HEAD
-        fundedtx = self.nodes[0].fundrawtransaction(rawtx, {'subtractFeeFromOutputs': [0]})
+        fundedtx = self.nodes[0].fundrawtransaction(rawtx, subtractFeeFromOutputs=[0])
         blindedtx = self.nodes[0].blindrawtransaction(fundedtx['hex'])
         signedtx = self.nodes[0].signrawtransactionwithwallet(blindedtx)
-=======
-        fundedtx = self.nodes[0].fundrawtransaction(rawtx, subtractFeeFromOutputs=[0])
-        signedtx = self.nodes[0].signrawtransactionwithwallet(fundedtx['hex'])
->>>>>>> 34ac3f43
         self.nodes[0].sendrawtransaction(signedtx['hex'])
 
     def test_transaction_too_large(self):
@@ -1150,48 +1115,26 @@
         assert_raises_rpc_error(-4, "Not solvable pre-selected input COutPoint(%s, %s)" % (ext_utxo["txid"][0:10], ext_utxo["vout"]), ext_wallet.fundrawtransaction, raw_tx)
 
         # Error conditions
-<<<<<<< HEAD
-        assert_raises_rpc_error(-5, "'not a pubkey' is not hex", ext_fund.fundrawtransaction, raw_tx, {"solving_data": {"pubkeys":["not a pubkey"]}})
-        assert_raises_rpc_error(-5, "'01234567890a0b0c0d0e0f' is not a valid public key", ext_fund.fundrawtransaction, raw_tx, {"solving_data": {"pubkeys":["01234567890a0b0c0d0e0f"]}})
-        assert_raises_rpc_error(-5, "'not a script' is not hex", ext_fund.fundrawtransaction, raw_tx, {"solving_data": {"scripts":["not a script"]}})
-        assert_raises_rpc_error(-8, "Unable to parse descriptor 'not a descriptor'", ext_fund.fundrawtransaction, raw_tx, {"solving_data": {"descriptors":["not a descriptor"]}})
-        assert_raises_rpc_error(-8, "Invalid parameter, missing vout key", ext_fund.fundrawtransaction, raw_tx, {"input_weights": [{"txid": ext_utxo["txid"]}]})
-        assert_raises_rpc_error(-8, "Invalid parameter, vout cannot be negative", ext_fund.fundrawtransaction, raw_tx, {"input_weights": [{"txid": ext_utxo["txid"], "vout": -1}]})
-        assert_raises_rpc_error(-8, "Invalid parameter, missing weight key", ext_fund.fundrawtransaction, raw_tx, {"input_weights": [{"txid": ext_utxo["txid"], "vout": ext_utxo["vout"]}]})
-        assert_raises_rpc_error(-8, "Invalid parameter, weight cannot be less than 165", ext_fund.fundrawtransaction, raw_tx, {"input_weights": [{"txid": ext_utxo["txid"], "vout": ext_utxo["vout"], "weight": 164}]})
-        assert_raises_rpc_error(-8, "Invalid parameter, weight cannot be less than 165", ext_fund.fundrawtransaction, raw_tx, {"input_weights": [{"txid": ext_utxo["txid"], "vout": ext_utxo["vout"], "weight": -1}]})
-        assert_raises_rpc_error(-8, "Invalid parameter, weight cannot be greater than", ext_fund.fundrawtransaction, raw_tx, {"input_weights": [{"txid": ext_utxo["txid"], "vout": ext_utxo["vout"], "weight": 400001}]})
+        assert_raises_rpc_error(-5, "'not a pubkey' is not hex", ext_fund.fundrawtransaction, raw_tx, solving_data={"pubkeys":["not a pubkey"]})
+        assert_raises_rpc_error(-5, "'01234567890a0b0c0d0e0f' is not a valid public key", ext_fund.fundrawtransaction, raw_tx, solving_data={"pubkeys":["01234567890a0b0c0d0e0f"]})
+        assert_raises_rpc_error(-5, "'not a script' is not hex", ext_fund.fundrawtransaction, raw_tx, solving_data={"scripts":["not a script"]})
+        assert_raises_rpc_error(-8, "Unable to parse descriptor 'not a descriptor'", ext_fund.fundrawtransaction, raw_tx, solving_data={"descriptors":["not a descriptor"]})
+        assert_raises_rpc_error(-8, "Invalid parameter, missing vout key", ext_fund.fundrawtransaction, raw_tx, input_weights=[{"txid": ext_utxo["txid"]}])
+        assert_raises_rpc_error(-8, "Invalid parameter, vout cannot be negative", ext_fund.fundrawtransaction, raw_tx, input_weights=[{"txid": ext_utxo["txid"], "vout": -1}])
+        assert_raises_rpc_error(-8, "Invalid parameter, missing weight key", ext_fund.fundrawtransaction, raw_tx, input_weights=[{"txid": ext_utxo["txid"], "vout": ext_utxo["vout"]}])
+        assert_raises_rpc_error(-8, "Invalid parameter, weight cannot be less than 165", ext_fund.fundrawtransaction, raw_tx, input_weights=[{"txid": ext_utxo["txid"], "vout": ext_utxo["vout"], "weight": 164}])
+        assert_raises_rpc_error(-8, "Invalid parameter, weight cannot be less than 165", ext_fund.fundrawtransaction, raw_tx, input_weights=[{"txid": ext_utxo["txid"], "vout": ext_utxo["vout"], "weight": -1}])
+        assert_raises_rpc_error(-8, "Invalid parameter, weight cannot be greater than", ext_fund.fundrawtransaction, raw_tx, input_weights=[{"txid": ext_utxo["txid"], "vout": ext_utxo["vout"], "weight": 400001}])
 
         # But funding should work when the solving data is provided
-        funded_tx = ext_fund.fundrawtransaction(raw_tx, {"solving_data": {"pubkeys": [addr_info['pubkey']], "scripts": [addr_info["embedded"]["scriptPubKey"]]}})
+        funded_tx = ext_fund.fundrawtransaction(raw_tx, solving_data={"pubkeys": [addr_info['pubkey']], "scripts": [addr_info["embedded"]["scriptPubKey"]]})
         signed_tx = ext_fund.signrawtransactionwithwallet(funded_tx['hex'])
-=======
-        assert_raises_rpc_error(-5, "'not a pubkey' is not hex", wallet.fundrawtransaction, raw_tx, solving_data={"pubkeys":["not a pubkey"]})
-        assert_raises_rpc_error(-5, "'01234567890a0b0c0d0e0f' is not a valid public key", wallet.fundrawtransaction, raw_tx, solving_data={"pubkeys":["01234567890a0b0c0d0e0f"]})
-        assert_raises_rpc_error(-5, "'not a script' is not hex", wallet.fundrawtransaction, raw_tx, solving_data={"scripts":["not a script"]})
-        assert_raises_rpc_error(-8, "Unable to parse descriptor 'not a descriptor'", wallet.fundrawtransaction, raw_tx, solving_data={"descriptors":["not a descriptor"]})
-        assert_raises_rpc_error(-8, "Invalid parameter, missing vout key", wallet.fundrawtransaction, raw_tx, input_weights=[{"txid": ext_utxo["txid"]}])
-        assert_raises_rpc_error(-8, "Invalid parameter, vout cannot be negative", wallet.fundrawtransaction, raw_tx, input_weights=[{"txid": ext_utxo["txid"], "vout": -1}])
-        assert_raises_rpc_error(-8, "Invalid parameter, missing weight key", wallet.fundrawtransaction, raw_tx, input_weights=[{"txid": ext_utxo["txid"], "vout": ext_utxo["vout"]}])
-        assert_raises_rpc_error(-8, "Invalid parameter, weight cannot be less than 165", wallet.fundrawtransaction, raw_tx, input_weights=[{"txid": ext_utxo["txid"], "vout": ext_utxo["vout"], "weight": 164}])
-        assert_raises_rpc_error(-8, "Invalid parameter, weight cannot be less than 165", wallet.fundrawtransaction, raw_tx, input_weights=[{"txid": ext_utxo["txid"], "vout": ext_utxo["vout"], "weight": -1}])
-        assert_raises_rpc_error(-8, "Invalid parameter, weight cannot be greater than", wallet.fundrawtransaction, raw_tx, input_weights=[{"txid": ext_utxo["txid"], "vout": ext_utxo["vout"], "weight": 400001}])
-
-        # But funding should work when the solving data is provided
-        funded_tx = wallet.fundrawtransaction(raw_tx, solving_data={"pubkeys": [addr_info['pubkey']], "scripts": [addr_info["embedded"]["scriptPubKey"]]})
-        signed_tx = wallet.signrawtransactionwithwallet(funded_tx['hex'])
->>>>>>> 34ac3f43
         assert not signed_tx['complete']
         signed_tx = ext_wallet.signrawtransactionwithwallet(signed_tx['hex'])
         assert signed_tx['complete']
 
-<<<<<<< HEAD
-        funded_tx = ext_fund.fundrawtransaction(raw_tx, {"solving_data": {"descriptors": [desc]}})
+        funded_tx = ext_fund.fundrawtransaction(raw_tx, solving_data={"descriptors": [desc]})
         signed_tx1 = ext_fund.signrawtransactionwithwallet(funded_tx['hex'])
-=======
-        funded_tx = wallet.fundrawtransaction(raw_tx, solving_data={"descriptors": [desc]})
-        signed_tx1 = wallet.signrawtransactionwithwallet(funded_tx['hex'])
->>>>>>> 34ac3f43
         assert not signed_tx1['complete']
         signed_tx2 = ext_wallet.signrawtransactionwithwallet(signed_tx1['hex'])
         assert signed_tx2['complete']
@@ -1204,57 +1147,30 @@
         high_input_weight = input_weight * 2
 
         # Funding should also work if the input weight is provided
-<<<<<<< HEAD
-        funded_tx = ext_fund.fundrawtransaction(raw_tx, {"input_weights": [{"txid": ext_utxo["txid"], "vout": ext_utxo["vout"], "weight": input_weight}]})
+        funded_tx = ext_fund.fundrawtransaction(raw_tx, input_weights=[{"txid": ext_utxo["txid"], "vout": ext_utxo["vout"], "weight": input_weight}])
         signed_tx = ext_fund.signrawtransactionwithwallet(funded_tx["hex"])
-        signed_tx = ext_wallet.signrawtransactionwithwallet(signed_tx["hex"])
-        assert_equal(ext_wallet.testmempoolaccept([signed_tx["hex"]])[0]["allowed"], True)
-        assert_equal(signed_tx["complete"], True)
-        # Reducing the weight should have a lower fee
-        funded_tx2 = ext_fund.fundrawtransaction(raw_tx, {"input_weights": [{"txid": ext_utxo["txid"], "vout": ext_utxo["vout"], "weight": low_input_weight}]})
-        assert_greater_than(funded_tx["fee"], funded_tx2["fee"])
-        # Increasing the weight should have a higher fee
-        funded_tx2 = ext_fund.fundrawtransaction(raw_tx, {"input_weights": [{"txid": ext_utxo["txid"], "vout": ext_utxo["vout"], "weight": high_input_weight}]})
-        assert_greater_than(funded_tx2["fee"], funded_tx["fee"])
-        # The provided weight should override the calculated weight when solving data is provided
-        funded_tx3 = ext_fund.fundrawtransaction(raw_tx, {"solving_data": {"descriptors": [desc]}, "input_weights": [{"txid": ext_utxo["txid"], "vout": ext_utxo["vout"], "weight": high_input_weight}]})
-        assert_equal(funded_tx2["fee"], funded_tx3["fee"])
-        # The feerate should be met
-        # funded_tx4 = ext_fund.fundrawtransaction(raw_tx, {"input_weights": [{"txid": ext_utxo["txid"], "vout": ext_utxo["vout"], "weight": high_input_weight}], "fee_rate": 10})
-        # input_add_weight = high_input_weight - (41 * 4)
-        # tx4_weight = ext_fund.decoderawtransaction(funded_tx4["hex"])["weight"] + input_add_weight
-        # tx4_vsize = int(ceil(tx4_weight / 4))
-        # assert_fee_amount(funded_tx4["fee"], tx4_vsize, Decimal(0.0001)) Fee is different in Elements
-
-        # Funding with weight at csuint boundaries should not cause problems
-        funded_tx = ext_fund.fundrawtransaction(raw_tx, {"input_weights": [{"txid": ext_utxo["txid"], "vout": ext_utxo["vout"], "weight": 255}]})
-        funded_tx = ext_fund.fundrawtransaction(raw_tx, {"input_weights": [{"txid": ext_utxo["txid"], "vout": ext_utxo["vout"], "weight": 65539}]})
-=======
-        funded_tx = wallet.fundrawtransaction(raw_tx, input_weights=[{"txid": ext_utxo["txid"], "vout": ext_utxo["vout"], "weight": input_weight}])
-        signed_tx = wallet.signrawtransactionwithwallet(funded_tx["hex"])
         signed_tx = self.nodes[0].signrawtransactionwithwallet(signed_tx["hex"])
         assert_equal(self.nodes[0].testmempoolaccept([signed_tx["hex"]])[0]["allowed"], True)
         assert_equal(signed_tx["complete"], True)
         # Reducing the weight should have a lower fee
-        funded_tx2 = wallet.fundrawtransaction(raw_tx, input_weights=[{"txid": ext_utxo["txid"], "vout": ext_utxo["vout"], "weight": low_input_weight}])
+        funded_tx2 = ext_fund.fundrawtransaction(raw_tx, input_weights=[{"txid": ext_utxo["txid"], "vout": ext_utxo["vout"], "weight": low_input_weight}])
         assert_greater_than(funded_tx["fee"], funded_tx2["fee"])
         # Increasing the weight should have a higher fee
-        funded_tx2 = wallet.fundrawtransaction(raw_tx, input_weights=[{"txid": ext_utxo["txid"], "vout": ext_utxo["vout"], "weight": high_input_weight}])
+        funded_tx2 = ext_fund.fundrawtransaction(raw_tx, input_weights=[{"txid": ext_utxo["txid"], "vout": ext_utxo["vout"], "weight": high_input_weight}])
         assert_greater_than(funded_tx2["fee"], funded_tx["fee"])
         # The provided weight should override the calculated weight when solving data is provided
-        funded_tx3 = wallet.fundrawtransaction(raw_tx, solving_data={"descriptors": [desc]}, input_weights=[{"txid": ext_utxo["txid"], "vout": ext_utxo["vout"], "weight": high_input_weight}])
+        funded_tx3 = ext_fund.fundrawtransaction(raw_tx, solving_data={"descriptors": [desc]}, input_weights=[{"txid": ext_utxo["txid"], "vout": ext_utxo["vout"], "weight": high_input_weight}])
         assert_equal(funded_tx2["fee"], funded_tx3["fee"])
         # The feerate should be met
-        funded_tx4 = wallet.fundrawtransaction(raw_tx, input_weights=[{"txid": ext_utxo["txid"], "vout": ext_utxo["vout"], "weight": high_input_weight}], fee_rate=10)
+        funded_tx4 = ext_fund.fundrawtransaction(raw_tx, input_weights=[{"txid": ext_utxo["txid"], "vout": ext_utxo["vout"], "weight": high_input_weight}], fee_rate=10)
         input_add_weight = high_input_weight - (41 * 4)
-        tx4_weight = wallet.decoderawtransaction(funded_tx4["hex"])["weight"] + input_add_weight
+        tx4_weight = ext_fund.decoderawtransaction(funded_tx4["hex"])["weight"] + input_add_weight
         tx4_vsize = int(ceil(tx4_weight / 4))
         assert_fee_amount(funded_tx4["fee"], tx4_vsize, Decimal(0.0001))
 
         # Funding with weight at csuint boundaries should not cause problems
-        funded_tx = wallet.fundrawtransaction(raw_tx, input_weights=[{"txid": ext_utxo["txid"], "vout": ext_utxo["vout"], "weight": 255}])
-        funded_tx = wallet.fundrawtransaction(raw_tx, input_weights=[{"txid": ext_utxo["txid"], "vout": ext_utxo["vout"], "weight": 65539}])
->>>>>>> 34ac3f43
+        funded_tx = ext_fund.fundrawtransaction(raw_tx, input_weights=[{"txid": ext_utxo["txid"], "vout": ext_utxo["vout"], "weight": 255}])
+        funded_tx = ext_fund.fundrawtransaction(raw_tx, input_weights=[{"txid": ext_utxo["txid"], "vout": ext_utxo["vout"], "weight": 65539}])
 
         self.nodes[2].unloadwallet("extfund")
         self.nodes[0].unloadwallet("extsend")
@@ -1452,14 +1368,7 @@
         # Using the other output should have 72 byte sigs
         rawtx = wallet.createrawtransaction([{'txid': txid, 'vout': ext_vout}], [{self.nodes[0].getnewaddress(): 13}])
         ext_desc = self.nodes[0].getaddressinfo(ext_addr)["desc"]
-<<<<<<< HEAD
-        print(ext_desc) # ELEMENTS FIXME: just for lint
-
-        # ELEMENTS FIXME: insufficient funds
-        # fundedtx = wallet.fundrawtransaction(rawtx, {'fee_rate': 10, "change_type": "bech32", "solving_data": {"descriptors": [ext_desc]}})
-=======
         fundedtx = wallet.fundrawtransaction(rawtx, fee_rate=10, change_type="bech32", solving_data={"descriptors": [ext_desc]})
->>>>>>> 34ac3f43
         # tx overhead (10) + 3 inputs (41 each) + 2 p2wpkh(31 each) + (segwit marker and flag (2) + 2 p2wpkh 71 bytes sig witnesses (107 each) + p2wpkh 72 byte sig witness (108)) / witness scaling factor (4)
         tx_size = ceil(10 + 41*3 + 31*2 + (2 + 107*2 + 108)/4)
         print(tx_size) # ELEMENTS FIXME: just for lint
