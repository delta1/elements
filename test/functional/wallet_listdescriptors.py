--- conflicted
+++ resolved
@@ -126,13 +126,8 @@
             'wallet_name': 'w4',
             'descriptors': [
                 {'active': False,
-<<<<<<< HEAD
                  'desc': 'combo(03ba4a2b1f401eb59e1e6b104f8043ce41b38b65bd24c10edb3df8863b0241e5af)#8yppnnp5',
-                 'timestamp': 1296688602},
-=======
-                 'desc': 'combo(0227d85ba011276cf25b51df6a188b75e604b38770a462b2d0e9fb2fc839ef5d3f)#np574htj',
                  'timestamp': TIME_GENESIS_BLOCK},
->>>>>>> 02515117
             ]
         }
         assert_equal(expected, wallet.listdescriptors())
