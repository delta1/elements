--- conflicted
+++ resolved
@@ -3,18 +3,11 @@
 # Distributed under the MIT software license, see the accompanying
 # file COPYING or http://www.opensource.org/licenses/mit-license.php.
 """Test the scanblocks RPC call."""
-<<<<<<< HEAD
+# from test_framework.address import address_to_scriptpubkey
 # from test_framework.blockfilter import (
 #     bip158_basic_element_hash,
 #     bip158_relevant_scriptpubkeys,
 # )
-=======
-from test_framework.address import address_to_scriptpubkey
-from test_framework.blockfilter import (
-    bip158_basic_element_hash,
-    bip158_relevant_scriptpubkeys,
-)
->>>>>>> c0311b1d
 from test_framework.messages import COIN
 from test_framework.test_framework import BitcoinTestFramework
 from test_framework.util import (
@@ -44,13 +37,8 @@
         # send 1.0, mempool only
         # childkey 5 of `parent_key`
         temp = node.validateaddress("mkS4HXoTYWRTescLGaUTGbtTTYX5EjJyEE")
-        print(temp)
         wallet.send_to(from_node=node,
-<<<<<<< HEAD
                        scriptPubKey=bytes.fromhex(temp['parent_address_info']['scriptPubKey']),
-=======
-                       scriptPubKey=address_to_scriptpubkey("mkS4HXoTYWRTescLGaUTGbtTTYX5EjJyEE"),
->>>>>>> c0311b1d
                        amount=1 * COIN)
 
         # mine a block and assure that the mined blockhash is in the filterresult
