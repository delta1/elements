#!/usr/bin/env python3
# Copyright (c) 2014-2020 The Bitcoin Core developers
# Distributed under the MIT software license, see the accompanying
# file COPYING or http://www.opensource.org/licenses/mit-license.php.
"""Run regression test suite.

This module calls down into individual test cases via subprocess. It will
forward all unrecognized arguments onto the individual test scripts.

For a description of arguments recognized by test scripts, see
`test/functional/test_framework/test_framework.py:BitcoinTestFramework.main`.

"""

import argparse
from collections import deque
import configparser
import datetime
import os
import time
import shutil
import subprocess
import sys
import tempfile
import re
import logging
import unittest

# Formatting. Default colors to empty strings.
BOLD, GREEN, RED, GREY = ("", ""), ("", ""), ("", ""), ("", "")
try:
    # Make sure python thinks it can write unicode to its stdout
    "\u2713".encode("utf_8").decode(sys.stdout.encoding)
    TICK = "✓ "
    CROSS = "✖ "
    CIRCLE = "○ "
except UnicodeDecodeError:
    TICK = "P "
    CROSS = "x "
    CIRCLE = "o "

if os.name != 'nt' or sys.getwindowsversion() >= (10, 0, 14393): # type: ignore[attr-defined]
    if os.name == 'nt':
        import ctypes
        kernel32 = ctypes.windll.kernel32  # type: ignore
        ENABLE_VIRTUAL_TERMINAL_PROCESSING = 4
        STD_OUTPUT_HANDLE = -11
        STD_ERROR_HANDLE = -12
        # Enable ascii color control to stdout
        stdout = kernel32.GetStdHandle(STD_OUTPUT_HANDLE)
        stdout_mode = ctypes.c_int32()
        kernel32.GetConsoleMode(stdout, ctypes.byref(stdout_mode))
        kernel32.SetConsoleMode(stdout, stdout_mode.value | ENABLE_VIRTUAL_TERMINAL_PROCESSING)
        # Enable ascii color control to stderr
        stderr = kernel32.GetStdHandle(STD_ERROR_HANDLE)
        stderr_mode = ctypes.c_int32()
        kernel32.GetConsoleMode(stderr, ctypes.byref(stderr_mode))
        kernel32.SetConsoleMode(stderr, stderr_mode.value | ENABLE_VIRTUAL_TERMINAL_PROCESSING)
    # primitive formatting on supported
    # terminal via ANSI escape sequences:
    BOLD = ('\033[0m', '\033[1m')
    GREEN = ('\033[0m', '\033[0;32m')
    RED = ('\033[0m', '\033[0;31m')
    GREY = ('\033[0m', '\033[1;30m')

TEST_EXIT_PASSED = 0
TEST_EXIT_SKIPPED = 77

TEST_FRAMEWORK_MODULES = [
    "address",
    "blocktools",
    "muhash",
    "key",
    "script",
    "segwit_addr",
    "util",
]

EXTENDED_SCRIPTS = [
    # These tests are not run by default.
    # Longest test should go first, to favor running tests in parallel
#    'feature_pruning.py', ELEMENTS: this is broken
    'feature_dbcrash.py',
    'feature_fee_estimation.py',
]

BASE_SCRIPTS = [
    # Scripts that are run by default.
    # vv First elements tests vv
    'feature_fedpeg.py',
    'feature_fedpeg.py --pre_transition',
    'feature_fedpeg.py --post_transition',
    'feature_mandatory_coinbase.py',
    'feature_dynafed.py',
    'feature_sighash_rangeproof.py',
    'feature_block_subsidy.py',
    'feature_connect_genesis_outputs.py',
    'feature_block_v4.py',
    'feature_pak.py',
    'feature_blocksign.py',
    'rpc_calcfastmerkleroot.py',
    'feature_txwitness.py',
    'rpc_tweakfedpeg.py',
    'feature_issuance.py',
    'feature_confidential_transactions.py',
    'feature_default_asset_name.py',
    'feature_assetsdir.py',
    'feature_initial_reissuance_token.py',
    'feature_progress.py',
    # Longest test should go first, to favor running tests in parallel
    'wallet_hd.py --legacy-wallet',
    'wallet_hd.py --descriptors',
    'wallet_backup.py --legacy-wallet',
    'wallet_backup.py --descriptors',
    # vv Tests less than 5m vv
    # ELEMENTS: no longpolling
    #'mining_getblocktemplate_longpoll.py',
    'feature_maxuploadtarget.py',
    'feature_block.py',
    'rpc_fundrawtransaction.py --legacy-wallet',
    'rpc_fundrawtransaction.py --descriptors',
    'p2p_compactblocks.py',
    'feature_segwit.py --legacy-wallet',
    # vv Tests less than 2m vv
    'wallet_basic.py --legacy-wallet',
    'wallet_basic.py --descriptors',
    'wallet_labels.py --legacy-wallet',
    'wallet_labels.py --descriptors',
    'p2p_segwit.py',
    'p2p_timeouts.py',
    'p2p_tx_download.py',
    'mempool_updatefromblock.py',
    'wallet_dump.py --legacy-wallet',
    'wallet_listtransactions.py --legacy-wallet',
    'wallet_listtransactions.py --descriptors',
    'feature_taproot.py',
    'rpc_signer.py',
    'wallet_signer.py --descriptors',
    # vv Tests less than 60s vv
    'p2p_sendheaders.py',
    'wallet_importmulti.py --legacy-wallet',
    'mempool_limit.py',
    'rpc_txoutproof.py',
    'wallet_listreceivedby.py --legacy-wallet',
    'wallet_listreceivedby.py --descriptors',
    'wallet_abandonconflict.py --legacy-wallet',
    'wallet_abandonconflict.py --descriptors',
    # ELEMENTS: no transitions in Elements
    #'feature_csv_activation.py',
    'rpc_rawtransaction.py',
    'rpc_rawtransaction.py --legacy-wallet',
    'rpc_rawtransaction.py --descriptors',
    'wallet_address_types.py --legacy-wallet',
    'wallet_address_types.py --descriptors',
    'feature_bip68_sequence.py',
    'p2p_feefilter.py',
    'feature_reindex.py',
    'feature_abortnode.py',
    # vv Tests less than 30s vv
    'wallet_keypool_topup.py --legacy-wallet',
    'wallet_keypool_topup.py --descriptors',
    'interface_zmq.py',
    'rpc_invalid_address_message.py',
    'interface_bitcoin_cli.py',
    'mempool_resurrect.py',
    'wallet_txn_doublespend.py --mineblock',
    'tool_wallet.py --legacy-wallet',
    'tool_wallet.py --descriptors',
    'wallet_txn_clone.py',
    'wallet_txn_clone.py --segwit',
    'rpc_getchaintips.py',
    'rpc_misc.py',
    'interface_rest.py',
    'mempool_spend_coinbase.py',
    'wallet_avoidreuse.py --legacy-wallet',
    'wallet_avoidreuse.py --descriptors',
    'mempool_reorg.py',
    'mempool_persist.py',
    'wallet_multiwallet.py --legacy-wallet',
    'wallet_multiwallet.py --descriptors',
    'wallet_multiwallet.py --usecli',
    'wallet_createwallet.py --legacy-wallet',
    'wallet_createwallet.py --usecli',
    'wallet_createwallet.py --descriptors',
    'wallet_watchonly.py --legacy-wallet',
    'wallet_watchonly.py --usecli --legacy-wallet',
    'wallet_reorgsrestore.py',
    'interface_http.py',
    'interface_rpc.py',
    'rpc_psbt.py --legacy-wallet',
    'rpc_psbt.py --descriptors',
    'rpc_users.py',
    'rpc_whitelist.py',
    'feature_proxy.py',
    'rpc_signrawtransaction.py --legacy-wallet',
    'rpc_signrawtransaction.py --descriptors',
    'wallet_groups.py --legacy-wallet',
    'p2p_addrv2_relay.py',
    'wallet_groups.py --descriptors',
    'p2p_disconnect_ban.py',
    'rpc_decodescript.py',
    'rpc_blockchain.py',
    'rpc_deprecated.py',
    'wallet_disable.py --legacy-wallet',
    'wallet_disable.py --descriptors',
    'p2p_addr_relay.py',
    'p2p_getaddr_caching.py',
    'p2p_getdata.py',
    'rpc_net.py',
    'wallet_keypool.py --legacy-wallet',
    'wallet_keypool.py --descriptors',
    'wallet_descriptor.py --descriptors',
    'p2p_nobloomfilter_messages.py',
    'p2p_filter.py',
    'rpc_setban.py',
    'p2p_blocksonly.py',
    'mining_prioritisetransaction.py',
    'p2p_invalid_locator.py',
    'p2p_invalid_block.py',
    # ELEMENTS: needs to be fixed
    #'p2p_invalid_messages.py',
    'p2p_invalid_tx.py',
    'feature_assumevalid.py',
    'example_test.py',
    'wallet_txn_doublespend.py --legacy-wallet',
    'wallet_txn_doublespend.py --descriptors',
    # ELEMENTS: need to point past versions at our own release server
    #'feature_backwards_compatibility.py --legacy-wallet',
    #'feature_backwards_compatibility.py --descriptors',
    'wallet_txn_clone.py --mineblock',
    # ELEMENTS: needs to be fixed
    #'feature_notifications.py',
    'rpc_getblockfilter.py',
    'rpc_invalidateblock.py',
    'feature_utxo_set_hash.py',
    'feature_rbf.py',
    'mempool_packages.py',
    'mempool_package_onemore.py',
    'rpc_createmultisig.py --legacy-wallet',
    'rpc_createmultisig.py --descriptors',
<<<<<<< HEAD
    # ELEMENTS: no versionbits in use
    #'feature_versionbits_warning.py',
=======
    'rpc_packages.py',
    'feature_versionbits_warning.py',
>>>>>>> 7257e50d
    'rpc_preciousblock.py',
    'wallet_importprunedfunds.py --legacy-wallet',
    'wallet_importprunedfunds.py --descriptors',
    'p2p_leak_tx.py',
    'p2p_eviction.py',
    'rpc_signmessage.py',
    'rpc_generateblock.py',
    'rpc_generate.py',
    'wallet_balance.py --legacy-wallet',
    'wallet_balance.py --descriptors',
    'feature_nulldummy.py --legacy-wallet',
    'feature_nulldummy.py --descriptors',
    'mempool_accept.py',
    'mempool_expiry.py',
    'wallet_import_rescan.py --legacy-wallet',
    'wallet_import_with_label.py --legacy-wallet',
    'wallet_importdescriptors.py --descriptors',
    # ELEMENTS: need to point past versions at our own release server
    #'wallet_upgradewallet.py --legacy-wallet',
    'rpc_bind.py --ipv4',
    'rpc_bind.py --ipv6',
    'rpc_bind.py --nonloopback',
    'mining_basic.py',
    'feature_signet.py',
    'wallet_bumpfee.py --legacy-wallet',
    'wallet_bumpfee.py --descriptors',
    'wallet_implicitsegwit.py --legacy-wallet',
    'rpc_named_arguments.py',
    'wallet_listsinceblock.py --legacy-wallet',
    'wallet_listsinceblock.py --descriptors',
    'wallet_listdescriptors.py --descriptors',
    'p2p_leak.py',
    'wallet_encryption.py --legacy-wallet',
    'wallet_encryption.py --descriptors',
    'feature_dersig.py',
    'feature_cltv.py',
    'rpc_uptime.py',
    'wallet_resendwallettransactions.py --legacy-wallet',
    'wallet_resendwallettransactions.py --descriptors',
    'wallet_fallbackfee.py --legacy-wallet',
    'wallet_fallbackfee.py --descriptors',
    'rpc_dumptxoutset.py',
    #'feature_minchainwork.py', # ELEMENTS: we deleted this at some point, not applicable to signed blocks
    'rpc_estimatefee.py',
    'rpc_getblockstats.py',
    'wallet_create_tx.py --legacy-wallet',
    'wallet_send.py --legacy-wallet',
    'wallet_send.py --descriptors',
    'wallet_create_tx.py --descriptors',
    'p2p_fingerprint.py',
    'feature_uacomment.py',
    'wallet_coinbase_category.py --legacy-wallet',
    'wallet_coinbase_category.py --descriptors',
    'feature_filelock.py',
    #'feature_loadblock.py', # ELEMENTS: fixme figure out why this doesn't work
    #'p2p_dos_header_tree.py', # ELEMENTS: this test requires connecting to testnet3
    'p2p_add_connections.py',
    'p2p_unrequested_blocks.py',
    'p2p_blockfilters.py',
    'p2p_message_capture.py',
    'feature_includeconf.py',
    'feature_asmap.py',
    'mempool_unbroadcast.py',
    # ELEMENTS: need to point past versions at our own release server
    #'mempool_compatibility.py',
    'rpc_deriveaddresses.py',
    'rpc_deriveaddresses.py --usecli',
    'p2p_ping.py',
    'rpc_scantxoutset.py',
    'feature_logging.py',
    'feature_anchors.py',
    'feature_coinstatsindex.py',
    'p2p_node_network_limited.py',
    'p2p_permissions.py',
    'feature_blocksdir.py',
    'wallet_startup.py',
    'feature_config_args.py',
    'feature_settings.py',
    'rpc_getdescriptorinfo.py',
    'rpc_addresses_deprecation.py',
    'rpc_help.py',
    'feature_help.py',
    'feature_shutdown.py',
    'p2p_ibd_txrelay.py',
    'feature_blockfilterindex_prune.py'
    # Don't append tests at the end to avoid merge conflicts
    # Put them in a random line within the section that fits their approximate run-time
]

# Place EXTENDED_SCRIPTS first since it has the 3 longest running tests
ALL_SCRIPTS = EXTENDED_SCRIPTS + BASE_SCRIPTS

NON_SCRIPTS = [
    # These are python files that live in the functional tests directory, but are not test scripts.
    "combine_logs.py",
    "create_cache.py",
    "test_runner.py",
]

def main():
    # Parse arguments and pass through unrecognised args
    parser = argparse.ArgumentParser(add_help=False,
                                     usage='%(prog)s [test_runner.py options] [script options] [scripts]',
                                     description=__doc__,
                                     epilog='''
    Help text and arguments for individual test script:''',
                                     formatter_class=argparse.RawTextHelpFormatter)
    parser.add_argument('--ansi', action='store_true', default=sys.stdout.isatty(), help="Use ANSI colors and dots in output (enabled by default when standard output is a TTY)")
    parser.add_argument('--combinedlogslen', '-c', type=int, default=0, metavar='n', help='On failure, print a log (of length n lines) to the console, combined from the test framework and all test nodes.')
    parser.add_argument('--coverage', action='store_true', help='generate a basic coverage report for the RPC interface')
    parser.add_argument('--ci', action='store_true', help='Run checks and code that are usually only enabled in a continuous integration environment')
    parser.add_argument('--exclude', '-x', help='specify a comma-separated-list of scripts to exclude.')
    parser.add_argument('--extended', action='store_true', help='run the extended test suite in addition to the basic tests')
    parser.add_argument('--help', '-h', '-?', action='store_true', help='print help text and exit')
    parser.add_argument('--jobs', '-j', type=int, default=4, help='how many test scripts to run in parallel. Default=4.')
    parser.add_argument('--keepcache', '-k', action='store_true', help='the default behavior is to flush the cache directory on startup. --keepcache retains the cache from the previous testrun.')
    parser.add_argument('--quiet', '-q', action='store_true', help='only print dots, results summary and failure logs')
    parser.add_argument('--tmpdirprefix', '-t', default=tempfile.gettempdir(), help="Root directory for datadirs")
    parser.add_argument('--failfast', action='store_true', help='stop execution after the first test failure')
    parser.add_argument('--filter', help='filter scripts to run by regular expression')

    args, unknown_args = parser.parse_known_args()
    if not args.ansi:
        global BOLD, GREEN, RED, GREY
        BOLD = ("", "")
        GREEN = ("", "")
        RED = ("", "")
        GREY = ("", "")

    # args to be passed on always start with two dashes; tests are the remaining unknown args
    tests = [arg for arg in unknown_args if arg[:2] != "--"]
    passon_args = [arg for arg in unknown_args if arg[:2] == "--"]

    # Read config generated by configure.
    config = configparser.ConfigParser()
    configfile = os.path.abspath(os.path.dirname(__file__)) + "/../config.ini"
    config.read_file(open(configfile, encoding="utf8"))

    passon_args.append("--configfile=%s" % configfile)

    # Set up logging
    logging_level = logging.INFO if args.quiet else logging.DEBUG
    logging.basicConfig(format='%(message)s', level=logging_level)

    # Create base test directory
    tmpdir = "%s/test_runner_₿_🏃_%s" % (args.tmpdirprefix, datetime.datetime.now().strftime("%Y%m%d_%H%M%S"))

    os.makedirs(tmpdir)

    logging.debug("Temporary test directory at %s" % tmpdir)

    enable_bitcoind = config["components"].getboolean("ENABLE_BITCOIND")

    if not enable_bitcoind:
        print("No functional tests to run.")
        print("Rerun ./configure with --with-daemon and then make")
        sys.exit(0)

    # Build list of tests
    test_list = []
    if tests:
        # Individual tests have been specified. Run specified tests that exist
        # in the ALL_SCRIPTS list. Accept names with or without a .py extension.
        # Specified tests can contain wildcards, but in that case the supplied
        # paths should be coherent, e.g. the same path as that provided to call
        # test_runner.py. Examples:
        #   `test/functional/test_runner.py test/functional/wallet*`
        #   `test/functional/test_runner.py ./test/functional/wallet*`
        #   `test_runner.py wallet*`
        #   but not:
        #   `test/functional/test_runner.py wallet*`
        # Multiple wildcards can be passed:
        #   `test_runner.py tool* mempool*`
        for test in tests:
            script = test.split("/")[-1]
            script = script + ".py" if ".py" not in script else script
            if script in ALL_SCRIPTS:
                test_list.append(script)
            else:
                print("{}WARNING!{} Test '{}' not found in full test list.".format(BOLD[1], BOLD[0], test))
    elif args.extended:
        # Include extended tests
        test_list += ALL_SCRIPTS
    else:
        # Run base tests only
        test_list += BASE_SCRIPTS

    # Remove the test cases that the user has explicitly asked to exclude.
    if args.exclude:
        exclude_tests = [test.split('.py')[0] for test in args.exclude.split(',')]
        for exclude_test in exclude_tests:
            # Remove <test_name>.py and <test_name>.py --arg from the test list
            exclude_list = [test for test in test_list if test.split('.py')[0] == exclude_test]
            for exclude_item in exclude_list:
                test_list.remove(exclude_item)
            if not exclude_list:
                print("{}WARNING!{} Test '{}' not found in current test list.".format(BOLD[1], BOLD[0], exclude_test))

    if args.filter:
        test_list = list(filter(re.compile(args.filter).search, test_list))

    if not test_list:
        print("No valid test scripts specified. Check that your test is in one "
              "of the test lists in test_runner.py, or run test_runner.py with no arguments to run all tests")
        sys.exit(0)

    if args.help:
        # Print help for test_runner.py, then print help of the first script (with args removed) and exit.
        parser.print_help()
        subprocess.check_call([sys.executable, os.path.join(config["environment"]["SRCDIR"], 'test', 'functional', test_list[0].split()[0]), '-h'])
        sys.exit(0)

    check_script_list(src_dir=config["environment"]["SRCDIR"], fail_on_warn=args.ci)
    check_script_prefixes()

    if not args.keepcache:
        shutil.rmtree("%s/test/cache" % config["environment"]["BUILDDIR"], ignore_errors=True)

    run_tests(
        test_list=test_list,
        src_dir=config["environment"]["SRCDIR"],
        build_dir=config["environment"]["BUILDDIR"],
        tmpdir=tmpdir,
        jobs=args.jobs,
        enable_coverage=args.coverage,
        args=passon_args,
        combined_logs_len=args.combinedlogslen,
        failfast=args.failfast,
        use_term_control=args.ansi,
    )

def run_tests(*, test_list, src_dir, build_dir, tmpdir, jobs=1, enable_coverage=False, args=None, combined_logs_len=0, failfast=False, use_term_control):
    args = args or []

    # Warn if bitcoind is already running
    try:
        # pgrep exits with code zero when one or more matching processes found
        if subprocess.run(["pgrep", "-x", "bitcoind"], stdout=subprocess.DEVNULL).returncode == 0:
            print("%sWARNING!%s There is already a bitcoind process running on this system. Tests may fail unexpectedly due to resource contention!" % (BOLD[1], BOLD[0]))
    except OSError:
        # pgrep not supported
        pass

    # Warn if there is a cache directory
    cache_dir = "%s/test/cache" % build_dir
    if os.path.isdir(cache_dir):
        print("%sWARNING!%s There is a cache directory here: %s. If tests fail unexpectedly, try deleting the cache directory." % (BOLD[1], BOLD[0], cache_dir))

    # Test Framework Tests
    print("Running Unit Tests for Test Framework Modules")
    test_framework_tests = unittest.TestSuite()
    for module in TEST_FRAMEWORK_MODULES:
        test_framework_tests.addTest(unittest.TestLoader().loadTestsFromName("test_framework.{}".format(module)))
    result = unittest.TextTestRunner(verbosity=1, failfast=True).run(test_framework_tests)
    if not result.wasSuccessful():
        logging.debug("Early exiting after failure in TestFramework unit tests")
        sys.exit(False)

    tests_dir = src_dir + '/test/functional/'

    flags = ['--cachedir={}'.format(cache_dir)] + args

    if enable_coverage:
        coverage = RPCCoverage()
        flags.append(coverage.flag)
        logging.debug("Initializing coverage directory at %s" % coverage.dir)
    else:
        coverage = None

    if len(test_list) > 1 and jobs > 1:
        # Populate cache
        try:
            subprocess.check_output([sys.executable, tests_dir + 'create_cache.py'] + flags + ["--tmpdir=%s/cache" % tmpdir])
        except subprocess.CalledProcessError as e:
            sys.stdout.buffer.write(e.output)
            raise

    #Run Tests
    job_queue = TestHandler(
        num_tests_parallel=jobs,
        tests_dir=tests_dir,
        tmpdir=tmpdir,
        test_list=test_list,
        flags=flags,
        use_term_control=use_term_control,
    )
    start_time = time.time()
    test_results = []

    max_len_name = len(max(test_list, key=len))
    test_count = len(test_list)
    for i in range(test_count):
        test_result, testdir, stdout, stderr = job_queue.get_next()
        test_results.append(test_result)
        done_str = "{}/{} - {}{}{}".format(i + 1, test_count, BOLD[1], test_result.name, BOLD[0])
        if test_result.status == "Passed":
            logging.debug("%s passed, Duration: %s s" % (done_str, test_result.time))
        elif test_result.status == "Skipped":
            logging.debug("%s skipped" % (done_str))
        else:
            print("%s failed, Duration: %s s\n" % (done_str, test_result.time))
            print(BOLD[1] + 'stdout:\n' + BOLD[0] + stdout + '\n')
            print(BOLD[1] + 'stderr:\n' + BOLD[0] + stderr + '\n')
            if combined_logs_len and os.path.isdir(testdir):
                # Print the final `combinedlogslen` lines of the combined logs
                print('{}Combine the logs and print the last {} lines ...{}'.format(BOLD[1], combined_logs_len, BOLD[0]))
                print('\n============')
                print('{}Combined log for {}:{}'.format(BOLD[1], testdir, BOLD[0]))
                print('============\n')
                combined_logs_args = [sys.executable, os.path.join(tests_dir, 'combine_logs.py'), testdir]
                if BOLD[0]:
                    combined_logs_args += ['--color']
                combined_logs, _ = subprocess.Popen(combined_logs_args, universal_newlines=True, stdout=subprocess.PIPE).communicate()
                print("\n".join(deque(combined_logs.splitlines(), combined_logs_len)))

            if failfast:
                logging.debug("Early exiting after test failure")
                break

    print_results(test_results, max_len_name, (int(time.time() - start_time)))

    if coverage:
        coverage_passed = coverage.report_rpc_coverage()

        logging.debug("Cleaning up coverage data")
        coverage.cleanup()
    else:
        coverage_passed = True

    # Clear up the temp directory if all subdirectories are gone
    if not os.listdir(tmpdir):
        os.rmdir(tmpdir)

    all_passed = all(map(lambda test_result: test_result.was_successful, test_results)) and coverage_passed

    # This will be a no-op unless failfast is True in which case there may be dangling
    # processes which need to be killed.
    job_queue.kill_and_join()

    sys.exit(not all_passed)

def print_results(test_results, max_len_name, runtime):
    results = "\n" + BOLD[1] + "%s | %s | %s\n\n" % ("TEST".ljust(max_len_name), "STATUS   ", "DURATION") + BOLD[0]

    test_results.sort(key=TestResult.sort_key)
    all_passed = True
    time_sum = 0

    for test_result in test_results:
        all_passed = all_passed and test_result.was_successful
        time_sum += test_result.time
        test_result.padding = max_len_name
        results += str(test_result)

    status = TICK + "Passed" if all_passed else CROSS + "Failed"
    if not all_passed:
        results += RED[1]
    results += BOLD[1] + "\n%s | %s | %s s (accumulated) \n" % ("ALL".ljust(max_len_name), status.ljust(9), time_sum) + BOLD[0]
    if not all_passed:
        results += RED[0]
    results += "Runtime: %s s\n" % (runtime)
    print(results)

class TestHandler:
    """
    Trigger the test scripts passed in via the list.
    """

    def __init__(self, *, num_tests_parallel, tests_dir, tmpdir, test_list, flags, use_term_control):
        assert num_tests_parallel >= 1
        self.num_jobs = num_tests_parallel
        self.tests_dir = tests_dir
        self.tmpdir = tmpdir
        self.test_list = test_list
        self.flags = flags
        self.num_running = 0
        self.jobs = []
        self.use_term_control = use_term_control

    def get_next(self):
        while self.num_running < self.num_jobs and self.test_list:
            # Add tests
            self.num_running += 1
            test = self.test_list.pop(0)
            portseed = len(self.test_list)
            portseed_arg = ["--portseed={}".format(portseed)]
            log_stdout = tempfile.SpooledTemporaryFile(max_size=2**16)
            log_stderr = tempfile.SpooledTemporaryFile(max_size=2**16)
            test_argv = test.split()
            testdir = "{}/{}_{}".format(self.tmpdir, re.sub(".py$", "", test_argv[0]), portseed)
            tmpdir_arg = ["--tmpdir={}".format(testdir)]
            self.jobs.append((test,
                              time.time(),
                              subprocess.Popen([sys.executable, self.tests_dir + test_argv[0]] + test_argv[1:] + self.flags + portseed_arg + tmpdir_arg,
                                               universal_newlines=True,
                                               stdout=log_stdout,
                                               stderr=log_stderr),
                              testdir,
                              log_stdout,
                              log_stderr))
        if not self.jobs:
            raise IndexError('pop from empty list')

        # Print remaining running jobs when all jobs have been started.
        if not self.test_list:
            print("Remaining jobs: [{}]".format(", ".join(j[0] for j in self.jobs)))

        dot_count = 0
        while True:
            # Return first proc that finishes
            time.sleep(.5)
            for job in self.jobs:
                (name, start_time, proc, testdir, log_out, log_err) = job
                if proc.poll() is not None:
                    log_out.seek(0), log_err.seek(0)
                    [stdout, stderr] = [log_file.read().decode('utf-8') for log_file in (log_out, log_err)]
                    log_out.close(), log_err.close()
                    if proc.returncode == TEST_EXIT_PASSED and stderr == "":
                        status = "Passed"
                    elif proc.returncode == TEST_EXIT_SKIPPED:
                        status = "Skipped"
                    else:
                        status = "Failed"
                    self.num_running -= 1
                    self.jobs.remove(job)
                    if self.use_term_control:
                        clearline = '\r' + (' ' * dot_count) + '\r'
                        print(clearline, end='', flush=True)
                    dot_count = 0
                    return TestResult(name, status, int(time.time() - start_time)), testdir, stdout, stderr
            if self.use_term_control:
                print('.', end='', flush=True)
            dot_count += 1

    def kill_and_join(self):
        """Send SIGKILL to all jobs and block until all have ended."""
        procs = [i[2] for i in self.jobs]

        for proc in procs:
            proc.kill()

        for proc in procs:
            proc.wait()


class TestResult():
    def __init__(self, name, status, time):
        self.name = name
        self.status = status
        self.time = time
        self.padding = 0

    def sort_key(self):
        if self.status == "Passed":
            return 0, self.name.lower()
        elif self.status == "Failed":
            return 2, self.name.lower()
        elif self.status == "Skipped":
            return 1, self.name.lower()

    def __repr__(self):
        if self.status == "Passed":
            color = GREEN
            glyph = TICK
        elif self.status == "Failed":
            color = RED
            glyph = CROSS
        elif self.status == "Skipped":
            color = GREY
            glyph = CIRCLE

        return color[1] + "%s | %s%s | %s s\n" % (self.name.ljust(self.padding), glyph, self.status.ljust(7), self.time) + color[0]

    @property
    def was_successful(self):
        return self.status != "Failed"


def check_script_prefixes():
    """Check that test scripts start with one of the allowed name prefixes."""

    good_prefixes_re = re.compile("^(example|feature|interface|mempool|mining|p2p|rpc|wallet|tool)_")
    bad_script_names = [script for script in ALL_SCRIPTS if good_prefixes_re.match(script) is None]

    if bad_script_names:
        print("%sERROR:%s %d tests not meeting naming conventions:" % (BOLD[1], BOLD[0], len(bad_script_names)))
        print("  %s" % ("\n  ".join(sorted(bad_script_names))))
        raise AssertionError("Some tests are not following naming convention!")


def check_script_list(*, src_dir, fail_on_warn):
    """Check scripts directory.

    Check that there are no scripts in the functional tests directory which are
    not being run by pull-tester.py."""
    script_dir = src_dir + '/test/functional/'
    python_files = set([test_file for test_file in os.listdir(script_dir) if test_file.endswith(".py")])
    missed_tests = list(python_files - set(map(lambda x: x.split()[0], ALL_SCRIPTS + NON_SCRIPTS)))
    if len(missed_tests) != 0:
        print("%sWARNING!%s The following scripts are not being run: %s. Check the test lists in test_runner.py." % (BOLD[1], BOLD[0], str(missed_tests)))
        if fail_on_warn:
            # On CI this warning is an error to prevent merging incomplete commits into master
            # ELEMENTS: we disable some tests, so this should not fail
            pass
            #sys.exit(1)


class RPCCoverage():
    """
    Coverage reporting utilities for test_runner.

    Coverage calculation works by having each test script subprocess write
    coverage files into a particular directory. These files contain the RPC
    commands invoked during testing, as well as a complete listing of RPC
    commands per `bitcoin-cli help` (`rpc_interface.txt`).

    After all tests complete, the commands run are combined and diff'd against
    the complete list to calculate uncovered RPC commands.

    See also: test/functional/test_framework/coverage.py

    """
    def __init__(self):
        self.dir = tempfile.mkdtemp(prefix="coverage")
        self.flag = '--coveragedir=%s' % self.dir

    def report_rpc_coverage(self):
        """
        Print out RPC commands that were unexercised by tests.

        """
        uncovered = self._get_uncovered_rpc_commands()

        if uncovered:
            print("Uncovered RPC commands:")
            print("".join(("  - %s\n" % command) for command in sorted(uncovered)))
            return False
        else:
            print("All RPC commands covered.")
            return True

    def cleanup(self):
        return shutil.rmtree(self.dir)

    def _get_uncovered_rpc_commands(self):
        """
        Return a set of currently untested RPC commands.

        """
        # This is shared from `test/functional/test_framework/coverage.py`
        reference_filename = 'rpc_interface.txt'
        coverage_file_prefix = 'coverage.'

        coverage_ref_filename = os.path.join(self.dir, reference_filename)
        coverage_filenames = set()
        all_cmds = set()
        # Consider RPC generate covered, because it is overloaded in
        # test_framework/test_node.py and not seen by the coverage check.
        # ELEMENTS: also consider `getdifficulty` and `getnetworkhashps` covered, which should be removed as they are meaningless on a signed-block chain
        # ELEMENTS: also consider `pruneblockchain` covered since its test is temporarily disabled
        covered_cmds = set({'generate', 'getdifficulty', 'getnetworkhashps', 'pruneblockchain'})

        if not os.path.isfile(coverage_ref_filename):
            raise RuntimeError("No coverage reference found")

        with open(coverage_ref_filename, 'r', encoding="utf8") as coverage_ref_file:
            all_cmds.update([line.strip() for line in coverage_ref_file.readlines()])

        for root, _, files in os.walk(self.dir):
            for filename in files:
                if filename.startswith(coverage_file_prefix):
                    coverage_filenames.add(os.path.join(root, filename))

        for filename in coverage_filenames:
            with open(filename, 'r', encoding="utf8") as coverage_file:
                covered_cmds.update([line.strip() for line in coverage_file.readlines()])

        return all_cmds - covered_cmds


if __name__ == '__main__':
    main()<|MERGE_RESOLUTION|>--- conflicted
+++ resolved
@@ -238,13 +238,9 @@
     'mempool_package_onemore.py',
     'rpc_createmultisig.py --legacy-wallet',
     'rpc_createmultisig.py --descriptors',
-<<<<<<< HEAD
+    'rpc_packages.py',
     # ELEMENTS: no versionbits in use
     #'feature_versionbits_warning.py',
-=======
-    'rpc_packages.py',
-    'feature_versionbits_warning.py',
->>>>>>> 7257e50d
     'rpc_preciousblock.py',
     'wallet_importprunedfunds.py --legacy-wallet',
     'wallet_importprunedfunds.py --descriptors',
