#!/usr/bin/env python3
# Copyright (c) 2014-2022 The Bitcoin Core developers
# Distributed under the MIT software license, see the accompanying
# file COPYING or http://www.opensource.org/licenses/mit-license.php.
"""Run regression test suite.

This module calls down into individual test cases via subprocess. It will
forward all unrecognized arguments onto the individual test scripts.

For a description of arguments recognized by test scripts, see
`test/functional/test_framework/test_framework.py:BitcoinTestFramework.main`.

"""

import argparse
from collections import deque
import configparser
import datetime
import os
import time
import shutil
import signal
import subprocess
import sys
import tempfile
import re
import logging
import unittest

os.environ["REQUIRE_WALLET_TYPE_SET"] = "1"

# Formatting. Default colors to empty strings.
DEFAULT, BOLD, GREEN, RED = ("", ""), ("", ""), ("", ""), ("", "")
try:
    # Make sure python thinks it can write unicode to its stdout
    "\u2713".encode("utf_8").decode(sys.stdout.encoding)
    TICK = "✓ "
    CROSS = "✖ "
    CIRCLE = "○ "
except UnicodeDecodeError:
    TICK = "P "
    CROSS = "x "
    CIRCLE = "o "

if os.name != 'nt' or sys.getwindowsversion() >= (10, 0, 14393): # type: ignore[attr-defined]
    if os.name == 'nt':
        import ctypes
        kernel32 = ctypes.windll.kernel32  # type: ignore
        ENABLE_VIRTUAL_TERMINAL_PROCESSING = 4
        STD_OUTPUT_HANDLE = -11
        STD_ERROR_HANDLE = -12
        # Enable ascii color control to stdout
        stdout = kernel32.GetStdHandle(STD_OUTPUT_HANDLE)
        stdout_mode = ctypes.c_int32()
        kernel32.GetConsoleMode(stdout, ctypes.byref(stdout_mode))
        kernel32.SetConsoleMode(stdout, stdout_mode.value | ENABLE_VIRTUAL_TERMINAL_PROCESSING)
        # Enable ascii color control to stderr
        stderr = kernel32.GetStdHandle(STD_ERROR_HANDLE)
        stderr_mode = ctypes.c_int32()
        kernel32.GetConsoleMode(stderr, ctypes.byref(stderr_mode))
        kernel32.SetConsoleMode(stderr, stderr_mode.value | ENABLE_VIRTUAL_TERMINAL_PROCESSING)
    # primitive formatting on supported
    # terminal via ANSI escape sequences:
    DEFAULT = ('\033[0m', '\033[0m')
    BOLD = ('\033[0m', '\033[1m')
    GREEN = ('\033[0m', '\033[0;32m')
    RED = ('\033[0m', '\033[0;31m')

TEST_EXIT_PASSED = 0
TEST_EXIT_SKIPPED = 77

# List of framework modules containing unit tests. Should be kept in sync with
# the output of `git grep unittest.TestCase ./test/functional/test_framework`
TEST_FRAMEWORK_MODULES = [
    "address",
    "blocktools",
    "ellswift",
    "key",
    "messages",
    "muhash",
    "ripemd160",
    "script",
    "segwit_addr",
]

EXTENDED_SCRIPTS = [
    # These tests are not run by default.
    # Longest test should go first, to favor running tests in parallel
#    'feature_pruning.py', ELEMENTS: this is broken
    'feature_dbcrash.py',
    'feature_fee_estimation.py',
    'feature_index_prune.py',
    'feature_trim_headers.py',
    'wallet_pruning.py --legacy-wallet',
]

BASE_SCRIPTS = [
    # Scripts that are run by default.
    # vv First elements tests vv
    'example_elements_code_tutorial.py',
    'feature_fedpeg.py --legacy-wallet',
    'feature_fedpeg.py --pre_transition --legacy-wallet',
    'feature_fedpeg.py --post_transition --legacy-wallet',
    'feature_mandatory_coinbase.py',
    'feature_dynafed.py --legacy-wallet',
    'feature_sighash_rangeproof.py --legacy-wallet',
    'feature_block_subsidy.py',
    'feature_connect_genesis_outputs.py --legacy-wallet',
    'feature_block_v4.py',
    'feature_pak.py --legacy-wallet',
    'feature_blocksign.py --legacy-wallet',
    'rpc_calcfastmerkleroot.py',
    'feature_txwitness.py',
    'rpc_tweakfedpeg.py --legacy-wallet',
    'feature_issuance.py --legacy-wallet',
    'feature_confidential_transactions.py --legacy-wallet',
    'feature_default_asset_name.py --legacy-wallet',
    'feature_assetsdir.py',
    'feature_initial_reissuance_token.py --legacy-wallet',
    'feature_progress.py',
    'rpc_getnewblockhex.py',
    'wallet_elements_regression_1172.py --legacy-wallet',
    'wallet_elements_regression_1259.py --legacy-wallet',
    'wallet_elements_21million.py --legacy-wallet',
    'wallet_elements_dust_relay.py',
    # Longest test should go first, to favor running tests in parallel
    # vv Tests less than 5m vv
    'feature_taproot.py',
    'feature_block.py',
    'wallet_elements_regression_1263.py',
    # vv Tests less than 2m vv
    # ELEMENTS: no longpolling
    # 'mining_getblocktemplate_longpoll.py',
    'p2p_segwit.py',
    'feature_maxuploadtarget.py',
    'mempool_updatefromblock.py',
    'mempool_persist.py --descriptors',
    'wallet_miniscript.py --descriptors',
    # vv Tests less than 60s vv
    'rpc_psbt.py --legacy-wallet',
    'rpc_psbt.py --descriptors',
    'wallet_fundrawtransaction.py --legacy-wallet',
    'wallet_fundrawtransaction.py --descriptors',
    'wallet_elements_regression_fundrawtransaction.py --legacy-wallet',
    'wallet_bumpfee.py --legacy-wallet',
    'wallet_bumpfee.py --descriptors',
    'wallet_import_rescan.py --legacy-wallet',
    'wallet_backup.py --legacy-wallet',
    'wallet_backup.py --descriptors',
    'feature_segwit.py --legacy-wallet',
    'feature_segwit.py --descriptors',
    'feature_segwit.py --descriptors --v2transport',
    'p2p_tx_download.py',
    'wallet_avoidreuse.py --legacy-wallet',
    'wallet_avoidreuse.py --descriptors',
    'feature_abortnode.py',
    'wallet_address_types.py --legacy-wallet',
    'wallet_address_types.py --descriptors',
    'p2p_orphan_handling.py',
    'wallet_basic.py --legacy-wallet',
    'wallet_basic.py --descriptors',
    'feature_maxtipage.py',
    'wallet_multiwallet.py --legacy-wallet',
    'wallet_multiwallet.py --descriptors',
    'wallet_multiwallet.py --usecli',
    'p2p_dns_seeds.py',
    'wallet_groups.py --legacy-wallet',
    'wallet_groups.py --descriptors',
    'p2p_blockfilters.py',
    'feature_assumevalid.py',
    'wallet_taproot.py --descriptors',
    'feature_bip68_sequence.py',
    'rpc_packages.py',
    'rpc_bind.py --ipv4',
    'rpc_bind.py --ipv6',
    'rpc_bind.py --nonloopback',
    'p2p_headers_sync_with_minchainwork.py',
    'p2p_headers_presync.py',
    'p2p_feefilter.py',
    # ELEMENTS: no transitions in Elements
    # 'feature_csv_activation.py',
    'p2p_sendheaders.py',
    'wallet_listtransactions.py --legacy-wallet',
    'wallet_listtransactions.py --descriptors',
    # vv Tests less than 30s vv
    'p2p_invalid_messages.py',
    'rpc_createmultisig.py',
    'p2p_timeouts.py',
    'wallet_dump.py --legacy-wallet',
    'rpc_signer.py',
    'wallet_signer.py --descriptors',
    'feature_taphash_pegins_issuances.py',
    'feature_tapscript_opcodes.py',
    # vv Tests less than 60s vv
    'wallet_importmulti.py --legacy-wallet',
    'mempool_limit.py',
    'rpc_txoutproof.py',
    'wallet_listreceivedby.py --legacy-wallet',
    'wallet_listreceivedby.py --descriptors',
    'wallet_abandonconflict.py --legacy-wallet',
    'wallet_abandonconflict.py --descriptors',
    'feature_reindex.py',
    'feature_reindex_readonly.py',
    'wallet_labels.py --legacy-wallet',
    'wallet_labels.py --descriptors',
    'p2p_compactblocks.py',
    'p2p_compactblocks_blocksonly.py',
    'wallet_hd.py --legacy-wallet',
    'wallet_hd.py --descriptors',
    'wallet_blank.py --legacy-wallet',
    'wallet_blank.py --descriptors',
    'wallet_keypool_topup.py --legacy-wallet',
    'wallet_keypool_topup.py --descriptors',
    'wallet_fast_rescan.py --descriptors',
    'interface_zmq.py',
    'rpc_invalid_address_message.py',
    'rpc_validateaddress.py',
    'interface_bitcoin_cli.py --legacy-wallet',
    'interface_bitcoin_cli.py --descriptors',
    'feature_bind_extra.py',
    'mempool_resurrect.py',
    'wallet_txn_doublespend.py --mineblock',
    'tool_wallet.py --legacy-wallet',
    'tool_wallet.py --descriptors',
    'wallet_transactiontime_rescan.py --descriptors',
    'wallet_transactiontime_rescan.py --legacy-wallet',
    # 'tool_signet_miner.py --legacy-wallet', # ELEMENTS: signet mining is not needed, requires PSBT which is disabled for bitcoin regtest
    # 'tool_signet_miner.py --descriptors', # ELEMENTS: signet mining is not needed, requires PSBT which is disabled for bitcoin regtest
    'wallet_txn_clone.py',
    'wallet_txn_clone.py --segwit',
    'rpc_getchaintips.py',
    'rpc_misc.py',
    'interface_rest.py',
    'mempool_spend_coinbase.py',
    'wallet_avoid_mixing_output_types.py --descriptors',
    'mempool_reorg.py',
    # ELEMENTS: discounted Confidential Transactions
    'feature_discount_ct.py',
    'feature_discount_ct_ordering.py',
    'p2p_block_sync.py',
    'p2p_block_sync.py --v2transport',
    'wallet_createwallet.py --legacy-wallet',
    'wallet_createwallet.py --usecli',
    'wallet_createwallet.py --descriptors',
    'wallet_watchonly.py --legacy-wallet',
    'wallet_watchonly.py --usecli --legacy-wallet',
    'wallet_reorgsrestore.py',
    'wallet_conflicts.py --legacy-wallet',
    'wallet_conflicts.py --descriptors',
    'interface_http.py',
    'interface_rpc.py',
    'interface_usdt_coinselection.py',
    'interface_usdt_mempool.py',
    'interface_usdt_net.py',
    'interface_usdt_utxocache.py',
    'interface_usdt_validation.py',
    'rpc_users.py',
    'rpc_whitelist.py',
    'feature_proxy.py',
    'wallet_signrawtransactionwithwallet.py --legacy-wallet',
    'wallet_signrawtransactionwithwallet.py --descriptors',
    'rpc_signrawtransactionwithkey.py',
    'rpc_rawtransaction.py --legacy-wallet',
    'p2p_addrv2_relay.py',
    'p2p_compactblocks_hb.py',
    'p2p_compactblocks_hb.py --v2transport',
    'p2p_disconnect_ban.py',
    'p2p_disconnect_ban.py --v2transport',
    'feature_posix_fs_permissions.py',
    'rpc_decodescript.py',
    'rpc_blockchain.py',
    'rpc_blockchain.py --v2transport',
    'rpc_deprecated.py',
    'wallet_disable.py',
    'wallet_change_address.py --legacy-wallet',
    'wallet_change_address.py --descriptors',
    'p2p_addr_relay.py',
    'p2p_getaddr_caching.py',
    'p2p_getdata.py',
    'p2p_addrfetch.py',
    'rpc_net.py',
    'wallet_keypool.py --legacy-wallet',
    'wallet_keypool.py --descriptors',
    'wallet_descriptor.py --descriptors',
    'p2p_nobloomfilter_messages.py',
    'p2p_filter.py',
    'rpc_setban.py',
    'p2p_blocksonly.py',
    'mining_prioritisetransaction.py',
    'p2p_invalid_locator.py',
    'p2p_invalid_block.py',
    'feature_elements_taproot_activation.py',
    'feature_elements_simplicity_activation.py',
<<<<<<< HEAD
    'p2p_invalid_block.py --v2transport',
=======
    'p2p_invalid_messages.py',
>>>>>>> 82726152
    'p2p_invalid_tx.py',
    'p2p_invalid_tx.py --v2transport',
    'p2p_v2_transport.py',
    'example_test.py',
    'wallet_txn_doublespend.py --legacy-wallet',
    'wallet_multisig_descriptor_psbt.py --descriptors',
    'wallet_txn_doublespend.py --descriptors',
    # ELEMENTS: need to point past versions at our own release server
    #'wallet_backwards_compatibility.py --legacy-wallet',
    #'wallet_backwards_compatibility.py --descriptors',
    'wallet_txn_clone.py --mineblock',
    # ELEMENTS: needs to be fixed
    #'feature_notifications.py',
    'rpc_getblockfilter.py',
    'rpc_getblockfrompeer.py',
    'rpc_invalidateblock.py',
    'feature_utxo_set_hash.py',
    'feature_rbf.py',
    'mempool_packages.py',
    'mempool_package_onemore.py',
    'mempool_package_limits.py',
    # ELEMENTS: no versionbits in use
    #'feature_versionbits_warning.py',
    'rpc_preciousblock.py',
    'wallet_importprunedfunds.py --legacy-wallet',
    'wallet_importprunedfunds.py --descriptors',
    'p2p_leak_tx.py',
    'p2p_leak_tx.py --v2transport',
    'p2p_eviction.py',
    'p2p_ibd_stalling.py',
    'p2p_ibd_stalling.py --v2transport',
    'p2p_net_deadlock.py',
    'p2p_net_deadlock.py --v2transport',
    'wallet_signmessagewithaddress.py',
    'rpc_signmessagewithprivkey.py',
    'rpc_generate.py',
    'wallet_balance.py --legacy-wallet',
    'wallet_balance.py --descriptors',
    'p2p_initial_headers_sync.py',
    'feature_nulldummy.py',
    'mempool_accept.py',
    'mempool_expiry.py',
    'wallet_import_with_label.py --legacy-wallet',
    'wallet_importdescriptors.py --descriptors',
    # ELEMENTS: need to point past versions at our own release server
    #'wallet_upgradewallet.py --legacy-wallet',
    'wallet_crosschain.py',
    'mining_basic.py',
    'feature_signet.py',
    'wallet_implicitsegwit.py --legacy-wallet',
    'rpc_named_arguments.py',
    'feature_startupnotify.py',
    'wallet_simulaterawtx.py --legacy-wallet',
    'wallet_simulaterawtx.py --descriptors',
    'wallet_listsinceblock.py --legacy-wallet',
    'wallet_listsinceblock.py --descriptors',
    'wallet_listdescriptors.py --descriptors',
    'p2p_leak.py',
    'wallet_encryption.py --legacy-wallet',
    'wallet_encryption.py --descriptors',
    'feature_dersig.py',
    'feature_cltv.py',
    'rpc_uptime.py',
    'feature_discover.py',
    'wallet_resendwallettransactions.py --legacy-wallet',
    'wallet_resendwallettransactions.py --descriptors',
    'wallet_fallbackfee.py --legacy-wallet',
    'wallet_fallbackfee.py --descriptors',
    'rpc_dumptxoutset.py',
    #'feature_minchainwork.py', # ELEMENTS: we deleted this at some point, not applicable to signed blocks
    'rpc_estimatefee.py',
    'rpc_getblockstats.py',
    'feature_bind_port_externalip.py',
    'wallet_create_tx.py --legacy-wallet',
    'wallet_send.py --legacy-wallet',
    'wallet_send.py --descriptors',
    'wallet_sendall.py --legacy-wallet',
    'wallet_sendall.py --descriptors',
    'wallet_create_tx.py --descriptors',
    'wallet_inactive_hdchains.py --legacy-wallet',
    'wallet_spend_unconfirmed.py',
    'p2p_fingerprint.py',
    'feature_uacomment.py',
    'feature_init.py',
    'wallet_coinbase_category.py --legacy-wallet',
    'wallet_coinbase_category.py --descriptors',
    'feature_filelock.py',
    #'feature_loadblock.py', # ELEMENTS: fixme figure out why this doesn't work
    #'p2p_dos_header_tree.py', # ELEMENTS: this test requires connecting to testnet3
    'feature_assumeutxo.py',
    'p2p_add_connections.py',
    'feature_bind_port_discover.py',
    'p2p_unrequested_blocks.py',
    'p2p_message_capture.py',
    'feature_includeconf.py',
    'feature_addrman.py',
    'feature_asmap.py',
    'feature_fastprune.py',
    'mempool_unbroadcast.py',
    # ELEMENTS: need to point past versions at our own release server
    #'mempool_compatibility.py',
    'mempool_accept_wtxid.py',
    'mempool_dust.py',
    'mempool_sigoplimit.py',
    'rpc_deriveaddresses.py',
    'rpc_deriveaddresses.py --usecli',
    'p2p_ping.py',
    'p2p_tx_privacy.py',
    'rpc_scanblocks.py',
    'p2p_sendtxrcncl.py',
    'rpc_scantxoutset.py',
    'feature_txindex_compatibility.py',
    'feature_unsupported_utxo_db.py',
    'feature_logging.py',
    'feature_anchors.py',
    'mempool_datacarrier.py',
    'feature_coinstatsindex.py',
    'wallet_orphanedreward.py',
    'wallet_send_zero_fee.py',
    'wallet_timelock.py',
    'p2p_node_network_limited.py',
    'p2p_permissions.py',
    'feature_blocksdir.py',
    'wallet_startup.py',
    'feature_remove_pruned_files_on_startup.py',
    'p2p_i2p_ports.py',
    'p2p_i2p_sessions.py',
    'feature_config_args.py',
    'feature_presegwit_node_upgrade.py',
    'feature_settings.py',
    'rpc_getdescriptorinfo.py',
    'rpc_mempool_info.py',
    'rpc_help.py',
    'feature_dirsymlinks.py',
    'feature_help.py',
    'feature_shutdown.py',
    'wallet_migration.py',
    'p2p_ibd_txrelay.py',
    # Don't append tests at the end to avoid merge conflicts
    # Put them in a random line within the section that fits their approximate run-time
]

# Place EXTENDED_SCRIPTS first since it has the 3 longest running tests
ALL_SCRIPTS = EXTENDED_SCRIPTS + BASE_SCRIPTS

NON_SCRIPTS = [
    # These are python files that live in the functional tests directory, but are not test scripts.
    "combine_logs.py",
    "create_cache.py",
    "test_runner.py",
]

def main():
    # Parse arguments and pass through unrecognised args
    parser = argparse.ArgumentParser(add_help=False,
                                     usage='%(prog)s [test_runner.py options] [script options] [scripts]',
                                     description=__doc__,
                                     epilog='''
    Help text and arguments for individual test script:''',
                                     formatter_class=argparse.RawTextHelpFormatter)
    parser.add_argument('--ansi', action='store_true', default=sys.stdout.isatty(), help="Use ANSI colors and dots in output (enabled by default when standard output is a TTY)")
    parser.add_argument('--combinedlogslen', '-c', type=int, default=0, metavar='n', help='On failure, print a log (of length n lines) to the console, combined from the test framework and all test nodes.')
    parser.add_argument('--coverage', action='store_true', help='generate a basic coverage report for the RPC interface')
    parser.add_argument('--ci', action='store_true', help='Run checks and code that are usually only enabled in a continuous integration environment')
    parser.add_argument('--exclude', '-x', help='specify a comma-separated-list of scripts to exclude.')
    parser.add_argument('--extended', action='store_true', help='run the extended test suite in addition to the basic tests')
    parser.add_argument('--help', '-h', '-?', action='store_true', help='print help text and exit')
    parser.add_argument('--jobs', '-j', type=int, default=4, help='how many test scripts to run in parallel. Default=4.')
    parser.add_argument('--keepcache', '-k', action='store_true', help='the default behavior is to flush the cache directory on startup. --keepcache retains the cache from the previous testrun.')
    parser.add_argument('--quiet', '-q', action='store_true', help='only print dots, results summary and failure logs')
    parser.add_argument('--tmpdirprefix', '-t', default=tempfile.gettempdir(), help="Root directory for datadirs")
    parser.add_argument('--failfast', '-F', action='store_true', help='stop execution after the first test failure')
    parser.add_argument('--filter', help='filter scripts to run by regular expression')

    args, unknown_args = parser.parse_known_args()
    if not args.ansi:
        global DEFAULT, BOLD, GREEN, RED
        DEFAULT = ("", "")
        BOLD = ("", "")
        GREEN = ("", "")
        RED = ("", "")

    # args to be passed on always start with two dashes; tests are the remaining unknown args
    tests = [arg for arg in unknown_args if arg[:2] != "--"]
    passon_args = [arg for arg in unknown_args if arg[:2] == "--"]

    # Read config generated by configure.
    config = configparser.ConfigParser()
    configfile = os.path.abspath(os.path.dirname(__file__)) + "/../config.ini"
    config.read_file(open(configfile, encoding="utf8"))

    passon_args.append("--configfile=%s" % configfile)

    # Set up logging
    logging_level = logging.INFO if args.quiet else logging.DEBUG
    logging.basicConfig(format='%(message)s', level=logging_level)

    # Create base test directory
    tmpdir = "%s/test_runner_₿_🏃_%s" % (args.tmpdirprefix, datetime.datetime.now().strftime("%Y%m%d_%H%M%S"))

    os.makedirs(tmpdir)

    logging.debug("Temporary test directory at %s" % tmpdir)

    enable_bitcoind = config["components"].getboolean("ENABLE_BITCOIND")

    if not enable_bitcoind:
        print("No functional tests to run.")
        print("Rerun ./configure with --with-daemon and then make")
        sys.exit(0)

    # Build list of tests
    test_list = []
    if tests:
        # Individual tests have been specified. Run specified tests that exist
        # in the ALL_SCRIPTS list. Accept names with or without a .py extension.
        # Specified tests can contain wildcards, but in that case the supplied
        # paths should be coherent, e.g. the same path as that provided to call
        # test_runner.py. Examples:
        #   `test/functional/test_runner.py test/functional/wallet*`
        #   `test/functional/test_runner.py ./test/functional/wallet*`
        #   `test_runner.py wallet*`
        #   but not:
        #   `test/functional/test_runner.py wallet*`
        # Multiple wildcards can be passed:
        #   `test_runner.py tool* mempool*`
        for test in tests:
            script = test.split("/")[-1]
            script = script + ".py" if ".py" not in script else script
            matching_scripts = [s for s in ALL_SCRIPTS if s.startswith(script)]
            if matching_scripts:
                test_list.extend(matching_scripts)
            else:
                print("{}WARNING!{} Test '{}' not found in full test list.".format(BOLD[1], BOLD[0], test))
    elif args.extended:
        # Include extended tests
        test_list += ALL_SCRIPTS
    else:
        # Run base tests only
        test_list += BASE_SCRIPTS

    # Remove the test cases that the user has explicitly asked to exclude.
    if args.exclude:
        exclude_tests = [test.split('.py')[0] for test in args.exclude.split(',')]
        for exclude_test in exclude_tests:
            # Remove <test_name>.py and <test_name>.py --arg from the test list
            exclude_list = [test for test in test_list if test.split('.py')[0] == exclude_test]
            for exclude_item in exclude_list:
                test_list.remove(exclude_item)
            if not exclude_list:
                print("{}WARNING!{} Test '{}' not found in current test list.".format(BOLD[1], BOLD[0], exclude_test))

    if args.filter:
        test_list = list(filter(re.compile(args.filter).search, test_list))

    if not test_list:
        print("No valid test scripts specified. Check that your test is in one "
              "of the test lists in test_runner.py, or run test_runner.py with no arguments to run all tests")
        sys.exit(0)

    if args.help:
        # Print help for test_runner.py, then print help of the first script (with args removed) and exit.
        parser.print_help()
        subprocess.check_call([sys.executable, os.path.join(config["environment"]["SRCDIR"], 'test', 'functional', test_list[0].split()[0]), '-h'])
        sys.exit(0)

    check_script_list(src_dir=config["environment"]["SRCDIR"], fail_on_warn=args.ci)
    check_script_prefixes()

    if not args.keepcache:
        shutil.rmtree("%s/test/cache" % config["environment"]["BUILDDIR"], ignore_errors=True)

    run_tests(
        test_list=test_list,
        src_dir=config["environment"]["SRCDIR"],
        build_dir=config["environment"]["BUILDDIR"],
        tmpdir=tmpdir,
        jobs=args.jobs,
        enable_coverage=args.coverage,
        args=passon_args,
        combined_logs_len=args.combinedlogslen,
        failfast=args.failfast,
        use_term_control=args.ansi,
    )

def run_tests(*, test_list, src_dir, build_dir, tmpdir, jobs=1, enable_coverage=False, args=None, combined_logs_len=0, failfast=False, use_term_control):
    args = args or []

    # Warn if bitcoind is already running
    try:
        # pgrep exits with code zero when one or more matching processes found
        if subprocess.run(["pgrep", "-x", "bitcoind"], stdout=subprocess.DEVNULL).returncode == 0:
            print("%sWARNING!%s There is already a bitcoind process running on this system. Tests may fail unexpectedly due to resource contention!" % (BOLD[1], BOLD[0]))
    except OSError:
        # pgrep not supported
        pass

    # Warn if there is a cache directory
    cache_dir = "%s/test/cache" % build_dir
    if os.path.isdir(cache_dir):
        print("%sWARNING!%s There is a cache directory here: %s. If tests fail unexpectedly, try deleting the cache directory." % (BOLD[1], BOLD[0], cache_dir))

    # Test Framework Tests
    print("Running Unit Tests for Test Framework Modules")

    tests_dir = src_dir + '/test/functional/'
    # This allows `test_runner.py` to work from an out-of-source build directory using a symlink,
    # a hard link or a copy on any platform. See https://github.com/bitcoin/bitcoin/pull/27561.
    sys.path.append(tests_dir)

    test_framework_tests = unittest.TestSuite()
    for module in TEST_FRAMEWORK_MODULES:
        test_framework_tests.addTest(unittest.TestLoader().loadTestsFromName("test_framework.{}".format(module)))
    result = unittest.TextTestRunner(verbosity=1, failfast=True).run(test_framework_tests)
    if not result.wasSuccessful():
        logging.debug("Early exiting after failure in TestFramework unit tests")
        sys.exit(False)

    flags = ['--cachedir={}'.format(cache_dir)] + args

    if enable_coverage:
        coverage = RPCCoverage()
        flags.append(coverage.flag)
        logging.debug("Initializing coverage directory at %s" % coverage.dir)
    else:
        coverage = None

    if len(test_list) > 1 and jobs > 1:
        # Populate cache
        try:
            subprocess.check_output([sys.executable, tests_dir + 'create_cache.py'] + flags + ["--tmpdir=%s/cache" % tmpdir])
        except subprocess.CalledProcessError as e:
            sys.stdout.buffer.write(e.output)
            raise

    #Run Tests
    job_queue = TestHandler(
        num_tests_parallel=jobs,
        tests_dir=tests_dir,
        tmpdir=tmpdir,
        test_list=test_list,
        flags=flags,
        use_term_control=use_term_control,
    )
    start_time = time.time()
    test_results = []

    max_len_name = len(max(test_list, key=len))
    test_count = len(test_list)
    all_passed = True
    i = 0
    while i < test_count:
        if failfast and not all_passed:
            break
        for test_result, testdir, stdout, stderr, skip_reason in job_queue.get_next():
            test_results.append(test_result)
            i += 1
            done_str = "{}/{} - {}{}{}".format(i, test_count, BOLD[1], test_result.name, BOLD[0])
            if test_result.status == "Passed":
                logging.debug("%s passed, Duration: %s s" % (done_str, test_result.time))
            elif test_result.status == "Skipped":
                logging.debug(f"{done_str} skipped ({skip_reason})")
            else:
                all_passed = False
                print("%s failed, Duration: %s s\n" % (done_str, test_result.time))
                print(BOLD[1] + 'stdout:\n' + BOLD[0] + stdout + '\n')
                print(BOLD[1] + 'stderr:\n' + BOLD[0] + stderr + '\n')
                if combined_logs_len and os.path.isdir(testdir):
                    # Print the final `combinedlogslen` lines of the combined logs
                    print('{}Combine the logs and print the last {} lines ...{}'.format(BOLD[1], combined_logs_len, BOLD[0]))
                    print('\n============')
                    print('{}Combined log for {}:{}'.format(BOLD[1], testdir, BOLD[0]))
                    print('============\n')
                    combined_logs_args = [sys.executable, os.path.join(tests_dir, 'combine_logs.py'), testdir]
                    if BOLD[0]:
                        combined_logs_args += ['--color']
                    combined_logs, _ = subprocess.Popen(combined_logs_args, text=True, stdout=subprocess.PIPE).communicate()
                    print("\n".join(deque(combined_logs.splitlines(), combined_logs_len)))

                if failfast:
                    logging.debug("Early exiting after test failure")
                    break

    print_results(test_results, max_len_name, (int(time.time() - start_time)))

    if coverage:
        coverage_passed = coverage.report_rpc_coverage()

        logging.debug("Cleaning up coverage data")
        coverage.cleanup()
    else:
        coverage_passed = True

    # Clear up the temp directory if all subdirectories are gone
    if not os.listdir(tmpdir):
        os.rmdir(tmpdir)

    all_passed = all_passed and coverage_passed

    # Clean up dangling processes if any. This may only happen with --failfast option.
    # Killing the process group will also terminate the current process but that is
    # not an issue
    if not os.getenv("CI_FAILFAST_TEST_LEAVE_DANGLING") and len(job_queue.jobs):
        os.killpg(os.getpgid(0), signal.SIGKILL)

    sys.exit(not all_passed)


def print_results(test_results, max_len_name, runtime):
    results = "\n" + BOLD[1] + "%s | %s | %s\n\n" % ("TEST".ljust(max_len_name), "STATUS   ", "DURATION") + BOLD[0]

    test_results.sort(key=TestResult.sort_key)
    all_passed = True
    time_sum = 0

    for test_result in test_results:
        all_passed = all_passed and test_result.was_successful
        time_sum += test_result.time
        test_result.padding = max_len_name
        results += str(test_result)

    status = TICK + "Passed" if all_passed else CROSS + "Failed"
    if not all_passed:
        results += RED[1]
    results += BOLD[1] + "\n%s | %s | %s s (accumulated) \n" % ("ALL".ljust(max_len_name), status.ljust(9), time_sum) + BOLD[0]
    if not all_passed:
        results += RED[0]
    results += "Runtime: %s s\n" % (runtime)
    print(results)

class TestHandler:
    """
    Trigger the test scripts passed in via the list.
    """

    def __init__(self, *, num_tests_parallel, tests_dir, tmpdir, test_list, flags, use_term_control):
        assert num_tests_parallel >= 1
        self.num_jobs = num_tests_parallel
        self.tests_dir = tests_dir
        self.tmpdir = tmpdir
        self.test_list = test_list
        self.flags = flags
        self.num_running = 0
        self.jobs = []
        self.use_term_control = use_term_control

    def get_next(self):
        while self.num_running < self.num_jobs and self.test_list:
            # Add tests
            self.num_running += 1
            test = self.test_list.pop(0)
            portseed = len(self.test_list)
            portseed_arg = ["--portseed={}".format(portseed)]
            log_stdout = tempfile.SpooledTemporaryFile(max_size=2**16)
            log_stderr = tempfile.SpooledTemporaryFile(max_size=2**16)
            test_argv = test.split()
            testdir = "{}/{}_{}".format(self.tmpdir, re.sub(".py$", "", test_argv[0]), portseed)
            tmpdir_arg = ["--tmpdir={}".format(testdir)]
            self.jobs.append((test,
                              time.time(),
                              subprocess.Popen([sys.executable, self.tests_dir + test_argv[0]] + test_argv[1:] + self.flags + portseed_arg + tmpdir_arg,
                                               text=True,
                                               stdout=log_stdout,
                                               stderr=log_stderr),
                              testdir,
                              log_stdout,
                              log_stderr))
        if not self.jobs:
            raise IndexError('pop from empty list')

        # Print remaining running jobs when all jobs have been started.
        if not self.test_list:
            print("Remaining jobs: [{}]".format(", ".join(j[0] for j in self.jobs)))

        dot_count = 0
        while True:
            # Return all procs that have finished, if any. Otherwise sleep until there is one.
            time.sleep(.5)
            ret = []
            for job in self.jobs:
                (name, start_time, proc, testdir, log_out, log_err) = job
                if proc.poll() is not None:
                    log_out.seek(0), log_err.seek(0)
                    [stdout, stderr] = [log_file.read().decode('utf-8') for log_file in (log_out, log_err)]
                    log_out.close(), log_err.close()
                    skip_reason = None
                    if proc.returncode == TEST_EXIT_PASSED and stderr == "":
                        status = "Passed"
                    elif proc.returncode == TEST_EXIT_SKIPPED:
                        status = "Skipped"
                        skip_reason = re.search(r"Test Skipped: (.*)", stdout).group(1)
                    else:
                        status = "Failed"
                    self.num_running -= 1
                    self.jobs.remove(job)
                    if self.use_term_control:
                        clearline = '\r' + (' ' * dot_count) + '\r'
                        print(clearline, end='', flush=True)
                    dot_count = 0
                    ret.append((TestResult(name, status, int(time.time() - start_time)), testdir, stdout, stderr, skip_reason))
            if ret:
                return ret
            if self.use_term_control:
                print('.', end='', flush=True)
            dot_count += 1


class TestResult():
    def __init__(self, name, status, time):
        self.name = name
        self.status = status
        self.time = time
        self.padding = 0

    def sort_key(self):
        if self.status == "Passed":
            return 0, self.name.lower()
        elif self.status == "Failed":
            return 2, self.name.lower()
        elif self.status == "Skipped":
            return 1, self.name.lower()

    def __repr__(self):
        if self.status == "Passed":
            color = GREEN
            glyph = TICK
        elif self.status == "Failed":
            color = RED
            glyph = CROSS
        elif self.status == "Skipped":
            color = DEFAULT
            glyph = CIRCLE

        return color[1] + "%s | %s%s | %s s\n" % (self.name.ljust(self.padding), glyph, self.status.ljust(7), self.time) + color[0]

    @property
    def was_successful(self):
        return self.status != "Failed"


def check_script_prefixes():
    """Check that test scripts start with one of the allowed name prefixes."""

    good_prefixes_re = re.compile("^(example|feature|interface|mempool|mining|p2p|rpc|wallet|tool)_")
    bad_script_names = [script for script in ALL_SCRIPTS if good_prefixes_re.match(script) is None]

    if bad_script_names:
        print("%sERROR:%s %d tests not meeting naming conventions:" % (BOLD[1], BOLD[0], len(bad_script_names)))
        print("  %s" % ("\n  ".join(sorted(bad_script_names))))
        raise AssertionError("Some tests are not following naming convention!")


def check_script_list(*, src_dir, fail_on_warn):
    """Check scripts directory.

    Check that all python files in this directory are categorized
    as a test script or meta script."""
    script_dir = src_dir + '/test/functional/'
    python_files = set([test_file for test_file in os.listdir(script_dir) if test_file.endswith(".py")])
    missed_tests = list(python_files - set(map(lambda x: x.split()[0], ALL_SCRIPTS + NON_SCRIPTS)))
    if len(missed_tests) != 0:
        print("%sWARNING!%s The following scripts are not being run: %s. Check the test lists in test_runner.py." % (BOLD[1], BOLD[0], str(missed_tests)))
        if fail_on_warn:
            # On CI this warning is an error to prevent merging incomplete commits into master
            # ELEMENTS: we disable some tests, so this should not fail
            pass
            #sys.exit(1)


class RPCCoverage():
    """
    Coverage reporting utilities for test_runner.

    Coverage calculation works by having each test script subprocess write
    coverage files into a particular directory. These files contain the RPC
    commands invoked during testing, as well as a complete listing of RPC
    commands per `bitcoin-cli help` (`rpc_interface.txt`).

    After all tests complete, the commands run are combined and diff'd against
    the complete list to calculate uncovered RPC commands.

    See also: test/functional/test_framework/coverage.py

    """
    def __init__(self):
        self.dir = tempfile.mkdtemp(prefix="coverage")
        self.flag = '--coveragedir=%s' % self.dir

    def report_rpc_coverage(self):
        """
        Print out RPC commands that were unexercised by tests.

        """
        uncovered = self._get_uncovered_rpc_commands()

        if uncovered:
            print("Uncovered RPC commands:")
            print("".join(("  - %s\n" % command) for command in sorted(uncovered)))
            return False
        else:
            print("All RPC commands covered.")
            return True

    def cleanup(self):
        return shutil.rmtree(self.dir)

    def _get_uncovered_rpc_commands(self):
        """
        Return a set of currently untested RPC commands.

        """
        # This is shared from `test/functional/test_framework/coverage.py`
        reference_filename = 'rpc_interface.txt'
        coverage_file_prefix = 'coverage.'

        coverage_ref_filename = os.path.join(self.dir, reference_filename)
        coverage_filenames = set()
        all_cmds = set()
        # Consider RPC generate covered, because it is overloaded in
        # test_framework/test_node.py and not seen by the coverage check.
        # ELEMENTS: also consider `getdifficulty` and `getnetworkhashps` covered, which should be removed as they are meaningless on a signed-block chain
        # ELEMENTS: also consider `pruneblockchain` covered since its test is temporarily disabled
        # ELEMENTS FIXME: consider `descriptprocesspsbt` and `parsepsbt` as covered until PSBT FIXMEs are taken care of
        covered_cmds = set({'generate', 'getdifficulty', 'getnetworkhashps', 'pruneblockchain', 'descriptorprocesspsbt', 'parsepsbt'})

        if not os.path.isfile(coverage_ref_filename):
            raise RuntimeError("No coverage reference found")

        with open(coverage_ref_filename, 'r', encoding="utf8") as coverage_ref_file:
            all_cmds.update([line.strip() for line in coverage_ref_file.readlines()])

        for root, _, files in os.walk(self.dir):
            for filename in files:
                if filename.startswith(coverage_file_prefix):
                    coverage_filenames.add(os.path.join(root, filename))

        for filename in coverage_filenames:
            with open(filename, 'r', encoding="utf8") as coverage_file:
                covered_cmds.update([line.strip() for line in coverage_file.readlines()])

        return all_cmds - covered_cmds


if __name__ == '__main__':
    main()<|MERGE_RESOLUTION|>--- conflicted
+++ resolved
@@ -291,11 +291,8 @@
     'p2p_invalid_block.py',
     'feature_elements_taproot_activation.py',
     'feature_elements_simplicity_activation.py',
-<<<<<<< HEAD
     'p2p_invalid_block.py --v2transport',
-=======
     'p2p_invalid_messages.py',
->>>>>>> 82726152
     'p2p_invalid_tx.py',
     'p2p_invalid_tx.py --v2transport',
     'p2p_v2_transport.py',
