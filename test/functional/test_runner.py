--- conflicted
+++ resolved
@@ -287,14 +287,9 @@
     'wallet_coinbase_category.py',
     'wallet_coinbase_category.py --descriptors',
     'feature_filelock.py',
-<<<<<<< HEAD
     #'feature_loadblock.py', # ELEMENTS: fixme figure out why this doesn't work
     #'p2p_dos_header_tree.py', # ELEMENTS: this test requires connecting to testnet3
-=======
-    'feature_loadblock.py',
-    'p2p_dos_header_tree.py',
     'p2p_add_connections.py',
->>>>>>> 6af01379
     'p2p_unrequested_blocks.py',
     'p2p_blockfilters.py',
     'feature_includeconf.py',
