#!/usr/bin/env python3
# Copyright (c) 2014-2020 The Bitcoin Core developers
# Distributed under the MIT software license, see the accompanying
# file COPYING or http://www.opensource.org/licenses/mit-license.php.
"""Run regression test suite.

This module calls down into individual test cases via subprocess. It will
forward all unrecognized arguments onto the individual test scripts.

For a description of arguments recognized by test scripts, see
`test/functional/test_framework/test_framework.py:BitcoinTestFramework.main`.

"""

import argparse
from collections import deque
import configparser
import datetime
import os
import time
import shutil
import signal
import subprocess
import sys
import tempfile
import re
import logging
import unittest

# Formatting. Default colors to empty strings.
BOLD, GREEN, RED, GREY = ("", ""), ("", ""), ("", ""), ("", "")
try:
    # Make sure python thinks it can write unicode to its stdout
    "\u2713".encode("utf_8").decode(sys.stdout.encoding)
    TICK = "✓ "
    CROSS = "✖ "
    CIRCLE = "○ "
except UnicodeDecodeError:
    TICK = "P "
    CROSS = "x "
    CIRCLE = "o "

if os.name != 'nt' or sys.getwindowsversion() >= (10, 0, 14393): # type: ignore[attr-defined]
    if os.name == 'nt':
        import ctypes
        kernel32 = ctypes.windll.kernel32  # type: ignore
        ENABLE_VIRTUAL_TERMINAL_PROCESSING = 4
        STD_OUTPUT_HANDLE = -11
        STD_ERROR_HANDLE = -12
        # Enable ascii color control to stdout
        stdout = kernel32.GetStdHandle(STD_OUTPUT_HANDLE)
        stdout_mode = ctypes.c_int32()
        kernel32.GetConsoleMode(stdout, ctypes.byref(stdout_mode))
        kernel32.SetConsoleMode(stdout, stdout_mode.value | ENABLE_VIRTUAL_TERMINAL_PROCESSING)
        # Enable ascii color control to stderr
        stderr = kernel32.GetStdHandle(STD_ERROR_HANDLE)
        stderr_mode = ctypes.c_int32()
        kernel32.GetConsoleMode(stderr, ctypes.byref(stderr_mode))
        kernel32.SetConsoleMode(stderr, stderr_mode.value | ENABLE_VIRTUAL_TERMINAL_PROCESSING)
    # primitive formatting on supported
    # terminal via ANSI escape sequences:
    BOLD = ('\033[0m', '\033[1m')
    GREEN = ('\033[0m', '\033[0;32m')
    RED = ('\033[0m', '\033[0;31m')
    GREY = ('\033[0m', '\033[1;30m')

TEST_EXIT_PASSED = 0
TEST_EXIT_SKIPPED = 77

TEST_FRAMEWORK_MODULES = [
    "address",
    "blocktools",
    "muhash",
    "key",
    "script",
    "segwit_addr",
    "util",
]

EXTENDED_SCRIPTS = [
    # These tests are not run by default.
    # Longest test should go first, to favor running tests in parallel
#    'feature_pruning.py', ELEMENTS: this is broken
    'feature_dbcrash.py',
    'feature_fee_estimation.py',
]

BASE_SCRIPTS = [
    # Scripts that are run by default.
    # vv First elements tests vv
    'feature_fedpeg.py',
    'feature_fedpeg.py --pre_transition',
    'feature_fedpeg.py --post_transition',
    'feature_mandatory_coinbase.py',
    'feature_dynafed.py',
    'feature_sighash_rangeproof.py',
    'feature_block_subsidy.py',
    'feature_connect_genesis_outputs.py',
    'feature_block_v4.py',
    'feature_pak.py',
    'feature_blocksign.py',
    'rpc_calcfastmerkleroot.py',
    'feature_txwitness.py',
    'rpc_tweakfedpeg.py',
    'feature_issuance.py',
    'feature_confidential_transactions.py',
    'feature_default_asset_name.py',
    'feature_assetsdir.py',
    'feature_initial_reissuance_token.py',
    'feature_progress.py',
    # Longest test should go first, to favor running tests in parallel
    'wallet_hd.py --legacy-wallet',
    'wallet_hd.py --descriptors',
    'wallet_backup.py --legacy-wallet',
    'wallet_backup.py --descriptors',
    # vv Tests less than 5m vv
    # ELEMENTS: no longpolling
    #'mining_getblocktemplate_longpoll.py',
    'feature_maxuploadtarget.py',
    'feature_block.py',
    'rpc_fundrawtransaction.py --legacy-wallet',
    'rpc_fundrawtransaction.py --descriptors',
    'p2p_compactblocks.py',
    'feature_segwit.py --legacy-wallet',
    # vv Tests less than 2m vv
    'wallet_basic.py --legacy-wallet',
    'wallet_basic.py --descriptors',
    'wallet_labels.py --legacy-wallet',
    'wallet_labels.py --descriptors',
    'p2p_segwit.py',
    'p2p_timeouts.py',
    'p2p_tx_download.py',
    'mempool_updatefromblock.py',
    'wallet_dump.py --legacy-wallet',
    'wallet_listtransactions.py --legacy-wallet',
    'wallet_listtransactions.py --descriptors',
    'feature_taproot.py',
    'rpc_signer.py',
    'wallet_signer.py --descriptors',
    # vv Tests less than 60s vv
    'p2p_sendheaders.py',
    'wallet_importmulti.py --legacy-wallet',
    'mempool_limit.py',
    'rpc_txoutproof.py',
    'wallet_listreceivedby.py --legacy-wallet',
    'wallet_listreceivedby.py --descriptors',
    'wallet_abandonconflict.py --legacy-wallet',
    'wallet_abandonconflict.py --descriptors',
    # ELEMENTS: no transitions in Elements
    #'feature_csv_activation.py',
    'rpc_rawtransaction.py',
    'rpc_rawtransaction.py --legacy-wallet',
    'rpc_rawtransaction.py --descriptors',
    'wallet_address_types.py --legacy-wallet',
    'wallet_address_types.py --descriptors',
    'feature_bip68_sequence.py',
    'p2p_feefilter.py',
    'feature_reindex.py',
    'feature_abortnode.py',
    # vv Tests less than 30s vv
    'wallet_keypool_topup.py --legacy-wallet',
    'wallet_keypool_topup.py --descriptors',
    'interface_zmq.py',
    'rpc_invalid_address_message.py',
    'interface_bitcoin_cli.py',
    'mempool_resurrect.py',
    'wallet_txn_doublespend.py --mineblock',
    'tool_wallet.py --legacy-wallet',
    'tool_wallet.py --descriptors',
    'wallet_txn_clone.py',
    'wallet_txn_clone.py --segwit',
    'rpc_getchaintips.py',
    'rpc_misc.py',
    'interface_rest.py',
    'mempool_spend_coinbase.py',
    'wallet_avoidreuse.py --legacy-wallet',
    'wallet_avoidreuse.py --descriptors',
    'mempool_reorg.py',
    'mempool_persist.py',
    'wallet_multiwallet.py --legacy-wallet',
    'wallet_multiwallet.py --descriptors',
    'wallet_multiwallet.py --usecli',
    'wallet_createwallet.py --legacy-wallet',
    'wallet_createwallet.py --usecli',
    'wallet_createwallet.py --descriptors',
    'wallet_watchonly.py --legacy-wallet',
    'wallet_watchonly.py --usecli --legacy-wallet',
    'wallet_reorgsrestore.py',
    'interface_http.py',
    'interface_rpc.py',
    'rpc_psbt.py --legacy-wallet',
    'rpc_psbt.py --descriptors',
    'rpc_users.py',
    'rpc_whitelist.py',
    'feature_proxy.py',
    'rpc_signrawtransaction.py --legacy-wallet',
    'rpc_signrawtransaction.py --descriptors',
    'wallet_groups.py --legacy-wallet',
    'p2p_addrv2_relay.py',
    'wallet_groups.py --descriptors',
    'p2p_compactblocks_hb.py',
    'p2p_disconnect_ban.py',
    'rpc_decodescript.py',
    'rpc_blockchain.py',
    'rpc_deprecated.py',
    'wallet_disable.py --legacy-wallet',
    'wallet_disable.py --descriptors',
    'p2p_addr_relay.py',
    'p2p_getaddr_caching.py',
    'p2p_getdata.py',
    'rpc_net.py',
    'wallet_keypool.py --legacy-wallet',
    'wallet_keypool.py --descriptors',
    'wallet_descriptor.py --descriptors',
    'p2p_nobloomfilter_messages.py',
    'p2p_filter.py',
    'rpc_setban.py',
    'p2p_blocksonly.py',
    'mining_prioritisetransaction.py',
    'p2p_invalid_locator.py',
    'p2p_invalid_block.py',
    # ELEMENTS: needs to be fixed
    #'p2p_invalid_messages.py',
    'p2p_invalid_tx.py',
    'feature_assumevalid.py',
    'example_test.py',
    'wallet_txn_doublespend.py --legacy-wallet',
    'wallet_txn_doublespend.py --descriptors',
    # ELEMENTS: need to point past versions at our own release server
    #'feature_backwards_compatibility.py --legacy-wallet',
    #'feature_backwards_compatibility.py --descriptors',
    'wallet_txn_clone.py --mineblock',
    # ELEMENTS: needs to be fixed
    #'feature_notifications.py',
    'rpc_getblockfilter.py',
    'rpc_invalidateblock.py',
    'feature_utxo_set_hash.py',
    'feature_rbf.py',
    'mempool_packages.py',
    'mempool_package_onemore.py',
    'rpc_createmultisig.py --legacy-wallet',
    'rpc_createmultisig.py --descriptors',
    'rpc_packages.py',
    # ELEMENTS: no versionbits in use
    #'feature_versionbits_warning.py',
    'rpc_preciousblock.py',
    'wallet_importprunedfunds.py --legacy-wallet',
    'wallet_importprunedfunds.py --descriptors',
    'p2p_leak_tx.py',
    'p2p_eviction.py',
    'rpc_signmessage.py',
    'rpc_generateblock.py',
    'rpc_generate.py',
    'wallet_balance.py --legacy-wallet',
    'wallet_balance.py --descriptors',
    'feature_nulldummy.py --legacy-wallet',
    'feature_nulldummy.py --descriptors',
    'mempool_accept.py',
    'mempool_expiry.py',
    'wallet_import_rescan.py --legacy-wallet',
    'wallet_import_with_label.py --legacy-wallet',
    'wallet_importdescriptors.py --descriptors',
    # ELEMENTS: need to point past versions at our own release server
    #'wallet_upgradewallet.py --legacy-wallet',
    'rpc_bind.py --ipv4',
    'rpc_bind.py --ipv6',
    'rpc_bind.py --nonloopback',
    'mining_basic.py',
    'feature_signet.py',
    'wallet_bumpfee.py --legacy-wallet',
    'wallet_bumpfee.py --descriptors',
    'wallet_implicitsegwit.py --legacy-wallet',
    'rpc_named_arguments.py',
    'wallet_listsinceblock.py --legacy-wallet',
    'wallet_listsinceblock.py --descriptors',
    'wallet_listdescriptors.py --descriptors',
    'p2p_leak.py',
    'wallet_encryption.py --legacy-wallet',
    'wallet_encryption.py --descriptors',
    'feature_dersig.py',
    'feature_cltv.py',
    'rpc_uptime.py',
    'wallet_resendwallettransactions.py --legacy-wallet',
    'wallet_resendwallettransactions.py --descriptors',
    'wallet_fallbackfee.py --legacy-wallet',
    'wallet_fallbackfee.py --descriptors',
    'rpc_dumptxoutset.py',
    #'feature_minchainwork.py', # ELEMENTS: we deleted this at some point, not applicable to signed blocks
    'rpc_estimatefee.py',
    'rpc_getblockstats.py',
    'wallet_create_tx.py --legacy-wallet',
    'wallet_send.py --legacy-wallet',
    'wallet_send.py --descriptors',
    'wallet_create_tx.py --descriptors',
    'wallet_taproot.py',
    'p2p_fingerprint.py',
    'feature_uacomment.py',
    'wallet_coinbase_category.py --legacy-wallet',
    'wallet_coinbase_category.py --descriptors',
    'feature_filelock.py',
    #'feature_loadblock.py', # ELEMENTS: fixme figure out why this doesn't work
    #'p2p_dos_header_tree.py', # ELEMENTS: this test requires connecting to testnet3
    'p2p_add_connections.py',
    'p2p_unrequested_blocks.py',
    'p2p_blockfilters.py',
    'p2p_message_capture.py',
    'feature_includeconf.py',
    'feature_asmap.py',
    'mempool_unbroadcast.py',
<<<<<<< HEAD
    # ELEMENTS: need to point past versions at our own release server
    #'mempool_compatibility.py',
=======
    'mempool_compatibility.py',
    'mempool_accept_wtxid.py',
>>>>>>> 8ab0c772
    'rpc_deriveaddresses.py',
    'rpc_deriveaddresses.py --usecli',
    'p2p_ping.py',
    'rpc_scantxoutset.py',
    'feature_logging.py',
    'feature_anchors.py',
    'feature_coinstatsindex.py',
    'wallet_orphanedreward.py',
    'p2p_node_network_limited.py',
    'p2p_permissions.py',
    'feature_blocksdir.py',
    'wallet_startup.py',
    'feature_config_args.py',
    'feature_settings.py',
    'rpc_getdescriptorinfo.py',
    'rpc_addresses_deprecation.py',
    'rpc_help.py',
    'feature_help.py',
    'feature_shutdown.py',
    'p2p_ibd_txrelay.py',
    'feature_blockfilterindex_prune.py'
    # Don't append tests at the end to avoid merge conflicts
    # Put them in a random line within the section that fits their approximate run-time
]

# Place EXTENDED_SCRIPTS first since it has the 3 longest running tests
ALL_SCRIPTS = EXTENDED_SCRIPTS + BASE_SCRIPTS

NON_SCRIPTS = [
    # These are python files that live in the functional tests directory, but are not test scripts.
    "combine_logs.py",
    "create_cache.py",
    "test_runner.py",
]

def main():
    # Parse arguments and pass through unrecognised args
    parser = argparse.ArgumentParser(add_help=False,
                                     usage='%(prog)s [test_runner.py options] [script options] [scripts]',
                                     description=__doc__,
                                     epilog='''
    Help text and arguments for individual test script:''',
                                     formatter_class=argparse.RawTextHelpFormatter)
    parser.add_argument('--ansi', action='store_true', default=sys.stdout.isatty(), help="Use ANSI colors and dots in output (enabled by default when standard output is a TTY)")
    parser.add_argument('--combinedlogslen', '-c', type=int, default=0, metavar='n', help='On failure, print a log (of length n lines) to the console, combined from the test framework and all test nodes.')
    parser.add_argument('--coverage', action='store_true', help='generate a basic coverage report for the RPC interface')
    parser.add_argument('--ci', action='store_true', help='Run checks and code that are usually only enabled in a continuous integration environment')
    parser.add_argument('--exclude', '-x', help='specify a comma-separated-list of scripts to exclude.')
    parser.add_argument('--extended', action='store_true', help='run the extended test suite in addition to the basic tests')
    parser.add_argument('--help', '-h', '-?', action='store_true', help='print help text and exit')
    parser.add_argument('--jobs', '-j', type=int, default=4, help='how many test scripts to run in parallel. Default=4.')
    parser.add_argument('--keepcache', '-k', action='store_true', help='the default behavior is to flush the cache directory on startup. --keepcache retains the cache from the previous testrun.')
    parser.add_argument('--quiet', '-q', action='store_true', help='only print dots, results summary and failure logs')
    parser.add_argument('--tmpdirprefix', '-t', default=tempfile.gettempdir(), help="Root directory for datadirs")
    parser.add_argument('--failfast', action='store_true', help='stop execution after the first test failure')
    parser.add_argument('--filter', help='filter scripts to run by regular expression')

    args, unknown_args = parser.parse_known_args()
    if not args.ansi:
        global BOLD, GREEN, RED, GREY
        BOLD = ("", "")
        GREEN = ("", "")
        RED = ("", "")
        GREY = ("", "")

    # args to be passed on always start with two dashes; tests are the remaining unknown args
    tests = [arg for arg in unknown_args if arg[:2] != "--"]
    passon_args = [arg for arg in unknown_args if arg[:2] == "--"]

    # Read config generated by configure.
    config = configparser.ConfigParser()
    configfile = os.path.abspath(os.path.dirname(__file__)) + "/../config.ini"
    config.read_file(open(configfile, encoding="utf8"))

    passon_args.append("--configfile=%s" % configfile)

    # Set up logging
    logging_level = logging.INFO if args.quiet else logging.DEBUG
    logging.basicConfig(format='%(message)s', level=logging_level)

    # Create base test directory
    tmpdir = "%s/test_runner_₿_🏃_%s" % (args.tmpdirprefix, datetime.datetime.now().strftime("%Y%m%d_%H%M%S"))

    os.makedirs(tmpdir)

    logging.debug("Temporary test directory at %s" % tmpdir)

    enable_bitcoind = config["components"].getboolean("ENABLE_BITCOIND")

    if not enable_bitcoind:
        print("No functional tests to run.")
        print("Rerun ./configure with --with-daemon and then make")
        sys.exit(0)

    # Build list of tests
    test_list = []
    if tests:
        # Individual tests have been specified. Run specified tests that exist
        # in the ALL_SCRIPTS list. Accept names with or without a .py extension.
        # Specified tests can contain wildcards, but in that case the supplied
        # paths should be coherent, e.g. the same path as that provided to call
        # test_runner.py. Examples:
        #   `test/functional/test_runner.py test/functional/wallet*`
        #   `test/functional/test_runner.py ./test/functional/wallet*`
        #   `test_runner.py wallet*`
        #   but not:
        #   `test/functional/test_runner.py wallet*`
        # Multiple wildcards can be passed:
        #   `test_runner.py tool* mempool*`
        for test in tests:
            script = test.split("/")[-1]
            script = script + ".py" if ".py" not in script else script
            if script in ALL_SCRIPTS:
                test_list.append(script)
            else:
                print("{}WARNING!{} Test '{}' not found in full test list.".format(BOLD[1], BOLD[0], test))
    elif args.extended:
        # Include extended tests
        test_list += ALL_SCRIPTS
    else:
        # Run base tests only
        test_list += BASE_SCRIPTS

    # Remove the test cases that the user has explicitly asked to exclude.
    if args.exclude:
        exclude_tests = [test.split('.py')[0] for test in args.exclude.split(',')]
        for exclude_test in exclude_tests:
            # Remove <test_name>.py and <test_name>.py --arg from the test list
            exclude_list = [test for test in test_list if test.split('.py')[0] == exclude_test]
            for exclude_item in exclude_list:
                test_list.remove(exclude_item)
            if not exclude_list:
                print("{}WARNING!{} Test '{}' not found in current test list.".format(BOLD[1], BOLD[0], exclude_test))

    if args.filter:
        test_list = list(filter(re.compile(args.filter).search, test_list))

    if not test_list:
        print("No valid test scripts specified. Check that your test is in one "
              "of the test lists in test_runner.py, or run test_runner.py with no arguments to run all tests")
        sys.exit(0)

    if args.help:
        # Print help for test_runner.py, then print help of the first script (with args removed) and exit.
        parser.print_help()
        subprocess.check_call([sys.executable, os.path.join(config["environment"]["SRCDIR"], 'test', 'functional', test_list[0].split()[0]), '-h'])
        sys.exit(0)

    check_script_list(src_dir=config["environment"]["SRCDIR"], fail_on_warn=args.ci)
    check_script_prefixes()

    if not args.keepcache:
        shutil.rmtree("%s/test/cache" % config["environment"]["BUILDDIR"], ignore_errors=True)

    run_tests(
        test_list=test_list,
        src_dir=config["environment"]["SRCDIR"],
        build_dir=config["environment"]["BUILDDIR"],
        tmpdir=tmpdir,
        jobs=args.jobs,
        enable_coverage=args.coverage,
        args=passon_args,
        combined_logs_len=args.combinedlogslen,
        failfast=args.failfast,
        use_term_control=args.ansi,
    )

def run_tests(*, test_list, src_dir, build_dir, tmpdir, jobs=1, enable_coverage=False, args=None, combined_logs_len=0, failfast=False, use_term_control):
    args = args or []

    # Warn if bitcoind is already running
    try:
        # pgrep exits with code zero when one or more matching processes found
        if subprocess.run(["pgrep", "-x", "bitcoind"], stdout=subprocess.DEVNULL).returncode == 0:
            print("%sWARNING!%s There is already a bitcoind process running on this system. Tests may fail unexpectedly due to resource contention!" % (BOLD[1], BOLD[0]))
    except OSError:
        # pgrep not supported
        pass

    # Warn if there is a cache directory
    cache_dir = "%s/test/cache" % build_dir
    if os.path.isdir(cache_dir):
        print("%sWARNING!%s There is a cache directory here: %s. If tests fail unexpectedly, try deleting the cache directory." % (BOLD[1], BOLD[0], cache_dir))

    # Test Framework Tests
    print("Running Unit Tests for Test Framework Modules")
    test_framework_tests = unittest.TestSuite()
    for module in TEST_FRAMEWORK_MODULES:
        test_framework_tests.addTest(unittest.TestLoader().loadTestsFromName("test_framework.{}".format(module)))
    result = unittest.TextTestRunner(verbosity=1, failfast=True).run(test_framework_tests)
    if not result.wasSuccessful():
        logging.debug("Early exiting after failure in TestFramework unit tests")
        sys.exit(False)

    tests_dir = src_dir + '/test/functional/'

    flags = ['--cachedir={}'.format(cache_dir)] + args

    if enable_coverage:
        coverage = RPCCoverage()
        flags.append(coverage.flag)
        logging.debug("Initializing coverage directory at %s" % coverage.dir)
    else:
        coverage = None

    if len(test_list) > 1 and jobs > 1:
        # Populate cache
        try:
            subprocess.check_output([sys.executable, tests_dir + 'create_cache.py'] + flags + ["--tmpdir=%s/cache" % tmpdir])
        except subprocess.CalledProcessError as e:
            sys.stdout.buffer.write(e.output)
            raise

    #Run Tests
    job_queue = TestHandler(
        num_tests_parallel=jobs,
        tests_dir=tests_dir,
        tmpdir=tmpdir,
        test_list=test_list,
        flags=flags,
        use_term_control=use_term_control,
    )
    start_time = time.time()
    test_results = []

    max_len_name = len(max(test_list, key=len))
    test_count = len(test_list)
    for i in range(test_count):
        test_result, testdir, stdout, stderr = job_queue.get_next()
        test_results.append(test_result)
        done_str = "{}/{} - {}{}{}".format(i + 1, test_count, BOLD[1], test_result.name, BOLD[0])
        if test_result.status == "Passed":
            logging.debug("%s passed, Duration: %s s" % (done_str, test_result.time))
        elif test_result.status == "Skipped":
            logging.debug("%s skipped" % (done_str))
        else:
            print("%s failed, Duration: %s s\n" % (done_str, test_result.time))
            print(BOLD[1] + 'stdout:\n' + BOLD[0] + stdout + '\n')
            print(BOLD[1] + 'stderr:\n' + BOLD[0] + stderr + '\n')
            if combined_logs_len and os.path.isdir(testdir):
                # Print the final `combinedlogslen` lines of the combined logs
                print('{}Combine the logs and print the last {} lines ...{}'.format(BOLD[1], combined_logs_len, BOLD[0]))
                print('\n============')
                print('{}Combined log for {}:{}'.format(BOLD[1], testdir, BOLD[0]))
                print('============\n')
                combined_logs_args = [sys.executable, os.path.join(tests_dir, 'combine_logs.py'), testdir]
                if BOLD[0]:
                    combined_logs_args += ['--color']
                combined_logs, _ = subprocess.Popen(combined_logs_args, universal_newlines=True, stdout=subprocess.PIPE).communicate()
                print("\n".join(deque(combined_logs.splitlines(), combined_logs_len)))

            if failfast:
                logging.debug("Early exiting after test failure")
                break

    print_results(test_results, max_len_name, (int(time.time() - start_time)))

    if coverage:
        coverage_passed = coverage.report_rpc_coverage()

        logging.debug("Cleaning up coverage data")
        coverage.cleanup()
    else:
        coverage_passed = True

    # Clear up the temp directory if all subdirectories are gone
    if not os.listdir(tmpdir):
        os.rmdir(tmpdir)

    all_passed = all(map(lambda test_result: test_result.was_successful, test_results)) and coverage_passed

    # Clean up dangling processes if any. This may only happen with --failfast option.
    # Killing the process group will also terminate the current process but that is
    # not an issue
    if len(job_queue.jobs):
        os.killpg(os.getpgid(0), signal.SIGKILL)

    sys.exit(not all_passed)

def print_results(test_results, max_len_name, runtime):
    results = "\n" + BOLD[1] + "%s | %s | %s\n\n" % ("TEST".ljust(max_len_name), "STATUS   ", "DURATION") + BOLD[0]

    test_results.sort(key=TestResult.sort_key)
    all_passed = True
    time_sum = 0

    for test_result in test_results:
        all_passed = all_passed and test_result.was_successful
        time_sum += test_result.time
        test_result.padding = max_len_name
        results += str(test_result)

    status = TICK + "Passed" if all_passed else CROSS + "Failed"
    if not all_passed:
        results += RED[1]
    results += BOLD[1] + "\n%s | %s | %s s (accumulated) \n" % ("ALL".ljust(max_len_name), status.ljust(9), time_sum) + BOLD[0]
    if not all_passed:
        results += RED[0]
    results += "Runtime: %s s\n" % (runtime)
    print(results)

class TestHandler:
    """
    Trigger the test scripts passed in via the list.
    """

    def __init__(self, *, num_tests_parallel, tests_dir, tmpdir, test_list, flags, use_term_control):
        assert num_tests_parallel >= 1
        self.num_jobs = num_tests_parallel
        self.tests_dir = tests_dir
        self.tmpdir = tmpdir
        self.test_list = test_list
        self.flags = flags
        self.num_running = 0
        self.jobs = []
        self.use_term_control = use_term_control

    def get_next(self):
        while self.num_running < self.num_jobs and self.test_list:
            # Add tests
            self.num_running += 1
            test = self.test_list.pop(0)
            portseed = len(self.test_list)
            portseed_arg = ["--portseed={}".format(portseed)]
            log_stdout = tempfile.SpooledTemporaryFile(max_size=2**16)
            log_stderr = tempfile.SpooledTemporaryFile(max_size=2**16)
            test_argv = test.split()
            testdir = "{}/{}_{}".format(self.tmpdir, re.sub(".py$", "", test_argv[0]), portseed)
            tmpdir_arg = ["--tmpdir={}".format(testdir)]
            self.jobs.append((test,
                              time.time(),
                              subprocess.Popen([sys.executable, self.tests_dir + test_argv[0]] + test_argv[1:] + self.flags + portseed_arg + tmpdir_arg,
                                               universal_newlines=True,
                                               stdout=log_stdout,
                                               stderr=log_stderr),
                              testdir,
                              log_stdout,
                              log_stderr))
        if not self.jobs:
            raise IndexError('pop from empty list')

        # Print remaining running jobs when all jobs have been started.
        if not self.test_list:
            print("Remaining jobs: [{}]".format(", ".join(j[0] for j in self.jobs)))

        dot_count = 0
        while True:
            # Return first proc that finishes
            time.sleep(.5)
            for job in self.jobs:
                (name, start_time, proc, testdir, log_out, log_err) = job
                if proc.poll() is not None:
                    log_out.seek(0), log_err.seek(0)
                    [stdout, stderr] = [log_file.read().decode('utf-8') for log_file in (log_out, log_err)]
                    log_out.close(), log_err.close()
                    if proc.returncode == TEST_EXIT_PASSED and stderr == "":
                        status = "Passed"
                    elif proc.returncode == TEST_EXIT_SKIPPED:
                        status = "Skipped"
                    else:
                        status = "Failed"
                    self.num_running -= 1
                    self.jobs.remove(job)
                    if self.use_term_control:
                        clearline = '\r' + (' ' * dot_count) + '\r'
                        print(clearline, end='', flush=True)
                    dot_count = 0
                    return TestResult(name, status, int(time.time() - start_time)), testdir, stdout, stderr
            if self.use_term_control:
                print('.', end='', flush=True)
            dot_count += 1


class TestResult():
    def __init__(self, name, status, time):
        self.name = name
        self.status = status
        self.time = time
        self.padding = 0

    def sort_key(self):
        if self.status == "Passed":
            return 0, self.name.lower()
        elif self.status == "Failed":
            return 2, self.name.lower()
        elif self.status == "Skipped":
            return 1, self.name.lower()

    def __repr__(self):
        if self.status == "Passed":
            color = GREEN
            glyph = TICK
        elif self.status == "Failed":
            color = RED
            glyph = CROSS
        elif self.status == "Skipped":
            color = GREY
            glyph = CIRCLE

        return color[1] + "%s | %s%s | %s s\n" % (self.name.ljust(self.padding), glyph, self.status.ljust(7), self.time) + color[0]

    @property
    def was_successful(self):
        return self.status != "Failed"


def check_script_prefixes():
    """Check that test scripts start with one of the allowed name prefixes."""

    good_prefixes_re = re.compile("^(example|feature|interface|mempool|mining|p2p|rpc|wallet|tool)_")
    bad_script_names = [script for script in ALL_SCRIPTS if good_prefixes_re.match(script) is None]

    if bad_script_names:
        print("%sERROR:%s %d tests not meeting naming conventions:" % (BOLD[1], BOLD[0], len(bad_script_names)))
        print("  %s" % ("\n  ".join(sorted(bad_script_names))))
        raise AssertionError("Some tests are not following naming convention!")


def check_script_list(*, src_dir, fail_on_warn):
    """Check scripts directory.

    Check that there are no scripts in the functional tests directory which are
    not being run by pull-tester.py."""
    script_dir = src_dir + '/test/functional/'
    python_files = set([test_file for test_file in os.listdir(script_dir) if test_file.endswith(".py")])
    missed_tests = list(python_files - set(map(lambda x: x.split()[0], ALL_SCRIPTS + NON_SCRIPTS)))
    if len(missed_tests) != 0:
        print("%sWARNING!%s The following scripts are not being run: %s. Check the test lists in test_runner.py." % (BOLD[1], BOLD[0], str(missed_tests)))
        if fail_on_warn:
            # On CI this warning is an error to prevent merging incomplete commits into master
            # ELEMENTS: we disable some tests, so this should not fail
            pass
            #sys.exit(1)


class RPCCoverage():
    """
    Coverage reporting utilities for test_runner.

    Coverage calculation works by having each test script subprocess write
    coverage files into a particular directory. These files contain the RPC
    commands invoked during testing, as well as a complete listing of RPC
    commands per `bitcoin-cli help` (`rpc_interface.txt`).

    After all tests complete, the commands run are combined and diff'd against
    the complete list to calculate uncovered RPC commands.

    See also: test/functional/test_framework/coverage.py

    """
    def __init__(self):
        self.dir = tempfile.mkdtemp(prefix="coverage")
        self.flag = '--coveragedir=%s' % self.dir

    def report_rpc_coverage(self):
        """
        Print out RPC commands that were unexercised by tests.

        """
        uncovered = self._get_uncovered_rpc_commands()

        if uncovered:
            print("Uncovered RPC commands:")
            print("".join(("  - %s\n" % command) for command in sorted(uncovered)))
            return False
        else:
            print("All RPC commands covered.")
            return True

    def cleanup(self):
        return shutil.rmtree(self.dir)

    def _get_uncovered_rpc_commands(self):
        """
        Return a set of currently untested RPC commands.

        """
        # This is shared from `test/functional/test_framework/coverage.py`
        reference_filename = 'rpc_interface.txt'
        coverage_file_prefix = 'coverage.'

        coverage_ref_filename = os.path.join(self.dir, reference_filename)
        coverage_filenames = set()
        all_cmds = set()
        # Consider RPC generate covered, because it is overloaded in
        # test_framework/test_node.py and not seen by the coverage check.
        # ELEMENTS: also consider `getdifficulty` and `getnetworkhashps` covered, which should be removed as they are meaningless on a signed-block chain
        # ELEMENTS: also consider `pruneblockchain` covered since its test is temporarily disabled
        covered_cmds = set({'generate', 'getdifficulty', 'getnetworkhashps', 'pruneblockchain'})

        if not os.path.isfile(coverage_ref_filename):
            raise RuntimeError("No coverage reference found")

        with open(coverage_ref_filename, 'r', encoding="utf8") as coverage_ref_file:
            all_cmds.update([line.strip() for line in coverage_ref_file.readlines()])

        for root, _, files in os.walk(self.dir):
            for filename in files:
                if filename.startswith(coverage_file_prefix):
                    coverage_filenames.add(os.path.join(root, filename))

        for filename in coverage_filenames:
            with open(filename, 'r', encoding="utf8") as coverage_file:
                covered_cmds.update([line.strip() for line in coverage_file.readlines()])

        return all_cmds - covered_cmds


if __name__ == '__main__':
    main()<|MERGE_RESOLUTION|>--- conflicted
+++ resolved
@@ -307,13 +307,9 @@
     'feature_includeconf.py',
     'feature_asmap.py',
     'mempool_unbroadcast.py',
-<<<<<<< HEAD
     # ELEMENTS: need to point past versions at our own release server
     #'mempool_compatibility.py',
-=======
-    'mempool_compatibility.py',
     'mempool_accept_wtxid.py',
->>>>>>> 8ab0c772
     'rpc_deriveaddresses.py',
     'rpc_deriveaddresses.py --usecli',
     'p2p_ping.py',
