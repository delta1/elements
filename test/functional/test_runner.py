--- conflicted
+++ resolved
@@ -114,11 +114,7 @@
     'rpc_getnewblockhex.py',
     'wallet_elements_regression_1172.py --legacy-wallet',
     'wallet_elements_regression_1259.py --legacy-wallet',
-<<<<<<< HEAD
-=======
     'wallet_elements_21million.py',
-    'feature_trim_headers.py',
->>>>>>> e9a91446
     # Longest test should go first, to favor running tests in parallel
     'wallet_hd.py --legacy-wallet',
     'wallet_hd.py --descriptors',
