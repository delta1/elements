--- conflicted
+++ resolved
@@ -290,12 +290,9 @@
     'mining_prioritisetransaction.py',
     'p2p_invalid_locator.py',
     'p2p_invalid_block.py',
-<<<<<<< HEAD
     'feature_elements_taproot_activation.py',
     'feature_elements_simplicity_activation.py',
-=======
     'p2p_invalid_block.py --v2transport',
->>>>>>> 6f882e6f
     'p2p_invalid_tx.py',
     'p2p_invalid_tx.py --v2transport',
     'p2p_v2_transport.py',
