#!/usr/bin/env python3
# Copyright (c) 2014-2022 The Bitcoin Core developers
# Distributed under the MIT software license, see the accompanying
# file COPYING or http://www.opensource.org/licenses/mit-license.php.
"""Run regression test suite.

This module calls down into individual test cases via subprocess. It will
forward all unrecognized arguments onto the individual test scripts.

For a description of arguments recognized by test scripts, see
`test/functional/test_framework/test_framework.py:BitcoinTestFramework.main`.

"""

import argparse
from collections import deque
import configparser
import datetime
import os
import time
import shutil
import signal
import subprocess
import sys
import tempfile
import re
import logging
import unittest

os.environ["REQUIRE_WALLET_TYPE_SET"] = "1"

# Formatting. Default colors to empty strings.
DEFAULT, BOLD, GREEN, RED = ("", ""), ("", ""), ("", ""), ("", "")
try:
    # Make sure python thinks it can write unicode to its stdout
    "\u2713".encode("utf_8").decode(sys.stdout.encoding)
    TICK = "✓ "
    CROSS = "✖ "
    CIRCLE = "○ "
except UnicodeDecodeError:
    TICK = "P "
    CROSS = "x "
    CIRCLE = "o "

if os.name != 'nt' or sys.getwindowsversion() >= (10, 0, 14393): # type: ignore[attr-defined]
    if os.name == 'nt':
        import ctypes
        kernel32 = ctypes.windll.kernel32  # type: ignore
        ENABLE_VIRTUAL_TERMINAL_PROCESSING = 4
        STD_OUTPUT_HANDLE = -11
        STD_ERROR_HANDLE = -12
        # Enable ascii color control to stdout
        stdout = kernel32.GetStdHandle(STD_OUTPUT_HANDLE)
        stdout_mode = ctypes.c_int32()
        kernel32.GetConsoleMode(stdout, ctypes.byref(stdout_mode))
        kernel32.SetConsoleMode(stdout, stdout_mode.value | ENABLE_VIRTUAL_TERMINAL_PROCESSING)
        # Enable ascii color control to stderr
        stderr = kernel32.GetStdHandle(STD_ERROR_HANDLE)
        stderr_mode = ctypes.c_int32()
        kernel32.GetConsoleMode(stderr, ctypes.byref(stderr_mode))
        kernel32.SetConsoleMode(stderr, stderr_mode.value | ENABLE_VIRTUAL_TERMINAL_PROCESSING)
    # primitive formatting on supported
    # terminal via ANSI escape sequences:
    DEFAULT = ('\033[0m', '\033[0m')
    BOLD = ('\033[0m', '\033[1m')
    GREEN = ('\033[0m', '\033[0;32m')
    RED = ('\033[0m', '\033[0;31m')

TEST_EXIT_PASSED = 0
TEST_EXIT_SKIPPED = 77

# List of framework modules containing unit tests. Should be kept in sync with
# the output of `git grep unittest.TestCase ./test/functional/test_framework`
TEST_FRAMEWORK_MODULES = [
    "address",
    "blocktools",
    "ellswift",
    "key",
    "messages",
    "muhash",
    "ripemd160",
    "script",
    "segwit_addr",
]

EXTENDED_SCRIPTS = [
    # These tests are not run by default.
    # Longest test should go first, to favor running tests in parallel
#    'feature_pruning.py', ELEMENTS: this is broken
    'feature_dbcrash.py',
    'feature_fee_estimation.py',
    'feature_index_prune.py',
    'feature_trim_headers.py',
    'wallet_elements_regression_fundrawtransaction.py --legacy-wallet', # ELEMENTS FIXME
    'wallet_pruning.py --legacy-wallet',
    'wallet_transactiontime_rescan.py --descriptors', # ELEMENTS FIXME: move back to base scripts
    'wallet_transactiontime_rescan.py --legacy-wallet', # ELEMENTS FIXME: move back to base scripts
]

BASE_SCRIPTS = [
    # Scripts that are run by default.
    # vv First elements tests vv
    'example_elements_code_tutorial.py',
    'feature_fedpeg.py --legacy-wallet',
    'feature_fedpeg.py --pre_transition --legacy-wallet',
    'feature_fedpeg.py --post_transition --legacy-wallet',
    'feature_mandatory_coinbase.py',
    'feature_dynafed.py --legacy-wallet',
    'feature_sighash_rangeproof.py --legacy-wallet',
    'feature_block_subsidy.py',
    'feature_connect_genesis_outputs.py --legacy-wallet',
    'feature_block_v4.py',
    'feature_pak.py --legacy-wallet',
    'feature_blocksign.py --legacy-wallet',
    'rpc_calcfastmerkleroot.py',
    'feature_txwitness.py',
    'rpc_tweakfedpeg.py --legacy-wallet',
    'feature_issuance.py --legacy-wallet',
    'feature_confidential_transactions.py --legacy-wallet',
    'feature_default_asset_name.py --legacy-wallet',
    'feature_assetsdir.py',
    'feature_initial_reissuance_token.py --legacy-wallet',
    'feature_progress.py',
    'rpc_getnewblockhex.py',
    'wallet_elements_regression_1172.py --legacy-wallet',
    'wallet_elements_regression_1259.py --legacy-wallet',
    'wallet_elements_21million.py',
    'wallet_elements_dust_relay.py',
    # Longest test should go first, to favor running tests in parallel
    # vv Tests less than 5m vv
    # 'feature_fee_estimation.py', # ELEMENTS FIXME: in extended tests
    'feature_taproot.py',
    'feature_block.py',
    'wallet_elements_regression_1263.py',
    # vv Tests less than 2m vv
    # ELEMENTS: no longpolling
    # 'mining_getblocktemplate_longpoll.py',
    'p2p_segwit.py',
    'feature_maxuploadtarget.py',
    'mempool_updatefromblock.py',
    'mempool_persist.py --descriptors',
    # vv Tests less than 60s vv
    'rpc_psbt.py --legacy-wallet',
    'rpc_psbt.py --descriptors',
    'wallet_fundrawtransaction.py --legacy-wallet',
    'wallet_fundrawtransaction.py --descriptors',
    'wallet_bumpfee.py --legacy-wallet',
    'wallet_bumpfee.py --descriptors',
    'wallet_import_rescan.py --legacy-wallet',
    'wallet_backup.py --legacy-wallet',
    'wallet_backup.py --descriptors',
    'feature_segwit.py --legacy-wallet',
    'feature_segwit.py --descriptors',
    'p2p_tx_download.py',
    'wallet_avoidreuse.py --legacy-wallet',
    'wallet_avoidreuse.py --descriptors',
    'feature_abortnode.py',
    'wallet_address_types.py --legacy-wallet',
    'wallet_address_types.py --descriptors',
    'p2p_orphan_handling.py',
    'wallet_basic.py --legacy-wallet',
    'wallet_basic.py --descriptors',
    'feature_maxtipage.py',
    'wallet_multiwallet.py --legacy-wallet',
    'wallet_multiwallet.py --descriptors',
    'wallet_multiwallet.py --usecli',
    'p2p_dns_seeds.py',
    'wallet_groups.py --legacy-wallet',
    'wallet_groups.py --descriptors',
    'p2p_blockfilters.py',
    'feature_assumevalid.py',
    'wallet_taproot.py --descriptors',
    'feature_bip68_sequence.py',
    'rpc_packages.py',
    'rpc_bind.py --ipv4',
    'rpc_bind.py --ipv6',
    'rpc_bind.py --nonloopback',
    'p2p_headers_sync_with_minchainwork.py',
    'p2p_feefilter.py',
    # ELEMENTS: no transitions in Elements
    # 'feature_csv_activation.py',
    'p2p_sendheaders.py',
    'wallet_listtransactions.py --legacy-wallet',
    'wallet_listtransactions.py --descriptors',
    # vv Tests less than 30s vv
    # ELEMENTS: needs to be fixed
    # 'p2p_invalid_messages.py',
    'rpc_createmultisig.py',
    'p2p_timeouts.py',
    'wallet_dump.py --legacy-wallet',
    'rpc_signer.py',
    'wallet_signer.py --descriptors',
    'feature_taphash_pegins_issuances.py',
    'feature_tapscript_opcodes.py',
    # vv Tests less than 60s vv
    'wallet_importmulti.py --legacy-wallet',
    'mempool_limit.py',
    'rpc_txoutproof.py',
    'wallet_listreceivedby.py --legacy-wallet',
    'wallet_listreceivedby.py --descriptors',
    'wallet_abandonconflict.py --legacy-wallet',
    'wallet_abandonconflict.py --descriptors',
    'feature_reindex.py',
    'feature_reindex_readonly.py',
    'wallet_labels.py --legacy-wallet',
    'wallet_labels.py --descriptors',
    'p2p_compactblocks.py',
    'p2p_compactblocks_blocksonly.py',
    'wallet_hd.py --legacy-wallet',
    'wallet_hd.py --descriptors',
    'wallet_blank.py --legacy-wallet',
    'wallet_blank.py --descriptors',
    'wallet_keypool_topup.py --legacy-wallet',
    'wallet_keypool_topup.py --descriptors',
    'wallet_fast_rescan.py --descriptors',
    'interface_zmq.py',
    'rpc_invalid_address_message.py',
    'rpc_validateaddress.py',
    'interface_bitcoin_cli.py --legacy-wallet',
    'interface_bitcoin_cli.py --descriptors',
    'feature_bind_extra.py',
    'mempool_resurrect.py',
    'wallet_txn_doublespend.py --mineblock',
    'tool_wallet.py --legacy-wallet',
    'tool_wallet.py --descriptors',
    # 'tool_signet_miner.py --legacy-wallet', # ELEMENTS FIXME: signet mining is not needed, but this test should still work
    # 'tool_signet_miner.py --descriptors', # ELEMENTS FIXME: signet mining is not needed, but this test should still work
    'wallet_txn_clone.py',
    'wallet_txn_clone.py --segwit',
    'rpc_getchaintips.py',
    'rpc_misc.py',
    'interface_rest.py',
    'mempool_spend_coinbase.py',
    'wallet_avoid_mixing_output_types.py --descriptors',
    'mempool_reorg.py',
    # ELEMENTS: discounted Confidential Transactions
    'feature_discount_ct.py',
    'feature_discount_ct_ordering.py',
    'p2p_block_sync.py',
    'wallet_createwallet.py --legacy-wallet',
    'wallet_createwallet.py --usecli',
    'wallet_createwallet.py --descriptors',
    'wallet_watchonly.py --legacy-wallet',
    'wallet_watchonly.py --usecli --legacy-wallet',
    'wallet_reorgsrestore.py',
    'wallet_conflicts.py --legacy-wallet',
    'wallet_conflicts.py --descriptors',
    'interface_http.py',
    'interface_rpc.py',
    'interface_usdt_coinselection.py',
    'interface_usdt_mempool.py',
    'interface_usdt_net.py',
    'interface_usdt_utxocache.py',
    'interface_usdt_validation.py',
    'rpc_users.py',
    'rpc_whitelist.py',
    'feature_proxy.py',
    'wallet_signrawtransactionwithwallet.py --legacy-wallet',
    'wallet_signrawtransactionwithwallet.py --descriptors',
    'rpc_signrawtransactionwithkey.py',
    'rpc_rawtransaction.py --legacy-wallet',
    'p2p_addrv2_relay.py',
    'p2p_compactblocks_hb.py',
    'p2p_disconnect_ban.py',
    'feature_posix_fs_permissions.py',
    'rpc_decodescript.py',
    'rpc_blockchain.py',
    'rpc_deprecated.py',
    'wallet_disable.py',
    'wallet_change_address.py --legacy-wallet',
    'wallet_change_address.py --descriptors',
    'p2p_addr_relay.py',
    'p2p_getaddr_caching.py',
    'p2p_getdata.py',
    'p2p_addrfetch.py',
    'rpc_net.py',
    'wallet_keypool.py --legacy-wallet',
    'wallet_keypool.py --descriptors',
    'wallet_descriptor.py --descriptors',
    'wallet_miniscript.py --descriptors',
    'p2p_nobloomfilter_messages.py',
    'p2p_filter.py',
    'rpc_setban.py',
    'p2p_blocksonly.py',
    'mining_prioritisetransaction.py',
    'p2p_invalid_locator.py',
    'p2p_invalid_block.py',
    'feature_elements_taproot_activation.py',
    'feature_elements_simplicity_activation.py',
    'p2p_invalid_tx.py',
    'example_test.py',
    'wallet_txn_doublespend.py --legacy-wallet',
    'wallet_multisig_descriptor_psbt.py --descriptors',
    'wallet_txn_doublespend.py --descriptors',
    # ELEMENTS: need to point past versions at our own release server
    #'wallet_backwards_compatibility.py --legacy-wallet',
    #'wallet_backwards_compatibility.py --descriptors',
    'wallet_txn_clone.py --mineblock',
    # ELEMENTS: needs to be fixed
    #'feature_notifications.py',
    'rpc_getblockfilter.py',
    'rpc_getblockfrompeer.py',
    'rpc_invalidateblock.py',
    'feature_utxo_set_hash.py',
    'feature_rbf.py',
    'mempool_packages.py',
    'mempool_package_onemore.py',
    'mempool_package_limits.py',
    # ELEMENTS: no versionbits in use
    #'feature_versionbits_warning.py',
    'rpc_preciousblock.py',
    'wallet_importprunedfunds.py --legacy-wallet',
    'wallet_importprunedfunds.py --descriptors',
    'p2p_leak_tx.py',
    'p2p_eviction.py',
    'p2p_ibd_stalling.py',
    'p2p_net_deadlock.py',
    'wallet_signmessagewithaddress.py',
    'rpc_signmessagewithprivkey.py',
    'rpc_generate.py',
    'wallet_balance.py --legacy-wallet',
    'wallet_balance.py --descriptors',
    'p2p_initial_headers_sync.py',
    'feature_nulldummy.py',
    'mempool_accept.py',
    'mempool_expiry.py',
    'wallet_import_with_label.py --legacy-wallet',
    'wallet_importdescriptors.py --descriptors',
    # ELEMENTS: need to point past versions at our own release server
    #'wallet_upgradewallet.py --legacy-wallet',
    'wallet_crosschain.py',
    'mining_basic.py',
    'feature_signet.py',
    'wallet_implicitsegwit.py --legacy-wallet',
    'rpc_named_arguments.py',
    'feature_startupnotify.py',
    'wallet_simulaterawtx.py --legacy-wallet',
    'wallet_simulaterawtx.py --descriptors',
    'wallet_listsinceblock.py --legacy-wallet',
    'wallet_listsinceblock.py --descriptors',
    'wallet_listdescriptors.py --descriptors',
    'p2p_leak.py',
    'wallet_encryption.py --legacy-wallet',
    'wallet_encryption.py --descriptors',
    'feature_dersig.py',
    'feature_cltv.py',
    'rpc_uptime.py',
    'feature_discover.py',
    'wallet_resendwallettransactions.py --legacy-wallet',
    'wallet_resendwallettransactions.py --descriptors',
    'wallet_fallbackfee.py --legacy-wallet',
    'wallet_fallbackfee.py --descriptors',
    'rpc_dumptxoutset.py',
    #'feature_minchainwork.py', # ELEMENTS: we deleted this at some point, not applicable to signed blocks
    'rpc_estimatefee.py',
    'rpc_getblockstats.py',
    'feature_bind_port_externalip.py',
    'wallet_create_tx.py --legacy-wallet',
    'wallet_send.py --legacy-wallet',
    'wallet_send.py --descriptors',
    'wallet_sendall.py --legacy-wallet',
    'wallet_sendall.py --descriptors',
    'wallet_create_tx.py --descriptors',
    'wallet_inactive_hdchains.py --legacy-wallet',
    'wallet_spend_unconfirmed.py',
    'p2p_fingerprint.py',
    'feature_uacomment.py',
    'feature_init.py',
    'wallet_coinbase_category.py --legacy-wallet',
    'wallet_coinbase_category.py --descriptors',
    'feature_filelock.py',
<<<<<<< HEAD
    #'feature_loadblock.py', # ELEMENTS: fixme figure out why this doesn't work
    #'p2p_dos_header_tree.py', # ELEMENTS: this test requires connecting to testnet3
=======
    'feature_loadblock.py',
    'feature_assumeutxo.py',
    'p2p_dos_header_tree.py',
>>>>>>> e7b0004b
    'p2p_add_connections.py',
    'feature_bind_port_discover.py',
    'p2p_unrequested_blocks.py',
    'p2p_message_capture.py',
    'feature_includeconf.py',
    'feature_addrman.py',
    'feature_asmap.py',
    'feature_fastprune.py',
    'mempool_unbroadcast.py',
    # ELEMENTS: need to point past versions at our own release server
    #'mempool_compatibility.py',
    'mempool_accept_wtxid.py',
    'mempool_dust.py',
    'mempool_sigoplimit.py',
    'rpc_deriveaddresses.py',
    'rpc_deriveaddresses.py --usecli',
    'p2p_ping.py',
    'p2p_tx_privacy.py',
    'rpc_scanblocks.py',
    'p2p_sendtxrcncl.py',
    'rpc_scantxoutset.py',
    'feature_txindex_compatibility.py',
    'feature_unsupported_utxo_db.py',
    'feature_logging.py',
    'feature_anchors.py',
    'mempool_datacarrier.py',
    'feature_coinstatsindex.py',
    'wallet_orphanedreward.py',
    'wallet_timelock.py',
    'p2p_node_network_limited.py',
    'p2p_permissions.py',
    'feature_blocksdir.py',
    'wallet_startup.py',
    'feature_remove_pruned_files_on_startup.py',
    'p2p_i2p_ports.py',
    'p2p_i2p_sessions.py',
    'feature_config_args.py',
    'feature_presegwit_node_upgrade.py',
    'feature_settings.py',
    'rpc_getdescriptorinfo.py',
    'rpc_mempool_info.py',
    'rpc_help.py',
    'feature_dirsymlinks.py',
    'feature_help.py',
    'feature_shutdown.py',
    'wallet_migration.py',
    'p2p_ibd_txrelay.py',
    # Don't append tests at the end to avoid merge conflicts
    # Put them in a random line within the section that fits their approximate run-time
]

# Place EXTENDED_SCRIPTS first since it has the 3 longest running tests
ALL_SCRIPTS = EXTENDED_SCRIPTS + BASE_SCRIPTS

NON_SCRIPTS = [
    # These are python files that live in the functional tests directory, but are not test scripts.
    "combine_logs.py",
    "create_cache.py",
    "test_runner.py",
]

def main():
    # Parse arguments and pass through unrecognised args
    parser = argparse.ArgumentParser(add_help=False,
                                     usage='%(prog)s [test_runner.py options] [script options] [scripts]',
                                     description=__doc__,
                                     epilog='''
    Help text and arguments for individual test script:''',
                                     formatter_class=argparse.RawTextHelpFormatter)
    parser.add_argument('--ansi', action='store_true', default=sys.stdout.isatty(), help="Use ANSI colors and dots in output (enabled by default when standard output is a TTY)")
    parser.add_argument('--combinedlogslen', '-c', type=int, default=0, metavar='n', help='On failure, print a log (of length n lines) to the console, combined from the test framework and all test nodes.')
    parser.add_argument('--coverage', action='store_true', help='generate a basic coverage report for the RPC interface')
    parser.add_argument('--ci', action='store_true', help='Run checks and code that are usually only enabled in a continuous integration environment')
    parser.add_argument('--exclude', '-x', help='specify a comma-separated-list of scripts to exclude.')
    parser.add_argument('--extended', action='store_true', help='run the extended test suite in addition to the basic tests')
    parser.add_argument('--help', '-h', '-?', action='store_true', help='print help text and exit')
    parser.add_argument('--jobs', '-j', type=int, default=4, help='how many test scripts to run in parallel. Default=4.')
    parser.add_argument('--keepcache', '-k', action='store_true', help='the default behavior is to flush the cache directory on startup. --keepcache retains the cache from the previous testrun.')
    parser.add_argument('--quiet', '-q', action='store_true', help='only print dots, results summary and failure logs')
    parser.add_argument('--tmpdirprefix', '-t', default=tempfile.gettempdir(), help="Root directory for datadirs")
    parser.add_argument('--failfast', '-F', action='store_true', help='stop execution after the first test failure')
    parser.add_argument('--filter', help='filter scripts to run by regular expression')

    args, unknown_args = parser.parse_known_args()
    if not args.ansi:
        global DEFAULT, BOLD, GREEN, RED
        DEFAULT = ("", "")
        BOLD = ("", "")
        GREEN = ("", "")
        RED = ("", "")

    # args to be passed on always start with two dashes; tests are the remaining unknown args
    tests = [arg for arg in unknown_args if arg[:2] != "--"]
    passon_args = [arg for arg in unknown_args if arg[:2] == "--"]

    # Read config generated by configure.
    config = configparser.ConfigParser()
    configfile = os.path.abspath(os.path.dirname(__file__)) + "/../config.ini"
    config.read_file(open(configfile, encoding="utf8"))

    passon_args.append("--configfile=%s" % configfile)

    # Set up logging
    logging_level = logging.INFO if args.quiet else logging.DEBUG
    logging.basicConfig(format='%(message)s', level=logging_level)

    # Create base test directory
    tmpdir = "%s/test_runner_₿_🏃_%s" % (args.tmpdirprefix, datetime.datetime.now().strftime("%Y%m%d_%H%M%S"))

    os.makedirs(tmpdir)

    logging.debug("Temporary test directory at %s" % tmpdir)

    enable_bitcoind = config["components"].getboolean("ENABLE_BITCOIND")

    if not enable_bitcoind:
        print("No functional tests to run.")
        print("Rerun ./configure with --with-daemon and then make")
        sys.exit(0)

    # Build list of tests
    test_list = []
    if tests:
        # Individual tests have been specified. Run specified tests that exist
        # in the ALL_SCRIPTS list. Accept names with or without a .py extension.
        # Specified tests can contain wildcards, but in that case the supplied
        # paths should be coherent, e.g. the same path as that provided to call
        # test_runner.py. Examples:
        #   `test/functional/test_runner.py test/functional/wallet*`
        #   `test/functional/test_runner.py ./test/functional/wallet*`
        #   `test_runner.py wallet*`
        #   but not:
        #   `test/functional/test_runner.py wallet*`
        # Multiple wildcards can be passed:
        #   `test_runner.py tool* mempool*`
        for test in tests:
            script = test.split("/")[-1]
            script = script + ".py" if ".py" not in script else script
            matching_scripts = [s for s in ALL_SCRIPTS if s.startswith(script)]
            if matching_scripts:
                test_list.extend(matching_scripts)
            else:
                print("{}WARNING!{} Test '{}' not found in full test list.".format(BOLD[1], BOLD[0], test))
    elif args.extended:
        # Include extended tests
        test_list += ALL_SCRIPTS
    else:
        # Run base tests only
        test_list += BASE_SCRIPTS

    # Remove the test cases that the user has explicitly asked to exclude.
    if args.exclude:
        exclude_tests = [test.split('.py')[0] for test in args.exclude.split(',')]
        for exclude_test in exclude_tests:
            # Remove <test_name>.py and <test_name>.py --arg from the test list
            exclude_list = [test for test in test_list if test.split('.py')[0] == exclude_test]
            for exclude_item in exclude_list:
                test_list.remove(exclude_item)
            if not exclude_list:
                print("{}WARNING!{} Test '{}' not found in current test list.".format(BOLD[1], BOLD[0], exclude_test))

    if args.filter:
        test_list = list(filter(re.compile(args.filter).search, test_list))

    if not test_list:
        print("No valid test scripts specified. Check that your test is in one "
              "of the test lists in test_runner.py, or run test_runner.py with no arguments to run all tests")
        sys.exit(0)

    if args.help:
        # Print help for test_runner.py, then print help of the first script (with args removed) and exit.
        parser.print_help()
        subprocess.check_call([sys.executable, os.path.join(config["environment"]["SRCDIR"], 'test', 'functional', test_list[0].split()[0]), '-h'])
        sys.exit(0)

    check_script_list(src_dir=config["environment"]["SRCDIR"], fail_on_warn=args.ci)
    check_script_prefixes()

    if not args.keepcache:
        shutil.rmtree("%s/test/cache" % config["environment"]["BUILDDIR"], ignore_errors=True)

    run_tests(
        test_list=test_list,
        src_dir=config["environment"]["SRCDIR"],
        build_dir=config["environment"]["BUILDDIR"],
        tmpdir=tmpdir,
        jobs=args.jobs,
        enable_coverage=args.coverage,
        args=passon_args,
        combined_logs_len=args.combinedlogslen,
        failfast=args.failfast,
        use_term_control=args.ansi,
    )

def run_tests(*, test_list, src_dir, build_dir, tmpdir, jobs=1, enable_coverage=False, args=None, combined_logs_len=0, failfast=False, use_term_control):
    args = args or []

    # Warn if bitcoind is already running
    try:
        # pgrep exits with code zero when one or more matching processes found
        if subprocess.run(["pgrep", "-x", "bitcoind"], stdout=subprocess.DEVNULL).returncode == 0:
            print("%sWARNING!%s There is already a bitcoind process running on this system. Tests may fail unexpectedly due to resource contention!" % (BOLD[1], BOLD[0]))
    except OSError:
        # pgrep not supported
        pass

    # Warn if there is a cache directory
    cache_dir = "%s/test/cache" % build_dir
    if os.path.isdir(cache_dir):
        print("%sWARNING!%s There is a cache directory here: %s. If tests fail unexpectedly, try deleting the cache directory." % (BOLD[1], BOLD[0], cache_dir))

    # Test Framework Tests
    print("Running Unit Tests for Test Framework Modules")

    tests_dir = src_dir + '/test/functional/'
    # This allows `test_runner.py` to work from an out-of-source build directory using a symlink,
    # a hard link or a copy on any platform. See https://github.com/bitcoin/bitcoin/pull/27561.
    sys.path.append(tests_dir)

    test_framework_tests = unittest.TestSuite()
    for module in TEST_FRAMEWORK_MODULES:
        test_framework_tests.addTest(unittest.TestLoader().loadTestsFromName("test_framework.{}".format(module)))
    result = unittest.TextTestRunner(verbosity=1, failfast=True).run(test_framework_tests)
    if not result.wasSuccessful():
        logging.debug("Early exiting after failure in TestFramework unit tests")
        sys.exit(False)

    flags = ['--cachedir={}'.format(cache_dir)] + args

    if enable_coverage:
        coverage = RPCCoverage()
        flags.append(coverage.flag)
        logging.debug("Initializing coverage directory at %s" % coverage.dir)
    else:
        coverage = None

    if len(test_list) > 1 and jobs > 1:
        # Populate cache
        try:
            subprocess.check_output([sys.executable, tests_dir + 'create_cache.py'] + flags + ["--tmpdir=%s/cache" % tmpdir])
        except subprocess.CalledProcessError as e:
            sys.stdout.buffer.write(e.output)
            raise

    #Run Tests
    job_queue = TestHandler(
        num_tests_parallel=jobs,
        tests_dir=tests_dir,
        tmpdir=tmpdir,
        test_list=test_list,
        flags=flags,
        use_term_control=use_term_control,
    )
    start_time = time.time()
    test_results = []

    max_len_name = len(max(test_list, key=len))
    test_count = len(test_list)
    all_passed = True
    i = 0
    while i < test_count:
        if failfast and not all_passed:
            break
        for test_result, testdir, stdout, stderr, skip_reason in job_queue.get_next():
            test_results.append(test_result)
            i += 1
            done_str = "{}/{} - {}{}{}".format(i, test_count, BOLD[1], test_result.name, BOLD[0])
            if test_result.status == "Passed":
                logging.debug("%s passed, Duration: %s s" % (done_str, test_result.time))
            elif test_result.status == "Skipped":
                logging.debug(f"{done_str} skipped ({skip_reason})")
            else:
                all_passed = False
                print("%s failed, Duration: %s s\n" % (done_str, test_result.time))
                print(BOLD[1] + 'stdout:\n' + BOLD[0] + stdout + '\n')
                print(BOLD[1] + 'stderr:\n' + BOLD[0] + stderr + '\n')
                if combined_logs_len and os.path.isdir(testdir):
                    # Print the final `combinedlogslen` lines of the combined logs
                    print('{}Combine the logs and print the last {} lines ...{}'.format(BOLD[1], combined_logs_len, BOLD[0]))
                    print('\n============')
                    print('{}Combined log for {}:{}'.format(BOLD[1], testdir, BOLD[0]))
                    print('============\n')
                    combined_logs_args = [sys.executable, os.path.join(tests_dir, 'combine_logs.py'), testdir]
                    if BOLD[0]:
                        combined_logs_args += ['--color']
                    combined_logs, _ = subprocess.Popen(combined_logs_args, text=True, stdout=subprocess.PIPE).communicate()
                    print("\n".join(deque(combined_logs.splitlines(), combined_logs_len)))

                if failfast:
                    logging.debug("Early exiting after test failure")
                    break

    print_results(test_results, max_len_name, (int(time.time() - start_time)))

    if coverage:
        coverage_passed = coverage.report_rpc_coverage()

        logging.debug("Cleaning up coverage data")
        coverage.cleanup()
    else:
        coverage_passed = True

    # Clear up the temp directory if all subdirectories are gone
    if not os.listdir(tmpdir):
        os.rmdir(tmpdir)

    all_passed = all_passed and coverage_passed

    # Clean up dangling processes if any. This may only happen with --failfast option.
    # Killing the process group will also terminate the current process but that is
    # not an issue
    if not os.getenv("CI_FAILFAST_TEST_LEAVE_DANGLING") and len(job_queue.jobs):
        os.killpg(os.getpgid(0), signal.SIGKILL)

    sys.exit(not all_passed)


def print_results(test_results, max_len_name, runtime):
    results = "\n" + BOLD[1] + "%s | %s | %s\n\n" % ("TEST".ljust(max_len_name), "STATUS   ", "DURATION") + BOLD[0]

    test_results.sort(key=TestResult.sort_key)
    all_passed = True
    time_sum = 0

    for test_result in test_results:
        all_passed = all_passed and test_result.was_successful
        time_sum += test_result.time
        test_result.padding = max_len_name
        results += str(test_result)

    status = TICK + "Passed" if all_passed else CROSS + "Failed"
    if not all_passed:
        results += RED[1]
    results += BOLD[1] + "\n%s | %s | %s s (accumulated) \n" % ("ALL".ljust(max_len_name), status.ljust(9), time_sum) + BOLD[0]
    if not all_passed:
        results += RED[0]
    results += "Runtime: %s s\n" % (runtime)
    print(results)

class TestHandler:
    """
    Trigger the test scripts passed in via the list.
    """

    def __init__(self, *, num_tests_parallel, tests_dir, tmpdir, test_list, flags, use_term_control):
        assert num_tests_parallel >= 1
        self.num_jobs = num_tests_parallel
        self.tests_dir = tests_dir
        self.tmpdir = tmpdir
        self.test_list = test_list
        self.flags = flags
        self.num_running = 0
        self.jobs = []
        self.use_term_control = use_term_control

    def get_next(self):
        while self.num_running < self.num_jobs and self.test_list:
            # Add tests
            self.num_running += 1
            test = self.test_list.pop(0)
            portseed = len(self.test_list)
            portseed_arg = ["--portseed={}".format(portseed)]
            log_stdout = tempfile.SpooledTemporaryFile(max_size=2**16)
            log_stderr = tempfile.SpooledTemporaryFile(max_size=2**16)
            test_argv = test.split()
            testdir = "{}/{}_{}".format(self.tmpdir, re.sub(".py$", "", test_argv[0]), portseed)
            tmpdir_arg = ["--tmpdir={}".format(testdir)]
            self.jobs.append((test,
                              time.time(),
                              subprocess.Popen([sys.executable, self.tests_dir + test_argv[0]] + test_argv[1:] + self.flags + portseed_arg + tmpdir_arg,
                                               text=True,
                                               stdout=log_stdout,
                                               stderr=log_stderr),
                              testdir,
                              log_stdout,
                              log_stderr))
        if not self.jobs:
            raise IndexError('pop from empty list')

        # Print remaining running jobs when all jobs have been started.
        if not self.test_list:
            print("Remaining jobs: [{}]".format(", ".join(j[0] for j in self.jobs)))

        dot_count = 0
        while True:
            # Return all procs that have finished, if any. Otherwise sleep until there is one.
            time.sleep(.5)
            ret = []
            for job in self.jobs:
                (name, start_time, proc, testdir, log_out, log_err) = job
                if proc.poll() is not None:
                    log_out.seek(0), log_err.seek(0)
                    [stdout, stderr] = [log_file.read().decode('utf-8') for log_file in (log_out, log_err)]
                    log_out.close(), log_err.close()
                    skip_reason = None
                    if proc.returncode == TEST_EXIT_PASSED and stderr == "":
                        status = "Passed"
                    elif proc.returncode == TEST_EXIT_SKIPPED:
                        status = "Skipped"
                        skip_reason = re.search(r"Test Skipped: (.*)", stdout).group(1)
                    else:
                        status = "Failed"
                    self.num_running -= 1
                    self.jobs.remove(job)
                    if self.use_term_control:
                        clearline = '\r' + (' ' * dot_count) + '\r'
                        print(clearline, end='', flush=True)
                    dot_count = 0
                    ret.append((TestResult(name, status, int(time.time() - start_time)), testdir, stdout, stderr, skip_reason))
            if ret:
                return ret
            if self.use_term_control:
                print('.', end='', flush=True)
            dot_count += 1


class TestResult():
    def __init__(self, name, status, time):
        self.name = name
        self.status = status
        self.time = time
        self.padding = 0

    def sort_key(self):
        if self.status == "Passed":
            return 0, self.name.lower()
        elif self.status == "Failed":
            return 2, self.name.lower()
        elif self.status == "Skipped":
            return 1, self.name.lower()

    def __repr__(self):
        if self.status == "Passed":
            color = GREEN
            glyph = TICK
        elif self.status == "Failed":
            color = RED
            glyph = CROSS
        elif self.status == "Skipped":
            color = DEFAULT
            glyph = CIRCLE

        return color[1] + "%s | %s%s | %s s\n" % (self.name.ljust(self.padding), glyph, self.status.ljust(7), self.time) + color[0]

    @property
    def was_successful(self):
        return self.status != "Failed"


def check_script_prefixes():
    """Check that test scripts start with one of the allowed name prefixes."""

    good_prefixes_re = re.compile("^(example|feature|interface|mempool|mining|p2p|rpc|wallet|tool)_")
    bad_script_names = [script for script in ALL_SCRIPTS if good_prefixes_re.match(script) is None]

    if bad_script_names:
        print("%sERROR:%s %d tests not meeting naming conventions:" % (BOLD[1], BOLD[0], len(bad_script_names)))
        print("  %s" % ("\n  ".join(sorted(bad_script_names))))
        raise AssertionError("Some tests are not following naming convention!")


def check_script_list(*, src_dir, fail_on_warn):
    """Check scripts directory.

    Check that all python files in this directory are categorized
    as a test script or meta script."""
    script_dir = src_dir + '/test/functional/'
    python_files = set([test_file for test_file in os.listdir(script_dir) if test_file.endswith(".py")])
    missed_tests = list(python_files - set(map(lambda x: x.split()[0], ALL_SCRIPTS + NON_SCRIPTS)))
    if len(missed_tests) != 0:
        print("%sWARNING!%s The following scripts are not being run: %s. Check the test lists in test_runner.py." % (BOLD[1], BOLD[0], str(missed_tests)))
        if fail_on_warn:
            # On CI this warning is an error to prevent merging incomplete commits into master
            # ELEMENTS: we disable some tests, so this should not fail
            pass
            #sys.exit(1)


class RPCCoverage():
    """
    Coverage reporting utilities for test_runner.

    Coverage calculation works by having each test script subprocess write
    coverage files into a particular directory. These files contain the RPC
    commands invoked during testing, as well as a complete listing of RPC
    commands per `bitcoin-cli help` (`rpc_interface.txt`).

    After all tests complete, the commands run are combined and diff'd against
    the complete list to calculate uncovered RPC commands.

    See also: test/functional/test_framework/coverage.py

    """
    def __init__(self):
        self.dir = tempfile.mkdtemp(prefix="coverage")
        self.flag = '--coveragedir=%s' % self.dir

    def report_rpc_coverage(self):
        """
        Print out RPC commands that were unexercised by tests.

        """
        uncovered = self._get_uncovered_rpc_commands()

        if uncovered:
            print("Uncovered RPC commands:")
            print("".join(("  - %s\n" % command) for command in sorted(uncovered)))
            return False
        else:
            print("All RPC commands covered.")
            return True

    def cleanup(self):
        return shutil.rmtree(self.dir)

    def _get_uncovered_rpc_commands(self):
        """
        Return a set of currently untested RPC commands.

        """
        # This is shared from `test/functional/test_framework/coverage.py`
        reference_filename = 'rpc_interface.txt'
        coverage_file_prefix = 'coverage.'

        coverage_ref_filename = os.path.join(self.dir, reference_filename)
        coverage_filenames = set()
        all_cmds = set()
        # Consider RPC generate covered, because it is overloaded in
        # test_framework/test_node.py and not seen by the coverage check.
        # ELEMENTS: also consider `getdifficulty` and `getnetworkhashps` covered, which should be removed as they are meaningless on a signed-block chain
        # ELEMENTS: also consider `pruneblockchain` covered since its test is temporarily disabled
        covered_cmds = set({'generate', 'getdifficulty', 'getnetworkhashps', 'pruneblockchain'})

        if not os.path.isfile(coverage_ref_filename):
            raise RuntimeError("No coverage reference found")

        with open(coverage_ref_filename, 'r', encoding="utf8") as coverage_ref_file:
            all_cmds.update([line.strip() for line in coverage_ref_file.readlines()])

        for root, _, files in os.walk(self.dir):
            for filename in files:
                if filename.startswith(coverage_file_prefix):
                    coverage_filenames.add(os.path.join(root, filename))

        for filename in coverage_filenames:
            with open(filename, 'r', encoding="utf8") as coverage_file:
                covered_cmds.update([line.strip() for line in coverage_file.readlines()])

        return all_cmds - covered_cmds


if __name__ == '__main__':
    main()<|MERGE_RESOLUTION|>--- conflicted
+++ resolved
@@ -369,14 +369,9 @@
     'wallet_coinbase_category.py --legacy-wallet',
     'wallet_coinbase_category.py --descriptors',
     'feature_filelock.py',
-<<<<<<< HEAD
     #'feature_loadblock.py', # ELEMENTS: fixme figure out why this doesn't work
     #'p2p_dos_header_tree.py', # ELEMENTS: this test requires connecting to testnet3
-=======
-    'feature_loadblock.py',
     'feature_assumeutxo.py',
-    'p2p_dos_header_tree.py',
->>>>>>> e7b0004b
     'p2p_add_connections.py',
     'feature_bind_port_discover.py',
     'p2p_unrequested_blocks.py',
