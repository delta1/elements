#!/usr/bin/env python3
# Copyright (c) 2014-2020 The Bitcoin Core developers
# Distributed under the MIT software license, see the accompanying
# file COPYING or http://www.opensource.org/licenses/mit-license.php.
"""Run regression test suite.

This module calls down into individual test cases via subprocess. It will
forward all unrecognized arguments onto the individual test scripts.

For a description of arguments recognized by test scripts, see
`test/functional/test_framework/test_framework.py:BitcoinTestFramework.main`.

"""

import argparse
from collections import deque
import configparser
import datetime
import os
import time
import shutil
import subprocess
import sys
import tempfile
import re
import logging

# Formatting. Default colors to empty strings.
BOLD, GREEN, RED, GREY = ("", ""), ("", ""), ("", ""), ("", "")
try:
    # Make sure python thinks it can write unicode to its stdout
    "\u2713".encode("utf_8").decode(sys.stdout.encoding)
    TICK = "✓ "
    CROSS = "✖ "
    CIRCLE = "○ "
except UnicodeDecodeError:
    TICK = "P "
    CROSS = "x "
    CIRCLE = "o "

if os.name != 'nt' or sys.getwindowsversion() >= (10, 0, 14393):
    if os.name == 'nt':
        import ctypes
        kernel32 = ctypes.windll.kernel32
        ENABLE_VIRTUAL_TERMINAL_PROCESSING = 4
        STD_OUTPUT_HANDLE = -11
        STD_ERROR_HANDLE = -12
        # Enable ascii color control to stdout
        stdout = kernel32.GetStdHandle(STD_OUTPUT_HANDLE)
        stdout_mode = ctypes.c_int32()
        kernel32.GetConsoleMode(stdout, ctypes.byref(stdout_mode))
        kernel32.SetConsoleMode(stdout, stdout_mode.value | ENABLE_VIRTUAL_TERMINAL_PROCESSING)
        # Enable ascii color control to stderr
        stderr = kernel32.GetStdHandle(STD_ERROR_HANDLE)
        stderr_mode = ctypes.c_int32()
        kernel32.GetConsoleMode(stderr, ctypes.byref(stderr_mode))
        kernel32.SetConsoleMode(stderr, stderr_mode.value | ENABLE_VIRTUAL_TERMINAL_PROCESSING)
    # primitive formatting on supported
    # terminal via ANSI escape sequences:
    BOLD = ('\033[0m', '\033[1m')
    GREEN = ('\033[0m', '\033[0;32m')
    RED = ('\033[0m', '\033[0;31m')
    GREY = ('\033[0m', '\033[1;30m')

TEST_EXIT_PASSED = 0
TEST_EXIT_SKIPPED = 77

EXTENDED_SCRIPTS = [
    # These tests are not run by default.
    # Longest test should go first, to favor running tests in parallel
    'feature_pruning.py',
    'feature_dbcrash.py',
    'feature_fee_estimation.py',
]

BASE_SCRIPTS = [
    # Scripts that are run by default.
    # vv First elements tests vv
    'feature_fedpeg.py',
    'feature_fedpeg.py --pre_transition',
    'feature_fedpeg.py --post_transition',
    'feature_mandatory_coinbase.py',
    'feature_block_subsidy.py',
    'feature_connect_genesis_outputs.py',
    'feature_block_v4.py',
    'feature_pak.py',
    'feature_blocksign.py',
    'rpc_calcfastmerkleroot.py',
    'feature_txwitness.py',
    'rpc_tweakfedpeg.py',
    'feature_issuance.py',
    'feature_confidential_transactions.py',
    'feature_default_asset_name.py',
    'feature_assetsdir.py',
    'feature_initial_reissuance_token.py',
    'feature_progress.py',
    'feature_dynafed.py',
    # Longest test should go first, to favor running tests in parallel
    'wallet_hd.py',
    'wallet_hd.py --descriptors',
    'wallet_backup.py',
    # vv Tests less than 5m vv
    # ELEMENTS: no longpolling
    #'mining_getblocktemplate_longpoll.py',
    'feature_maxuploadtarget.py',
    'feature_block.py',
    'rpc_fundrawtransaction.py',
    'p2p_compactblocks.py',
    'feature_segwit.py',
    # vv Tests less than 2m vv
    'wallet_basic.py',
    'wallet_basic.py --descriptors',
    'wallet_labels.py',
    'wallet_labels.py --descriptors',
    'p2p_segwit.py',
    'p2p_timeouts.py',
    'p2p_tx_download.py',
    'wallet_dump.py',
    'wallet_listtransactions.py',
    # vv Tests less than 60s vv
    'p2p_sendheaders.py',
    'wallet_zapwallettxes.py',
    'wallet_importmulti.py',
    'mempool_limit.py',
    'rpc_txoutproof.py',
    'wallet_listreceivedby.py',
    'wallet_abandonconflict.py',
    # ELEMENTS: no transitions in Elements
    #'feature_csv_activation.py',
    'rpc_rawtransaction.py',
    'wallet_address_types.py',
    'feature_bip68_sequence.py',
    'p2p_feefilter.py',
    'feature_reindex.py',
    'feature_abortnode.py',
    # vv Tests less than 30s vv
    'wallet_keypool_topup.py',
<<<<<<< HEAD
=======
    'wallet_keypool_topup.py --descriptors',
    'feature_fee_estimation.py',
>>>>>>> eef90c14
    'interface_zmq.py',
    'interface_bitcoin_cli.py',
    'mempool_resurrect.py',
    'wallet_txn_doublespend.py --mineblock',
    'tool_wallet.py',
    'wallet_txn_clone.py',
    'wallet_txn_clone.py --segwit',
    'rpc_getchaintips.py',
    'rpc_misc.py',
    'interface_rest.py',
    'mempool_spend_coinbase.py',
    'wallet_avoidreuse.py',
    'wallet_avoidreuse.py --descriptors',
    'mempool_reorg.py',
    'mempool_persist.py',
    'wallet_multiwallet.py',
    'wallet_multiwallet.py --usecli',
    'wallet_createwallet.py',
    'wallet_createwallet.py --usecli',
    'wallet_watchonly.py',
    'wallet_watchonly.py --usecli',
    'wallet_reorgsrestore.py',
    'interface_http.py',
    'interface_rpc.py',
    'rpc_psbt.py',
    'rpc_psbt.py --descriptors',
    'rpc_users.py',
    'rpc_whitelist.py',
    'feature_proxy.py',
    'rpc_signrawtransaction.py',
    'wallet_groups.py',
    'p2p_disconnect_ban.py',
    'rpc_decodescript.py',
    'rpc_blockchain.py',
    'rpc_deprecated.py',
    'wallet_disable.py',
    'p2p_addr_relay.py',
    'rpc_net.py',
    'wallet_keypool.py',
    'wallet_keypool.py --descriptors',
    'wallet_descriptor.py',
    'p2p_mempool.py',
    'p2p_filter.py',
    'rpc_setban.py',
    'p2p_blocksonly.py',
    'mining_prioritisetransaction.py',
    'p2p_invalid_locator.py',
    'p2p_invalid_block.py',
    # ELEMENTS: needs to be fixed
    #'p2p_invalid_messages.py',
    'p2p_invalid_tx.py',
    'feature_assumevalid.py',
    'example_test.py',
    'wallet_txn_doublespend.py',
    'feature_backwards_compatibility.py',
    'wallet_txn_clone.py --mineblock',
    # ELEMENTS: needs to be fixed
    #'feature_notifications.py',
    'rpc_getblockfilter.py',
    'rpc_invalidateblock.py',
    'feature_rbf.py',
    'mempool_packages.py',
    'mempool_package_onemore.py',
    'rpc_createmultisig.py',
<<<<<<< HEAD
    # ELEMENTS: no versionbits in use
    #'feature_versionbits_warning.py',
=======
    'rpc_createmultisig.py --descriptors',
    'feature_versionbits_warning.py',
>>>>>>> eef90c14
    'rpc_preciousblock.py',
    'wallet_importprunedfunds.py',
    'p2p_leak_tx.py',
    'rpc_signmessage.py',
    'rpc_generateblock.py',
    'wallet_balance.py',
    'feature_nulldummy.py',
    'mempool_accept.py',
    'mempool_expiry.py',
    'wallet_import_rescan.py',
    'wallet_import_with_label.py',
    'wallet_importdescriptors.py',
    'rpc_bind.py --ipv4',
    'rpc_bind.py --ipv6',
    'rpc_bind.py --nonloopback',
    'mining_basic.py',
    'wallet_bumpfee.py',
    'wallet_implicitsegwit.py',
    'rpc_named_arguments.py',
    'wallet_listsinceblock.py',
    'p2p_leak.py',
    'wallet_encryption.py',
    'wallet_encryption.py --descriptors',
    'feature_dersig.py',
    'feature_cltv.py',
    'rpc_uptime.py',
    'wallet_resendwallettransactions.py',
    'wallet_fallbackfee.py',
    'rpc_dumptxoutset.py',
    #'feature_minchainwork.py', # ELEMENTS: we deleted this at some point, not applicable to signed blocks
    'rpc_estimatefee.py',
    'rpc_getblockstats.py',
    'wallet_create_tx.py',
    'p2p_fingerprint.py',
    'feature_uacomment.py',
    'wallet_coinbase_category.py',
    'feature_filelock.py',
    #'feature_loadblock.py', # ELEMENTS: fixme figure out why this doesn't work
    #'p2p_dos_header_tree.py', # ELEMENTS: this test requires connecting to testnet3
    'p2p_unrequested_blocks.py',
    'feature_includeconf.py',
    'feature_asmap.py',
    'rpc_deriveaddresses.py',
    'rpc_deriveaddresses.py --usecli',
    'rpc_scantxoutset.py',
    'feature_logging.py',
    'p2p_node_network_limited.py',
    'p2p_permissions.py',
    'feature_blocksdir.py',
    'feature_config_args.py',
    'rpc_getaddressinfo_labels_purpose_deprecation.py',
    'rpc_getaddressinfo_label_deprecation.py',
    'rpc_getdescriptorinfo.py',
    'rpc_help.py',
    'feature_help.py',
    'feature_shutdown.py',
    'framework_test_script.py',
    # Don't append tests at the end to avoid merge conflicts
    # Put them in a random line within the section that fits their approximate run-time
]

# Place EXTENDED_SCRIPTS first since it has the 3 longest running tests
ALL_SCRIPTS = EXTENDED_SCRIPTS + BASE_SCRIPTS

NON_SCRIPTS = [
    # These are python files that live in the functional tests directory, but are not test scripts.
    "combine_logs.py",
    "create_cache.py",
    "test_runner.py",
]

def main():
    # Parse arguments and pass through unrecognised args
    parser = argparse.ArgumentParser(add_help=False,
                                     usage='%(prog)s [test_runner.py options] [script options] [scripts]',
                                     description=__doc__,
                                     epilog='''
    Help text and arguments for individual test script:''',
                                     formatter_class=argparse.RawTextHelpFormatter)
    parser.add_argument('--ansi', action='store_true', default=sys.stdout.isatty(), help="Use ANSI colors and dots in output (enabled by default when standard output is a TTY)")
    parser.add_argument('--combinedlogslen', '-c', type=int, default=0, metavar='n', help='On failure, print a log (of length n lines) to the console, combined from the test framework and all test nodes.')
    parser.add_argument('--coverage', action='store_true', help='generate a basic coverage report for the RPC interface')
    parser.add_argument('--ci', action='store_true', help='Run checks and code that are usually only enabled in a continuous integration environment')
    parser.add_argument('--exclude', '-x', help='specify a comma-separated-list of scripts to exclude.')
    parser.add_argument('--extended', action='store_true', help='run the extended test suite in addition to the basic tests')
    parser.add_argument('--help', '-h', '-?', action='store_true', help='print help text and exit')
    parser.add_argument('--jobs', '-j', type=int, default=4, help='how many test scripts to run in parallel. Default=4.')
    parser.add_argument('--keepcache', '-k', action='store_true', help='the default behavior is to flush the cache directory on startup. --keepcache retains the cache from the previous testrun.')
    parser.add_argument('--quiet', '-q', action='store_true', help='only print dots, results summary and failure logs')
    parser.add_argument('--tmpdirprefix', '-t', default=tempfile.gettempdir(), help="Root directory for datadirs")
    parser.add_argument('--failfast', action='store_true', help='stop execution after the first test failure')
    parser.add_argument('--filter', help='filter scripts to run by regular expression')

    args, unknown_args = parser.parse_known_args()
    if not args.ansi:
        global BOLD, GREEN, RED, GREY
        BOLD = ("", "")
        GREEN = ("", "")
        RED = ("", "")
        GREY = ("", "")

    # args to be passed on always start with two dashes; tests are the remaining unknown args
    tests = [arg for arg in unknown_args if arg[:2] != "--"]
    passon_args = [arg for arg in unknown_args if arg[:2] == "--"]

    # Read config generated by configure.
    config = configparser.ConfigParser()
    configfile = os.path.abspath(os.path.dirname(__file__)) + "/../config.ini"
    config.read_file(open(configfile, encoding="utf8"))

    passon_args.append("--configfile=%s" % configfile)

    # Set up logging
    logging_level = logging.INFO if args.quiet else logging.DEBUG
    logging.basicConfig(format='%(message)s', level=logging_level)

    # Create base test directory
    tmpdir = "%s/test_runner_₿_🏃_%s" % (args.tmpdirprefix, datetime.datetime.now().strftime("%Y%m%d_%H%M%S"))

    os.makedirs(tmpdir)

    logging.debug("Temporary test directory at %s" % tmpdir)

    enable_bitcoind = config["components"].getboolean("ENABLE_BITCOIND")

    if not enable_bitcoind:
        print("No functional tests to run.")
        print("Rerun ./configure with --with-daemon and then make")
        sys.exit(0)

    # Build list of tests
    test_list = []
    if tests:
        # Individual tests have been specified. Run specified tests that exist
        # in the ALL_SCRIPTS list. Accept names with or without a .py extension.
        # Specified tests can contain wildcards, but in that case the supplied
        # paths should be coherent, e.g. the same path as that provided to call
        # test_runner.py. Examples:
        #   `test/functional/test_runner.py test/functional/wallet*`
        #   `test/functional/test_runner.py ./test/functional/wallet*`
        #   `test_runner.py wallet*`
        #   but not:
        #   `test/functional/test_runner.py wallet*`
        # Multiple wildcards can be passed:
        #   `test_runner.py tool* mempool*`
        for test in tests:
            script = test.split("/")[-1]
            script = script + ".py" if ".py" not in script else script
            if script in ALL_SCRIPTS:
                test_list.append(script)
            else:
                print("{}WARNING!{} Test '{}' not found in full test list.".format(BOLD[1], BOLD[0], test))
    elif args.extended:
        # Include extended tests
        test_list += ALL_SCRIPTS
    else:
        # Run base tests only
        test_list += BASE_SCRIPTS

    # Remove the test cases that the user has explicitly asked to exclude.
    if args.exclude:
        exclude_tests = [test.split('.py')[0] for test in args.exclude.split(',')]
        for exclude_test in exclude_tests:
            # Remove <test_name>.py and <test_name>.py --arg from the test list
            exclude_list = [test for test in test_list if test.split('.py')[0] == exclude_test]
            for exclude_item in exclude_list:
                test_list.remove(exclude_item)
            if not exclude_list:
                print("{}WARNING!{} Test '{}' not found in current test list.".format(BOLD[1], BOLD[0], exclude_test))

    if args.filter:
        test_list = list(filter(re.compile(args.filter).search, test_list))

    if not test_list:
        print("No valid test scripts specified. Check that your test is in one "
              "of the test lists in test_runner.py, or run test_runner.py with no arguments to run all tests")
        sys.exit(0)

    if args.help:
        # Print help for test_runner.py, then print help of the first script (with args removed) and exit.
        parser.print_help()
        subprocess.check_call([sys.executable, os.path.join(config["environment"]["SRCDIR"], 'test', 'functional', test_list[0].split()[0]), '-h'])
        sys.exit(0)

    check_script_list(src_dir=config["environment"]["SRCDIR"], fail_on_warn=args.ci)
    check_script_prefixes()

    if not args.keepcache:
        shutil.rmtree("%s/test/cache" % config["environment"]["BUILDDIR"], ignore_errors=True)

    run_tests(
        test_list=test_list,
        src_dir=config["environment"]["SRCDIR"],
        build_dir=config["environment"]["BUILDDIR"],
        tmpdir=tmpdir,
        jobs=args.jobs,
        enable_coverage=args.coverage,
        args=passon_args,
        combined_logs_len=args.combinedlogslen,
        failfast=args.failfast,
        use_term_control=args.ansi,
    )

def run_tests(*, test_list, src_dir, build_dir, tmpdir, jobs=1, enable_coverage=False, args=None, combined_logs_len=0, failfast=False, use_term_control):
    args = args or []

    # Warn if bitcoind is already running
    # pidof might fail or return an empty string if bitcoind is not running
    try:
        if subprocess.check_output(["pidof", "bitcoind"]) not in [b'']:
            print("%sWARNING!%s There is already a bitcoind process running on this system. Tests may fail unexpectedly due to resource contention!" % (BOLD[1], BOLD[0]))
    except (OSError, subprocess.SubprocessError):
        pass

    # Warn if there is a cache directory
    cache_dir = "%s/test/cache" % build_dir
    if os.path.isdir(cache_dir):
        print("%sWARNING!%s There is a cache directory here: %s. If tests fail unexpectedly, try deleting the cache directory." % (BOLD[1], BOLD[0], cache_dir))

    tests_dir = src_dir + '/test/functional/'

    flags = ['--cachedir={}'.format(cache_dir)] + args

    if enable_coverage:
        coverage = RPCCoverage()
        flags.append(coverage.flag)
        logging.debug("Initializing coverage directory at %s" % coverage.dir)
    else:
        coverage = None

    if len(test_list) > 1 and jobs > 1:
        # Populate cache
        try:
            subprocess.check_output([sys.executable, tests_dir + 'create_cache.py'] + flags + ["--tmpdir=%s/cache" % tmpdir])
        except subprocess.CalledProcessError as e:
            sys.stdout.buffer.write(e.output)
            raise

    #Run Tests
    job_queue = TestHandler(
        num_tests_parallel=jobs,
        tests_dir=tests_dir,
        tmpdir=tmpdir,
        test_list=test_list,
        flags=flags,
        use_term_control=use_term_control,
    )
    start_time = time.time()
    test_results = []

    max_len_name = len(max(test_list, key=len))
    test_count = len(test_list)
    for i in range(test_count):
        test_result, testdir, stdout, stderr = job_queue.get_next()
        test_results.append(test_result)
        done_str = "{}/{} - {}{}{}".format(i + 1, test_count, BOLD[1], test_result.name, BOLD[0])
        if test_result.status == "Passed":
            logging.debug("%s passed, Duration: %s s" % (done_str, test_result.time))
        elif test_result.status == "Skipped":
            logging.debug("%s skipped" % (done_str))
        else:
            print("%s failed, Duration: %s s\n" % (done_str, test_result.time))
            print(BOLD[1] + 'stdout:\n' + BOLD[0] + stdout + '\n')
            print(BOLD[1] + 'stderr:\n' + BOLD[0] + stderr + '\n')
            if combined_logs_len and os.path.isdir(testdir):
                # Print the final `combinedlogslen` lines of the combined logs
                print('{}Combine the logs and print the last {} lines ...{}'.format(BOLD[1], combined_logs_len, BOLD[0]))
                print('\n============')
                print('{}Combined log for {}:{}'.format(BOLD[1], testdir, BOLD[0]))
                print('============\n')
                combined_logs_args = [sys.executable, os.path.join(tests_dir, 'combine_logs.py'), testdir]
                if BOLD[0]:
                    combined_logs_args += ['--color']
                combined_logs, _ = subprocess.Popen(combined_logs_args, universal_newlines=True, stdout=subprocess.PIPE).communicate()
                print("\n".join(deque(combined_logs.splitlines(), combined_logs_len)))

            if failfast:
                logging.debug("Early exiting after test failure")
                break

    print_results(test_results, max_len_name, (int(time.time() - start_time)))

    if coverage:
        coverage_passed = coverage.report_rpc_coverage()

        logging.debug("Cleaning up coverage data")
        coverage.cleanup()
    else:
        coverage_passed = True

    # Clear up the temp directory if all subdirectories are gone
    if not os.listdir(tmpdir):
        os.rmdir(tmpdir)

    all_passed = all(map(lambda test_result: test_result.was_successful, test_results)) and coverage_passed

    # This will be a no-op unless failfast is True in which case there may be dangling
    # processes which need to be killed.
    job_queue.kill_and_join()

    sys.exit(not all_passed)

def print_results(test_results, max_len_name, runtime):
    results = "\n" + BOLD[1] + "%s | %s | %s\n\n" % ("TEST".ljust(max_len_name), "STATUS   ", "DURATION") + BOLD[0]

    test_results.sort(key=TestResult.sort_key)
    all_passed = True
    time_sum = 0

    for test_result in test_results:
        all_passed = all_passed and test_result.was_successful
        time_sum += test_result.time
        test_result.padding = max_len_name
        results += str(test_result)

    status = TICK + "Passed" if all_passed else CROSS + "Failed"
    if not all_passed:
        results += RED[1]
    results += BOLD[1] + "\n%s | %s | %s s (accumulated) \n" % ("ALL".ljust(max_len_name), status.ljust(9), time_sum) + BOLD[0]
    if not all_passed:
        results += RED[0]
    results += "Runtime: %s s\n" % (runtime)
    print(results)

class TestHandler:
    """
    Trigger the test scripts passed in via the list.
    """

    def __init__(self, *, num_tests_parallel, tests_dir, tmpdir, test_list, flags, use_term_control):
        assert num_tests_parallel >= 1
        self.num_jobs = num_tests_parallel
        self.tests_dir = tests_dir
        self.tmpdir = tmpdir
        self.test_list = test_list
        self.flags = flags
        self.num_running = 0
        self.jobs = []
        self.use_term_control = use_term_control

    def get_next(self):
        while self.num_running < self.num_jobs and self.test_list:
            # Add tests
            self.num_running += 1
            test = self.test_list.pop(0)
            portseed = len(self.test_list)
            portseed_arg = ["--portseed={}".format(portseed)]
            log_stdout = tempfile.SpooledTemporaryFile(max_size=2**16)
            log_stderr = tempfile.SpooledTemporaryFile(max_size=2**16)
            test_argv = test.split()
            testdir = "{}/{}_{}".format(self.tmpdir, re.sub(".py$", "", test_argv[0]), portseed)
            tmpdir_arg = ["--tmpdir={}".format(testdir)]
            self.jobs.append((test,
                              time.time(),
                              subprocess.Popen([sys.executable, self.tests_dir + test_argv[0]] + test_argv[1:] + self.flags + portseed_arg + tmpdir_arg,
                                               universal_newlines=True,
                                               stdout=log_stdout,
                                               stderr=log_stderr),
                              testdir,
                              log_stdout,
                              log_stderr))
        if not self.jobs:
            raise IndexError('pop from empty list')

        # Print remaining running jobs when all jobs have been started.
        if not self.test_list:
            print("Remaining jobs: [{}]".format(", ".join(j[0] for j in self.jobs)))

        dot_count = 0
        while True:
            # Return first proc that finishes
            time.sleep(.5)
            for job in self.jobs:
                (name, start_time, proc, testdir, log_out, log_err) = job
                if proc.poll() is not None:
                    log_out.seek(0), log_err.seek(0)
                    [stdout, stderr] = [log_file.read().decode('utf-8') for log_file in (log_out, log_err)]
                    log_out.close(), log_err.close()
                    if proc.returncode == TEST_EXIT_PASSED and stderr == "":
                        status = "Passed"
                    elif proc.returncode == TEST_EXIT_SKIPPED:
                        status = "Skipped"
                    else:
                        status = "Failed"
                    self.num_running -= 1
                    self.jobs.remove(job)
                    if self.use_term_control:
                        clearline = '\r' + (' ' * dot_count) + '\r'
                        print(clearline, end='', flush=True)
                    dot_count = 0
                    return TestResult(name, status, int(time.time() - start_time)), testdir, stdout, stderr
            if self.use_term_control:
                print('.', end='', flush=True)
            dot_count += 1

    def kill_and_join(self):
        """Send SIGKILL to all jobs and block until all have ended."""
        procs = [i[2] for i in self.jobs]

        for proc in procs:
            proc.kill()

        for proc in procs:
            proc.wait()


class TestResult():
    def __init__(self, name, status, time):
        self.name = name
        self.status = status
        self.time = time
        self.padding = 0

    def sort_key(self):
        if self.status == "Passed":
            return 0, self.name.lower()
        elif self.status == "Failed":
            return 2, self.name.lower()
        elif self.status == "Skipped":
            return 1, self.name.lower()

    def __repr__(self):
        if self.status == "Passed":
            color = GREEN
            glyph = TICK
        elif self.status == "Failed":
            color = RED
            glyph = CROSS
        elif self.status == "Skipped":
            color = GREY
            glyph = CIRCLE

        return color[1] + "%s | %s%s | %s s\n" % (self.name.ljust(self.padding), glyph, self.status.ljust(7), self.time) + color[0]

    @property
    def was_successful(self):
        return self.status != "Failed"


def check_script_prefixes():
    """Check that test scripts start with one of the allowed name prefixes."""

    good_prefixes_re = re.compile("^(example|feature|interface|mempool|mining|p2p|rpc|wallet|tool|framework_test)_")
    bad_script_names = [script for script in ALL_SCRIPTS if good_prefixes_re.match(script) is None]

    if bad_script_names:
        print("%sERROR:%s %d tests not meeting naming conventions:" % (BOLD[1], BOLD[0], len(bad_script_names)))
        print("  %s" % ("\n  ".join(sorted(bad_script_names))))
        raise AssertionError("Some tests are not following naming convention!")


def check_script_list(*, src_dir, fail_on_warn):
    """Check scripts directory.

    Check that there are no scripts in the functional tests directory which are
    not being run by pull-tester.py."""
    script_dir = src_dir + '/test/functional/'
    python_files = set([test_file for test_file in os.listdir(script_dir) if test_file.endswith(".py")])
    missed_tests = list(python_files - set(map(lambda x: x.split()[0], ALL_SCRIPTS + NON_SCRIPTS)))
    if len(missed_tests) != 0:
        print("%sWARNING!%s The following scripts are not being run: %s. Check the test lists in test_runner.py." % (BOLD[1], BOLD[0], str(missed_tests)))
        if fail_on_warn:
            # On CI this warning is an error to prevent merging incomplete commits into master
            # ELEMENTS: we disable some tests, so this should not fail
            pass
            #sys.exit(1)


class RPCCoverage():
    """
    Coverage reporting utilities for test_runner.

    Coverage calculation works by having each test script subprocess write
    coverage files into a particular directory. These files contain the RPC
    commands invoked during testing, as well as a complete listing of RPC
    commands per `bitcoin-cli help` (`rpc_interface.txt`).

    After all tests complete, the commands run are combined and diff'd against
    the complete list to calculate uncovered RPC commands.

    See also: test/functional/test_framework/coverage.py

    """
    def __init__(self):
        self.dir = tempfile.mkdtemp(prefix="coverage")
        self.flag = '--coveragedir=%s' % self.dir

    def report_rpc_coverage(self):
        """
        Print out RPC commands that were unexercised by tests.

        """
        uncovered = self._get_uncovered_rpc_commands()

        if uncovered:
            print("Uncovered RPC commands:")
            print("".join(("  - %s\n" % command) for command in sorted(uncovered)))
            return False
        else:
            print("All RPC commands covered.")
            return True

    def cleanup(self):
        return shutil.rmtree(self.dir)

    def _get_uncovered_rpc_commands(self):
        """
        Return a set of currently untested RPC commands.

        """
        # This is shared from `test/functional/test-framework/coverage.py`
        reference_filename = 'rpc_interface.txt'
        coverage_file_prefix = 'coverage.'

        coverage_ref_filename = os.path.join(self.dir, reference_filename)
        coverage_filenames = set()
        all_cmds = set()
        covered_cmds = set()

        if not os.path.isfile(coverage_ref_filename):
            raise RuntimeError("No coverage reference found")

        with open(coverage_ref_filename, 'r', encoding="utf8") as coverage_ref_file:
            all_cmds.update([line.strip() for line in coverage_ref_file.readlines()])

        for root, _, files in os.walk(self.dir):
            for filename in files:
                if filename.startswith(coverage_file_prefix):
                    coverage_filenames.add(os.path.join(root, filename))

        for filename in coverage_filenames:
            with open(filename, 'r', encoding="utf8") as coverage_file:
                covered_cmds.update([line.strip() for line in coverage_file.readlines()])

        return all_cmds - covered_cmds


if __name__ == '__main__':
    main()<|MERGE_RESOLUTION|>--- conflicted
+++ resolved
@@ -135,11 +135,7 @@
     'feature_abortnode.py',
     # vv Tests less than 30s vv
     'wallet_keypool_topup.py',
-<<<<<<< HEAD
-=======
     'wallet_keypool_topup.py --descriptors',
-    'feature_fee_estimation.py',
->>>>>>> eef90c14
     'interface_zmq.py',
     'interface_bitcoin_cli.py',
     'mempool_resurrect.py',
@@ -204,13 +200,9 @@
     'mempool_packages.py',
     'mempool_package_onemore.py',
     'rpc_createmultisig.py',
-<<<<<<< HEAD
+    'rpc_createmultisig.py --descriptors',
     # ELEMENTS: no versionbits in use
     #'feature_versionbits_warning.py',
-=======
-    'rpc_createmultisig.py --descriptors',
-    'feature_versionbits_warning.py',
->>>>>>> eef90c14
     'rpc_preciousblock.py',
     'wallet_importprunedfunds.py',
     'p2p_leak_tx.py',
