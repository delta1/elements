#!/usr/bin/env python3
# Copyright (c) 2019-2022 The Bitcoin Core developers
# Distributed under the MIT software license, see the accompanying
# file COPYING or http://www.opensource.org/licenses/mit-license.php.
"""Test the generation of UTXO snapshots using `dumptxoutset`.
"""
from pathlib import Path

from test_framework.blocktools import COINBASE_MATURITY
from test_framework.test_framework import BitcoinTestFramework
from test_framework.util import (
    assert_equal,
    assert_raises_rpc_error,
    sha256sum_file,
)


class DumptxoutsetTest(BitcoinTestFramework):
    def set_test_params(self):
        self.setup_clean_chain = True
        self.num_nodes = 1

    def run_test(self):
        """Test a trivial usage of the dumptxoutset RPC command."""
        node = self.nodes[0]
        mocktime = node.getblockheader(node.getblockhash(0))['time'] + 1
        node.setmocktime(mocktime)
        self.generate(node, COINBASE_MATURITY)

        FILENAME = 'txoutset.dat'
        out = node.dumptxoutset(FILENAME)
        expected_path = Path(node.datadir) / self.chain / FILENAME

        assert expected_path.is_file()

        assert_equal(out['coins_written'], 100)
        assert_equal(out['base_height'], 100)
        assert_equal(out['path'], str(expected_path))
        # Blockhash should be deterministic based on mocked time.
        assert_equal(
            out['base_hash'],
            '35cbc78d34cd311c914459deb0720da7935548b1e1ba165571b1ab67c37b4dce')

<<<<<<< HEAD
        with open(str(expected_path), 'rb') as f:
            digest = hashlib.sha256(f.read()).hexdigest()
            # UTXO snapshot hash should be deterministic based on mocked time.
            assert_equal(
                digest, '027f1b9e1b77eb0d9f34491369844509ad4434b8cabb4a0805022b8f84f239fd')
=======
        # UTXO snapshot hash should be deterministic based on mocked time.
        assert_equal(
            sha256sum_file(str(expected_path)).hex(),
            'b1bacb602eacf5fbc9a7c2ef6eeb0d229c04e98bdf0c2ea5929012cd0eae3830')
>>>>>>> 2dea6c5c

        assert_equal(
            out['txoutset_hash'], 'd01f8e9fd78d25418c071d592b207d09dbdf462a11963850ae80d387a414b235')
        assert_equal(out['nchaintx'], 101)

        # Specifying a path to an existing or invalid file will fail.
        assert_raises_rpc_error(
            -8, '{} already exists'.format(FILENAME),  node.dumptxoutset, FILENAME)
        invalid_path = node.datadir_path / "invalid" / "path"
        assert_raises_rpc_error(
            -8, "Couldn't open file {}.incomplete for writing".format(invalid_path), node.dumptxoutset, invalid_path)


if __name__ == '__main__':
    DumptxoutsetTest().main()<|MERGE_RESOLUTION|>--- conflicted
+++ resolved
@@ -41,18 +41,10 @@
             out['base_hash'],
             '35cbc78d34cd311c914459deb0720da7935548b1e1ba165571b1ab67c37b4dce')
 
-<<<<<<< HEAD
-        with open(str(expected_path), 'rb') as f:
-            digest = hashlib.sha256(f.read()).hexdigest()
-            # UTXO snapshot hash should be deterministic based on mocked time.
-            assert_equal(
-                digest, '027f1b9e1b77eb0d9f34491369844509ad4434b8cabb4a0805022b8f84f239fd')
-=======
         # UTXO snapshot hash should be deterministic based on mocked time.
         assert_equal(
             sha256sum_file(str(expected_path)).hex(),
-            'b1bacb602eacf5fbc9a7c2ef6eeb0d229c04e98bdf0c2ea5929012cd0eae3830')
->>>>>>> 2dea6c5c
+            '027f1b9e1b77eb0d9f34491369844509ad4434b8cabb4a0805022b8f84f239fd')
 
         assert_equal(
             out['txoutset_hash'], 'd01f8e9fd78d25418c071d592b207d09dbdf462a11963850ae80d387a414b235')
