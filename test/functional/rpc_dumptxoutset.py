--- conflicted
+++ resolved
@@ -46,11 +46,7 @@
             '027f1b9e1b77eb0d9f34491369844509ad4434b8cabb4a0805022b8f84f239fd')
 
         assert_equal(
-<<<<<<< HEAD
-            out['txoutset_hash'], 'd01f8e9fd78d25418c071d592b207d09dbdf462a11963850ae80d387a414b235')
-=======
-            out['txoutset_hash'], 'a0b7baa3bf5ccbd3279728f230d7ca0c44a76e9923fca8f32dbfd08d65ea496a')
->>>>>>> da8e397e
+            out['txoutset_hash'], '13dd6c482748a6d1817fc3671a8d409edce1d19ee498ebcc891720105d1e265a')
         assert_equal(out['nchaintx'], 101)
 
         # Specifying a path to an existing or invalid file will fail.
