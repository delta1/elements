#!/usr/bin/env python3
# Copyright (c) 2022 The Bitcoin Core developers
# Distributed under the MIT software license, see the accompanying
# file COPYING or http://www.opensource.org/licenses/mit-license.php.
"""Test Miniscript descriptors integration in the wallet."""

from test_framework.descriptors import descsum_create
# from test_framework.psbt import PSBT, PSBT_IN_SHA256
from test_framework.test_framework import BitcoinTestFramework
from test_framework.util import assert_equal


TPRVS = [
    "tprv8ZgxMBicQKsPerQj6m35no46amfKQdjY7AhLnmatHYXs8S4MTgeZYkWAn4edSGwwL3vkSiiGqSZQrmy5D3P5gBoqgvYP2fCUpBwbKTMTAkL",
    "tprv8ZgxMBicQKsPd3cbrKjE5GKKJLDEidhtzSSmPVtSPyoHQGL2LZw49yt9foZsN9BeiC5VqRaESUSDV2PS9w7zAVBSK6EQH3CZW9sMKxSKDwD",
    "tprv8iF7W37EHnVEtDr9EFeyFjQJFL6SfGby2AnZ2vQARxTQHQXy9tdzZvBBVp8a19e5vXhskczLkJ1AZjqgScqWL4FpmXVp8LLjiorcrFK63Sr",
]
TPUBS = [
    "tpubD6NzVbkrYhZ4YPAbyf6urxqqnmJF79PzQtyERAmvkSVS9fweCTjxjDh22Z5St9fGb1a5DUCv8G27nYupKP1Ctr1pkamJossoetzws1moNRn",
    "tpubD6NzVbkrYhZ4YMQC15JS7QcrsAyfGrGiykweqMmPxTkEVScu7vCZLNpPXW1XphHwzsgmqdHWDQAfucbM72EEB1ZEyfgZxYvkZjYVXx1xS9p",
    "tpubD6NzVbkrYhZ4YU9vM1s53UhD75UyJatx8EMzMZ3VUjR2FciNfLLkAw6a4pWACChzobTseNqdWk4G7ZdBqRDLtLSACKykTScmqibb1ZrCvJu",
    "tpubD6NzVbkrYhZ4XRMcMFMMFvzVt6jaDAtjZhD7JLwdPdMm9xa76DnxYYP7w9TZGJDVFkek3ArwVsuacheqqPog8TH5iBCX1wuig8PLXim4n9a",
    "tpubD6NzVbkrYhZ4WsqRzDmkL82SWcu42JzUvKWzrJHQ8EC2vEHRHkXj1De93sD3biLrKd8XGnamXURGjMbYavbszVDXpjXV2cGUERucLJkE6cy",
    "tpubDEFLeBkKTm8aiYkySz8hXAXPVnPSfxMi7Fxhg9sejUrkwJuRWvPdLEiXjTDbhGbjLKCZUDUUibLxTnK5UP1q7qYrSnPqnNe7M8mvAW1STcc",
    "tpubD6NzVbkrYhZ4WR99ygpiJvPMAJiwahjLgGywc5vJx2gUfKUfEPCrbKmQczDPJZmLcyZzRb5Ti6rfUb89S2WFyPH7FDtD6RFDA1hdgTEgEUL",
]
PUBKEYS = [
    "02aebf2d10b040eb936a6f02f44ee82f8b34f5c1ccb20ff3949c2b28206b7c1068",
    "030f64b922aee2fd597f104bc6cb3b670f1ca2c6c49b1071a1a6c010575d94fe5a",
    "02abe475b199ec3d62fa576faee16a334fdb86ffb26dce75becebaaedf328ac3fe",
    "0314f3dc33595b0d016bb522f6fe3a67680723d842c1b9b8ae6b59fdd8ab5cccb4",
    "025eba3305bd3c829e4e1551aac7358e4178832c739e4fc4729effe428de0398ab",
    "029ffbe722b147f3035c87cb1c60b9a5947dd49c774cc31e94773478711a929ac0",
    "0211c7b2e18b6fd330f322de087da62da92ae2ae3d0b7cec7e616479cce175f183",
]

P2WSH_MINISCRIPTS = [
    # One of two keys
    f"or_b(pk({TPUBS[0]}/*),s:pk({TPUBS[1]}/*))",
    # A script similar (same spending policy) to BOLT3's offered HTLC (with anchor outputs)
    f"or_d(pk({TPUBS[0]}/*),and_v(and_v(v:pk({TPUBS[1]}/*),or_c(pk({TPUBS[2]}/*),v:hash160(7f999c905d5e35cefd0a37673f746eb13fba3640))),older(1)))",
    # A Revault Unvault policy with the older() replaced by an after()
    f"andor(multi(2,{TPUBS[0]}/*,{TPUBS[1]}/*),and_v(v:multi(4,{PUBKEYS[0]},{PUBKEYS[1]},{PUBKEYS[2]},{PUBKEYS[3]}),after(424242)),thresh(4,pkh({TPUBS[2]}/*),a:pkh({TPUBS[3]}/*),a:pkh({TPUBS[4]}/*),a:pkh({TPUBS[5]}/*)))",
    # Liquid-like federated pegin with emergency recovery keys
    f"or_i(and_b(pk({PUBKEYS[0]}),a:and_b(pk({PUBKEYS[1]}),a:and_b(pk({PUBKEYS[2]}),a:and_b(pk({PUBKEYS[3]}),s:pk({PUBKEYS[4]}))))),and_v(v:thresh(2,pkh({TPUBS[0]}/*),a:pkh({PUBKEYS[5]}),a:pkh({PUBKEYS[6]})),older(4209713)))",
]

DESCS = [
    *[f"wsh({ms})" for ms in P2WSH_MINISCRIPTS],
    # A Taproot with one of the above scripts as the single script path.
    f"tr(4d54bb9928a0683b7e383de72943b214b0716f58aa54c7ba6bcea2328bc9c768,{P2WSH_MINISCRIPTS[0]})",
    # A Taproot with two script paths among the above scripts.
    f"tr(4d54bb9928a0683b7e383de72943b214b0716f58aa54c7ba6bcea2328bc9c768,{{{P2WSH_MINISCRIPTS[0]},{P2WSH_MINISCRIPTS[1]}}})",
    # A Taproot with three script paths among the above scripts.
    f"tr(4d54bb9928a0683b7e383de72943b214b0716f58aa54c7ba6bcea2328bc9c768,{{{{{P2WSH_MINISCRIPTS[0]},{P2WSH_MINISCRIPTS[1]}}},{P2WSH_MINISCRIPTS[2].replace('multi', 'multi_a')}}})",
    # A Taproot with all above scripts in its tree.
    f"tr(4d54bb9928a0683b7e383de72943b214b0716f58aa54c7ba6bcea2328bc9c768,{{{{{P2WSH_MINISCRIPTS[0]},{P2WSH_MINISCRIPTS[1]}}},{{{P2WSH_MINISCRIPTS[2].replace('multi', 'multi_a')},{P2WSH_MINISCRIPTS[3]}}}}})",
]

DESCS_PRIV = [
    # One of two keys, of which one private key is known
    {
        "desc": f"wsh(or_i(pk({TPRVS[0]}/*),pk({TPUBS[0]}/*)))",
        "sequence": None,
        "locktime": None,
        "sigs_count": 1,
        "stack_size": 3,
    },
    # A more complex policy, that can't be satisfied through the first branch (need for a preimage)
    {
        "desc": f"wsh(andor(ndv:older(2),and_v(v:pk({TPRVS[0]}),sha256(2a8ce30189b2ec3200b47aeb4feaac8fcad7c0ba170389729f4898b0b7933bcb)),and_v(v:pkh({TPRVS[1]}),pk({TPRVS[2]}/*))))",
        "sequence": 2,
        "locktime": None,
        "sigs_count": 3,
        "stack_size": 5,
    },
    # The same policy but we provide the preimage. This path will be chosen as it's a smaller witness.
    {
        "desc": f"wsh(andor(ndv:older(2),and_v(v:pk({TPRVS[0]}),sha256(61e33e9dbfefc45f6a194187684d278f789fd4d5e207a357e79971b6519a8b12)),and_v(v:pkh({TPRVS[1]}),pk({TPRVS[2]}/*))))",
        "sequence": 2,
        "locktime": None,
        "sigs_count": 3,
        "stack_size": 4,
        "sha256_preimages": {
            "61e33e9dbfefc45f6a194187684d278f789fd4d5e207a357e79971b6519a8b12": "e8774f330f5f330c23e8bbefc5595cb87009ddb7ac3b8deaaa8e9e41702d919c"
        },
    },
    # Signature with a relative timelock
    {
        "desc": f"wsh(and_v(v:older(2),pk({TPRVS[0]}/*)))",
        "sequence": 2,
        "locktime": None,
        "sigs_count": 1,
        "stack_size": 2,
    },
    # Signature with an absolute timelock
    {
        "desc": f"wsh(and_v(v:after(20),pk({TPRVS[0]}/*)))",
        "sequence": None,
        "locktime": 20,
        "sigs_count": 1,
        "stack_size": 2,
    },
    # Signature with both
    {
        "desc": f"wsh(and_v(v:older(4),and_v(v:after(30),pk({TPRVS[0]}/*))))",
        "sequence": 4,
        "locktime": 30,
        "sigs_count": 1,
        "stack_size": 2,
    },
    # We have one key on each branch; Core signs both (can't finalize)
    {
        "desc": f"wsh(c:andor(pk({TPRVS[0]}/*),pk_k({TPUBS[0]}),and_v(v:pk({TPRVS[1]}),pk_k({TPUBS[1]}))))",
        "sequence": None,
        "locktime": None,
        "sigs_count": 2,
        "stack_size": None,
    },
    # We have all the keys, wallet selects the timeout path to sign since it's smaller and sequence is set
    {
        "desc": f"wsh(andor(pk({TPRVS[0]}/*),pk({TPRVS[2]}),and_v(v:pk({TPRVS[1]}),older(10))))",
        "sequence": 10,
        "locktime": None,
        "sigs_count": 3,
        "stack_size": 3,
    },
    # We have all the keys, wallet selects the primary path to sign unconditionally since nsequence wasn't set to be valid for timeout path
    {
        "desc": f"wsh(andor(pk({TPRVS[0]}/*),pk({TPRVS[2]}),and_v(v:pkh({TPRVS[1]}),older(10))))",
        "sequence": None,
        "locktime": None,
        "sigs_count": 3,
        "stack_size": 3,
    },
    # Finalizes to the smallest valid witness, regardless of sequence
    {
        "desc": f"wsh(or_d(pk({TPRVS[0]}/*),and_v(v:pk({TPRVS[1]}),and_v(v:pk({TPRVS[2]}),older(10)))))",
        "sequence": 12,
        "locktime": None,
        "sigs_count": 3,
        "stack_size": 2,
    },
    # Liquid-like federated pegin with emergency recovery privkeys
    {
        "desc": f"wsh(or_i(and_b(pk({TPUBS[0]}/*),a:and_b(pk({TPUBS[1]}),a:and_b(pk({TPUBS[2]}),a:and_b(pk({TPUBS[3]}),s:pk({PUBKEYS[0]}))))),and_v(v:thresh(2,pkh({TPRVS[0]}),a:pkh({TPRVS[1]}),a:pkh({TPUBS[4]})),older(42))))",
        "sequence": 42,
        "locktime": None,
        "sigs_count": 2,
        "stack_size": 8,
    },
    # Each leaf needs two sigs. We've got one key on each. Will sign both but can't finalize.
    {
        "desc": f"tr({TPUBS[0]}/*,{{and_v(v:pk({TPRVS[0]}/*),pk({TPUBS[1]})),and_v(v:pk({TPRVS[1]}/*),pk({TPUBS[2]}))}})",
        "sequence": None,
        "locktime": None,
        "sigs_count": 2,
        "stack_size": None,
    },
    # The same but now the two leaves are identical. Will add a single sig that is valid for both. Can't finalize.
    {
        "desc": f"tr({TPUBS[0]}/*,{{and_v(v:pk({TPRVS[0]}/*),pk({TPUBS[1]})),and_v(v:pk({TPRVS[0]}/*),pk({TPUBS[1]}))}})",
        "sequence": None,
        "locktime": None,
        "sigs_count": 1,
        "stack_size": None,
    },
    # The same but we have the two necessary privkeys on one of the leaves. Also it uses a pubkey hash.
    {
        "desc": f"tr({TPUBS[0]}/*,{{and_v(v:pk({TPRVS[0]}/*),pk({TPUBS[1]})),and_v(v:pkh({TPRVS[1]}/*),pk({TPRVS[2]}))}})",
        "sequence": None,
        "locktime": None,
        "sigs_count": 3,
        "stack_size": 5,
    },
    # A key immediately or one of two keys after a timelock. If both paths are available it'll use the
    # non-timelocked path because it's a smaller witness.
    {
        "desc": f"tr({TPUBS[0]}/*,{{pk({TPRVS[0]}/*),and_v(v:older(42),multi_a(1,{TPRVS[1]},{TPRVS[2]}))}})",
        "sequence": 42,
        "locktime": None,
        "sigs_count": 3,
        "stack_size": 3,
    },
    # A key immediately or one of two keys after a timelock. If the "primary" key isn't available though it'll
    # use the timelocked path. Same remark for multi_a.
    {
        "desc": f"tr({TPUBS[0]}/*,{{pk({TPUBS[1]}/*),and_v(v:older(42),multi_a(1,{TPRVS[0]},{TPRVS[1]}))}})",
        "sequence": 42,
        "locktime": None,
        "sigs_count": 2,
        "stack_size": 4,
    },
    # Liquid-like federated pegin with emergency recovery privkeys, but in a Taproot.
    {
        "desc": f"tr({TPUBS[1]}/*,{{and_b(pk({TPUBS[2]}/*),a:and_b(pk({TPUBS[3]}),a:and_b(pk({TPUBS[4]}),a:and_b(pk({TPUBS[5]}),s:pk({PUBKEYS[0]}))))),and_v(v:thresh(2,pkh({TPRVS[0]}),a:pkh({TPRVS[1]}),a:pkh({TPUBS[6]})),older(42))}})",
        "sequence": 42,
        "locktime": None,
        "sigs_count": 2,
        "stack_size": 8,
    },
]


class WalletMiniscriptTest(BitcoinTestFramework):
    def add_options(self, parser):
        self.add_wallet_options(parser, legacy=False)
        self.rpc_timeout = 480

    def set_test_params(self):
        self.num_nodes = 1

    def skip_test_if_missing_module(self):
        self.skip_if_no_wallet()
        self.skip_if_no_sqlite()

    def watchonly_test(self, desc):
        self.log.info(f"Importing descriptor '{desc}'")
        desc = descsum_create(f"{desc}")
        assert self.ms_wo_wallet.importdescriptors(
            [
                {
                    "desc": desc,
                    "active": True,
                    "range": 2,
                    "next_index": 0,
                    "timestamp": "now",
                }
            ]
        )[0]["success"]

        self.log.info("Testing we derive new addresses for it")
        addr_type = "bech32m" if desc.startswith("tr(") else "bech32"
        assert_equal(
            self.ms_wo_wallet.getnewaddress(address_type=addr_type),
            self.funder.deriveaddresses(desc, 0)[0],
        )
        assert_equal(
            self.ms_wo_wallet.getnewaddress(address_type=addr_type),
            self.funder.deriveaddresses(desc, 1)[1],
        )

        self.log.info("Testing we detect funds sent to one of them")
        addr = self.ms_wo_wallet.getnewaddress()
        txid = self.funder.sendtoaddress(addr, 0.01)
        self.wait_until(
            lambda: len(self.ms_wo_wallet.listunspent(minconf=0, addresses=[addr])) == 1
        )
        utxo = self.ms_wo_wallet.listunspent(minconf=0, addresses=[addr])[0]
        assert utxo["txid"] == txid and utxo["solvable"]

    def signing_test(
        self, desc, sequence, locktime, sigs_count, stack_size, sha256_preimages
    ):
        self.log.info(f"Importing private Miniscript descriptor '{desc}'")
        is_taproot = desc.startswith("tr(")
        desc = descsum_create(desc)
        res = self.ms_sig_wallet.importdescriptors(
            [
                {
                    "desc": desc,
                    "active": True,
                    "range": 0,
                    "next_index": 0,
                    "timestamp": "now",
                }
            ]
        )
        assert res[0]["success"], res

        self.log.info("Generating an address for it and testing it detects funds")
        addr_type = "bech32m" if is_taproot else "bech32"
        addr = self.ms_sig_wallet.getnewaddress(address_type=addr_type)
        txid = self.funder.sendtoaddress(addr, 0.01)
        self.wait_until(lambda: txid in self.funder.getrawmempool())
        self.funder.generatetoaddress(1, self.funder.getnewaddress())
        utxo = self.ms_sig_wallet.listunspent(addresses=[addr])[0]
        assert txid == utxo["txid"] and utxo["solvable"]

        self.log.info("Creating a transaction spending these funds")
        dest_addr = self.funder.getnewaddress()
        seq = sequence if sequence is not None else 0xFFFFFFFF - 2
        lt = locktime if locktime is not None else 0
        psbt = self.ms_sig_wallet.createpsbt(
            [
                {
                    "txid": txid,
                    "vout": utxo["vout"],
                    "sequence": seq,
                }
            ],
            [{dest_addr: 0.009}, {"fee": 0.001}], # ELEMENTS
            lt,
        )
        print(len(psbt)) # ELEMENTS FIXME: printing for lint only
        print((sigs_count, stack_size, sha256_preimages))

<<<<<<< HEAD
        # ELEMENTS FIXME: psbt decode
        # self.log.info("Signing it and checking the satisfaction.")
        # if sha256_preimages is not None:
        #     psbt = PSBT.from_base64(psbt)
        #     for (h, preimage) in sha256_preimages.items():
        #         k = PSBT_IN_SHA256.to_bytes(1, "big") + bytes.fromhex(h)
        #         psbt.i[0].map[k] = bytes.fromhex(preimage)
        #     psbt = psbt.to_base64()
        # res = self.ms_sig_wallet.walletprocesspsbt(psbt=psbt, finalize=False)
        # psbtin = self.nodes[0].rpc.decodepsbt(res["psbt"])["inputs"][0]
        # assert len(psbtin["partial_signatures"]) == sigs_count
        # res = self.ms_sig_wallet.finalizepsbt(res["psbt"])
        # assert res["complete"] == (stack_size is not None)
=======
        self.log.info("Signing it and checking the satisfaction.")
        if sha256_preimages is not None:
            psbt = PSBT.from_base64(psbt)
            for (h, preimage) in sha256_preimages.items():
                k = PSBT_IN_SHA256.to_bytes(1, "big") + bytes.fromhex(h)
                psbt.i[0].map[k] = bytes.fromhex(preimage)
            psbt = psbt.to_base64()
        res = self.ms_sig_wallet.walletprocesspsbt(psbt=psbt, finalize=False)
        psbtin = self.nodes[0].rpc.decodepsbt(res["psbt"])["inputs"][0]
        sigs_field_name = "taproot_script_path_sigs" if is_taproot else "partial_signatures"
        assert len(psbtin[sigs_field_name]) == sigs_count
        res = self.ms_sig_wallet.finalizepsbt(res["psbt"])
        assert res["complete"] == (stack_size is not None)
>>>>>>> db283a6b

        # if stack_size is not None:
        #     txin = self.nodes[0].rpc.decoderawtransaction(res["hex"])["vin"][0]
        #     assert len(txin["txinwitness"]) == stack_size, txin["txinwitness"]
        #     self.log.info("Broadcasting the transaction.")
        #     # If necessary, satisfy a relative timelock
        #     if sequence is not None:
        #         self.funder.generatetoaddress(sequence, self.funder.getnewaddress())
        #     # If necessary, satisfy an absolute timelock
        #     height = self.funder.getblockcount()
        #     if locktime is not None and height < locktime:
        #         self.funder.generatetoaddress(
        #             locktime - height, self.funder.getnewaddress()
        #         )
        #     self.ms_sig_wallet.sendrawtransaction(res["hex"])

    def run_test(self):
        self.log.info("Making a descriptor wallet")
        self.funder = self.nodes[0].get_wallet_rpc(self.default_wallet_name)
        self.nodes[0].createwallet(
            wallet_name="ms_wo", descriptors=True, disable_private_keys=True
        )
        self.ms_wo_wallet = self.nodes[0].get_wallet_rpc("ms_wo")
        self.nodes[0].createwallet(wallet_name="ms_sig", descriptors=True)
        self.ms_sig_wallet = self.nodes[0].get_wallet_rpc("ms_sig")

        # Sanity check we wouldn't let an insane Miniscript descriptor in
        res = self.ms_wo_wallet.importdescriptors(
            [
                {
                    "desc": descsum_create(
                        "wsh(and_b(ripemd160(1fd9b55a054a2b3f658d97e6b84cf3ee00be429a),a:1))"
                    ),
                    "active": False,
                    "timestamp": "now",
                }
            ]
        )[0]
        assert not res["success"]
        assert "is not sane: witnesses without signature exist" in res["error"]["message"]

        # Sanity check we wouldn't let an unspendable Miniscript descriptor in
        res = self.ms_wo_wallet.importdescriptors(
            [
                {
                    "desc": descsum_create("wsh(0)"),
                    "active": False,
                    "timestamp": "now",
                }
            ]
        )[0]
        assert not res["success"] and "is not satisfiable" in res["error"]["message"]

        # Test we can track any type of Miniscript
        for desc in DESCS:
            self.watchonly_test(desc)

        # Test we can sign for any Miniscript.
        for desc in DESCS_PRIV:
            self.signing_test(
                desc["desc"],
                desc["sequence"],
                desc["locktime"],
                desc["sigs_count"],
                desc["stack_size"],
                desc.get("sha256_preimages"),
            )

        # Test we can sign for a max-size TapMiniscript. Recompute the maximum accepted size
        # for a TapMiniscript (see cpp file for details). Then pad a simple pubkey check up
        # to the maximum size. Make sure we can import and spend this script.
        leeway_weight = (4 + 4 + 1 + 36 + 4 + 1 + 1 + 8 + 1 + 1 + 33) * 4 + 2
        max_tapmini_size = 400_000 - 3 - (1 + 65) * 1_000 - 3 - (33 + 32 * 128) - leeway_weight - 5
        padding = max_tapmini_size - 33 - 1
        ms = f"pk({TPRVS[0]}/*)"
        ms = "n" * padding + ":" + ms
        desc = f"tr({PUBKEYS[0]},{ms})"
        self.signing_test(desc, None, None, 1, 3, None)
        # This was really the maximum size, one more byte and we can't import it.
        ms = "n" + ms
        desc = f"tr({PUBKEYS[0]},{ms})"
        res = self.ms_wo_wallet.importdescriptors(
            [
                {
                    "desc": descsum_create(desc),
                    "active": False,
                    "timestamp": "now",
                }
            ]
        )[0]
        assert not res["success"]
        assert "is not a valid descriptor function" in res["error"]["message"]


if __name__ == "__main__":
    WalletMiniscriptTest().main()<|MERGE_RESOLUTION|>--- conflicted
+++ resolved
@@ -295,7 +295,6 @@
         print(len(psbt)) # ELEMENTS FIXME: printing for lint only
         print((sigs_count, stack_size, sha256_preimages))
 
-<<<<<<< HEAD
         # ELEMENTS FIXME: psbt decode
         # self.log.info("Signing it and checking the satisfaction.")
         # if sha256_preimages is not None:
@@ -306,24 +305,10 @@
         #     psbt = psbt.to_base64()
         # res = self.ms_sig_wallet.walletprocesspsbt(psbt=psbt, finalize=False)
         # psbtin = self.nodes[0].rpc.decodepsbt(res["psbt"])["inputs"][0]
-        # assert len(psbtin["partial_signatures"]) == sigs_count
+        # sigs_field_name = "taproot_script_path_sigs" if is_taproot else "partial_signatures"
+        # assert len(psbtin[sigs_field_name]) == sigs_count
         # res = self.ms_sig_wallet.finalizepsbt(res["psbt"])
         # assert res["complete"] == (stack_size is not None)
-=======
-        self.log.info("Signing it and checking the satisfaction.")
-        if sha256_preimages is not None:
-            psbt = PSBT.from_base64(psbt)
-            for (h, preimage) in sha256_preimages.items():
-                k = PSBT_IN_SHA256.to_bytes(1, "big") + bytes.fromhex(h)
-                psbt.i[0].map[k] = bytes.fromhex(preimage)
-            psbt = psbt.to_base64()
-        res = self.ms_sig_wallet.walletprocesspsbt(psbt=psbt, finalize=False)
-        psbtin = self.nodes[0].rpc.decodepsbt(res["psbt"])["inputs"][0]
-        sigs_field_name = "taproot_script_path_sigs" if is_taproot else "partial_signatures"
-        assert len(psbtin[sigs_field_name]) == sigs_count
-        res = self.ms_sig_wallet.finalizepsbt(res["psbt"])
-        assert res["complete"] == (stack_size is not None)
->>>>>>> db283a6b
 
         # if stack_size is not None:
         #     txin = self.nodes[0].rpc.decoderawtransaction(res["hex"])["vin"][0]
