--- conflicted
+++ resolved
@@ -439,14 +439,9 @@
 
     funding_address1 = watcher.getnewaddress(address_type='bech32')
     funding_address2 = watcher.getnewaddress(address_type='bech32')
-<<<<<<< HEAD
     # ELEMENTS: start with 50% more funds since our transaction will be 688 bytes vs 444 in Bitcoin
     peer_node.sendmany("", {funding_address1: 0.0015, funding_address2: 0.0015})
-    peer_node.generate(1)
-=======
-    peer_node.sendmany("", {funding_address1: 0.001, funding_address2: 0.001})
     self.generate(peer_node, 1)
->>>>>>> a5d00d4b
     self.sync_all()
 
     # Create single-input PSBT for transaction to be bumped
@@ -532,12 +527,8 @@
     assert_equal([t for t in rbf_node.listunspent(minconf=0, include_unsafe=False) if t["txid"] == rbfid], [])
 
     # check that the main output from the rbf tx is spendable after confirmed
-<<<<<<< HEAD
-    rbf_node.generate(1)
+    self.generate(rbf_node, 1)
     rbf_node_address_unconfidential = rbf_node.getaddressinfo(rbf_node_address)["unconfidential"]
-=======
-    self.generate(rbf_node, 1)
->>>>>>> a5d00d4b
     assert_equal(
         sum(1 for t in rbf_node.listunspent(minconf=0, include_unsafe=False)
             if t["txid"] == rbfid and t["address"] == rbf_node_address_unconfidential and t["spendable"]), 1)
@@ -546,13 +537,8 @@
 
 def test_bumpfee_metadata(self, rbf_node, dest_address):
     self.log.info('Test that bumped txn metadata persists to new txn record')
-<<<<<<< HEAD
     assert(rbf_node.getbalance()["bitcoin"] < 49)
-    rbf_node.generatetoaddress(101, rbf_node.getnewaddress())
-=======
-    assert(rbf_node.getbalance() < 49)
     self.generatetoaddress(rbf_node, 101, rbf_node.getnewaddress())
->>>>>>> a5d00d4b
     rbfid = rbf_node.sendtoaddress(dest_address, 49, "comment value", "to value")
     bumped_tx = rbf_node.bumpfee(rbfid)
     bumped_wtx = rbf_node.gettransaction(bumped_tx["txid"])
