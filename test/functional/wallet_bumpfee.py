--- conflicted
+++ resolved
@@ -112,12 +112,7 @@
         assert_raises_rpc_error(-8, "Insufficient total fee 0.00000257", rbf_node.bumpfee, rbfid, {"fee_rate": INSUFFICIENT})
 
         self.log.info("Test invalid fee rate settings")
-<<<<<<< HEAD
-        assert_raises_rpc_error(-8, "Insufficient total fee 0.00", rbf_node.bumpfee, rbfid, {"fee_rate": 0})
         assert_raises_rpc_error(-4, "Specified or calculated fee 0.257 is too high (cannot be higher than -maxtxfee 0.10",
-=======
-        assert_raises_rpc_error(-4, "Specified or calculated fee 0.141 is too high (cannot be higher than -maxtxfee 0.10",
->>>>>>> adf78434
             rbf_node.bumpfee, rbfid, {"fee_rate": TOO_HIGH})
         # Test fee_rate with zero values.
         msg = "Insufficient total fee 0.00"
