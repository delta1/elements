#!/usr/bin/env python3
# Copyright (c) 2016-2021 The Bitcoin Core developers
# Distributed under the MIT software license, see the accompanying
# file COPYING or http://www.opensource.org/licenses/mit-license.php.
"""Test the bumpfee RPC.

Verifies that the bumpfee RPC creates replacement transactions successfully when
its preconditions are met, and returns appropriate errors in other cases.

This module consists of around a dozen individual test cases implemented in the
top-level functions named as test_<test_case_description>. The test functions
can be disabled or reordered if needed for debugging. If new test cases are
added in the future, they should try to follow the same convention and not
make assumptions about execution order.
"""
from decimal import Decimal

from test_framework.blocktools import (
    COINBASE_MATURITY,
    add_witness_commitment,
    create_block,
    create_coinbase,
    send_to_witness,
)
from test_framework.messages import (
    BIP125_SEQUENCE_NUMBER,
)
from test_framework.test_framework import BitcoinTestFramework
from test_framework.util import (
    assert_equal,
    assert_greater_than,
    assert_raises_rpc_error,
)
from test_framework import util
from test_framework.wallet import MiniWallet


WALLET_PASSPHRASE = "test"
WALLET_PASSPHRASE_TIMEOUT = 3600

# Fee rates (sat/vB)
INSUFFICIENT =      1
ECONOMICAL   =     50
NORMAL       =    100
HIGH         =    800
TOO_HIGH     = 100000


class BumpFeeTest(BitcoinTestFramework):
    def set_test_params(self):
        self.num_nodes = 2
        self.setup_clean_chain = True
        self.extra_args = [[
            "-walletrbf={}".format(i),
            "-mintxfee=0.00002",
            "-addresstype=bech32",
        ] for i in range(self.num_nodes)]

    def skip_test_if_missing_module(self):
        self.skip_if_no_wallet()

    def clear_mempool(self):
        # Clear mempool between subtests. The subtests may only depend on chainstate (utxos)
        self.generate(self.nodes[1], 1)

    def run_test(self):
        util.node_fastmerkle = self.nodes[0]
        # Encrypt wallet for test_locked_wallet_fails test
        self.nodes[1].encryptwallet(WALLET_PASSPHRASE)
        self.nodes[1].walletpassphrase(WALLET_PASSPHRASE, WALLET_PASSPHRASE_TIMEOUT)

        peer_node, rbf_node = self.nodes
        rbf_node_address = rbf_node.getnewaddress()

        # fund rbf node with 10 coins of 0.001 btc (100,000 satoshis)
        self.log.info("Mining blocks...")
        self.generate(peer_node, 110)
        for _ in range(25):
            peer_node.sendtoaddress(rbf_node_address, 0.001)
        self.sync_all()
        self.generate(peer_node, 1)
        assert_equal(rbf_node.getbalance()['bitcoin'], Decimal("0.025"))

        self.log.info("Running tests")
        dest_address = peer_node.getnewaddress()
        for mode in ["default", "fee_rate"]:
            test_simple_bumpfee_succeeds(self, mode, rbf_node, peer_node, dest_address)
        self.test_invalid_parameters(rbf_node, peer_node, dest_address)
        test_segwit_bumpfee_succeeds(self, rbf_node, dest_address)
        test_nonrbf_bumpfee_fails(self, peer_node, dest_address)
        test_notmine_bumpfee_fails(self, rbf_node, peer_node, dest_address)
        test_bumpfee_with_descendant_fails(self, rbf_node, rbf_node_address, dest_address)
        test_dust_to_fee(self, rbf_node, dest_address)
        test_watchonly_psbt(self, peer_node, rbf_node, dest_address)
        test_rebumping(self, rbf_node, dest_address)
        test_rebumping_not_replaceable(self, rbf_node, dest_address)
        test_unconfirmed_not_spendable(self, rbf_node, rbf_node_address)
        test_bumpfee_metadata(self, rbf_node, dest_address)
        test_locked_wallet_fails(self, rbf_node, dest_address)
        test_change_script_match(self, rbf_node, dest_address)
        test_settxfee(self, rbf_node, dest_address)
        test_maxtxfee_fails(self, rbf_node, dest_address)
        # These tests wipe out a number of utxos that are expected in other tests
        test_small_output_with_feerate_succeeds(self, rbf_node, dest_address)
        test_no_more_inputs_fails(self, rbf_node, dest_address)

    def test_invalid_parameters(self, rbf_node, peer_node, dest_address):
        self.log.info('Test invalid parameters')
        rbfid = spend_one_input(rbf_node, dest_address)
        self.sync_mempools((rbf_node, peer_node))
        assert rbfid in rbf_node.getrawmempool() and rbfid in peer_node.getrawmempool()

        for key in ["totalFee", "feeRate"]:
            assert_raises_rpc_error(-3, "Unexpected key {}".format(key), rbf_node.bumpfee, rbfid, {key: NORMAL})

        # Bumping to just above minrelay should fail to increase the total fee enough.
        assert_raises_rpc_error(-8, "Insufficient total fee 0.00000257", rbf_node.bumpfee, rbfid, {"fee_rate": INSUFFICIENT})

        self.log.info("Test invalid fee rate settings")
        assert_raises_rpc_error(-4, "Specified or calculated fee 0.257 is too high (cannot be higher than -maxtxfee 0.10",
            rbf_node.bumpfee, rbfid, {"fee_rate": TOO_HIGH})
        # Test fee_rate with zero values.
        msg = "Insufficient total fee 0.00"
        for zero_value in [0, 0.000, 0.00000000, "0", "0.000", "0.00000000"]:
            assert_raises_rpc_error(-8, msg, rbf_node.bumpfee, rbfid, {"fee_rate": zero_value})
        msg = "Invalid amount"
        # Test fee_rate values that don't pass fixed-point parsing checks.
        for invalid_value in ["", 0.000000001, 1e-09, 1.111111111, 1111111111111111, "31.999999999999999999999"]:
            assert_raises_rpc_error(-3, msg, rbf_node.bumpfee, rbfid, {"fee_rate": invalid_value})
        # Test fee_rate values that cannot be represented in sat/vB.
        for invalid_value in [0.0001, 0.00000001, 0.00099999, 31.99999999, "0.0001", "0.00000001", "0.00099999", "31.99999999"]:
            assert_raises_rpc_error(-3, msg, rbf_node.bumpfee, rbfid, {"fee_rate": invalid_value})
        # Test fee_rate out of range (negative number).
        assert_raises_rpc_error(-3, "Amount out of range", rbf_node.bumpfee, rbfid, {"fee_rate": -1})
        # Test type error.
        for value in [{"foo": "bar"}, True]:
            assert_raises_rpc_error(-3, "Amount is not a number or string", rbf_node.bumpfee, rbfid, {"fee_rate": value})

        self.log.info("Test explicit fee rate raises RPC error if both fee_rate and conf_target are passed")
        assert_raises_rpc_error(-8, "Cannot specify both conf_target and fee_rate. Please provide either a confirmation "
            "target in blocks for automatic fee estimation, or an explicit fee rate.",
            rbf_node.bumpfee, rbfid, {"conf_target": NORMAL, "fee_rate": NORMAL})

        self.log.info("Test explicit fee rate raises RPC error if both fee_rate and estimate_mode are passed")
        assert_raises_rpc_error(-8, "Cannot specify both estimate_mode and fee_rate",
            rbf_node.bumpfee, rbfid, {"estimate_mode": "economical", "fee_rate": NORMAL})

        self.log.info("Test invalid conf_target settings")
        assert_raises_rpc_error(-8, "confTarget and conf_target options should not both be set",
            rbf_node.bumpfee, rbfid, {"confTarget": 123, "conf_target": 456})

        self.log.info("Test invalid estimate_mode settings")
        for k, v in {"number": 42, "object": {"foo": "bar"}}.items():
            assert_raises_rpc_error(-3, "Expected type string for estimate_mode, got {}".format(k),
                rbf_node.bumpfee, rbfid, {"estimate_mode": v})
        for mode in ["foo", Decimal("3.1415"), "sat/B", "BTC/kB"]:
            assert_raises_rpc_error(-8, 'Invalid estimate_mode parameter, must be one of: "unset", "economical", "conservative"',
                rbf_node.bumpfee, rbfid, {"estimate_mode": mode})

        self.clear_mempool()


def test_simple_bumpfee_succeeds(self, mode, rbf_node, peer_node, dest_address):
    self.log.info('Test simple bumpfee: {}'.format(mode))
    rbfid = spend_one_input(rbf_node, dest_address)
    rbftx = rbf_node.gettransaction(rbfid)
    self.sync_mempools((rbf_node, peer_node))
    assert rbfid in rbf_node.getrawmempool() and rbfid in peer_node.getrawmempool()
    if mode == "fee_rate":
        bumped_psbt = rbf_node.psbtbumpfee(rbfid, {"fee_rate": str(NORMAL)})
        bumped_tx = rbf_node.bumpfee(rbfid, {"fee_rate": NORMAL})
    else:
        bumped_psbt = rbf_node.psbtbumpfee(rbfid)
        bumped_tx = rbf_node.bumpfee(rbfid)
    assert_equal(bumped_tx["errors"], [])
    assert bumped_tx["fee"] > -rbftx["fee"]['bitcoin']
    assert_equal(bumped_tx["origfee"], -rbftx["fee"]['bitcoin'])
    assert "psbt" not in bumped_tx
    assert_equal(bumped_psbt["errors"], [])
    assert bumped_psbt["fee"] > -rbftx["fee"]['bitcoin']
    assert_equal(bumped_psbt["origfee"], -rbftx["fee"]['bitcoin'])
    assert "psbt" in bumped_psbt
    # check that bumped_tx propagates, original tx was evicted and has a wallet conflict
    self.sync_mempools((rbf_node, peer_node))
    assert bumped_tx["txid"] in rbf_node.getrawmempool()
    assert bumped_tx["txid"] in peer_node.getrawmempool()
    assert rbfid not in rbf_node.getrawmempool()
    assert rbfid not in peer_node.getrawmempool()
    oldwtx = rbf_node.gettransaction(rbfid)
    assert len(oldwtx["walletconflicts"]) > 0
    # check wallet transaction replaces and replaced_by values
    bumpedwtx = rbf_node.gettransaction(bumped_tx["txid"])
    assert_equal(oldwtx["replaced_by_txid"], bumped_tx["txid"])
    assert_equal(bumpedwtx["replaces_txid"], rbfid)
    self.clear_mempool()


def test_segwit_bumpfee_succeeds(self, rbf_node, dest_address):
    self.log.info('Test that segwit-sourcing bumpfee works')
    # Create a transaction with segwit output, then create an RBF transaction
    # which spends it, and make sure bumpfee can be called on it.

    segwit_in = next(u for u in rbf_node.listunspent() if u["amount"] == Decimal("0.001"))
    segwit_out = rbf_node.getaddressinfo(rbf_node.getnewaddress(address_type='bech32'))
    segwitid = send_to_witness(
        use_p2wsh=False,
        node=rbf_node,
        utxo=segwit_in,
        pubkey=segwit_out["pubkey"],
        encode_p2sh=False,
        amount=Decimal("0.0009"),
        sign=True)

    rbfraw = rbf_node.createrawtransaction([{
        'txid': segwitid,
        'vout': 0,
        "sequence": BIP125_SEQUENCE_NUMBER
    }], [{dest_address: Decimal("0.0005")},
        {rbf_node.getrawchangeaddress(): Decimal("0.0003")},
        {"fee": "0.0001"}])
    rbfsigned = rbf_node.signrawtransactionwithwallet(rbfraw)
    rbfid = rbf_node.sendrawtransaction(rbfsigned["hex"])
    assert rbfid in rbf_node.getrawmempool()

    bumped_tx = rbf_node.bumpfee(rbfid)
    assert bumped_tx["txid"] in rbf_node.getrawmempool()
    assert rbfid not in rbf_node.getrawmempool()
    self.clear_mempool()


def test_nonrbf_bumpfee_fails(self, peer_node, dest_address):
    self.log.info('Test that we cannot replace a non RBF transaction')
    not_rbfid = peer_node.sendtoaddress(dest_address, Decimal("0.00090000"))
    assert_raises_rpc_error(-4, "not BIP 125 replaceable", peer_node.bumpfee, not_rbfid)
    self.clear_mempool()


def test_notmine_bumpfee_fails(self, rbf_node, peer_node, dest_address):
    self.log.info('Test that it cannot bump fee if non-owned inputs are included')
    # here, the rbftx has a peer_node coin and then adds a rbf_node input
    # Note that this test depends upon the RPC code checking input ownership prior to change outputs
    # (since it can't use fundrawtransaction, it lacks a proper change output)
    fee = Decimal("0.001")
    utxos = [node.listunspent(query_options={'minimumAmount': fee})[-1] for node in (rbf_node, peer_node)]
    inputs = [{
        "txid": utxo["txid"],
        "vout": utxo["vout"],
        "address": utxo["address"],
        "sequence": BIP125_SEQUENCE_NUMBER
    } for utxo in utxos]
    output_val = sum(utxo["amount"] for utxo in utxos) - fee
    rawtx = rbf_node.createrawtransaction(inputs, [{dest_address: output_val}, {"fee": fee}])
    signedtx = rbf_node.signrawtransactionwithwallet(rawtx)
    signedtx = peer_node.signrawtransactionwithwallet(signedtx["hex"])
    rbfid = rbf_node.sendrawtransaction(signedtx["hex"])
    assert_raises_rpc_error(-4, "Transaction contains inputs that don't belong to this wallet",
                            rbf_node.bumpfee, rbfid)
    self.clear_mempool()


def test_bumpfee_with_descendant_fails(self, rbf_node, rbf_node_address, dest_address):
    self.log.info('Test that fee cannot be bumped when it has descendant')
    # parent is send-to-self, so we don't have to check which output is change when creating the child tx
    parent_id = spend_one_input(rbf_node, rbf_node_address)
    input_val = rbf_node.getrawtransaction(parent_id, 1)["vout"][0]["value"]
    tx = rbf_node.createrawtransaction([{"txid": parent_id, "vout": 0}], [{dest_address: "0.0002"}, {"fee": input_val-Decimal("0.0002")}])
    tx = rbf_node.signrawtransactionwithwallet(tx)
    rbf_node.sendrawtransaction(tx["hex"])
    assert_raises_rpc_error(-8, "Transaction has descendants in the wallet", rbf_node.bumpfee, parent_id)

    # create tx with descendant in the mempool by using MiniWallet
    miniwallet = MiniWallet(rbf_node)
    parent_id = spend_one_input(rbf_node, miniwallet.get_address())
    tx = rbf_node.gettransaction(txid=parent_id, verbose=True)['decoded']
    miniwallet.scan_tx(tx)
    miniwallet.send_self_transfer(from_node=rbf_node, fee_rate=Decimal(0.001)) # ELEMENTS: reduce fee rate
    assert_raises_rpc_error(-8, "Transaction has descendants in the mempool", rbf_node.bumpfee, parent_id)
    self.clear_mempool()


def test_small_output_with_feerate_succeeds(self, rbf_node, dest_address):
    self.log.info('Testing small output with feerate bump succeeds')

    # Make sure additional inputs exist
    self.generatetoaddress(rbf_node, COINBASE_MATURITY + 1, rbf_node.getnewaddress())
    rbfid = spend_one_input(rbf_node, dest_address)
    input_list = rbf_node.getrawtransaction(rbfid, 1)["vin"]
    assert_equal(len(input_list), 1)
    original_txin = input_list[0]
    self.log.info('Keep bumping until transaction fee out-spends non-destination value')
    tx_fee = 0
    while True:
        input_list = rbf_node.getrawtransaction(rbfid, 1)["vin"]
        new_item = list(input_list)[0]
        assert_equal(len(input_list), 1)
        assert_equal(original_txin["txid"], new_item["txid"])
        assert_equal(original_txin["vout"], new_item["vout"])
        rbfid_new_details = rbf_node.bumpfee(rbfid)
        rbfid_new = rbfid_new_details["txid"]
        raw_pool = rbf_node.getrawmempool()
        assert rbfid not in raw_pool
        assert rbfid_new in raw_pool
        rbfid = rbfid_new
        tx_fee = rbfid_new_details["fee"]

        # Total value from input not going to destination
        if tx_fee > Decimal('0.00050000'):
            break

    # input(s) have been added
    final_input_list = rbf_node.getrawtransaction(rbfid, 1)["vin"]
    assert_greater_than(len(final_input_list), 1)
    # Original input is in final set
    assert [txin for txin in final_input_list
            if txin["txid"] == original_txin["txid"]
            and txin["vout"] == original_txin["vout"]]

    self.generatetoaddress(rbf_node, 1, rbf_node.getnewaddress())
    assert_equal(rbf_node.gettransaction(rbfid)["confirmations"], 1)
    self.clear_mempool()


def test_dust_to_fee(self, rbf_node, dest_address):
    self.log.info('Test that bumped output that is dust is dropped to fee')
    rbfid = spend_one_input(rbf_node, dest_address)
    fulltx = rbf_node.getrawtransaction(rbfid, 1)
    # The DER formatting used by Bitcoin to serialize ECDSA signatures means that signatures can have a
    # variable size of 70-72 bytes (or possibly even less), with most being 71 or 72 bytes. The signature
    # in the witness is divided by 4 for the vsize, so this variance can take the weight across a 4-byte
    # boundary
    # ELEMENTS: 116 vbytes added (9 for fee spk+value, 99 for assets, 3 for value tags, 3 for null nonces, 2 for elements tx encoding)
    # size of transaction (p2wpkh, 1 input, 3 outputs): 257 vbytes
    if not 140 + 116 <= fulltx["vsize"] <= 141 + 116:
        raise AssertionError("Invalid tx vsize of {} (256-257 expected), full tx: {}".format(fulltx["vsize"], fulltx))
    # Bump with fee_rate of 350.25 sat/vB vbytes to create dust.
    # ELEMENTS: Expected bump fee of 257 vbytes * fee_rate 0.00190000 BTC / 1000 vbytes = 0.00048830 BTC
    # Expected fee is 141 vbytes * fee_rate 0.00350250 BTC / 1000 vbytes = 0.00049385 BTC.
    # or occasionally 140 vbytes * fee_rate 0.00350250 BTC / 1000 vbytes = 0.00049035 BTC.
    # Dust should be dropped to the fee, so actual bump fee is 0.00050000 BTC.
    bumped_tx = rbf_node.bumpfee(rbfid, {"fee_rate": 190.00})
    full_bumped_tx = rbf_node.getrawtransaction(bumped_tx["txid"], 1)
    assert_equal(bumped_tx["fee"], Decimal("0.00050000"))
    assert_equal(len(fulltx["vout"]), 3)
    assert_equal(len(full_bumped_tx["vout"]), 2)  #change output is eliminated
    assert_equal(full_bumped_tx["vout"][0]['value'], Decimal("0.00050000"))
    self.clear_mempool()


def test_settxfee(self, rbf_node, dest_address):
    self.log.info('Test settxfee')
    assert_raises_rpc_error(-8, "txfee cannot be less than min relay tx fee", rbf_node.settxfee, Decimal('0.000005'))
    assert_raises_rpc_error(-8, "txfee cannot be less than wallet min fee", rbf_node.settxfee, Decimal('0.000015'))
    # check that bumpfee reacts correctly to the use of settxfee (paytxfee)
    rbfid = spend_one_input(rbf_node, dest_address)
    requested_feerate = Decimal("0.00025000")
    rbf_node.settxfee(requested_feerate)
    bumped_tx = rbf_node.bumpfee(rbfid)
    actual_feerate = bumped_tx["fee"] * 1000 / rbf_node.getrawtransaction(bumped_tx["txid"], True)["vsize"]
    # Assert that the difference between the requested feerate and the actual
    # feerate of the bumped transaction is small.
    assert_greater_than(Decimal("0.00001000"), abs(requested_feerate - actual_feerate))
    rbf_node.settxfee(Decimal("0.00000000"))  # unset paytxfee

    # check that settxfee respects -maxtxfee
    self.restart_node(1, ['-maxtxfee=0.000025'] + self.extra_args[1])
    assert_raises_rpc_error(-8, "txfee cannot be more than wallet max tx fee", rbf_node.settxfee, Decimal('0.00003'))
    self.restart_node(1, self.extra_args[1])
    rbf_node.walletpassphrase(WALLET_PASSPHRASE, WALLET_PASSPHRASE_TIMEOUT)
    self.connect_nodes(1, 0)
    self.clear_mempool()


def test_maxtxfee_fails(self, rbf_node, dest_address):
    self.log.info('Test that bumpfee fails when it hits -maxtxfee')
    # size of bumped transaction (p2wpkh, 1 input, 2 outputs): 141 vbytes
    # expected bump fee of 141 vbytes * 0.00200000 BTC / 1000 vbytes = 0.00002820 BTC
    # which exceeds maxtxfee and is expected to raise
    self.restart_node(1, ['-maxtxfee=0.000025'] + self.extra_args[1])
    rbf_node.walletpassphrase(WALLET_PASSPHRASE, WALLET_PASSPHRASE_TIMEOUT)
    rbfid = spend_one_input(rbf_node, dest_address)
    assert_raises_rpc_error(-4, "Unable to create transaction. Fee exceeds maximum configured by user (e.g. -maxtxfee, maxfeerate)", rbf_node.bumpfee, rbfid)
    self.restart_node(1, self.extra_args[1])
    rbf_node.walletpassphrase(WALLET_PASSPHRASE, WALLET_PASSPHRASE_TIMEOUT)
    self.connect_nodes(1, 0)
    self.clear_mempool()


def test_watchonly_psbt(self, peer_node, rbf_node, dest_address):
    self.log.info('Test that PSBT is returned for bumpfee in watchonly wallets')
    priv_rec_desc = "wpkh([00000001/84'/1'/0']tprv8ZgxMBicQKsPd7Uf69XL1XwhmjHopUGep8GuEiJDZmbQz6o58LninorQAfcKZWARbtRtfnLcJ5MQ2AtHcQJCCRUcMRvmDUjyEmNUWwx8UbK/0/*)#rweraev0"
    pub_rec_desc = rbf_node.getdescriptorinfo(priv_rec_desc)["descriptor"]
    priv_change_desc = "wpkh([00000001/84'/1'/0']tprv8ZgxMBicQKsPd7Uf69XL1XwhmjHopUGep8GuEiJDZmbQz6o58LninorQAfcKZWARbtRtfnLcJ5MQ2AtHcQJCCRUcMRvmDUjyEmNUWwx8UbK/1/*)#j6uzqvuh"
    pub_change_desc = rbf_node.getdescriptorinfo(priv_change_desc)["descriptor"]
    # Create a wallet with private keys that can sign PSBTs
    rbf_node.createwallet(wallet_name="signer", disable_private_keys=False, blank=True)
    signer = rbf_node.get_wallet_rpc("signer")
    assert signer.getwalletinfo()['private_keys_enabled']
    reqs = [{
        "desc": priv_rec_desc,
        "timestamp": 0,
        "range": [0,1],
        "internal": False,
        "keypool": False # Keys can only be imported to the keypool when private keys are disabled
    },
    {
        "desc": priv_change_desc,
        "timestamp": 0,
        "range": [0, 0],
        "internal": True,
        "keypool": False
    }]
    if self.options.descriptors:
        result = signer.importdescriptors(reqs)
    else:
        result = signer.importmulti(reqs)
    assert_equal(result, [{'success': True}, {'success': True}])

    # Create another wallet with just the public keys, which creates PSBTs
    rbf_node.createwallet(wallet_name="watcher", disable_private_keys=True, blank=True)
    watcher = rbf_node.get_wallet_rpc("watcher")
    assert not watcher.getwalletinfo()['private_keys_enabled']

    reqs = [{
        "desc": pub_rec_desc,
        "timestamp": 0,
        "range": [0, 10],
        "internal": False,
        "keypool": True,
        "watchonly": True,
        "active": True,
    }, {
        "desc": pub_change_desc,
        "timestamp": 0,
        "range": [0, 10],
        "internal": True,
        "keypool": True,
        "watchonly": True,
        "active": True,
    }]
    if self.options.descriptors:
        result = watcher.importdescriptors(reqs)
    else:
        result = watcher.importmulti(reqs)
    assert_equal(result, [{'success': True}, {'success': True}])

    funding_address1 = watcher.getnewaddress(address_type='bech32')
    funding_address2 = watcher.getnewaddress(address_type='bech32')
    # ELEMENTS: start with 50% more funds since our transaction will be 688 bytes vs 444 in Bitcoin
    peer_node.sendmany("", {funding_address1: 0.0015, funding_address2: 0.0015})
    self.generate(peer_node, 1)

    # Create single-input PSBT for transaction to be bumped
<<<<<<< HEAD
    psbt = watcher.walletcreatefundedpsbt([], [{dest_address: 0.0005}], 0, {"fee_rate": 1}, True)['psbt']
=======
    # Ensure the payment amount + change can be fully funded using one of the 0.001BTC inputs.
    psbt = watcher.walletcreatefundedpsbt([watcher.listunspent()[0]], {dest_address: 0.0005}, 0,
            {"fee_rate": 1, "add_inputs": False}, True)['psbt']
>>>>>>> 6d5771ba
    psbt_signed = signer.walletprocesspsbt(psbt=psbt, sign=True, sighashtype="ALL", bip32derivs=True)
    psbt_final = watcher.finalizepsbt(psbt_signed["psbt"])
    original_txid = watcher.sendrawtransaction(psbt_final["hex"])
    assert_equal(len(watcher.decodepsbt(psbt)["inputs"]), 1)

    # bumpfee can't be used on watchonly wallets
    assert_raises_rpc_error(-4, "bumpfee is not available with wallets that have private keys disabled. Use psbtbumpfee instead.", watcher.bumpfee, original_txid)

    # Bump fee, obnoxiously high to add additional watchonly input
    bumped_psbt = watcher.psbtbumpfee(original_txid, {"fee_rate": HIGH})
    assert_greater_than(len(watcher.decodepsbt(bumped_psbt['psbt'])["inputs"]), 1)
    assert "txid" not in bumped_psbt
    assert_equal(bumped_psbt["origfee"], -watcher.gettransaction(original_txid)["fee"]['bitcoin'])
    assert not watcher.finalizepsbt(bumped_psbt["psbt"])["complete"]

    # Sign bumped transaction
    bumped_psbt_signed = signer.walletprocesspsbt(psbt=bumped_psbt["psbt"], sign=True, sighashtype="ALL", bip32derivs=True)
    bumped_psbt_final = watcher.finalizepsbt(bumped_psbt_signed["psbt"])
    assert bumped_psbt_final["complete"]

    # Broadcast bumped transaction
    bumped_txid = watcher.sendrawtransaction(bumped_psbt_final["hex"])
    assert bumped_txid in rbf_node.getrawmempool()
    assert original_txid not in rbf_node.getrawmempool()

    rbf_node.unloadwallet("watcher")
    rbf_node.unloadwallet("signer")
    self.clear_mempool()


def test_rebumping(self, rbf_node, dest_address):
    self.log.info('Test that re-bumping the original tx fails, but bumping successor works')
    rbfid = spend_one_input(rbf_node, dest_address)
    bumped = rbf_node.bumpfee(rbfid, {"fee_rate": ECONOMICAL})
    assert_raises_rpc_error(-4, "already bumped", rbf_node.bumpfee, rbfid, {"fee_rate": NORMAL})
    rbf_node.bumpfee(bumped["txid"], {"fee_rate": NORMAL})
    self.clear_mempool()


def test_rebumping_not_replaceable(self, rbf_node, dest_address):
    self.log.info('Test that re-bumping non-replaceable fails')
    rbfid = spend_one_input(rbf_node, dest_address)
    bumped = rbf_node.bumpfee(rbfid, {"fee_rate": ECONOMICAL, "replaceable": False})
    assert_raises_rpc_error(-4, "Transaction is not BIP 125 replaceable", rbf_node.bumpfee, bumped["txid"],
                            {"fee_rate": NORMAL})
    self.clear_mempool()


def test_unconfirmed_not_spendable(self, rbf_node, rbf_node_address):
    self.log.info('Test that unconfirmed outputs from bumped txns are not spendable')
    rbfid = spend_one_input(rbf_node, rbf_node_address)
    rbftx = rbf_node.gettransaction(rbfid)["hex"]
    assert rbfid in rbf_node.getrawmempool()
    bumpid = rbf_node.bumpfee(rbfid)["txid"]
    assert bumpid in rbf_node.getrawmempool()
    assert rbfid not in rbf_node.getrawmempool()

    # check that outputs from the bump transaction are not spendable
    # due to the replaces_txid check in CWallet::AvailableCoins
    assert_equal([t for t in rbf_node.listunspent(minconf=0, include_unsafe=False) if t["txid"] == bumpid], [])

    # submit a block with the rbf tx to clear the bump tx out of the mempool,
    # then invalidate the block so the rbf tx will be put back in the mempool.
    # This makes it possible to check whether the rbf tx outputs are
    # spendable before the rbf tx is confirmed.
    block = submit_block_with_tx(rbf_node, rbftx)
    # Can not abandon conflicted tx
    assert_raises_rpc_error(-5, 'Transaction not eligible for abandonment', lambda: rbf_node.abandontransaction(txid=bumpid))
    rbf_node.invalidateblock(block.hash)
    # Call abandon to make sure the wallet doesn't attempt to resubmit
    # the bump tx and hope the wallet does not rebroadcast before we call.
    rbf_node.abandontransaction(bumpid)
    assert bumpid not in rbf_node.getrawmempool()
    assert rbfid in rbf_node.getrawmempool()

    # check that outputs from the rbf tx are not spendable before the
    # transaction is confirmed, due to the replaced_by_txid check in
    # CWallet::AvailableCoins
    assert_equal([t for t in rbf_node.listunspent(minconf=0, include_unsafe=False) if t["txid"] == rbfid], [])

    # check that the main output from the rbf tx is spendable after confirmed
    self.generate(rbf_node, 1, sync_fun=self.no_op)
    rbf_node_address_unconfidential = rbf_node.getaddressinfo(rbf_node_address)["unconfidential"]
    assert_equal(
        sum(1 for t in rbf_node.listunspent(minconf=0, include_unsafe=False)
            if t["txid"] == rbfid and t["address"] == rbf_node_address_unconfidential and t["spendable"]), 1)
    self.clear_mempool()


def test_bumpfee_metadata(self, rbf_node, dest_address):
    self.log.info('Test that bumped txn metadata persists to new txn record')
    assert(rbf_node.getbalance()["bitcoin"] < 49)
    self.generatetoaddress(rbf_node, 101, rbf_node.getnewaddress())
    rbfid = rbf_node.sendtoaddress(dest_address, 49, "comment value", "to value")
    bumped_tx = rbf_node.bumpfee(rbfid)
    bumped_wtx = rbf_node.gettransaction(bumped_tx["txid"])
    assert_equal(bumped_wtx["comment"], "comment value")
    assert_equal(bumped_wtx["to"], "to value")
    self.clear_mempool()


def test_locked_wallet_fails(self, rbf_node, dest_address):
    self.log.info('Test that locked wallet cannot bump txn')
    rbfid = spend_one_input(rbf_node, dest_address)
    rbf_node.walletlock()
    assert_raises_rpc_error(-13, "Please enter the wallet passphrase with walletpassphrase first.",
                            rbf_node.bumpfee, rbfid)
    rbf_node.walletpassphrase(WALLET_PASSPHRASE, WALLET_PASSPHRASE_TIMEOUT)
    self.clear_mempool()


def test_change_script_match(self, rbf_node, dest_address):
    self.log.info('Test that the same change addresses is used for the replacement transaction when possible')

    def get_change_address(tx):
        tx_details = rbf_node.getrawtransaction(tx, 1)
        txout_addresses = [txout['scriptPubKey']['address'] for txout in tx_details["vout"] if txout['scriptPubKey']['type'] != 'fee']
        return [address for address in txout_addresses if rbf_node.getaddressinfo(address)["ischange"]]

    # Check that there is only one change output
    rbfid = spend_one_input(rbf_node, dest_address)
    change_addresses = get_change_address(rbfid)
    assert_equal(len(change_addresses), 1)

    # Now find that address in each subsequent tx, and no other change
    bumped_total_tx = rbf_node.bumpfee(rbfid, {"fee_rate": ECONOMICAL})
    assert_equal(change_addresses, get_change_address(bumped_total_tx['txid']))
    bumped_rate_tx = rbf_node.bumpfee(bumped_total_tx["txid"])
    assert_equal(change_addresses, get_change_address(bumped_rate_tx['txid']))
    self.clear_mempool()


def spend_one_input(node, dest_address, change_size=Decimal("0.00049000")):
    tx_input = dict(
        sequence=BIP125_SEQUENCE_NUMBER, **next(u for u in node.listunspent() if u["amount"] == Decimal("0.00100000")))
    destinations = [{dest_address: Decimal("0.00050000")}]
    if change_size > 0:
        destinations.append({node.getrawchangeaddress(): change_size})
    destinations.append({"fee": Decimal("0.00001")})
    rawtx = node.createrawtransaction([tx_input], destinations)
    signedtx = node.signrawtransactionwithwallet(rawtx)
    txid = node.sendrawtransaction(signedtx["hex"])
    return txid


def submit_block_with_tx(node, tx):
    tip = node.getbestblockhash()
    height = node.getblockcount() + 1
    block_time = node.getblockheader(tip)["mediantime"] + 1
    block = create_block(int(tip, 16), create_coinbase(height), block_time, txlist=[tx])
    add_witness_commitment(block)
    block.solve()
    node.submitblock(block.serialize().hex())
    return block


def test_no_more_inputs_fails(self, rbf_node, dest_address):
    self.log.info('Test that bumpfee fails when there are no available confirmed outputs')
    # feerate rbf requires confirmed outputs when change output doesn't exist or is insufficient
    self.generatetoaddress(rbf_node, 1, dest_address)
    # spend all funds, no change output
    rbfid = rbf_node.sendtoaddress(rbf_node.getnewaddress(), rbf_node.getbalance()['bitcoin'], "", "", True)
    assert_raises_rpc_error(-4, "Unable to create transaction. Insufficient funds", rbf_node.bumpfee, rbfid)
    self.clear_mempool()


if __name__ == "__main__":
    BumpFeeTest().main()<|MERGE_RESOLUTION|>--- conflicted
+++ resolved
@@ -450,13 +450,9 @@
     self.generate(peer_node, 1)
 
     # Create single-input PSBT for transaction to be bumped
-<<<<<<< HEAD
-    psbt = watcher.walletcreatefundedpsbt([], [{dest_address: 0.0005}], 0, {"fee_rate": 1}, True)['psbt']
-=======
     # Ensure the payment amount + change can be fully funded using one of the 0.001BTC inputs.
-    psbt = watcher.walletcreatefundedpsbt([watcher.listunspent()[0]], {dest_address: 0.0005}, 0,
+    psbt = watcher.walletcreatefundedpsbt([watcher.listunspent()[0]], [{dest_address: 0.0005}], 0,
             {"fee_rate": 1, "add_inputs": False}, True)['psbt']
->>>>>>> 6d5771ba
     psbt_signed = signer.walletprocesspsbt(psbt=psbt, sign=True, sighashtype="ALL", bip32derivs=True)
     psbt_final = watcher.finalizepsbt(psbt_signed["psbt"])
     original_txid = watcher.sendrawtransaction(psbt_final["hex"])
