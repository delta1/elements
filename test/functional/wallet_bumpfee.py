#!/usr/bin/env python3
# Copyright (c) 2016-2022 The Bitcoin Core developers
# Distributed under the MIT software license, see the accompanying
# file COPYING or http://www.opensource.org/licenses/mit-license.php.
"""Test the bumpfee RPC.

Verifies that the bumpfee RPC creates replacement transactions successfully when
its preconditions are met, and returns appropriate errors in other cases.

This module consists of around a dozen individual test cases implemented in the
top-level functions named as test_<test_case_description>. The test functions
can be disabled or reordered if needed for debugging. If new test cases are
added in the future, they should try to follow the same convention and not
make assumptions about execution order.
"""
from decimal import Decimal

from test_framework.blocktools import (
    COINBASE_MATURITY,
)
from test_framework.messages import (
    MAX_BIP125_RBF_SEQUENCE,
)
from test_framework.test_framework import BitcoinTestFramework
from test_framework.util import (
    assert_equal,
    assert_greater_than,
    assert_raises_rpc_error,
    get_fee,
)
from test_framework import util
from test_framework.wallet import MiniWallet


WALLET_PASSPHRASE = "test"
WALLET_PASSPHRASE_TIMEOUT = 3600

# Fee rates (sat/vB)
INSUFFICIENT =      1
ECONOMICAL   =     50
NORMAL       =    100
HIGH         =    800
TOO_HIGH     = 100000

def get_change_address(tx, node):
    tx_details = node.getrawtransaction(tx, 1)
    txout_addresses = [txout['scriptPubKey']['address'] for txout in tx_details["vout"]]
    return [address for address in txout_addresses if node.getaddressinfo(address)["ischange"]]

class BumpFeeTest(BitcoinTestFramework):
    def add_options(self, parser):
        self.add_wallet_options(parser)

    def set_test_params(self):
        self.num_nodes = 2
        self.setup_clean_chain = True
        self.extra_args = [[
            "-walletrbf={}".format(i),
            "-mintxfee=0.00002",
            "-addresstype=bech32",
            "-whitelist=noban@127.0.0.1",
        ] for i in range(self.num_nodes)]

    def skip_test_if_missing_module(self):
        self.skip_if_no_wallet()

    def clear_mempool(self):
        # Clear mempool between subtests. The subtests may only depend on chainstate (utxos)
        self.generate(self.nodes[1], 1)

    def run_test(self):
        util.node_fastmerkle = self.nodes[0]
        # Encrypt wallet for test_locked_wallet_fails test
        self.nodes[1].encryptwallet(WALLET_PASSPHRASE)
        self.nodes[1].walletpassphrase(WALLET_PASSPHRASE, WALLET_PASSPHRASE_TIMEOUT)

        peer_node, rbf_node = self.nodes
        rbf_node_address = rbf_node.getnewaddress()

        # fund rbf node with 10 coins of 0.001 btc (100,000 satoshis)
        self.log.info("Mining blocks...")
        self.generate(peer_node, 110)
        for _ in range(100):
            peer_node.sendtoaddress(rbf_node_address, 0.001)
        self.sync_all()
        self.generate(peer_node, 1)
        assert_equal(rbf_node.getbalance()['bitcoin'], Decimal("0.1"))

        self.log.info("Running tests")
        dest_address = peer_node.getnewaddress()
        for mode in ["default", "fee_rate", "new_outputs"]:
            test_simple_bumpfee_succeeds(self, mode, rbf_node, peer_node, dest_address)
        self.test_invalid_parameters(rbf_node, peer_node, dest_address)
        test_segwit_bumpfee_succeeds(self, rbf_node, dest_address)
        test_nonrbf_bumpfee_fails(self, peer_node, dest_address)
        test_notmine_bumpfee(self, rbf_node, peer_node, dest_address)
        test_bumpfee_with_descendant_fails(self, rbf_node, rbf_node_address, dest_address)
        test_bumpfee_with_abandoned_descendant_succeeds(self, rbf_node, rbf_node_address, dest_address)
        test_dust_to_fee(self, rbf_node, dest_address)
        test_watchonly_psbt(self, peer_node, rbf_node, dest_address)

        test_rebumping(self, rbf_node, dest_address)
        test_rebumping_not_replaceable(self, rbf_node, dest_address)
        test_bumpfee_already_spent(self, rbf_node, dest_address)
        test_unconfirmed_not_spendable(self, rbf_node, rbf_node_address)
        test_bumpfee_metadata(self, rbf_node, dest_address)
        test_locked_wallet_fails(self, rbf_node, dest_address)
        test_change_script_match(self, rbf_node, dest_address)
        test_settxfee(self, rbf_node, dest_address)
        test_maxtxfee_fails(self, rbf_node, dest_address)
        # These tests wipe out a number of utxos that are expected in other tests
        test_small_output_with_feerate_succeeds(self, rbf_node, dest_address)
        test_no_more_inputs_fails(self, rbf_node, dest_address)
        self.test_bump_back_to_yourself()

        # Context independent tests
        test_feerate_checks_replaced_outputs(self, rbf_node, peer_node)

    def test_invalid_parameters(self, rbf_node, peer_node, dest_address):
        self.log.info('Test invalid parameters')
        rbfid = spend_one_input(rbf_node, dest_address)
        self.sync_mempools((rbf_node, peer_node))
        assert rbfid in rbf_node.getrawmempool() and rbfid in peer_node.getrawmempool()

        for key in ["totalFee", "feeRate"]:
            assert_raises_rpc_error(-3, "Unexpected key {}".format(key), rbf_node.bumpfee, rbfid, {key: NORMAL})

        # Bumping to just above minrelay should fail to increase the total fee enough.
        assert_raises_rpc_error(-8, "Insufficient total fee 0.00000257", rbf_node.bumpfee, rbfid, {"fee_rate": INSUFFICIENT})

        self.log.info("Test invalid fee rate settings")
        assert_raises_rpc_error(-4, "Specified or calculated fee 0.257 is too high (cannot be higher than -maxtxfee 0.10",
            rbf_node.bumpfee, rbfid, {"fee_rate": TOO_HIGH})
        # Test fee_rate with zero values.
        msg = "Insufficient total fee 0.00"
        for zero_value in [0, 0.000, 0.00000000, "0", "0.000", "0.00000000"]:
            assert_raises_rpc_error(-8, msg, rbf_node.bumpfee, rbfid, {"fee_rate": zero_value})
        msg = "Invalid amount"
        # Test fee_rate values that don't pass fixed-point parsing checks.
        for invalid_value in ["", 0.000000001, 1e-09, 1.111111111, 1111111111111111, "31.999999999999999999999"]:
            assert_raises_rpc_error(-3, msg, rbf_node.bumpfee, rbfid, {"fee_rate": invalid_value})
        # Test fee_rate values that cannot be represented in sat/vB.
        for invalid_value in [0.0001, 0.00000001, 0.00099999, 31.99999999, "0.0001", "0.00000001", "0.00099999", "31.99999999"]:
            assert_raises_rpc_error(-3, msg, rbf_node.bumpfee, rbfid, {"fee_rate": invalid_value})
        # Test fee_rate out of range (negative number).
        assert_raises_rpc_error(-3, "Amount out of range", rbf_node.bumpfee, rbfid, {"fee_rate": -1})
        # Test type error.
        for value in [{"foo": "bar"}, True]:
            assert_raises_rpc_error(-3, "Amount is not a number or string", rbf_node.bumpfee, rbfid, {"fee_rate": value})

        self.log.info("Test explicit fee rate raises RPC error if both fee_rate and conf_target are passed")
        assert_raises_rpc_error(-8, "Cannot specify both conf_target and fee_rate. Please provide either a confirmation "
            "target in blocks for automatic fee estimation, or an explicit fee rate.",
            rbf_node.bumpfee, rbfid, {"conf_target": NORMAL, "fee_rate": NORMAL})

        self.log.info("Test explicit fee rate raises RPC error if both fee_rate and estimate_mode are passed")
        assert_raises_rpc_error(-8, "Cannot specify both estimate_mode and fee_rate",
            rbf_node.bumpfee, rbfid, {"estimate_mode": "economical", "fee_rate": NORMAL})

        self.log.info("Test invalid conf_target settings")
        assert_raises_rpc_error(-8, "confTarget and conf_target options should not both be set",
            rbf_node.bumpfee, rbfid, {"confTarget": 123, "conf_target": 456})

        self.log.info("Test invalid estimate_mode settings")
        for k, v in {"number": 42, "object": {"foo": "bar"}}.items():
            assert_raises_rpc_error(-3, f"JSON value of type {k} for field estimate_mode is not of expected type string",
                rbf_node.bumpfee, rbfid, {"estimate_mode": v})
        for mode in ["foo", Decimal("3.1415"), "sat/B", "BTC/kB"]:
            assert_raises_rpc_error(-8, 'Invalid estimate_mode parameter, must be one of: "unset", "economical", "conservative"',
                rbf_node.bumpfee, rbfid, {"estimate_mode": mode})

        self.log.info("Test invalid outputs values")
        assert_raises_rpc_error(-8, "Invalid parameter, output argument cannot be an empty array",
                rbf_node.bumpfee, rbfid, {"outputs": []})
        assert_raises_rpc_error(-8, "Invalid parameter, duplicated address: " + dest_address,
                rbf_node.bumpfee, rbfid, {"outputs": [{dest_address: 0.1}, {dest_address: 0.2}]})
        assert_raises_rpc_error(-8, "Invalid parameter, duplicate key: data",
                rbf_node.bumpfee, rbfid, {"outputs": [{"data": "deadbeef"}, {"data": "deadbeef"}]})

        self.clear_mempool()

    def test_bump_back_to_yourself(self):
        self.log.info("Test that bumpfee can send coins back to yourself")
        node = self.nodes[1]

        node.createwallet("back_to_yourself")
        wallet = node.get_wallet_rpc("back_to_yourself")

        # Make 3 UTXOs
        addr = wallet.getnewaddress()
        for _ in range(3):
            self.nodes[0].sendtoaddress(addr, 5)
        self.generate(self.nodes[0], 1)

        # Create a tx with two outputs. recipient and change.
        tx = wallet.send(outputs={wallet.getnewaddress(): 9}, fee_rate=2)
        tx_info = wallet.gettransaction(txid=tx["txid"], verbose=True)
        assert_equal(len(tx_info["decoded"]["vout"]), 2)
        assert_equal(len(tx_info["decoded"]["vin"]), 2)

        # Bump tx, send coins back to change address.
        change_addr = get_change_address(tx["txid"], wallet)[0]
        out_amount = 10
        bumped = wallet.bumpfee(txid=tx["txid"], options={"fee_rate": 20, "outputs": [{change_addr: out_amount}]})
        bumped_tx = wallet.gettransaction(txid=bumped["txid"], verbose=True)
        assert_equal(len(bumped_tx["decoded"]["vout"]), 1)
        assert_equal(len(bumped_tx["decoded"]["vin"]), 2)
        assert_equal(bumped_tx["decoded"]["vout"][0]["value"] + bumped["fee"], out_amount)

        # Bump tx again, now test send fewer coins back to change address.
        out_amount = 6
        bumped = wallet.bumpfee(txid=bumped["txid"], options={"fee_rate": 40, "outputs": [{change_addr: out_amount}]})
        bumped_tx = wallet.gettransaction(txid=bumped["txid"], verbose=True)
        assert_equal(len(bumped_tx["decoded"]["vout"]), 2)
        assert_equal(len(bumped_tx["decoded"]["vin"]), 2)
        assert any(txout['value'] == out_amount - bumped["fee"] and txout['scriptPubKey']['address'] == change_addr for txout in bumped_tx['decoded']['vout'])
        # Check that total out amount is still equal to the previously bumped tx
        assert_equal(bumped_tx["decoded"]["vout"][0]["value"] + bumped_tx["decoded"]["vout"][1]["value"] + bumped["fee"], 10)

        # Bump tx again, send more coins back to change address. The process will add another input to cover the target.
        out_amount = 12
        bumped = wallet.bumpfee(txid=bumped["txid"], options={"fee_rate": 80, "outputs": [{change_addr: out_amount}]})
        bumped_tx = wallet.gettransaction(txid=bumped["txid"], verbose=True)
        assert_equal(len(bumped_tx["decoded"]["vout"]), 2)
        assert_equal(len(bumped_tx["decoded"]["vin"]), 3)
        assert any(txout['value'] == out_amount - bumped["fee"] and txout['scriptPubKey']['address'] == change_addr for txout in bumped_tx['decoded']['vout'])
        assert_equal(bumped_tx["decoded"]["vout"][0]["value"] + bumped_tx["decoded"]["vout"][1]["value"] + bumped["fee"], 15)

        node.unloadwallet("back_to_yourself")

def test_simple_bumpfee_succeeds(self, mode, rbf_node, peer_node, dest_address):
    self.log.info('Test simple bumpfee: {}'.format(mode))
    rbfid = spend_one_input(rbf_node, dest_address)
    rbftx = rbf_node.gettransaction(rbfid)
    self.sync_mempools((rbf_node, peer_node))
    assert rbfid in rbf_node.getrawmempool() and rbfid in peer_node.getrawmempool()
    if mode == "fee_rate":
        bumped_psbt = rbf_node.psbtbumpfee(rbfid, {"fee_rate": str(NORMAL)})
        bumped_tx = rbf_node.bumpfee(rbfid, {"fee_rate": NORMAL})
    elif mode == "new_outputs":
        new_address = peer_node.getnewaddress()
        bumped_psbt = rbf_node.psbtbumpfee(rbfid, {"outputs": [{new_address: 0.0003}]})
        bumped_tx = rbf_node.bumpfee(rbfid, {"outputs": [{new_address: 0.0003}]})
    else:
        bumped_psbt = rbf_node.psbtbumpfee(rbfid)
        bumped_tx = rbf_node.bumpfee(rbfid)
    assert_equal(bumped_tx["errors"], [])
    assert bumped_tx["fee"] > -rbftx["fee"]['bitcoin']
    assert_equal(bumped_tx["origfee"], -rbftx["fee"]['bitcoin'])
    assert "psbt" not in bumped_tx
    assert_equal(bumped_psbt["errors"], [])
    assert bumped_psbt["fee"] > -rbftx["fee"]['bitcoin']
    assert_equal(bumped_psbt["origfee"], -rbftx["fee"]['bitcoin'])
    assert "psbt" in bumped_psbt
    # check that bumped_tx propagates, original tx was evicted and has a wallet conflict
    self.sync_mempools((rbf_node, peer_node))
    assert bumped_tx["txid"] in rbf_node.getrawmempool()
    assert bumped_tx["txid"] in peer_node.getrawmempool()
    assert rbfid not in rbf_node.getrawmempool()
    assert rbfid not in peer_node.getrawmempool()
    oldwtx = rbf_node.gettransaction(rbfid)
    assert len(oldwtx["walletconflicts"]) > 0
    # check wallet transaction replaces and replaced_by values
    bumpedwtx = rbf_node.gettransaction(bumped_tx["txid"])
    assert_equal(oldwtx["replaced_by_txid"], bumped_tx["txid"])
    assert_equal(bumpedwtx["replaces_txid"], rbfid)
    # if this is a new_outputs test, check that outputs were indeed replaced
    if mode == "new_outputs":
        assert len(bumpedwtx["details"]) == 1
        # assert bumpedwtx["details"][0]["address"] == new_address # ELEMENTS FIXME: address differs
    self.clear_mempool()


def test_segwit_bumpfee_succeeds(self, rbf_node, dest_address):
    self.log.info('Test that segwit-sourcing bumpfee works')
    # Create a transaction with segwit output, then create an RBF transaction
    # which spends it, and make sure bumpfee can be called on it.

    segwit_out = rbf_node.getnewaddress(address_type='bech32')
    segwitid = rbf_node.send([{segwit_out: "0.0009"}], options={"change_position": 1})["txid"]

    rbfraw = rbf_node.createrawtransaction([{
        'txid': segwitid,
        'vout': 0,
        "sequence": MAX_BIP125_RBF_SEQUENCE
    }], [{dest_address: Decimal("0.0005")},
        {rbf_node.getrawchangeaddress(): Decimal("0.0003")},
        {"fee": "0.0001"}])
    rbfsigned = rbf_node.signrawtransactionwithwallet(rbfraw)
    rbfid = rbf_node.sendrawtransaction(rbfsigned["hex"])
    assert rbfid in rbf_node.getrawmempool()

    bumped_tx = rbf_node.bumpfee(rbfid)
    assert bumped_tx["txid"] in rbf_node.getrawmempool()
    assert rbfid not in rbf_node.getrawmempool()
    self.clear_mempool()


def test_nonrbf_bumpfee_fails(self, peer_node, dest_address):
    self.log.info('Test that we cannot replace a non RBF transaction')
    not_rbfid = peer_node.sendtoaddress(dest_address, Decimal("0.00090000"))
    assert_raises_rpc_error(-4, "Transaction is not BIP 125 replaceable", peer_node.bumpfee, not_rbfid)
    self.clear_mempool()


def test_notmine_bumpfee(self, rbf_node, peer_node, dest_address):
    self.log.info('Test that it cannot bump fee if non-owned inputs are included')
    # here, the rbftx has a peer_node coin and then adds a rbf_node input
    # Note that this test depends upon the RPC code checking input ownership prior to change outputs
    # (since it can't use fundrawtransaction, it lacks a proper change output)
    fee = Decimal("0.001")
    utxos = [node.listunspent(query_options={'minimumAmount': fee})[-1] for node in (rbf_node, peer_node)]
    inputs = [{
        "txid": utxo["txid"],
        "vout": utxo["vout"],
        "address": utxo["address"],
        "sequence": MAX_BIP125_RBF_SEQUENCE
    } for utxo in utxos]
    output_val = sum(utxo["amount"] for utxo in utxos) - fee
    rawtx = rbf_node.createrawtransaction(inputs, [{dest_address: output_val}, {"fee": fee}])
    signedtx = rbf_node.signrawtransactionwithwallet(rawtx)
    signedtx = peer_node.signrawtransactionwithwallet(signedtx["hex"])
    rbfid = rbf_node.sendrawtransaction(signedtx["hex"])
    entry = rbf_node.getmempoolentry(rbfid)
    old_fee = entry["fees"]["base"]
    old_feerate = int(old_fee / entry["vsize"] * Decimal(1e8))
    print(old_feerate) # ELEMENTS FIXME lint
    assert_raises_rpc_error(-4, "Transaction contains inputs that don't belong to this wallet",
                            rbf_node.bumpfee, rbfid)

    def finish_psbtbumpfee(psbt):
        psbt = rbf_node.walletprocesspsbt(psbt)
        psbt = peer_node.walletprocesspsbt(psbt["psbt"])
        final = rbf_node.finalizepsbt(psbt["psbt"])
        res = rbf_node.testmempoolaccept([final["hex"]])
        assert res[0]["allowed"]
        assert_greater_than(res[0]["fees"]["base"], old_fee)

    # ELEMENTS FIXME: insufficient funds
    # self.log.info("Test that psbtbumpfee works for non-owned inputs")
    # psbt = rbf_node.psbtbumpfee(txid=rbfid)
    # finish_psbtbumpfee(psbt["psbt"])

    # psbt = rbf_node.psbtbumpfee(txid=rbfid, options={"fee_rate": old_feerate + 10})
    # finish_psbtbumpfee(psbt["psbt"])

    self.clear_mempool()


def test_bumpfee_with_descendant_fails(self, rbf_node, rbf_node_address, dest_address):
    self.log.info('Test that fee cannot be bumped when it has descendant')
    # parent is send-to-self, so we don't have to check which output is change when creating the child tx
    parent_id = spend_one_input(rbf_node, rbf_node_address)
    input_val = rbf_node.getrawtransaction(parent_id, 1)["vout"][0]["value"]
    tx = rbf_node.createrawtransaction([{"txid": parent_id, "vout": 0}], [{dest_address: "0.0002"}, {"fee": input_val-Decimal("0.0002")}])
    tx = rbf_node.signrawtransactionwithwallet(tx)
    rbf_node.sendrawtransaction(tx["hex"])
    assert_raises_rpc_error(-8, "Transaction has descendants in the wallet", rbf_node.bumpfee, parent_id)

    # create tx with descendant in the mempool by using MiniWallet
    miniwallet = MiniWallet(rbf_node)
    parent_id = spend_one_input(rbf_node, miniwallet.get_address())
    tx = rbf_node.gettransaction(txid=parent_id, verbose=True)['decoded']
    miniwallet.scan_tx(tx)
    miniwallet.send_self_transfer(from_node=rbf_node, fee_rate=Decimal(0.001)) # ELEMENTS: reduce fee rate
    assert_raises_rpc_error(-8, "Transaction has descendants in the mempool", rbf_node.bumpfee, parent_id)
    self.clear_mempool()


def test_bumpfee_with_abandoned_descendant_succeeds(self, rbf_node, rbf_node_address, dest_address):
    self.log.info('Test that fee can be bumped when it has abandoned descendant')
    # parent is send-to-self, so we don't have to check which output is change when creating the child tx
    parent_id = spend_one_input(rbf_node, rbf_node_address)
    # Submit child transaction with low fee
    child_id = rbf_node.send(outputs=[{dest_address: 0.00020000}],
                             options={"inputs": [{"txid": parent_id, "vout": 0}], "fee_rate": 2})["txid"]
    assert child_id in rbf_node.getrawmempool()

    # Restart the node with higher min relay fee so the descendant tx is no longer in mempool so that we can abandon it
    self.restart_node(1, ['-minrelaytxfee=0.00005'] + self.extra_args[1])
    rbf_node.walletpassphrase(WALLET_PASSPHRASE, WALLET_PASSPHRASE_TIMEOUT)
    self.connect_nodes(1, 0)
    assert parent_id in rbf_node.getrawmempool()
    assert child_id not in rbf_node.getrawmempool()
    # Should still raise an error even if not in mempool
    assert_raises_rpc_error(-8, "Transaction has descendants in the wallet", rbf_node.bumpfee, parent_id)
    # Now abandon the child transaction and bump the original
    rbf_node.abandontransaction(child_id)
    bumped_result = rbf_node.bumpfee(parent_id, {"fee_rate": HIGH})
    assert bumped_result['txid'] in rbf_node.getrawmempool()
    assert parent_id not in rbf_node.getrawmempool()
    # Cleanup
    self.restart_node(1, self.extra_args[1])
    rbf_node.walletpassphrase(WALLET_PASSPHRASE, WALLET_PASSPHRASE_TIMEOUT)
    self.connect_nodes(1, 0)
    self.clear_mempool()


def test_small_output_with_feerate_succeeds(self, rbf_node, dest_address):
    self.log.info('Testing small output with feerate bump succeeds')

    # Make sure additional inputs exist
    self.generatetoaddress(rbf_node, COINBASE_MATURITY + 1, rbf_node.getnewaddress())
    rbfid = spend_one_input(rbf_node, dest_address)
    input_list = rbf_node.getrawtransaction(rbfid, 1)["vin"]
    assert_equal(len(input_list), 1)
    original_txin = input_list[0]
    self.log.info('Keep bumping until transaction fee out-spends non-destination value')
    tx_fee = 0
    while True:
        input_list = rbf_node.getrawtransaction(rbfid, 1)["vin"]
        new_item = list(input_list)[0]
        assert_equal(len(input_list), 1)
        assert_equal(original_txin["txid"], new_item["txid"])
        assert_equal(original_txin["vout"], new_item["vout"])
        rbfid_new_details = rbf_node.bumpfee(rbfid)
        rbfid_new = rbfid_new_details["txid"]
        raw_pool = rbf_node.getrawmempool()
        assert rbfid not in raw_pool
        assert rbfid_new in raw_pool
        rbfid = rbfid_new
        tx_fee = rbfid_new_details["fee"]

        # Total value from input not going to destination
        if tx_fee > Decimal('0.00040000'): # ELEMENTS FIXME: this was 0.00050000 in bitcoin (since spend_one_input leaves 0.0005 for the fee)
            break

    # input(s) have been added
    final_input_list = rbf_node.getrawtransaction(rbfid, 1)["vin"]
    if len(final_input_list) != 1: # ELEMENTS: allow it to be equal
        assert_greater_than(len(final_input_list), 1)
    # Original input is in final set
    assert [txin for txin in final_input_list
            if txin["txid"] == original_txin["txid"]
            and txin["vout"] == original_txin["vout"]]

    self.generatetoaddress(rbf_node, 1, rbf_node.getnewaddress())
    assert_equal(rbf_node.gettransaction(rbfid)["confirmations"], 1)
    self.clear_mempool()


def test_dust_to_fee(self, rbf_node, dest_address):
    self.log.info('Test that bumped output that is dust is dropped to fee')
    rbfid = spend_one_input(rbf_node, dest_address)
    fulltx = rbf_node.getrawtransaction(rbfid, 1)
    # The DER formatting used by Bitcoin to serialize ECDSA signatures means that signatures can have a
    # variable size of 70-72 bytes (or possibly even less), with most being 71 or 72 bytes. The signature
    # in the witness is divided by 4 for the vsize, so this variance can take the weight across a 4-byte
    # boundary
    # ELEMENTS: 116 vbytes added (9 for fee spk+value, 99 for assets, 3 for value tags, 3 for null nonces, 2 for elements tx encoding)
    # size of transaction (p2wpkh, 1 input, 3 outputs): 257 vbytes
    if not 140 + 116 <= fulltx["vsize"] <= 141 + 116:
        raise AssertionError("Invalid tx vsize of {} (256-257 expected), full tx: {}".format(fulltx["vsize"], fulltx))
    # Bump with fee_rate of 350.25 sat/vB vbytes to create dust.
    # ELEMENTS: Expected bump fee of 257 vbytes * fee_rate 0.00190000 BTC / 1000 vbytes = 0.00048830 BTC
    # Expected fee is 141 vbytes * fee_rate 0.00350250 BTC / 1000 vbytes = 0.00049385 BTC.
    # or occasionally 140 vbytes * fee_rate 0.00350250 BTC / 1000 vbytes = 0.00049035 BTC.
    # Dust should be dropped to the fee, so actual bump fee is 0.00050000 BTC.
    bumped_tx = rbf_node.bumpfee(rbfid, {"fee_rate": 190.00})
    full_bumped_tx = rbf_node.getrawtransaction(bumped_tx["txid"], 1)
    assert_equal(bumped_tx["fee"], Decimal("0.00050000"))
    assert_equal(len(fulltx["vout"]), 3)
    assert_equal(len(full_bumped_tx["vout"]), 2)  #change output is eliminated
    assert_equal(full_bumped_tx["vout"][0]['value'], Decimal("0.00050000"))
    self.clear_mempool()


def test_settxfee(self, rbf_node, dest_address):
    self.log.info('Test settxfee')
    assert_raises_rpc_error(-8, "txfee cannot be less than min relay tx fee", rbf_node.settxfee, Decimal('0.000005'))
    assert_raises_rpc_error(-8, "txfee cannot be less than wallet min fee", rbf_node.settxfee, Decimal('0.000015'))
    # check that bumpfee reacts correctly to the use of settxfee (paytxfee)
    rbfid = spend_one_input(rbf_node, dest_address)
    requested_feerate = Decimal("0.00025000")
    rbf_node.settxfee(requested_feerate)
    bumped_tx = rbf_node.bumpfee(rbfid)
    actual_feerate = bumped_tx["fee"] * 1000 / rbf_node.getrawtransaction(bumped_tx["txid"], True)["vsize"]
    # Assert that the difference between the requested feerate and the actual
    # feerate of the bumped transaction is small.
    assert_greater_than(Decimal("0.001000"), abs(requested_feerate - actual_feerate))
    rbf_node.settxfee(Decimal("0.00000000"))  # unset paytxfee

    # check that settxfee respects -maxtxfee
    self.restart_node(1, ['-maxtxfee=0.000025'] + self.extra_args[1])
    assert_raises_rpc_error(-8, "txfee cannot be more than wallet max tx fee", rbf_node.settxfee, Decimal('0.00003'))
    self.restart_node(1, self.extra_args[1])
    rbf_node.walletpassphrase(WALLET_PASSPHRASE, WALLET_PASSPHRASE_TIMEOUT)
    self.connect_nodes(1, 0)
    self.clear_mempool()


def test_maxtxfee_fails(self, rbf_node, dest_address):
    self.log.info('Test that bumpfee fails when it hits -maxtxfee')
    # size of bumped transaction (p2wpkh, 1 input, 2 outputs): 141 vbytes
    # expected bump fee of 141 vbytes * 0.00200000 BTC / 1000 vbytes = 0.00002820 BTC
    # which exceeds maxtxfee and is expected to raise
    self.restart_node(1, ['-maxtxfee=0.000025'] + self.extra_args[1])
    rbf_node.walletpassphrase(WALLET_PASSPHRASE, WALLET_PASSPHRASE_TIMEOUT)
    rbfid = spend_one_input(rbf_node, dest_address)
    assert_raises_rpc_error(-4, "Unable to create transaction. Fee exceeds maximum configured by user (e.g. -maxtxfee, maxfeerate)", rbf_node.bumpfee, rbfid)
    self.restart_node(1, self.extra_args[1])
    rbf_node.walletpassphrase(WALLET_PASSPHRASE, WALLET_PASSPHRASE_TIMEOUT)
    self.connect_nodes(1, 0)
    self.clear_mempool()


def test_watchonly_psbt(self, peer_node, rbf_node, dest_address):
    self.log.info('Test that PSBT is returned for bumpfee in watchonly wallets')
    priv_rec_desc = "wpkh([00000001/84'/1'/0']tprv8ZgxMBicQKsPd7Uf69XL1XwhmjHopUGep8GuEiJDZmbQz6o58LninorQAfcKZWARbtRtfnLcJ5MQ2AtHcQJCCRUcMRvmDUjyEmNUWwx8UbK/0/*)#rweraev0"
    pub_rec_desc = rbf_node.getdescriptorinfo(priv_rec_desc)["descriptor"]
    priv_change_desc = "wpkh([00000001/84'/1'/0']tprv8ZgxMBicQKsPd7Uf69XL1XwhmjHopUGep8GuEiJDZmbQz6o58LninorQAfcKZWARbtRtfnLcJ5MQ2AtHcQJCCRUcMRvmDUjyEmNUWwx8UbK/1/*)#j6uzqvuh"
    pub_change_desc = rbf_node.getdescriptorinfo(priv_change_desc)["descriptor"]
    # Create a wallet with private keys that can sign PSBTs
    rbf_node.createwallet(wallet_name="signer", disable_private_keys=False, blank=True)
    signer = rbf_node.get_wallet_rpc("signer")
    assert signer.getwalletinfo()['private_keys_enabled']
    reqs = [{
        "desc": priv_rec_desc,
        "timestamp": 0,
        "range": [0,1],
        "internal": False,
        "keypool": False # Keys can only be imported to the keypool when private keys are disabled
    },
    {
        "desc": priv_change_desc,
        "timestamp": 0,
        "range": [0, 0],
        "internal": True,
        "keypool": False
    }]
    if self.options.descriptors:
        result = signer.importdescriptors(reqs)
    else:
        result = signer.importmulti(reqs)
    assert_equal(result, [{'success': True}, {'success': True}])

    # Create another wallet with just the public keys, which creates PSBTs
    rbf_node.createwallet(wallet_name="watcher", disable_private_keys=True, blank=True)
    watcher = rbf_node.get_wallet_rpc("watcher")
    assert not watcher.getwalletinfo()['private_keys_enabled']

    reqs = [{
        "desc": pub_rec_desc,
        "timestamp": 0,
        "range": [0, 10],
        "internal": False,
        "keypool": True,
        "watchonly": True,
        "active": True,
    }, {
        "desc": pub_change_desc,
        "timestamp": 0,
        "range": [0, 10],
        "internal": True,
        "keypool": True,
        "watchonly": True,
        "active": True,
    }]
    if self.options.descriptors:
        result = watcher.importdescriptors(reqs)
    else:
        result = watcher.importmulti(reqs)
    assert_equal(result, [{'success': True}, {'success': True}])

    funding_address1 = watcher.getnewaddress(address_type='bech32')
    funding_address2 = watcher.getnewaddress(address_type='bech32')
    # ELEMENTS: start with more funds since our transaction will be 688 bytes vs 444 in Bitcoin
    peer_node.sendmany("", {funding_address1: 0.001, funding_address2: 0.005})
    self.generate(peer_node, 1)

    # Create single-input PSBT for transaction to be bumped
    # Ensure the payment amount + change can be fully funded using one of the 0.001BTC inputs.
    psbt = watcher.walletcreatefundedpsbt([watcher.listunspent()[0]], [{dest_address: 0.0005}], 0,
            {"fee_rate": 1, "add_inputs": False}, True)['psbt']
    psbt_signed = signer.walletprocesspsbt(psbt=psbt, sign=True, sighashtype="ALL", bip32derivs=True)
    psbt_final = watcher.finalizepsbt(psbt_signed["psbt"])
    original_txid = watcher.sendrawtransaction(psbt_final["hex"])
    assert_equal(len(watcher.decodepsbt(psbt)["inputs"]), 1)

    # bumpfee can't be used on watchonly wallets
    assert_raises_rpc_error(-4, "bumpfee is not available with wallets that have private keys disabled. Use psbtbumpfee instead.", watcher.bumpfee, original_txid)

    # Bump fee, obnoxiously high to add additional watchonly input
    bumped_psbt = watcher.psbtbumpfee(original_txid, {"fee_rate": HIGH}) # ELEMENTS: made it higher than HIGH
    # ELEMENTS: sometimes greater than 1, sometimes equal to 1
    if len(watcher.decodepsbt(bumped_psbt['psbt'])["inputs"]) != 1:
        assert_greater_than(len(watcher.decodepsbt(bumped_psbt['psbt'])["inputs"]), 1)
    assert "txid" not in bumped_psbt
    assert_equal(bumped_psbt["origfee"], -watcher.gettransaction(original_txid)["fee"]['bitcoin'])
    assert not watcher.finalizepsbt(bumped_psbt["psbt"])["complete"]

    # Sign bumped transaction
    bumped_psbt_signed = signer.walletprocesspsbt(psbt=bumped_psbt["psbt"], sign=True, sighashtype="ALL", bip32derivs=True)
    bumped_psbt_final = watcher.finalizepsbt(bumped_psbt_signed["psbt"])
    assert bumped_psbt_final["complete"]

    # Broadcast bumped transaction
    bumped_txid = watcher.sendrawtransaction(bumped_psbt_final["hex"])
    assert bumped_txid in rbf_node.getrawmempool()
    assert original_txid not in rbf_node.getrawmempool()

    rbf_node.unloadwallet("watcher")
    rbf_node.unloadwallet("signer")
    self.clear_mempool()


def test_rebumping(self, rbf_node, dest_address):
    self.log.info('Test that re-bumping the original tx fails, but bumping successor works')
    rbfid = spend_one_input(rbf_node, dest_address)
    bumped = rbf_node.bumpfee(rbfid, {"fee_rate": ECONOMICAL})
    assert_raises_rpc_error(-4, f"Cannot bump transaction {rbfid} which was already bumped by transaction {bumped['txid']}",
                            rbf_node.bumpfee, rbfid, {"fee_rate": ECONOMICAL})
    rbf_node.bumpfee(bumped["txid"], {"fee_rate": NORMAL})
    self.clear_mempool()


def test_rebumping_not_replaceable(self, rbf_node, dest_address):
    self.log.info('Test that re-bumping non-replaceable fails')
    rbfid = spend_one_input(rbf_node, dest_address)
    bumped = rbf_node.bumpfee(rbfid, {"fee_rate": ECONOMICAL, "replaceable": False})
    assert_raises_rpc_error(-4, "Transaction is not BIP 125 replaceable", rbf_node.bumpfee, bumped["txid"],
                            {"fee_rate": NORMAL})
    self.clear_mempool()


def test_bumpfee_already_spent(self, rbf_node, dest_address):
    self.log.info('Test that bumping tx with already spent coin fails')
    txid = spend_one_input(rbf_node, dest_address)
    self.generate(rbf_node, 1)  # spend coin simply by mining block with tx
    spent_input = rbf_node.gettransaction(txid=txid, verbose=True)['decoded']['vin'][0]
    assert_raises_rpc_error(-1, f"{spent_input['txid']}:{spent_input['vout']} is already spent",
                            rbf_node.bumpfee, txid, {"fee_rate": NORMAL})


def test_unconfirmed_not_spendable(self, rbf_node, rbf_node_address):
    self.log.info('Test that unconfirmed outputs from bumped txns are not spendable')
    rbfid = spend_one_input(rbf_node, rbf_node_address)
    rbftx = rbf_node.gettransaction(rbfid)["hex"]
    assert rbfid in rbf_node.getrawmempool()
    bumpid = rbf_node.bumpfee(rbfid)["txid"]
    assert bumpid in rbf_node.getrawmempool()
    assert rbfid not in rbf_node.getrawmempool()

    # check that outputs from the bump transaction are not spendable
    # due to the replaces_txid check in CWallet::AvailableCoins
    assert_equal([t for t in rbf_node.listunspent(minconf=0, include_unsafe=False) if t["txid"] == bumpid], [])

    # submit a block with the rbf tx to clear the bump tx out of the mempool,
    # then invalidate the block so the rbf tx will be put back in the mempool.
    # This makes it possible to check whether the rbf tx outputs are
    # spendable before the rbf tx is confirmed.
    block = self.generateblock(rbf_node, output="raw(51)", transactions=[rbftx])
    # Can not abandon conflicted tx
    assert_raises_rpc_error(-5, 'Transaction not eligible for abandonment', lambda: rbf_node.abandontransaction(txid=bumpid))
    rbf_node.invalidateblock(block["hash"])
    # Call abandon to make sure the wallet doesn't attempt to resubmit
    # the bump tx and hope the wallet does not rebroadcast before we call.
    rbf_node.abandontransaction(bumpid)

    tx_bump_abandoned = rbf_node.gettransaction(bumpid)
    for tx in tx_bump_abandoned['details']:
        assert_equal(tx['abandoned'], True)

    assert bumpid not in rbf_node.getrawmempool()
    assert rbfid in rbf_node.getrawmempool()

    # check that outputs from the rbf tx are not spendable before the
    # transaction is confirmed, due to the replaced_by_txid check in
    # CWallet::AvailableCoins
    assert_equal([t for t in rbf_node.listunspent(minconf=0, include_unsafe=False) if t["txid"] == rbfid], [])

    # check that the main output from the rbf tx is spendable after confirmed
    self.generate(rbf_node, 1, sync_fun=self.no_op)
    rbf_node_address_unconfidential = rbf_node.getaddressinfo(rbf_node_address)["unconfidential"]
    assert_equal(
        sum(1 for t in rbf_node.listunspent(minconf=0, include_unsafe=False)
            if t["txid"] == rbfid and t["address"] == rbf_node_address_unconfidential and t["spendable"]), 1)
    self.clear_mempool()


def test_bumpfee_metadata(self, rbf_node, dest_address):
    self.log.info('Test that bumped txn metadata persists to new txn record')
    assert rbf_node.getbalance()["bitcoin"] < 49
    self.generatetoaddress(rbf_node, 101, rbf_node.getnewaddress())
    rbfid = rbf_node.sendtoaddress(dest_address, 49, "comment value", "to value")
    bumped_tx = rbf_node.bumpfee(rbfid)
    bumped_wtx = rbf_node.gettransaction(bumped_tx["txid"])
    assert_equal(bumped_wtx["comment"], "comment value")
    assert_equal(bumped_wtx["to"], "to value")
    self.clear_mempool()


def test_locked_wallet_fails(self, rbf_node, dest_address):
    self.log.info('Test that locked wallet cannot bump txn')
    rbfid = spend_one_input(rbf_node, dest_address)
    rbf_node.walletlock()
    assert_raises_rpc_error(-13, "Please enter the wallet passphrase with walletpassphrase first.",
                            rbf_node.bumpfee, rbfid)
    rbf_node.walletpassphrase(WALLET_PASSPHRASE, WALLET_PASSPHRASE_TIMEOUT)
    self.clear_mempool()


def test_change_script_match(self, rbf_node, dest_address):
    self.log.info('Test that the same change addresses is used for the replacement transaction when possible')

<<<<<<< HEAD
    def get_change_address(tx):
        tx_details = rbf_node.getrawtransaction(tx, 1)
        txout_addresses = [txout['scriptPubKey']['address'] for txout in tx_details["vout"] if txout['scriptPubKey']['type'] != 'fee']
        return [address for address in txout_addresses if rbf_node.getaddressinfo(address)["ischange"]]

=======
>>>>>>> 3497df4c
    # Check that there is only one change output
    rbfid = spend_one_input(rbf_node, dest_address)
    change_addresses = get_change_address(rbfid, rbf_node)
    assert_equal(len(change_addresses), 1)

    # Now find that address in each subsequent tx, and no other change
    bumped_total_tx = rbf_node.bumpfee(rbfid, {"fee_rate": ECONOMICAL})
    assert_equal(change_addresses, get_change_address(bumped_total_tx['txid'], rbf_node))
    bumped_rate_tx = rbf_node.bumpfee(bumped_total_tx["txid"])
    assert_equal(change_addresses, get_change_address(bumped_rate_tx['txid'], rbf_node))
    self.clear_mempool()


def spend_one_input(node, dest_address, change_size=Decimal("0.00040000"), data=None):
    tx_input = dict(
        sequence=MAX_BIP125_RBF_SEQUENCE, **next(u for u in node.listunspent() if u["amount"] == Decimal("0.00100000")))
    destinations = [{dest_address: Decimal("0.00050000")}]
    if change_size > 0:
        destinations.append({node.getrawchangeaddress(): change_size})
    if data:
        destinations['data'] = data
    destinations.append({"fee": Decimal("0.0001")})
    rawtx = node.createrawtransaction([tx_input], destinations)
    signedtx = node.signrawtransactionwithwallet(rawtx)
    txid = node.sendrawtransaction(signedtx["hex"])
    return txid


def test_no_more_inputs_fails(self, rbf_node, dest_address):
    self.log.info('Test that bumpfee fails when there are no available confirmed outputs')
    # feerate rbf requires confirmed outputs when change output doesn't exist or is insufficient
    self.generatetoaddress(rbf_node, 1, dest_address)
    # spend all funds, no change output
    rbfid = rbf_node.sendall(recipients=[rbf_node.getnewaddress()])['txid']
    assert_equal(rbf_node.getbalance()['bitcoin'], 0) # ELEMENTS
    assert_raises_rpc_error(-4, "bumpfee can only be called on an unblinded transaction", rbf_node.bumpfee, rbfid) # ELEMENTS
    self.clear_mempool()


def test_feerate_checks_replaced_outputs(self, rbf_node, peer_node):
    # Make sure there is enough balance
    peer_node.sendtoaddress(rbf_node.getnewaddress(), 60)
    self.generate(peer_node, 1)

    self.log.info("Test that feerate checks use replaced outputs")
    outputs = []
    for i in range(50):
        outputs.append({rbf_node.getnewaddress(address_type="bech32"): 1})
    tx_res = rbf_node.send(outputs=outputs, fee_rate=5)
    tx_details = rbf_node.gettransaction(txid=tx_res["txid"], verbose=True)

    # Calculate the minimum feerate required for the bump to work.
    # Since the bumped tx will replace all of the outputs with a single output, we can estimate that its size will 31 * (len(outputs) - 1) bytes smaller
    tx_size = tx_details["decoded"]["vsize"]
    est_bumped_size = tx_size - (len(tx_details["decoded"]["vout"]) - 1) * 31
    inc_fee_rate = max(rbf_node.getmempoolinfo()["incrementalrelayfee"], Decimal(0.00005000)) # Wallet has a fixed incremental relay fee of 5 sat/vb
    # RPC gives us fee as negative
    min_fee = (-tx_details["fee"]["bitcoin"] + get_fee(est_bumped_size, inc_fee_rate)) * Decimal(1e8)
    min_fee_rate = (min_fee / est_bumped_size).quantize(Decimal("1.000"))
    print(min_fee_rate) # ELEMENTS FIXME: lint

    # Attempt to bumpfee and replace all outputs with a single one using a feerate slightly less than the minimum
    new_outputs = [{rbf_node.getnewaddress(address_type="bech32"): 49}]
    print(len(new_outputs)) # ELEMENTS FIXME: lint
    # assert_raises_rpc_error(-8, "Insufficient total fee", rbf_node.bumpfee, tx_res["txid"], {"fee_rate": min_fee_rate - 1, "outputs": new_outputs}) # ELEMENTS FIXME

    # Bumpfee and replace all outputs with a single one using the minimum feerate
    # rbf_node.bumpfee(tx_res["txid"], {"fee_rate": min_fee_rate, "outputs": new_outputs}) # ELEMENTS FIXME
    self.clear_mempool()


if __name__ == "__main__":
    BumpFeeTest().main()<|MERGE_RESOLUTION|>--- conflicted
+++ resolved
@@ -44,7 +44,7 @@
 
 def get_change_address(tx, node):
     tx_details = node.getrawtransaction(tx, 1)
-    txout_addresses = [txout['scriptPubKey']['address'] for txout in tx_details["vout"]]
+    txout_addresses = [txout['scriptPubKey']['address'] for txout in tx_details["vout"] if txout['scriptPubKey']['type'] != 'fee']
     return [address for address in txout_addresses if node.getaddressinfo(address)["ischange"]]
 
 class BumpFeeTest(BitcoinTestFramework):
@@ -193,9 +193,9 @@
         self.generate(self.nodes[0], 1)
 
         # Create a tx with two outputs. recipient and change.
-        tx = wallet.send(outputs={wallet.getnewaddress(): 9}, fee_rate=2)
+        tx = wallet.send(outputs=[{wallet.getnewaddress(): 9}], fee_rate=2)
         tx_info = wallet.gettransaction(txid=tx["txid"], verbose=True)
-        assert_equal(len(tx_info["decoded"]["vout"]), 2)
+        assert_equal(len(tx_info["decoded"]["vout"]), 3) # ELEMENTS added fee output
         assert_equal(len(tx_info["decoded"]["vin"]), 2)
 
         # Bump tx, send coins back to change address.
@@ -203,7 +203,7 @@
         out_amount = 10
         bumped = wallet.bumpfee(txid=tx["txid"], options={"fee_rate": 20, "outputs": [{change_addr: out_amount}]})
         bumped_tx = wallet.gettransaction(txid=bumped["txid"], verbose=True)
-        assert_equal(len(bumped_tx["decoded"]["vout"]), 1)
+        assert_equal(len(bumped_tx["decoded"]["vout"]), 2) # ELEMENTS
         assert_equal(len(bumped_tx["decoded"]["vin"]), 2)
         assert_equal(bumped_tx["decoded"]["vout"][0]["value"] + bumped["fee"], out_amount)
 
@@ -211,7 +211,7 @@
         out_amount = 6
         bumped = wallet.bumpfee(txid=bumped["txid"], options={"fee_rate": 40, "outputs": [{change_addr: out_amount}]})
         bumped_tx = wallet.gettransaction(txid=bumped["txid"], verbose=True)
-        assert_equal(len(bumped_tx["decoded"]["vout"]), 2)
+        assert_equal(len(bumped_tx["decoded"]["vout"]), 3) # ELEMENTS
         assert_equal(len(bumped_tx["decoded"]["vin"]), 2)
         assert any(txout['value'] == out_amount - bumped["fee"] and txout['scriptPubKey']['address'] == change_addr for txout in bumped_tx['decoded']['vout'])
         # Check that total out amount is still equal to the previously bumped tx
@@ -221,7 +221,7 @@
         out_amount = 12
         bumped = wallet.bumpfee(txid=bumped["txid"], options={"fee_rate": 80, "outputs": [{change_addr: out_amount}]})
         bumped_tx = wallet.gettransaction(txid=bumped["txid"], verbose=True)
-        assert_equal(len(bumped_tx["decoded"]["vout"]), 2)
+        assert_equal(len(bumped_tx["decoded"]["vout"]), 3) # ELEMENTS
         assert_equal(len(bumped_tx["decoded"]["vin"]), 3)
         assert any(txout['value'] == out_amount - bumped["fee"] and txout['scriptPubKey']['address'] == change_addr for txout in bumped_tx['decoded']['vout'])
         assert_equal(bumped_tx["decoded"]["vout"][0]["value"] + bumped_tx["decoded"]["vout"][1]["value"] + bumped["fee"], 15)
@@ -703,14 +703,6 @@
 def test_change_script_match(self, rbf_node, dest_address):
     self.log.info('Test that the same change addresses is used for the replacement transaction when possible')
 
-<<<<<<< HEAD
-    def get_change_address(tx):
-        tx_details = rbf_node.getrawtransaction(tx, 1)
-        txout_addresses = [txout['scriptPubKey']['address'] for txout in tx_details["vout"] if txout['scriptPubKey']['type'] != 'fee']
-        return [address for address in txout_addresses if rbf_node.getaddressinfo(address)["ischange"]]
-
-=======
->>>>>>> 3497df4c
     # Check that there is only one change output
     rbfid = spend_one_input(rbf_node, dest_address)
     change_addresses = get_change_address(rbfid, rbf_node)
