#!/usr/bin/env python3
# Copyright (c) 2016-2022 The Bitcoin Core developers
# Distributed under the MIT software license, see the accompanying
# file COPYING or http://www.opensource.org/licenses/mit-license.php.
"""Test the bumpfee RPC.

Verifies that the bumpfee RPC creates replacement transactions successfully when
its preconditions are met, and returns appropriate errors in other cases.

This module consists of around a dozen individual test cases implemented in the
top-level functions named as test_<test_case_description>. The test functions
can be disabled or reordered if needed for debugging. If new test cases are
added in the future, they should try to follow the same convention and not
make assumptions about execution order.
"""
from decimal import Decimal

from test_framework.blocktools import (
    COINBASE_MATURITY,
)
from test_framework.messages import (
    MAX_BIP125_RBF_SEQUENCE,
)
from test_framework.test_framework import BitcoinTestFramework
from test_framework.util import (
    assert_equal,
    assert_fee_amount,
    assert_greater_than,
    assert_greater_than_or_equal,
    assert_raises_rpc_error,
    get_fee,
    find_vout_for_address,
)
from test_framework import util
from test_framework.wallet import MiniWallet


WALLET_PASSPHRASE = "test"
WALLET_PASSPHRASE_TIMEOUT = 3600

# Fee rates (sat/vB)
INSUFFICIENT =      1
ECONOMICAL   =     50
NORMAL       =    100
HIGH         =    800
TOO_HIGH     = 100000

def get_change_address(tx, node):
    tx_details = node.getrawtransaction(tx, 1)
    txout_addresses = [txout['scriptPubKey']['address'] for txout in tx_details["vout"] if txout['scriptPubKey']['type'] != 'fee']
    return [address for address in txout_addresses if node.getaddressinfo(address)["ischange"]]

class BumpFeeTest(BitcoinTestFramework):
    def add_options(self, parser):
        self.add_wallet_options(parser)

    def set_test_params(self):
        self.num_nodes = 2
        self.setup_clean_chain = True
        self.extra_args = [[
            "-walletrbf={}".format(i),
            "-mintxfee=0.00002",
            "-addresstype=bech32",
            "-whitelist=noban@127.0.0.1",
        ] for i in range(self.num_nodes)]

    def skip_test_if_missing_module(self):
        self.skip_if_no_wallet()

    def clear_mempool(self):
        # Clear mempool between subtests. The subtests may only depend on chainstate (utxos)
        self.generate(self.nodes[1], 1)

    def run_test(self):
        util.node_fastmerkle = self.nodes[0]
        # Encrypt wallet for test_locked_wallet_fails test
        self.nodes[1].encryptwallet(WALLET_PASSPHRASE)
        self.nodes[1].walletpassphrase(WALLET_PASSPHRASE, WALLET_PASSPHRASE_TIMEOUT)

        peer_node, rbf_node = self.nodes
        rbf_node_address = rbf_node.getnewaddress()

        # fund rbf node with 10 coins of 0.001 btc (100,000 satoshis)
        self.log.info("Mining blocks...")
        self.generate(peer_node, 110)
        for _ in range(100):
            peer_node.sendtoaddress(rbf_node_address, 0.001)
        self.sync_all()
        self.generate(peer_node, 1)
        assert_equal(rbf_node.getbalance()['bitcoin'], Decimal("0.1"))

        self.log.info("Running tests")
        dest_address = peer_node.getnewaddress()
        for mode in ["default", "fee_rate", "new_outputs"]:
            test_simple_bumpfee_succeeds(self, mode, rbf_node, peer_node, dest_address)
        self.test_invalid_parameters(rbf_node, peer_node, dest_address)
        test_segwit_bumpfee_succeeds(self, rbf_node, dest_address)
        test_nonrbf_bumpfee_fails(self, peer_node, dest_address)
        test_notmine_bumpfee(self, rbf_node, peer_node, dest_address)
        test_bumpfee_with_descendant_fails(self, rbf_node, rbf_node_address, dest_address)
        test_bumpfee_with_abandoned_descendant_succeeds(self, rbf_node, rbf_node_address, dest_address)
        test_dust_to_fee(self, rbf_node, dest_address)
        test_watchonly_psbt(self, peer_node, rbf_node, dest_address)

        test_rebumping(self, rbf_node, dest_address)
        test_rebumping_not_replaceable(self, rbf_node, dest_address)
        test_bumpfee_already_spent(self, rbf_node, dest_address)
        test_unconfirmed_not_spendable(self, rbf_node, rbf_node_address)
        test_bumpfee_metadata(self, rbf_node, dest_address)
        test_locked_wallet_fails(self, rbf_node, dest_address)
        test_change_script_match(self, rbf_node, dest_address)
        test_settxfee(self, rbf_node, dest_address)
        test_maxtxfee_fails(self, rbf_node, dest_address)
        # These tests wipe out a number of utxos that are expected in other tests
        test_small_output_with_feerate_succeeds(self, rbf_node, dest_address)
        test_no_more_inputs_fails(self, rbf_node, dest_address)
        self.test_bump_back_to_yourself()
        self.test_provided_change_pos(rbf_node)
        self.test_single_output()

        # Context independent tests
        test_feerate_checks_replaced_outputs(self, rbf_node, peer_node)

    def test_invalid_parameters(self, rbf_node, peer_node, dest_address):
        self.log.info('Test invalid parameters')
        rbfid = spend_one_input(rbf_node, dest_address)
        self.sync_mempools((rbf_node, peer_node))
        assert rbfid in rbf_node.getrawmempool() and rbfid in peer_node.getrawmempool()

        for key in ["totalFee", "feeRate"]:
            assert_raises_rpc_error(-3, "Unexpected key {}".format(key), rbf_node.bumpfee, rbfid, {key: NORMAL})

        # Bumping to just above minrelay should fail to increase the total fee enough.
        assert_raises_rpc_error(-8, "Insufficient total fee 0.00000257", rbf_node.bumpfee, rbfid, fee_rate=INSUFFICIENT)

        self.log.info("Test invalid fee rate settings")
        assert_raises_rpc_error(-4, "Specified or calculated fee 0.257 is too high (cannot be higher than -maxtxfee 0.10",
            rbf_node.bumpfee, rbfid, fee_rate=TOO_HIGH)
        # Test fee_rate with zero values.
        msg = "Insufficient total fee 0.00"
        for zero_value in [0, 0.000, 0.00000000, "0", "0.000", "0.00000000"]:
            assert_raises_rpc_error(-8, msg, rbf_node.bumpfee, rbfid, fee_rate=zero_value)
        msg = "Invalid amount"
        # Test fee_rate values that don't pass fixed-point parsing checks.
        for invalid_value in ["", 0.000000001, 1e-09, 1.111111111, 1111111111111111, "31.999999999999999999999"]:
            assert_raises_rpc_error(-3, msg, rbf_node.bumpfee, rbfid, fee_rate=invalid_value)
        # Test fee_rate values that cannot be represented in sat/vB.
        for invalid_value in [0.0001, 0.00000001, 0.00099999, 31.99999999]:
            assert_raises_rpc_error(-3, msg, rbf_node.bumpfee, rbfid, fee_rate=invalid_value)
        # Test fee_rate out of range (negative number).
        assert_raises_rpc_error(-3, "Amount out of range", rbf_node.bumpfee, rbfid, fee_rate=-1)
        # Test type error.
        for value in [{"foo": "bar"}, True]:
            assert_raises_rpc_error(-3, "Amount is not a number or string", rbf_node.bumpfee, rbfid, fee_rate=value)

        self.log.info("Test explicit fee rate raises RPC error if both fee_rate and conf_target are passed")
        assert_raises_rpc_error(-8, "Cannot specify both conf_target and fee_rate. Please provide either a confirmation "
            "target in blocks for automatic fee estimation, or an explicit fee rate.",
            rbf_node.bumpfee, rbfid, conf_target=NORMAL, fee_rate=NORMAL)

        self.log.info("Test explicit fee rate raises RPC error if both fee_rate and estimate_mode are passed")
        assert_raises_rpc_error(-8, "Cannot specify both estimate_mode and fee_rate",
            rbf_node.bumpfee, rbfid, estimate_mode="economical", fee_rate=NORMAL)

        self.log.info("Test invalid conf_target settings")
        assert_raises_rpc_error(-8, "confTarget and conf_target options should not both be set",
            rbf_node.bumpfee, rbfid, {"confTarget": 123, "conf_target": 456})

        self.log.info("Test invalid estimate_mode settings")
        for k, v in {"number": 42, "object": {"foo": "bar"}}.items():
            assert_raises_rpc_error(-3, f"JSON value of type {k} for field estimate_mode is not of expected type string",
                rbf_node.bumpfee, rbfid, estimate_mode=v)
        for mode in ["foo", Decimal("3.1415"), "sat/B", "BTC/kB"]:
            assert_raises_rpc_error(-8, 'Invalid estimate_mode parameter, must be one of: "unset", "economical", "conservative"',
                rbf_node.bumpfee, rbfid, estimate_mode=mode)

        self.log.info("Test invalid outputs values")
        assert_raises_rpc_error(-8, "Invalid parameter, output argument cannot be an empty array",
                rbf_node.bumpfee, rbfid, {"outputs": []})
        assert_raises_rpc_error(-8, "Invalid parameter, duplicated address: " + dest_address,
                rbf_node.bumpfee, rbfid, {"outputs": [{dest_address: 0.1}, {dest_address: 0.2}]})
        assert_raises_rpc_error(-8, "Invalid parameter, duplicate key: data",
                rbf_node.bumpfee, rbfid, {"outputs": [{"data": "deadbeef"}, {"data": "deadbeef"}]})

        self.log.info("Test reduce_output option")
        assert_raises_rpc_error(-1, "JSON integer out of range", rbf_node.bumpfee, rbfid, {"reduce_output": -1})
        assert_raises_rpc_error(-8, "Change position is out of range", rbf_node.bumpfee, rbfid, {"reduce_output": 3}) # ELEMENTS

        self.log.info("Test outputs and reduce_output cannot both be provided")
        assert_raises_rpc_error(-8, "Cannot specify both new outputs to use and an output index to reduce", rbf_node.bumpfee, rbfid, {"reduce_output": 2, "outputs": [{dest_address: 0.1}]})

        self.clear_mempool()

    def test_bump_back_to_yourself(self):
        self.log.info("Test that bumpfee can send coins back to yourself")
        node = self.nodes[1]

        node.createwallet("back_to_yourself")
        wallet = node.get_wallet_rpc("back_to_yourself")

        # Make 3 UTXOs
        addr = wallet.getnewaddress()
        for _ in range(3):
            self.nodes[0].sendtoaddress(addr, 5)
        self.generate(self.nodes[0], 1)

        # Create a tx with two outputs. recipient and change.
        tx = wallet.send(outputs=[{wallet.getnewaddress(): 9}], fee_rate=2)
        tx_info = wallet.gettransaction(txid=tx["txid"], verbose=True)
        assert_equal(len(tx_info["decoded"]["vout"]), 3) # ELEMENTS added fee output
        assert_equal(len(tx_info["decoded"]["vin"]), 2)

        # Bump tx, send coins back to change address.
        change_addr = get_change_address(tx["txid"], wallet)[0]
        out_amount = 10
        bumped = wallet.bumpfee(txid=tx["txid"], options={"fee_rate": 20, "outputs": [{change_addr: out_amount}]})
        bumped_tx = wallet.gettransaction(txid=bumped["txid"], verbose=True)
        assert_equal(len(bumped_tx["decoded"]["vout"]), 2) # ELEMENTS
        assert_equal(len(bumped_tx["decoded"]["vin"]), 2)
        assert_equal(bumped_tx["decoded"]["vout"][0]["value"] + bumped["fee"], out_amount)

        # Bump tx again, now test send fewer coins back to change address.
        out_amount = 6
        bumped = wallet.bumpfee(txid=bumped["txid"], options={"fee_rate": 40, "outputs": [{change_addr: out_amount}]})
        bumped_tx = wallet.gettransaction(txid=bumped["txid"], verbose=True)
        assert_equal(len(bumped_tx["decoded"]["vout"]), 3) # ELEMENTS
        assert_equal(len(bumped_tx["decoded"]["vin"]), 2)
        assert any(txout['value'] == out_amount - bumped["fee"] and txout['scriptPubKey']['address'] == change_addr for txout in bumped_tx['decoded']['vout'])
        # Check that total out amount is still equal to the previously bumped tx
        assert_equal(bumped_tx["decoded"]["vout"][0]["value"] + bumped_tx["decoded"]["vout"][1]["value"] + bumped["fee"], 10)

        # Bump tx again, send more coins back to change address. The process will add another input to cover the target.
        out_amount = 12
        bumped = wallet.bumpfee(txid=bumped["txid"], options={"fee_rate": 80, "outputs": [{change_addr: out_amount}]})
        bumped_tx = wallet.gettransaction(txid=bumped["txid"], verbose=True)
        assert_equal(len(bumped_tx["decoded"]["vout"]), 3) # ELEMENTS
        assert_equal(len(bumped_tx["decoded"]["vin"]), 3)
        assert any(txout['value'] == out_amount - bumped["fee"] and txout['scriptPubKey']['address'] == change_addr for txout in bumped_tx['decoded']['vout'])
        assert_equal(bumped_tx["decoded"]["vout"][0]["value"] + bumped_tx["decoded"]["vout"][1]["value"] + bumped["fee"], 15)

        node.unloadwallet("back_to_yourself")

    def test_provided_change_pos(self, rbf_node):
        self.log.info("Test the reduce_output option")

        change_addr = rbf_node.getnewaddress()
        dest_addr = rbf_node.getnewaddress()
        assert_equal(rbf_node.getaddressinfo(change_addr)["ischange"], False)
        assert_equal(rbf_node.getaddressinfo(dest_addr)["ischange"], False)

        send_res = rbf_node.send(outputs=[{dest_addr: 1}], options={"change_address": change_addr})
        assert send_res["complete"]
        txid = send_res["txid"]

        tx = rbf_node.gettransaction(txid=txid, verbose=True)
        assert_equal(len(tx["decoded"]["vout"]), 3) # ELEMENTS

        change_pos = find_vout_for_address(rbf_node, txid, change_addr)
        change_value = tx["decoded"]["vout"][change_pos]["value"]

        bumped = rbf_node.bumpfee(txid, {"reduce_output": change_pos})
        new_txid = bumped["txid"]

        new_tx = rbf_node.gettransaction(txid=new_txid, verbose=True)
        assert_equal(len(new_tx["decoded"]["vout"]), 3) # ELEMENTS
        new_change_pos = find_vout_for_address(rbf_node, new_txid, change_addr)
        new_change_value = new_tx["decoded"]["vout"][new_change_pos]["value"]

        assert_greater_than(change_value, new_change_value)


    def test_single_output(self):
        self.log.info("Test that single output txs can be bumped")
        node = self.nodes[1]

        node.createwallet("single_out_rbf")
        wallet = node.get_wallet_rpc("single_out_rbf")

        addr = wallet.getnewaddress()
        amount = Decimal("0.001")
        # Make 2 UTXOs
        self.nodes[0].sendtoaddress(addr, amount)
        self.nodes[0].sendtoaddress(addr, amount)
        self.generate(self.nodes[0], 1)
        utxos = wallet.listunspent()

        # ELEMENTS FIXME: use createrawtransaction until sendall is fixed
        # tx = wallet.sendall(recipients=[wallet.getnewaddress()], fee_rate=2, options={"inputs": [utxos[0]]})
        fee = Decimal("0.00001000")
        tx = wallet.createrawtransaction([{"txid": utxos[0]["txid"], "vout": utxos[0]["vout"]}], [{wallet.getnewaddress(): utxos[0]["amount"] - fee}, {"fee": fee}])
        signed = wallet.signrawtransactionwithwallet(tx)
        assert signed["complete"]
        txid = wallet.sendrawtransaction(signed["hex"])
        tx = {"txid": txid}

        # Reduce the only output with a crazy high feerate, should fail as the output would be dust
        # ELEMENTS FIXME
        # assert_raises_rpc_error(-4, "The transaction amount is too small to pay the fee", wallet.bumpfee, txid=tx["txid"], options={"fee_rate": 1100, "reduce_output": 0})

        # Reduce the only output successfully
        bumped = wallet.bumpfee(txid=tx["txid"], options={"fee_rate": 11, "reduce_output": 0}) # ELEMENTS
        bumped_tx = wallet.gettransaction(txid=bumped["txid"], verbose=True)
        assert_equal(len(bumped_tx["decoded"]["vout"]), 2) # ELEMENTS
        assert_equal(len(bumped_tx["decoded"]["vin"]), 1)
        assert_equal(bumped_tx["decoded"]["vout"][0]["value"] + bumped["fee"], amount)
        assert_fee_amount(bumped["fee"], bumped_tx["decoded"]["vsize"], Decimal(11) / Decimal(1e8) * 1000) # ELEMENTS

        # Bumping without reducing adds a new input and output
        bumped = wallet.bumpfee(txid=bumped["txid"], options={"fee_rate": 20})
        bumped_tx = wallet.gettransaction(txid=bumped["txid"], verbose=True)
        assert_equal(len(bumped_tx["decoded"]["vout"]), 3) # ELEMENTS
        assert_equal(len(bumped_tx["decoded"]["vin"]), 2)
        assert_fee_amount(bumped["fee"], bumped_tx["decoded"]["vsize"], Decimal(20) / Decimal(1e8) * 1000)

        wallet.unloadwallet()

def test_simple_bumpfee_succeeds(self, mode, rbf_node, peer_node, dest_address):
    self.log.info('Test simple bumpfee: {}'.format(mode))
    rbfid = spend_one_input(rbf_node, dest_address)
    rbftx = rbf_node.gettransaction(rbfid)
    self.sync_mempools((rbf_node, peer_node))
    assert rbfid in rbf_node.getrawmempool() and rbfid in peer_node.getrawmempool()
    if mode == "fee_rate":
        bumped_psbt = rbf_node.psbtbumpfee(rbfid, fee_rate=str(NORMAL))
        bumped_tx = rbf_node.bumpfee(rbfid, fee_rate=NORMAL)
    elif mode == "new_outputs":
        new_address = peer_node.getnewaddress()
        bumped_psbt = rbf_node.psbtbumpfee(rbfid, outputs=[{new_address: 0.0003}])
        bumped_tx = rbf_node.bumpfee(rbfid, outputs=[{new_address: 0.0003}])
    else:
        bumped_psbt = rbf_node.psbtbumpfee(rbfid)
        bumped_tx = rbf_node.bumpfee(rbfid)
    assert_equal(bumped_tx["errors"], [])
    assert bumped_tx["fee"] > -rbftx["fee"]['bitcoin']
    assert_equal(bumped_tx["origfee"], -rbftx["fee"]['bitcoin'])
    assert "psbt" not in bumped_tx
    assert_equal(bumped_psbt["errors"], [])
    assert bumped_psbt["fee"] > -rbftx["fee"]['bitcoin']
    assert_equal(bumped_psbt["origfee"], -rbftx["fee"]['bitcoin'])
    assert "psbt" in bumped_psbt
    # check that bumped_tx propagates, original tx was evicted and has a wallet conflict
    self.sync_mempools((rbf_node, peer_node))
    assert bumped_tx["txid"] in rbf_node.getrawmempool()
    assert bumped_tx["txid"] in peer_node.getrawmempool()
    assert rbfid not in rbf_node.getrawmempool()
    assert rbfid not in peer_node.getrawmempool()
    oldwtx = rbf_node.gettransaction(rbfid)
    assert len(oldwtx["walletconflicts"]) > 0
    # check wallet transaction replaces and replaced_by values
    bumpedwtx = rbf_node.gettransaction(bumped_tx["txid"])
    assert_equal(oldwtx["replaced_by_txid"], bumped_tx["txid"])
    assert_equal(bumpedwtx["replaces_txid"], rbfid)
    # if this is a new_outputs test, check that outputs were indeed replaced
    if mode == "new_outputs":
        assert len(bumpedwtx["details"]) == 1
        # assert bumpedwtx["details"][0]["address"] == new_address # ELEMENTS FIXME: address differs
    self.clear_mempool()


def test_segwit_bumpfee_succeeds(self, rbf_node, dest_address):
    self.log.info('Test that segwit-sourcing bumpfee works')
    # Create a transaction with segwit output, then create an RBF transaction
    # which spends it, and make sure bumpfee can be called on it.

    segwit_out = rbf_node.getnewaddress(address_type='bech32')
    segwitid = rbf_node.send([{segwit_out: "0.0009"}], options={"change_position": 1})["txid"]

    rbfraw = rbf_node.createrawtransaction([{
        'txid': segwitid,
        'vout': 0,
        "sequence": MAX_BIP125_RBF_SEQUENCE
    }], [{dest_address: Decimal("0.0005")},
        {rbf_node.getrawchangeaddress(): Decimal("0.0003")},
        {"fee": "0.0001"}])
    rbfsigned = rbf_node.signrawtransactionwithwallet(rbfraw)
    rbfid = rbf_node.sendrawtransaction(rbfsigned["hex"])
    assert rbfid in rbf_node.getrawmempool()

    bumped_tx = rbf_node.bumpfee(rbfid)
    assert bumped_tx["txid"] in rbf_node.getrawmempool()
    assert rbfid not in rbf_node.getrawmempool()
    self.clear_mempool()


def test_nonrbf_bumpfee_fails(self, peer_node, dest_address):
    self.log.info('Test that we cannot replace a non RBF transaction')
    not_rbfid = peer_node.sendtoaddress(dest_address, Decimal("0.00090000"))
    assert_raises_rpc_error(-4, "Transaction is not BIP 125 replaceable", peer_node.bumpfee, not_rbfid)
    self.clear_mempool()


def test_notmine_bumpfee(self, rbf_node, peer_node, dest_address):
    self.log.info('Test that it cannot bump fee if non-owned inputs are included')
    # here, the rbftx has a peer_node coin and then adds a rbf_node input
    # Note that this test depends upon the RPC code checking input ownership prior to change outputs
    # (since it can't use fundrawtransaction, it lacks a proper change output)
    fee = Decimal("0.001")
    utxos = [node.listunspent(minimumAmount=fee)[-1] for node in (rbf_node, peer_node)]
    inputs = [{
        "txid": utxo["txid"],
        "vout": utxo["vout"],
        "address": utxo["address"],
        "sequence": MAX_BIP125_RBF_SEQUENCE
    } for utxo in utxos]
    output_val = sum(utxo["amount"] for utxo in utxos) - fee
    rawtx = rbf_node.createrawtransaction(inputs, [{dest_address: output_val}, {"fee": fee}])
    signedtx = rbf_node.signrawtransactionwithwallet(rawtx)
    signedtx = peer_node.signrawtransactionwithwallet(signedtx["hex"])
    rbfid = rbf_node.sendrawtransaction(signedtx["hex"])
    entry = rbf_node.getmempoolentry(rbfid)
    old_fee = entry["fees"]["base"]
    old_feerate = int(old_fee / entry["vsize"] * Decimal(1e8))
    print(old_feerate) # ELEMENTS FIXME lint
    assert_raises_rpc_error(-4, "Transaction contains inputs that don't belong to this wallet",
                            rbf_node.bumpfee, rbfid)

    def finish_psbtbumpfee(psbt):
        psbt = rbf_node.walletprocesspsbt(psbt)
        psbt = peer_node.walletprocesspsbt(psbt["psbt"])
        res = rbf_node.testmempoolaccept([psbt["hex"]])
        assert res[0]["allowed"]
        assert_greater_than(res[0]["fees"]["base"], old_fee)

    # ELEMENTS FIXME: insufficient funds
    # self.log.info("Test that psbtbumpfee works for non-owned inputs")
    # psbt = rbf_node.psbtbumpfee(txid=rbfid)
    # finish_psbtbumpfee(psbt["psbt"])

    # psbt = rbf_node.psbtbumpfee(txid=rbfid, fee_rate=old_feerate + 10)
    # finish_psbtbumpfee(psbt["psbt"])

    self.clear_mempool()


def test_bumpfee_with_descendant_fails(self, rbf_node, rbf_node_address, dest_address):
    self.log.info('Test that fee cannot be bumped when it has descendant')
    # parent is send-to-self, so we don't have to check which output is change when creating the child tx
    parent_id = spend_one_input(rbf_node, rbf_node_address)
    input_val = rbf_node.getrawtransaction(parent_id, 1)["vout"][0]["value"]
    tx = rbf_node.createrawtransaction([{"txid": parent_id, "vout": 0}], [{dest_address: "0.0002"}, {"fee": input_val-Decimal("0.0002")}])
    tx = rbf_node.signrawtransactionwithwallet(tx)
    rbf_node.sendrawtransaction(tx["hex"])
    assert_raises_rpc_error(-8, "Transaction has descendants in the wallet", rbf_node.bumpfee, parent_id)

    # create tx with descendant in the mempool by using MiniWallet
    miniwallet = MiniWallet(rbf_node)
    parent_id = spend_one_input(rbf_node, miniwallet.get_address())
    tx = rbf_node.gettransaction(txid=parent_id, verbose=True)['decoded']
    miniwallet.scan_tx(tx)
    miniwallet.send_self_transfer(from_node=rbf_node, fee_rate=Decimal(0.001)) # ELEMENTS: reduce fee rate
    assert_raises_rpc_error(-8, "Transaction has descendants in the mempool", rbf_node.bumpfee, parent_id)
    self.clear_mempool()


def test_bumpfee_with_abandoned_descendant_succeeds(self, rbf_node, rbf_node_address, dest_address):
    self.log.info('Test that fee can be bumped when it has abandoned descendant')
    # parent is send-to-self, so we don't have to check which output is change when creating the child tx
    parent_id = spend_one_input(rbf_node, rbf_node_address)
    # Submit child transaction with low fee
    child_id = rbf_node.send(outputs=[{dest_address: 0.00020000}],
                             options={"inputs": [{"txid": parent_id, "vout": 0}], "fee_rate": 2})["txid"]
    assert child_id in rbf_node.getrawmempool()

    # Restart the node with higher min relay fee so the descendant tx is no longer in mempool so that we can abandon it
    self.restart_node(1, ['-minrelaytxfee=0.00005'] + self.extra_args[1])
    rbf_node.walletpassphrase(WALLET_PASSPHRASE, WALLET_PASSPHRASE_TIMEOUT)
    self.connect_nodes(1, 0)
    assert parent_id in rbf_node.getrawmempool()
    assert child_id not in rbf_node.getrawmempool()
    # Should still raise an error even if not in mempool
    assert_raises_rpc_error(-8, "Transaction has descendants in the wallet", rbf_node.bumpfee, parent_id)
    # Now abandon the child transaction and bump the original
    rbf_node.abandontransaction(child_id)
    bumped_result = rbf_node.bumpfee(parent_id, {"fee_rate": HIGH})
    assert bumped_result['txid'] in rbf_node.getrawmempool()
    assert parent_id not in rbf_node.getrawmempool()
    # Cleanup
    self.restart_node(1, self.extra_args[1])
    rbf_node.walletpassphrase(WALLET_PASSPHRASE, WALLET_PASSPHRASE_TIMEOUT)
    self.connect_nodes(1, 0)
    self.clear_mempool()


def test_small_output_with_feerate_succeeds(self, rbf_node, dest_address):
    self.log.info('Testing small output with feerate bump succeeds')

    # Make sure additional inputs exist
    self.generatetoaddress(rbf_node, COINBASE_MATURITY + 1, rbf_node.getnewaddress())
    rbfid = spend_one_input(rbf_node, dest_address)
    input_list = rbf_node.getrawtransaction(rbfid, 1)["vin"]
    assert_equal(len(input_list), 1)
    original_txin = input_list[0]
    self.log.info('Keep bumping until transaction fee out-spends non-destination value')
    tx_fee = 0
    while True:
        input_list = rbf_node.getrawtransaction(rbfid, 1)["vin"]
        new_item = list(input_list)[0]
        assert_equal(len(input_list), 1)
        assert_equal(original_txin["txid"], new_item["txid"])
        assert_equal(original_txin["vout"], new_item["vout"])
        rbfid_new_details = rbf_node.bumpfee(rbfid)
        rbfid_new = rbfid_new_details["txid"]
        raw_pool = rbf_node.getrawmempool()
        assert rbfid not in raw_pool
        assert rbfid_new in raw_pool
        rbfid = rbfid_new
        tx_fee = rbfid_new_details["fee"]

        # Total value from input not going to destination
        if tx_fee > Decimal('0.00040000'): # ELEMENTS FIXME: this was 0.00050000 in bitcoin (since spend_one_input leaves 0.0005 for the fee)
            break

    # input(s) have been added
    final_input_list = rbf_node.getrawtransaction(rbfid, 1)["vin"]
    if len(final_input_list) != 1: # ELEMENTS: allow it to be equal
        assert_greater_than(len(final_input_list), 1)
    # Original input is in final set
    assert [txin for txin in final_input_list
            if txin["txid"] == original_txin["txid"]
            and txin["vout"] == original_txin["vout"]]

    self.generatetoaddress(rbf_node, 1, rbf_node.getnewaddress())
    assert_equal(rbf_node.gettransaction(rbfid)["confirmations"], 1)
    self.clear_mempool()


def test_dust_to_fee(self, rbf_node, dest_address):
    self.log.info('Test that bumped output that is dust is dropped to fee')
    rbfid = spend_one_input(rbf_node, dest_address)
    fulltx = rbf_node.getrawtransaction(rbfid, 1)
    # The DER formatting used by Bitcoin to serialize ECDSA signatures means that signatures can have a
    # variable size of 70-72 bytes (or possibly even less), with most being 71 or 72 bytes. The signature
    # in the witness is divided by 4 for the vsize, so this variance can take the weight across a 4-byte
    # boundary
    # ELEMENTS: 116 vbytes added (9 for fee spk+value, 99 for assets, 3 for value tags, 3 for null nonces, 2 for elements tx encoding)
    # size of transaction (p2wpkh, 1 input, 3 outputs): 257 vbytes
    if not 140 + 116 <= fulltx["vsize"] <= 141 + 116:
        raise AssertionError("Invalid tx vsize of {} (256-257 expected), full tx: {}".format(fulltx["vsize"], fulltx))
    # Bump with fee_rate of 350.25 sat/vB vbytes to create dust.
    # ELEMENTS: Expected bump fee of 257 vbytes * fee_rate 0.00190000 BTC / 1000 vbytes = 0.00048830 BTC
    # Expected fee is 141 vbytes * fee_rate 0.00350250 BTC / 1000 vbytes = 0.00049385 BTC.
    # or occasionally 140 vbytes * fee_rate 0.00350250 BTC / 1000 vbytes = 0.00049035 BTC.
    # Dust should be dropped to the fee, so actual bump fee is 0.00050000 BTC.
    bumped_tx = rbf_node.bumpfee(rbfid, fee_rate=190.00)
    full_bumped_tx = rbf_node.getrawtransaction(bumped_tx["txid"], 1)
    assert_equal(bumped_tx["fee"], Decimal("0.00050000"))
    assert_equal(len(fulltx["vout"]), 3)
    assert_equal(len(full_bumped_tx["vout"]), 2)  #change output is eliminated
    assert_equal(full_bumped_tx["vout"][0]['value'], Decimal("0.00050000"))
    self.clear_mempool()


def test_settxfee(self, rbf_node, dest_address):
    self.log.info('Test settxfee')
    assert_raises_rpc_error(-8, "txfee cannot be less than min relay tx fee", rbf_node.settxfee, Decimal('0.000005'))
    assert_raises_rpc_error(-8, "txfee cannot be less than wallet min fee", rbf_node.settxfee, Decimal('0.000015'))
    # check that bumpfee reacts correctly to the use of settxfee (paytxfee)
    rbfid = spend_one_input(rbf_node, dest_address)
    requested_feerate = Decimal("0.00025000")
    rbf_node.settxfee(requested_feerate)
    bumped_tx = rbf_node.bumpfee(rbfid)
    actual_feerate = bumped_tx["fee"] * 1000 / rbf_node.getrawtransaction(bumped_tx["txid"], True)["vsize"]
    # Assert that the difference between the requested feerate and the actual
    # feerate of the bumped transaction is small.
    assert_greater_than(Decimal("0.001000"), abs(requested_feerate - actual_feerate))
    rbf_node.settxfee(Decimal("0.00000000"))  # unset paytxfee

    # check that settxfee respects -maxtxfee
    self.restart_node(1, ['-maxtxfee=0.000025'] + self.extra_args[1])
    assert_raises_rpc_error(-8, "txfee cannot be more than wallet max tx fee", rbf_node.settxfee, Decimal('0.00003'))
    self.restart_node(1, self.extra_args[1])
    rbf_node.walletpassphrase(WALLET_PASSPHRASE, WALLET_PASSPHRASE_TIMEOUT)
    self.connect_nodes(1, 0)
    self.clear_mempool()


def test_maxtxfee_fails(self, rbf_node, dest_address):
    self.log.info('Test that bumpfee fails when it hits -maxtxfee')
    # size of bumped transaction (p2wpkh, 1 input, 2 outputs): 141 vbytes
    # expected bump fee of 141 vbytes * 0.00200000 BTC / 1000 vbytes = 0.00002820 BTC
    # which exceeds maxtxfee and is expected to raise
    self.restart_node(1, ['-maxtxfee=0.000025'] + self.extra_args[1])
    rbf_node.walletpassphrase(WALLET_PASSPHRASE, WALLET_PASSPHRASE_TIMEOUT)
    rbfid = spend_one_input(rbf_node, dest_address)
    assert_raises_rpc_error(-4, "Unable to create transaction. Fee exceeds maximum configured by user (e.g. -maxtxfee, maxfeerate)", rbf_node.bumpfee, rbfid)
    self.restart_node(1, self.extra_args[1])
    rbf_node.walletpassphrase(WALLET_PASSPHRASE, WALLET_PASSPHRASE_TIMEOUT)
    self.connect_nodes(1, 0)
    self.clear_mempool()


def test_watchonly_psbt(self, peer_node, rbf_node, dest_address):
    self.log.info('Test that PSBT is returned for bumpfee in watchonly wallets')
    priv_rec_desc = "wpkh([00000001/84'/1'/0']tprv8ZgxMBicQKsPd7Uf69XL1XwhmjHopUGep8GuEiJDZmbQz6o58LninorQAfcKZWARbtRtfnLcJ5MQ2AtHcQJCCRUcMRvmDUjyEmNUWwx8UbK/0/*)#rweraev0"
    pub_rec_desc = rbf_node.getdescriptorinfo(priv_rec_desc)["descriptor"]
    priv_change_desc = "wpkh([00000001/84'/1'/0']tprv8ZgxMBicQKsPd7Uf69XL1XwhmjHopUGep8GuEiJDZmbQz6o58LninorQAfcKZWARbtRtfnLcJ5MQ2AtHcQJCCRUcMRvmDUjyEmNUWwx8UbK/1/*)#j6uzqvuh"
    pub_change_desc = rbf_node.getdescriptorinfo(priv_change_desc)["descriptor"]
    # Create a wallet with private keys that can sign PSBTs
    rbf_node.createwallet(wallet_name="signer", disable_private_keys=False, blank=True)
    signer = rbf_node.get_wallet_rpc("signer")
    assert signer.getwalletinfo()['private_keys_enabled']
    reqs = [{
        "desc": priv_rec_desc,
        "timestamp": 0,
        "range": [0,1],
        "internal": False,
        "keypool": False # Keys can only be imported to the keypool when private keys are disabled
    },
    {
        "desc": priv_change_desc,
        "timestamp": 0,
        "range": [0, 0],
        "internal": True,
        "keypool": False
    }]
    if self.options.descriptors:
        result = signer.importdescriptors(reqs)
    else:
        result = signer.importmulti(reqs)
    assert_equal(result, [{'success': True}, {'success': True}])

    # Create another wallet with just the public keys, which creates PSBTs
    rbf_node.createwallet(wallet_name="watcher", disable_private_keys=True, blank=True)
    watcher = rbf_node.get_wallet_rpc("watcher")
    assert not watcher.getwalletinfo()['private_keys_enabled']

    reqs = [{
        "desc": pub_rec_desc,
        "timestamp": 0,
        "range": [0, 10],
        "internal": False,
        "keypool": True,
        "watchonly": True,
        "active": True,
    }, {
        "desc": pub_change_desc,
        "timestamp": 0,
        "range": [0, 10],
        "internal": True,
        "keypool": True,
        "watchonly": True,
        "active": True,
    }]
    if self.options.descriptors:
        result = watcher.importdescriptors(reqs)
    else:
        result = watcher.importmulti(reqs)
    assert_equal(result, [{'success': True}, {'success': True}])

    funding_address1 = watcher.getnewaddress(address_type='bech32')
    funding_address2 = watcher.getnewaddress(address_type='bech32')
    # ELEMENTS: start with more funds since our transaction will be 688 bytes vs 444 in Bitcoin
    peer_node.sendmany("", {funding_address1: 0.001, funding_address2: 0.005})
    self.generate(peer_node, 1)

    # Create single-input PSBT for transaction to be bumped
    # Ensure the payment amount + change can be fully funded using one of the 0.001BTC inputs.
    psbt = watcher.walletcreatefundedpsbt([watcher.listunspent()[0]], [{dest_address: 0.0005}], 0,
            {"fee_rate": 1, "add_inputs": False}, True)['psbt']
    psbt_signed = signer.walletprocesspsbt(psbt=psbt, sign=True, sighashtype="ALL", bip32derivs=True)
<<<<<<< HEAD
    psbt_final = watcher.finalizepsbt(psbt_signed["psbt"])
    original_txid = watcher.sendrawtransaction(psbt_final["hex"])
    assert_equal(len(watcher.decodepsbt(psbt)["inputs"]), 1)
=======
    original_txid = watcher.sendrawtransaction(psbt_signed["hex"])
    assert_equal(len(watcher.decodepsbt(psbt)["tx"]["vin"]), 1)
>>>>>>> 8f9c74cb

    # bumpfee can't be used on watchonly wallets
    assert_raises_rpc_error(-4, "bumpfee is not available with wallets that have private keys disabled. Use psbtbumpfee instead.", watcher.bumpfee, original_txid)

    # Bump fee, obnoxiously high to add additional watchonly input
    bumped_psbt = watcher.psbtbumpfee(original_txid, fee_rate=HIGH)
    assert_greater_than_or_equal(len(watcher.decodepsbt(bumped_psbt['psbt'])["inputs"]), 1) # ELEMENTS
    assert "txid" not in bumped_psbt
    assert_equal(bumped_psbt["origfee"], -watcher.gettransaction(original_txid)["fee"]['bitcoin'])
    assert not watcher.finalizepsbt(bumped_psbt["psbt"])["complete"]

    # Sign bumped transaction
    bumped_psbt_signed = signer.walletprocesspsbt(psbt=bumped_psbt["psbt"], sign=True, sighashtype="ALL", bip32derivs=True)
    assert bumped_psbt_signed["complete"]

    # Broadcast bumped transaction
    bumped_txid = watcher.sendrawtransaction(bumped_psbt_signed["hex"])
    assert bumped_txid in rbf_node.getrawmempool()
    assert original_txid not in rbf_node.getrawmempool()

    rbf_node.unloadwallet("watcher")
    rbf_node.unloadwallet("signer")
    self.clear_mempool()


def test_rebumping(self, rbf_node, dest_address):
    self.log.info('Test that re-bumping the original tx fails, but bumping successor works')
    rbfid = spend_one_input(rbf_node, dest_address)
    bumped = rbf_node.bumpfee(rbfid, fee_rate=ECONOMICAL)
    assert_raises_rpc_error(-4, f"Cannot bump transaction {rbfid} which was already bumped by transaction {bumped['txid']}",
                            rbf_node.bumpfee, rbfid, fee_rate=NORMAL)
    rbf_node.bumpfee(bumped["txid"], fee_rate=NORMAL)
    self.clear_mempool()


def test_rebumping_not_replaceable(self, rbf_node, dest_address):
    self.log.info('Test that re-bumping non-replaceable fails')
    rbfid = spend_one_input(rbf_node, dest_address)
    bumped = rbf_node.bumpfee(rbfid, fee_rate=ECONOMICAL, replaceable=False)
    assert_raises_rpc_error(-4, "Transaction is not BIP 125 replaceable", rbf_node.bumpfee, bumped["txid"],
                            {"fee_rate": NORMAL})
    self.clear_mempool()


def test_bumpfee_already_spent(self, rbf_node, dest_address):
    self.log.info('Test that bumping tx with already spent coin fails')
    txid = spend_one_input(rbf_node, dest_address)
    self.generate(rbf_node, 1)  # spend coin simply by mining block with tx
    spent_input = rbf_node.gettransaction(txid=txid, verbose=True)['decoded']['vin'][0]
    assert_raises_rpc_error(-1, f"{spent_input['txid']}:{spent_input['vout']} is already spent",
                            rbf_node.bumpfee, txid, fee_rate=NORMAL)


def test_unconfirmed_not_spendable(self, rbf_node, rbf_node_address):
    self.log.info('Test that unconfirmed outputs from bumped txns are not spendable')
    rbfid = spend_one_input(rbf_node, rbf_node_address)
    rbftx = rbf_node.gettransaction(rbfid)["hex"]
    assert rbfid in rbf_node.getrawmempool()
    bumpid = rbf_node.bumpfee(rbfid)["txid"]
    assert bumpid in rbf_node.getrawmempool()
    assert rbfid not in rbf_node.getrawmempool()

    # check that outputs from the bump transaction are not spendable
    # due to the replaces_txid check in CWallet::AvailableCoins
    assert_equal([t for t in rbf_node.listunspent(minconf=0, include_unsafe=False) if t["txid"] == bumpid], [])

    # submit a block with the rbf tx to clear the bump tx out of the mempool,
    # then invalidate the block so the rbf tx will be put back in the mempool.
    # This makes it possible to check whether the rbf tx outputs are
    # spendable before the rbf tx is confirmed.
    block = self.generateblock(rbf_node, output="raw(51)", transactions=[rbftx])
    # Can not abandon conflicted tx
    assert_raises_rpc_error(-5, 'Transaction not eligible for abandonment', lambda: rbf_node.abandontransaction(txid=bumpid))
    rbf_node.invalidateblock(block["hash"])
    # Call abandon to make sure the wallet doesn't attempt to resubmit
    # the bump tx and hope the wallet does not rebroadcast before we call.
    rbf_node.abandontransaction(bumpid)

    tx_bump_abandoned = rbf_node.gettransaction(bumpid)
    for tx in tx_bump_abandoned['details']:
        assert_equal(tx['abandoned'], True)

    assert bumpid not in rbf_node.getrawmempool()
    assert rbfid in rbf_node.getrawmempool()

    # check that outputs from the rbf tx are not spendable before the
    # transaction is confirmed, due to the replaced_by_txid check in
    # CWallet::AvailableCoins
    assert_equal([t for t in rbf_node.listunspent(minconf=0, include_unsafe=False) if t["txid"] == rbfid], [])

    # check that the main output from the rbf tx is spendable after confirmed
    self.generate(rbf_node, 1, sync_fun=self.no_op)
    rbf_node_address_unconfidential = rbf_node.getaddressinfo(rbf_node_address)["unconfidential"]
    assert_equal(
        sum(1 for t in rbf_node.listunspent(minconf=0, include_unsafe=False)
            if t["txid"] == rbfid and t["address"] == rbf_node_address_unconfidential and t["spendable"]), 1)
    self.clear_mempool()


def test_bumpfee_metadata(self, rbf_node, dest_address):
    self.log.info('Test that bumped txn metadata persists to new txn record')
    assert rbf_node.getbalance()["bitcoin"] < 49
    self.generatetoaddress(rbf_node, 101, rbf_node.getnewaddress())
    rbfid = rbf_node.sendtoaddress(dest_address, 49, "comment value", "to value")
    bumped_tx = rbf_node.bumpfee(rbfid)
    bumped_wtx = rbf_node.gettransaction(bumped_tx["txid"])
    assert_equal(bumped_wtx["comment"], "comment value")
    assert_equal(bumped_wtx["to"], "to value")
    self.clear_mempool()


def test_locked_wallet_fails(self, rbf_node, dest_address):
    self.log.info('Test that locked wallet cannot bump txn')
    rbfid = spend_one_input(rbf_node, dest_address)
    rbf_node.walletlock()
    assert_raises_rpc_error(-13, "Please enter the wallet passphrase with walletpassphrase first.",
                            rbf_node.bumpfee, rbfid)
    rbf_node.walletpassphrase(WALLET_PASSPHRASE, WALLET_PASSPHRASE_TIMEOUT)
    self.clear_mempool()


def test_change_script_match(self, rbf_node, dest_address):
    self.log.info('Test that the same change addresses is used for the replacement transaction when possible')

    # Check that there is only one change output
    rbfid = spend_one_input(rbf_node, dest_address)
    change_addresses = get_change_address(rbfid, rbf_node)
    assert_equal(len(change_addresses), 1)

    # Now find that address in each subsequent tx, and no other change
    bumped_total_tx = rbf_node.bumpfee(rbfid, fee_rate=ECONOMICAL)
    assert_equal(change_addresses, get_change_address(bumped_total_tx['txid'], rbf_node))
    bumped_rate_tx = rbf_node.bumpfee(bumped_total_tx["txid"])
    assert_equal(change_addresses, get_change_address(bumped_rate_tx['txid'], rbf_node))
    self.clear_mempool()


def spend_one_input(node, dest_address, change_size=Decimal("0.00040000"), data=None):
    tx_input = dict(
        sequence=MAX_BIP125_RBF_SEQUENCE, **next(u for u in node.listunspent() if u["amount"] == Decimal("0.00100000")))
    destinations = [{dest_address: Decimal("0.00050000")}]
    if change_size > 0:
        destinations.append({node.getrawchangeaddress(): change_size})
    if data:
        destinations['data'] = data
    destinations.append({"fee": Decimal("0.0001")})
    rawtx = node.createrawtransaction([tx_input], destinations)
    signedtx = node.signrawtransactionwithwallet(rawtx)
    txid = node.sendrawtransaction(signedtx["hex"])
    return txid


def test_no_more_inputs_fails(self, rbf_node, dest_address):
    self.log.info('Test that bumpfee fails when there are no available confirmed outputs')
    # feerate rbf requires confirmed outputs when change output doesn't exist or is insufficient
    self.generatetoaddress(rbf_node, 1, dest_address)
    # spend all funds, no change output
    rbfid = rbf_node.sendall(recipients=[rbf_node.getnewaddress()])['txid']
    assert_equal(rbf_node.getbalance()['bitcoin'], 0) # ELEMENTS
    assert_raises_rpc_error(-4, "bumpfee can only be called on an unblinded transaction", rbf_node.bumpfee, rbfid) # ELEMENTS
    self.clear_mempool()


def test_feerate_checks_replaced_outputs(self, rbf_node, peer_node):
    # Make sure there is enough balance
    peer_node.sendtoaddress(rbf_node.getnewaddress(), 60)
    self.generate(peer_node, 1)

    self.log.info("Test that feerate checks use replaced outputs")
    outputs = []
    for i in range(50):
        outputs.append({rbf_node.getnewaddress(address_type="bech32"): 1})
    tx_res = rbf_node.send(outputs=outputs, fee_rate=5)
    tx_details = rbf_node.gettransaction(txid=tx_res["txid"], verbose=True)

    # Calculate the minimum feerate required for the bump to work.
    # Since the bumped tx will replace all of the outputs with a single output, we can estimate that its size will 31 * (len(outputs) - 1) bytes smaller
    tx_size = tx_details["decoded"]["vsize"]
    est_bumped_size = tx_size - (len(tx_details["decoded"]["vout"]) - 1) * 31
    inc_fee_rate = max(rbf_node.getmempoolinfo()["incrementalrelayfee"], Decimal(0.00005000)) # Wallet has a fixed incremental relay fee of 5 sat/vb
    # RPC gives us fee as negative
    min_fee = (-tx_details["fee"]["bitcoin"] + get_fee(est_bumped_size, inc_fee_rate)) * Decimal(1e8)
    min_fee_rate = (min_fee / est_bumped_size).quantize(Decimal("1.000"))
    print(min_fee_rate) # ELEMENTS FIXME: lint

    # Attempt to bumpfee and replace all outputs with a single one using a feerate slightly less than the minimum
    new_outputs = [{rbf_node.getnewaddress(address_type="bech32"): 49}]
    print(len(new_outputs)) # ELEMENTS FIXME: lint
    # assert_raises_rpc_error(-8, "Insufficient total fee", rbf_node.bumpfee, tx_res["txid"], {"fee_rate": min_fee_rate - 1, "outputs": new_outputs}) # ELEMENTS FIXME

    # Bumpfee and replace all outputs with a single one using the minimum feerate
    # rbf_node.bumpfee(tx_res["txid"], {"fee_rate": min_fee_rate, "outputs": new_outputs}) # ELEMENTS FIXME
    self.clear_mempool()


if __name__ == "__main__":
    BumpFeeTest().main()<|MERGE_RESOLUTION|>--- conflicted
+++ resolved
@@ -658,14 +658,8 @@
     psbt = watcher.walletcreatefundedpsbt([watcher.listunspent()[0]], [{dest_address: 0.0005}], 0,
             {"fee_rate": 1, "add_inputs": False}, True)['psbt']
     psbt_signed = signer.walletprocesspsbt(psbt=psbt, sign=True, sighashtype="ALL", bip32derivs=True)
-<<<<<<< HEAD
-    psbt_final = watcher.finalizepsbt(psbt_signed["psbt"])
-    original_txid = watcher.sendrawtransaction(psbt_final["hex"])
+    original_txid = watcher.sendrawtransaction(psbt_signed["hex"])
     assert_equal(len(watcher.decodepsbt(psbt)["inputs"]), 1)
-=======
-    original_txid = watcher.sendrawtransaction(psbt_signed["hex"])
-    assert_equal(len(watcher.decodepsbt(psbt)["tx"]["vin"]), 1)
->>>>>>> 8f9c74cb
 
     # bumpfee can't be used on watchonly wallets
     assert_raises_rpc_error(-4, "bumpfee is not available with wallets that have private keys disabled. Use psbtbumpfee instead.", watcher.bumpfee, original_txid)
