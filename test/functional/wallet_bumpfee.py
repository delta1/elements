--- conflicted
+++ resolved
@@ -544,11 +544,7 @@
 
     def get_change_address(tx):
         tx_details = rbf_node.getrawtransaction(tx, 1)
-<<<<<<< HEAD
-        txout_addresses = [txout['scriptPubKey']['addresses'][0] for txout in tx_details["vout"] if txout['scriptPubKey']['type'] != 'fee']
-=======
-        txout_addresses = [txout['scriptPubKey']['address'] for txout in tx_details["vout"]]
->>>>>>> 1c7be9ab
+        txout_addresses = [txout['scriptPubKey']['address'] for txout in tx_details["vout"] if txout['scriptPubKey']['type'] != 'fee']
         return [address for address in txout_addresses if rbf_node.getaddressinfo(address)["ischange"]]
 
     # Check that there is only one change output
