--- conflicted
+++ resolved
@@ -537,12 +537,8 @@
     assert_equal([t for t in rbf_node.listunspent(minconf=0, include_unsafe=False) if t["txid"] == rbfid], [])
 
     # check that the main output from the rbf tx is spendable after confirmed
-<<<<<<< HEAD
-    self.generate(rbf_node, 1)
+    self.generate(rbf_node, 1, sync_fun=self.no_op)
     rbf_node_address_unconfidential = rbf_node.getaddressinfo(rbf_node_address)["unconfidential"]
-=======
-    self.generate(rbf_node, 1, sync_fun=self.no_op)
->>>>>>> 94db963d
     assert_equal(
         sum(1 for t in rbf_node.listunspent(minconf=0, include_unsafe=False)
             if t["txid"] == rbfid and t["address"] == rbf_node_address_unconfidential and t["spendable"]), 1)
