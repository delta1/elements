#!/usr/bin/env python3
# Copyright (c) 2016-2020 The Bitcoin Core developers
# Distributed under the MIT software license, see the accompanying
# file COPYING or http://www.opensource.org/licenses/mit-license.php.
"""Test the bumpfee RPC.

Verifies that the bumpfee RPC creates replacement transactions successfully when
its preconditions are met, and returns appropriate errors in other cases.

This module consists of around a dozen individual test cases implemented in the
top-level functions named as test_<test_case_description>. The test functions
can be disabled or reordered if needed for debugging. If new test cases are
added in the future, they should try to follow the same convention and not
make assumptions about execution order.
"""
from decimal import Decimal

from test_framework.blocktools import (
    COINBASE_MATURITY,
    add_witness_commitment,
    create_block,
    create_coinbase,
    send_to_witness,
)
from test_framework.messages import (
    BIP125_SEQUENCE_NUMBER,
    tx_from_hex,
)
from test_framework.test_framework import BitcoinTestFramework
from test_framework.util import (
    assert_equal,
    assert_greater_than,
    assert_raises_rpc_error,
)
from test_framework import util

WALLET_PASSPHRASE = "test"
WALLET_PASSPHRASE_TIMEOUT = 3600

# Fee rates (sat/vB)
INSUFFICIENT =      1
ECONOMICAL   =     50
NORMAL       =    100
HIGH         =    800
TOO_HIGH     = 100000


class BumpFeeTest(BitcoinTestFramework):
    def set_test_params(self):
        self.num_nodes = 2
        self.setup_clean_chain = True
        self.extra_args = [[
            "-walletrbf={}".format(i),
            "-mintxfee=0.00002",
            "-addresstype=bech32",
        ] for i in range(self.num_nodes)]

    def skip_test_if_missing_module(self):
        self.skip_if_no_wallet()

    def clear_mempool(self):
        # Clear mempool between subtests. The subtests may only depend on chainstate (utxos)
        self.nodes[1].generate(1)
        self.sync_all()

    def run_test(self):
        util.node_fastmerkle = self.nodes[0]
        # Encrypt wallet for test_locked_wallet_fails test
        self.nodes[1].encryptwallet(WALLET_PASSPHRASE)
        self.nodes[1].walletpassphrase(WALLET_PASSPHRASE, WALLET_PASSPHRASE_TIMEOUT)

        peer_node, rbf_node = self.nodes
        rbf_node_address = rbf_node.getnewaddress()

        # fund rbf node with 10 coins of 0.001 btc (100,000 satoshis)
        self.log.info("Mining blocks...")
        peer_node.generate(110)
        self.sync_all()
        for _ in range(25):
            peer_node.sendtoaddress(rbf_node_address, 0.001)
        self.sync_all()
        peer_node.generate(1)
        self.sync_all()
        assert_equal(rbf_node.getbalance()['bitcoin'], Decimal("0.025"))

        self.log.info("Running tests")
        dest_address = peer_node.getnewaddress()
        for mode in ["default", "fee_rate"]:
            test_simple_bumpfee_succeeds(self, mode, rbf_node, peer_node, dest_address)
        self.test_invalid_parameters(rbf_node, peer_node, dest_address)
        test_segwit_bumpfee_succeeds(self, rbf_node, dest_address)
        test_nonrbf_bumpfee_fails(self, peer_node, dest_address)
        test_notmine_bumpfee_fails(self, rbf_node, peer_node, dest_address)
        test_bumpfee_with_descendant_fails(self, rbf_node, rbf_node_address, dest_address)
        test_dust_to_fee(self, rbf_node, dest_address)
        test_watchonly_psbt(self, peer_node, rbf_node, dest_address)
        test_rebumping(self, rbf_node, dest_address)
        test_rebumping_not_replaceable(self, rbf_node, dest_address)
        test_unconfirmed_not_spendable(self, rbf_node, rbf_node_address)
        test_bumpfee_metadata(self, rbf_node, dest_address)
        test_locked_wallet_fails(self, rbf_node, dest_address)
        test_change_script_match(self, rbf_node, dest_address)
        test_settxfee(self, rbf_node, dest_address)
        test_maxtxfee_fails(self, rbf_node, dest_address)
        # These tests wipe out a number of utxos that are expected in other tests
        test_small_output_with_feerate_succeeds(self, rbf_node, dest_address)
        test_no_more_inputs_fails(self, rbf_node, dest_address)

    def test_invalid_parameters(self, rbf_node, peer_node, dest_address):
        self.log.info('Test invalid parameters')
        rbfid = spend_one_input(rbf_node, dest_address)
        self.sync_mempools((rbf_node, peer_node))
        assert rbfid in rbf_node.getrawmempool() and rbfid in peer_node.getrawmempool()

        for key in ["totalFee", "feeRate"]:
            assert_raises_rpc_error(-3, "Unexpected key {}".format(key), rbf_node.bumpfee, rbfid, {key: NORMAL})

        # Bumping to just above minrelay should fail to increase the total fee enough.
        assert_raises_rpc_error(-8, "Insufficient total fee 0.00000257", rbf_node.bumpfee, rbfid, {"fee_rate": INSUFFICIENT})

        self.log.info("Test invalid fee rate settings")
        assert_raises_rpc_error(-4, "Specified or calculated fee 0.257 is too high (cannot be higher than -maxtxfee 0.10",
            rbf_node.bumpfee, rbfid, {"fee_rate": TOO_HIGH})
        # Test fee_rate with zero values.
        msg = "Insufficient total fee 0.00"
        for zero_value in [0, 0.000, 0.00000000, "0", "0.000", "0.00000000"]:
            assert_raises_rpc_error(-8, msg, rbf_node.bumpfee, rbfid, {"fee_rate": zero_value})
        msg = "Invalid amount"
        # Test fee_rate values that don't pass fixed-point parsing checks.
        for invalid_value in ["", 0.000000001, 1e-09, 1.111111111, 1111111111111111, "31.999999999999999999999"]:
            assert_raises_rpc_error(-3, msg, rbf_node.bumpfee, rbfid, {"fee_rate": invalid_value})
        # Test fee_rate values that cannot be represented in sat/vB.
        for invalid_value in [0.0001, 0.00000001, 0.00099999, 31.99999999, "0.0001", "0.00000001", "0.00099999", "31.99999999"]:
            assert_raises_rpc_error(-3, msg, rbf_node.bumpfee, rbfid, {"fee_rate": invalid_value})
        # Test fee_rate out of range (negative number).
        assert_raises_rpc_error(-3, "Amount out of range", rbf_node.bumpfee, rbfid, {"fee_rate": -1})
        # Test type error.
        for value in [{"foo": "bar"}, True]:
            assert_raises_rpc_error(-3, "Amount is not a number or string", rbf_node.bumpfee, rbfid, {"fee_rate": value})

        self.log.info("Test explicit fee rate raises RPC error if both fee_rate and conf_target are passed")
        assert_raises_rpc_error(-8, "Cannot specify both conf_target and fee_rate. Please provide either a confirmation "
            "target in blocks for automatic fee estimation, or an explicit fee rate.",
            rbf_node.bumpfee, rbfid, {"conf_target": NORMAL, "fee_rate": NORMAL})

        self.log.info("Test explicit fee rate raises RPC error if both fee_rate and estimate_mode are passed")
        assert_raises_rpc_error(-8, "Cannot specify both estimate_mode and fee_rate",
            rbf_node.bumpfee, rbfid, {"estimate_mode": "economical", "fee_rate": NORMAL})

        self.log.info("Test invalid conf_target settings")
        assert_raises_rpc_error(-8, "confTarget and conf_target options should not both be set",
            rbf_node.bumpfee, rbfid, {"confTarget": 123, "conf_target": 456})

        self.log.info("Test invalid estimate_mode settings")
        for k, v in {"number": 42, "object": {"foo": "bar"}}.items():
            assert_raises_rpc_error(-3, "Expected type string for estimate_mode, got {}".format(k),
                rbf_node.bumpfee, rbfid, {"estimate_mode": v})
        for mode in ["foo", Decimal("3.1415"), "sat/B", "BTC/kB"]:
            assert_raises_rpc_error(-8, 'Invalid estimate_mode parameter, must be one of: "unset", "economical", "conservative"',
                rbf_node.bumpfee, rbfid, {"estimate_mode": mode})

        self.clear_mempool()


def test_simple_bumpfee_succeeds(self, mode, rbf_node, peer_node, dest_address):
    self.log.info('Test simple bumpfee: {}'.format(mode))
    rbfid = spend_one_input(rbf_node, dest_address)
    rbftx = rbf_node.gettransaction(rbfid)
    self.sync_mempools((rbf_node, peer_node))
    assert rbfid in rbf_node.getrawmempool() and rbfid in peer_node.getrawmempool()
    if mode == "fee_rate":
        bumped_psbt = rbf_node.psbtbumpfee(rbfid, {"fee_rate": str(NORMAL)})
        bumped_tx = rbf_node.bumpfee(rbfid, {"fee_rate": NORMAL})
    else:
        bumped_psbt = rbf_node.psbtbumpfee(rbfid)
        bumped_tx = rbf_node.bumpfee(rbfid)
    assert_equal(bumped_tx["errors"], [])
    assert bumped_tx["fee"] > -rbftx["fee"]['bitcoin']
    assert_equal(bumped_tx["origfee"], -rbftx["fee"]['bitcoin'])
    assert "psbt" not in bumped_tx
    assert_equal(bumped_psbt["errors"], [])
    assert bumped_psbt["fee"] > -rbftx["fee"]['bitcoin']
    assert_equal(bumped_psbt["origfee"], -rbftx["fee"]['bitcoin'])
    assert "psbt" in bumped_psbt
    # check that bumped_tx propagates, original tx was evicted and has a wallet conflict
    self.sync_mempools((rbf_node, peer_node))
    assert bumped_tx["txid"] in rbf_node.getrawmempool()
    assert bumped_tx["txid"] in peer_node.getrawmempool()
    assert rbfid not in rbf_node.getrawmempool()
    assert rbfid not in peer_node.getrawmempool()
    oldwtx = rbf_node.gettransaction(rbfid)
    assert len(oldwtx["walletconflicts"]) > 0
    # check wallet transaction replaces and replaced_by values
    bumpedwtx = rbf_node.gettransaction(bumped_tx["txid"])
    assert_equal(oldwtx["replaced_by_txid"], bumped_tx["txid"])
    assert_equal(bumpedwtx["replaces_txid"], rbfid)
    self.clear_mempool()


def test_segwit_bumpfee_succeeds(self, rbf_node, dest_address):
    self.log.info('Test that segwit-sourcing bumpfee works')
    # Create a transaction with segwit output, then create an RBF transaction
    # which spends it, and make sure bumpfee can be called on it.

    segwit_in = next(u for u in rbf_node.listunspent() if u["amount"] == Decimal("0.001"))
    segwit_out = rbf_node.getaddressinfo(rbf_node.getnewaddress(address_type='bech32'))
    segwitid = send_to_witness(
        use_p2wsh=False,
        node=rbf_node,
        utxo=segwit_in,
        pubkey=segwit_out["pubkey"],
        encode_p2sh=False,
        amount=Decimal("0.0009"),
        sign=True)

    rbfraw = rbf_node.createrawtransaction([{
        'txid': segwitid,
        'vout': 0,
        "sequence": BIP125_SEQUENCE_NUMBER
    }], [{dest_address: Decimal("0.0005")},
        {rbf_node.getrawchangeaddress(): Decimal("0.0003")},
        {"fee": "0.0001"}])
    rbfsigned = rbf_node.signrawtransactionwithwallet(rbfraw)
    rbfid = rbf_node.sendrawtransaction(rbfsigned["hex"])
    assert rbfid in rbf_node.getrawmempool()

    bumped_tx = rbf_node.bumpfee(rbfid)
    assert bumped_tx["txid"] in rbf_node.getrawmempool()
    assert rbfid not in rbf_node.getrawmempool()
    self.clear_mempool()


def test_nonrbf_bumpfee_fails(self, peer_node, dest_address):
    self.log.info('Test that we cannot replace a non RBF transaction')
    not_rbfid = peer_node.sendtoaddress(dest_address, Decimal("0.00090000"))
    assert_raises_rpc_error(-4, "not BIP 125 replaceable", peer_node.bumpfee, not_rbfid)
    self.clear_mempool()


def test_notmine_bumpfee_fails(self, rbf_node, peer_node, dest_address):
    self.log.info('Test that it cannot bump fee if non-owned inputs are included')
    # here, the rbftx has a peer_node coin and then adds a rbf_node input
    # Note that this test depends upon the RPC code checking input ownership prior to change outputs
    # (since it can't use fundrawtransaction, it lacks a proper change output)
    fee = Decimal("0.001")
    utxos = [node.listunspent(query_options={'minimumAmount': fee})[-1] for node in (rbf_node, peer_node)]
    inputs = [{
        "txid": utxo["txid"],
        "vout": utxo["vout"],
        "address": utxo["address"],
        "sequence": BIP125_SEQUENCE_NUMBER
    } for utxo in utxos]
    output_val = sum(utxo["amount"] for utxo in utxos) - fee
    rawtx = rbf_node.createrawtransaction(inputs, [{dest_address: output_val}, {"fee": fee}])
    signedtx = rbf_node.signrawtransactionwithwallet(rawtx)
    signedtx = peer_node.signrawtransactionwithwallet(signedtx["hex"])
    rbfid = rbf_node.sendrawtransaction(signedtx["hex"])
    assert_raises_rpc_error(-4, "Transaction contains inputs that don't belong to this wallet",
                            rbf_node.bumpfee, rbfid)
    self.clear_mempool()


def test_bumpfee_with_descendant_fails(self, rbf_node, rbf_node_address, dest_address):
    self.log.info('Test that fee cannot be bumped when it has descendant')
    # parent is send-to-self, so we don't have to check which output is change when creating the child tx
    parent_id = spend_one_input(rbf_node, rbf_node_address)
    input_val = rbf_node.getrawtransaction(parent_id, 1)["vout"][0]["value"]
    tx = rbf_node.createrawtransaction([{"txid": parent_id, "vout": 0}], [{dest_address: "0.0002"}, {"fee": input_val-Decimal("0.0002")}])
    tx = rbf_node.signrawtransactionwithwallet(tx)
    rbf_node.sendrawtransaction(tx["hex"])
    assert_raises_rpc_error(-8, "Transaction has descendants in the wallet", rbf_node.bumpfee, parent_id)
    self.clear_mempool()


def test_small_output_with_feerate_succeeds(self, rbf_node, dest_address):
    self.log.info('Testing small output with feerate bump succeeds')

    # Make sure additional inputs exist
    rbf_node.generatetoaddress(COINBASE_MATURITY + 1, rbf_node.getnewaddress())
    rbfid = spend_one_input(rbf_node, dest_address)
    input_list = rbf_node.getrawtransaction(rbfid, 1)["vin"]
    assert_equal(len(input_list), 1)
    original_txin = input_list[0]
    self.log.info('Keep bumping until transaction fee out-spends non-destination value')
    tx_fee = 0
    while True:
        input_list = rbf_node.getrawtransaction(rbfid, 1)["vin"]
        new_item = list(input_list)[0]
        assert_equal(len(input_list), 1)
        assert_equal(original_txin["txid"], new_item["txid"])
        assert_equal(original_txin["vout"], new_item["vout"])
        rbfid_new_details = rbf_node.bumpfee(rbfid)
        rbfid_new = rbfid_new_details["txid"]
        raw_pool = rbf_node.getrawmempool()
        assert rbfid not in raw_pool
        assert rbfid_new in raw_pool
        rbfid = rbfid_new
        tx_fee = rbfid_new_details["fee"]

        # Total value from input not going to destination
        if tx_fee > Decimal('0.00050000'):
            break

    # input(s) have been added
    final_input_list = rbf_node.getrawtransaction(rbfid, 1)["vin"]
    assert_greater_than(len(final_input_list), 1)
    # Original input is in final set
    assert [txin for txin in final_input_list
            if txin["txid"] == original_txin["txid"]
            and txin["vout"] == original_txin["vout"]]

    rbf_node.generatetoaddress(1, rbf_node.getnewaddress())
    assert_equal(rbf_node.gettransaction(rbfid)["confirmations"], 1)
    self.clear_mempool()


def test_dust_to_fee(self, rbf_node, dest_address):
    self.log.info('Test that bumped output that is dust is dropped to fee')
    rbfid = spend_one_input(rbf_node, dest_address)
    fulltx = rbf_node.getrawtransaction(rbfid, 1)
    # The DER formatting used by Bitcoin to serialize ECDSA signatures means that signatures can have a
    # variable size of 70-72 bytes (or possibly even less), with most being 71 or 72 bytes. The signature
    # in the witness is divided by 4 for the vsize, so this variance can take the weight across a 4-byte
    # boundary
    # ELEMENTS: 116 vbytes added (9 for fee spk+value, 99 for assets, 3 for value tags, 3 for null nonces, 2 for elements tx encoding)
    # size of transaction (p2wpkh, 1 input, 3 outputs): 257 vbytes
    if not 140 + 116 <= fulltx["vsize"] <= 141 + 116:
        raise AssertionError("Invalid tx vsize of {} (256-257 expected), full tx: {}".format(fulltx["vsize"], fulltx))
    # Bump with fee_rate of 350.25 sat/vB vbytes to create dust.
    # ELEMENTS: Expected bump fee of 257 vbytes * fee_rate 0.00190000 BTC / 1000 vbytes = 0.00048830 BTC
    # Expected fee is 141 vbytes * fee_rate 0.00350250 BTC / 1000 vbytes = 0.00049385 BTC.
    # or occasionally 140 vbytes * fee_rate 0.00350250 BTC / 1000 vbytes = 0.00049035 BTC.
    # Dust should be dropped to the fee, so actual bump fee is 0.00050000 BTC.
    bumped_tx = rbf_node.bumpfee(rbfid, {"fee_rate": 190.00})
    full_bumped_tx = rbf_node.getrawtransaction(bumped_tx["txid"], 1)
    assert_equal(bumped_tx["fee"], Decimal("0.00050000"))
    assert_equal(len(fulltx["vout"]), 3)
    assert_equal(len(full_bumped_tx["vout"]), 2)  #change output is eliminated
    assert_equal(full_bumped_tx["vout"][0]['value'], Decimal("0.00050000"))
    self.clear_mempool()


def test_settxfee(self, rbf_node, dest_address):
    self.log.info('Test settxfee')
    assert_raises_rpc_error(-8, "txfee cannot be less than min relay tx fee", rbf_node.settxfee, Decimal('0.000005'))
    assert_raises_rpc_error(-8, "txfee cannot be less than wallet min fee", rbf_node.settxfee, Decimal('0.000015'))
    # check that bumpfee reacts correctly to the use of settxfee (paytxfee)
    rbfid = spend_one_input(rbf_node, dest_address)
    requested_feerate = Decimal("0.00025000")
    rbf_node.settxfee(requested_feerate)
    bumped_tx = rbf_node.bumpfee(rbfid)
    actual_feerate = bumped_tx["fee"] * 1000 / rbf_node.getrawtransaction(bumped_tx["txid"], True)["vsize"]
    # Assert that the difference between the requested feerate and the actual
    # feerate of the bumped transaction is small.
    assert_greater_than(Decimal("0.00001000"), abs(requested_feerate - actual_feerate))
    rbf_node.settxfee(Decimal("0.00000000"))  # unset paytxfee

    # check that settxfee respects -maxtxfee
    self.restart_node(1, ['-maxtxfee=0.000025'] + self.extra_args[1])
    assert_raises_rpc_error(-8, "txfee cannot be more than wallet max tx fee", rbf_node.settxfee, Decimal('0.00003'))
    self.restart_node(1, self.extra_args[1])
    rbf_node.walletpassphrase(WALLET_PASSPHRASE, WALLET_PASSPHRASE_TIMEOUT)
    self.connect_nodes(1, 0)
    self.clear_mempool()


def test_maxtxfee_fails(self, rbf_node, dest_address):
    self.log.info('Test that bumpfee fails when it hits -maxtxfee')
    # size of bumped transaction (p2wpkh, 1 input, 2 outputs): 141 vbytes
    # expected bump fee of 141 vbytes * 0.00200000 BTC / 1000 vbytes = 0.00002820 BTC
    # which exceeds maxtxfee and is expected to raise
    self.restart_node(1, ['-maxtxfee=0.000025'] + self.extra_args[1])
    rbf_node.walletpassphrase(WALLET_PASSPHRASE, WALLET_PASSPHRASE_TIMEOUT)
    rbfid = spend_one_input(rbf_node, dest_address)
    assert_raises_rpc_error(-4, "Unable to create transaction. Fee exceeds maximum configured by user (e.g. -maxtxfee, maxfeerate)", rbf_node.bumpfee, rbfid)
    self.restart_node(1, self.extra_args[1])
    rbf_node.walletpassphrase(WALLET_PASSPHRASE, WALLET_PASSPHRASE_TIMEOUT)
    self.connect_nodes(1, 0)
    self.clear_mempool()


def test_watchonly_psbt(self, peer_node, rbf_node, dest_address):
    self.log.info('Test that PSBT is returned for bumpfee in watchonly wallets')
    priv_rec_desc = "wpkh([00000001/84'/1'/0']tprv8ZgxMBicQKsPd7Uf69XL1XwhmjHopUGep8GuEiJDZmbQz6o58LninorQAfcKZWARbtRtfnLcJ5MQ2AtHcQJCCRUcMRvmDUjyEmNUWwx8UbK/0/*)#rweraev0"
    pub_rec_desc = rbf_node.getdescriptorinfo(priv_rec_desc)["descriptor"]
    priv_change_desc = "wpkh([00000001/84'/1'/0']tprv8ZgxMBicQKsPd7Uf69XL1XwhmjHopUGep8GuEiJDZmbQz6o58LninorQAfcKZWARbtRtfnLcJ5MQ2AtHcQJCCRUcMRvmDUjyEmNUWwx8UbK/1/*)#j6uzqvuh"
    pub_change_desc = rbf_node.getdescriptorinfo(priv_change_desc)["descriptor"]
    # Create a wallet with private keys that can sign PSBTs
    rbf_node.createwallet(wallet_name="signer", disable_private_keys=False, blank=True)
    signer = rbf_node.get_wallet_rpc("signer")
    assert signer.getwalletinfo()['private_keys_enabled']
    reqs = [{
        "desc": priv_rec_desc,
        "timestamp": 0,
        "range": [0,1],
        "internal": False,
        "keypool": False # Keys can only be imported to the keypool when private keys are disabled
    },
    {
        "desc": priv_change_desc,
        "timestamp": 0,
        "range": [0, 0],
        "internal": True,
        "keypool": False
    }]
    if self.options.descriptors:
        result = signer.importdescriptors(reqs)
    else:
        result = signer.importmulti(reqs)
    assert_equal(result, [{'success': True}, {'success': True}])

    # Create another wallet with just the public keys, which creates PSBTs
    rbf_node.createwallet(wallet_name="watcher", disable_private_keys=True, blank=True)
    watcher = rbf_node.get_wallet_rpc("watcher")
    assert not watcher.getwalletinfo()['private_keys_enabled']

    reqs = [{
        "desc": pub_rec_desc,
        "timestamp": 0,
        "range": [0, 10],
        "internal": False,
        "keypool": True,
        "watchonly": True,
        "active": True,
    }, {
        "desc": pub_change_desc,
        "timestamp": 0,
        "range": [0, 10],
        "internal": True,
        "keypool": True,
        "watchonly": True,
        "active": True,
    }]
    if self.options.descriptors:
        result = watcher.importdescriptors(reqs)
    else:
        result = watcher.importmulti(reqs)
    assert_equal(result, [{'success': True}, {'success': True}])

    funding_address1 = watcher.getnewaddress(address_type='bech32')
    funding_address2 = watcher.getnewaddress(address_type='bech32')
    # ELEMENTS: start with 50% more funds since our transaction will be 688 bytes vs 444 in Bitcoin
    peer_node.sendmany("", {funding_address1: 0.0015, funding_address2: 0.0015})
    peer_node.generate(1)
    self.sync_all()

    # Create single-input PSBT for transaction to be bumped
<<<<<<< HEAD
    psbt = watcher.walletcreatefundedpsbt([], {dest_address: 0.0005}, 0, {"fee_rate": 1}, True)['psbt']
=======
    psbt = watcher.walletcreatefundedpsbt([], [{dest_address: 0.0005}], 0, {"feeRate": 0.00001}, True)['psbt']
>>>>>>> 9a154599
    psbt_signed = signer.walletprocesspsbt(psbt=psbt, sign=True, sighashtype="ALL", bip32derivs=True)
    psbt_final = watcher.finalizepsbt(psbt_signed["psbt"])
    original_txid = watcher.sendrawtransaction(psbt_final["hex"])
    assert_equal(len(watcher.decodepsbt(psbt)["inputs"]), 1)

    # bumpfee can't be used on watchonly wallets
    assert_raises_rpc_error(-4, "bumpfee is not available with wallets that have private keys disabled. Use psbtbumpfee instead.", watcher.bumpfee, original_txid)

    # Bump fee, obnoxiously high to add additional watchonly input
    bumped_psbt = watcher.psbtbumpfee(original_txid, {"fee_rate": HIGH})
    assert_greater_than(len(watcher.decodepsbt(bumped_psbt['psbt'])["inputs"]), 1)
    assert "txid" not in bumped_psbt
    assert_equal(bumped_psbt["origfee"], -watcher.gettransaction(original_txid)["fee"]['bitcoin'])
    assert not watcher.finalizepsbt(bumped_psbt["psbt"])["complete"]

    # Sign bumped transaction
    bumped_psbt_signed = signer.walletprocesspsbt(psbt=bumped_psbt["psbt"], sign=True, sighashtype="ALL", bip32derivs=True)
    bumped_psbt_final = watcher.finalizepsbt(bumped_psbt_signed["psbt"])
    assert bumped_psbt_final["complete"]

    # Broadcast bumped transaction
    bumped_txid = watcher.sendrawtransaction(bumped_psbt_final["hex"])
    assert bumped_txid in rbf_node.getrawmempool()
    assert original_txid not in rbf_node.getrawmempool()

    rbf_node.unloadwallet("watcher")
    rbf_node.unloadwallet("signer")
    self.clear_mempool()


def test_rebumping(self, rbf_node, dest_address):
    self.log.info('Test that re-bumping the original tx fails, but bumping successor works')
    rbfid = spend_one_input(rbf_node, dest_address)
    bumped = rbf_node.bumpfee(rbfid, {"fee_rate": ECONOMICAL})
    assert_raises_rpc_error(-4, "already bumped", rbf_node.bumpfee, rbfid, {"fee_rate": NORMAL})
    rbf_node.bumpfee(bumped["txid"], {"fee_rate": NORMAL})
    self.clear_mempool()


def test_rebumping_not_replaceable(self, rbf_node, dest_address):
    self.log.info('Test that re-bumping non-replaceable fails')
    rbfid = spend_one_input(rbf_node, dest_address)
    bumped = rbf_node.bumpfee(rbfid, {"fee_rate": ECONOMICAL, "replaceable": False})
    assert_raises_rpc_error(-4, "Transaction is not BIP 125 replaceable", rbf_node.bumpfee, bumped["txid"],
                            {"fee_rate": NORMAL})
    self.clear_mempool()


def test_unconfirmed_not_spendable(self, rbf_node, rbf_node_address):
    self.log.info('Test that unconfirmed outputs from bumped txns are not spendable')
    rbfid = spend_one_input(rbf_node, rbf_node_address)
    rbftx = rbf_node.gettransaction(rbfid)["hex"]
    assert rbfid in rbf_node.getrawmempool()
    bumpid = rbf_node.bumpfee(rbfid)["txid"]
    assert bumpid in rbf_node.getrawmempool()
    assert rbfid not in rbf_node.getrawmempool()

    # check that outputs from the bump transaction are not spendable
    # due to the replaces_txid check in CWallet::AvailableCoins
    assert_equal([t for t in rbf_node.listunspent(minconf=0, include_unsafe=False) if t["txid"] == bumpid], [])

    # submit a block with the rbf tx to clear the bump tx out of the mempool,
    # then invalidate the block so the rbf tx will be put back in the mempool.
    # This makes it possible to check whether the rbf tx outputs are
    # spendable before the rbf tx is confirmed.
    block = submit_block_with_tx(rbf_node, rbftx)
    # Can not abandon conflicted tx
    assert_raises_rpc_error(-5, 'Transaction not eligible for abandonment', lambda: rbf_node.abandontransaction(txid=bumpid))
    rbf_node.invalidateblock(block.hash)
    # Call abandon to make sure the wallet doesn't attempt to resubmit
    # the bump tx and hope the wallet does not rebroadcast before we call.
    rbf_node.abandontransaction(bumpid)
    assert bumpid not in rbf_node.getrawmempool()
    assert rbfid in rbf_node.getrawmempool()

    # check that outputs from the rbf tx are not spendable before the
    # transaction is confirmed, due to the replaced_by_txid check in
    # CWallet::AvailableCoins
    assert_equal([t for t in rbf_node.listunspent(minconf=0, include_unsafe=False) if t["txid"] == rbfid], [])

    # check that the main output from the rbf tx is spendable after confirmed
    rbf_node.generate(1)
    rbf_node_address_unconfidential = rbf_node.getaddressinfo(rbf_node_address)["unconfidential"]
    assert_equal(
        sum(1 for t in rbf_node.listunspent(minconf=0, include_unsafe=False)
            if t["txid"] == rbfid and t["address"] == rbf_node_address_unconfidential and t["spendable"]), 1)
    self.clear_mempool()


def test_bumpfee_metadata(self, rbf_node, dest_address):
    self.log.info('Test that bumped txn metadata persists to new txn record')
    assert(rbf_node.getbalance()["bitcoin"] < 49)
    rbf_node.generatetoaddress(101, rbf_node.getnewaddress())
    rbfid = rbf_node.sendtoaddress(dest_address, 49, "comment value", "to value")
    bumped_tx = rbf_node.bumpfee(rbfid)
    bumped_wtx = rbf_node.gettransaction(bumped_tx["txid"])
    assert_equal(bumped_wtx["comment"], "comment value")
    assert_equal(bumped_wtx["to"], "to value")
    self.clear_mempool()


def test_locked_wallet_fails(self, rbf_node, dest_address):
    self.log.info('Test that locked wallet cannot bump txn')
    rbfid = spend_one_input(rbf_node, dest_address)
    rbf_node.walletlock()
    assert_raises_rpc_error(-13, "Please enter the wallet passphrase with walletpassphrase first.",
                            rbf_node.bumpfee, rbfid)
    rbf_node.walletpassphrase(WALLET_PASSPHRASE, WALLET_PASSPHRASE_TIMEOUT)
    self.clear_mempool()


def test_change_script_match(self, rbf_node, dest_address):
    self.log.info('Test that the same change addresses is used for the replacement transaction when possible')

    def get_change_address(tx):
        tx_details = rbf_node.getrawtransaction(tx, 1)
        txout_addresses = [txout['scriptPubKey']['address'] for txout in tx_details["vout"] if txout['scriptPubKey']['type'] != 'fee']
        return [address for address in txout_addresses if rbf_node.getaddressinfo(address)["ischange"]]

    # Check that there is only one change output
    rbfid = spend_one_input(rbf_node, dest_address)
    change_addresses = get_change_address(rbfid)
    assert_equal(len(change_addresses), 1)

    # Now find that address in each subsequent tx, and no other change
    bumped_total_tx = rbf_node.bumpfee(rbfid, {"fee_rate": ECONOMICAL})
    assert_equal(change_addresses, get_change_address(bumped_total_tx['txid']))
    bumped_rate_tx = rbf_node.bumpfee(bumped_total_tx["txid"])
    assert_equal(change_addresses, get_change_address(bumped_rate_tx['txid']))
    self.clear_mempool()


def spend_one_input(node, dest_address, change_size=Decimal("0.00049000")):
    tx_input = dict(
        sequence=BIP125_SEQUENCE_NUMBER, **next(u for u in node.listunspent() if u["amount"] == Decimal("0.00100000")))
    destinations = [{dest_address: Decimal("0.00050000")}]
    if change_size > 0:
        destinations.append({node.getrawchangeaddress(): change_size})
    destinations.append({"fee": Decimal("0.00001")})
    rawtx = node.createrawtransaction([tx_input], destinations)
    signedtx = node.signrawtransactionwithwallet(rawtx)
    txid = node.sendrawtransaction(signedtx["hex"])
    return txid


def submit_block_with_tx(node, tx):
    ctx = tx_from_hex(tx)
    tip = node.getbestblockhash()
    height = node.getblockcount() + 1
    block_time = node.getblockheader(tip)["mediantime"] + 1
    block = create_block(int(tip, 16), create_coinbase(height), block_time)
    block.vtx.append(ctx)
    block.rehash()
    block.hashMerkleRoot = block.calc_merkle_root()
    add_witness_commitment(block)
    block.solve()
    node.submitblock(block.serialize().hex())
    return block


def test_no_more_inputs_fails(self, rbf_node, dest_address):
    self.log.info('Test that bumpfee fails when there are no available confirmed outputs')
    # feerate rbf requires confirmed outputs when change output doesn't exist or is insufficient
    rbf_node.generatetoaddress(1, dest_address)
    # spend all funds, no change output
    rbfid = rbf_node.sendtoaddress(rbf_node.getnewaddress(), rbf_node.getbalance()['bitcoin'], "", "", True)
    assert_raises_rpc_error(-4, "Unable to create transaction. Insufficient funds", rbf_node.bumpfee, rbfid)
    self.clear_mempool()


if __name__ == "__main__":
    BumpFeeTest().main()<|MERGE_RESOLUTION|>--- conflicted
+++ resolved
@@ -445,11 +445,7 @@
     self.sync_all()
 
     # Create single-input PSBT for transaction to be bumped
-<<<<<<< HEAD
-    psbt = watcher.walletcreatefundedpsbt([], {dest_address: 0.0005}, 0, {"fee_rate": 1}, True)['psbt']
-=======
-    psbt = watcher.walletcreatefundedpsbt([], [{dest_address: 0.0005}], 0, {"feeRate": 0.00001}, True)['psbt']
->>>>>>> 9a154599
+    psbt = watcher.walletcreatefundedpsbt([], [{dest_address: 0.0005}], 0, {"fee_rate": 1}, True)['psbt']
     psbt_signed = signer.walletprocesspsbt(psbt=psbt, sign=True, sighashtype="ALL", bip32derivs=True)
     psbt_final = watcher.finalizepsbt(psbt_signed["psbt"])
     original_txid = watcher.sendrawtransaction(psbt_final["hex"])
