--- conflicted
+++ resolved
@@ -189,13 +189,8 @@
     bumped_tx = rbf_node.bumpfee(rbfid, {"totalFee": 50000 - 1800})
     full_bumped_tx = rbf_node.getrawtransaction(bumped_tx["txid"], 1)
     assert_equal(bumped_tx["fee"], Decimal("0.00050000"))
-<<<<<<< HEAD
     assert_equal(len(fulltx["vout"]), 3)
     assert_equal(len(full_bumped_tx["vout"]), 2)  #change output is eliminated
-=======
-    assert_equal(len(fulltx["vout"]), 2)
-    assert_equal(len(full_bumped_tx["vout"]), 1)  # change output is eliminated
->>>>>>> f617e05c
 
 
 def test_settxfee(rbf_node, dest_address):
