--- conflicted
+++ resolved
@@ -515,12 +515,8 @@
     self.log.info('Test that re-bumping the original tx fails, but bumping successor works')
     rbfid = spend_one_input(rbf_node, dest_address)
     bumped = rbf_node.bumpfee(rbfid, {"fee_rate": ECONOMICAL})
-<<<<<<< HEAD
-    assert_raises_rpc_error(-4, "already bumped", rbf_node.bumpfee, rbfid, {"fee_rate": ECONOMICAL})
-=======
     assert_raises_rpc_error(-4, f"Cannot bump transaction {rbfid} which was already bumped by transaction {bumped['txid']}",
-                            rbf_node.bumpfee, rbfid, {"fee_rate": NORMAL})
->>>>>>> 551c8e95
+                            rbf_node.bumpfee, rbfid, {"fee_rate": ECONOMICAL})
     rbf_node.bumpfee(bumped["txid"], {"fee_rate": NORMAL})
     self.clear_mempool()
 
