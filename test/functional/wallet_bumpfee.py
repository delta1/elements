--- conflicted
+++ resolved
@@ -104,14 +104,9 @@
     else:
         bumped_tx = rbf_node.bumpfee(rbfid)
     assert_equal(bumped_tx["errors"], [])
-<<<<<<< HEAD
     assert bumped_tx["fee"] > -rbftx["fee"]['bitcoin']
     assert_equal(bumped_tx["origfee"], -rbftx["fee"]['bitcoin'])
-=======
-    assert bumped_tx["fee"] > -rbftx["fee"]
-    assert_equal(bumped_tx["origfee"], -rbftx["fee"])
     assert "psbt" not in bumped_tx
->>>>>>> 45f15191
     # check that bumped_tx propagates, original tx was evicted and has a wallet conflict
     self.sync_mempools((rbf_node, peer_node))
     assert bumped_tx["txid"] in rbf_node.getrawmempool()
@@ -341,7 +336,8 @@
 
     funding_address1 = watcher.getnewaddress(address_type='bech32')
     funding_address2 = watcher.getnewaddress(address_type='bech32')
-    peer_node.sendmany("", {funding_address1: 0.001, funding_address2: 0.001})
+    # ELEMENTS: start with 50% more funds since our transaction will be 688 bytes vs 444 in Bitcoin
+    peer_node.sendmany("", {funding_address1: 0.0015, funding_address2: 0.0015})
     peer_node.generate(1)
     test.sync_all()
 
@@ -356,7 +352,7 @@
     bumped_psbt = watcher.bumpfee(original_txid, {"fee_rate":0.005})
     assert_greater_than(len(watcher.decodepsbt(bumped_psbt['psbt'])["tx"]["vin"]), 1)
     assert "txid" not in bumped_psbt
-    assert_equal(bumped_psbt["origfee"], -watcher.gettransaction(original_txid)["fee"])
+    assert_equal(bumped_psbt["origfee"], -watcher.gettransaction(original_txid)["fee"]['bitcoin'])
     assert not watcher.finalizepsbt(bumped_psbt["psbt"])["complete"]
 
     # Sign bumped transaction
