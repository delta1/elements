--- conflicted
+++ resolved
@@ -14,12 +14,9 @@
         self.setup_clean_chain = True
         self.num_nodes = 1
 
-<<<<<<< HEAD
-=======
     def skip_test_if_missing_module(self):
         self.skip_if_no_wallet()
 
->>>>>>> 3832c25f
     def test_config_file_parser(self):
         # Assume node is stopped
 
