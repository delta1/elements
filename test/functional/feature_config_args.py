#!/usr/bin/env python3
# Copyright (c) 2017-2018 The Bitcoin Core developers
# Distributed under the MIT software license, see the accompanying
# file COPYING or http://www.opensource.org/licenses/mit-license.php.
"""Test various command line arguments and configuration file parameters."""

import os

from test_framework.test_framework import BitcoinTestFramework


class ConfArgsTest(BitcoinTestFramework):
    def set_test_params(self):
        self.setup_clean_chain = True
        self.num_nodes = 1

    def test_config_file_parser(self):
        # Assume node is stopped

        inc_conf_file_path = os.path.join(self.nodes[0].datadir, 'include.conf')
        with open(os.path.join(self.nodes[0].datadir, 'elements.conf'), 'a', encoding='utf-8') as conf:
            conf.write('includeconf={}\n'.format(inc_conf_file_path))

        with open(inc_conf_file_path, 'w', encoding='utf-8') as conf:
            conf.write('-dash=1\n')
        self.nodes[0].assert_start_raises_init_error(expected_msg='Error reading configuration file: parse error on line 1: -dash=1, options in configuration file must be specified without leading -')

        with open(inc_conf_file_path, 'w', encoding='utf-8') as conf:
            conf.write('nono\n')
        self.nodes[0].assert_start_raises_init_error(expected_msg='Error reading configuration file: parse error on line 1: nono, if you intended to specify a negated option, use nono=1 instead')

        with open(inc_conf_file_path, 'w', encoding='utf-8') as conf:
            conf.write('server=1\nrpcuser=someuser\nrpcpassword=some#pass')
        self.nodes[0].assert_start_raises_init_error(expected_msg='Error reading configuration file: parse error on line 3, using # in rpcpassword can be ambiguous and should be avoided')

        with open(inc_conf_file_path, 'w', encoding='utf-8') as conf:
            conf.write('server=1\nrpcuser=someuser\nmain.rpcpassword=some#pass')
        self.nodes[0].assert_start_raises_init_error(expected_msg='Error reading configuration file: parse error on line 3, using # in rpcpassword can be ambiguous and should be avoided')

        with open(inc_conf_file_path, 'w', encoding='utf-8') as conf:
            conf.write('server=1\nrpcuser=someuser\n[main]\nrpcpassword=some#pass')
        self.nodes[0].assert_start_raises_init_error(expected_msg='Error reading configuration file: parse error on line 4, using # in rpcpassword can be ambiguous and should be avoided')

<<<<<<< HEAD
        # ELEMENTS: allows custom chains
        #with open(inc_conf_file_path, 'w', encoding='utf-8') as conf:
        #    conf.write('testnot.datadir=1\n[testnet]\n')
        #self.restart_node(0)
        #self.nodes[0].stop_node(expected_stderr='Warning: Section [testnet] is not recognized.' + os.linesep + 'Warning: Section [testnot] is not recognized.')
=======
        inc_conf_file2_path = os.path.join(self.nodes[0].datadir, 'include2.conf')
        with open(os.path.join(self.nodes[0].datadir, 'bitcoin.conf'), 'a', encoding='utf-8') as conf:
            conf.write('includeconf={}\n'.format(inc_conf_file2_path))

        with open(inc_conf_file_path, 'w', encoding='utf-8') as conf:
            conf.write('testnot.datadir=1\n')
        with open(inc_conf_file2_path, 'w', encoding='utf-8') as conf:
            conf.write('[testnet]\n')
        self.restart_node(0)
        self.nodes[0].stop_node(expected_stderr='Warning: ' + inc_conf_file_path + ':1 Section [testnot] is not recognized.' + os.linesep + 'Warning: ' + inc_conf_file2_path + ':1 Section [testnet] is not recognized.')
>>>>>>> 789b0bbf

        with open(inc_conf_file_path, 'w', encoding='utf-8') as conf:
            conf.write('')  # clear
        with open(inc_conf_file2_path, 'w', encoding='utf-8') as conf:
            conf.write('')  # clear

    def run_test(self):
        self.stop_node(0)

        self.test_config_file_parser()

        # Remove the -datadir argument so it doesn't override the config file
        self.nodes[0].args = [arg for arg in self.nodes[0].args if not arg.startswith("-datadir")]

        default_data_dir = self.nodes[0].datadir
        new_data_dir = os.path.join(default_data_dir, 'newdatadir')
        new_data_dir_2 = os.path.join(default_data_dir, 'newdatadir2')

        # Check that using -datadir argument on non-existent directory fails
        self.nodes[0].datadir = new_data_dir
        self.nodes[0].assert_start_raises_init_error(['-datadir=' + new_data_dir], 'Error: Specified data directory "' + new_data_dir + '" does not exist.')

        # Check that using non-existent datadir in conf file fails
        conf_file = os.path.join(default_data_dir, "elements.conf")

        # datadir needs to be set before [regtest] section
        conf_file_contents = open(conf_file, encoding='utf8').read()
        with open(conf_file, 'w', encoding='utf8') as f:
            f.write("datadir=" + new_data_dir + "\n")
            f.write(conf_file_contents)

        # Temporarily disabled, because this test would access the user's home dir (~/.bitcoin)
        #self.nodes[0].assert_start_raises_init_error(['-conf=' + conf_file], 'Error reading configuration file: specified data directory "' + new_data_dir + '" does not exist.')

        # Create the directory and ensure the config file now works
        os.mkdir(new_data_dir)
        # Temporarily disabled, because this test would access the user's home dir (~/.bitcoin)
        #self.start_node(0, ['-conf='+conf_file, '-wallet=w1'])
        #self.stop_node(0)
        #assert os.path.exists(os.path.join(new_data_dir, self.chain, 'blocks'))
        #if self.is_wallet_compiled():
        #assert os.path.exists(os.path.join(new_data_dir, self.chain, 'wallets', 'w1'))

        # Ensure command line argument overrides datadir in conf
        os.mkdir(new_data_dir_2)
        self.nodes[0].datadir = new_data_dir_2
        self.start_node(0, ['-datadir='+new_data_dir_2, '-conf='+conf_file, '-wallet=w2'])
        assert os.path.exists(os.path.join(new_data_dir_2, self.chain, 'blocks'))
        if self.is_wallet_compiled():
            assert os.path.exists(os.path.join(new_data_dir_2, self.chain, 'wallets', 'w2'))


if __name__ == '__main__':
    ConfArgsTest().main()<|MERGE_RESOLUTION|>--- conflicted
+++ resolved
@@ -41,28 +41,19 @@
             conf.write('server=1\nrpcuser=someuser\n[main]\nrpcpassword=some#pass')
         self.nodes[0].assert_start_raises_init_error(expected_msg='Error reading configuration file: parse error on line 4, using # in rpcpassword can be ambiguous and should be avoided')
 
-<<<<<<< HEAD
         # ELEMENTS: allows custom chains
+        #inc_conf_file2_path = os.path.join(self.nodes[0].datadir, 'include2.conf')
+        #with open(os.path.join(self.nodes[0].datadir, 'bitcoin.conf'), 'a', encoding='utf-8') as conf:
+        #    conf.write('includeconf={}\n'.format(inc_conf_file2_path))
+        #
         #with open(inc_conf_file_path, 'w', encoding='utf-8') as conf:
-        #    conf.write('testnot.datadir=1\n[testnet]\n')
+        #    conf.write('testnot.datadir=1\n')
+        #with open(inc_conf_file2_path, 'w', encoding='utf-8') as conf:
+        #    conf.write('[testnet]\n')
         #self.restart_node(0)
-        #self.nodes[0].stop_node(expected_stderr='Warning: Section [testnet] is not recognized.' + os.linesep + 'Warning: Section [testnot] is not recognized.')
-=======
-        inc_conf_file2_path = os.path.join(self.nodes[0].datadir, 'include2.conf')
-        with open(os.path.join(self.nodes[0].datadir, 'bitcoin.conf'), 'a', encoding='utf-8') as conf:
-            conf.write('includeconf={}\n'.format(inc_conf_file2_path))
+        #self.nodes[0].stop_node(expected_stderr='Warning: ' + inc_conf_file_path + ':1 Section [testnot] is not recognized.' + os.linesep + 'Warning: ' + inc_conf_file2_path + ':1 Section [testnet] is not recognized.')
 
         with open(inc_conf_file_path, 'w', encoding='utf-8') as conf:
-            conf.write('testnot.datadir=1\n')
-        with open(inc_conf_file2_path, 'w', encoding='utf-8') as conf:
-            conf.write('[testnet]\n')
-        self.restart_node(0)
-        self.nodes[0].stop_node(expected_stderr='Warning: ' + inc_conf_file_path + ':1 Section [testnot] is not recognized.' + os.linesep + 'Warning: ' + inc_conf_file2_path + ':1 Section [testnet] is not recognized.')
->>>>>>> 789b0bbf
-
-        with open(inc_conf_file_path, 'w', encoding='utf-8') as conf:
-            conf.write('')  # clear
-        with open(inc_conf_file2_path, 'w', encoding='utf-8') as conf:
             conf.write('')  # clear
 
     def run_test(self):
