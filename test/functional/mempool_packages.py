#!/usr/bin/env python3
# Copyright (c) 2014-2020 The Bitcoin Core developers
# Distributed under the MIT software license, see the accompanying
# file COPYING or http://www.opensource.org/licenses/mit-license.php.
"""Test descendant package tracking code."""

from decimal import Decimal

from test_framework.blocktools import COINBASE_MATURITY
from test_framework.messages import COIN
from test_framework.p2p import P2PTxInvStore
from test_framework.test_framework import BitcoinTestFramework
from test_framework.util import (
    assert_equal,
    assert_greater_than,
    assert_raises_rpc_error,
    satoshi_round,
)
import time

# default limits
MAX_ANCESTORS = 25
MAX_DESCENDANTS = 25

# custom limits for node1
MAX_ANCESTORS_CUSTOM = 5
MAX_DESCENDANTS_CUSTOM = 10
assert MAX_DESCENDANTS_CUSTOM >= MAX_ANCESTORS_CUSTOM

class MempoolPackagesTest(BitcoinTestFramework):
    def set_test_params(self):
        self.num_nodes = 2
        self.extra_args = [
            [
                "-maxorphantx=1000",
                "-whitelist=noban@127.0.0.1",  # immediate tx relay
            ],
            [
                "-maxorphantx=1000",
                "-limitancestorcount={}".format(MAX_ANCESTORS_CUSTOM),
                "-limitdescendantcount={}".format(MAX_DESCENDANTS_CUSTOM),
            ],
        ]

    def skip_test_if_missing_module(self):
        self.skip_if_no_wallet()

    # Build a transaction that spends parent_txid:vout
    # Return amount sent
    def chain_transaction(self, node, parent_txid, vout, value, fee, num_outputs):
        send_value = satoshi_round((value - fee)/num_outputs)
        inputs = [ {'txid' : parent_txid, 'vout' : vout} ]
        outputs = {}
        for _ in range(num_outputs):
            outputs[node.getnewaddress()] = send_value
        outputs["fee"] = value - (num_outputs * send_value)
        rawtx = node.createrawtransaction(inputs, outputs)
        signedtx = node.signrawtransactionwithwallet(rawtx)
        txid = node.sendrawtransaction(signedtx['hex'])
        fulltx = node.getrawtransaction(txid, 1)
        assert len(fulltx['vout']) == num_outputs + 1  # make sure we didn't generate a change output
        return (txid, send_value)

    def run_test(self):

        # Create transaction with 3-second block delay, should fail to enter the template
        txid = self.nodes[0].sendtoaddress(self.nodes[0].getnewaddress(), 1)
        block = self.nodes[0].getnewblockhex(min_tx_age=3)
        self.nodes[0].submitblock(block)
        assert txid in self.nodes[0].getrawmempool()
        time.sleep(3)
        block = self.nodes[0].getnewblockhex(min_tx_age=3)
        self.nodes[0].submitblock(block)
        assert txid not in self.nodes[0].getrawmempool()
        # Once more with no delay (default is 0, just testing default arg)
        txid = self.nodes[0].sendtoaddress(self.nodes[0].getnewaddress(), 1)
        block = self.nodes[0].getnewblockhex(min_tx_age=0)
        self.nodes[0].submitblock(block)
        assert txid not in self.nodes[0].getrawmempool()
        assert_raises_rpc_error(-8, "min_tx_age must be non-negative.", self.nodes[0].getnewblockhex, -1)

        # Mine some blocks and have them mature.
        peer_inv_store = self.nodes[0].add_p2p_connection(P2PTxInvStore()) # keep track of invs
<<<<<<< HEAD
        self.nodes[0].generate(101)
        utxos = []
        for utxo in self.nodes[0].listunspent(10):
            # Skip change/fees we scooped up
            if utxo['amount'] != Decimal(50):
                continue
            utxos.append(utxo)
        assert_greater_than(len(utxos), 1)

        txid = utxos[0]['txid']
        vout = utxos[0]['vout']
        value = utxos[0]['amount']
=======
        self.nodes[0].generate(COINBASE_MATURITY + 1)
        utxo = self.nodes[0].listunspent(10)
        txid = utxo[0]['txid']
        vout = utxo[0]['vout']
        value = utxo[0]['amount']
>>>>>>> c5ee0cc1

        fee = Decimal("0.0001")
        # MAX_ANCESTORS transactions off a confirmed tx should be fine
        chain = []
        witness_chain = []
        for _ in range(MAX_ANCESTORS):
            (txid, sent_value) = self.chain_transaction(self.nodes[0], txid, 0, value, fee, 1)
            value = sent_value
            chain.append(txid)
            # We need the wtxids to check P2P announcements
            fulltx = self.nodes[0].getrawtransaction(txid)
            witnesstx = self.nodes[0].decoderawtransaction(fulltx, True)
            witness_chain.append(witnesstx['hash'])

        # Wait until mempool transactions have passed initial broadcast (sent inv and received getdata)
        # Otherwise, getrawmempool may be inconsistent with getmempoolentry if unbroadcast changes in between
        peer_inv_store.wait_for_broadcast(witness_chain)

        # Check mempool has MAX_ANCESTORS transactions in it, and descendant and ancestor
        # count and fees should look correct
        mempool = self.nodes[0].getrawmempool(True)
        assert_equal(len(mempool), MAX_ANCESTORS)
        descendant_count = 1
        descendant_fees = 0
        descendant_vsize = 0

        ancestor_vsize = sum([mempool[tx]['vsize'] for tx in mempool])
        ancestor_count = MAX_ANCESTORS
        ancestor_fees = sum([mempool[tx]['fee'] for tx in mempool])

        descendants = []
        ancestors = list(chain)
        for x in reversed(chain):
            # Check that getmempoolentry is consistent with getrawmempool
            entry = self.nodes[0].getmempoolentry(x)
            assert_equal(entry, mempool[x])

            # Check that the descendant calculations are correct
            assert_equal(mempool[x]['descendantcount'], descendant_count)
            descendant_fees += mempool[x]['fee']
            assert_equal(mempool[x]['modifiedfee'], mempool[x]['fee'])
            assert_equal(mempool[x]['fees']['base'], mempool[x]['fee'])
            assert_equal(mempool[x]['fees']['modified'], mempool[x]['modifiedfee'])
            assert_equal(mempool[x]['descendantfees'], descendant_fees * COIN)
            assert_equal(mempool[x]['fees']['descendant'], descendant_fees)
            descendant_vsize += mempool[x]['vsize']
            assert_equal(mempool[x]['descendantsize'], descendant_vsize)
            descendant_count += 1

            # Check that ancestor calculations are correct
            assert_equal(mempool[x]['ancestorcount'], ancestor_count)
            assert_equal(mempool[x]['ancestorfees'], ancestor_fees * COIN)
            assert_equal(mempool[x]['ancestorsize'], ancestor_vsize)
            ancestor_vsize -= mempool[x]['vsize']
            ancestor_fees -= mempool[x]['fee']
            ancestor_count -= 1

            # Check that parent/child list is correct
            assert_equal(mempool[x]['spentby'], descendants[-1:])
            assert_equal(mempool[x]['depends'], ancestors[-2:-1])

            # Check that getmempooldescendants is correct
            assert_equal(sorted(descendants), sorted(self.nodes[0].getmempooldescendants(x)))

            # Check getmempooldescendants verbose output is correct
            for descendant, dinfo in self.nodes[0].getmempooldescendants(x, True).items():
                assert_equal(dinfo['depends'], [chain[chain.index(descendant)-1]])
                if dinfo['descendantcount'] > 1:
                    assert_equal(dinfo['spentby'], [chain[chain.index(descendant)+1]])
                else:
                    assert_equal(dinfo['spentby'], [])
            descendants.append(x)

            # Check that getmempoolancestors is correct
            ancestors.remove(x)
            assert_equal(sorted(ancestors), sorted(self.nodes[0].getmempoolancestors(x)))

            # Check that getmempoolancestors verbose output is correct
            for ancestor, ainfo in self.nodes[0].getmempoolancestors(x, True).items():
                assert_equal(ainfo['spentby'], [chain[chain.index(ancestor)+1]])
                if ainfo['ancestorcount'] > 1:
                    assert_equal(ainfo['depends'], [chain[chain.index(ancestor)-1]])
                else:
                    assert_equal(ainfo['depends'], [])


        # Check that getmempoolancestors/getmempooldescendants correctly handle verbose=true
        v_ancestors = self.nodes[0].getmempoolancestors(chain[-1], True)
        assert_equal(len(v_ancestors), len(chain)-1)
        for x in v_ancestors.keys():
            assert_equal(mempool[x], v_ancestors[x])
        assert chain[-1] not in v_ancestors.keys()

        v_descendants = self.nodes[0].getmempooldescendants(chain[0], True)
        assert_equal(len(v_descendants), len(chain)-1)
        for x in v_descendants.keys():
            assert_equal(mempool[x], v_descendants[x])
        assert chain[0] not in v_descendants.keys()

        # Check that ancestor modified fees includes fee deltas from
        # prioritisetransaction
        self.nodes[0].prioritisetransaction(txid=chain[0], fee_delta=1000)
        mempool = self.nodes[0].getrawmempool(True)
        ancestor_fees = 0
        for x in chain:
            ancestor_fees += mempool[x]['fee']
            assert_equal(mempool[x]['fees']['ancestor'], ancestor_fees + Decimal('0.00001'))
            assert_equal(mempool[x]['ancestorfees'], ancestor_fees * COIN + 1000)

        # Undo the prioritisetransaction for later tests
        self.nodes[0].prioritisetransaction(txid=chain[0], fee_delta=-1000)

        # Check that descendant modified fees includes fee deltas from
        # prioritisetransaction
        self.nodes[0].prioritisetransaction(txid=chain[-1], fee_delta=1000)
        mempool = self.nodes[0].getrawmempool(True)

        descendant_fees = 0
        for x in reversed(chain):
            descendant_fees += mempool[x]['fee']
            assert_equal(mempool[x]['fees']['descendant'], descendant_fees + Decimal('0.00001'))
            assert_equal(mempool[x]['descendantfees'], descendant_fees * COIN + 1000)

        # Adding one more transaction on to the chain should fail.
        assert_raises_rpc_error(-26, "too-long-mempool-chain", self.chain_transaction, self.nodes[0], txid, vout, value, fee, 1)

        # Check that prioritising a tx before it's added to the mempool works
        # First clear the mempool by mining a block.
        self.nodes[0].generate(1)
        self.sync_blocks()
        assert_equal(len(self.nodes[0].getrawmempool()), 0)
        # Prioritise a transaction that has been mined, then add it back to the
        # mempool by using invalidateblock.
        self.nodes[0].prioritisetransaction(txid=chain[-1], fee_delta=2000)
        self.nodes[0].invalidateblock(self.nodes[0].getbestblockhash())
        # Keep node1's tip synced with node0
        self.nodes[1].invalidateblock(self.nodes[1].getbestblockhash())

        # Now check that the transaction is in the mempool, with the right modified fee
        mempool = self.nodes[0].getrawmempool(True)

        descendant_fees = 0
        for x in reversed(chain):
            descendant_fees += mempool[x]['fee']
            if (x == chain[-1]):
                assert_equal(mempool[x]['modifiedfee'], mempool[x]['fee']+satoshi_round(0.00002))
                assert_equal(mempool[x]['fees']['modified'], mempool[x]['fee']+satoshi_round(0.00002))
            assert_equal(mempool[x]['descendantfees'], descendant_fees * COIN + 2000)
            assert_equal(mempool[x]['fees']['descendant'], descendant_fees+satoshi_round(0.00002))

        # Check that node1's mempool is as expected (-> custom ancestor limit)
        mempool0 = self.nodes[0].getrawmempool(False)
        mempool1 = self.nodes[1].getrawmempool(False)
        assert_equal(len(mempool1), MAX_ANCESTORS_CUSTOM)
        assert set(mempool1).issubset(set(mempool0))
        for tx in chain[:MAX_ANCESTORS_CUSTOM]:
            assert tx in mempool1
        # TODO: more detailed check of node1's mempool (fees etc.)
        # check transaction unbroadcast info (should be false if in both mempools)
        mempool = self.nodes[0].getrawmempool(True)
        for tx in mempool:
            assert_equal(mempool[tx]['unbroadcast'], False)

        # TODO: test ancestor size limits

        # Now test descendant chain limits
        txid = utxos[1]['txid']
        value = utxos[1]['amount']
        vout = utxos[1]['vout']

        transaction_package = []
        tx_children = []
        # First create one parent tx with 10 children
        (txid, sent_value) = self.chain_transaction(self.nodes[0], txid, vout, value, fee, 10)
        parent_transaction = txid
        for i in range(10):
            transaction_package.append({'txid': txid, 'vout': i, 'amount': sent_value})

        # Sign and send up to MAX_DESCENDANT transactions chained off the parent tx
        chain = [] # save sent txs for the purpose of checking node1's mempool later (see below)
        for _ in range(MAX_DESCENDANTS - 1):
            utxo = transaction_package.pop(0)
            (txid, sent_value) = self.chain_transaction(self.nodes[0], utxo['txid'], utxo['vout'], utxo['amount'], fee, 10)
            chain.append(txid)
            if utxo['txid'] is parent_transaction:
                tx_children.append(txid)
            for j in range(10):
                transaction_package.append({'txid': txid, 'vout': j, 'amount': sent_value})

        mempool = self.nodes[0].getrawmempool(True)
        assert_equal(mempool[parent_transaction]['descendantcount'], MAX_DESCENDANTS)
        assert_equal(sorted(mempool[parent_transaction]['spentby']), sorted(tx_children))

        for child in tx_children:
            assert_equal(mempool[child]['depends'], [parent_transaction])

        # Sending one more chained transaction will fail
        utxo = transaction_package.pop(0)
        assert_raises_rpc_error(-26, "too-long-mempool-chain", self.chain_transaction, self.nodes[0], utxo['txid'], utxo['vout'], utxo['amount'], fee, 10)

        # Check that node1's mempool is as expected, containing:
        # - txs from previous ancestor test (-> custom ancestor limit)
        # - parent tx for descendant test
        # - txs chained off parent tx (-> custom descendant limit)
        self.wait_until(lambda: len(self.nodes[1].getrawmempool(False)) ==
                                MAX_ANCESTORS_CUSTOM + 1 + MAX_DESCENDANTS_CUSTOM, timeout=10)
        mempool0 = self.nodes[0].getrawmempool(False)
        mempool1 = self.nodes[1].getrawmempool(False)
        assert set(mempool1).issubset(set(mempool0))
        assert parent_transaction in mempool1
        for tx in chain[:MAX_DESCENDANTS_CUSTOM]:
            assert tx in mempool1
        for tx in chain[MAX_DESCENDANTS_CUSTOM:]:
            assert tx not in mempool1
        # TODO: more detailed check of node1's mempool (fees etc.)

        # TODO: test descendant size limits

        # Test reorg handling
        # First, the basics:
        self.nodes[0].generate(1)
        self.sync_blocks()
        self.nodes[1].invalidateblock(self.nodes[0].getbestblockhash())
        self.nodes[1].reconsiderblock(self.nodes[0].getbestblockhash())

        # Now test the case where node1 has a transaction T in its mempool that
        # depends on transactions A and B which are in a mined block, and the
        # block containing A and B is disconnected, AND B is not accepted back
        # into node1's mempool because its ancestor count is too high.

        # Create 8 transactions, like so:
        # Tx0 -> Tx1 (vout0)
        #   \--> Tx2 (vout1) -> Tx3 -> Tx4 -> Tx5 -> Tx6 -> Tx7
        #
        # Mine them in the next block, then generate a new tx8 that spends
        # Tx1 and Tx7, and add to node1's mempool, then disconnect the
        # last block.

        # Create tx0 with 2 outputs
        utxo = self.nodes[0].listunspent()
        txid = utxo[0]['txid']
        value = utxo[0]['amount']
        vout = utxo[0]['vout']

        send_value = satoshi_round((value - fee)/2)
        inputs = [ {'txid' : txid, 'vout' : vout} ]
        outputs = {}
        for _ in range(2):
            outputs[self.nodes[0].getnewaddress()] = send_value
        outputs["fee"] = fee
        rawtx = self.nodes[0].createrawtransaction(inputs, outputs)
        signedtx = self.nodes[0].signrawtransactionwithwallet(rawtx)
        txid = self.nodes[0].sendrawtransaction(signedtx['hex'])
        tx0_id = txid
        value = send_value

        # Create tx1
        tx1_id, _ = self.chain_transaction(self.nodes[0], tx0_id, 0, value, fee, 1)

        # Create tx2-7
        vout = 1
        txid = tx0_id
        for _ in range(6):
            (txid, sent_value) = self.chain_transaction(self.nodes[0], txid, vout, value, fee, 1)
            vout = 0
            value = sent_value

        # Mine these in a block
        self.nodes[0].generate(1)
        self.sync_all()

        # Now generate tx8, with a big fee
        inputs = [ {'txid' : tx1_id, 'vout': 0}, {'txid' : txid, 'vout': 0} ]
        outputs = { self.nodes[0].getnewaddress() : send_value + value - 4*fee }
        outputs["fee"] = 3*fee
        rawtx = self.nodes[0].createrawtransaction(inputs, outputs)
        signedtx = self.nodes[0].signrawtransactionwithwallet(rawtx)
        txid = self.nodes[0].sendrawtransaction(signedtx['hex'])
        self.sync_mempools()

        # Now try to disconnect the tip on each node...
        self.nodes[1].invalidateblock(self.nodes[1].getbestblockhash())
        self.nodes[0].invalidateblock(self.nodes[0].getbestblockhash())
        self.sync_blocks()

if __name__ == '__main__':
    MempoolPackagesTest().main()<|MERGE_RESOLUTION|>--- conflicted
+++ resolved
@@ -81,8 +81,7 @@
 
         # Mine some blocks and have them mature.
         peer_inv_store = self.nodes[0].add_p2p_connection(P2PTxInvStore()) # keep track of invs
-<<<<<<< HEAD
-        self.nodes[0].generate(101)
+        self.nodes[0].generate(COINBASE_MATURITY + 1)
         utxos = []
         for utxo in self.nodes[0].listunspent(10):
             # Skip change/fees we scooped up
@@ -94,13 +93,6 @@
         txid = utxos[0]['txid']
         vout = utxos[0]['vout']
         value = utxos[0]['amount']
-=======
-        self.nodes[0].generate(COINBASE_MATURITY + 1)
-        utxo = self.nodes[0].listunspent(10)
-        txid = utxo[0]['txid']
-        vout = utxo[0]['vout']
-        value = utxo[0]['amount']
->>>>>>> c5ee0cc1
 
         fee = Decimal("0.0001")
         # MAX_ANCESTORS transactions off a confirmed tx should be fine
