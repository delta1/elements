#!/usr/bin/env python3
# Copyright (c) 2014-2022 The Bitcoin Core developers
# Distributed under the MIT software license, see the accompanying
# file COPYING or http://www.opensource.org/licenses/mit-license.php.
"""Test descendant package tracking code."""

from decimal import Decimal

from test_framework.messages import (
    DEFAULT_ANCESTOR_LIMIT,
    DEFAULT_DESCENDANT_LIMIT,
)
from test_framework.p2p import P2PTxInvStore
from test_framework.test_framework import BitcoinTestFramework
from test_framework.util import (
    assert_equal,
    # assert_greater_than,
    assert_raises_rpc_error,
)
# import time
from test_framework.wallet import MiniWallet

# custom limits for node1
CUSTOM_ANCESTOR_LIMIT = 5
CUSTOM_DESCENDANT_LIMIT = 10
assert CUSTOM_DESCENDANT_LIMIT >= CUSTOM_ANCESTOR_LIMIT


class MempoolPackagesTest(BitcoinTestFramework):
    def set_test_params(self):
        self.num_nodes = 2
        self.extra_args = [
            [
                "-maxorphantx=1000",
                "-whitelist=noban@127.0.0.1",  # immediate tx relay
            ],
            [
                "-maxorphantx=1000",
                "-limitancestorcount={}".format(CUSTOM_ANCESTOR_LIMIT),
                "-limitdescendantcount={}".format(CUSTOM_DESCENDANT_LIMIT),
            ],
        ]

    def run_test(self):
        self.wallet = MiniWallet(self.nodes[0])
        self.wallet.rescan_utxos()

        peer_inv_store = self.nodes[0].add_p2p_connection(P2PTxInvStore()) # keep track of invs

        # DEFAULT_ANCESTOR_LIMIT transactions off a confirmed tx should be fine
        chain = self.wallet.create_self_transfer_chain(chain_length=DEFAULT_ANCESTOR_LIMIT)
        witness_chain = [t["wtxid"] for t in chain]
        ancestor_vsize = 0
        ancestor_fees = Decimal(0)

        for i, t in enumerate(chain):
            ancestor_vsize += t["tx"].get_vsize()
            ancestor_fees += t["fee"]
            self.wallet.sendrawtransaction(from_node=self.nodes[0], tx_hex=t["hex"])
<<<<<<< HEAD
            # Check that listunspent ancestor{count, size, fees} yield the correct results
            if self.is_specified_wallet_compiled():
                wallet_unspent = self.nodes[0].listunspent(minconf=0)
                this_unspent = next(utxo_info for utxo_info in wallet_unspent if utxo_info["txid"] == t["txid"])
                assert_equal(this_unspent['ancestorcount'], i + 1)
                assert_equal(this_unspent['ancestorsize'], ancestor_vsize)
                assert_equal(this_unspent['ancestorfees'], ancestor_fees) # ELEMENTS
=======
>>>>>>> 7794d9d9

        # Wait until mempool transactions have passed initial broadcast (sent inv and received getdata)
        # Otherwise, getrawmempool may be inconsistent with getmempoolentry if unbroadcast changes in between
        peer_inv_store.wait_for_broadcast(witness_chain)

        # Check mempool has DEFAULT_ANCESTOR_LIMIT transactions in it, and descendant and ancestor
        # count and fees should look correct
        mempool = self.nodes[0].getrawmempool(True)
        assert_equal(len(mempool), DEFAULT_ANCESTOR_LIMIT)
        descendant_count = 1
        descendant_fees = 0
        descendant_vsize = 0

        assert_equal(ancestor_vsize, sum([mempool[tx]['vsize'] for tx in mempool]))
        ancestor_count = DEFAULT_ANCESTOR_LIMIT
        assert_equal(ancestor_fees, sum([mempool[tx]['fees']['base'] for tx in mempool]) * COIN) # ELEMENTS

        # Adding one more transaction on to the chain should fail.
        next_hop = self.wallet.create_self_transfer(utxo_to_spend=chain[-1]["new_utxo"])["hex"]
        assert_raises_rpc_error(-26, "too-long-mempool-chain", lambda: self.nodes[0].sendrawtransaction(next_hop))

        descendants = []
        ancestors = [t["txid"] for t in chain]
        chain = [t["txid"] for t in chain]
        for x in reversed(chain):
            # Check that getmempoolentry is consistent with getrawmempool
            entry = self.nodes[0].getmempoolentry(x)
            assert_equal(entry, mempool[x])

            # Check that gettxspendingprevout is consistent with getrawmempool
            witnesstx = self.nodes[0].getrawtransaction(txid=x, verbose=True)
            for tx_in in witnesstx["vin"]:
                spending_result = self.nodes[0].gettxspendingprevout([ {'txid' : tx_in["txid"], 'vout' : tx_in["vout"]} ])
                assert_equal(spending_result, [ {'txid' : tx_in["txid"], 'vout' : tx_in["vout"], 'spendingtxid' : x} ])

            # Check that the descendant calculations are correct
            assert_equal(entry['descendantcount'], descendant_count)
            descendant_fees += entry['fees']['base']
            assert_equal(entry['fees']['modified'], entry['fees']['base'])
            assert_equal(entry['fees']['descendant'], descendant_fees)
            descendant_vsize += entry['vsize']
            assert_equal(entry['descendantsize'], descendant_vsize)
            descendant_count += 1

            # Check that ancestor calculations are correct
            assert_equal(entry['ancestorcount'], ancestor_count)
            # assert_equal(entry['fees']['ancestor'], ancestor_fees) # ELEMENTS: FIXME
            assert_equal(entry['ancestorsize'], ancestor_vsize)
            ancestor_vsize -= entry['vsize']
            ancestor_fees -= entry['fees']['base']
            ancestor_count -= 1

            # Check that parent/child list is correct
            assert_equal(entry['spentby'], descendants[-1:])
            assert_equal(entry['depends'], ancestors[-2:-1])

            # Check that getmempooldescendants is correct
            assert_equal(sorted(descendants), sorted(self.nodes[0].getmempooldescendants(x)))

            # Check getmempooldescendants verbose output is correct
            for descendant, dinfo in self.nodes[0].getmempooldescendants(x, True).items():
                assert_equal(dinfo['depends'], [chain[chain.index(descendant)-1]])
                if dinfo['descendantcount'] > 1:
                    assert_equal(dinfo['spentby'], [chain[chain.index(descendant)+1]])
                else:
                    assert_equal(dinfo['spentby'], [])
            descendants.append(x)

            # Check that getmempoolancestors is correct
            ancestors.remove(x)
            assert_equal(sorted(ancestors), sorted(self.nodes[0].getmempoolancestors(x)))

            # Check that getmempoolancestors verbose output is correct
            for ancestor, ainfo in self.nodes[0].getmempoolancestors(x, True).items():
                assert_equal(ainfo['spentby'], [chain[chain.index(ancestor)+1]])
                if ainfo['ancestorcount'] > 1:
                    assert_equal(ainfo['depends'], [chain[chain.index(ancestor)-1]])
                else:
                    assert_equal(ainfo['depends'], [])


        # Check that getmempoolancestors/getmempooldescendants correctly handle verbose=true
        v_ancestors = self.nodes[0].getmempoolancestors(chain[-1], True)
        assert_equal(len(v_ancestors), len(chain)-1)
        for x in v_ancestors.keys():
            assert_equal(mempool[x], v_ancestors[x])
        assert chain[-1] not in v_ancestors.keys()

        v_descendants = self.nodes[0].getmempooldescendants(chain[0], True)
        assert_equal(len(v_descendants), len(chain)-1)
        for x in v_descendants.keys():
            assert_equal(mempool[x], v_descendants[x])
        assert chain[0] not in v_descendants.keys()

        # Check that ancestor modified fees includes fee deltas from
        # prioritisetransaction
        self.nodes[0].prioritisetransaction(txid=chain[0], fee_delta=1000)
        ancestor_fees = 0
        for x in chain:
            entry = self.nodes[0].getmempoolentry(x)
            ancestor_fees += entry['fees']['base']
            assert_equal(entry['fees']['ancestor'], ancestor_fees + Decimal('0.00001'))

        # Undo the prioritisetransaction for later tests
        self.nodes[0].prioritisetransaction(txid=chain[0], fee_delta=-1000)

        # Check that descendant modified fees includes fee deltas from
        # prioritisetransaction
        self.nodes[0].prioritisetransaction(txid=chain[-1], fee_delta=1000)

        descendant_fees = 0
        for x in reversed(chain):
            entry = self.nodes[0].getmempoolentry(x)
            descendant_fees += entry['fees']['base']
            assert_equal(entry['fees']['descendant'], descendant_fees + Decimal('0.00001'))

        # Check that prioritising a tx before it's added to the mempool works
        # First clear the mempool by mining a block.
        self.generate(self.nodes[0], 1)
        assert_equal(len(self.nodes[0].getrawmempool()), 0)
        # Prioritise a transaction that has been mined, then add it back to the
        # mempool by using invalidateblock.
        self.nodes[0].prioritisetransaction(txid=chain[-1], fee_delta=2000)
        self.nodes[0].invalidateblock(self.nodes[0].getbestblockhash())
        # Keep node1's tip synced with node0
        self.nodes[1].invalidateblock(self.nodes[1].getbestblockhash())

        # Now check that the transaction is in the mempool, with the right modified fee
        descendant_fees = 0
        for x in reversed(chain):
            entry = self.nodes[0].getmempoolentry(x)
            descendant_fees += entry['fees']['base']
            if (x == chain[-1]):
                assert_equal(entry['fees']['modified'], entry['fees']['base'] + Decimal("0.00002"))
            assert_equal(entry['fees']['descendant'], descendant_fees + Decimal("0.00002"))

        # Check that node1's mempool is as expected (-> custom ancestor limit)
        mempool0 = self.nodes[0].getrawmempool(False)
        mempool1 = self.nodes[1].getrawmempool(False)
        assert_equal(len(mempool1), CUSTOM_ANCESTOR_LIMIT)
        assert set(mempool1).issubset(set(mempool0))
        for tx in chain[:CUSTOM_ANCESTOR_LIMIT]:
            assert tx in mempool1
        # TODO: more detailed check of node1's mempool (fees etc.)
        # check transaction unbroadcast info (should be false if in both mempools)
        mempool = self.nodes[0].getrawmempool(True)
        for tx in mempool:
            assert_equal(mempool[tx]['unbroadcast'], False)

        # TODO: test ancestor size limits

        # Now test descendant chain limits

        tx_children = []
        # First create one parent tx with 10 children
        tx_with_children = self.wallet.send_self_transfer_multi(from_node=self.nodes[0], num_outputs=10)
        parent_transaction = tx_with_children["txid"]
        transaction_package = tx_with_children["new_utxos"]

        # Sign and send up to MAX_DESCENDANT transactions chained off the parent tx
        chain = [] # save sent txs for the purpose of checking node1's mempool later (see below)
        for _ in range(DEFAULT_DESCENDANT_LIMIT - 1):
            utxo = transaction_package.pop(0)
            new_tx = self.wallet.send_self_transfer_multi(from_node=self.nodes[0], num_outputs=10, utxos_to_spend=[utxo])
            txid = new_tx["txid"]
            chain.append(txid)
            if utxo['txid'] is parent_transaction:
                tx_children.append(txid)
            transaction_package.extend(new_tx["new_utxos"])

        mempool = self.nodes[0].getrawmempool(True)
        assert_equal(mempool[parent_transaction]['descendantcount'], DEFAULT_DESCENDANT_LIMIT)
        assert_equal(sorted(mempool[parent_transaction]['spentby']), sorted(tx_children))

        for child in tx_children:
            assert_equal(mempool[child]['depends'], [parent_transaction])

        # Sending one more chained transaction will fail
        next_hop = self.wallet.create_self_transfer(utxo_to_spend=transaction_package.pop(0))["hex"]
        assert_raises_rpc_error(-26, "too-long-mempool-chain", lambda: self.nodes[0].sendrawtransaction(next_hop))

        # Check that node1's mempool is as expected, containing:
        # - txs from previous ancestor test (-> custom ancestor limit)
        # - parent tx for descendant test
        # - txs chained off parent tx (-> custom descendant limit)
        self.wait_until(lambda: len(self.nodes[1].getrawmempool()) ==
                                CUSTOM_ANCESTOR_LIMIT + 1 + CUSTOM_DESCENDANT_LIMIT, timeout=10)
        mempool0 = self.nodes[0].getrawmempool(False)
        mempool1 = self.nodes[1].getrawmempool(False)
        assert set(mempool1).issubset(set(mempool0))
        assert parent_transaction in mempool1
        for tx in chain[:CUSTOM_DESCENDANT_LIMIT]:
            assert tx in mempool1
        for tx in chain[CUSTOM_DESCENDANT_LIMIT:]:
            assert tx not in mempool1
        # TODO: more detailed check of node1's mempool (fees etc.)

        # TODO: test descendant size limits

        # Test reorg handling
        # First, the basics:
        self.generate(self.nodes[0], 1)
        self.nodes[1].invalidateblock(self.nodes[0].getbestblockhash())
        self.nodes[1].reconsiderblock(self.nodes[0].getbestblockhash())

        # Now test the case where node1 has a transaction T in its mempool that
        # depends on transactions A and B which are in a mined block, and the
        # block containing A and B is disconnected, AND B is not accepted back
        # into node1's mempool because its ancestor count is too high.

        # Create 8 transactions, like so:
        # Tx0 -> Tx1 (vout0)
        #   \--> Tx2 (vout1) -> Tx3 -> Tx4 -> Tx5 -> Tx6 -> Tx7
        #
        # Mine them in the next block, then generate a new tx8 that spends
        # Tx1 and Tx7, and add to node1's mempool, then disconnect the
        # last block.

        # Create tx0 with 2 outputs
        tx0 = self.wallet.send_self_transfer_multi(from_node=self.nodes[0], num_outputs=2)

        # Create tx1
        tx1 = self.wallet.send_self_transfer(from_node=self.nodes[0], utxo_to_spend=tx0["new_utxos"][0])

        # Create tx2-7
        tx7 = self.wallet.send_self_transfer_chain(from_node=self.nodes[0], utxo_to_spend=tx0["new_utxos"][1], chain_length=6)[-1]

        # Mine these in a block
        self.generate(self.nodes[0], 1)

        # Now generate tx8, with a big fee
        self.wallet.send_self_transfer_multi(from_node=self.nodes[0], utxos_to_spend=[tx1["new_utxo"], tx7["new_utxo"]], fee_per_output=40000)
        self.sync_mempools()

        # Now try to disconnect the tip on each node...
        self.nodes[1].invalidateblock(self.nodes[1].getbestblockhash())
        self.nodes[0].invalidateblock(self.nodes[0].getbestblockhash())
        self.sync_blocks()

if __name__ == '__main__':
    MempoolPackagesTest().main()<|MERGE_RESOLUTION|>--- conflicted
+++ resolved
@@ -7,6 +7,7 @@
 from decimal import Decimal
 
 from test_framework.messages import (
+    COIN,
     DEFAULT_ANCESTOR_LIMIT,
     DEFAULT_DESCENDANT_LIMIT,
 )
@@ -57,16 +58,6 @@
             ancestor_vsize += t["tx"].get_vsize()
             ancestor_fees += t["fee"]
             self.wallet.sendrawtransaction(from_node=self.nodes[0], tx_hex=t["hex"])
-<<<<<<< HEAD
-            # Check that listunspent ancestor{count, size, fees} yield the correct results
-            if self.is_specified_wallet_compiled():
-                wallet_unspent = self.nodes[0].listunspent(minconf=0)
-                this_unspent = next(utxo_info for utxo_info in wallet_unspent if utxo_info["txid"] == t["txid"])
-                assert_equal(this_unspent['ancestorcount'], i + 1)
-                assert_equal(this_unspent['ancestorsize'], ancestor_vsize)
-                assert_equal(this_unspent['ancestorfees'], ancestor_fees) # ELEMENTS
-=======
->>>>>>> 7794d9d9
 
         # Wait until mempool transactions have passed initial broadcast (sent inv and received getdata)
         # Otherwise, getrawmempool may be inconsistent with getmempoolentry if unbroadcast changes in between
