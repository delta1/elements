#!/usr/bin/env python3
# Copyright (c) 2014-2020 The Bitcoin Core developers
# Distributed under the MIT software license, see the accompanying
# file COPYING or http://www.opensource.org/licenses/mit-license.php.
"""Test descendant package tracking code."""

from decimal import Decimal

from test_framework.blocktools import COINBASE_MATURITY
from test_framework.messages import COIN
from test_framework.p2p import P2PTxInvStore
from test_framework.test_framework import BitcoinTestFramework
from test_framework.util import (
    assert_equal,
    assert_greater_than,
    assert_raises_rpc_error,
    chain_transaction,
    satoshi_round,
)
import time

# default limits
MAX_ANCESTORS = 25
MAX_DESCENDANTS = 25

# custom limits for node1
MAX_ANCESTORS_CUSTOM = 5
MAX_DESCENDANTS_CUSTOM = 10
assert MAX_DESCENDANTS_CUSTOM >= MAX_ANCESTORS_CUSTOM

class MempoolPackagesTest(BitcoinTestFramework):
    def set_test_params(self):
        self.num_nodes = 2
        self.extra_args = [
            [
                "-maxorphantx=1000",
                "-whitelist=noban@127.0.0.1",  # immediate tx relay
            ],
            [
                "-maxorphantx=1000",
                "-limitancestorcount={}".format(MAX_ANCESTORS_CUSTOM),
                "-limitdescendantcount={}".format(MAX_DESCENDANTS_CUSTOM),
            ],
        ]

    def skip_test_if_missing_module(self):
        self.skip_if_no_wallet()

    def run_test(self):

        # Create transaction with 3-second block delay, should fail to enter the template
        txid = self.nodes[0].sendtoaddress(self.nodes[0].getnewaddress(), 1)
        block = self.nodes[0].getnewblockhex(min_tx_age=3)
        self.nodes[0].submitblock(block)
        assert txid in self.nodes[0].getrawmempool()
        time.sleep(3)
        block = self.nodes[0].getnewblockhex(min_tx_age=3)
        self.nodes[0].submitblock(block)
        assert txid not in self.nodes[0].getrawmempool()
        # Once more with no delay (default is 0, just testing default arg)
        txid = self.nodes[0].sendtoaddress(self.nodes[0].getnewaddress(), 1)
        block = self.nodes[0].getnewblockhex(min_tx_age=0)
        self.nodes[0].submitblock(block)
        assert txid not in self.nodes[0].getrawmempool()
        assert_raises_rpc_error(-8, "min_tx_age must be non-negative.", self.nodes[0].getnewblockhex, -1)

        # Mine some blocks and have them mature.
        peer_inv_store = self.nodes[0].add_p2p_connection(P2PTxInvStore()) # keep track of invs
        self.generate(self.nodes[0], COINBASE_MATURITY + 1)
<<<<<<< HEAD
        utxos = []
        for utxo in self.nodes[0].listunspent(10):
            # Skip change/fees we scooped up
            if utxo['amount'] != Decimal(50):
                continue
            utxos.append(utxo)
        assert_greater_than(len(utxos), 1)

        txid = utxos[0]['txid']
        vout = utxos[0]['vout']
        value = utxos[0]['amount']
=======
        utxo = self.nodes[0].listunspent(10)
        txid = utxo[0]['txid']
        vout = utxo[0]['vout']
        value = utxo[0]['amount']
        assert 'ancestorcount' not in utxo[0]
        assert 'ancestorsize' not in utxo[0]
        assert 'ancestorfees' not in utxo[0]
>>>>>>> 488e7455

        fee = Decimal("0.0001")
        # MAX_ANCESTORS transactions off a confirmed tx should be fine
        chain = []
        witness_chain = []
        ancestor_vsize = 0
        ancestor_fees = Decimal(0)
        for i in range(MAX_ANCESTORS):
            (txid, sent_value) = chain_transaction(self.nodes[0], [txid], [0], value, fee, 1)
            value = sent_value
            chain.append(txid)
            # We need the wtxids to check P2P announcements
            fulltx = self.nodes[0].getrawtransaction(txid)
            witnesstx = self.nodes[0].decoderawtransaction(fulltx, True)
            witness_chain.append(witnesstx['hash'])

            # Check that listunspent ancestor{count, size, fees} yield the correct results
            wallet_unspent = self.nodes[0].listunspent(minconf=0)
            this_unspent = next(utxo_info for utxo_info in wallet_unspent if utxo_info['txid'] == txid)
            assert_equal(this_unspent['ancestorcount'], i + 1)
            ancestor_vsize += self.nodes[0].getrawtransaction(txid=txid, verbose=True)['vsize']
            assert_equal(this_unspent['ancestorsize'], ancestor_vsize)
            ancestor_fees -= self.nodes[0].gettransaction(txid=txid)['fee']
            assert_equal(this_unspent['ancestorfees'], ancestor_fees * COIN)

        # Wait until mempool transactions have passed initial broadcast (sent inv and received getdata)
        # Otherwise, getrawmempool may be inconsistent with getmempoolentry if unbroadcast changes in between
        peer_inv_store.wait_for_broadcast(witness_chain)

        # Check mempool has MAX_ANCESTORS transactions in it, and descendant and ancestor
        # count and fees should look correct
        mempool = self.nodes[0].getrawmempool(True)
        assert_equal(len(mempool), MAX_ANCESTORS)
        descendant_count = 1
        descendant_fees = 0
        descendant_vsize = 0

        assert_equal(ancestor_vsize, sum([mempool[tx]['vsize'] for tx in mempool]))
        ancestor_count = MAX_ANCESTORS
        assert_equal(ancestor_fees, sum([mempool[tx]['fee'] for tx in mempool]))

        descendants = []
        ancestors = list(chain)
        for x in reversed(chain):
            # Check that getmempoolentry is consistent with getrawmempool
            entry = self.nodes[0].getmempoolentry(x)
            assert_equal(entry, mempool[x])

            # Check that the descendant calculations are correct
            assert_equal(entry['descendantcount'], descendant_count)
            descendant_fees += entry['fee']
            assert_equal(entry['modifiedfee'], entry['fee'])
            assert_equal(entry['fees']['base'], entry['fee'])
            assert_equal(entry['fees']['modified'], entry['modifiedfee'])
            assert_equal(entry['descendantfees'], descendant_fees * COIN)
            assert_equal(entry['fees']['descendant'], descendant_fees)
            descendant_vsize += entry['vsize']
            assert_equal(entry['descendantsize'], descendant_vsize)
            descendant_count += 1

            # Check that ancestor calculations are correct
            assert_equal(entry['ancestorcount'], ancestor_count)
            assert_equal(entry['ancestorfees'], ancestor_fees * COIN)
            assert_equal(entry['ancestorsize'], ancestor_vsize)
            ancestor_vsize -= entry['vsize']
            ancestor_fees -= entry['fee']
            ancestor_count -= 1

            # Check that parent/child list is correct
            assert_equal(entry['spentby'], descendants[-1:])
            assert_equal(entry['depends'], ancestors[-2:-1])

            # Check that getmempooldescendants is correct
            assert_equal(sorted(descendants), sorted(self.nodes[0].getmempooldescendants(x)))

            # Check getmempooldescendants verbose output is correct
            for descendant, dinfo in self.nodes[0].getmempooldescendants(x, True).items():
                assert_equal(dinfo['depends'], [chain[chain.index(descendant)-1]])
                if dinfo['descendantcount'] > 1:
                    assert_equal(dinfo['spentby'], [chain[chain.index(descendant)+1]])
                else:
                    assert_equal(dinfo['spentby'], [])
            descendants.append(x)

            # Check that getmempoolancestors is correct
            ancestors.remove(x)
            assert_equal(sorted(ancestors), sorted(self.nodes[0].getmempoolancestors(x)))

            # Check that getmempoolancestors verbose output is correct
            for ancestor, ainfo in self.nodes[0].getmempoolancestors(x, True).items():
                assert_equal(ainfo['spentby'], [chain[chain.index(ancestor)+1]])
                if ainfo['ancestorcount'] > 1:
                    assert_equal(ainfo['depends'], [chain[chain.index(ancestor)-1]])
                else:
                    assert_equal(ainfo['depends'], [])


        # Check that getmempoolancestors/getmempooldescendants correctly handle verbose=true
        v_ancestors = self.nodes[0].getmempoolancestors(chain[-1], True)
        assert_equal(len(v_ancestors), len(chain)-1)
        for x in v_ancestors.keys():
            assert_equal(mempool[x], v_ancestors[x])
        assert chain[-1] not in v_ancestors.keys()

        v_descendants = self.nodes[0].getmempooldescendants(chain[0], True)
        assert_equal(len(v_descendants), len(chain)-1)
        for x in v_descendants.keys():
            assert_equal(mempool[x], v_descendants[x])
        assert chain[0] not in v_descendants.keys()

        # Check that ancestor modified fees includes fee deltas from
        # prioritisetransaction
        self.nodes[0].prioritisetransaction(txid=chain[0], fee_delta=1000)
        ancestor_fees = 0
        for x in chain:
            entry = self.nodes[0].getmempoolentry(x)
            ancestor_fees += entry['fee']
            assert_equal(entry['fees']['ancestor'], ancestor_fees + Decimal('0.00001'))
            assert_equal(entry['ancestorfees'], ancestor_fees * COIN + 1000)

        # Undo the prioritisetransaction for later tests
        self.nodes[0].prioritisetransaction(txid=chain[0], fee_delta=-1000)

        # Check that descendant modified fees includes fee deltas from
        # prioritisetransaction
        self.nodes[0].prioritisetransaction(txid=chain[-1], fee_delta=1000)

        descendant_fees = 0
        for x in reversed(chain):
            entry = self.nodes[0].getmempoolentry(x)
            descendant_fees += entry['fee']
            assert_equal(entry['fees']['descendant'], descendant_fees + Decimal('0.00001'))
            assert_equal(entry['descendantfees'], descendant_fees * COIN + 1000)

        # Adding one more transaction on to the chain should fail.
        assert_raises_rpc_error(-26, "too-long-mempool-chain", chain_transaction, self.nodes[0], [txid], [vout], value, fee, 1)

        # Check that prioritising a tx before it's added to the mempool works
        # First clear the mempool by mining a block.
        self.generate(self.nodes[0], 1)
        self.sync_blocks()
        assert_equal(len(self.nodes[0].getrawmempool()), 0)
        # Prioritise a transaction that has been mined, then add it back to the
        # mempool by using invalidateblock.
        self.nodes[0].prioritisetransaction(txid=chain[-1], fee_delta=2000)
        self.nodes[0].invalidateblock(self.nodes[0].getbestblockhash())
        # Keep node1's tip synced with node0
        self.nodes[1].invalidateblock(self.nodes[1].getbestblockhash())

        # Now check that the transaction is in the mempool, with the right modified fee
        descendant_fees = 0
        for x in reversed(chain):
            entry = self.nodes[0].getmempoolentry(x)
            descendant_fees += entry['fee']
            if (x == chain[-1]):
                assert_equal(entry['modifiedfee'], entry['fee']+satoshi_round(0.00002))
                assert_equal(entry['fees']['modified'], entry['fee']+satoshi_round(0.00002))
            assert_equal(entry['descendantfees'], descendant_fees * COIN + 2000)
            assert_equal(entry['fees']['descendant'], descendant_fees+satoshi_round(0.00002))

        # Check that node1's mempool is as expected (-> custom ancestor limit)
        mempool0 = self.nodes[0].getrawmempool(False)
        mempool1 = self.nodes[1].getrawmempool(False)
        assert_equal(len(mempool1), MAX_ANCESTORS_CUSTOM)
        assert set(mempool1).issubset(set(mempool0))
        for tx in chain[:MAX_ANCESTORS_CUSTOM]:
            assert tx in mempool1
        # TODO: more detailed check of node1's mempool (fees etc.)
        # check transaction unbroadcast info (should be false if in both mempools)
        mempool = self.nodes[0].getrawmempool(True)
        for tx in mempool:
            assert_equal(mempool[tx]['unbroadcast'], False)

        # TODO: test ancestor size limits

        # Now test descendant chain limits
        txid = utxos[1]['txid']
        value = utxos[1]['amount']
        vout = utxos[1]['vout']

        transaction_package = []
        tx_children = []
        # First create one parent tx with 10 children
        (txid, sent_value) = chain_transaction(self.nodes[0], [txid], [vout], value, fee, 10)
        parent_transaction = txid
        for i in range(10):
            transaction_package.append({'txid': txid, 'vout': i, 'amount': sent_value})

        # Sign and send up to MAX_DESCENDANT transactions chained off the parent tx
        chain = [] # save sent txs for the purpose of checking node1's mempool later (see below)
        for _ in range(MAX_DESCENDANTS - 1):
            utxo = transaction_package.pop(0)
            (txid, sent_value) = chain_transaction(self.nodes[0], [utxo['txid']], [utxo['vout']], utxo['amount'], fee, 10)
            chain.append(txid)
            if utxo['txid'] is parent_transaction:
                tx_children.append(txid)
            for j in range(10):
                transaction_package.append({'txid': txid, 'vout': j, 'amount': sent_value})

        mempool = self.nodes[0].getrawmempool(True)
        assert_equal(mempool[parent_transaction]['descendantcount'], MAX_DESCENDANTS)
        assert_equal(sorted(mempool[parent_transaction]['spentby']), sorted(tx_children))

        for child in tx_children:
            assert_equal(mempool[child]['depends'], [parent_transaction])

        # Sending one more chained transaction will fail
        utxo = transaction_package.pop(0)
        assert_raises_rpc_error(-26, "too-long-mempool-chain", chain_transaction, self.nodes[0], [utxo['txid']], [utxo['vout']], utxo['amount'], fee, 10)

        # Check that node1's mempool is as expected, containing:
        # - txs from previous ancestor test (-> custom ancestor limit)
        # - parent tx for descendant test
        # - txs chained off parent tx (-> custom descendant limit)
        self.wait_until(lambda: len(self.nodes[1].getrawmempool()) ==
                                MAX_ANCESTORS_CUSTOM + 1 + MAX_DESCENDANTS_CUSTOM, timeout=10)
        mempool0 = self.nodes[0].getrawmempool(False)
        mempool1 = self.nodes[1].getrawmempool(False)
        assert set(mempool1).issubset(set(mempool0))
        assert parent_transaction in mempool1
        for tx in chain[:MAX_DESCENDANTS_CUSTOM]:
            assert tx in mempool1
        for tx in chain[MAX_DESCENDANTS_CUSTOM:]:
            assert tx not in mempool1
        # TODO: more detailed check of node1's mempool (fees etc.)

        # TODO: test descendant size limits

        # Test reorg handling
        # First, the basics:
        self.generate(self.nodes[0], 1)
        self.sync_blocks()
        self.nodes[1].invalidateblock(self.nodes[0].getbestblockhash())
        self.nodes[1].reconsiderblock(self.nodes[0].getbestblockhash())

        # Now test the case where node1 has a transaction T in its mempool that
        # depends on transactions A and B which are in a mined block, and the
        # block containing A and B is disconnected, AND B is not accepted back
        # into node1's mempool because its ancestor count is too high.

        # Create 8 transactions, like so:
        # Tx0 -> Tx1 (vout0)
        #   \--> Tx2 (vout1) -> Tx3 -> Tx4 -> Tx5 -> Tx6 -> Tx7
        #
        # Mine them in the next block, then generate a new tx8 that spends
        # Tx1 and Tx7, and add to node1's mempool, then disconnect the
        # last block.

        # Create tx0 with 2 outputs
        utxo = self.nodes[0].listunspent()
        txid = utxo[0]['txid']
        value = utxo[0]['amount']
        vout = utxo[0]['vout']

        send_value = satoshi_round((value - fee)/2)
        inputs = [ {'txid' : txid, 'vout' : vout} ]
        outputs = []
        for _ in range(2):
            outputs.append({self.nodes[0].getnewaddress():send_value})
        outputs.append({"fee": fee})
        rawtx = self.nodes[0].createrawtransaction(inputs, outputs)
        signedtx = self.nodes[0].signrawtransactionwithwallet(rawtx)
        txid = self.nodes[0].sendrawtransaction(signedtx['hex'])
        tx0_id = txid
        value = send_value

        # Create tx1
        tx1_id, _ = chain_transaction(self.nodes[0], [tx0_id], [0], value, fee, 1)

        # Create tx2-7
        vout = 1
        txid = tx0_id
        for _ in range(6):
            (txid, sent_value) = chain_transaction(self.nodes[0], [txid], [vout], value, fee, 1)
            vout = 0
            value = sent_value

        # Mine these in a block
        self.generate(self.nodes[0], 1)
        self.sync_all()

        # Now generate tx8, with a big fee
        inputs = [ {'txid' : tx1_id, 'vout': 0}, {'txid' : txid, 'vout': 0} ]
        outputs = [{ self.nodes[0].getnewaddress() : send_value + value - 4*fee }, {"fee": 3*fee}]
        rawtx = self.nodes[0].createrawtransaction(inputs, outputs)
        signedtx = self.nodes[0].signrawtransactionwithwallet(rawtx)
        txid = self.nodes[0].sendrawtransaction(signedtx['hex'])
        self.sync_mempools()

        # Now try to disconnect the tip on each node...
        self.nodes[1].invalidateblock(self.nodes[1].getbestblockhash())
        self.nodes[0].invalidateblock(self.nodes[0].getbestblockhash())
        self.sync_blocks()

if __name__ == '__main__':
    MempoolPackagesTest().main()<|MERGE_RESOLUTION|>--- conflicted
+++ resolved
@@ -67,7 +67,6 @@
         # Mine some blocks and have them mature.
         peer_inv_store = self.nodes[0].add_p2p_connection(P2PTxInvStore()) # keep track of invs
         self.generate(self.nodes[0], COINBASE_MATURITY + 1)
-<<<<<<< HEAD
         utxos = []
         for utxo in self.nodes[0].listunspent(10):
             # Skip change/fees we scooped up
@@ -79,15 +78,9 @@
         txid = utxos[0]['txid']
         vout = utxos[0]['vout']
         value = utxos[0]['amount']
-=======
-        utxo = self.nodes[0].listunspent(10)
-        txid = utxo[0]['txid']
-        vout = utxo[0]['vout']
-        value = utxo[0]['amount']
-        assert 'ancestorcount' not in utxo[0]
-        assert 'ancestorsize' not in utxo[0]
-        assert 'ancestorfees' not in utxo[0]
->>>>>>> 488e7455
+        assert 'ancestorcount' not in utxos[0]
+        assert 'ancestorsize' not in utxos[0]
+        assert 'ancestorfees' not in utxos[0]
 
         fee = Decimal("0.0001")
         # MAX_ANCESTORS transactions off a confirmed tx should be fine
@@ -110,7 +103,8 @@
             assert_equal(this_unspent['ancestorcount'], i + 1)
             ancestor_vsize += self.nodes[0].getrawtransaction(txid=txid, verbose=True)['vsize']
             assert_equal(this_unspent['ancestorsize'], ancestor_vsize)
-            ancestor_fees -= self.nodes[0].gettransaction(txid=txid)['fee']
+            print(self.nodes[0].gettransaction(txid=txid))
+            ancestor_fees -= self.nodes[0].gettransaction(txid=txid)['fee']['bitcoin']
             assert_equal(this_unspent['ancestorfees'], ancestor_fees * COIN)
 
         # Wait until mempool transactions have passed initial broadcast (sent inv and received getdata)
