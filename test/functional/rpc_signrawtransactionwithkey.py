--- conflicted
+++ resolved
@@ -136,13 +136,8 @@
             'P2PK': key_to_p2pk_script(embedded_pubkey).hex()
         }.get(tx_type, "Invalid tx_type")
         redeem_script = script_to_p2wsh_script(witness_script).hex()
-<<<<<<< HEAD
         addr = script_to_p2sh(redeem_script, prefix=196)
         script_pub_key = self.nodes[1].validateaddress(addr)['scriptPubKey']
-=======
-        addr = script_to_p2sh(redeem_script)
-        script_pub_key = address_to_scriptpubkey(addr).hex()
->>>>>>> c0311b1d
         # Fund that address
         txid = self.send_to_address(addr, 10)
         vout = find_vout_for_address(self.nodes[0], txid, addr)
