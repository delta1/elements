#!/usr/bin/env python3
# Copyright (c) 2014-2019 The Bitcoin Core developers
# Distributed under the MIT software license, see the accompanying
# file COPYING or http://www.opensource.org/licenses/mit-license.php.
"""Test mempool limiting together/eviction with the wallet."""

from decimal import Decimal

from test_framework.blocktools import COINBASE_MATURITY
from test_framework.test_framework import BitcoinTestFramework
from test_framework.util import assert_equal, assert_greater_than, assert_raises_rpc_error, gen_return_txouts
from test_framework.wallet import MiniWallet


class MempoolLimitTest(BitcoinTestFramework):
    def set_test_params(self):
        self.setup_clean_chain = True
        self.num_nodes = 1
        self.extra_args = [[
            "-acceptnonstdtxn=1",
            "-maxmempool=5",
            "-spendzeroconfchange=0",
        ]]
        self.supports_cli = False

    def send_large_txs(self, node, miniwallet, txouts, fee_rate, tx_batch_size):
        for _ in range(tx_batch_size):
            tx = miniwallet.create_self_transfer(from_node=node, fee_rate=fee_rate)['tx']
            for txout in txouts:
                tx.vout.append(txout)
            miniwallet.sendrawtransaction(from_node=node, tx_hex=tx.serialize().hex())

    def run_test(self):
        txouts = gen_return_txouts()
        node=self.nodes[0]
        miniwallet = MiniWallet(node)
        relayfee = node.getnetworkinfo()['relayfee']

        self.log.info('Check that mempoolminfee is minrelaytxfee')
        assert_equal(node.getmempoolinfo()['minrelaytxfee'], Decimal('0.00001000'))
        assert_equal(node.getmempoolinfo()['mempoolminfee'], Decimal('0.00001000'))

        tx_batch_size = 25
        num_of_batches = 3
        # Generate UTXOs to flood the mempool
        # 1 to create a tx initially that will be evicted from the mempool later
        # 3 batches of multiple transactions with a fee rate much higher than the previous UTXO
        # And 1 more to verify that this tx does not get added to the mempool with a fee rate less than the mempoolminfee
        self.generate(miniwallet, 1 + (num_of_batches * tx_batch_size) + 1)

        # Mine 99 blocks so that the UTXOs are allowed to be spent
        self.generate(node, COINBASE_MATURITY - 1)

        self.log.info('Create a mempool tx that will be evicted')
<<<<<<< HEAD
        us0 = utxos.pop()
        inputs = [{ "txid" : us0["txid"], "vout" : us0["vout"]}]
        outputs = [{self.nodes[0].getnewaddress() : 0.0001}, {"fee": us0["amount"] - Decimal('0.0001')}]
        tx = self.nodes[0].createrawtransaction(inputs, outputs)
        self.nodes[0].settxfee(relayfee) # specifically fund this tx with low fee
        txF = self.nodes[0].fundrawtransaction(tx)
        self.nodes[0].settxfee(0) # return to automatic fee selection
        txFS = self.nodes[0].signrawtransactionwithwallet(txF['hex'])
        txid = self.nodes[0].sendrawtransaction(txFS['hex'])

        relayfee = self.nodes[0].getnetworkinfo()['relayfee']
        base_fee = relayfee*100
        for i in range (3):
            txids.append([])
            txids[i] = create_lots_of_big_transactions(self.nodes[0], txouts, utxos[30*i:30*i+30], 30, (i+1)*base_fee)
=======
        tx_to_be_evicted_id = miniwallet.send_self_transfer(from_node=node, fee_rate=relayfee)["txid"]

        # Increase the tx fee rate massively to give the subsequent transactions a higher priority in the mempool
        base_fee = relayfee * 1000

        self.log.info("Fill up the mempool with txs with higher fee rate")
        for batch_of_txid in range(num_of_batches):
            fee_rate=(batch_of_txid + 1) * base_fee
            self.send_large_txs(node, miniwallet, txouts, fee_rate, tx_batch_size)
>>>>>>> 2b264971

        self.log.info('The tx should be evicted by now')
        # The number of transactions created should be greater than the ones present in the mempool
        assert_greater_than(tx_batch_size * num_of_batches, len(node.getrawmempool()))
        # Initial tx created should not be present in the mempool anymore as it had a lower fee rate
        assert tx_to_be_evicted_id not in node.getrawmempool()

        self.log.info('Check that mempoolminfee is larger than minrelaytxfee')
        assert_equal(node.getmempoolinfo()['minrelaytxfee'], Decimal('0.00001000'))
        assert_greater_than(node.getmempoolinfo()['mempoolminfee'], Decimal('0.00001000'))

        # Deliberately try to create a tx with a fee less than the minimum mempool fee to assert that it does not get added to the mempool
        self.log.info('Create a mempool tx that will not pass mempoolminfee')
<<<<<<< HEAD
        us0 = utxos.pop()
        inputs = [{ "txid" : us0["txid"], "vout" : us0["vout"]}]
        outputs = [{self.nodes[0].getnewaddress() : 0.0001}, {"fee": us0["amount"] - Decimal('0.0001')}]
        tx = self.nodes[0].createrawtransaction(inputs, outputs)
        # specifically fund this tx with a fee < mempoolminfee, >= than minrelaytxfee
        txF = self.nodes[0].fundrawtransaction(tx, {'feeRate': relayfee})
        txFS = self.nodes[0].signrawtransactionwithwallet(txF['hex'])
        assert_raises_rpc_error(-26, "mempool min fee not met", self.nodes[0].sendrawtransaction, txFS['hex'])
=======
        assert_raises_rpc_error(-26, "mempool min fee not met", miniwallet.send_self_transfer, from_node=node, fee_rate=relayfee, mempool_valid=False)

>>>>>>> 2b264971

if __name__ == '__main__':
    MempoolLimitTest().main()<|MERGE_RESOLUTION|>--- conflicted
+++ resolved
@@ -52,23 +52,6 @@
         self.generate(node, COINBASE_MATURITY - 1)
 
         self.log.info('Create a mempool tx that will be evicted')
-<<<<<<< HEAD
-        us0 = utxos.pop()
-        inputs = [{ "txid" : us0["txid"], "vout" : us0["vout"]}]
-        outputs = [{self.nodes[0].getnewaddress() : 0.0001}, {"fee": us0["amount"] - Decimal('0.0001')}]
-        tx = self.nodes[0].createrawtransaction(inputs, outputs)
-        self.nodes[0].settxfee(relayfee) # specifically fund this tx with low fee
-        txF = self.nodes[0].fundrawtransaction(tx)
-        self.nodes[0].settxfee(0) # return to automatic fee selection
-        txFS = self.nodes[0].signrawtransactionwithwallet(txF['hex'])
-        txid = self.nodes[0].sendrawtransaction(txFS['hex'])
-
-        relayfee = self.nodes[0].getnetworkinfo()['relayfee']
-        base_fee = relayfee*100
-        for i in range (3):
-            txids.append([])
-            txids[i] = create_lots_of_big_transactions(self.nodes[0], txouts, utxos[30*i:30*i+30], 30, (i+1)*base_fee)
-=======
         tx_to_be_evicted_id = miniwallet.send_self_transfer(from_node=node, fee_rate=relayfee)["txid"]
 
         # Increase the tx fee rate massively to give the subsequent transactions a higher priority in the mempool
@@ -78,7 +61,6 @@
         for batch_of_txid in range(num_of_batches):
             fee_rate=(batch_of_txid + 1) * base_fee
             self.send_large_txs(node, miniwallet, txouts, fee_rate, tx_batch_size)
->>>>>>> 2b264971
 
         self.log.info('The tx should be evicted by now')
         # The number of transactions created should be greater than the ones present in the mempool
@@ -92,19 +74,8 @@
 
         # Deliberately try to create a tx with a fee less than the minimum mempool fee to assert that it does not get added to the mempool
         self.log.info('Create a mempool tx that will not pass mempoolminfee')
-<<<<<<< HEAD
-        us0 = utxos.pop()
-        inputs = [{ "txid" : us0["txid"], "vout" : us0["vout"]}]
-        outputs = [{self.nodes[0].getnewaddress() : 0.0001}, {"fee": us0["amount"] - Decimal('0.0001')}]
-        tx = self.nodes[0].createrawtransaction(inputs, outputs)
-        # specifically fund this tx with a fee < mempoolminfee, >= than minrelaytxfee
-        txF = self.nodes[0].fundrawtransaction(tx, {'feeRate': relayfee})
-        txFS = self.nodes[0].signrawtransactionwithwallet(txF['hex'])
-        assert_raises_rpc_error(-26, "mempool min fee not met", self.nodes[0].sendrawtransaction, txFS['hex'])
-=======
         assert_raises_rpc_error(-26, "mempool min fee not met", miniwallet.send_self_transfer, from_node=node, fee_rate=relayfee, mempool_valid=False)
 
->>>>>>> 2b264971
 
 if __name__ == '__main__':
     MempoolLimitTest().main()