#!/usr/bin/env python3
# Copyright (c) 2016-2020 The Bitcoin Core developers
# Distributed under the MIT software license, see the accompanying
# file COPYING or http://www.opensource.org/licenses/mit-license.php.
"""Test the SegWit changeover logic."""

from decimal import Decimal

from test_framework.address import (
    key_to_p2pkh,
    program_to_witness,
    script_to_p2sh,
    script_to_p2sh_p2wsh,
    script_to_p2wsh,
)
from test_framework.blocktools import (
    send_to_witness,
    witness_script,
)
from test_framework.messages import (
    COIN,
    COutPoint,
    CTransaction,
    CTxIn,
    CTxOut,
    tx_from_hex,
)
from test_framework.script import (
    CScript,
    OP_0,
    OP_1,
    OP_2,
    OP_CHECKMULTISIG,
    OP_CHECKSIG,
    OP_DROP,
    OP_TRUE,
    OP_RETURN,
)
from test_framework.script_util import (
    key_to_p2pkh_script,
    key_to_p2wpkh_script,
    script_to_p2sh_script,
    script_to_p2wsh_script,
)
from test_framework.test_framework import BitcoinTestFramework
from test_framework.util import (
    assert_equal,
    assert_greater_than_or_equal,
    assert_is_hex_string,
    assert_raises_rpc_error,
    try_rpc,
)

NODE_0 = 0
NODE_2 = 2
P2WPKH = 0
P2WSH = 1


def getutxo(txid):
    utxo = {}
    utxo["vout"] = 0
    utxo["txid"] = txid
    return utxo


def find_spendable_utxo(node, min_value):
    for utxo in node.listunspent(query_options={'minimumAmount': min_value}):
        if utxo['spendable']:
            return utxo

    raise AssertionError(f"Unspent output equal or higher than {min_value} not found")


txs_mined = {}  # txindex from txid to blockhash


class SegWitTest(BitcoinTestFramework):
    def set_test_params(self):
        self.setup_clean_chain = True
        self.num_nodes = 3
        # This test tests SegWit both pre and post-activation, so use the normal BIP9 activation.
        self.extra_args = [
            [
                "-acceptnonstdtxn=1",
                "-rpcserialversion=0",
                "-testactivationheight=segwit@432",
                "-addresstype=legacy",
            ],
            [
                "-acceptnonstdtxn=1",
                "-rpcserialversion=1",
                "-testactivationheight=segwit@432",
                "-addresstype=legacy",
            ],
            [
                "-acceptnonstdtxn=1",
                "-testactivationheight=segwit@432",
                "-addresstype=legacy",
            ],
        ]
        self.rpc_timeout = 120

    def skip_test_if_missing_module(self):
        self.skip_if_no_wallet()

    def setup_network(self):
        super().setup_network()
        self.connect_nodes(0, 2)
        self.sync_all()

    def success_mine(self, node, txid, sign, redeem_script=""):
        send_to_witness(1, node, getutxo(txid), self.pubkey[0], False, Decimal("49.998"), sign, redeem_script)
        block = self.generate(node, 1)
        assert_equal(len(node.getblock(block[0])["tx"]), 2)
        self.sync_blocks()

    def skip_mine(self, node, txid, sign, redeem_script=""):
        send_to_witness(1, node, getutxo(txid), self.pubkey[0], False, Decimal("49.998"), sign, redeem_script)
        block = self.generate(node, 1)
        assert_equal(len(node.getblock(block[0])["tx"]), 1)
        self.sync_blocks()

    def fail_accept(self, node, error_msg, txid, sign, redeem_script=""):
        assert_raises_rpc_error(-26, error_msg, send_to_witness, use_p2wsh=1, node=node, utxo=getutxo(txid), pubkey=self.pubkey[0], encode_p2sh=False, amount=Decimal("49.998"), sign=sign, insert_redeem_script=redeem_script)

    def run_test(self):
        self.generate(self.nodes[0], 161)  # block 161

        self.log.info("Verify sigops are counted in GBT with pre-BIP141 rules before the fork")
        txid = self.nodes[0].sendtoaddress(self.nodes[0].getnewaddress(), 1)
        tmpl = self.nodes[0].getblocktemplate({'rules': ['segwit']})
        assert_equal(tmpl['sizelimit'], 1000000)
        assert 'weightlimit' not in tmpl
<<<<<<< HEAD
        assert tmpl['sigoplimit'] == 20000
        assert tmpl['transactions'][0]['txid'] == txid
        assert tmpl['transactions'][0]['sigops'] == 2
=======
        assert_equal(tmpl['sigoplimit'], 20000)
        assert_equal(tmpl['transactions'][0]['hash'], txid)
        assert_equal(tmpl['transactions'][0]['sigops'], 2)
>>>>>>> dccf3d25
        assert '!segwit' not in tmpl['rules']
        self.generate(self.nodes[0], 1)  # block 162

        balance_presetup = self.nodes[0].getbalance()['bitcoin']
        self.pubkey = []
        p2sh_ids = []  # p2sh_ids[NODE][TYPE] is an array of txids that spend to P2WPKH (TYPE=0) or P2WSH (TYPE=1) scripts to an address for NODE embedded in p2sh
        wit_ids = []  # wit_ids[NODE][TYPE] is an array of txids that spend to P2WPKH (TYPE=0) or P2WSH (TYPE=1) scripts to an address for NODE via bare witness
        for i in range(3):
            newaddress = self.nodes[i].getnewaddress()
            self.pubkey.append(self.nodes[i].getaddressinfo(newaddress)["pubkey"])
            multiscript = CScript([OP_1, bytes.fromhex(self.pubkey[-1]), OP_1, OP_CHECKMULTISIG])
            p2sh_ms_addr = self.nodes[i].addmultisigaddress(1, [self.pubkey[-1]], '', 'p2sh-segwit')['address']
            bip173_ms_addr = self.nodes[i].addmultisigaddress(1, [self.pubkey[-1]], '', 'bech32')['address']
            assert_equal(p2sh_ms_addr, script_to_p2sh_p2wsh(multiscript))
            assert_equal(bip173_ms_addr, script_to_p2wsh(multiscript))
            p2sh_ids.append([])
            wit_ids.append([])
            for _ in range(2):
                p2sh_ids[i].append([])
                wit_ids[i].append([])

        for _ in range(5):
            for n in range(3):
                for v in range(2):
                    wit_ids[n][v].append(send_to_witness(v, self.nodes[0], find_spendable_utxo(self.nodes[0], 50), self.pubkey[n], False, Decimal("49.999")))
                    p2sh_ids[n][v].append(send_to_witness(v, self.nodes[0], find_spendable_utxo(self.nodes[0], 50), self.pubkey[n], True, Decimal("49.999")))

        self.generate(self.nodes[0], 1)  # block 163
        self.sync_blocks()

        # Make sure all nodes recognize the transactions as theirs
        assert_equal(self.nodes[0].getbalance()['bitcoin'], balance_presetup - 60 * 50 + 20 * Decimal("49.999") + 50)
        assert_equal(self.nodes[1].getbalance()['bitcoin'], 20 * Decimal("49.999"))
        assert_equal(self.nodes[2].getbalance()['bitcoin'], 20 * Decimal("49.999"))

        self.generate(self.nodes[0], 260)  # block 423
        self.sync_blocks()

        self.log.info("Verify witness txs are skipped for mining before the fork")
        self.skip_mine(self.nodes[2], wit_ids[NODE_2][P2WPKH][0], True)  # block 424
        self.skip_mine(self.nodes[2], wit_ids[NODE_2][P2WSH][0], True)  # block 425
        self.skip_mine(self.nodes[2], p2sh_ids[NODE_2][P2WPKH][0], True)  # block 426
        self.skip_mine(self.nodes[2], p2sh_ids[NODE_2][P2WSH][0], True)  # block 427

        self.log.info("Verify unsigned p2sh witness txs without a redeem script are invalid")
        self.fail_accept(self.nodes[2], "mandatory-script-verify-flag-failed (Operation not valid with the current stack size)", p2sh_ids[NODE_2][P2WPKH][1], sign=False)
        self.fail_accept(self.nodes[2], "mandatory-script-verify-flag-failed (Operation not valid with the current stack size)", p2sh_ids[NODE_2][P2WSH][1], sign=False)

        self.generate(self.nodes[2], 4)  # blocks 428-431

        self.log.info("Verify previous witness txs skipped for mining can now be mined")
        assert_equal(len(self.nodes[2].getrawmempool()), 4)
        blockhash = self.generate(self.nodes[2], 1)[0]  # block 432 (first block with new rules; 432 = 144 * 3)
        self.sync_blocks()
        assert_equal(len(self.nodes[2].getrawmempool()), 0)
        segwit_tx_list = self.nodes[2].getblock(blockhash)["tx"]
        assert_equal(len(segwit_tx_list), 5)

        self.log.info("Verify default node can't accept txs with missing witness")
        # unsigned, no scriptsig
        self.fail_accept(self.nodes[0], "non-mandatory-script-verify-flag (Witness program hash mismatch)", wit_ids[NODE_0][P2WPKH][0], sign=False)
        self.fail_accept(self.nodes[0], "non-mandatory-script-verify-flag (Witness program was passed an empty witness)", wit_ids[NODE_0][P2WSH][0], sign=False)
        self.fail_accept(self.nodes[0], "mandatory-script-verify-flag-failed (Operation not valid with the current stack size)", p2sh_ids[NODE_0][P2WPKH][0], sign=False)
        self.fail_accept(self.nodes[0], "mandatory-script-verify-flag-failed (Operation not valid with the current stack size)", p2sh_ids[NODE_0][P2WSH][0], sign=False)
        # unsigned with redeem script
        self.fail_accept(self.nodes[0], "non-mandatory-script-verify-flag (Witness program hash mismatch)", p2sh_ids[NODE_0][P2WPKH][0], sign=False, redeem_script=witness_script(False, self.pubkey[0]))
        self.fail_accept(self.nodes[0], "non-mandatory-script-verify-flag (Witness program was passed an empty witness)", p2sh_ids[NODE_0][P2WSH][0], sign=False, redeem_script=witness_script(True, self.pubkey[0]))

        self.log.info("Verify block and transaction serialization rpcs return differing serializations depending on rpc serialization flag")
        assert self.nodes[2].getblock(blockhash, False) != self.nodes[0].getblock(blockhash, False)
        assert self.nodes[1].getblock(blockhash, False) == self.nodes[2].getblock(blockhash, False)

        for tx_id in segwit_tx_list:
            tx = tx_from_hex(self.nodes[2].gettransaction(tx_id)["hex"])
            assert self.nodes[2].getrawtransaction(tx_id, False, blockhash) != self.nodes[0].getrawtransaction(tx_id, False, blockhash)
            assert self.nodes[1].getrawtransaction(tx_id, False, blockhash) == self.nodes[2].getrawtransaction(tx_id, False, blockhash)
            assert self.nodes[0].getrawtransaction(tx_id, False, blockhash) != self.nodes[2].gettransaction(tx_id)["hex"]
            assert self.nodes[1].getrawtransaction(tx_id, False, blockhash) == self.nodes[2].gettransaction(tx_id)["hex"]
            assert self.nodes[0].getrawtransaction(tx_id, False, blockhash) == tx.serialize_without_witness().hex()

        # Coinbase contains the witness commitment nonce, check that RPC shows us
        coinbase_txid = self.nodes[2].getblock(blockhash)['tx'][0]
        coinbase_tx = self.nodes[2].gettransaction(txid=coinbase_txid, verbose=True)
        witnesses = coinbase_tx["decoded"]["vin"][0]["txinwitness"]
        assert_equal(len(witnesses), 1)
        assert_is_hex_string(witnesses[0])
        assert_equal(witnesses[0], '00' * 32)

        self.log.info("Verify witness txs without witness data are invalid after the fork")
        self.fail_accept(self.nodes[2], 'non-mandatory-script-verify-flag (Witness program hash mismatch)', wit_ids[NODE_2][P2WPKH][2], sign=False)
        self.fail_accept(self.nodes[2], 'non-mandatory-script-verify-flag (Witness program was passed an empty witness)', wit_ids[NODE_2][P2WSH][2], sign=False)
        self.fail_accept(self.nodes[2], 'non-mandatory-script-verify-flag (Witness program hash mismatch)', p2sh_ids[NODE_2][P2WPKH][2], sign=False, redeem_script=witness_script(False, self.pubkey[2]))
        self.fail_accept(self.nodes[2], 'non-mandatory-script-verify-flag (Witness program was passed an empty witness)', p2sh_ids[NODE_2][P2WSH][2], sign=False, redeem_script=witness_script(True, self.pubkey[2]))

        self.log.info("Verify default node can now use witness txs")
        self.success_mine(self.nodes[0], wit_ids[NODE_0][P2WPKH][0], True)  # block 432
        self.success_mine(self.nodes[0], wit_ids[NODE_0][P2WSH][0], True)  # block 433
        self.success_mine(self.nodes[0], p2sh_ids[NODE_0][P2WPKH][0], True)  # block 434
        self.success_mine(self.nodes[0], p2sh_ids[NODE_0][P2WSH][0], True)  # block 435

        self.log.info("Verify sigops are counted in GBT with BIP141 rules after the fork")
        txid = self.nodes[0].sendtoaddress(self.nodes[0].getnewaddress(), 1)
        tmpl = self.nodes[0].getblocktemplate({'rules': ['segwit']})
        assert_greater_than_or_equal(tmpl['sizelimit'], 3999577)  # actual maximum size is lower due to minimum mandatory non-witness data
        assert_equal(tmpl['weightlimit'], 4000000)
        assert_equal(tmpl['sigoplimit'], 80000)
        assert_equal(tmpl['transactions'][0]['txid'], txid)
        assert_equal(tmpl['transactions'][0]['sigops'], 8)
        assert '!segwit' in tmpl['rules']

        self.generate(self.nodes[0], 1)  # Mine a block to clear the gbt cache

        self.log.info("Non-segwit miners are able to use GBT response after activation.")
        # Create a 3-tx chain: tx1 (non-segwit input, paying to a segwit output) ->
        #                      tx2 (segwit input, paying to a non-segwit output) ->
        #                      tx3 (non-segwit input, paying to a non-segwit output).
        # tx1 is allowed to appear in the block, but no others.
        txid1 = send_to_witness(1, self.nodes[0], find_spendable_utxo(self.nodes[0], 50), self.pubkey[0], False, Decimal("49.996"))
        hex_tx = self.nodes[0].gettransaction(txid)['hex']
        tx = tx_from_hex(hex_tx)
        assert tx.wit.is_null()  # This should not be a segwit input
        assert txid1 in self.nodes[0].getrawmempool()

        tx1_hex = self.nodes[0].gettransaction(txid1)['hex']
        tx1 = tx_from_hex(tx1_hex)

        # Check that wtxid is properly reported in mempool entry (txid1)
        assert_equal(int(self.nodes[0].getmempoolentry(txid1)["wtxid"], 16), tx1.calc_sha256(True))

        # Check that weight and vsize are properly reported in mempool entry (txid1)
        assert_equal(self.nodes[0].getmempoolentry(txid1)["vsize"], tx1.get_vsize())
        assert_equal(self.nodes[0].getmempoolentry(txid1)["weight"], tx1.get_weight())

        # Now create tx2, which will spend from txid1.
        tx = CTransaction()
        tx.vin.append(CTxIn(COutPoint(int(txid1, 16), 0), b''))
        tx.vout.append(CTxOut(int(49.99 * COIN), CScript([OP_TRUE, OP_DROP] * 15 + [OP_TRUE])))
        tx.vout.append(CTxOut(int(49.996*COIN - 49.99*COIN)))
        tx2_hex = self.nodes[0].signrawtransactionwithwallet(tx.serialize().hex())['hex']
        txid2 = self.nodes[0].sendrawtransaction(tx2_hex)
        tx = tx_from_hex(tx2_hex)
        assert not tx.wit.is_null()

        # Check that wtxid is properly reported in mempool entry (txid2)
        assert_equal(int(self.nodes[0].getmempoolentry(txid2)["wtxid"], 16), tx.calc_sha256(True))

        # Check that weight and vsize are properly reported in mempool entry (txid2)
        assert_equal(self.nodes[0].getmempoolentry(txid2)["vsize"], tx.get_vsize())
        assert_equal(self.nodes[0].getmempoolentry(txid2)["weight"], tx.get_weight())

        # Now create tx3, which will spend from txid2
        tx = CTransaction()
        tx.vin.append(CTxIn(COutPoint(int(txid2, 16), 0), b""))
        tx.vout.append(CTxOut(int(49.95 * COIN), CScript([OP_TRUE, OP_DROP] * 15 + [OP_TRUE])))  # Huge fee
        tx.vout.append(CTxOut(int(49.99*COIN - 49.95*COIN)))
        tx.calc_sha256()
        txid3 = self.nodes[0].sendrawtransaction(hexstring=tx.serialize().hex(), maxfeerate=0)
        assert tx.wit.is_null()
        assert txid3 in self.nodes[0].getrawmempool()

        # Check that getblocktemplate includes all transactions.
        template = self.nodes[0].getblocktemplate({"rules": ["segwit"]})
        template_txids = [t['txid'] for t in template['transactions']]
        assert txid1 in template_txids
        assert txid2 in template_txids
        assert txid3 in template_txids

        # Check that wtxid is properly reported in mempool entry (txid3)
        assert_equal(int(self.nodes[0].getmempoolentry(txid3)["wtxid"], 16), tx.calc_sha256(True))

        # Check that weight and vsize are properly reported in mempool entry (txid3)
        assert_equal(self.nodes[0].getmempoolentry(txid3)["vsize"], tx.get_vsize())
        assert_equal(self.nodes[0].getmempoolentry(txid3)["weight"], tx.get_weight())

        # Mine a block to clear the gbt cache again.
        self.generate(self.nodes[0], 1)

        self.log.info("Verify behaviour of importaddress and listunspent")

        # Some public keys to be used later
        pubkeys = [
            "0363D44AABD0F1699138239DF2F042C3282C0671CC7A76826A55C8203D90E39242",  # cPiM8Ub4heR9NBYmgVzJQiUH1if44GSBGiqaeJySuL2BKxubvgwb
            "02D3E626B3E616FC8662B489C123349FECBFC611E778E5BE739B257EAE4721E5BF",  # cPpAdHaD6VoYbW78kveN2bsvb45Q7G5PhaPApVUGwvF8VQ9brD97
            "04A47F2CBCEFFA7B9BCDA184E7D5668D3DA6F9079AD41E422FA5FD7B2D458F2538A62F5BD8EC85C2477F39650BD391EA6250207065B2A81DA8B009FC891E898F0E",  # 91zqCU5B9sdWxzMt1ca3VzbtVm2YM6Hi5Rxn4UDtxEaN9C9nzXV
            "02A47F2CBCEFFA7B9BCDA184E7D5668D3DA6F9079AD41E422FA5FD7B2D458F2538",  # cPQFjcVRpAUBG8BA9hzr2yEzHwKoMgLkJZBBtK9vJnvGJgMjzTbd
            "036722F784214129FEB9E8129D626324F3F6716555B603FFE8300BBCB882151228",  # cQGtcm34xiLjB1v7bkRa4V3aAc9tS2UTuBZ1UnZGeSeNy627fN66
            "0266A8396EE936BF6D99D17920DB21C6C7B1AB14C639D5CD72B300297E416FD2EC",  # cTW5mR5M45vHxXkeChZdtSPozrFwFgmEvTNnanCW6wrqwaCZ1X7K
            "0450A38BD7F0AC212FEBA77354A9B036A32E0F7C81FC4E0C5ADCA7C549C4505D2522458C2D9AE3CEFD684E039194B72C8A10F9CB9D4764AB26FCC2718D421D3B84",  # 92h2XPssjBpsJN5CqSP7v9a7cf2kgDunBC6PDFwJHMACM1rrVBJ
        ]

        # Import a compressed key and an uncompressed key, generate some multisig addresses
        self.nodes[0].importprivkey("92SMa2mHdcWeSRxYL3n2mcv6vyxmvmQ326fpiDffnHwu1bbF6rB")
        uncompressed_spendable_address = ["2drVNrQ6G7UhTrV5hHzBnh1wPQ4P1SYwEYm"]
        self.nodes[0].importprivkey("cW6dVxPDzWUbs16ExyD6NkLDBtqwCB82o99PT95oYprGQ6Ao11YK")
        compressed_spendable_address = ["2dmiAZsM5F4TS1PCUKW2t3UYw6FupXPUmRS"]
        assert not self.nodes[0].getaddressinfo(uncompressed_spendable_address[0])['iscompressed']
        assert self.nodes[0].getaddressinfo(compressed_spendable_address[0])['iscompressed']

        self.nodes[0].importpubkey(pubkeys[0])
        compressed_solvable_address = [key_to_p2pkh(pubkeys[0])]
        self.nodes[0].importpubkey(pubkeys[1])
        compressed_solvable_address.append(key_to_p2pkh(pubkeys[1]))
        self.nodes[0].importpubkey(pubkeys[2])
        uncompressed_solvable_address = [key_to_p2pkh(pubkeys[2])]

        spendable_anytime = []                      # These outputs should be seen anytime after importprivkey and addmultisigaddress
        spendable_after_importaddress = []          # These outputs should be seen after importaddress
        solvable_after_importaddress = []           # These outputs should be seen after importaddress but not spendable
        unsolvable_after_importaddress = []         # These outputs should be unsolvable after importaddress
        solvable_anytime = []                       # These outputs should be solvable after importpubkey
        unseen_anytime = []                         # These outputs should never be seen

        uncompressed_spendable_address.append(self.nodes[0].addmultisigaddress(2, [uncompressed_spendable_address[0], compressed_spendable_address[0]])['address'])
        uncompressed_spendable_address.append(self.nodes[0].addmultisigaddress(2, [uncompressed_spendable_address[0], uncompressed_spendable_address[0]])['address'])
        compressed_spendable_address.append(self.nodes[0].addmultisigaddress(2, [compressed_spendable_address[0], compressed_spendable_address[0]])['address'])
        uncompressed_solvable_address.append(self.nodes[0].addmultisigaddress(2, [compressed_spendable_address[0], uncompressed_solvable_address[0]])['address'])
        compressed_solvable_address.append(self.nodes[0].addmultisigaddress(2, [compressed_spendable_address[0], compressed_solvable_address[0]])['address'])
        compressed_solvable_address.append(self.nodes[0].addmultisigaddress(2, [compressed_solvable_address[0], compressed_solvable_address[1]])['address'])

        # Test multisig_without_privkey
        # We have 2 public keys without private keys, use addmultisigaddress to add to wallet.
        # Money sent to P2SH of multisig of this should only be seen after importaddress with the BASE58 P2SH address.

        multisig_without_privkey_address = self.nodes[0].addmultisigaddress(2, [pubkeys[3], pubkeys[4]])['address']
        script = CScript([OP_2, bytes.fromhex(pubkeys[3]), bytes.fromhex(pubkeys[4]), OP_2, OP_CHECKMULTISIG])
        solvable_after_importaddress.append(script_to_p2sh_script(script))

        for i in compressed_spendable_address:
            v = self.nodes[0].getaddressinfo(i)
            if v['isscript']:
                [bare, p2sh, p2wsh, p2sh_p2wsh] = self.p2sh_address_to_script(v)
                # p2sh multisig with compressed keys should always be spendable
                spendable_anytime.extend([p2sh])
                # bare multisig can be watched and signed, but is not treated as ours
                solvable_after_importaddress.extend([bare])
                # P2WSH and P2SH(P2WSH) multisig with compressed keys are spendable after direct importaddress
                spendable_after_importaddress.extend([p2wsh, p2sh_p2wsh])
            else:
                [p2wpkh, p2sh_p2wpkh, p2pk, p2pkh, p2sh_p2pk, p2sh_p2pkh, p2wsh_p2pk, p2wsh_p2pkh, p2sh_p2wsh_p2pk, p2sh_p2wsh_p2pkh] = self.p2pkh_address_to_script(v)
                # normal P2PKH and P2PK with compressed keys should always be spendable
                spendable_anytime.extend([p2pkh, p2pk])
                # P2SH_P2PK, P2SH_P2PKH with compressed keys are spendable after direct importaddress
                spendable_after_importaddress.extend([p2sh_p2pk, p2sh_p2pkh, p2wsh_p2pk, p2wsh_p2pkh, p2sh_p2wsh_p2pk, p2sh_p2wsh_p2pkh])
                # P2WPKH and P2SH_P2WPKH with compressed keys should always be spendable
                spendable_anytime.extend([p2wpkh, p2sh_p2wpkh])

        for i in uncompressed_spendable_address:
            v = self.nodes[0].getaddressinfo(i)
            if v['isscript']:
                [bare, p2sh, p2wsh, p2sh_p2wsh] = self.p2sh_address_to_script(v)
                # p2sh multisig with uncompressed keys should always be spendable
                spendable_anytime.extend([p2sh])
                # bare multisig can be watched and signed, but is not treated as ours
                solvable_after_importaddress.extend([bare])
                # P2WSH and P2SH(P2WSH) multisig with uncompressed keys are never seen
                unseen_anytime.extend([p2wsh, p2sh_p2wsh])
            else:
                [p2wpkh, p2sh_p2wpkh, p2pk, p2pkh, p2sh_p2pk, p2sh_p2pkh, p2wsh_p2pk, p2wsh_p2pkh, p2sh_p2wsh_p2pk, p2sh_p2wsh_p2pkh] = self.p2pkh_address_to_script(v)
                # normal P2PKH and P2PK with uncompressed keys should always be spendable
                spendable_anytime.extend([p2pkh, p2pk])
                # P2SH_P2PK and P2SH_P2PKH are spendable after direct importaddress
                spendable_after_importaddress.extend([p2sh_p2pk, p2sh_p2pkh])
                # Witness output types with uncompressed keys are never seen
                unseen_anytime.extend([p2wpkh, p2sh_p2wpkh, p2wsh_p2pk, p2wsh_p2pkh, p2sh_p2wsh_p2pk, p2sh_p2wsh_p2pkh])

        for i in compressed_solvable_address:
            v = self.nodes[0].getaddressinfo(i)
            if v['isscript']:
                # Multisig without private is not seen after addmultisigaddress, but seen after importaddress
                [bare, p2sh, p2wsh, p2sh_p2wsh] = self.p2sh_address_to_script(v)
                solvable_after_importaddress.extend([bare, p2sh, p2wsh, p2sh_p2wsh])
            else:
                [p2wpkh, p2sh_p2wpkh, p2pk, p2pkh, p2sh_p2pk, p2sh_p2pkh, p2wsh_p2pk, p2wsh_p2pkh, p2sh_p2wsh_p2pk, p2sh_p2wsh_p2pkh] = self.p2pkh_address_to_script(v)
                # normal P2PKH, P2PK, P2WPKH and P2SH_P2WPKH with compressed keys should always be seen
                solvable_anytime.extend([p2pkh, p2pk, p2wpkh, p2sh_p2wpkh])
                # P2SH_P2PK, P2SH_P2PKH with compressed keys are seen after direct importaddress
                solvable_after_importaddress.extend([p2sh_p2pk, p2sh_p2pkh, p2wsh_p2pk, p2wsh_p2pkh, p2sh_p2wsh_p2pk, p2sh_p2wsh_p2pkh])

        for i in uncompressed_solvable_address:
            v = self.nodes[0].getaddressinfo(i)
            if v['isscript']:
                [bare, p2sh, p2wsh, p2sh_p2wsh] = self.p2sh_address_to_script(v)
                # Base uncompressed multisig without private is not seen after addmultisigaddress, but seen after importaddress
                solvable_after_importaddress.extend([bare, p2sh])
                # P2WSH and P2SH(P2WSH) multisig with uncompressed keys are never seen
                unseen_anytime.extend([p2wsh, p2sh_p2wsh])
            else:
                [p2wpkh, p2sh_p2wpkh, p2pk, p2pkh, p2sh_p2pk, p2sh_p2pkh, p2wsh_p2pk, p2wsh_p2pkh, p2sh_p2wsh_p2pk, p2sh_p2wsh_p2pkh] = self.p2pkh_address_to_script(v)
                # normal P2PKH and P2PK with uncompressed keys should always be seen
                solvable_anytime.extend([p2pkh, p2pk])
                # P2SH_P2PK, P2SH_P2PKH with uncompressed keys are seen after direct importaddress
                solvable_after_importaddress.extend([p2sh_p2pk, p2sh_p2pkh])
                # Witness output types with uncompressed keys are never seen
                unseen_anytime.extend([p2wpkh, p2sh_p2wpkh, p2wsh_p2pk, p2wsh_p2pkh, p2sh_p2wsh_p2pk, p2sh_p2wsh_p2pkh])

        op1 = CScript([OP_1])
        op0 = CScript([OP_0])
        # 2N7MGY19ti4KDMSzRfPAssP6Pxyuxoi6jLe is the P2SH(P2PKH) version of mjoE3sSrb8ByYEvgnC3Aox86u1CHnfJA4V
        unsolvable_address_key = bytes.fromhex("02341AEC7587A51CDE5279E0630A531AEA2615A9F80B17E8D9376327BAEAA59E3D")
        unsolvablep2pkh = key_to_p2pkh_script(unsolvable_address_key)
        unsolvablep2wshp2pkh = script_to_p2wsh_script(unsolvablep2pkh)
        p2shop0 = script_to_p2sh_script(op0)
        p2wshop1 = script_to_p2wsh_script(op1)
        unsolvable_after_importaddress.append(unsolvablep2pkh)
        unsolvable_after_importaddress.append(unsolvablep2wshp2pkh)
        unsolvable_after_importaddress.append(op1)  # OP_1 will be imported as script
        unsolvable_after_importaddress.append(p2wshop1)
        unseen_anytime.append(op0)  # OP_0 will be imported as P2SH address with no script provided
        unsolvable_after_importaddress.append(p2shop0)

        spendable_txid = []
        solvable_txid = []
        spendable_txid.append(self.mine_and_test_listunspent(spendable_anytime, 2))
        solvable_txid.append(self.mine_and_test_listunspent(solvable_anytime, 1))
        self.mine_and_test_listunspent(spendable_after_importaddress + solvable_after_importaddress + unseen_anytime + unsolvable_after_importaddress, 0)

        importlist = []
        for i in compressed_spendable_address + uncompressed_spendable_address + compressed_solvable_address + uncompressed_solvable_address:
            v = self.nodes[0].getaddressinfo(i)
            if v['isscript']:
                bare = bytes.fromhex(v['hex'])
                importlist.append(bare.hex())
                importlist.append(script_to_p2wsh_script(bare).hex())
            else:
                pubkey = bytes.fromhex(v['pubkey'])
                p2pk = CScript([pubkey, OP_CHECKSIG])
                p2pkh = key_to_p2pkh_script(pubkey)
                importlist.append(p2pk.hex())
                importlist.append(p2pkh.hex())
                importlist.append(key_to_p2wpkh_script(pubkey).hex())
                importlist.append(script_to_p2wsh_script(p2pk).hex())
                importlist.append(script_to_p2wsh_script(p2pkh).hex())

        importlist.append(unsolvablep2pkh.hex())
        importlist.append(unsolvablep2wshp2pkh.hex())
        importlist.append(op1.hex())
        importlist.append(p2wshop1.hex())

        for i in importlist:
            # import all generated addresses. The wallet already has the private keys for some of these, so catch JSON RPC
            # exceptions and continue.
            try_rpc(-4, "The wallet already contains the private key for this address or script", self.nodes[0].importaddress, i, "", False, True)

        self.nodes[0].importaddress(script_to_p2sh(op0))  # import OP_0 as address only
        self.nodes[0].importaddress(multisig_without_privkey_address)  # Test multisig_without_privkey

        spendable_txid.append(self.mine_and_test_listunspent(spendable_anytime + spendable_after_importaddress, 2))
        solvable_txid.append(self.mine_and_test_listunspent(solvable_anytime + solvable_after_importaddress, 1))
        self.mine_and_test_listunspent(unsolvable_after_importaddress, 1)
        self.mine_and_test_listunspent(unseen_anytime, 0)

        spendable_txid.append(self.mine_and_test_listunspent(spendable_anytime + spendable_after_importaddress, 2))
        solvable_txid.append(self.mine_and_test_listunspent(solvable_anytime + solvable_after_importaddress, 1))
        self.mine_and_test_listunspent(unsolvable_after_importaddress, 1)
        self.mine_and_test_listunspent(unseen_anytime, 0)

        # Repeat some tests. This time we don't add witness scripts with importaddress
        # Import a compressed key and an uncompressed key, generate some multisig addresses
        self.nodes[0].importprivkey("91oxj3Pfsh9gwHMVf2f9jQviNwcUWhk6ik1prHYLcG8qxtD6ois")
        uncompressed_spendable_address = ["2dmXP31eCGJmej1TXJozZtQoCS4ccNHw33D"]
        self.nodes[0].importprivkey("cVf3aYYKKSJZZ6v17jgqkBpGfLjhcZg3cUnqpbghwdX1QVStrN63")
        compressed_spendable_address = ["2doZfDfrmngfWw3tWz9Z8MpNvHFPhDjzGaQ"]

        self.nodes[0].importpubkey(pubkeys[5])
        compressed_solvable_address = [key_to_p2pkh(pubkeys[5])]
        self.nodes[0].importpubkey(pubkeys[6])
        uncompressed_solvable_address = [key_to_p2pkh(pubkeys[6])]

        unseen_anytime = []                         # These outputs should never be seen
        solvable_anytime = []                       # These outputs should be solvable after importpubkey
        unseen_anytime = []                         # These outputs should never be seen

        uncompressed_spendable_address.append(self.nodes[0].addmultisigaddress(2, [uncompressed_spendable_address[0], compressed_spendable_address[0]])['address'])
        uncompressed_spendable_address.append(self.nodes[0].addmultisigaddress(2, [uncompressed_spendable_address[0], uncompressed_spendable_address[0]])['address'])
        compressed_spendable_address.append(self.nodes[0].addmultisigaddress(2, [compressed_spendable_address[0], compressed_spendable_address[0]])['address'])
        uncompressed_solvable_address.append(self.nodes[0].addmultisigaddress(2, [compressed_solvable_address[0], uncompressed_solvable_address[0]])['address'])
        compressed_solvable_address.append(self.nodes[0].addmultisigaddress(2, [compressed_spendable_address[0], compressed_solvable_address[0]])['address'])

        premature_witaddress = []

        for i in compressed_spendable_address:
            v = self.nodes[0].getaddressinfo(i)
            if v['isscript']:
                [bare, p2sh, p2wsh, p2sh_p2wsh] = self.p2sh_address_to_script(v)
                premature_witaddress.append(script_to_p2sh(p2wsh))
            else:
                [p2wpkh, p2sh_p2wpkh, p2pk, p2pkh, p2sh_p2pk, p2sh_p2pkh, p2wsh_p2pk, p2wsh_p2pkh, p2sh_p2wsh_p2pk, p2sh_p2wsh_p2pkh] = self.p2pkh_address_to_script(v)
                # P2WPKH, P2SH_P2WPKH are always spendable
                spendable_anytime.extend([p2wpkh, p2sh_p2wpkh])

        for i in uncompressed_spendable_address + uncompressed_solvable_address:
            v = self.nodes[0].getaddressinfo(i)
            if v['isscript']:
                [bare, p2sh, p2wsh, p2sh_p2wsh] = self.p2sh_address_to_script(v)
                # P2WSH and P2SH(P2WSH) multisig with uncompressed keys are never seen
                unseen_anytime.extend([p2wsh, p2sh_p2wsh])
            else:
                [p2wpkh, p2sh_p2wpkh, p2pk, p2pkh, p2sh_p2pk, p2sh_p2pkh, p2wsh_p2pk, p2wsh_p2pkh, p2sh_p2wsh_p2pk, p2sh_p2wsh_p2pkh] = self.p2pkh_address_to_script(v)
                # P2WPKH, P2SH_P2WPKH with uncompressed keys are never seen
                unseen_anytime.extend([p2wpkh, p2sh_p2wpkh])

        for i in compressed_solvable_address:
            v = self.nodes[0].getaddressinfo(i)
            if v['isscript']:
                [bare, p2sh, p2wsh, p2sh_p2wsh] = self.p2sh_address_to_script(v)
                premature_witaddress.append(script_to_p2sh(p2wsh))
            else:
                [p2wpkh, p2sh_p2wpkh, p2pk, p2pkh, p2sh_p2pk, p2sh_p2pkh, p2wsh_p2pk, p2wsh_p2pkh, p2sh_p2wsh_p2pk, p2sh_p2wsh_p2pkh] = self.p2pkh_address_to_script(v)
                # P2SH_P2PK, P2SH_P2PKH with compressed keys are always solvable
                solvable_anytime.extend([p2wpkh, p2sh_p2wpkh])

        self.mine_and_test_listunspent(spendable_anytime, 2)
        self.mine_and_test_listunspent(solvable_anytime, 1)
        self.mine_and_test_listunspent(unseen_anytime, 0)

        # Check that createrawtransaction/decoderawtransaction with non-v0 Bech32 works
        v1_addr = program_to_witness(1, [3, 5])
        v1_tx = self.nodes[0].createrawtransaction([getutxo(spendable_txid[0])], [{v1_addr: 1}])
        v1_decoded = self.nodes[1].decoderawtransaction(v1_tx)
        assert_equal(v1_decoded['vout'][0]['scriptPubKey']['address'], v1_addr)
        assert_equal(v1_decoded['vout'][0]['scriptPubKey']['hex'], "51020305")

        # Check that spendable outputs are really spendable
        self.create_and_mine_tx_from_txids(spendable_txid)

        # import all the private keys so solvable addresses become spendable
        self.nodes[0].importprivkey("cPiM8Ub4heR9NBYmgVzJQiUH1if44GSBGiqaeJySuL2BKxubvgwb")
        self.nodes[0].importprivkey("cPpAdHaD6VoYbW78kveN2bsvb45Q7G5PhaPApVUGwvF8VQ9brD97")
        self.nodes[0].importprivkey("91zqCU5B9sdWxzMt1ca3VzbtVm2YM6Hi5Rxn4UDtxEaN9C9nzXV")
        self.nodes[0].importprivkey("cPQFjcVRpAUBG8BA9hzr2yEzHwKoMgLkJZBBtK9vJnvGJgMjzTbd")
        self.nodes[0].importprivkey("cQGtcm34xiLjB1v7bkRa4V3aAc9tS2UTuBZ1UnZGeSeNy627fN66")
        self.nodes[0].importprivkey("cTW5mR5M45vHxXkeChZdtSPozrFwFgmEvTNnanCW6wrqwaCZ1X7K")
        self.create_and_mine_tx_from_txids(solvable_txid)

        # Test that importing native P2WPKH/P2WSH scripts works
        for use_p2wsh in [False, True]:
            if use_p2wsh:
                scriptPubKey = "00203a59f3f56b713fdcf5d1a57357f02c44342cbf306ffe0c4741046837bf90561a"
                # original btc tx:
                # 01000000000100e1f505000000002200203a59f3f56b713fdcf5d1a57357f02c44342cbf306ffe0c4741046837bf90561a00000000
                transaction = "0100000000000101230f4f5d4b7c6fa845806ee4f67713459e1b69e8e60fcee2e4940c7a0d5de1b2010000000005f5e100002200203a59f3f56b713fdcf5d1a57357f02c44342cbf306ffe0c4741046837bf90561a00000000"
            else:
                scriptPubKey = "a9142f8c469c2f0084c48e11f998ffbe7efa7549f26d87"
                # original btc tx:
                # 01000000000100e1f5050000000017a9142f8c469c2f0084c48e11f998ffbe7efa7549f26d8700000000
                transaction = "0100000000000101230f4f5d4b7c6fa845806ee4f67713459e1b69e8e60fcee2e4940c7a0d5de1b2010000000005f5e1000017a9142f8c469c2f0084c48e11f998ffbe7efa7549f26d8700000000"

            self.nodes[1].importaddress(scriptPubKey, "", False)
            rawtxfund = self.nodes[1].fundrawtransaction(transaction)['hex']
            rawtxfund = self.nodes[1].signrawtransactionwithwallet(rawtxfund)["hex"]
            txid = self.nodes[1].sendrawtransaction(rawtxfund)

            assert_equal(self.nodes[1].gettransaction(txid, True)["txid"], txid)
            assert_equal(self.nodes[1].listtransactions("*", 1, 0, True)[0]["txid"], txid)

            # Assert it is properly saved
            self.restart_node(1)
            assert_equal(self.nodes[1].gettransaction(txid, True)["txid"], txid)
            assert_equal(self.nodes[1].listtransactions("*", 1, 0, True)[0]["txid"], txid)

    def mine_and_test_listunspent(self, script_list, ismine):
        utxo = find_spendable_utxo(self.nodes[0], 50)
        tx = CTransaction()
        tx.vin.append(CTxIn(COutPoint(int('0x' + utxo['txid'], 0), utxo['vout'])))
        remaining = 50*COIN
        for i in script_list:
            tx.vout.append(CTxOut(10000000, i))
            remaining -= 10000000
        tx.vout.append(CTxOut(remaining))
        tx.rehash()
        signresults = self.nodes[0].signrawtransactionwithwallet(tx.serialize_without_witness().hex())['hex']
        txid = self.nodes[0].sendrawtransaction(hexstring=signresults, maxfeerate=0)
        txs_mined[txid] = self.generate(self.nodes[0], 1)[0]
        self.sync_blocks()
        watchcount = 0
        spendcount = 0
        for i in self.nodes[0].listunspent():
            if i['txid'] == txid:
                watchcount += 1
                if i['spendable']:
                    spendcount += 1
        if ismine == 2:
            assert_equal(spendcount, len(script_list))
        elif ismine == 1:
            assert_equal(watchcount, len(script_list))
            assert_equal(spendcount, 0)
        else:
            assert_equal(watchcount, 0)
        return txid

    def p2sh_address_to_script(self, v):
        bare = CScript(bytes.fromhex(v['hex']))
        p2sh = CScript(bytes.fromhex(v['scriptPubKey']))
        p2wsh = script_to_p2wsh_script(bare)
        p2sh_p2wsh = script_to_p2sh_script(p2wsh)
        return [bare, p2sh, p2wsh, p2sh_p2wsh]

    def p2pkh_address_to_script(self, v):
        pubkey = bytes.fromhex(v['pubkey'])
        p2wpkh = key_to_p2wpkh_script(pubkey)
        p2sh_p2wpkh = script_to_p2sh_script(p2wpkh)
        p2pk = CScript([pubkey, OP_CHECKSIG])
        p2pkh = CScript(bytes.fromhex(v['scriptPubKey']))
        p2sh_p2pk = script_to_p2sh_script(p2pk)
        p2sh_p2pkh = script_to_p2sh_script(p2pkh)
        p2wsh_p2pk = script_to_p2wsh_script(p2pk)
        p2wsh_p2pkh = script_to_p2wsh_script(p2pkh)
        p2sh_p2wsh_p2pk = script_to_p2sh_script(p2wsh_p2pk)
        p2sh_p2wsh_p2pkh = script_to_p2sh_script(p2wsh_p2pkh)
        return [p2wpkh, p2sh_p2wpkh, p2pk, p2pkh, p2sh_p2pk, p2sh_p2pkh, p2wsh_p2pk, p2wsh_p2pkh, p2sh_p2wsh_p2pk, p2sh_p2wsh_p2pkh]

    def create_and_mine_tx_from_txids(self, txids, success=True):
        tx = CTransaction()
        total_in = 0
        for i in txids:
            txraw = self.nodes[0].getrawtransaction(i, 0, txs_mined[i])
            txtmp = tx_from_hex(txraw)
            for j in range(len(txtmp.vout)):
                if txtmp.vout[j].is_fee():
                    continue
                total_in += txtmp.vout[j].nValue.getAmount()
                tx.vin.append(CTxIn(COutPoint(int('0x' + i, 0), j)))
        tx.vout.append(CTxOut(0, CScript([OP_RETURN])))
        tx.vout.append(CTxOut(total_in))
        tx.rehash()
        signresults = self.nodes[0].signrawtransactionwithwallet(tx.serialize_without_witness().hex())['hex']
        self.nodes[0].sendrawtransaction(hexstring=signresults, maxfeerate=0)
        self.generate(self.nodes[0], 1)
        self.sync_blocks()


if __name__ == '__main__':
    SegWitTest().main()<|MERGE_RESOLUTION|>--- conflicted
+++ resolved
@@ -132,15 +132,9 @@
         tmpl = self.nodes[0].getblocktemplate({'rules': ['segwit']})
         assert_equal(tmpl['sizelimit'], 1000000)
         assert 'weightlimit' not in tmpl
-<<<<<<< HEAD
-        assert tmpl['sigoplimit'] == 20000
-        assert tmpl['transactions'][0]['txid'] == txid
-        assert tmpl['transactions'][0]['sigops'] == 2
-=======
         assert_equal(tmpl['sigoplimit'], 20000)
         assert_equal(tmpl['transactions'][0]['hash'], txid)
         assert_equal(tmpl['transactions'][0]['sigops'], 2)
->>>>>>> dccf3d25
         assert '!segwit' not in tmpl['rules']
         self.generate(self.nodes[0], 1)  # block 162
 
