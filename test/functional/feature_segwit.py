--- conflicted
+++ resolved
@@ -13,11 +13,6 @@
     script_to_p2sh_p2wsh,
     script_to_p2wsh,
 )
-<<<<<<< HEAD
-from test_framework.blocktools import witness_script, send_to_witness
-from test_framework.messages import COIN, COutPoint, CTransaction, CTxIn, CTxOut, FromHex, sha256, ToHex
-from test_framework.script import CScript, OP_HASH160, OP_CHECKSIG, OP_0, hash160, OP_EQUAL, OP_DUP, OP_EQUALVERIFY, OP_1, OP_2, OP_CHECKMULTISIG, OP_TRUE, OP_DROP, OP_RETURN
-=======
 from test_framework.blocktools import (
     send_to_witness,
     witness_script,
@@ -44,9 +39,9 @@
     OP_EQUALVERIFY,
     OP_HASH160,
     OP_TRUE,
+    OP_RETURN,
     hash160,
 )
->>>>>>> d6a59166
 from test_framework.test_framework import BitcoinTestFramework
 from test_framework.util import (
     assert_equal,
@@ -273,12 +268,8 @@
         tx = CTransaction()
         tx.vin.append(CTxIn(COutPoint(int(txid1, 16), 0), b''))
         tx.vout.append(CTxOut(int(49.99 * COIN), CScript([OP_TRUE, OP_DROP] * 15 + [OP_TRUE])))
-<<<<<<< HEAD
         tx.vout.append(CTxOut(int(49.996*COIN - 49.99*COIN)))
-        tx2_hex = self.nodes[0].signrawtransactionwithwallet(ToHex(tx))['hex']
-=======
         tx2_hex = self.nodes[0].signrawtransactionwithwallet(tx.serialize().hex())['hex']
->>>>>>> d6a59166
         txid2 = self.nodes[0].sendrawtransaction(tx2_hex)
         tx = tx_from_hex(tx2_hex)
         assert not tx.wit.is_null()
