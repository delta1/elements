#!/usr/bin/env python3
# Copyright (c) 2016-2021 The Bitcoin Core developers
# Distributed under the MIT software license, see the accompanying
# file COPYING or http://www.opensource.org/licenses/mit-license.php.
"""Test segwit transactions and blocks on P2P network."""
from decimal import Decimal
import random
import struct
import time

from test_framework.blocktools import (
    WITNESS_COMMITMENT_HEADER,
    add_witness_commitment,
    create_block,
    create_coinbase,
)
from test_framework.key import ECKey
from test_framework.messages import (
<<<<<<< HEAD
    COIN,
    BIP125_SEQUENCE_NUMBER,
=======
    MAX_BIP125_RBF_SEQUENCE,
>>>>>>> 31c6309c
    CBlockHeader,
    CInv,
    COutPoint,
    CTransaction,
    CTxIn,
    CTxInWitness,
    CTxOut,
    CTxOutValue,
    CTxOutWitness,
    CTxWitness,
    MAX_BLOCK_WEIGHT,
    MSG_BLOCK,
    MSG_TX,
    MSG_WITNESS_FLAG,
    MSG_WITNESS_TX,
    MSG_WTX,
    NODE_NETWORK,
    NODE_WITNESS,
    msg_no_witness_block,
    msg_getdata,
    msg_headers,
    msg_inv,
    msg_tx,
    msg_block,
    msg_no_witness_tx,
    ser_uint256,
    ser_vector,
    sha256,
)
from test_framework.p2p import (
    P2PInterface,
    p2p_lock,
    P2P_SERVICES,
)
from test_framework.script import (
    CScript,
    CScriptNum,
    CScriptOp,
    MAX_SCRIPT_ELEMENT_SIZE,
    OP_0,
    OP_1,
    OP_2,
    OP_16,
    OP_2DROP,
    OP_CHECKMULTISIG,
    OP_CHECKSIG,
    OP_DROP,
    OP_ELSE,
    OP_ENDIF,
    OP_IF,
    OP_RETURN,
    OP_TRUE,
    SIGHASH_ALL,
    SIGHASH_ANYONECANPAY,
    SIGHASH_NONE,
    SIGHASH_SINGLE,
    SegwitV0SignatureHash,
    LegacySignatureHash,
    hash160,
)
from test_framework.script_util import (
    key_to_p2pk_script,
    key_to_p2wpkh_script,
    keyhash_to_p2pkh_script,
    script_to_p2sh_script,
    script_to_p2wsh_script,
)
from test_framework.test_framework import BitcoinTestFramework
from test_framework.util import (
    assert_equal,
    softfork_active,
    assert_raises_rpc_error,
)
from test_framework import util
from test_framework.wallet import MiniWallet


MAX_SIGOP_COST = 80000

SEGWIT_HEIGHT = 120

class UTXO():
    """Used to keep track of anyone-can-spend outputs that we can use in the tests."""
    def __init__(self, sha256, n, value):
        self.sha256 = sha256
        self.n = n
        self.nValue = value


def subtest(func):
    """Wraps the subtests for logging and state assertions."""
    def func_wrapper(self, *args, **kwargs):
        self.log.info("Subtest: {} (Segwit active = {})".format(func.__name__, self.segwit_active))
        # Assert segwit status is as expected
        assert_equal(softfork_active(self.nodes[0], 'segwit'), self.segwit_active)
        func(self, *args, **kwargs)
        # Each subtest should leave some utxos for the next subtest
        assert self.utxo
        self.sync_blocks()
        # Assert segwit status is as expected at end of subtest
        assert_equal(softfork_active(self.nodes[0], 'segwit'), self.segwit_active)

    return func_wrapper


def sign_p2pk_witness_input(script, tx_to, in_idx, hashtype, value, key):
    """Add signature for a P2PK witness program."""
    tx_hash = SegwitV0SignatureHash(script, tx_to, in_idx, hashtype, CTxOutValue(value))
    signature = key.sign_ecdsa(tx_hash) + chr(hashtype).encode('latin-1')
    tx_to.wit.vtxinwit[in_idx].scriptWitness.stack = [signature, script]
    tx_to.rehash()

def test_transaction_acceptance(node, p2p, tx, with_witness, accepted, reason=None):
    """Send a transaction to the node and check that it's accepted to the mempool

    - Submit the transaction over the p2p interface
    - use the getrawmempool rpc to check for acceptance."""
    reason = [reason] if reason else []
    with node.assert_debug_log(expected_msgs=reason):
        p2p.send_and_ping(msg_tx(tx) if with_witness else msg_no_witness_tx(tx))
        assert_equal(tx.hash in node.getrawmempool(), accepted)


def test_witness_block(node, p2p, block, accepted, with_witness=True, reason=None):
    """Send a block to the node and check that it's accepted

    - Submit the block over the p2p interface
    - use the getbestblockhash rpc to check for acceptance."""
    reason = [reason] if reason else []
    with node.assert_debug_log(expected_msgs=reason):
        p2p.send_and_ping(msg_block(block) if with_witness else msg_no_witness_block(block))
        assert_equal(node.getbestblockhash() == block.hash, accepted)


class TestP2PConn(P2PInterface):
    def __init__(self, wtxidrelay=False):
        super().__init__(wtxidrelay=wtxidrelay)
        self.getdataset = set()
        self.last_wtxidrelay = []
        self.lastgetdata = []
        self.wtxidrelay = wtxidrelay

    # Don't send getdata message replies to invs automatically.
    # We'll send the getdata messages explicitly in the test logic.
    def on_inv(self, message):
        pass

    def on_getdata(self, message):
        self.lastgetdata = message.inv
        for inv in message.inv:
            self.getdataset.add(inv.hash)

    def on_wtxidrelay(self, message):
        self.last_wtxidrelay.append(message)

    def announce_tx_and_wait_for_getdata(self, tx, success=True, use_wtxid=False):
        if success:
            # sanity check
            assert (self.wtxidrelay and use_wtxid) or (not self.wtxidrelay and not use_wtxid)
        with p2p_lock:
            self.last_message.pop("getdata", None)
        if use_wtxid:
            wtxid = tx.calc_sha256(True)
            self.send_message(msg_inv(inv=[CInv(MSG_WTX, wtxid)]))
        else:
            self.send_message(msg_inv(inv=[CInv(MSG_TX, tx.sha256)]))

        if success:
            if use_wtxid:
                self.wait_for_getdata([wtxid])
            else:
                self.wait_for_getdata([tx.sha256])
        else:
            time.sleep(5)
            assert not self.last_message.get("getdata")

    def announce_block_and_wait_for_getdata(self, block, use_header, timeout=60):
        with p2p_lock:
            self.last_message.pop("getdata", None)
            self.last_message.pop("getheaders", None)
        msg = msg_headers()
        msg.headers = [CBlockHeader(block)]
        if use_header:
            self.send_message(msg)
        else:
            self.send_message(msg_inv(inv=[CInv(MSG_BLOCK, block.sha256)]))
            self.wait_for_getheaders()
            self.send_message(msg)
        self.wait_for_getdata([block.sha256])

    def request_block(self, blockhash, inv_type, timeout=60):
        with p2p_lock:
            self.last_message.pop("block", None)
        self.send_message(msg_getdata(inv=[CInv(inv_type, blockhash)]))
        self.wait_for_block(blockhash, timeout)
        return self.last_message["block"].block

class SegWitTest(BitcoinTestFramework):
    def set_test_params(self):
        self.setup_clean_chain = True
        self.num_nodes = 2
        # This test tests SegWit both pre and post-activation, so use the normal BIP9 activation.
        self.extra_args = [
            ["-acceptnonstdtxn=1", f"-testactivationheight=segwit@{SEGWIT_HEIGHT}", "-whitelist=noban@127.0.0.1", "-par=1"],
            ["-acceptnonstdtxn=0", f"-testactivationheight=segwit@{SEGWIT_HEIGHT}"],
        ]
        self.supports_cli = False

    # Helper functions

    def build_next_block(self):
        """Build a block on top of node0's tip."""
        tip = self.nodes[0].getbestblockhash()
        height = self.nodes[0].getblockcount() + 1
        block_time = self.nodes[0].getblockheader(tip)["mediantime"] + 1
        block = create_block(int(tip, 16), create_coinbase(height), block_time)
        block.rehash()
        return block

    def update_witness_block_with_transactions(self, block, tx_list, nonce=0):
        """Add list of transactions to block, adds witness commitment, then solves."""
        block.vtx.extend(tx_list)
        add_witness_commitment(block, nonce)
        block.solve()

    def run_test(self):
        util.node_fastmerkle = self.nodes[0]
        # Setup the p2p connections
        # self.test_node sets P2P_SERVICES, i.e. NODE_WITNESS | NODE_NETWORK
        self.test_node = self.nodes[0].add_p2p_connection(TestP2PConn(), services=P2P_SERVICES)
        # self.old_node sets only NODE_NETWORK
        self.old_node = self.nodes[0].add_p2p_connection(TestP2PConn(), services=NODE_NETWORK)
        # self.std_node is for testing node1 (fRequireStandard=true)
        self.std_node = self.nodes[1].add_p2p_connection(TestP2PConn(), services=P2P_SERVICES)
        # self.std_wtx_node is for testing node1 with wtxid relay
        self.std_wtx_node = self.nodes[1].add_p2p_connection(TestP2PConn(wtxidrelay=True), services=P2P_SERVICES)

        assert self.test_node.nServices & NODE_WITNESS != 0

        # Keep a place to store utxo's that can be used in later tests
        self.utxo = []

        self.log.info("Starting tests before segwit activation")
        self.segwit_active = False
        self.wallet = MiniWallet(self.nodes[0])

        self.test_non_witness_transaction()
        self.test_v0_outputs_arent_spendable()
        self.test_block_relay()
        self.test_unnecessary_witness_before_segwit_activation()
        self.test_witness_tx_relay_before_segwit_activation()
        self.test_standardness_v0()

        self.log.info("Advancing to segwit activation")
        self.advance_to_segwit_active()

        # Segwit status 'active'

        self.test_p2sh_witness()
        self.test_witness_commitments()
        self.test_block_malleability()
        self.test_witness_block_size()
        self.test_submit_block()
        self.test_extra_witness_data()
        self.test_max_witness_push_length()
        self.test_max_witness_script_length()
        self.test_witness_input_length()
        self.test_block_relay()
        self.test_tx_relay_after_segwit_activation()
        self.test_standardness_v0()
        self.test_segwit_versions()
        self.test_premature_coinbase_witness_spend()
        self.test_uncompressed_pubkey()
        self.test_signature_version_1()
        self.test_non_standard_witness_blinding()
        self.test_non_standard_witness()
        self.test_witness_sigops()
        self.test_superfluous_witness()
        self.test_wtxid_relay()

    # Individual tests

    @subtest
    def test_non_witness_transaction(self):
        """See if sending a regular transaction works, and create a utxo to use in later tests."""
        # Mine a block with an anyone-can-spend coinbase,
        # let it mature, then try to spend it.

        block = self.build_next_block()
        block.solve()
        self.test_node.send_and_ping(msg_no_witness_block(block))  # make sure the block was processed
        txid = block.vtx[0].sha256

        self.generate(self.wallet, 99)  # let the block mature

        # Create a transaction that spends the coinbase
        tx = CTransaction()
        tx.vin.append(CTxIn(COutPoint(txid, 0), b""))
        tx.vout.append(CTxOut(49 * 100000000, CScript([OP_TRUE, OP_DROP] * 15 + [OP_TRUE])))
        tx.vout.append(CTxOut(50*COIN - 49*COIN)) # fee
        tx.calc_sha256()

        # Check that serializing it with or without witness is the same
        # This is a sanity check of our testing framework.
        assert_equal(msg_no_witness_tx(tx).serialize(), msg_tx(tx).serialize())

        self.test_node.send_and_ping(msg_tx(tx))  # make sure the block was processed
        assert tx.hash in self.nodes[0].getrawmempool()
        # Save this transaction for later
        self.utxo.append(UTXO(tx.sha256, 0, 49 * 100000000))
        self.generate(self.nodes[0], 1)

    @subtest
    def test_unnecessary_witness_before_segwit_activation(self):
        """Verify that blocks with witnesses are rejected before activation."""

        tx = CTransaction()
        tx.vin.append(CTxIn(COutPoint(self.utxo[0].sha256, self.utxo[0].n), b""))
        tx.vout.append(CTxOut(self.utxo[0].nValue - 1000, CScript([OP_TRUE])))
        tx.vout.append(CTxOut(1000)) # fee
        tx.wit.vtxinwit.append(CTxInWitness())
        tx.wit.vtxinwit[0].scriptWitness.stack = [CScript([CScriptNum(1)])]

        # Verify the hash with witness differs from the txid
        # (otherwise our testing framework must be broken!)
        tx.rehash()
        assert tx.sha256 != tx.calc_sha256(with_witness=True)

        # Construct a block that includes the transaction.
        block = self.build_next_block()
        self.update_witness_block_with_transactions(block, [tx])
        # Sending witness data before activation is not allowed (anti-spam
        # rule).
        test_witness_block(self.nodes[0], self.test_node, block, accepted=False, reason='unexpected-witness')

        # But it should not be permanently marked bad...
        # Resend without witness information.
        self.test_node.send_and_ping(msg_no_witness_block(block))  # make sure the block was processed
        assert_equal(self.nodes[0].getbestblockhash(), block.hash)

        # Update our utxo list; we spent the first entry.
        self.utxo.pop(0)
        self.utxo.append(UTXO(tx.sha256, 0, tx.vout[0].nValue.getAmount()))

    @subtest
    def test_block_relay(self):
        """Test that block requests to NODE_WITNESS peer are with MSG_WITNESS_FLAG.

        This is true regardless of segwit activation.
        Also test that we don't ask for blocks from unupgraded peers."""

        blocktype = 2 | MSG_WITNESS_FLAG

        # test_node has set NODE_WITNESS, so all getdata requests should be for
        # witness blocks.
        # Test announcing a block via inv results in a getdata, and that
        # announcing a block with a header results in a getdata
        block1 = self.build_next_block()
        block1.solve()

        # Send an empty headers message, to clear out any prior getheaders
        # messages that our peer may be waiting for us on.
        self.test_node.send_message(msg_headers())

        self.test_node.announce_block_and_wait_for_getdata(block1, use_header=False)
        assert self.test_node.last_message["getdata"].inv[0].type == blocktype
        test_witness_block(self.nodes[0], self.test_node, block1, True)

        block2 = self.build_next_block()
        block2.solve()

        self.test_node.announce_block_and_wait_for_getdata(block2, use_header=True)
        assert self.test_node.last_message["getdata"].inv[0].type == blocktype
        test_witness_block(self.nodes[0], self.test_node, block2, True)

        # Check that we can getdata for witness blocks or regular blocks,
        # and the right thing happens.
        if not self.segwit_active:
            # Before activation, we should be able to request old blocks with
            # or without witness, and they should be the same.
            chain_height = self.nodes[0].getblockcount()
            # Pick 10 random blocks on main chain, and verify that getdata's
            # for MSG_BLOCK, MSG_WITNESS_BLOCK, and rpc getblock() are equal.
            all_heights = list(range(chain_height + 1))
            random.shuffle(all_heights)
            all_heights = all_heights[0:10]
            for height in all_heights:
                block_hash = self.nodes[0].getblockhash(height)
                rpc_block = self.nodes[0].getblock(block_hash, False)
                block_hash = int(block_hash, 16)
                block = self.test_node.request_block(block_hash, 2)
                wit_block = self.test_node.request_block(block_hash, 2 | MSG_WITNESS_FLAG)
                assert_equal(block.serialize(), wit_block.serialize())
                assert_equal(block.serialize(), bytes.fromhex(rpc_block))
        else:
            # After activation, witness blocks and non-witness blocks should
            # be different.  Verify rpc getblock() returns witness blocks, while
            # getdata respects the requested type.
            block = self.build_next_block()
            self.update_witness_block_with_transactions(block, [])
            # This gives us a witness commitment.
            assert len(block.vtx[0].wit.vtxinwit) == 1
            assert len(block.vtx[0].wit.vtxinwit[0].scriptWitness.stack) == 1
            test_witness_block(self.nodes[0], self.test_node, block, accepted=True)
            # Now try to retrieve it...
            rpc_block = self.nodes[0].getblock(block.hash, False)
            non_wit_block = self.test_node.request_block(block.sha256, 2)
            wit_block = self.test_node.request_block(block.sha256, 2 | MSG_WITNESS_FLAG)
            assert_equal(wit_block.serialize(), bytes.fromhex(rpc_block))
            assert_equal(wit_block.serialize(False), non_wit_block.serialize())
            assert_equal(wit_block.serialize(), block.serialize())

            # Test size, vsize, weight
            rpc_details = self.nodes[0].getblock(block.hash, True)
            assert_equal(rpc_details["size"], len(block.serialize()))
            assert_equal(rpc_details["strippedsize"], len(block.serialize(False)))
            assert_equal(rpc_details["weight"], block.get_weight())

            # Upgraded node should not ask for blocks from unupgraded
            block4 = self.build_next_block()
            block4.solve()
            self.old_node.getdataset = set()

            # Blocks can be requested via direct-fetch (immediately upon processing the announcement)
            # or via parallel download (with an indeterminate delay from processing the announcement)
            # so to test that a block is NOT requested, we could guess a time period to sleep for,
            # and then check. We can avoid the sleep() by taking advantage of transaction getdata's
            # being processed after block getdata's, and announce a transaction as well,
            # and then check to see if that particular getdata has been received.
            # Since 0.14, inv's will only be responded to with a getheaders, so send a header
            # to announce this block.
            msg = msg_headers()
            msg.headers = [CBlockHeader(block4)]
            self.old_node.send_message(msg)
            self.old_node.announce_tx_and_wait_for_getdata(block4.vtx[0])
            assert block4.sha256 not in self.old_node.getdataset

    @subtest
    def test_v0_outputs_arent_spendable(self):
        """Test that v0 outputs aren't spendable before segwit activation.

        ~6 months after segwit activation, the SCRIPT_VERIFY_WITNESS flag was
        backdated so that it applies to all blocks, going back to the genesis
        block.

        Consequently, version 0 witness outputs are never spendable without
        witness, and so can't be spent before segwit activation (the point at which
        blocks are permitted to contain witnesses)."""

        # Create two outputs, a p2wsh and p2sh-p2wsh
        witness_script = CScript([OP_TRUE])
        script_pubkey = script_to_p2wsh_script(witness_script)
        p2sh_script_pubkey = script_to_p2sh_script(script_pubkey)

        value = self.utxo[0].nValue // 3

        tx = CTransaction()
        tx.vin = [CTxIn(COutPoint(self.utxo[0].sha256, self.utxo[0].n), b'')]
        tx.vout = [CTxOut(value, script_pubkey), CTxOut(value, p2sh_script_pubkey)]
        tx.vout.append(CTxOut(value, CScript([OP_TRUE])))
        if self.utxo[0].nValue % 3 > 0:
            tx.vout.append(CTxOut(self.utxo[0].nValue - 3*value))
        tx.rehash()
        txid = tx.sha256

        # Add it to a block
        block = self.build_next_block()
        self.update_witness_block_with_transactions(block, [tx])
        # Verify that segwit isn't activated. A block serialized with witness
        # should be rejected prior to activation.
        test_witness_block(self.nodes[0], self.test_node, block, accepted=False, with_witness=True, reason='unexpected-witness')
        # Now send the block without witness. It should be accepted
        test_witness_block(self.nodes[0], self.test_node, block, accepted=True, with_witness=False)

        # Now try to spend the outputs. This should fail since SCRIPT_VERIFY_WITNESS is always enabled.
        p2wsh_tx = CTransaction()
        p2wsh_tx.vin = [CTxIn(COutPoint(txid, 0), b'')]
        p2wsh_tx.vout = [CTxOut(value, CScript([OP_TRUE]))]
        p2wsh_tx.wit.vtxinwit.append(CTxInWitness())
        p2wsh_tx.wit.vtxinwit[0].scriptWitness.stack = [CScript([OP_TRUE])]
        p2wsh_tx.rehash()

        p2sh_p2wsh_tx = CTransaction()
        p2sh_p2wsh_tx.vin = [CTxIn(COutPoint(txid, 1), CScript([script_pubkey]))]
        p2sh_p2wsh_tx.vout = [CTxOut(value, CScript([OP_TRUE]))]
        p2sh_p2wsh_tx.wit.vtxinwit.append(CTxInWitness())
        p2sh_p2wsh_tx.wit.vtxinwit[0].scriptWitness.stack = [CScript([OP_TRUE])]
        p2sh_p2wsh_tx.rehash()

        for tx in [p2wsh_tx, p2sh_p2wsh_tx]:

            block = self.build_next_block()
            self.update_witness_block_with_transactions(block, [tx])

            # When the block is serialized with a witness, the block will be rejected because witness
            # data isn't allowed in blocks that don't commit to witness data.
            test_witness_block(self.nodes[0], self.test_node, block, accepted=False, with_witness=True, reason='unexpected-witness')

            # When the block is serialized without witness, validation fails because the transaction is
            # invalid (transactions are always validated with SCRIPT_VERIFY_WITNESS so a segwit v0 transaction
            # without a witness is invalid).
            # Note: The reject reason for this failure could be
            # 'block-validation-failed' (if script check threads > 1) or
            # 'non-mandatory-script-verify-flag (Witness program was passed an
            # empty witness)' (otherwise).
            test_witness_block(self.nodes[0], self.test_node, block, accepted=False, with_witness=False,
                               reason='non-mandatory-script-verify-flag (Witness program was passed an empty witness)')

        self.utxo.pop(0)
        self.utxo.append(UTXO(txid, 2, value))

    @subtest
    def test_witness_tx_relay_before_segwit_activation(self):

        # Generate a transaction that doesn't require a witness, but send it
        # with a witness.  Should be rejected for premature-witness, but should
        # not be added to recently rejected list.
        tx = CTransaction()
        tx.vin.append(CTxIn(COutPoint(self.utxo[0].sha256, self.utxo[0].n), b""))
        tx.vout.append(CTxOut(self.utxo[0].nValue - 1000, CScript([OP_TRUE, OP_DROP] * 15 + [OP_TRUE])))
        tx.vout.append(CTxOut(1000)) # fee
        tx.wit.vtxinwit.append(CTxInWitness())
        tx.wit.vtxinwit[0].scriptWitness.stack = [b'a']
        tx.rehash()

        tx_hash = tx.sha256
        tx_value = tx.vout[0].nValue.getAmount()

        # Verify that if a peer doesn't set nServices to include NODE_WITNESS,
        # the getdata is just for the non-witness portion.
        self.old_node.announce_tx_and_wait_for_getdata(tx)
        assert self.old_node.last_message["getdata"].inv[0].type == MSG_TX

        # Since we haven't delivered the tx yet, inv'ing the same tx from
        # a witness transaction ought not result in a getdata.
        self.test_node.announce_tx_and_wait_for_getdata(tx, success=False)

        # Delivering this transaction with witness should fail (no matter who
        # its from)
        assert_equal(len(self.nodes[0].getrawmempool()), 0)
        assert_equal(len(self.nodes[1].getrawmempool()), 0)
        test_transaction_acceptance(self.nodes[0], self.old_node, tx, with_witness=True, accepted=False)
        test_transaction_acceptance(self.nodes[0], self.test_node, tx, with_witness=True, accepted=False)

        # But eliminating the witness should fix it
        test_transaction_acceptance(self.nodes[0], self.test_node, tx, with_witness=False, accepted=True)

        # Cleanup: mine the first transaction and update utxo
        self.generate(self.nodes[0], 1)
        assert_equal(len(self.nodes[0].getrawmempool()), 0)

        self.utxo.pop(0)
        self.utxo.append(UTXO(tx_hash, 0, tx_value))

    @subtest
    def test_standardness_v0(self):
        """Test V0 txout standardness.

        V0 segwit outputs and inputs are always standard.
        V0 segwit inputs may only be mined after activation, but not before."""

        witness_script = CScript([OP_TRUE])
        script_pubkey = script_to_p2wsh_script(witness_script)
        p2sh_script_pubkey = script_to_p2sh_script(witness_script)

        # First prepare a p2sh output (so that spending it will pass standardness)
        p2sh_tx = CTransaction()
        p2sh_tx.vin = [CTxIn(COutPoint(self.utxo[0].sha256, self.utxo[0].n), b"")]
        p2sh_tx.vout = [CTxOut(self.utxo[0].nValue - 1000, p2sh_script_pubkey)]
        p2sh_tx.vout.append(CTxOut(1000)) # fee
        p2sh_tx.rehash()

        # Mine it on test_node to create the confirmed output.
        test_transaction_acceptance(self.nodes[0], self.test_node, p2sh_tx, with_witness=True, accepted=True)
        self.generate(self.nodes[0], 1)

        # Now test standardness of v0 P2WSH outputs.
        # Start by creating a transaction with two outputs.
        tx = CTransaction()
        tx.vin = [CTxIn(COutPoint(p2sh_tx.sha256, 0), CScript([witness_script]))]
        tx.vout = [CTxOut(p2sh_tx.vout[0].nValue.getAmount() - 10000, script_pubkey)]
        tx.vout.append(CTxOut(8000, script_pubkey))  # Might burn this later
<<<<<<< HEAD
        tx.vout.append(CTxOut(2000)) # fee
        tx.vin[0].nSequence = BIP125_SEQUENCE_NUMBER  # Just to have the option to bump this tx from the mempool
=======
        tx.vin[0].nSequence = MAX_BIP125_RBF_SEQUENCE  # Just to have the option to bump this tx from the mempool
>>>>>>> 31c6309c
        tx.rehash()

        # This is always accepted, since the mempool policy is to consider segwit as always active
        # and thus allow segwit outputs
        test_transaction_acceptance(self.nodes[1], self.std_node, tx, with_witness=True, accepted=True)

        # Now create something that looks like a P2PKH output. This won't be spendable.
        witness_hash = sha256(witness_script)
        script_pubkey = CScript([OP_0, hash160(witness_hash)])
        tx2 = CTransaction()
        # tx was accepted, so we spend the second output.
        tx2.vin = [CTxIn(COutPoint(tx.sha256, 1), b"")]
        tx2.vout = [CTxOut(7000, script_pubkey)]
        tx2.vout.append(CTxOut(1000)) # fee
        tx2.wit.vtxinwit.append(CTxInWitness())
        tx2.wit.vtxinwit[0].scriptWitness.stack = [witness_script]
        tx2.rehash()

        test_transaction_acceptance(self.nodes[1], self.std_node, tx2, with_witness=True, accepted=True)

        # Now update self.utxo for later tests.
        tx3 = CTransaction()
        # tx and tx2 were both accepted.  Don't bother trying to reclaim the
        # P2PKH output; just send tx's first output back to an anyone-can-spend.
        self.sync_mempools([self.nodes[0], self.nodes[1]])
        tx3.vin = [CTxIn(COutPoint(tx.sha256, 0), b"")]
        tx3.vout = [CTxOut(tx.vout[0].nValue.getAmount() - 1000, CScript([OP_TRUE, OP_DROP] * 15 + [OP_TRUE]))]
        tx3.vout.append(CTxOut(1000)) # fee
        tx3.wit.vtxinwit.append(CTxInWitness())
        tx3.wit.vtxinwit[0].scriptWitness.stack = [witness_script]
        tx3.rehash()
        if not self.segwit_active:
            # Just check mempool acceptance, but don't add the transaction to the mempool, since witness is disallowed
            # in blocks and the tx is impossible to mine right now.
            assert_equal(
                self.nodes[0].testmempoolaccept([tx3.serialize_with_witness().hex()]),
                [{
                    'txid': tx3.hash,
                    'wtxid': tx3.getwtxid(),
                    'allowed': True,
                    'vsize': tx3.get_vsize(),
                    'fees': {
                        'base': Decimal('0.00001000'),
                    },
                }],
            )
            # Create the same output as tx3, but by replacing tx
            tx3_out = tx3.vout[0]
            tx3 = tx
            tx3.vout = [tx3_out]
            tx3.vout.append(CTxOut(p2sh_tx.vout[0].nValue.getAmount() - tx3.vout[0].nValue.getAmount())) # fee
            tx3.rehash()
            assert_equal(
                self.nodes[0].testmempoolaccept([tx3.serialize_with_witness().hex()]),
                [{
                    'txid': tx3.hash,
                    'wtxid': tx3.getwtxid(),
                    'allowed': True,
                    'vsize': tx3.get_vsize(),
                    'fees': {
                        'base': Decimal('0.00011000'),
                    },
                }],
            )
        test_transaction_acceptance(self.nodes[0], self.test_node, tx3, with_witness=True, accepted=True)

        self.generate(self.nodes[0], 1)
        self.utxo.pop(0)
        self.utxo.append(UTXO(tx3.sha256, 0, tx3.vout[0].nValue.getAmount()))
        assert_equal(len(self.nodes[1].getrawmempool()), 0)

    @subtest
    def advance_to_segwit_active(self):
        """Mine enough blocks to activate segwit."""
        assert not softfork_active(self.nodes[0], 'segwit')
        height = self.nodes[0].getblockcount()
        self.generate(self.nodes[0], SEGWIT_HEIGHT - height - 2)
        assert not softfork_active(self.nodes[0], 'segwit')
        self.generate(self.nodes[0], 1)
        assert softfork_active(self.nodes[0], 'segwit')
        self.segwit_active = True

    @subtest
    def test_p2sh_witness(self):
        """Test P2SH wrapped witness programs."""

        # Prepare the p2sh-wrapped witness output
        witness_script = CScript([OP_DROP, OP_TRUE])
        p2wsh_pubkey = script_to_p2wsh_script(witness_script)
        script_pubkey = script_to_p2sh_script(p2wsh_pubkey)
        script_sig = CScript([p2wsh_pubkey])  # a push of the redeem script

        # Fund the P2SH output
        tx = CTransaction()
        tx.vin.append(CTxIn(COutPoint(self.utxo[0].sha256, self.utxo[0].n), b""))
        tx.vout.append(CTxOut(self.utxo[0].nValue - 1000, script_pubkey))
        tx.vout.append(CTxOut(1000)) # fee
        tx.rehash()

        # Verify mempool acceptance and block validity
        test_transaction_acceptance(self.nodes[0], self.test_node, tx, with_witness=False, accepted=True)
        block = self.build_next_block()
        self.update_witness_block_with_transactions(block, [tx])
        test_witness_block(self.nodes[0], self.test_node, block, accepted=True, with_witness=True)
        self.sync_blocks()

        # Now test attempts to spend the output.
        spend_tx = CTransaction()
        spend_tx.vin.append(CTxIn(COutPoint(tx.sha256, 0), script_sig))
        spend_tx.vout.append(CTxOut(tx.vout[0].nValue.getAmount() - 1000, CScript([OP_TRUE])))
        spend_tx.vout.append(CTxOut(1000)) # fee
        spend_tx.rehash()

        # This transaction should not be accepted into the mempool pre- or
        # post-segwit.  Mempool acceptance will use SCRIPT_VERIFY_WITNESS which
        # will require a witness to spend a witness program regardless of
        # segwit activation.  Note that older bitcoind's that are not
        # segwit-aware would also reject this for failing CLEANSTACK.
        with self.nodes[0].assert_debug_log(
                expected_msgs=(spend_tx.hash, 'was not accepted: non-mandatory-script-verify-flag (Witness program was passed an empty witness)')):
            test_transaction_acceptance(self.nodes[0], self.test_node, spend_tx, with_witness=False, accepted=False)

        # Try to put the witness script in the scriptSig, should also fail.
        spend_tx.vin[0].scriptSig = CScript([p2wsh_pubkey, b'a'])
        spend_tx.rehash()
        with self.nodes[0].assert_debug_log(
                expected_msgs=(spend_tx.hash, 'was not accepted: mandatory-script-verify-flag-failed (Script evaluated without error but finished with a false/empty top stack element)')):
            test_transaction_acceptance(self.nodes[0], self.test_node, spend_tx, with_witness=False, accepted=False)

        # Now put the witness script in the witness, should succeed after
        # segwit activates.
        spend_tx.vin[0].scriptSig = script_sig
        spend_tx.rehash()
        spend_tx.wit.vtxinwit.append(CTxInWitness())
        spend_tx.wit.vtxinwit[0].scriptWitness.stack = [b'a', witness_script]

        # Verify mempool acceptance
        test_transaction_acceptance(self.nodes[0], self.test_node, spend_tx, with_witness=True, accepted=True)
        block = self.build_next_block()
        self.update_witness_block_with_transactions(block, [spend_tx])

        # If we're after activation, then sending this with witnesses should be valid.
        # This no longer works before activation, because SCRIPT_VERIFY_WITNESS
        # is always set.
        # TODO: rewrite this test to make clear that it only works after activation.
        test_witness_block(self.nodes[0], self.test_node, block, accepted=True)

        # Update self.utxo
        self.utxo.pop(0)
        self.utxo.append(UTXO(spend_tx.sha256, 0, spend_tx.vout[0].nValue.getAmount()))

    @subtest
    def test_witness_commitments(self):
        """Test witness commitments.

        This test can only be run after segwit has activated."""

        # First try a correct witness commitment.
        block = self.build_next_block()
        add_witness_commitment(block)
        block.solve()

        # Test the test -- witness serialization should be different
        assert msg_block(block).serialize() != msg_no_witness_block(block).serialize()

        # This empty block should be valid.
        test_witness_block(self.nodes[0], self.test_node, block, accepted=True)

        # Try to tweak the nonce
        block_2 = self.build_next_block()
        add_witness_commitment(block_2, nonce=28)
        block_2.solve()

        # The commitment should have changed!
        assert block_2.vtx[0].vout[-1] != block.vtx[0].vout[-1]

        # This should also be valid.
        test_witness_block(self.nodes[0], self.test_node, block_2, accepted=True)

        # Now test commitments with actual transactions
        tx = CTransaction()
        tx.vin.append(CTxIn(COutPoint(self.utxo[0].sha256, self.utxo[0].n), b""))

        # Let's construct a witness script
        witness_script = CScript([OP_TRUE])
        script_pubkey = script_to_p2wsh_script(witness_script)
        tx.vout.append(CTxOut(self.utxo[0].nValue - 1000, script_pubkey))
        tx.vout.append(CTxOut(1000)) # fee
        tx.rehash()

        # tx2 will spend tx1, and send back to a regular anyone-can-spend address
        tx2 = CTransaction()
        tx2.vin.append(CTxIn(COutPoint(tx.sha256, 0), b""))
        tx2.vout.append(CTxOut(tx.vout[0].nValue.getAmount() - 1000, witness_script))
        tx2.vout.append(CTxOut(1000)) # fee
        tx2.wit.vtxinwit.append(CTxInWitness())
        tx2.wit.vtxinwit[0].scriptWitness.stack = [witness_script]
        tx2.rehash()

        block_3 = self.build_next_block()
        self.update_witness_block_with_transactions(block_3, [tx, tx2], nonce=1)
        # Add an extra OP_RETURN output that matches the witness commitment template,
        # even though it has extra data after the incorrect commitment.
        # This block should fail.
        block_3.vtx[0].vout.append(CTxOut(0, CScript([OP_RETURN, WITNESS_COMMITMENT_HEADER + ser_uint256(2), 10])))
        block_3.vtx[0].rehash()
        block_3.hashMerkleRoot = block_3.calc_merkle_root()
        block_3.solve()

        test_witness_block(self.nodes[0], self.test_node, block_3, accepted=False, reason='bad-witness-merkle-match')

        # Add a different commitment with different nonce, but in the
        # right location, and with some funds burned(!).
        # This should succeed (nValue shouldn't affect finding the
        # witness commitment).
        add_witness_commitment(block_3, nonce=0)
        block_3.vtx[0].vout[0].nValue.setToAmount(block_3.vtx[0].vout[0].nValue.getAmount() - 1)
        block_3.vtx[0].vout[-1].nValue.setToAmount(block_3.vtx[0].vout[-1].nValue.getAmount() + 1)
        block_3.vtx[0].rehash()
        block_3.hashMerkleRoot = block_3.calc_merkle_root()
        assert len(block_3.vtx[0].vout) == 4  # 3 OP_returns
        block_3.solve()
        test_witness_block(self.nodes[0], self.test_node, block_3, accepted=True)

        # Finally test that a block with no witness transactions can
        # omit the commitment.
        block_4 = self.build_next_block()
        tx3 = CTransaction()
        tx3.vin.append(CTxIn(COutPoint(tx2.sha256, 0), b""))
        tx3.vout.append(CTxOut(tx.vout[0].nValue.getAmount() - 1000, witness_script))
        tx3.rehash()
        block_4.vtx.append(tx3)
        block_4.hashMerkleRoot = block_4.calc_merkle_root()
        block_4.solve()
        test_witness_block(self.nodes[0], self.test_node, block_4, with_witness=False, accepted=True)

        # Update available utxo's for use in later test.
        self.utxo.pop(0)
        self.utxo.append(UTXO(tx3.sha256, 0, tx3.vout[0].nValue.getAmount()))

    @subtest
    def test_block_malleability(self):

        # Make sure that a block that has too big a virtual size
        # because of a too-large coinbase witness is not permanently
        # marked bad.
        block = self.build_next_block()
        add_witness_commitment(block)
        block.solve()

        block.vtx[0].wit.vtxinwit[0].scriptWitness.stack.append(b'a' * 5000000)
        assert block.get_weight() > MAX_BLOCK_WEIGHT

        # We can't send over the p2p network, because this is too big to relay
        # TODO: repeat this test with a block that can be relayed
        assert_equal('bad-witness-nonce-size', self.nodes[0].submitblock(block.serialize().hex()))

        assert self.nodes[0].getbestblockhash() != block.hash

        block.vtx[0].wit.vtxinwit[0].scriptWitness.stack.pop()
        assert block.get_weight() < MAX_BLOCK_WEIGHT
        assert_equal(None, self.nodes[0].submitblock(block.serialize().hex()))

        assert self.nodes[0].getbestblockhash() == block.hash

        # Now make sure that malleating the witness reserved value doesn't
        # result in a block permanently marked bad.
        block = self.build_next_block()
        add_witness_commitment(block)
        block.solve()

        # Change the nonce -- should not cause the block to be permanently
        # failed
        block.vtx[0].wit.vtxinwit[0].scriptWitness.stack = [ser_uint256(1)]
        test_witness_block(self.nodes[0], self.test_node, block, accepted=False, reason='bad-witness-merkle-match')

        # Changing the witness reserved value doesn't change the block hash
        block.vtx[0].wit.vtxinwit[0].scriptWitness.stack = [ser_uint256(0)]
        test_witness_block(self.nodes[0], self.test_node, block, accepted=True)

    @subtest
    def test_witness_block_size(self):
        # TODO: Test that non-witness carrying blocks can't exceed 1MB
        # Skipping this test for now; this is covered in feature_block.py

        # Test that witness-bearing blocks are limited at ceil(base + wit/4) <= 1MB.
        block = self.build_next_block()

        assert len(self.utxo) > 0

        # Create a P2WSH transaction.
        # The witness script will be a bunch of OP_2DROP's, followed by OP_TRUE.
        # This should give us plenty of room to tweak the spending tx's
        # virtual size.
        NUM_DROPS = 200  # 201 max ops per script!
        NUM_OUTPUTS = 50

        witness_script = CScript([OP_2DROP] * NUM_DROPS + [OP_TRUE])
        script_pubkey = script_to_p2wsh_script(witness_script)

        prevout = COutPoint(self.utxo[0].sha256, self.utxo[0].n)
        value = self.utxo[0].nValue

        parent_tx = CTransaction()
        parent_tx.vin.append(CTxIn(prevout, b""))
        child_value = int(value / NUM_OUTPUTS)
        for _ in range(NUM_OUTPUTS):
            parent_tx.vout.append(CTxOut(child_value, script_pubkey))
        parent_tx.vout[0].nValue.setToAmount(parent_tx.vout[0].nValue.getAmount() - 50000)
        assert parent_tx.vout[0].nValue.getAmount() > 0
        fee = value - (NUM_OUTPUTS*child_value) + 50000
        if fee > 0:
            parent_tx.vout.append(CTxOut(fee))
        parent_tx.rehash()

        child_tx = CTransaction()
        total_in = 0
        for i in range(NUM_OUTPUTS):
            child_tx.vin.append(CTxIn(COutPoint(parent_tx.sha256, i), b""))
            total_in += parent_tx.vout[i].nValue.getAmount()
        child_tx.vout = [CTxOut(value - 100000, CScript([OP_TRUE]))]
        child_tx.vout.append(CTxOut(total_in - (value - 100000))) # fee
        for _ in range(NUM_OUTPUTS):
            child_tx.wit.vtxinwit.append(CTxInWitness())
            child_tx.wit.vtxinwit[-1].scriptWitness.stack = [b'a' * 195] * (2 * NUM_DROPS) + [witness_script]
        child_tx.rehash()
        self.update_witness_block_with_transactions(block, [parent_tx, child_tx])

        additional_bytes = MAX_BLOCK_WEIGHT - block.get_weight()
        i = 0
        while additional_bytes > 0:
            # Add some more bytes to each input until we hit MAX_BLOCK_WEIGHT+1
            extra_bytes = min(additional_bytes + 1, 55)
            block.vtx[-1].wit.vtxinwit[int(i / (2 * NUM_DROPS))].scriptWitness.stack[i % (2 * NUM_DROPS)] = b'a' * (195 + extra_bytes)
            additional_bytes -= extra_bytes
            i += 1

        block.vtx[0].vout.pop()  # Remove old commitment
        add_witness_commitment(block)
        block.solve()
        assert_equal(block.get_weight(), MAX_BLOCK_WEIGHT + 1)
        # Make sure that our test case would exceed the old max-network-message
        # limit
        assert len(block.serialize()) > 2 * 1024 * 1024

        test_witness_block(self.nodes[0], self.test_node, block, accepted=False, reason='bad-blk-weight')

        # Now resize the second transaction to make the block fit.
        cur_length = len(block.vtx[-1].wit.vtxinwit[0].scriptWitness.stack[0])
        block.vtx[-1].wit.vtxinwit[0].scriptWitness.stack[0] = b'a' * (cur_length - 1)
        block.vtx[0].vout.pop()
        add_witness_commitment(block)
        block.solve()
        # assert_equal(get_virtual_size(block), MAX_BLOCK_BASE_SIZE)
        assert block.get_weight() == MAX_BLOCK_WEIGHT

        test_witness_block(self.nodes[0], self.test_node, block, accepted=True)

        # Update available utxo's
        self.utxo.pop(0)
        self.utxo.append(UTXO(block.vtx[-1].sha256, 0, block.vtx[-1].vout[0].nValue.getAmount()))

    @subtest
    def test_submit_block(self):
        """Test that submitblock adds the nonce automatically when possible."""
        block = self.build_next_block()

        # Try using a custom nonce and then don't supply it.
        # This shouldn't possibly work.
        add_witness_commitment(block, nonce=1)
        block.vtx[0].wit = CTxWitness()  # drop the nonce
        block.solve()
        assert_equal('bad-witness-merkle-match', self.nodes[0].submitblock(block.serialize().hex()))
        assert self.nodes[0].getbestblockhash() != block.hash

        # Now redo commitment with the standard nonce, but let bitcoind fill it in.
        add_witness_commitment(block, nonce=0)
        block.vtx[0].wit = CTxWitness()
        block.solve()
        assert_equal(None, self.nodes[0].submitblock(block.serialize().hex()))
        assert_equal(self.nodes[0].getbestblockhash(), block.hash)

        # This time, add a tx with non-empty witness, but don't supply
        # the commitment.
        block_2 = self.build_next_block()

        add_witness_commitment(block_2)

        block_2.solve()

        # Drop commitment and nonce -- submitblock should not fill in.
        block_2.vtx[0].vout.pop()
        block_2.vtx[0].wit = CTxWitness()

        assert_equal('bad-txnmrklroot', self.nodes[0].submitblock(block_2.serialize().hex()))
        # Tip should not advance!
        assert self.nodes[0].getbestblockhash() != block_2.hash

    @subtest
    def test_extra_witness_data(self):
        """Test extra witness data in a transaction."""

        block = self.build_next_block()

        witness_script = CScript([OP_DROP, OP_TRUE])
        script_pubkey = script_to_p2wsh_script(witness_script)

        # First try extra witness data on a tx that doesn't require a witness
        tx = CTransaction()
        tx.vin.append(CTxIn(COutPoint(self.utxo[0].sha256, self.utxo[0].n), b""))
        tx.vout.append(CTxOut(self.utxo[0].nValue - 2000, script_pubkey))
        tx.vout.append(CTxOut(1000, CScript([OP_TRUE])))  # non-witness output
        tx.vout.append(CTxOut(1000)) # fee
        tx.wit.vtxinwit.append(CTxInWitness())
        tx.wit.vtxinwit[0].scriptWitness.stack = [CScript([])]
        tx.rehash()
        self.update_witness_block_with_transactions(block, [tx])

        # Extra witness data should not be allowed.
        test_witness_block(self.nodes[0], self.test_node, block, accepted=False,
                           reason='non-mandatory-script-verify-flag (Witness provided for non-witness script)')

        # Try extra signature data.  Ok if we're not spending a witness output.
        block.vtx[1].wit.vtxinwit = []
        block.vtx[1].vin[0].scriptSig = CScript([OP_0])
        block.vtx[1].rehash()
        add_witness_commitment(block)
        block.solve()

        test_witness_block(self.nodes[0], self.test_node, block, accepted=True)

        # Now try extra witness/signature data on an input that DOES require a
        # witness
        tx2 = CTransaction()
        tx2.vin.append(CTxIn(COutPoint(tx.sha256, 0), b""))  # witness output
        tx2.vin.append(CTxIn(COutPoint(tx.sha256, 1), b""))  # non-witness
        tx2.vout.append(CTxOut(tx.vout[0].nValue.getAmount(), CScript([OP_TRUE])))
        tx2.vout.append(CTxOut(tx.vout[1].nValue.getAmount())) # fee
        tx2.wit.vtxinwit.extend([CTxInWitness(), CTxInWitness()])
        tx2.wit.vtxinwit[0].scriptWitness.stack = [CScript([CScriptNum(1)]), CScript([CScriptNum(1)]), witness_script]
        tx2.wit.vtxinwit[1].scriptWitness.stack = [CScript([OP_TRUE])]

        block = self.build_next_block()
        self.update_witness_block_with_transactions(block, [tx2])

        # This has extra witness data, so it should fail.
        test_witness_block(self.nodes[0], self.test_node, block, accepted=False,
                           reason='non-mandatory-script-verify-flag (Stack size must be exactly one after execution)')

        # Now get rid of the extra witness, but add extra scriptSig data
        tx2.vin[0].scriptSig = CScript([OP_TRUE])
        tx2.vin[1].scriptSig = CScript([OP_TRUE])
        tx2.wit.vtxinwit[0].scriptWitness.stack.pop(0)
        tx2.wit.vtxinwit[1].scriptWitness.stack = []
        tx2.rehash()
        add_witness_commitment(block)
        block.solve()

        # This has extra signature data for a witness input, so it should fail.
        test_witness_block(self.nodes[0], self.test_node, block, accepted=False,
                           reason='non-mandatory-script-verify-flag (Witness requires empty scriptSig)')

        # Now get rid of the extra scriptsig on the witness input, and verify
        # success (even with extra scriptsig data in the non-witness input)
        tx2.vin[0].scriptSig = b""
        tx2.rehash()
        add_witness_commitment(block)
        block.solve()

        test_witness_block(self.nodes[0], self.test_node, block, accepted=True)

        # Update utxo for later tests
        self.utxo.pop(0)
        self.utxo.append(UTXO(tx2.sha256, 0, tx2.vout[0].nValue.getAmount()))

    @subtest
    def test_max_witness_push_length(self):
        """Test that witness stack can only allow up to 520 byte pushes."""

        block = self.build_next_block()

        witness_script = CScript([OP_DROP, OP_TRUE])
        script_pubkey = script_to_p2wsh_script(witness_script)

        tx = CTransaction()
        tx.vin.append(CTxIn(COutPoint(self.utxo[0].sha256, self.utxo[0].n), b""))
        tx.vout.append(CTxOut(self.utxo[0].nValue - 1000, script_pubkey))
        tx.vout.append(CTxOut(1000)) # fee
        tx.rehash()

        tx2 = CTransaction()
        tx2.vin.append(CTxIn(COutPoint(tx.sha256, 0), b""))
        tx2.vout.append(CTxOut(tx.vout[0].nValue.getAmount() - 1000, CScript([OP_TRUE])))
        tx2.vout.append(CTxOut(1000)) # fee
        tx2.wit.vtxinwit.append(CTxInWitness())
        # First try a 521-byte stack element
        tx2.wit.vtxinwit[0].scriptWitness.stack = [b'a' * (MAX_SCRIPT_ELEMENT_SIZE + 1), witness_script]
        tx2.rehash()

        self.update_witness_block_with_transactions(block, [tx, tx2])
        test_witness_block(self.nodes[0], self.test_node, block, accepted=False,
                           reason='non-mandatory-script-verify-flag (Push value size limit exceeded)')

        # Now reduce the length of the stack element
        tx2.wit.vtxinwit[0].scriptWitness.stack[0] = b'a' * (MAX_SCRIPT_ELEMENT_SIZE)

        add_witness_commitment(block)
        block.solve()
        test_witness_block(self.nodes[0], self.test_node, block, accepted=True)

        # Update the utxo for later tests
        self.utxo.pop()
        self.utxo.append(UTXO(tx2.sha256, 0, tx2.vout[0].nValue.getAmount()))

    @subtest
    def test_max_witness_script_length(self):
        """Test that witness outputs greater than 10kB can't be spent."""

        MAX_WITNESS_SCRIPT_LENGTH = 10000

        # This script is 19 max pushes (9937 bytes), then 64 more opcode-bytes.
        long_witness_script = CScript([b'a' * MAX_SCRIPT_ELEMENT_SIZE] * 19 + [OP_DROP] * 63 + [OP_TRUE])
        assert len(long_witness_script) == MAX_WITNESS_SCRIPT_LENGTH + 1
        long_script_pubkey = script_to_p2wsh_script(long_witness_script)

        block = self.build_next_block()

        tx = CTransaction()
        tx.vin.append(CTxIn(COutPoint(self.utxo[0].sha256, self.utxo[0].n), b""))
        tx.vout.append(CTxOut(self.utxo[0].nValue - 1000, long_script_pubkey))
        tx.vout.append(CTxOut(1000)) # fee
        tx.rehash()

        tx2 = CTransaction()
        tx2.vin.append(CTxIn(COutPoint(tx.sha256, 0), b""))
        tx2.vout.append(CTxOut(tx.vout[0].nValue.getAmount() - 1000, CScript([OP_TRUE])))
        tx2.vout.append(CTxOut(1000)) # fee
        tx2.wit.vtxinwit.append(CTxInWitness())
        tx2.wit.vtxinwit[0].scriptWitness.stack = [b'a'] * 44 + [long_witness_script]
        tx2.rehash()

        self.update_witness_block_with_transactions(block, [tx, tx2])

        test_witness_block(self.nodes[0], self.test_node, block, accepted=False,
                           reason='non-mandatory-script-verify-flag (Script is too big)')

        # Try again with one less byte in the witness script
        witness_script = CScript([b'a' * MAX_SCRIPT_ELEMENT_SIZE] * 19 + [OP_DROP] * 62 + [OP_TRUE])
        assert len(witness_script) == MAX_WITNESS_SCRIPT_LENGTH
        script_pubkey = script_to_p2wsh_script(witness_script)

        tx.vout[0] = CTxOut(tx.vout[0].nValue.getAmount(), script_pubkey)
        tx.rehash()
        tx2.vin[0].prevout.hash = tx.sha256
        tx2.wit.vtxinwit[0].scriptWitness.stack = [b'a'] * 43 + [witness_script]
        tx2.rehash()
        block.vtx = [block.vtx[0]]
        self.update_witness_block_with_transactions(block, [tx, tx2])
        test_witness_block(self.nodes[0], self.test_node, block, accepted=True)

        self.utxo.pop()
        self.utxo.append(UTXO(tx2.sha256, 0, tx2.vout[0].nValue.getAmount()))

    @subtest
    def test_witness_input_length(self):
        """Test that vin length must match vtxinwit length."""

        witness_script = CScript([OP_DROP, OP_TRUE])
        script_pubkey = script_to_p2wsh_script(witness_script)

        # Create a transaction that splits our utxo into many outputs
        tx = CTransaction()
        tx.vin.append(CTxIn(COutPoint(self.utxo[0].sha256, self.utxo[0].n), b""))
        value = self.utxo[0].nValue
        for _ in range(10):
            tx.vout.append(CTxOut(int(value / 10), script_pubkey))
        tx.vout[0].nValue.setToAmount(tx.vout[0].nValue.getAmount() - 1000)
        assert tx.vout[0].nValue.getAmount() >= 0
        tx.vout.append(CTxOut(1000 + value - 10 * int(value / 10))) # fee

        block = self.build_next_block()
        self.update_witness_block_with_transactions(block, [tx])
        test_witness_block(self.nodes[0], self.test_node, block, accepted=True)

        # Try various ways to spend tx that should all break.
        # This "broken" transaction serializer will not normalize
        # the length of vtxinwit.
        class BrokenCTransaction(CTransaction):
            def serialize_with_witness(self):
                flags = 0
                if not self.wit.is_null():
                    flags |= 1
                r = b""
                r += struct.pack("<i", self.nVersion)
                r += struct.pack("<B", flags)
                r += ser_vector(self.vin)
                r += ser_vector(self.vout)
                r += struct.pack("<I", self.nLockTime)
                if flags & 1:
                    r += self.wit.serialize()
                return r

        tx2 = BrokenCTransaction()
        total_in = 0
        for i in range(10):
            tx2.vin.append(CTxIn(COutPoint(tx.sha256, i), b""))
            total_in += tx.vout[i].nValue.getAmount()
        tx2.vout.append(CTxOut(value - 3000, CScript([OP_TRUE])))
        tx2.vout.append(CTxOut(total_in - (value-3000))) # fee
        tx2.wit.vtxoutwit = [CTxOutWitness(), CTxOutWitness()]
        tx2.calc_sha256()

        # First try using a too long vtxinwit
        for i in range(11):
            tx2.wit.vtxinwit.append(CTxInWitness())
            tx2.wit.vtxinwit[i].scriptWitness.stack = [b'a', witness_script]

        block = self.build_next_block()
        self.update_witness_block_with_transactions(block, [tx2])
        test_witness_block(self.nodes[0], self.test_node, block, accepted=False, reason='bad-witness-merkle-match') # ELEMENTS: FIXME why is this reason different

        # Now try using a too short vtxinwit
        tx2.wit.vtxinwit.pop()
        tx2.wit.vtxinwit.pop()

        block.vtx = [block.vtx[0]]
        self.update_witness_block_with_transactions(block, [tx2])
        # This block doesn't result in a specific reject reason, but an iostream exception:
        # "Exception 'CDataStream::read(): end of data: unspecified iostream_category error' (...) caught"
        test_witness_block(self.nodes[0], self.test_node, block, accepted=False)

        # Now make one of the intermediate witnesses be incorrect
        tx2.wit.vtxinwit.append(CTxInWitness())
        tx2.wit.vtxinwit[-1].scriptWitness.stack = [b'a', witness_script]
        tx2.wit.vtxinwit[5].scriptWitness.stack = [witness_script]

        block.vtx = [block.vtx[0]]
        self.update_witness_block_with_transactions(block, [tx2])
        test_witness_block(self.nodes[0], self.test_node, block, accepted=False,
                           reason='non-mandatory-script-verify-flag (Operation not valid with the current stack size)')

        # Fix the broken witness and the block should be accepted.
        tx2.wit.vtxinwit[5].scriptWitness.stack = [b'a', witness_script]
        block.vtx = [block.vtx[0]]
        self.update_witness_block_with_transactions(block, [tx2])
        test_witness_block(self.nodes[0], self.test_node, block, accepted=True)

        self.utxo.pop()
        self.utxo.append(UTXO(tx2.sha256, 0, tx2.vout[0].nValue.getAmount()))

    @subtest
    def test_tx_relay_after_segwit_activation(self):
        """Test transaction relay after segwit activation.

        After segwit activates, verify that mempool:
        - rejects transactions with unnecessary/extra witnesses
        - accepts transactions with valid witnesses
        and that witness transactions are relayed to non-upgraded peers."""

        # Generate a transaction that doesn't require a witness, but send it
        # with a witness.  Should be rejected because we can't use a witness
        # when spending a non-witness output.
        tx = CTransaction()
        tx.vin.append(CTxIn(COutPoint(self.utxo[0].sha256, self.utxo[0].n), b""))
        tx.vout.append(CTxOut(self.utxo[0].nValue - 1000, CScript([OP_TRUE, OP_DROP] * 15 + [OP_TRUE])))
        tx.vout.append(CTxOut(1000)) # fee
        tx.wit.vtxinwit.append(CTxInWitness())
        tx.wit.vtxinwit[0].scriptWitness.stack = [b'a']
        tx.rehash()

        tx_hash = tx.sha256

        # Verify that unnecessary witnesses are rejected.
        self.test_node.announce_tx_and_wait_for_getdata(tx)
        assert_equal(len(self.nodes[0].getrawmempool()), 0)
        test_transaction_acceptance(self.nodes[0], self.test_node, tx, with_witness=True, accepted=False)

        # Verify that removing the witness succeeds.
        test_transaction_acceptance(self.nodes[0], self.test_node, tx, with_witness=False, accepted=True)

        # Now try to add extra witness data to a valid witness tx.
        witness_script = CScript([OP_TRUE])
        script_pubkey = script_to_p2wsh_script(witness_script)
        tx2 = CTransaction()
        tx2.vin.append(CTxIn(COutPoint(tx_hash, 0), b""))
        tx2.vout.append(CTxOut(tx.vout[0].nValue.getAmount() - 1000, script_pubkey))
        tx2.vout.append(CTxOut(1000)) # fee
        tx2.rehash()

        tx3 = CTransaction()
        tx3.vin.append(CTxIn(COutPoint(tx2.sha256, 0), b""))
        tx3.wit.vtxinwit.append(CTxInWitness())

        # Add too-large for IsStandard witness and check that it does not enter reject filter
        p2sh_script = CScript([OP_TRUE])
        witness_script2 = CScript([b'a' * 400000])
        tx3.vout.append(CTxOut(tx2.vout[0].nValue.getAmount() - 1000, script_to_p2sh_script(p2sh_script)))
        tx3.vout.append(CTxOut(1000)) # fee
        tx3.wit.vtxinwit[0].scriptWitness.stack = [witness_script2]
        tx3.rehash()

        # Node will not be blinded to the transaction, requesting it any number of times
        # if it is being announced via txid relay.
        # Node will be blinded to the transaction via wtxid, however.
        self.std_node.announce_tx_and_wait_for_getdata(tx3)
        self.std_wtx_node.announce_tx_and_wait_for_getdata(tx3, use_wtxid=True)
        test_transaction_acceptance(self.nodes[1], self.std_node, tx3, True, False, 'tx-size')
        self.std_node.announce_tx_and_wait_for_getdata(tx3)
        self.std_wtx_node.announce_tx_and_wait_for_getdata(tx3, use_wtxid=True, success=False)

        # Remove witness stuffing, instead add extra witness push on stack
        tx3.vout[0] = CTxOut(tx2.vout[0].nValue.getAmount() - 1000, CScript([OP_TRUE, OP_DROP] * 15 + [OP_TRUE]))
        tx3.wit.vtxinwit[0].scriptWitness.stack = [CScript([CScriptNum(1)]), witness_script]
        tx3.rehash()

        test_transaction_acceptance(self.nodes[0], self.test_node, tx2, with_witness=True, accepted=True)
        test_transaction_acceptance(self.nodes[0], self.test_node, tx3, with_witness=True, accepted=False)

        # Get rid of the extra witness, and verify acceptance.
        tx3.wit.vtxinwit[0].scriptWitness.stack = [witness_script]
        # Also check that old_node gets a tx announcement, even though this is
        # a witness transaction.
        self.old_node.wait_for_inv([CInv(MSG_TX, tx2.sha256)])  # wait until tx2 was inv'ed
        test_transaction_acceptance(self.nodes[0], self.test_node, tx3, with_witness=True, accepted=True)
        self.old_node.wait_for_inv([CInv(MSG_TX, tx3.sha256)])

        # Test that getrawtransaction returns correct witness information
        # hash, size, vsize
        raw_tx = self.nodes[0].getrawtransaction(tx3.hash, 1)
        assert_equal(int(raw_tx["hash"], 16), tx3.calc_sha256(True))
        assert_equal(raw_tx["size"], len(tx3.serialize_with_witness()))
        vsize = tx3.get_vsize()
        assert_equal(raw_tx["vsize"], vsize)
        assert_equal(raw_tx["weight"], tx3.get_weight())
        assert_equal(len(raw_tx["vin"][0]["txinwitness"]), 1)
        assert_equal(raw_tx["vin"][0]["txinwitness"][0], witness_script.hex())
        assert vsize != raw_tx["size"]

        # Cleanup: mine the transactions and update utxo for next test
        self.generate(self.nodes[0], 1)
        assert_equal(len(self.nodes[0].getrawmempool()), 0)

        self.utxo.pop(0)
        self.utxo.append(UTXO(tx3.sha256, 0, tx3.vout[0].nValue.getAmount()))

    @subtest
    def test_segwit_versions(self):
        """Test validity of future segwit version transactions.

        Future segwit versions are non-standard to spend, but valid in blocks.
        Sending to future segwit versions is always allowed.
        Can run this before and after segwit activation."""

        NUM_SEGWIT_VERSIONS = 17  # will test OP_0, OP1, ..., OP_16
        if len(self.utxo) < NUM_SEGWIT_VERSIONS:
            tx = CTransaction()
            tx.vin.append(CTxIn(COutPoint(self.utxo[0].sha256, self.utxo[0].n), b""))
            split_value = (self.utxo[0].nValue - 4000) // NUM_SEGWIT_VERSIONS
            for _ in range(NUM_SEGWIT_VERSIONS):
                tx.vout.append(CTxOut(split_value, CScript([OP_TRUE])))
            tx.vout.append(CTxOut(self.utxo[0].nValue - NUM_SEGWIT_VERSIONS*split_value)) # fee
            tx.rehash()
            block = self.build_next_block()
            self.update_witness_block_with_transactions(block, [tx])
            test_witness_block(self.nodes[0], self.test_node, block, accepted=True)
            self.utxo.pop(0)
            for i in range(NUM_SEGWIT_VERSIONS):
                self.utxo.append(UTXO(tx.sha256, i, split_value))

        self.sync_blocks()
        temp_utxo = []
        tx = CTransaction()
        witness_script = CScript([OP_TRUE])
        witness_hash = sha256(witness_script)
        assert_equal(len(self.nodes[1].getrawmempool()), 0)
        for version in list(range(OP_1, OP_16 + 1)) + [OP_0]:
            # First try to spend to a future version segwit script_pubkey.
            if version == OP_1:
                # Don't use 32-byte v1 witness (used by Taproot; see BIP 341)
                script_pubkey = CScript([CScriptOp(version), witness_hash + b'\x00'])
            else:
                script_pubkey = CScript([CScriptOp(version), witness_hash])
            tx.vin = [CTxIn(COutPoint(self.utxo[0].sha256, self.utxo[0].n), b"")]
            tx.vout = [CTxOut(self.utxo[0].nValue - 1000, script_pubkey)]
            tx.vout.append(CTxOut(1000)) # fee
            tx.rehash()
            test_transaction_acceptance(self.nodes[1], self.std_node, tx, with_witness=True, accepted=False)
            test_transaction_acceptance(self.nodes[0], self.test_node, tx, with_witness=True, accepted=True)
            self.utxo.pop(0)
            temp_utxo.append(UTXO(tx.sha256, 0, tx.vout[0].nValue.getAmount()))

        self.generate(self.nodes[0], 1)  # Mine all the transactions
        assert len(self.nodes[0].getrawmempool()) == 0

        # Finally, verify that version 0 -> version 2 transactions
        # are standard
        script_pubkey = CScript([CScriptOp(OP_2), witness_hash])
        tx2 = CTransaction()
        tx2.vin = [CTxIn(COutPoint(tx.sha256, 0), b"")]
        tx2.vout = [CTxOut(tx.vout[0].nValue.getAmount() - 1000, script_pubkey)]
        tx2.vout.append(CTxOut(1000)) # fee
        tx2.wit.vtxinwit.append(CTxInWitness())
        tx2.wit.vtxinwit[0].scriptWitness.stack = [witness_script]
        tx2.rehash()
        # Gets accepted to both policy-enforcing nodes and others.
        test_transaction_acceptance(self.nodes[0], self.test_node, tx2, with_witness=True, accepted=True)
        test_transaction_acceptance(self.nodes[1], self.std_node, tx2, with_witness=True, accepted=True)
        temp_utxo.pop()  # last entry in temp_utxo was the output we just spent
        temp_utxo.append(UTXO(tx2.sha256, 0, tx2.vout[0].nValue.getAmount()))

        # Spend everything in temp_utxo into an segwit v1 output.
        tx3 = CTransaction()
        total_value = 0
        for i in temp_utxo:
            tx3.vin.append(CTxIn(COutPoint(i.sha256, i.n), b""))
            tx3.wit.vtxinwit.append(CTxInWitness())
            total_value += i.nValue
        tx3.wit.vtxinwit[-1].scriptWitness.stack = [witness_script]
        tx3.vout.append(CTxOut(total_value - 1000, script_pubkey))
        tx3.vout.append(CTxOut(1000)) # fee
        tx3.rehash()

        # First we test this transaction against fRequireStandard=true node
        # making sure the txid is added to the reject filter
        self.std_node.announce_tx_and_wait_for_getdata(tx3)
        test_transaction_acceptance(self.nodes[1], self.std_node, tx3, with_witness=True, accepted=False, reason="bad-txns-nonstandard-inputs")
        # Now the node will no longer ask for getdata of this transaction when advertised by same txid
        self.std_node.announce_tx_and_wait_for_getdata(tx3, success=False)

        # Spending a higher version witness output is not allowed by policy,
        # even with fRequireStandard=false.
        test_transaction_acceptance(self.nodes[0], self.test_node, tx3, with_witness=True, accepted=False, reason="reserved for soft-fork upgrades")

        # Building a block with the transaction must be valid, however.
        block = self.build_next_block()
        self.update_witness_block_with_transactions(block, [tx2, tx3])
        test_witness_block(self.nodes[0], self.test_node, block, accepted=True)
        self.sync_blocks()

        # Add utxo to our list
        self.utxo.append(UTXO(tx3.sha256, 0, tx3.vout[0].nValue.getAmount()))

    @subtest
    def test_premature_coinbase_witness_spend(self):

        block = self.build_next_block()
        # Change the output of the block to be a witness output.
        witness_script = CScript([OP_TRUE])
        script_pubkey = script_to_p2wsh_script(witness_script)
        block.vtx[0].vout[0].scriptPubKey = script_pubkey
        # This next line will rehash the coinbase and update the merkle
        # root, and solve.
        self.update_witness_block_with_transactions(block, [])
        test_witness_block(self.nodes[0], self.test_node, block, accepted=True)

        spend_tx = CTransaction()
        spend_tx.vin = [CTxIn(COutPoint(block.vtx[0].sha256, 0), b"")]
        spend_tx.vout = [CTxOut(block.vtx[0].vout[0].nValue.getAmount(), witness_script)]
        spend_tx.wit.vtxinwit.append(CTxInWitness())
        spend_tx.wit.vtxinwit[0].scriptWitness.stack = [witness_script]
        spend_tx.rehash()

        # Now test a premature spend.
        self.generate(self.nodes[0], 98)
        block2 = self.build_next_block()
        self.update_witness_block_with_transactions(block2, [spend_tx])
        test_witness_block(self.nodes[0], self.test_node, block2, accepted=False, reason='bad-txns-premature-spend-of-coinbase')

        # Advancing one more block should allow the spend.
        self.generate(self.nodes[0], 1)
        block2 = self.build_next_block()
        self.update_witness_block_with_transactions(block2, [spend_tx])
        test_witness_block(self.nodes[0], self.test_node, block2, accepted=True)
        self.sync_blocks()

    @subtest
    def test_uncompressed_pubkey(self):
        """Test uncompressed pubkey validity in segwit transactions.

        Uncompressed pubkeys are no longer supported in default relay policy,
        but (for now) are still valid in blocks."""

        # Segwit transactions using uncompressed pubkeys are not accepted
        # under default policy, but should still pass consensus.
        key = ECKey()
        key.generate(False)
        pubkey = key.get_pubkey().get_bytes()
        assert_equal(len(pubkey), 65)  # This should be an uncompressed pubkey

        utxo = self.utxo.pop(0)

        # Test 1: P2WPKH
        # First create a P2WPKH output that uses an uncompressed pubkey
        pubkeyhash = hash160(pubkey)
        script_pkh = key_to_p2wpkh_script(pubkey)
        tx = CTransaction()
        tx.vin.append(CTxIn(COutPoint(utxo.sha256, utxo.n), b""))
        tx.vout.append(CTxOut(utxo.nValue - 1000, script_pkh))
        tx.vout.append(CTxOut(1000)) # fee
        tx.rehash()

        # Confirm it in a block.
        block = self.build_next_block()
        self.update_witness_block_with_transactions(block, [tx])
        test_witness_block(self.nodes[0], self.test_node, block, accepted=True)

        # Now try to spend it. Send it to a P2WSH output, which we'll
        # use in the next test.
        witness_script = key_to_p2pk_script(pubkey)
        script_wsh = script_to_p2wsh_script(witness_script)

        tx2 = CTransaction()
        tx2.vin.append(CTxIn(COutPoint(tx.sha256, 0), b""))
        tx2.vout.append(CTxOut(tx.vout[0].nValue.getAmount() - 1000, script_wsh))
        tx2.vout.append(CTxOut(1000)) # fee
        script = keyhash_to_p2pkh_script(pubkeyhash)
        sig_hash = SegwitV0SignatureHash(script, tx2, 0, SIGHASH_ALL, tx.vout[0].nValue)
        signature = key.sign_ecdsa(sig_hash) + b'\x01'  # 0x1 is SIGHASH_ALL
        tx2.wit.vtxinwit.append(CTxInWitness())
        tx2.wit.vtxinwit[0].scriptWitness.stack = [signature, pubkey]
        tx2.rehash()

        # Should fail policy test.
        test_transaction_acceptance(self.nodes[0], self.test_node, tx2, True, False, 'non-mandatory-script-verify-flag (Using non-compressed keys in segwit)')
        # But passes consensus.
        block = self.build_next_block()
        self.update_witness_block_with_transactions(block, [tx2])
        test_witness_block(self.nodes[0], self.test_node, block, accepted=True)

        # Test 2: P2WSH
        # Try to spend the P2WSH output created in last test.
        # Send it to a P2SH(P2WSH) output, which we'll use in the next test.
        script_p2sh = script_to_p2sh_script(script_wsh)
        script_sig = CScript([script_wsh])

        tx3 = CTransaction()
        tx3.vin.append(CTxIn(COutPoint(tx2.sha256, 0), b""))
        tx3.vout.append(CTxOut(tx2.vout[0].nValue.getAmount() - 1000, script_p2sh))
        tx3.vout.append(CTxOut(1000)) # fee
        tx3.wit.vtxinwit.append(CTxInWitness())
        sign_p2pk_witness_input(witness_script, tx3, 0, SIGHASH_ALL, tx2.vout[0].nValue.getAmount(), key)

        # Should fail policy test.
        test_transaction_acceptance(self.nodes[0], self.test_node, tx3, True, False, 'non-mandatory-script-verify-flag (Using non-compressed keys in segwit)')
        # But passes consensus.
        block = self.build_next_block()
        self.update_witness_block_with_transactions(block, [tx3])
        test_witness_block(self.nodes[0], self.test_node, block, accepted=True)

        # Test 3: P2SH(P2WSH)
        # Try to spend the P2SH output created in the last test.
        # Send it to a P2PKH output, which we'll use in the next test.
        script_pubkey = keyhash_to_p2pkh_script(pubkeyhash)
        tx4 = CTransaction()
        tx4.vin.append(CTxIn(COutPoint(tx3.sha256, 0), script_sig))
        tx4.vout.append(CTxOut(tx3.vout[0].nValue.getAmount() - 1000, script_pubkey))
        tx4.vout.append(CTxOut(1000)) # fee
        tx4.wit.vtxinwit.append(CTxInWitness())
        sign_p2pk_witness_input(witness_script, tx4, 0, SIGHASH_ALL, tx3.vout[0].nValue.getAmount(), key)

        # Should fail policy test.
        test_transaction_acceptance(self.nodes[0], self.test_node, tx4, True, False, 'non-mandatory-script-verify-flag (Using non-compressed keys in segwit)')
        block = self.build_next_block()
        self.update_witness_block_with_transactions(block, [tx4])
        test_witness_block(self.nodes[0], self.test_node, block, accepted=True)

        # Test 4: Uncompressed pubkeys should still be valid in non-segwit
        # transactions.
        tx5 = CTransaction()
        tx5.vin.append(CTxIn(COutPoint(tx4.sha256, 0), b""))
        tx5.vout.append(CTxOut(tx4.vout[0].nValue.getAmount() - 1000, CScript([OP_TRUE])))
        tx5.vout.append(CTxOut(1000)) # fee
        (sig_hash, err) = LegacySignatureHash(script_pubkey, tx5, 0, SIGHASH_ALL)
        signature = key.sign_ecdsa(sig_hash) + b'\x01'  # 0x1 is SIGHASH_ALL
        tx5.vin[0].scriptSig = CScript([signature, pubkey])
        tx5.rehash()
        # Should pass policy and consensus.
        test_transaction_acceptance(self.nodes[0], self.test_node, tx5, True, True)
        block = self.build_next_block()
        self.update_witness_block_with_transactions(block, [tx5])
        test_witness_block(self.nodes[0], self.test_node, block, accepted=True)
        self.utxo.append(UTXO(tx5.sha256, 0, tx5.vout[0].nValue.getAmount()))

    @subtest
    def test_signature_version_1(self):

        key = ECKey()
        key.generate()
        pubkey = key.get_pubkey().get_bytes()

        witness_script = key_to_p2pk_script(pubkey)
        script_pubkey = script_to_p2wsh_script(witness_script)

        # First create a witness output for use in the tests.
        tx = CTransaction()
        tx.vin.append(CTxIn(COutPoint(self.utxo[0].sha256, self.utxo[0].n), b""))
        tx.vout.append(CTxOut(self.utxo[0].nValue - 1000, script_pubkey))
        tx.vout.append(CTxOut(1000)) # fee
        tx.rehash()

        test_transaction_acceptance(self.nodes[0], self.test_node, tx, with_witness=True, accepted=True)
        # Mine this transaction in preparation for following tests.
        block = self.build_next_block()
        self.update_witness_block_with_transactions(block, [tx])
        test_witness_block(self.nodes[0], self.test_node, block, accepted=True)
        self.sync_blocks()
        self.utxo.pop(0)

        # Test each hashtype
        prev_utxo = UTXO(tx.sha256, 0, tx.vout[0].nValue.getAmount())
        for sigflag in [0, SIGHASH_ANYONECANPAY]:
            for hashtype in [SIGHASH_ALL, SIGHASH_NONE, SIGHASH_SINGLE]:
                hashtype |= sigflag
                block = self.build_next_block()
                tx = CTransaction()
                tx.vin.append(CTxIn(COutPoint(prev_utxo.sha256, prev_utxo.n), b""))
                tx.vout.append(CTxOut(prev_utxo.nValue - 1000, script_pubkey))
                tx.vout.append(CTxOut(1000)) # fee
                tx.wit.vtxinwit.append(CTxInWitness())
                # Too-large input value
                sign_p2pk_witness_input(witness_script, tx, 0, hashtype, prev_utxo.nValue + 1, key)
                self.update_witness_block_with_transactions(block, [tx])
                test_witness_block(self.nodes[0], self.test_node, block, accepted=False,
                                   reason='non-mandatory-script-verify-flag (Script evaluated without error '
                                          'but finished with a false/empty top stack element')

                # Too-small input value
                sign_p2pk_witness_input(witness_script, tx, 0, hashtype, prev_utxo.nValue - 1, key)
                block.vtx.pop()  # remove last tx
                self.update_witness_block_with_transactions(block, [tx])
                test_witness_block(self.nodes[0], self.test_node, block, accepted=False,
                                   reason='non-mandatory-script-verify-flag (Script evaluated without error '
                                          'but finished with a false/empty top stack element')

                # Now try correct value
                sign_p2pk_witness_input(witness_script, tx, 0, hashtype, prev_utxo.nValue, key)
                block.vtx.pop()
                self.update_witness_block_with_transactions(block, [tx])
                test_witness_block(self.nodes[0], self.test_node, block, accepted=True)

                prev_utxo = UTXO(tx.sha256, 0, tx.vout[0].nValue.getAmount())

        # Test combinations of signature hashes.
        # Split the utxo into a lot of outputs.
        # Randomly choose up to 10 to spend, sign with different hashtypes, and
        # output to a random number of outputs.  Repeat NUM_SIGHASH_TESTS times.
        # Ensure that we've tested a situation where we use SIGHASH_SINGLE with
        # an input index > number of outputs.
        NUM_SIGHASH_TESTS = 500
        temp_utxos = []
        tx = CTransaction()
        tx.vin.append(CTxIn(COutPoint(prev_utxo.sha256, prev_utxo.n), b""))
        split_value = prev_utxo.nValue // NUM_SIGHASH_TESTS
        for _ in range(NUM_SIGHASH_TESTS):
            tx.vout.append(CTxOut(split_value, script_pubkey))
        tx.vout.append(CTxOut(prev_utxo.nValue - NUM_SIGHASH_TESTS*split_value)) # fee
        tx.wit.vtxinwit.append(CTxInWitness())
        sign_p2pk_witness_input(witness_script, tx, 0, SIGHASH_ALL, prev_utxo.nValue, key)
        for i in range(NUM_SIGHASH_TESTS):
            temp_utxos.append(UTXO(tx.sha256, i, split_value))

        block = self.build_next_block()
        self.update_witness_block_with_transactions(block, [tx])
        test_witness_block(self.nodes[0], self.test_node, block, accepted=True)

        block = self.build_next_block()
        used_sighash_single_out_of_bounds = False
        for i in range(NUM_SIGHASH_TESTS):
            # Ping regularly to keep the connection alive
            if (not i % 100):
                self.test_node.sync_with_ping()
            # Choose random number of inputs to use.
            num_inputs = random.randint(1, 10)
            # Create a slight bias for producing more utxos
            num_outputs = random.randint(1, 11)
            random.shuffle(temp_utxos)
            assert len(temp_utxos) > num_inputs
            tx = CTransaction()
            total_value = 0
            for i in range(num_inputs):
                tx.vin.append(CTxIn(COutPoint(temp_utxos[i].sha256, temp_utxos[i].n), b""))
                tx.wit.vtxinwit.append(CTxInWitness())
                total_value += temp_utxos[i].nValue
            split_value = total_value // num_outputs
            for _ in range(num_outputs):
                tx.vout.append(CTxOut(split_value, script_pubkey))
            if total_value % num_outputs > 0:
                tx.vout.append(CTxOut(total_value - num_outputs*split_value)) # fee
            for i in range(num_inputs):
                # Now try to sign each input, using a random hashtype.
                anyonecanpay = 0
                if random.randint(0, 1):
                    anyonecanpay = SIGHASH_ANYONECANPAY
                hashtype = random.randint(1, 3) | anyonecanpay
                sign_p2pk_witness_input(witness_script, tx, i, hashtype, temp_utxos[i].nValue, key)
                if (hashtype == SIGHASH_SINGLE and i >= num_outputs):
                    used_sighash_single_out_of_bounds = True
            tx.rehash()
            for i in range(num_outputs):
                temp_utxos.append(UTXO(tx.sha256, i, split_value))
            temp_utxos = temp_utxos[num_inputs:]

            block.vtx.append(tx)

            # Test the block periodically, if we're close to maxblocksize
            if block.get_weight() > MAX_BLOCK_WEIGHT - 4000:
                self.update_witness_block_with_transactions(block, [])
                test_witness_block(self.nodes[0], self.test_node, block, accepted=True)
                block = self.build_next_block()

        if (not used_sighash_single_out_of_bounds):
            self.log.info("WARNING: this test run didn't attempt SIGHASH_SINGLE with out-of-bounds index value")
        # Test the transactions we've added to the block
        if (len(block.vtx) > 1):
            self.update_witness_block_with_transactions(block, [])
            test_witness_block(self.nodes[0], self.test_node, block, accepted=True)

        # Now test witness version 0 P2PKH transactions
        pubkeyhash = hash160(pubkey)
        script_pkh = key_to_p2wpkh_script(pubkey)
        tx = CTransaction()
        tx.vin.append(CTxIn(COutPoint(temp_utxos[0].sha256, temp_utxos[0].n), b""))
        tx.vout.append(CTxOut(temp_utxos[0].nValue, script_pkh))
        tx.wit.vtxinwit.append(CTxInWitness())
        sign_p2pk_witness_input(witness_script, tx, 0, SIGHASH_ALL, temp_utxos[0].nValue, key)
        tx2 = CTransaction()
        tx2.vin.append(CTxIn(COutPoint(tx.sha256, 0), b""))
        tx2.vout.append(CTxOut(tx.vout[0].nValue.getAmount(), CScript([OP_TRUE])))

        script = keyhash_to_p2pkh_script(pubkeyhash)
        sig_hash = SegwitV0SignatureHash(script, tx2, 0, SIGHASH_ALL, tx.vout[0].nValue)
        signature = key.sign_ecdsa(sig_hash) + b'\x01'  # 0x1 is SIGHASH_ALL

        # Check that we can't have a scriptSig
        tx2.vin[0].scriptSig = CScript([signature, pubkey])
        block = self.build_next_block()
        self.update_witness_block_with_transactions(block, [tx, tx2])
        test_witness_block(self.nodes[0], self.test_node, block, accepted=False,
                           reason='non-mandatory-script-verify-flag (Witness requires empty scriptSig)')

        # Move the signature to the witness.
        block.vtx.pop()
        tx2.wit.vtxinwit.append(CTxInWitness())
        tx2.wit.vtxinwit[0].scriptWitness.stack = [signature, pubkey]
        tx2.vin[0].scriptSig = b""
        tx2.rehash()

        self.update_witness_block_with_transactions(block, [tx2])
        test_witness_block(self.nodes[0], self.test_node, block, accepted=True)

        temp_utxos.pop(0)

        # Update self.utxos for later tests by creating two outputs
        # that consolidate all the coins in temp_utxos.
        output_value = sum(i.nValue for i in temp_utxos) // 2

        tx = CTransaction()
        index = 0
        # Just spend to our usual anyone-can-spend output
        tx.vout = [CTxOut(output_value, CScript([OP_TRUE]))] * 2
        total_in = sum(i.nValue for i in temp_utxos)
        if total_in - 2*output_value > 0:
            tx.vout.append(CTxOut(total_in - 2*output_value)) # fee
        for i in temp_utxos:
            # Use SIGHASH_ALL|SIGHASH_ANYONECANPAY so we can build up
            # the signatures as we go.
            tx.vin.append(CTxIn(COutPoint(i.sha256, i.n), b""))
            tx.wit.vtxinwit.append(CTxInWitness())
            sign_p2pk_witness_input(witness_script, tx, index, SIGHASH_ALL | SIGHASH_ANYONECANPAY, i.nValue, key)
            index += 1
        block = self.build_next_block()
        self.update_witness_block_with_transactions(block, [tx])
        test_witness_block(self.nodes[0], self.test_node, block, accepted=True)

        for i in range(len(tx.vout)):
            if tx.vout[i].is_fee():
                continue
            self.utxo.append(UTXO(tx.sha256, i, tx.vout[i].nValue.getAmount()))

    @subtest
    def test_non_standard_witness_blinding(self):
        """Test behavior of unnecessary witnesses in transactions does not blind the node for the transaction"""

        # Create a p2sh output -- this is so we can pass the standardness
        # rules (an anyone-can-spend OP_TRUE would be rejected, if not wrapped
        # in P2SH).
        p2sh_program = CScript([OP_TRUE])
        script_pubkey = script_to_p2sh_script(p2sh_program)

        # Now check that unnecessary witnesses can't be used to blind a node
        # to a transaction, eg by violating standardness checks.
        tx = CTransaction()
        tx.vin.append(CTxIn(COutPoint(self.utxo[0].sha256, self.utxo[0].n), b""))
        tx.vout.append(CTxOut(self.utxo[0].nValue - 1000, script_pubkey))
        tx.vout.append(CTxOut(1000)) # fee
        tx.rehash()
        test_transaction_acceptance(self.nodes[0], self.test_node, tx, False, True)
        self.generate(self.nodes[0], 1)

        # We'll add an unnecessary witness to this transaction that would cause
        # it to be non-standard, to test that violating policy with a witness
        # doesn't blind a node to a transaction.  Transactions
        # rejected for having a witness shouldn't be added
        # to the rejection cache.
        tx2 = CTransaction()
        tx2.vin.append(CTxIn(COutPoint(tx.sha256, 0), CScript([p2sh_program])))
        tx2.vout.append(CTxOut(tx.vout[0].nValue.getAmount() - 1000, script_pubkey))
        tx2.vout.append(CTxOut(1000)) # fee
        tx2.wit.vtxinwit.append(CTxInWitness())
        tx2.wit.vtxinwit[0].scriptWitness.stack = [b'a' * 400]
        tx2.rehash()
        # This will be rejected due to a policy check:
        # No witness is allowed, since it is not a witness program but a p2sh program
        test_transaction_acceptance(self.nodes[1], self.std_node, tx2, True, False, 'bad-witness-nonstandard')

        # If we send without witness, it should be accepted.
        test_transaction_acceptance(self.nodes[1], self.std_node, tx2, False, True)

        # Now create a new anyone-can-spend utxo for the next test.
        tx3 = CTransaction()
        tx3.vin.append(CTxIn(COutPoint(tx2.sha256, 0), CScript([p2sh_program])))
        tx3.vout.append(CTxOut(tx2.vout[0].nValue.getAmount() - 1000, CScript([OP_TRUE, OP_DROP] * 15 + [OP_TRUE])))
        tx3.vout.append(CTxOut(1000)) # fee
        tx3.rehash()
        test_transaction_acceptance(self.nodes[0], self.test_node, tx2, False, True)
        test_transaction_acceptance(self.nodes[0], self.test_node, tx3, False, True)

        self.generate(self.nodes[0], 1)

        # Update our utxo list; we spent the first entry.
        self.utxo.pop(0)
        self.utxo.append(UTXO(tx3.sha256, 0, tx3.vout[0].nValue.getAmount()))

    @subtest
    def test_non_standard_witness(self):
        """Test detection of non-standard P2WSH witness"""
        pad = chr(1).encode('latin-1')

        # Create scripts for tests
        scripts = []
        scripts.append(CScript([OP_DROP] * 100))
        scripts.append(CScript([OP_DROP] * 99))
        scripts.append(CScript([pad * 59] * 59 + [OP_DROP] * 60))
        scripts.append(CScript([pad * 59] * 59 + [OP_DROP] * 61))

        p2wsh_scripts = []

        tx = CTransaction()
        tx.vin.append(CTxIn(COutPoint(self.utxo[0].sha256, self.utxo[0].n), b""))

        # For each script, generate a pair of P2WSH and P2SH-P2WSH output.
        outputvalue = (self.utxo[0].nValue - 1000) // (len(scripts) * 2)
        for i in scripts:
            p2wsh = script_to_p2wsh_script(i)
            p2wsh_scripts.append(p2wsh)
            tx.vout.append(CTxOut(outputvalue, p2wsh))
            tx.vout.append(CTxOut(outputvalue, script_to_p2sh_script(p2wsh)))
        tx.vout.append(CTxOut(self.utxo[0].nValue - 2*len(scripts)*outputvalue)) # fee
        tx.rehash()
        txid = tx.sha256
        test_transaction_acceptance(self.nodes[0], self.test_node, tx, with_witness=False, accepted=True)

        self.generate(self.nodes[0], 1)

        # Creating transactions for tests
        p2wsh_txs = []
        p2sh_txs = []
        for i in range(len(scripts)):
            p2wsh_tx = CTransaction()
            p2wsh_tx.vin.append(CTxIn(COutPoint(txid, i * 2)))
            p2wsh_tx.vout.append(CTxOut(outputvalue - 5000, CScript([OP_0, hash160(b"")])))
            p2wsh_tx.vout.append(CTxOut(5000)) # fee
            p2wsh_tx.wit.vtxinwit.append(CTxInWitness())
            p2wsh_tx.rehash()
            p2wsh_txs.append(p2wsh_tx)
            p2sh_tx = CTransaction()
            p2sh_tx.vin.append(CTxIn(COutPoint(txid, i * 2 + 1), CScript([p2wsh_scripts[i]])))
            p2sh_tx.vout.append(CTxOut(outputvalue - 5000, CScript([OP_0, hash160(b"")])))
            p2sh_tx.vout.append(CTxOut(5000)) # fee
            p2sh_tx.wit.vtxinwit.append(CTxInWitness())
            p2sh_tx.rehash()
            p2sh_txs.append(p2sh_tx)

        # Testing native P2WSH
        # Witness stack size, excluding witnessScript, over 100 is non-standard
        p2wsh_txs[0].wit.vtxinwit[0].scriptWitness.stack = [pad] * 101 + [scripts[0]]
        test_transaction_acceptance(self.nodes[1], self.std_node, p2wsh_txs[0], True, False, 'bad-witness-nonstandard')
        # Non-standard nodes should accept
        test_transaction_acceptance(self.nodes[0], self.test_node, p2wsh_txs[0], True, True)

        # Stack element size over 80 bytes is non-standard
        p2wsh_txs[1].wit.vtxinwit[0].scriptWitness.stack = [pad * 81] * 100 + [scripts[1]]
        test_transaction_acceptance(self.nodes[1], self.std_node, p2wsh_txs[1], True, False, 'bad-witness-nonstandard')
        # Non-standard nodes should accept
        test_transaction_acceptance(self.nodes[0], self.test_node, p2wsh_txs[1], True, True)
        # Standard nodes should accept if element size is not over 80 bytes
        p2wsh_txs[1].wit.vtxinwit[0].scriptWitness.stack = [pad * 80] * 100 + [scripts[1]]
        test_transaction_acceptance(self.nodes[1], self.std_node, p2wsh_txs[1], True, True)

        # witnessScript size at 3600 bytes is standard
        p2wsh_txs[2].wit.vtxinwit[0].scriptWitness.stack = [pad, pad, scripts[2]]
        test_transaction_acceptance(self.nodes[0], self.test_node, p2wsh_txs[2], True, True)
        test_transaction_acceptance(self.nodes[1], self.std_node, p2wsh_txs[2], True, True)

        # witnessScript size at 3601 bytes is non-standard
        p2wsh_txs[3].wit.vtxinwit[0].scriptWitness.stack = [pad, pad, pad, scripts[3]]
        test_transaction_acceptance(self.nodes[1], self.std_node, p2wsh_txs[3], True, False, 'bad-witness-nonstandard')
        # Non-standard nodes should accept
        test_transaction_acceptance(self.nodes[0], self.test_node, p2wsh_txs[3], True, True)

        # Repeating the same tests with P2SH-P2WSH
        p2sh_txs[0].wit.vtxinwit[0].scriptWitness.stack = [pad] * 101 + [scripts[0]]
        test_transaction_acceptance(self.nodes[1], self.std_node, p2sh_txs[0], True, False, 'bad-witness-nonstandard')
        test_transaction_acceptance(self.nodes[0], self.test_node, p2sh_txs[0], True, True)
        p2sh_txs[1].wit.vtxinwit[0].scriptWitness.stack = [pad * 81] * 100 + [scripts[1]]
        test_transaction_acceptance(self.nodes[1], self.std_node, p2sh_txs[1], True, False, 'bad-witness-nonstandard')
        test_transaction_acceptance(self.nodes[0], self.test_node, p2sh_txs[1], True, True)
        p2sh_txs[1].wit.vtxinwit[0].scriptWitness.stack = [pad * 80] * 100 + [scripts[1]]
        test_transaction_acceptance(self.nodes[1], self.std_node, p2sh_txs[1], True, True)
        p2sh_txs[2].wit.vtxinwit[0].scriptWitness.stack = [pad, pad, scripts[2]]
        test_transaction_acceptance(self.nodes[0], self.test_node, p2sh_txs[2], True, True)
        test_transaction_acceptance(self.nodes[1], self.std_node, p2sh_txs[2], True, True)
        p2sh_txs[3].wit.vtxinwit[0].scriptWitness.stack = [pad, pad, pad, scripts[3]]
        test_transaction_acceptance(self.nodes[1], self.std_node, p2sh_txs[3], True, False, 'bad-witness-nonstandard')
        test_transaction_acceptance(self.nodes[0], self.test_node, p2sh_txs[3], True, True)

        self.generate(self.nodes[0], 1)  # Mine and clean up the mempool of non-standard node
        # Valid but non-standard transactions in a block should be accepted by standard node
        self.sync_blocks()
        assert_equal(len(self.nodes[0].getrawmempool()), 0)
        assert_equal(len(self.nodes[1].getrawmempool()), 0)

        self.utxo.pop(0)

    @subtest
    def test_witness_sigops(self):
        """Test sigop counting is correct inside witnesses."""

        # Keep this under MAX_OPS_PER_SCRIPT (201)
        witness_script = CScript([OP_TRUE, OP_IF, OP_TRUE, OP_ELSE] + [OP_CHECKMULTISIG] * 5 + [OP_CHECKSIG] * 193 + [OP_ENDIF])
        script_pubkey = script_to_p2wsh_script(witness_script)

        sigops_per_script = 20 * 5 + 193 * 1
        # We'll produce 2 extra outputs, one with a program that would take us
        # over max sig ops, and one with a program that would exactly reach max
        # sig ops
        outputs = (MAX_SIGOP_COST // sigops_per_script) + 2
        extra_sigops_available = MAX_SIGOP_COST % sigops_per_script

        # We chose the number of checkmultisigs/checksigs to make this work:
        assert extra_sigops_available < 100  # steer clear of MAX_OPS_PER_SCRIPT

        # This script, when spent with the first
        # N(=MAX_SIGOP_COST//sigops_per_script) outputs of our transaction,
        # would push us just over the block sigop limit.
        witness_script_toomany = CScript([OP_TRUE, OP_IF, OP_TRUE, OP_ELSE] + [OP_CHECKSIG] * (extra_sigops_available + 1) + [OP_ENDIF])
        script_pubkey_toomany = script_to_p2wsh_script(witness_script_toomany)

        # If we spend this script instead, we would exactly reach our sigop
        # limit (for witness sigops).
        witness_script_justright = CScript([OP_TRUE, OP_IF, OP_TRUE, OP_ELSE] + [OP_CHECKSIG] * (extra_sigops_available) + [OP_ENDIF])
        script_pubkey_justright = script_to_p2wsh_script(witness_script_justright)

        # First split our available utxo into a bunch of outputs
        split_value = self.utxo[0].nValue // outputs
        tx = CTransaction()
        tx.vin.append(CTxIn(COutPoint(self.utxo[0].sha256, self.utxo[0].n), b""))
        for _ in range(outputs):
            tx.vout.append(CTxOut(split_value, script_pubkey))
        tx.vout[-2].scriptPubKey = script_pubkey_toomany
        tx.vout[-1].scriptPubKey = script_pubkey_justright
        if self.utxo[0].nValue % outputs > 0:
            tx.vout.append(CTxOut(self.utxo[0].nValue - outputs*split_value)) # fee
        tx.rehash()

        block_1 = self.build_next_block()
        self.update_witness_block_with_transactions(block_1, [tx])
        test_witness_block(self.nodes[0], self.test_node, block_1, accepted=True)

        tx2 = CTransaction()
        # If we try to spend the first n-1 outputs from tx, that should be
        # too many sigops.
        total_value = 0
        for i in range(outputs - 1):
            tx2.vin.append(CTxIn(COutPoint(tx.sha256, i), b""))
            tx2.wit.vtxinwit.append(CTxInWitness())
            tx2.wit.vtxinwit[-1].scriptWitness.stack = [witness_script]
            total_value += tx.vout[i].nValue.getAmount()
        tx2.wit.vtxinwit[-1].scriptWitness.stack = [witness_script_toomany]
        tx2.vout.append(CTxOut(total_value, CScript([OP_TRUE])))
        tx2.rehash()

        block_2 = self.build_next_block()
        self.update_witness_block_with_transactions(block_2, [tx2])
        test_witness_block(self.nodes[0], self.test_node, block_2, accepted=False, reason='bad-blk-sigops')

        # Try dropping the last input in tx2, and add an output that has
        # too many sigops (contributing to legacy sigop count).
        checksig_count = (extra_sigops_available // 4) + 1
        script_pubkey_checksigs = CScript([OP_CHECKSIG] * checksig_count)
        # ELEMENTS: no 0-value transactions allowed for non-OP_RETURN outputs
        tx2.vout.append(CTxOut(1, script_pubkey_checksigs))
        tx2.vout[0].nValue.setToAmount(tx2.vout[0].nValue.getAmount() - 1)
        tx2.vin.pop()
        tx2.wit.vtxinwit.pop()
        tx2.vout[0].nValue.setToAmount(tx2.vout[0].nValue.getAmount() - tx.vout[-2].nValue.getAmount())
        tx2.rehash()
        block_3 = self.build_next_block()
        self.update_witness_block_with_transactions(block_3, [tx2])
        test_witness_block(self.nodes[0], self.test_node, block_3, accepted=False, reason='bad-blk-sigops')

        # If we drop the last checksig in this output, the tx should succeed.
        block_4 = self.build_next_block()
        tx2.vout[-1].scriptPubKey = CScript([OP_CHECKSIG] * (checksig_count - 1))
        tx2.rehash()
        self.update_witness_block_with_transactions(block_4, [tx2])
        test_witness_block(self.nodes[0], self.test_node, block_4, accepted=True)

        # Reset the tip back down for the next test
        self.sync_blocks()
        for x in self.nodes:
            x.invalidateblock(block_4.hash)

        # Try replacing the last input of tx2 to be spending the last
        # output of tx
        block_5 = self.build_next_block()
        # ELEMENTS: need to replace extra value with fee
        to_replace = tx2.vout[-1].nValue.getAmount()
        tx2.vout.pop()
        tx2.vin.append(CTxIn(COutPoint(tx.sha256, outputs - 1), b""))
        to_replace +=  tx.vout[outputs-1].nValue.getAmount()
        tx2.vout.append(CTxOut(to_replace)) # fee
        tx2.wit.vtxinwit.append(CTxInWitness())
        tx2.wit.vtxinwit[-1].scriptWitness.stack = [witness_script_justright]
        tx2.rehash()
        self.update_witness_block_with_transactions(block_5, [tx2])
        test_witness_block(self.nodes[0], self.test_node, block_5, accepted=True)

        # TODO: test p2sh sigop counting

        # Cleanup and prep for next test
        self.utxo.pop(0)
        self.utxo.append(UTXO(tx2.sha256, 0, tx2.vout[0].nValue))

    @subtest
    def test_superfluous_witness(self):
        # Serialization of tx that puts witness flag to 3 always
        def serialize_with_bogus_witness(tx):
            flags = 3
            r = b""
            r += struct.pack("<i", tx.nVersion)
            r += struct.pack("<B", flags)
            r += ser_vector(tx.vin)
            r += ser_vector(tx.vout)
            r += struct.pack("<I", tx.nLockTime)
            if flags & 1:
                if len(tx.wit.vtxinwit) != len(tx.vin):
                    # vtxinwit must have the same length as vin
                    tx.wit.vtxinwit = tx.wit.vtxinwit[:len(tx.vin)]
                    for _ in range(len(tx.wit.vtxinwit), len(tx.vin)):
                        tx.wit.vtxinwit.append(CTxInWitness())
                if len(tx.wit.vtxoutwit) != len(tx.vout):
                    # vtxoutwit must have the same length as vout
                    tx.wit.vtxoutwit = tx.wit.vtxoutwit[:len(tx.vout)]
                    for i in range(len(tx.wit.vtxoutwit), len(tx.vout)):
                        tx.wit.vtxoutwit.append(CTxOutWitness())
                r += tx.wit.serialize()
            return r

        class msg_bogus_tx(msg_tx):
            def serialize(self):
                return serialize_with_bogus_witness(self.tx)

        tx = self.wallet.create_self_transfer()['tx']
        assert_raises_rpc_error(-22, "TX decode failed", self.nodes[0].decoderawtransaction, hexstring=serialize_with_bogus_witness(tx).hex(), iswitness=True)
        with self.nodes[0].assert_debug_log(['Unknown transaction optional data']):
            self.test_node.send_and_ping(msg_bogus_tx(tx))
        tx.wit.vtxinwit = []  # drop witness
        assert_raises_rpc_error(-22, "TX decode failed", self.nodes[0].decoderawtransaction, hexstring=serialize_with_bogus_witness(tx).hex(), iswitness=True)
        with self.nodes[0].assert_debug_log(['Superfluous witness record']):
            self.test_node.send_and_ping(msg_bogus_tx(tx))

    @subtest
    def test_wtxid_relay(self):
        # Use brand new nodes to avoid contamination from earlier tests
        self.wtx_node = self.nodes[0].add_p2p_connection(TestP2PConn(wtxidrelay=True), services=P2P_SERVICES)
        self.tx_node = self.nodes[0].add_p2p_connection(TestP2PConn(wtxidrelay=False), services=P2P_SERVICES)

        # Check wtxidrelay feature negotiation message through connecting a new peer
        def received_wtxidrelay():
            return (len(self.wtx_node.last_wtxidrelay) > 0)
        self.wtx_node.wait_until(received_wtxidrelay)

        # Create a Segwit output from the latest UTXO
        # and announce it to the network
        witness_script = CScript([OP_TRUE])
        script_pubkey = script_to_p2wsh_script(witness_script)

        tx = CTransaction()
        tx.vin.append(CTxIn(COutPoint(self.utxo[0].sha256, self.utxo[0].n), b""))
        tx.vout.append(CTxOut(self.utxo[0].nValue.getAmount() - 1000, script_pubkey))
        tx.vout.append(CTxOut(1000))
        tx.rehash()

        # Create a Segwit transaction
        tx2 = CTransaction()
        tx2.vin.append(CTxIn(COutPoint(tx.sha256, 0), b""))
        tx2.vout.append(CTxOut(tx.vout[0].nValue.getAmount() - 1000, script_pubkey))
        tx2.vout.append(CTxOut(1000))
        tx2.wit.vtxinwit.append(CTxInWitness())
        tx2.wit.vtxinwit[0].scriptWitness.stack = [witness_script]
        tx2.rehash()

        # Announce Segwit transaction with wtxid
        # and wait for getdata
        self.wtx_node.announce_tx_and_wait_for_getdata(tx2, use_wtxid=True)
        with p2p_lock:
            lgd = self.wtx_node.lastgetdata[:]
        assert_equal(lgd, [CInv(MSG_WTX, tx2.calc_sha256(True))])

        # Announce Segwit transaction from non wtxidrelay peer
        # and wait for getdata
        self.tx_node.announce_tx_and_wait_for_getdata(tx2, use_wtxid=False)
        with p2p_lock:
            lgd = self.tx_node.lastgetdata[:]
        assert_equal(lgd, [CInv(MSG_TX|MSG_WITNESS_FLAG, tx2.sha256)])

        # Send tx2 through; it's an orphan so won't be accepted
        with p2p_lock:
            self.wtx_node.last_message.pop("getdata", None)
        test_transaction_acceptance(self.nodes[0], self.wtx_node, tx2, with_witness=True, accepted=False)

        # Expect a request for parent (tx) by txid despite use of WTX peer
        self.wtx_node.wait_for_getdata([tx.sha256], 60)
        with p2p_lock:
            lgd = self.wtx_node.lastgetdata[:]
        assert_equal(lgd, [CInv(MSG_WITNESS_TX, tx.sha256)])

        # Send tx through
        test_transaction_acceptance(self.nodes[0], self.wtx_node, tx, with_witness=False, accepted=True)

        # Check tx2 is there now
        assert_equal(tx2.hash in self.nodes[0].getrawmempool(), True)


if __name__ == '__main__':
    SegWitTest().main()<|MERGE_RESOLUTION|>--- conflicted
+++ resolved
@@ -16,12 +16,8 @@
 )
 from test_framework.key import ECKey
 from test_framework.messages import (
-<<<<<<< HEAD
     COIN,
-    BIP125_SEQUENCE_NUMBER,
-=======
     MAX_BIP125_RBF_SEQUENCE,
->>>>>>> 31c6309c
     CBlockHeader,
     CInv,
     COutPoint,
@@ -604,12 +600,8 @@
         tx.vin = [CTxIn(COutPoint(p2sh_tx.sha256, 0), CScript([witness_script]))]
         tx.vout = [CTxOut(p2sh_tx.vout[0].nValue.getAmount() - 10000, script_pubkey)]
         tx.vout.append(CTxOut(8000, script_pubkey))  # Might burn this later
-<<<<<<< HEAD
         tx.vout.append(CTxOut(2000)) # fee
-        tx.vin[0].nSequence = BIP125_SEQUENCE_NUMBER  # Just to have the option to bump this tx from the mempool
-=======
         tx.vin[0].nSequence = MAX_BIP125_RBF_SEQUENCE  # Just to have the option to bump this tx from the mempool
->>>>>>> 31c6309c
         tx.rehash()
 
         # This is always accepted, since the mempool policy is to consider segwit as always active
