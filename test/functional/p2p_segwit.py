--- conflicted
+++ resolved
@@ -527,12 +527,7 @@
         self.utxo.pop(0)
         self.utxo.append(UTXO(txid, 2, value))
 
-<<<<<<< HEAD
-    @subtest  # type: ignore
-
-=======
-    @subtest
->>>>>>> d217ee25
+    @subtest
     def test_witness_tx_relay_before_segwit_activation(self):
 
         # Generate a transaction that doesn't require a witness, but send it
