--- conflicted
+++ resolved
@@ -124,17 +124,9 @@
 
 
 def sign_p2pk_witness_input(script, tx_to, in_idx, hashtype, value, key):
-<<<<<<< HEAD
-    """Add signature for a P2PK witness program."""
-    tx_hash = SegwitV0SignatureHash(script, tx_to, in_idx, hashtype, CTxOutValue(value))
-    signature = key.sign_ecdsa(tx_hash) + chr(hashtype).encode('latin-1')
-    tx_to.wit.vtxinwit[in_idx].scriptWitness.stack = [signature, script]
-    tx_to.rehash()
-=======
     """Add signature for a P2PK witness script."""
     tx_to.wit.vtxinwit[in_idx].scriptWitness.stack = [script]
     sign_input_segwitv0(tx_to, in_idx, script, value, key, hashtype)
->>>>>>> 8247a8db
 
 def test_transaction_acceptance(node, p2p, tx, with_witness, accepted, reason=None):
     """Send a transaction to the node and check that it's accepted to the mempool
@@ -1548,7 +1540,7 @@
         tx3.vout.append(CTxOut(tx2.vout[0].nValue.getAmount() - 1000, script_p2sh))
         tx3.vout.append(CTxOut(1000)) # fee
         tx3.wit.vtxinwit.append(CTxInWitness())
-        sign_p2pk_witness_input(witness_script, tx3, 0, SIGHASH_ALL, tx2.vout[0].nValue.getAmount(), key)
+        sign_p2pk_witness_input(witness_script, tx3, 0, SIGHASH_ALL, tx2.vout[0].nValue, key)
 
         # Should fail policy test.
         test_transaction_acceptance(self.nodes[0], self.test_node, tx3, True, False, 'non-mandatory-script-verify-flag (Using non-compressed keys in segwit)')
@@ -1566,7 +1558,7 @@
         tx4.vout.append(CTxOut(tx3.vout[0].nValue.getAmount() - 1000, script_pubkey))
         tx4.vout.append(CTxOut(1000)) # fee
         tx4.wit.vtxinwit.append(CTxInWitness())
-        sign_p2pk_witness_input(witness_script, tx4, 0, SIGHASH_ALL, tx3.vout[0].nValue.getAmount(), key)
+        sign_p2pk_witness_input(witness_script, tx4, 0, SIGHASH_ALL, tx3.vout[0].nValue, key)
 
         # Should fail policy test.
         test_transaction_acceptance(self.nodes[0], self.test_node, tx4, True, False, 'non-mandatory-script-verify-flag (Using non-compressed keys in segwit)')
@@ -1611,25 +1603,25 @@
         self.utxo.pop(0)
 
         # Test each hashtype
-        prev_utxo = UTXO(tx.sha256, 0, tx.vout[0].nValue.getAmount())
+        prev_utxo = UTXO(tx.sha256, 0, tx.vout[0].nValue)
         for sigflag in [0, SIGHASH_ANYONECANPAY]:
             for hashtype in [SIGHASH_ALL, SIGHASH_NONE, SIGHASH_SINGLE]:
                 hashtype |= sigflag
                 block = self.build_next_block()
                 tx = CTransaction()
                 tx.vin.append(CTxIn(COutPoint(prev_utxo.sha256, prev_utxo.n), b""))
-                tx.vout.append(CTxOut(prev_utxo.nValue - 1000, script_pubkey))
+                tx.vout.append(CTxOut(prev_utxo.nValue.getAmount() - 1000, script_pubkey))
                 tx.vout.append(CTxOut(1000)) # fee
                 tx.wit.vtxinwit.append(CTxInWitness())
                 # Too-large input value
-                sign_p2pk_witness_input(witness_script, tx, 0, hashtype, prev_utxo.nValue + 1, key)
+                sign_p2pk_witness_input(witness_script, tx, 0, hashtype, CTxOutValue(prev_utxo.nValue.getAmount() + 1), key)
                 self.update_witness_block_with_transactions(block, [tx])
                 test_witness_block(self.nodes[0], self.test_node, block, accepted=False,
                                    reason='mandatory-script-verify-flag-failed (Script evaluated without error '
                                           'but finished with a false/empty top stack element')
 
                 # Too-small input value
-                sign_p2pk_witness_input(witness_script, tx, 0, hashtype, prev_utxo.nValue - 1, key)
+                sign_p2pk_witness_input(witness_script, tx, 0, hashtype, CTxOutValue(prev_utxo.nValue.getAmount() - 1), key)
                 block.vtx.pop()  # remove last tx
                 self.update_witness_block_with_transactions(block, [tx])
                 test_witness_block(self.nodes[0], self.test_node, block, accepted=False,
@@ -1642,7 +1634,7 @@
                 self.update_witness_block_with_transactions(block, [tx])
                 test_witness_block(self.nodes[0], self.test_node, block, accepted=True)
 
-                prev_utxo = UTXO(tx.sha256, 0, tx.vout[0].nValue.getAmount())
+                prev_utxo = UTXO(tx.sha256, 0, tx.vout[0].nValue)
 
         # Test combinations of signature hashes.
         # Split the utxo into a lot of outputs.
@@ -1654,14 +1646,14 @@
         temp_utxos = []
         tx = CTransaction()
         tx.vin.append(CTxIn(COutPoint(prev_utxo.sha256, prev_utxo.n), b""))
-        split_value = prev_utxo.nValue // NUM_SIGHASH_TESTS
+        split_value = prev_utxo.nValue.getAmount() // NUM_SIGHASH_TESTS
         for _ in range(NUM_SIGHASH_TESTS):
             tx.vout.append(CTxOut(split_value, script_pubkey))
-        tx.vout.append(CTxOut(prev_utxo.nValue - NUM_SIGHASH_TESTS*split_value)) # fee
+        tx.vout.append(CTxOut(prev_utxo.nValue.getAmount() - NUM_SIGHASH_TESTS * split_value)) # fee
         tx.wit.vtxinwit.append(CTxInWitness())
         sign_p2pk_witness_input(witness_script, tx, 0, SIGHASH_ALL, prev_utxo.nValue, key)
         for i in range(NUM_SIGHASH_TESTS):
-            temp_utxos.append(UTXO(tx.sha256, i, split_value))
+            temp_utxos.append(UTXO(tx.sha256, i, CTxOutValue(split_value)))
 
         block = self.build_next_block()
         self.update_witness_block_with_transactions(block, [tx])
@@ -1684,7 +1676,7 @@
             for i in range(num_inputs):
                 tx.vin.append(CTxIn(COutPoint(temp_utxos[i].sha256, temp_utxos[i].n), b""))
                 tx.wit.vtxinwit.append(CTxInWitness())
-                total_value += temp_utxos[i].nValue
+                total_value += temp_utxos[i].nValue.getAmount()
             split_value = total_value // num_outputs
             for _ in range(num_outputs):
                 tx.vout.append(CTxOut(split_value, script_pubkey))
@@ -1701,7 +1693,7 @@
                     used_sighash_single_out_of_bounds = True
             tx.rehash()
             for i in range(num_outputs):
-                temp_utxos.append(UTXO(tx.sha256, i, split_value))
+                temp_utxos.append(UTXO(tx.sha256, i, CTxOutValue(split_value)))
             temp_utxos = temp_utxos[num_inputs:]
 
             block.vtx.append(tx)
@@ -1758,13 +1750,13 @@
 
         # Update self.utxos for later tests by creating two outputs
         # that consolidate all the coins in temp_utxos.
-        output_value = sum(i.nValue for i in temp_utxos) // 2
+        output_value = sum(i.nValue.getAmount() for i in temp_utxos) // 2
 
         tx = CTransaction()
         index = 0
         # Just spend to our usual anyone-can-spend output
         tx.vout = [CTxOut(output_value, CScript([OP_TRUE]))] * 2
-        total_in = sum(i.nValue for i in temp_utxos)
+        total_in = sum(i.nValue.getAmount() for i in temp_utxos)
         if total_in - 2*output_value > 0:
             tx.vout.append(CTxOut(total_in - 2*output_value)) # fee
         for i in temp_utxos:
