#!/usr/bin/env python3
# Copyright (c) 2014-2022 The Bitcoin Core developers
# Distributed under the MIT software license, see the accompanying
# file COPYING or http://www.opensource.org/licenses/mit-license.php.
"""Test the wallet keypool and interaction with wallet encryption/locking."""

import time
from decimal import Decimal

from test_framework.test_framework import BitcoinTestFramework
from test_framework.util import assert_equal, assert_raises_rpc_error
from test_framework.wallet_util import WalletUnlock

class KeyPoolTest(BitcoinTestFramework):
    def add_options(self, parser):
        self.add_wallet_options(parser)

    def set_test_params(self):
        self.num_nodes = 1

    def skip_test_if_missing_module(self):
        self.skip_if_no_wallet()

    def run_test(self):
        nodes = self.nodes
        addr_before_encrypting = nodes[0].getnewaddress()
        addr_before_encrypting_data = nodes[0].getaddressinfo(addr_before_encrypting)
        wallet_info_old = nodes[0].getwalletinfo()
        if not self.options.descriptors:
            assert addr_before_encrypting_data['hdseedid'] == wallet_info_old['hdseedid']

        # Encrypt wallet and wait to terminate
        nodes[0].encryptwallet('test')
        if self.options.descriptors:
            # Import hardened derivation only descriptors
            nodes[0].walletpassphrase('test', 10)
            nodes[0].importdescriptors([
                {
                    "desc": "wpkh(tprv8ZgxMBicQKsPd7Uf69XL1XwhmjHopUGep8GuEiJDZmbQz6o58LninorQAfcKZWARbtRtfnLcJ5MQ2AtHcQJCCRUcMRvmDUjyEmNUWwx8UbK/0h/*h)#y4dfsj7n",
                    "timestamp": "now",
                    "range": [0,0],
                    "active": True
                },
                {
                    "desc": "pkh(tprv8ZgxMBicQKsPd7Uf69XL1XwhmjHopUGep8GuEiJDZmbQz6o58LninorQAfcKZWARbtRtfnLcJ5MQ2AtHcQJCCRUcMRvmDUjyEmNUWwx8UbK/1h/*h)#a0nyvl0k",
                    "timestamp": "now",
                    "range": [0,0],
                    "active": True
                },
                {
                    "desc": "sh(wpkh(tprv8ZgxMBicQKsPd7Uf69XL1XwhmjHopUGep8GuEiJDZmbQz6o58LninorQAfcKZWARbtRtfnLcJ5MQ2AtHcQJCCRUcMRvmDUjyEmNUWwx8UbK/2h/*h))#lmeu2axg",
                    "timestamp": "now",
                    "range": [0,0],
                    "active": True
                },
                {
                    "desc": "wpkh(tprv8ZgxMBicQKsPd7Uf69XL1XwhmjHopUGep8GuEiJDZmbQz6o58LninorQAfcKZWARbtRtfnLcJ5MQ2AtHcQJCCRUcMRvmDUjyEmNUWwx8UbK/3h/*h)#jkl636gm",
                    "timestamp": "now",
                    "range": [0,0],
                    "active": True,
                    "internal": True
                },
                {
                    "desc": "pkh(tprv8ZgxMBicQKsPd7Uf69XL1XwhmjHopUGep8GuEiJDZmbQz6o58LninorQAfcKZWARbtRtfnLcJ5MQ2AtHcQJCCRUcMRvmDUjyEmNUWwx8UbK/4h/*h)#l3crwaus",
                    "timestamp": "now",
                    "range": [0,0],
                    "active": True,
                    "internal": True
                },
                {
                    "desc": "sh(wpkh(tprv8ZgxMBicQKsPd7Uf69XL1XwhmjHopUGep8GuEiJDZmbQz6o58LninorQAfcKZWARbtRtfnLcJ5MQ2AtHcQJCCRUcMRvmDUjyEmNUWwx8UbK/5h/*h))#qg8wa75f",
                    "timestamp": "now",
                    "range": [0,0],
                    "active": True,
                    "internal": True
                }
            ])
            nodes[0].walletlock()
        # Keep creating keys
        addr = nodes[0].getnewaddress()
        addr_data = nodes[0].getaddressinfo(addr)
        wallet_info = nodes[0].getwalletinfo()
        assert addr_before_encrypting_data['hdmasterfingerprint'] != addr_data['hdmasterfingerprint']
        if not self.options.descriptors:
            assert addr_data['hdseedid'] == wallet_info['hdseedid']
        assert_raises_rpc_error(-12, "Error: Keypool ran out, please call keypoolrefill first", nodes[0].getnewaddress)

        # put six (plus 2) new keys in the keypool (100% external-, +100% internal-keys, 1 in min)
        with WalletUnlock(nodes[0], 'test'):
            nodes[0].keypoolrefill(6)
        wi = nodes[0].getwalletinfo()
        if self.options.descriptors:
            assert_equal(wi['keypoolsize_hd_internal'], 24)
            assert_equal(wi['keypoolsize'], 24)
        else:
            assert_equal(wi['keypoolsize_hd_internal'], 6)
            assert_equal(wi['keypoolsize'], 6)

        # drain the internal keys
        nodes[0].getrawchangeaddress()
        nodes[0].getrawchangeaddress()
        nodes[0].getrawchangeaddress()
        nodes[0].getrawchangeaddress()
        nodes[0].getrawchangeaddress()
        nodes[0].getrawchangeaddress()
        addr = set()
        # the next one should fail
        assert_raises_rpc_error(-12, "Keypool ran out", nodes[0].getrawchangeaddress)

        # drain the external keys
        addr.add(nodes[0].getnewaddress(address_type="bech32"))
        addr.add(nodes[0].getnewaddress(address_type="bech32"))
        addr.add(nodes[0].getnewaddress(address_type="bech32"))
        addr.add(nodes[0].getnewaddress(address_type="bech32"))
        addr.add(nodes[0].getnewaddress(address_type="bech32"))
        addr.add(nodes[0].getnewaddress(address_type="bech32"))
        assert len(addr) == 6
        # the next one should fail
        assert_raises_rpc_error(-12, "Error: Keypool ran out, please call keypoolrefill first", nodes[0].getnewaddress)

        # refill keypool with three new addresses
        nodes[0].walletpassphrase('test', 1)
        nodes[0].keypoolrefill(3)

        # test walletpassphrase timeout
        time.sleep(1.1)
        assert_equal(nodes[0].getwalletinfo()["unlocked_until"], 0)

        # drain the keypool
        for _ in range(3):
            nodes[0].getnewaddress()
        assert_raises_rpc_error(-12, "Keypool ran out", nodes[0].getnewaddress)

        with WalletUnlock(nodes[0], 'test'):
            nodes[0].keypoolrefill(100)
            wi = nodes[0].getwalletinfo()
            if self.options.descriptors:
                assert_equal(wi['keypoolsize_hd_internal'], 400)
                assert_equal(wi['keypoolsize'], 400)
            else:
                assert_equal(wi['keypoolsize_hd_internal'], 100)
                assert_equal(wi['keypoolsize'], 100)

            if not self.options.descriptors:
                # Check that newkeypool entirely flushes the keypool
                start_keypath = nodes[0].getaddressinfo(nodes[0].getnewaddress())['hdkeypath']
                start_change_keypath = nodes[0].getaddressinfo(nodes[0].getrawchangeaddress())['hdkeypath']
                # flush keypool and get new addresses
                nodes[0].newkeypool()
                end_keypath = nodes[0].getaddressinfo(nodes[0].getnewaddress())['hdkeypath']
                end_change_keypath = nodes[0].getaddressinfo(nodes[0].getrawchangeaddress())['hdkeypath']
                # The new keypath index should be 100 more than the old one
                new_index = int(start_keypath.rsplit('/',  1)[1][:-1]) + 100
                new_change_index = int(start_change_keypath.rsplit('/',  1)[1][:-1]) + 100
                assert_equal(end_keypath, "m/0'/0'/" + str(new_index) + "'")
                assert_equal(end_change_keypath, "m/0'/1'/" + str(new_change_index) + "'")

        # create a blank wallet
        nodes[0].createwallet(wallet_name='w2', blank=True, disable_private_keys=True)
        w2 = nodes[0].get_wallet_rpc('w2')

        # refer to initial wallet as w1
        w1 = nodes[0].get_wallet_rpc(self.default_wallet_name)

        # import private key and fund it
        address = addr.pop()
        desc = w1.getaddressinfo(address)['desc']
        if self.options.descriptors:
            res = w2.importdescriptors([{'desc': desc, 'timestamp': 'now'}])
        else:
            res = w2.importmulti([{'desc': desc, 'timestamp': 'now'}])
        assert_equal(res[0]['success'], True)

<<<<<<< HEAD
        # ELEMENTS: the cost of change at a 10sat/b feerate is ~15000 sat,
        #  so we need to start with a bigger utxo to trigger change creation.
        #  all the below numbers are increased by 15000.
        res = w1.sendtoaddress(address=address, amount=0.00025000)
=======
        with WalletUnlock(w1, 'test'):
            res = w1.sendtoaddress(address=address, amount=0.00010000)
>>>>>>> 091d29c4
        self.generate(nodes[0], 1)
        destination = addr.pop()

        # Using a fee rate (10 sat / byte) well above the minimum relay rate
        # creating a 5,000 sat transaction with change should not be possible
        assert_raises_rpc_error(-4, "Transaction needs a change address, but we can't generate it.", w2.walletcreatefundedpsbt, inputs=[], outputs=[{addr.pop(): 0.00005000}], subtractFeeFromOutputs=[0], feeRate=0.00010)

        # creating a 10,000 sat transaction without change, with a manual input, should still be possible
        res = w2.walletcreatefundedpsbt(inputs=w2.listunspent(), outputs=[{destination: 0.00010000}], subtractFeeFromOutputs=[0], feeRate=0.00010)
        assert_equal("psbt" in res, True)

        # creating a 10,000 sat transaction without change should still be possible
        res = w2.walletcreatefundedpsbt(inputs=[], outputs=[{destination: 0.00010000}], subtractFeeFromOutputs=[0], feeRate=0.00010)
        assert_equal("psbt" in res, True)
        # should work without subtractFeeFromOutputs if the exact fee is subtracted from the amount
        res = w2.walletcreatefundedpsbt(inputs=[], outputs=[{destination: 0.00008570}], feeRate=0.00010)
        assert_equal("psbt" in res, True)

        # dust change should be removed
        res = w2.walletcreatefundedpsbt(inputs=[], outputs=[{destination: 0.00008200}], feeRate=0.00010)
        assert_equal("psbt" in res, True)

        # create a transaction without change at the maximum fee rate, such that the output is still spendable:
        res = w2.walletcreatefundedpsbt(inputs=[], outputs=[{destination: 0.00010000}], subtractFeeFromOutputs=[0], feeRate=0.0008823)
        assert_equal("psbt" in res, True)
        assert_equal(res["fee"], Decimal("0.00016852"))

        # creating a 10,000 sat transaction with a manual change address should be possible
        res = w2.walletcreatefundedpsbt(inputs=[], outputs=[{destination: 0.00010000}], subtractFeeFromOutputs=[0], feeRate=0.00010, changeAddress=addr.pop())
        assert_equal("psbt" in res, True)

        if not self.options.descriptors:
            msg = "Error: Private keys are disabled for this wallet"
            assert_raises_rpc_error(-4, msg, w2.keypoolrefill, 100)

if __name__ == '__main__':
    KeyPoolTest().main()<|MERGE_RESOLUTION|>--- conflicted
+++ resolved
@@ -171,15 +171,11 @@
             res = w2.importmulti([{'desc': desc, 'timestamp': 'now'}])
         assert_equal(res[0]['success'], True)
 
-<<<<<<< HEAD
         # ELEMENTS: the cost of change at a 10sat/b feerate is ~15000 sat,
         #  so we need to start with a bigger utxo to trigger change creation.
         #  all the below numbers are increased by 15000.
-        res = w1.sendtoaddress(address=address, amount=0.00025000)
-=======
         with WalletUnlock(w1, 'test'):
-            res = w1.sendtoaddress(address=address, amount=0.00010000)
->>>>>>> 091d29c4
+            res = w1.sendtoaddress(address=address, amount=0.00025000)
         self.generate(nodes[0], 1)
         destination = addr.pop()
 
