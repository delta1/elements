--- conflicted
+++ resolved
@@ -85,14 +85,10 @@
         # self.log.info("Running test replacement relay fee...")
         # self.test_replacement_relay_fee()
 
-<<<<<<< HEAD
-        # self.log.info("Passed")
-=======
         self.log.info("Running test full replace by fee...")
         self.test_fullrbf()
 
         self.log.info("Passed")
->>>>>>> a7f3479b
 
     def make_utxo(self, node, amount, *, confirmed=True, scriptPubKey=None):
         """Create a txout with a given amount and scriptPubKey
