--- conflicted
+++ resolved
@@ -6,12 +6,8 @@
 
 from decimal import Decimal
 
-<<<<<<< HEAD
+from test_framework.blocktools import COINBASE_MATURITY
 from test_framework.messages import COIN, COutPoint, CTransaction, CTxIn, CTxOut, CTxOutValue
-=======
-from test_framework.blocktools import COINBASE_MATURITY
-from test_framework.messages import COIN, COutPoint, CTransaction, CTxIn, CTxOut
->>>>>>> c5ee0cc1
 from test_framework.script import CScript, OP_DROP
 from test_framework.test_framework import BitcoinTestFramework
 from test_framework.util import assert_equal, assert_raises_rpc_error, hex_str_to_bytes, satoshi_round
@@ -33,13 +29,8 @@
                 unconfirmed otherwise.
     """
     fee = 1*COIN
-<<<<<<< HEAD
     while node.getbalance()['bitcoin'] < satoshi_round((amount + fee)/COIN):
-        node.generate(100)
-=======
-    while node.getbalance() < satoshi_round((amount + fee)/COIN):
         node.generate(COINBASE_MATURITY)
->>>>>>> c5ee0cc1
 
     new_addr = node.getnewaddress()
     unblinded_addr = node.validateaddress(new_addr)["unconfidential"]
