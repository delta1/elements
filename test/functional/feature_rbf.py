#!/usr/bin/env python3
# Copyright (c) 2014-2020 The Bitcoin Core developers
# Distributed under the MIT software license, see the accompanying
# file COPYING or http://www.opensource.org/licenses/mit-license.php.
"""Test the RBF code."""

from decimal import Decimal

from test_framework.messages import COIN, COutPoint, CTransaction, CTxIn, CTxOut, CTxOutValue
from test_framework.script import CScript, OP_DROP
from test_framework.test_framework import BitcoinTestFramework
from test_framework.util import assert_equal, assert_raises_rpc_error, hex_str_to_bytes, satoshi_round
from test_framework.script_util import DUMMY_P2WPKH_SCRIPT, DUMMY_2_P2WPKH_SCRIPT

from io import BytesIO

MAX_REPLACEMENT_LIMIT = 100

def txToHex(tx):
    return tx.serialize().hex()

def make_utxo(node, amount, confirmed=True, scriptPubKey=DUMMY_P2WPKH_SCRIPT):
    """Create a txout with a given amount and scriptPubKey

    Mines coins as needed.

    confirmed - txouts created will be confirmed in the blockchain;
                unconfirmed otherwise.
    """
    fee = 1*COIN
    while node.getbalance()['bitcoin'] < satoshi_round((amount + fee)/COIN):
        node.generate(100)

    new_addr = node.getnewaddress()
<<<<<<< HEAD
    unblinded_addr = node.validateaddress(new_addr)["unconfidential"]
    txidstr = node.sendtoaddress(new_addr, satoshi_round((amount+fee)/COIN))
    tx1 = node.getrawtransaction(txidstr, 1)
    txid = int(txidstr, 16)
    i = None

    for i, txout in enumerate(tx1['vout']):
        if txout['scriptPubKey']['type'] == "fee":
            continue # skip fee outputs
        if txout['scriptPubKey']['addresses'] == [unblinded_addr]:
            break
    assert i is not None
=======
    txid = node.sendtoaddress(new_addr, satoshi_round((amount+fee)/COIN))
    tx1 = node.getrawtransaction(txid, 1)
    txid = int(txid, 16)
    i, _ = next(filter(lambda vout: new_addr == vout[1]['scriptPubKey']['address'], enumerate(tx1['vout'])))
>>>>>>> 1c7be9ab

    tx2 = CTransaction()
    tx2.vin = [CTxIn(COutPoint(txid, i))]
    tx1raw = CTransaction()
    tx1raw.deserialize(BytesIO(hex_str_to_bytes(node.getrawtransaction(txidstr))))
    feeout = CTxOut(CTxOutValue(tx1raw.vout[i].nValue.getAmount() - amount))
    tx2.vout = [CTxOut(amount, scriptPubKey), feeout]
    tx2.rehash()

    signed_tx = node.signrawtransactionwithwallet(txToHex(tx2))

    txid = node.sendrawtransaction(signed_tx['hex'], 0)

    # If requested, ensure txouts are confirmed.
    if confirmed:
        mempool_size = len(node.getrawmempool())
        while mempool_size > 0:
            node.generate(1)
            new_size = len(node.getrawmempool())
            # Error out if we have something stuck in the mempool, as this
            # would likely be a bug.
            assert new_size < mempool_size
            mempool_size = new_size

    return COutPoint(int(txid, 16), 0)


class ReplaceByFeeTest(BitcoinTestFramework):
    def set_test_params(self):
        self.num_nodes = 1
        self.extra_args = [
            [
                "-acceptnonstdtxn=1",
                "-maxorphantx=1000",
                "-limitancestorcount=50",
                "-limitancestorsize=101",
                "-limitdescendantcount=200",
                "-limitdescendantsize=101",
            ],
        ]
        self.supports_cli = False

    def skip_test_if_missing_module(self):
        self.skip_if_no_wallet()

    def run_test(self):
        # Leave IBD
        self.nodes[0].generate(1)

        make_utxo(self.nodes[0], 1*COIN)

        # Ensure nodes are synced
        self.sync_all()

        self.log.info("Running test simple doublespend...")
        self.test_simple_doublespend()

        self.log.info("Running test doublespend chain...")
        self.test_doublespend_chain()

        self.log.info("Running test doublespend tree...")
        self.test_doublespend_tree()

        self.log.info("Running test replacement feeperkb...")
        self.test_replacement_feeperkb()

        self.log.info("Running test spends of conflicting outputs...")
        self.test_spends_of_conflicting_outputs()

        self.log.info("Running test new unconfirmed inputs...")
        self.test_new_unconfirmed_inputs()

        self.log.info("Running test too many replacements...")
        self.test_too_many_replacements()

        self.log.info("Running test opt-in...")
        self.test_opt_in()

        self.log.info("Running test RPC...")
        self.test_rpc()

        self.log.info("Running test prioritised transactions...")
        self.test_prioritised_transactions()

        self.log.info("Passed")

    def test_simple_doublespend(self):
        """Simple doublespend"""
        tx0_outpoint = make_utxo(self.nodes[0], int(1.1*COIN))

        # make_utxo may have generated a bunch of blocks, so we need to sync
        # before we can spend the coins generated, or else the resulting
        # transactions might not be accepted by our peers.
        self.sync_all()

        feeout = CTxOut(int(0.1*COIN), CScript())
        tx1a = CTransaction()
        tx1a.vin = [CTxIn(tx0_outpoint, nSequence=0)]
        tx1a.vout = [CTxOut(1 * COIN, DUMMY_P2WPKH_SCRIPT), feeout]
        tx1a_hex = txToHex(tx1a)
        tx1a_txid = self.nodes[0].sendrawtransaction(tx1a_hex, 0)

        self.sync_all()

        # Should fail because we haven't changed the fee
        tx1b = CTransaction()
        tx1b.vin = [CTxIn(tx0_outpoint, nSequence=0)]
        tx1b.vout = [CTxOut(1 * COIN, DUMMY_2_P2WPKH_SCRIPT), feeout]
        tx1b_hex = txToHex(tx1b)

        # This will raise an exception due to insufficient fee
        assert_raises_rpc_error(-26, "insufficient fee", self.nodes[0].sendrawtransaction, tx1b_hex, 0)

        # Extra 0.1 BTC fee
        tx1b = CTransaction()
        tx1b.vin = [CTxIn(tx0_outpoint, nSequence=0)]
        tx1b.vout = [CTxOut(int(0.9 * COIN), DUMMY_P2WPKH_SCRIPT), feeout, feeout]
        tx1b_hex = txToHex(tx1b)
        # Works when enabled
        tx1b_txid = self.nodes[0].sendrawtransaction(tx1b_hex, 0)

        mempool = self.nodes[0].getrawmempool()

        assert tx1a_txid not in mempool
        assert tx1b_txid in mempool

        assert_equal(tx1b_hex, self.nodes[0].getrawtransaction(tx1b_txid))

    def test_doublespend_chain(self):
        """Doublespend of a long chain"""

        initial_nValue = 50*COIN
        tx0_outpoint = make_utxo(self.nodes[0], initial_nValue)

        prevout = tx0_outpoint
        remaining_value = initial_nValue
        chain_txids = []
        while remaining_value > 10*COIN:
            remaining_value -= 1*COIN
            tx = CTransaction()
            tx.vin = [CTxIn(prevout, nSequence=0)]
            feeout = CTxOut(1*COIN)
            tx.vout = [CTxOut(remaining_value, CScript([1, OP_DROP] * 15 + [1])), feeout]
            tx_hex = txToHex(tx)
            txid = self.nodes[0].sendrawtransaction(tx_hex, 0)
            chain_txids.append(txid)
            prevout = COutPoint(int(txid, 16), 0)

        # Whether the double-spend is allowed is evaluated by including all
        # child fees - 40 BTC - so this attempt is rejected.
        dbl_tx = CTransaction()
        dbl_tx.vin = [CTxIn(tx0_outpoint, nSequence=0)]
        dbl_tx.vout = [CTxOut(initial_nValue - 30 * COIN, DUMMY_P2WPKH_SCRIPT), CTxOut(30*COIN)]
        dbl_tx_hex = txToHex(dbl_tx)

        # This will raise an exception due to insufficient fee
        assert_raises_rpc_error(-26, "insufficient fee", self.nodes[0].sendrawtransaction, dbl_tx_hex, 0)

        # Accepted with sufficient fee
        dbl_tx = CTransaction()
        dbl_tx.vin = [CTxIn(tx0_outpoint, nSequence=0)]
        dbl_tx.vout = [CTxOut(1 * COIN, DUMMY_P2WPKH_SCRIPT), CTxOut(49*COIN)]
        dbl_tx_hex = txToHex(dbl_tx)
        self.nodes[0].sendrawtransaction(dbl_tx_hex, 0)

        mempool = self.nodes[0].getrawmempool()
        for doublespent_txid in chain_txids:
            assert doublespent_txid not in mempool

    def test_doublespend_tree(self):
        """Doublespend of a big tree of transactions"""

        initial_nValue = 50*COIN
        tx0_outpoint = make_utxo(self.nodes[0], initial_nValue)

        def branch(prevout, initial_value, max_txs, tree_width=5, fee=0.0001*COIN, _total_txs=None):
            if _total_txs is None:
                _total_txs = [0]
            if _total_txs[0] >= max_txs:
                return

            txout_value = (initial_value - fee) // tree_width
            if txout_value < fee:
                return

            vout = [CTxOut(txout_value, CScript([i+1]))
                    for i in range(tree_width)]
            vout.append(CTxOut(int(initial_value - tree_width*txout_value)))
            tx = CTransaction()
            tx.vin = [CTxIn(prevout, nSequence=0)]
            tx.vout = vout
            tx_hex = txToHex(tx)

            assert len(tx.serialize()) < 100000
            txid = self.nodes[0].sendrawtransaction(tx_hex, 0)
            yield tx
            _total_txs[0] += 1

            txid = int(txid, 16)

            for i, txout in enumerate(tx.vout):
                if txout.is_fee():
                    continue
                for x in branch(COutPoint(txid, i), txout_value,
                                  max_txs,
                                  tree_width=tree_width, fee=fee,
                                  _total_txs=_total_txs):
                    yield x

        fee = int(0.0001*COIN)
        n = MAX_REPLACEMENT_LIMIT
        tree_txs = list(branch(tx0_outpoint, initial_nValue, n, fee=fee))
        assert_equal(len(tree_txs), n)

        # Attempt double-spend, will fail because too little fee paid
        dbl_tx = CTransaction()
        dbl_tx.vin = [CTxIn(tx0_outpoint, nSequence=0)]
        dbl_tx.vout = [CTxOut(initial_nValue - fee * n, DUMMY_P2WPKH_SCRIPT), CTxOut(fee*n)]
        dbl_tx_hex = txToHex(dbl_tx)
        # This will raise an exception due to insufficient fee
        assert_raises_rpc_error(-26, "insufficient fee", self.nodes[0].sendrawtransaction, dbl_tx_hex, 0)

        # 1 BTC fee is enough
        dbl_tx = CTransaction()
        dbl_tx.vin = [CTxIn(tx0_outpoint, nSequence=0)]
        dbl_tx.vout = [CTxOut(initial_nValue - fee * n - 1 * COIN, DUMMY_P2WPKH_SCRIPT), CTxOut(fee*n+1*COIN)]
        dbl_tx_hex = txToHex(dbl_tx)
        self.nodes[0].sendrawtransaction(dbl_tx_hex, 0)

        mempool = self.nodes[0].getrawmempool()

        for tx in tree_txs:
            tx.rehash()
            assert tx.hash not in mempool

        # Try again, but with more total transactions than the "max txs
        # double-spent at once" anti-DoS limit.
        for n in (MAX_REPLACEMENT_LIMIT+1, MAX_REPLACEMENT_LIMIT*2):
            fee = int(0.0001*COIN)
            tx0_outpoint = make_utxo(self.nodes[0], initial_nValue)
            tree_txs = list(branch(tx0_outpoint, initial_nValue, n, fee=fee))
            assert_equal(len(tree_txs), n)

            dbl_tx = CTransaction()
            dbl_tx.vin = [CTxIn(tx0_outpoint, nSequence=0)]
            dbl_tx.vout = [CTxOut(initial_nValue - 2 * fee * n, DUMMY_P2WPKH_SCRIPT), CTxOut(2*fee*n)]
            dbl_tx_hex = txToHex(dbl_tx)
            # This will raise an exception
            assert_raises_rpc_error(-26, "too many potential replacements", self.nodes[0].sendrawtransaction, dbl_tx_hex, 0)

            for tx in tree_txs:
                tx.rehash()
                self.nodes[0].getrawtransaction(tx.hash)

    def test_replacement_feeperkb(self):
        """Replacement requires fee-per-KB to be higher"""
        tx0_outpoint = make_utxo(self.nodes[0], int(1.1*COIN))

        tx1a = CTransaction()
        tx1a.vin = [CTxIn(tx0_outpoint, nSequence=0)]
        tx1a.vout = [CTxOut(1 * COIN, DUMMY_P2WPKH_SCRIPT), CTxOut(int(0.1*COIN))]
        tx1a_hex = txToHex(tx1a)
        self.nodes[0].sendrawtransaction(tx1a_hex, 0)

        # Higher fee, but the fee per KB is much lower, so the replacement is
        # rejected.
        tx1b = CTransaction()
        tx1b.vin = [CTxIn(tx0_outpoint, nSequence=0)]
        tx1b.vout = [CTxOut(int(0.001*COIN), CScript([b'a'*999000])), CTxOut(int(1.1*COIN-0.001*COIN))]
        tx1b_hex = txToHex(tx1b)

        # This will raise an exception due to insufficient fee
        assert_raises_rpc_error(-26, "insufficient fee", self.nodes[0].sendrawtransaction, tx1b_hex, 0)

    def test_spends_of_conflicting_outputs(self):
        """Replacements that spend conflicting tx outputs are rejected"""
        utxo1 = make_utxo(self.nodes[0], int(1.2*COIN))
        utxo2 = make_utxo(self.nodes[0], 3*COIN)

        tx1a = CTransaction()
        tx1a.vin = [CTxIn(utxo1, nSequence=0)]
        tx1a.vout = [CTxOut(int(1.1 * COIN), DUMMY_P2WPKH_SCRIPT), CTxOut(int(0.1*COIN))]
        tx1a_hex = txToHex(tx1a)
        tx1a_txid = self.nodes[0].sendrawtransaction(tx1a_hex, 0)

        tx1a_txid = int(tx1a_txid, 16)

        # Direct spend an output of the transaction we're replacing.
        tx2 = CTransaction()
        tx2.vin = [CTxIn(utxo1, nSequence=0), CTxIn(utxo2, nSequence=0)]
        tx2.vin.append(CTxIn(COutPoint(tx1a_txid, 0), nSequence=0))
        tx2.vout = tx1a.vout + [CTxOut(3*COIN + int(1.1*COIN))]
        tx2_hex = txToHex(tx2)

        # This will raise an exception
        assert_raises_rpc_error(-26, "bad-txns-spends-conflicting-tx", self.nodes[0].sendrawtransaction, tx2_hex, 0)

        # Spend tx1a's output to test the indirect case.
        tx1b = CTransaction()
        tx1b.vin = [CTxIn(COutPoint(tx1a_txid, 0), nSequence=0)]
        tx1b.vout = [CTxOut(1 * COIN, DUMMY_P2WPKH_SCRIPT), CTxOut(int(0.1*COIN))]
        tx1b_hex = txToHex(tx1b)
        tx1b_txid = self.nodes[0].sendrawtransaction(tx1b_hex, 0)
        tx1b_txid = int(tx1b_txid, 16)

        tx2 = CTransaction()
        tx2.vin = [CTxIn(utxo1, nSequence=0), CTxIn(utxo2, nSequence=0),
                   CTxIn(COutPoint(tx1b_txid, 0))]
        tx2.vout = tx1a.vout + [CTxOut(3*COIN + int(1.0*COIN))]
        tx2_hex = txToHex(tx2)

        # This will raise an exception
        assert_raises_rpc_error(-26, "bad-txns-spends-conflicting-tx", self.nodes[0].sendrawtransaction, tx2_hex, 0)

    def test_new_unconfirmed_inputs(self):
        """Replacements that add new unconfirmed inputs are rejected"""
        confirmed_utxo = make_utxo(self.nodes[0], int(1.1*COIN))
        unconfirmed_utxo = make_utxo(self.nodes[0], int(0.1*COIN), False)

        tx1 = CTransaction()
        tx1.vin = [CTxIn(confirmed_utxo)]
        tx1.vout = [CTxOut(1 * COIN, DUMMY_P2WPKH_SCRIPT), CTxOut(int(0.1*COIN))]
        tx1_hex = txToHex(tx1)
        self.nodes[0].sendrawtransaction(tx1_hex, 0)

        tx2 = CTransaction()
        tx2.vin = [CTxIn(confirmed_utxo), CTxIn(unconfirmed_utxo)]
        tx2.vout = tx1.vout + [CTxOut(int(0.1*COIN))]
        tx2_hex = txToHex(tx2)

        # This will raise an exception
        assert_raises_rpc_error(-26, "replacement-adds-unconfirmed", self.nodes[0].sendrawtransaction, tx2_hex, 0)

    def test_too_many_replacements(self):
        """Replacements that evict too many transactions are rejected"""
        # Try directly replacing more than MAX_REPLACEMENT_LIMIT
        # transactions

        # Start by creating a single transaction with many outputs
        initial_nValue = 10*COIN
        utxo = make_utxo(self.nodes[0], initial_nValue)
        fee = int(0.0001*COIN)
        split_value = int((initial_nValue-fee)/(MAX_REPLACEMENT_LIMIT+1))

        outputs = []
        for _ in range(MAX_REPLACEMENT_LIMIT+1):
            outputs.append(CTxOut(split_value, CScript([1])))

        splitting_tx = CTransaction()
        splitting_tx.vin = [CTxIn(utxo, nSequence=0)]
        splitting_tx.vout = outputs + [CTxOut(int(initial_nValue - (MAX_REPLACEMENT_LIMIT+1) * split_value))]
        splitting_tx_hex = txToHex(splitting_tx)

        txid = self.nodes[0].sendrawtransaction(splitting_tx_hex, 0)
        txid = int(txid, 16)

        # Now spend each of those outputs individually
        for i in range(MAX_REPLACEMENT_LIMIT+1):
            tx_i = CTransaction()
            tx_i.vin = [CTxIn(COutPoint(txid, i), nSequence=0)]
            tx_i.vout = [CTxOut(split_value - fee, DUMMY_P2WPKH_SCRIPT), CTxOut(fee)]
            tx_i_hex = txToHex(tx_i)
            self.nodes[0].sendrawtransaction(tx_i_hex, 0)

        # Now create doublespend of the whole lot; should fail.
        # Need a big enough fee to cover all spending transactions and have
        # a higher fee rate
        double_spend_value = (split_value-100*fee)*(MAX_REPLACEMENT_LIMIT+1)
        inputs = []
        for i in range(MAX_REPLACEMENT_LIMIT+1):
            inputs.append(CTxIn(COutPoint(txid, i), nSequence=0))
        double_tx = CTransaction()
        double_tx.vin = inputs
        double_tx.vout = [CTxOut(double_spend_value, CScript([b'a'])), CTxOut(int(split_value*(MAX_REPLACEMENT_LIMIT+1)-double_spend_value))]
        double_tx_hex = txToHex(double_tx)

        # This will raise an exception
        assert_raises_rpc_error(-26, "too many potential replacements", self.nodes[0].sendrawtransaction, double_tx_hex, 0)

        # If we remove an input, it should pass
        double_tx = CTransaction()
        double_tx.vin = inputs[0:-1]
        double_tx.vout = [CTxOut(double_spend_value, CScript([b'a'])), CTxOut(int(split_value*(MAX_REPLACEMENT_LIMIT)-double_spend_value))]
        double_tx_hex = txToHex(double_tx)
        self.nodes[0].sendrawtransaction(double_tx_hex, 0)

    def test_opt_in(self):
        """Replacing should only work if orig tx opted in"""
        tx0_outpoint = make_utxo(self.nodes[0], int(1.1*COIN))

        # Create a non-opting in transaction
        tx1a = CTransaction()
        tx1a.vin = [CTxIn(tx0_outpoint, nSequence=0xffffffff)]
        tx1a.vout = [CTxOut(1 * COIN, DUMMY_P2WPKH_SCRIPT), CTxOut(int(0.1*COIN))]
        tx1a_hex = txToHex(tx1a)
        tx1a_txid = self.nodes[0].sendrawtransaction(tx1a_hex, 0)

        # This transaction isn't shown as replaceable
        assert_equal(self.nodes[0].getmempoolentry(tx1a_txid)['bip125-replaceable'], False)

        # Shouldn't be able to double-spend
        tx1b = CTransaction()
        tx1b.vin = [CTxIn(tx0_outpoint, nSequence=0)]
        tx1b.vout = [CTxOut(int(0.9 * COIN), DUMMY_P2WPKH_SCRIPT)]
        tx1b_hex = txToHex(tx1b)

        # This will raise an exception
        assert_raises_rpc_error(-26, "txn-mempool-conflict", self.nodes[0].sendrawtransaction, tx1b_hex, 0)

        tx1_outpoint = make_utxo(self.nodes[0], int(1.1*COIN))

        # Create a different non-opting in transaction
        tx2a = CTransaction()
        tx2a.vin = [CTxIn(tx1_outpoint, nSequence=0xfffffffe)]
        tx2a.vout = [CTxOut(1 * COIN, DUMMY_P2WPKH_SCRIPT), CTxOut(int(0.1*COIN))]
        tx2a_hex = txToHex(tx2a)
        tx2a_txid = self.nodes[0].sendrawtransaction(tx2a_hex, 0)

        # Still shouldn't be able to double-spend
        tx2b = CTransaction()
        tx2b.vin = [CTxIn(tx1_outpoint, nSequence=0)]
        tx2b.vout = [CTxOut(int(0.9 * COIN), DUMMY_P2WPKH_SCRIPT)]
        tx2b_hex = txToHex(tx2b)

        # This will raise an exception
        assert_raises_rpc_error(-26, "txn-mempool-conflict", self.nodes[0].sendrawtransaction, tx2b_hex, 0)

        # Now create a new transaction that spends from tx1a and tx2a
        # opt-in on one of the inputs
        # Transaction should be replaceable on either input

        tx1a_txid = int(tx1a_txid, 16)
        tx2a_txid = int(tx2a_txid, 16)

        tx3a = CTransaction()
        tx3a.vin = [CTxIn(COutPoint(tx1a_txid, 0), nSequence=0xffffffff),
                    CTxIn(COutPoint(tx2a_txid, 0), nSequence=0xfffffffd)]
        tx3a.vout = [CTxOut(int(0.9*COIN), CScript([b'c'])), CTxOut(int(0.9*COIN), CScript([b'd']))]
        tx3a.vout.append(CTxOut(int(0.2*COIN)))
        tx3a_hex = txToHex(tx3a)

        tx3a_txid = self.nodes[0].sendrawtransaction(tx3a_hex, 0)

        # This transaction is shown as replaceable
        assert_equal(self.nodes[0].getmempoolentry(tx3a_txid)['bip125-replaceable'], True)

        tx3b = CTransaction()
        tx3b.vin = [CTxIn(COutPoint(tx1a_txid, 0), nSequence=0)]
        tx3b.vout = [CTxOut(int(0.5 * COIN), DUMMY_P2WPKH_SCRIPT), CTxOut(int(0.5*COIN))]
        tx3b_hex = txToHex(tx3b)

        tx3c = CTransaction()
        tx3c.vin = [CTxIn(COutPoint(tx2a_txid, 0), nSequence=0)]
        tx3c.vout = [CTxOut(int(0.5 * COIN), DUMMY_P2WPKH_SCRIPT), CTxOut(int(0.5*COIN))]
        tx3c_hex = txToHex(tx3c)

        self.nodes[0].sendrawtransaction(tx3b_hex, 0)
        # If tx3b was accepted, tx3c won't look like a replacement,
        # but make sure it is accepted anyway
        self.nodes[0].sendrawtransaction(tx3c_hex, 0)

    def test_prioritised_transactions(self):
        # Ensure that fee deltas used via prioritisetransaction are
        # correctly used by replacement logic

        # 1. Check that feeperkb uses modified fees
        tx0_outpoint = make_utxo(self.nodes[0], int(1.1*COIN))

        tx1a = CTransaction()
        tx1a.vin = [CTxIn(tx0_outpoint, nSequence=0)]
        tx1a.vout = [CTxOut(1 * COIN, DUMMY_P2WPKH_SCRIPT), CTxOut(int(0.1*COIN))]
        tx1a_hex = txToHex(tx1a)
        tx1a_txid = self.nodes[0].sendrawtransaction(tx1a_hex, 0)

        # Higher fee, but the actual fee per KB is much lower.
        tx1b = CTransaction()
        tx1b.vin = [CTxIn(tx0_outpoint, nSequence=0)]
        tx1b.vout = [CTxOut(int(0.001*COIN), CScript([b'a'*740000])), CTxOut(int(1.1*COIN-0.001*COIN))]
        tx1b_hex = txToHex(tx1b)

        # Verify tx1b cannot replace tx1a.
        assert_raises_rpc_error(-26, "insufficient fee", self.nodes[0].sendrawtransaction, tx1b_hex, 0)

        # Use prioritisetransaction to set tx1a's fee to 0.
        self.nodes[0].prioritisetransaction(txid=tx1a_txid, fee_delta=int(-0.1*COIN))

        # Now tx1b should be able to replace tx1a
        tx1b_txid = self.nodes[0].sendrawtransaction(tx1b_hex, 0)

        assert tx1b_txid in self.nodes[0].getrawmempool()

        # 2. Check that absolute fee checks use modified fee.
        tx1_outpoint = make_utxo(self.nodes[0], int(1.1*COIN))

        tx2a = CTransaction()
        tx2a.vin = [CTxIn(tx1_outpoint, nSequence=0)]
        tx2a.vout = [CTxOut(1 * COIN, DUMMY_P2WPKH_SCRIPT), CTxOut(int(0.1*COIN))]
        tx2a_hex = txToHex(tx2a)
        self.nodes[0].sendrawtransaction(tx2a_hex, 0)

        # Lower fee, but we'll prioritise it
        tx2b = CTransaction()
        tx2b.vin = [CTxIn(tx1_outpoint, nSequence=0)]
        tx2b.vout = [CTxOut(int(1.01 * COIN), DUMMY_P2WPKH_SCRIPT), CTxOut(int(1.1*COIN-1.01*COIN))]
        tx2b.rehash()
        tx2b_hex = txToHex(tx2b)

        # Verify tx2b cannot replace tx2a.
        assert_raises_rpc_error(-26, "insufficient fee", self.nodes[0].sendrawtransaction, tx2b_hex, 0)

        # Now prioritise tx2b to have a higher modified fee
        self.nodes[0].prioritisetransaction(txid=tx2b.hash, fee_delta=int(0.1*COIN))

        # tx2b should now be accepted
        tx2b_txid = self.nodes[0].sendrawtransaction(tx2b_hex, 0)

        assert tx2b_txid in self.nodes[0].getrawmempool()

    def test_rpc(self):
        us0 = self.nodes[0].listunspent()[0]
        ins = [us0]
        outs = {self.nodes[0].getnewaddress() : Decimal(1.0000000)}
        outs["fee"] = us0["amount"] - Decimal(1.0000000)
        rawtx0 = self.nodes[0].createrawtransaction(ins, outs, 0, True)
        rawtx1 = self.nodes[0].createrawtransaction(ins, outs, 0, False)
        json0  = self.nodes[0].decoderawtransaction(rawtx0)
        json1  = self.nodes[0].decoderawtransaction(rawtx1)
        assert_equal(json0["vin"][0]["sequence"], 4294967293)
        assert_equal(json1["vin"][0]["sequence"], 4294967295)

        rawtx2 = self.nodes[0].createrawtransaction([], outs)
        frawtx2a = self.nodes[0].fundrawtransaction(rawtx2, {"replaceable": True})
        frawtx2b = self.nodes[0].fundrawtransaction(rawtx2, {"replaceable": False})

        json0  = self.nodes[0].decoderawtransaction(frawtx2a['hex'])
        json1  = self.nodes[0].decoderawtransaction(frawtx2b['hex'])
        assert_equal(json0["vin"][0]["sequence"], 4294967293)
        assert_equal(json1["vin"][0]["sequence"], 4294967294)

if __name__ == '__main__':
    ReplaceByFeeTest().main()<|MERGE_RESOLUTION|>--- conflicted
+++ resolved
@@ -32,25 +32,11 @@
         node.generate(100)
 
     new_addr = node.getnewaddress()
-<<<<<<< HEAD
     unblinded_addr = node.validateaddress(new_addr)["unconfidential"]
     txidstr = node.sendtoaddress(new_addr, satoshi_round((amount+fee)/COIN))
     tx1 = node.getrawtransaction(txidstr, 1)
     txid = int(txidstr, 16)
-    i = None
-
-    for i, txout in enumerate(tx1['vout']):
-        if txout['scriptPubKey']['type'] == "fee":
-            continue # skip fee outputs
-        if txout['scriptPubKey']['addresses'] == [unblinded_addr]:
-            break
-    assert i is not None
-=======
-    txid = node.sendtoaddress(new_addr, satoshi_round((amount+fee)/COIN))
-    tx1 = node.getrawtransaction(txid, 1)
-    txid = int(txid, 16)
-    i, _ = next(filter(lambda vout: new_addr == vout[1]['scriptPubKey']['address'], enumerate(tx1['vout'])))
->>>>>>> 1c7be9ab
+    i, _ = next(filter(lambda vout: unblinded_addr == vout[1]['scriptPubKey'].get('address'), enumerate(tx1['vout'])))
 
     tx2 = CTransaction()
     tx2.vin = [CTxIn(COutPoint(txid, i))]
