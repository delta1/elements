--- conflicted
+++ resolved
@@ -32,11 +32,8 @@
     assert_raises_rpc_error,
     softfork_active,
 )
-<<<<<<< HEAD
 from test_framework import util
-=======
 from test_framework.wallet import MiniWallet
->>>>>>> 599e941c
 
 SCRIPT_W0_SH_OP_TRUE = script_to_p2wsh_script(CScript([OP_TRUE]))
 
@@ -109,7 +106,7 @@
         sequence_value = SEQUENCE_LOCKTIME_DISABLE_FLAG | 1
         tx1.vin = [CTxIn(COutPoint(int(utxo["txid"], 16), utxo["vout"]), nSequence=sequence_value)]
         tx1.vout = [CTxOut(value, SCRIPT_W0_SH_OP_TRUE)]
-        tx1.vout.append(CTxOut(int(utxo["amount"]*COIN) - value)) # fee
+        tx1.vout.append(CTxOut(int(utxo["value"]*COIN) - value)) # fee
 
         self.wallet.sign_tx(tx=tx1)
         tx1_id = self.wallet.sendrawtransaction(from_node=self.nodes[0], tx_hex=tx1.serialize().hex())
@@ -213,12 +210,8 @@
             # Overestimate the size of the tx - signatures should be less than 120 bytes, and leave 50 for the output
             tx_size = len(tx.serialize().hex())//2 + 120*num_inputs + 150 # ELEMENTS: overestimate more for output witnesses
             tx.vout.append(CTxOut(int(value - self.relayfee * tx_size * COIN / 1000), SCRIPT_W0_SH_OP_TRUE))
-<<<<<<< HEAD
             tx.vout.append(CTxOut(int(self.relayfee * tx_size * COIN / 1000))) # fee
-            rawtx = self.nodes[0].signrawtransactionwithwallet(tx.serialize().hex())["hex"]
-=======
             self.wallet.sign_tx(tx=tx)
->>>>>>> 599e941c
 
             if (using_sequence_locks and not should_pass):
                 # This transaction should be rejected
@@ -247,16 +240,10 @@
         tx2 = CTransaction()
         tx2.nVersion = 2
         tx2.vin = [CTxIn(COutPoint(tx1.sha256, 0), nSequence=0)]
-<<<<<<< HEAD
         tx2.vout = [CTxOut(int(tx1.vout[0].nValue.getAmount() - self.relayfee * COIN), SCRIPT_W0_SH_OP_TRUE)]
         tx2.vout.append(CTxOut(int(self.relayfee * COIN))) # fee
-        tx2_raw = self.nodes[0].signrawtransactionwithwallet(tx2.serialize().hex())["hex"]
-        tx2 = tx_from_hex(tx2_raw)
-=======
-        tx2.vout = [CTxOut(int(tx1.vout[0].nValue - self.relayfee * COIN), SCRIPT_W0_SH_OP_TRUE)]
         self.wallet.sign_tx(tx=tx2)
         tx2_raw = tx2.serialize().hex()
->>>>>>> 599e941c
         tx2.rehash()
 
         self.wallet.sendrawtransaction(from_node=self.nodes[0], tx_hex=tx2_raw)
@@ -330,17 +317,10 @@
         tx5 = test_nonzero_locks(tx4, self.nodes[0], self.relayfee, use_height_lock=True)
         assert tx5.hash not in self.nodes[0].getrawmempool()
 
-<<<<<<< HEAD
-        utxos = self.nodes[0].listunspent()
-        tx5.vin.append(CTxIn(COutPoint(int(utxos[0]["txid"], 16), utxos[0]["vout"]), nSequence=1))
-        tx5.vout[0].nValue.setToAmount(tx5.vout[0].nValue.getAmount() + int(utxos[0]["amount"]*COIN))
-        raw_tx5 = self.nodes[0].signrawtransactionwithwallet(tx5.serialize().hex())["hex"]
-=======
         utxo = self.wallet.get_utxo()
         tx5.vin.append(CTxIn(COutPoint(int(utxo["txid"], 16), utxo["vout"]), nSequence=1))
-        tx5.vout[0].nValue += int(utxo["value"]*COIN)
+        tx5.vout[0].nValue.setToAmount(tx5.vout[0].nValue.getAmount() + int(utxo["value"]*COIN))
         self.wallet.sign_tx(tx=tx5)
->>>>>>> 599e941c
 
         assert_raises_rpc_error(-26, NOT_FINAL_ERROR, self.wallet.sendrawtransaction, from_node=self.nodes[0], tx_hex=tx5.serialize().hex())
 
@@ -441,17 +421,9 @@
 
     # Use self.nodes[1] to test that version 2 transactions are standard.
     def test_version2_relay(self):
-<<<<<<< HEAD
-        inputs = [ ]
-        outputs = [{ self.nodes[1].getnewaddress() : 1.0 }]
-        rawtx = self.nodes[1].createrawtransaction(inputs, outputs)
-        rawtxfund = self.nodes[1].fundrawtransaction(rawtx)['hex']
-        tx = tx_from_hex(rawtxfund)
-=======
         mini_wallet = MiniWallet(self.nodes[1])
         mini_wallet.rescan_utxos()
         tx = mini_wallet.create_self_transfer()["tx"]
->>>>>>> 599e941c
         tx.nVersion = 2
         mini_wallet.sendrawtransaction(from_node=self.nodes[1], tx_hex=tx.serialize().hex())
 
