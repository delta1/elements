--- conflicted
+++ resolved
@@ -71,13 +71,8 @@
         assert_equal(finalized[::-1].hex(), node_muhash)
 
         self.log.info("Test deterministic UTXO set hash results")
-<<<<<<< HEAD
-        assert_equal(node.gettxoutsetinfo()['hash_serialized_2'], "e9859e97a5906d20559a236446f5ea1fda03f54b4acd4e84a316809b03a6e60d")
-        assert_equal(node.gettxoutsetinfo("muhash")['muhash'], "b7e5debc52bc336cabdf7ad74740f1077d6f4cd66678288c35cc9654887e351b")
-=======
         assert_equal(node.gettxoutsetinfo()['hash_serialized_2'], "221f245cf4c9010eeb7f5183d342c002ae6c1c27e98aa357dccb788c21d98049")
         assert_equal(node.gettxoutsetinfo("muhash")['muhash'], "7c0890c68501f7630d36aeb3999dc924e63af084ae1bbfba11dd462144637635")
->>>>>>> 2539980e
 
     def run_test(self):
         self.test_muhash_implementation()
