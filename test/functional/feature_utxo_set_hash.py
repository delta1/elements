--- conflicted
+++ resolved
@@ -21,19 +21,6 @@
         self.num_nodes = 1
         self.setup_clean_chain = True
 
-<<<<<<< HEAD
-    def skip_test_if_missing_module(self):
-        self.skip_if_no_wallet()
-
-    def test_deterministic_hash_results(self):
-        self.log.info("Test deterministic UTXO set hash results")
-
-        # These depend on the setup_clean_chain option, the chain loaded from the cache
-        assert_equal(self.nodes[0].gettxoutsetinfo()['hash_serialized_2'], "83a16735d29c6c534581c29d044ecf8e7882fb1323aaa42edecca482c8d96efb")
-        assert_equal(self.nodes[0].gettxoutsetinfo("muhash")['muhash'], "dd5ad2a105c2d29495f577245c357409002329b9f4d6182c0af3dc2f462555c8")
-
-=======
->>>>>>> 9b48b3ac
     def test_muhash_implementation(self):
         self.log.info("Test MuHash implementation consistency")
 
@@ -49,15 +36,8 @@
         blocks.pop(0)
 
         # Create a spending transaction and mine a block which includes it
-<<<<<<< HEAD
-        tx = create_transaction(node, spending.vtx[0].rehash(), node.getnewaddress(), amount=49, fee=1)
-        txid = node.sendrawtransaction(hexstring=tx.serialize_with_witness().hex(), maxfeerate=0)
-
-        tx_block = node.generateblock(output=node.getnewaddress(), transactions=[txid])
-=======
         txid = wallet.send_self_transfer(from_node=node)['txid']
         tx_block = node.generateblock(output=wallet.get_address(), transactions=[txid])
->>>>>>> 9b48b3ac
         blocks.append(FromHex(CBlock(), node.getblock(tx_block['hash'], False)))
 
         # Serialize the outputs that should be in the UTXO set and add them to
@@ -91,8 +71,8 @@
         assert_equal(finalized[::-1].hex(), node_muhash)
 
         self.log.info("Test deterministic UTXO set hash results")
-        assert_equal(node.gettxoutsetinfo()['hash_serialized_2'], "5b1b44097406226c0eb8e1362cd17a1f346522cf9390a8175a57a5262cb1963f")
-        assert_equal(node.gettxoutsetinfo("muhash")['muhash'], "4b8803075d7151d06fad3e88b68ba726886794873fbfa841d12aefb2cc2b881b")
+        assert_equal(node.gettxoutsetinfo()['hash_serialized_2'], "e9859e97a5906d20559a236446f5ea1fda03f54b4acd4e84a316809b03a6e60d")
+        assert_equal(node.gettxoutsetinfo("muhash")['muhash'], "b7e5debc52bc336cabdf7ad74740f1077d6f4cd66678288c35cc9654887e351b")
 
     def run_test(self):
         self.test_muhash_implementation()
