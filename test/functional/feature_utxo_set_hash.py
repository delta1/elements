--- conflicted
+++ resolved
@@ -71,13 +71,8 @@
         assert_equal(finalized[::-1].hex(), node_muhash)
 
         self.log.info("Test deterministic UTXO set hash results")
-<<<<<<< HEAD
-        assert_equal(node.gettxoutsetinfo()['hash_serialized_2'], "a7bf4204e7f5e803e0b36a207fe235d0f09d69b924457cb13785cfb301990fee")
+        assert_equal(node.gettxoutsetinfo()['hash_serialized_3'], "0976e6381b0c16b5b39676912aa909ff1ab64df117f3f671b59f9d0bbe004578")
         assert_equal(node.gettxoutsetinfo("muhash")['muhash'], "9bfdc6f243759d929b8af3c80620e3059023ee2f5348123c677bd61a858ca3df")
-=======
-        assert_equal(node.gettxoutsetinfo()['hash_serialized_3'], "d1c7fec1c0623f6793839878cbe2a531eb968b50b27edd6e2a57077a5aed6094")
-        assert_equal(node.gettxoutsetinfo("muhash")['muhash'], "d1725b2fe3ef43e55aa4907480aea98d406fc9e0bf8f60169e2305f1fbf5961b")
->>>>>>> da8e397e
 
     def run_test(self):
         self.test_muhash_implementation()
