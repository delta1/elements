--- conflicted
+++ resolved
@@ -70,13 +70,8 @@
         node1_address = self.nodes[1].getnewaddress()
 
         # Send tx1, and another transaction tx2 that won't be cloned
-<<<<<<< HEAD
-        txid1 = self.spend_txid(node0_txid1, find_vout_for_address(self.nodes[0], node0_txid1, node0_address1), [{node1_address: 40}])
-        txid2 = self.spend_txid(node0_txid2, find_vout_for_address(self.nodes[0], node0_txid2, node0_address2), [{node1_address: 20}])
-=======
-        txid1 = self.spend_utxo(node0_utxo1, {node1_address: 40})
-        txid2 = self.spend_utxo(node0_utxo2, {node1_address: 20})
->>>>>>> 2a349f9e
+        txid1 = self.spend_utxo(node0_utxo1, [{node1_address: 40}])
+        txid2 = self.spend_utxo(node0_utxo2, [{node1_address: 20}])
 
         # Construct a clone of tx1, to be malleated
         rawtx1 = self.nodes[0].getrawtransaction(txid1, 1)
