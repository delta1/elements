#!/usr/bin/env python3
# Copyright (c) 2016-2021 The Bitcoin Core developers
# Distributed under the MIT software license, see the accompanying
# file COPYING or http://www.opensource.org/licenses/mit-license.php.
"""Test NULLDUMMY softfork.

Connect to a single node.
Generate 2 blocks (save the coinbases for later).
Generate COINBASE_MATURITY (CB) more blocks to ensure the coinbases are mature.
[Policy/Consensus] Check that NULLDUMMY compliant transactions are accepted in block CB + 3.
[Policy] Check that non-NULLDUMMY transactions are rejected before activation.
[Consensus] Check that the new NULLDUMMY rules are not enforced on block CB + 4.
[Policy/Consensus] Check that the new NULLDUMMY rules are enforced on block CB + 5.
"""
import time

from test_framework.blocktools import (
    COINBASE_MATURITY,
    NORMAL_GBT_REQUEST_PARAMS,
    add_witness_commitment,
    create_block,
)
from test_framework.messages import (
    CTransaction,
    tx_from_hex,
)
from test_framework.script import (
    OP_0,
    OP_TRUE,
)
from test_framework.test_framework import BitcoinTestFramework
from test_framework import util
from test_framework.util import (
    assert_equal,
    assert_raises_rpc_error,
)
from test_framework.wallet import getnewdestination
from test_framework.key import ECKey
from test_framework.wallet_util import bytes_to_wif

NULLDUMMY_ERROR = "non-mandatory-script-verify-flag (Dummy CHECKMULTISIG argument must be zero)"


def invalidate_nulldummy_tx(tx):
    """Transform a NULLDUMMY compliant tx (i.e. scriptSig starts with OP_0)
    to be non-NULLDUMMY compliant by replacing the dummy with OP_TRUE"""
    assert_equal(tx.vin[0].scriptSig[0], OP_0)
    tx.vin[0].scriptSig = bytes([OP_TRUE]) + tx.vin[0].scriptSig[1:]
    tx.rehash()


class NULLDUMMYTest(BitcoinTestFramework):
    def set_test_params(self):
        self.num_nodes = 1
        self.setup_clean_chain = True
        # This script tests NULLDUMMY activation, which is part of the 'segwit' deployment, so we go through
        # normal segwit activation here (and don't use the default always-on behaviour).
        self.extra_args = [[
            f'-testactivationheight=segwit@{COINBASE_MATURITY + 5}',
            '-addresstype=legacy',
            '-par=1',  # Use only one script thread to get the exact reject reason for testing
        ]]

    def create_transaction(self, *, txid, input_details=None, addr, amount, privkey):
        input = {"txid": txid, "vout": 0}
        output = {addr: amount}
        rawtx = self.nodes[0].createrawtransaction([input], output)
        # Details only needed for scripthash or witness spends
        input = None if not input_details else [{**input, **input_details}]
        signedtx = self.nodes[0].signrawtransactionwithkey(rawtx, [privkey], input)
        return tx_from_hex(signedtx["hex"])

    def run_test(self):
<<<<<<< HEAD
        util.node_fastmerkle = self.nodes[0]
        self.nodes[0].createwallet(wallet_name='wmulti', disable_private_keys=True)
        wmulti = self.nodes[0].get_wallet_rpc('wmulti')
        w0 = self.nodes[0].get_wallet_rpc(self.default_wallet_name)
        self.address = w0.getnewaddress()
        self.pubkey = w0.getaddressinfo(self.address)['pubkey']
        self.ms_address = wmulti.addmultisigaddress(1, [self.pubkey])['address']
        self.wit_address = w0.getnewaddress(address_type='p2sh-segwit')
        self.wit_ms_address = wmulti.addmultisigaddress(1, [self.pubkey], '', 'p2sh-segwit')['address']
        if not self.options.descriptors:
            # Legacy wallets need to import these so that they are watched by the wallet. This is unnecessary (and does not need to be tested) for descriptor wallets
            wmulti.importaddress(self.ms_address)
            wmulti.importaddress(self.wit_ms_address)
=======
        eckey = ECKey()
        eckey.generate()
        self.privkey = bytes_to_wif(eckey.get_bytes())
        self.pubkey = eckey.get_pubkey().get_bytes().hex()
        cms = self.nodes[0].createmultisig(1, [self.pubkey])
        wms = self.nodes[0].createmultisig(1, [self.pubkey], 'p2sh-segwit')
        self.ms_address = cms["address"]
        ms_unlock_details = {"scriptPubKey": self.nodes[0].validateaddress(self.ms_address)["scriptPubKey"],
                             "redeemScript": cms["redeemScript"]}
        self.wit_ms_address = wms['address']
>>>>>>> 5d68d684

        self.coinbase_blocks = self.generate(self.nodes[0], 2)  # block height = 2
        coinbase_txid = []
        for i in self.coinbase_blocks:
            coinbase_txid.append(self.nodes[0].getblock(i)['tx'][0])
        self.generate(self.nodes[0], COINBASE_MATURITY)  # block height = COINBASE_MATURITY + 2
        self.lastblockhash = self.nodes[0].getbestblockhash()
        self.lastblockheight = COINBASE_MATURITY + 2
        self.lastblocktime = int(time.time()) + self.lastblockheight

        self.log.info(f"Test 1: NULLDUMMY compliant base transactions should be accepted to mempool and mined before activation [{COINBASE_MATURITY + 3}]")
<<<<<<< HEAD
        coinbase_value = self.nodes[0].gettxout(coinbase_txid[0], 0)["value"]
        test1txs = [create_transaction(self.nodes[0], coinbase_txid[0], self.ms_address, amount=49, fee=coinbase_value-49)]
        txid1 = self.nodes[0].sendrawtransaction(test1txs[0].serialize_with_witness().hex(), 0)
        test1txs.append(create_transaction(self.nodes[0], txid1, self.ms_address, amount=48, fee=49-48))
        txid2 = self.nodes[0].sendrawtransaction(test1txs[1].serialize_with_witness().hex(), 0)
        coinbase_value = self.nodes[0].gettxout(coinbase_txid[1], 0)["value"]
        test1txs.append(create_transaction(self.nodes[0], coinbase_txid[1], self.wit_ms_address, amount=49, fee=coinbase_value-49))
=======
        test1txs = [self.create_transaction(txid=coinbase_txid[0], addr=self.ms_address, amount=49,
                                            privkey=self.nodes[0].get_deterministic_priv_key().key)]
        txid1 = self.nodes[0].sendrawtransaction(test1txs[0].serialize_with_witness().hex(), 0)
        test1txs.append(self.create_transaction(txid=txid1, input_details=ms_unlock_details,
                                                addr=self.ms_address, amount=48,
                                                privkey=self.privkey))
        txid2 = self.nodes[0].sendrawtransaction(test1txs[1].serialize_with_witness().hex(), 0)
        test1txs.append(self.create_transaction(txid=coinbase_txid[1],
                                                addr=self.wit_ms_address, amount=49,
                                                privkey=self.nodes[0].get_deterministic_priv_key().key))
>>>>>>> 5d68d684
        txid3 = self.nodes[0].sendrawtransaction(test1txs[2].serialize_with_witness().hex(), 0)
        self.block_submit(self.nodes[0], test1txs, accept=True)

        self.log.info("Test 2: Non-NULLDUMMY base multisig transaction should not be accepted to mempool before activation")
<<<<<<< HEAD
        test2tx = create_transaction(self.nodes[0], txid2, self.ms_address, amount=47, fee=48-47)
=======
        test2tx = self.create_transaction(txid=txid2, input_details=ms_unlock_details,
                                          addr=self.ms_address, amount=47,
                                          privkey=self.privkey)
>>>>>>> 5d68d684
        invalidate_nulldummy_tx(test2tx)
        assert_raises_rpc_error(-26, NULLDUMMY_ERROR, self.nodes[0].sendrawtransaction, test2tx.serialize_with_witness().hex(), 0)

        self.log.info(f"Test 3: Non-NULLDUMMY base transactions should be accepted in a block before activation [{COINBASE_MATURITY + 4}]")
        self.block_submit(self.nodes[0], [test2tx], accept=True)

        self.log.info("Test 4: Non-NULLDUMMY base multisig transaction is invalid after activation")
<<<<<<< HEAD
        test4tx = create_transaction(self.nodes[0], test2tx.hash, self.address, amount=46, fee=47-46)
=======
        test4tx = self.create_transaction(txid=test2tx.hash, input_details=ms_unlock_details,
                                          addr=getnewdestination()[2], amount=46,
                                          privkey=self.privkey)
>>>>>>> 5d68d684
        test6txs = [CTransaction(test4tx)]
        invalidate_nulldummy_tx(test4tx)
        assert_raises_rpc_error(-26, NULLDUMMY_ERROR, self.nodes[0].sendrawtransaction, test4tx.serialize_with_witness().hex(), 0)
        self.block_submit(self.nodes[0], [test4tx], accept=False)

        self.log.info("Test 5: Non-NULLDUMMY P2WSH multisig transaction invalid after activation")
<<<<<<< HEAD
        test5tx = create_transaction(self.nodes[0], txid3, self.wit_address, amount=48, fee=49-48)
=======
        test5tx = self.create_transaction(txid=txid3, input_details={"scriptPubKey": test1txs[2].vout[0].scriptPubKey.hex(),
                                          "amount": 49, "witnessScript": wms["redeemScript"]},
                                          addr=getnewdestination(address_type='p2sh-segwit')[2], amount=48,
                                          privkey=self.privkey)
>>>>>>> 5d68d684
        test6txs.append(CTransaction(test5tx))
        test5tx.wit.vtxinwit[0].scriptWitness.stack[0] = b'\x01'
        assert_raises_rpc_error(-26, NULLDUMMY_ERROR, self.nodes[0].sendrawtransaction, test5tx.serialize_with_witness().hex(), 0)
        self.block_submit(self.nodes[0], [test5tx], with_witness=True, accept=False)

        self.log.info(f"Test 6: NULLDUMMY compliant base/witness transactions should be accepted to mempool and in block after activation [{COINBASE_MATURITY + 5}]")
        for i in test6txs:
            self.nodes[0].sendrawtransaction(i.serialize_with_witness().hex(), 0)
        self.block_submit(self.nodes[0], test6txs, with_witness=True, accept=True)

    def block_submit(self, node, txs, *, with_witness=False, accept):
        tmpl = node.getblocktemplate(NORMAL_GBT_REQUEST_PARAMS)
        assert_equal(tmpl['previousblockhash'], self.lastblockhash)
        assert_equal(tmpl['height'], self.lastblockheight + 1)
        block = create_block(tmpl=tmpl, ntime=self.lastblocktime + 1, txlist=txs)
        if with_witness:
            add_witness_commitment(block)
        block.solve()
        assert_equal(None if accept else NULLDUMMY_ERROR, node.submitblock(block.serialize().hex()))
        if accept:
            assert_equal(node.getbestblockhash(), block.hash)
            self.lastblockhash = block.hash
            self.lastblocktime += 1
            self.lastblockheight += 1
        else:
            assert_equal(node.getbestblockhash(), self.lastblockhash)


if __name__ == '__main__':
    NULLDUMMYTest().main()<|MERGE_RESOLUTION|>--- conflicted
+++ resolved
@@ -61,31 +61,16 @@
             '-par=1',  # Use only one script thread to get the exact reject reason for testing
         ]]
 
-    def create_transaction(self, *, txid, input_details=None, addr, amount, privkey):
+    def create_transaction(self, *, txid, input_details=None, addr, amount, privkey, fee):
         input = {"txid": txid, "vout": 0}
-        output = {addr: amount}
-        rawtx = self.nodes[0].createrawtransaction([input], output)
-        # Details only needed for scripthash or witness spends
+        outputs = [{addr: amount}, {"fee": fee}]
+        rawtx = self.nodes[0].createrawtransaction([input], outputs)        # Details only needed for scripthash or witness spends
         input = None if not input_details else [{**input, **input_details}]
         signedtx = self.nodes[0].signrawtransactionwithkey(rawtx, [privkey], input)
         return tx_from_hex(signedtx["hex"])
 
     def run_test(self):
-<<<<<<< HEAD
         util.node_fastmerkle = self.nodes[0]
-        self.nodes[0].createwallet(wallet_name='wmulti', disable_private_keys=True)
-        wmulti = self.nodes[0].get_wallet_rpc('wmulti')
-        w0 = self.nodes[0].get_wallet_rpc(self.default_wallet_name)
-        self.address = w0.getnewaddress()
-        self.pubkey = w0.getaddressinfo(self.address)['pubkey']
-        self.ms_address = wmulti.addmultisigaddress(1, [self.pubkey])['address']
-        self.wit_address = w0.getnewaddress(address_type='p2sh-segwit')
-        self.wit_ms_address = wmulti.addmultisigaddress(1, [self.pubkey], '', 'p2sh-segwit')['address']
-        if not self.options.descriptors:
-            # Legacy wallets need to import these so that they are watched by the wallet. This is unnecessary (and does not need to be tested) for descriptor wallets
-            wmulti.importaddress(self.ms_address)
-            wmulti.importaddress(self.wit_ms_address)
-=======
         eckey = ECKey()
         eckey.generate()
         self.privkey = bytes_to_wif(eckey.get_bytes())
@@ -96,7 +81,6 @@
         ms_unlock_details = {"scriptPubKey": self.nodes[0].validateaddress(self.ms_address)["scriptPubKey"],
                              "redeemScript": cms["redeemScript"]}
         self.wit_ms_address = wms['address']
->>>>>>> 5d68d684
 
         self.coinbase_blocks = self.generate(self.nodes[0], 2)  # block height = 2
         coinbase_txid = []
@@ -108,37 +92,27 @@
         self.lastblocktime = int(time.time()) + self.lastblockheight
 
         self.log.info(f"Test 1: NULLDUMMY compliant base transactions should be accepted to mempool and mined before activation [{COINBASE_MATURITY + 3}]")
-<<<<<<< HEAD
         coinbase_value = self.nodes[0].gettxout(coinbase_txid[0], 0)["value"]
-        test1txs = [create_transaction(self.nodes[0], coinbase_txid[0], self.ms_address, amount=49, fee=coinbase_value-49)]
-        txid1 = self.nodes[0].sendrawtransaction(test1txs[0].serialize_with_witness().hex(), 0)
-        test1txs.append(create_transaction(self.nodes[0], txid1, self.ms_address, amount=48, fee=49-48))
-        txid2 = self.nodes[0].sendrawtransaction(test1txs[1].serialize_with_witness().hex(), 0)
-        coinbase_value = self.nodes[0].gettxout(coinbase_txid[1], 0)["value"]
-        test1txs.append(create_transaction(self.nodes[0], coinbase_txid[1], self.wit_ms_address, amount=49, fee=coinbase_value-49))
-=======
         test1txs = [self.create_transaction(txid=coinbase_txid[0], addr=self.ms_address, amount=49,
-                                            privkey=self.nodes[0].get_deterministic_priv_key().key)]
+                                            privkey=self.nodes[0].get_deterministic_priv_key().key,
+                                            fee=coinbase_value-49)]
         txid1 = self.nodes[0].sendrawtransaction(test1txs[0].serialize_with_witness().hex(), 0)
         test1txs.append(self.create_transaction(txid=txid1, input_details=ms_unlock_details,
                                                 addr=self.ms_address, amount=48,
-                                                privkey=self.privkey))
+                                                privkey=self.privkey, fee=49-48))
         txid2 = self.nodes[0].sendrawtransaction(test1txs[1].serialize_with_witness().hex(), 0)
+        coinbase_value = self.nodes[0].gettxout(coinbase_txid[1], 0)["value"]
         test1txs.append(self.create_transaction(txid=coinbase_txid[1],
                                                 addr=self.wit_ms_address, amount=49,
-                                                privkey=self.nodes[0].get_deterministic_priv_key().key))
->>>>>>> 5d68d684
+                                                privkey=self.nodes[0].get_deterministic_priv_key().key,
+                                                fee=coinbase_value-49))
         txid3 = self.nodes[0].sendrawtransaction(test1txs[2].serialize_with_witness().hex(), 0)
         self.block_submit(self.nodes[0], test1txs, accept=True)
 
         self.log.info("Test 2: Non-NULLDUMMY base multisig transaction should not be accepted to mempool before activation")
-<<<<<<< HEAD
-        test2tx = create_transaction(self.nodes[0], txid2, self.ms_address, amount=47, fee=48-47)
-=======
         test2tx = self.create_transaction(txid=txid2, input_details=ms_unlock_details,
                                           addr=self.ms_address, amount=47,
-                                          privkey=self.privkey)
->>>>>>> 5d68d684
+                                          privkey=self.privkey, fee=48-47)
         invalidate_nulldummy_tx(test2tx)
         assert_raises_rpc_error(-26, NULLDUMMY_ERROR, self.nodes[0].sendrawtransaction, test2tx.serialize_with_witness().hex(), 0)
 
@@ -146,27 +120,19 @@
         self.block_submit(self.nodes[0], [test2tx], accept=True)
 
         self.log.info("Test 4: Non-NULLDUMMY base multisig transaction is invalid after activation")
-<<<<<<< HEAD
-        test4tx = create_transaction(self.nodes[0], test2tx.hash, self.address, amount=46, fee=47-46)
-=======
         test4tx = self.create_transaction(txid=test2tx.hash, input_details=ms_unlock_details,
                                           addr=getnewdestination()[2], amount=46,
-                                          privkey=self.privkey)
->>>>>>> 5d68d684
+                                          privkey=self.privkey, fee=47-46)
         test6txs = [CTransaction(test4tx)]
         invalidate_nulldummy_tx(test4tx)
         assert_raises_rpc_error(-26, NULLDUMMY_ERROR, self.nodes[0].sendrawtransaction, test4tx.serialize_with_witness().hex(), 0)
         self.block_submit(self.nodes[0], [test4tx], accept=False)
 
         self.log.info("Test 5: Non-NULLDUMMY P2WSH multisig transaction invalid after activation")
-<<<<<<< HEAD
-        test5tx = create_transaction(self.nodes[0], txid3, self.wit_address, amount=48, fee=49-48)
-=======
         test5tx = self.create_transaction(txid=txid3, input_details={"scriptPubKey": test1txs[2].vout[0].scriptPubKey.hex(),
                                           "amount": 49, "witnessScript": wms["redeemScript"]},
                                           addr=getnewdestination(address_type='p2sh-segwit')[2], amount=48,
-                                          privkey=self.privkey)
->>>>>>> 5d68d684
+                                          privkey=self.privkey, fee=49-48)
         test6txs.append(CTransaction(test5tx))
         test5tx.wit.vtxinwit[0].scriptWitness.stack[0] = b'\x01'
         assert_raises_rpc_error(-26, NULLDUMMY_ERROR, self.nodes[0].sendrawtransaction, test5tx.serialize_with_witness().hex(), 0)
