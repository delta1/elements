--- conflicted
+++ resolved
@@ -70,19 +70,10 @@
         return tx_from_hex(signedtx["hex"])
 
     def run_test(self):
-<<<<<<< HEAD
         util.node_fastmerkle = self.nodes[0]
-        eckey = ECKey()
-        eckey.generate()
-        self.privkey = bytes_to_wif(eckey.get_bytes())
-        self.pubkey = eckey.get_pubkey().get_bytes().hex()
-        cms = self.nodes[0].createmultisig(1, [self.pubkey])
-        wms = self.nodes[0].createmultisig(1, [self.pubkey], 'p2sh-segwit')
-=======
         self.privkey, self.pubkey = generate_keypair(wif=True)
         cms = self.nodes[0].createmultisig(1, [self.pubkey.hex()])
         wms = self.nodes[0].createmultisig(1, [self.pubkey.hex()], 'p2sh-segwit')
->>>>>>> 7d65e337
         self.ms_address = cms["address"]
         validate = self.nodes[0].validateaddress(self.ms_address) # ELEMENTS
         ms_unlock_details = {"scriptPubKey": validate["scriptPubKey"],
