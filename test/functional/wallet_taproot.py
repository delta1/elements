--- conflicted
+++ resolved
@@ -307,12 +307,8 @@
         # Cleanup
         txid = rpc_online.sendall(recipients=[self.boring.getnewaddress()])["txid"]
         self.generatetoaddress(self.nodes[0], 1, self.boring.getnewaddress(), sync_fun=self.no_op)
-<<<<<<< HEAD
         print(txid)
-        # assert(rpc_online.gettransaction(txid)["confirmations"] > 0) # ELEMENTS FIXME: investigate this with fixes to sendall
-=======
-        assert rpc_online.gettransaction(txid)["confirmations"] > 0
->>>>>>> f301bf52
+        # assert rpc_online.gettransaction(txid)["confirmations"] > 0 # ELEMENTS FIXME: investigate this with fixes to sendall
         rpc_online.unloadwallet()
 
     def do_test_psbt(self, comment, pattern, privmap, treefn, keys_pay, keys_change):
