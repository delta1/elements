--- conflicted
+++ resolved
@@ -20,13 +20,8 @@
 
     def run_test(self):
         node, = self.nodes
-<<<<<<< HEAD
-        settings = Path(node.chain_path, "settings.json")
-        conf = Path(node.datadir, "elements.conf")
-=======
         settings = node.chain_path / "settings.json"
-        conf = node.datadir_path / "bitcoin.conf"
->>>>>>> d98d88c7
+        conf = node.datadir_path / "elements.conf"
 
         # Assert empty settings file was created
         self.stop_node(0)
