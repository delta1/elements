--- conflicted
+++ resolved
@@ -84,30 +84,6 @@
         self.test_conflicting()
         self.test_rbf()
 
-<<<<<<< HEAD
-    def chain_transaction(self, parent_txid, parent_value, n=0, parent_locking_script=None):
-        """Build a transaction that spends parent_txid.vout[n] and produces one output with
-        amount = parent_value with a fee deducted.
-        Return tuple (CTransaction object, raw hex, nValue, scriptPubKey of the output created).
-        """
-        node = self.nodes[0]
-        inputs = [{"txid": parent_txid, "vout": n}]
-        my_value = parent_value - Decimal("0.0001")
-        outputs = [{self.address : my_value}, {"fee" : Decimal("0.0001")}]
-        rawtx = node.createrawtransaction(inputs, outputs)
-        prevtxs = [{
-            "txid": parent_txid,
-            "vout": n,
-            "scriptPubKey": parent_locking_script,
-            "amount": parent_value,
-        }] if parent_locking_script else None
-        signedtx = node.signrawtransactionwithkey(hexstring=rawtx, privkeys=self.privkeys, prevtxs=prevtxs)
-        assert signedtx["complete"]
-        tx = tx_from_hex(signedtx["hex"])
-        return (tx, signedtx["hex"], my_value, tx.vout[0].scriptPubKey.hex())
-=======
->>>>>>> 21438d55
-
     def test_independent(self):
         self.log.info("Test multiple independent transactions in a package")
         node = self.nodes[0]
@@ -221,23 +197,6 @@
             # Submit the transaction now so its child should have no problem validating
             node.sendrawtransaction(rawtx)
         assert_equal(testres_single, testres_multiple_ab)
-
-<<<<<<< HEAD
-    def create_child_with_parents(self, parents_tx, values, locking_scripts):
-        """Creates a transaction that spends the first output of each parent in parents_tx."""
-        num_parents = len(parents_tx)
-        total_value = sum(values)
-        inputs = [{"txid": tx.rehash(), "vout": 0} for tx in parents_tx]
-        outputs = [{self.address : total_value - num_parents * Decimal("0.0001")}, {"fee" : num_parents * Decimal("0.0001")}]
-        rawtx_child = self.nodes[0].createrawtransaction(inputs, outputs)
-        prevtxs = []
-        for i in range(num_parents):
-            prevtxs.append({"txid": parents_tx[i].rehash(), "vout": 0, "scriptPubKey": locking_scripts[i], "amount": values[i]})
-        signedtx_child = self.nodes[0].signrawtransactionwithkey(hexstring=rawtx_child, privkeys=self.privkeys, prevtxs=prevtxs)
-        assert signedtx_child["complete"]
-        return signedtx_child["hex"]
-=======
->>>>>>> 21438d55
 
     def test_multiple_parents(self):
         node = self.nodes[0]
