#!/usr/bin/env python3
# Copyright (c) 2021 The Bitcoin Core developers
# Distributed under the MIT software license, see the accompanying
# file COPYING or http://www.opensource.org/licenses/mit-license.php.
"""RPCs that handle raw transaction packages."""

from decimal import Decimal
import random

from test_framework.blocktools import COINBASE_MATURITY
from test_framework.messages import (
    MAX_BIP125_RBF_SEQUENCE,
<<<<<<< HEAD
    COIN,
    CTxInWitness,
    CTxOutValue,
=======
>>>>>>> 00c32361
    tx_from_hex,
)
from test_framework.p2p import P2PTxInvStore
from test_framework.test_framework import BitcoinTestFramework
from test_framework.util import (
    assert_equal,
    assert_fee_amount,
    assert_raises_rpc_error,
)
from test_framework.wallet import (
    DEFAULT_FEE,
    MiniWallet,
)


class RPCPackagesTest(BitcoinTestFramework):
    def set_test_params(self):
        self.num_nodes = 1
        self.setup_clean_chain = True

    def assert_testres_equal(self, package_hex, testres_expected):
        """Shuffle package_hex and assert that the testmempoolaccept result matches testres_expected. This should only
        be used to test packages where the order does not matter. The ordering of transactions in package_hex and
        testres_expected must match.
        """
        shuffled_indeces = list(range(len(package_hex)))
        random.shuffle(shuffled_indeces)
        shuffled_package = [package_hex[i] for i in shuffled_indeces]
        shuffled_testres = [testres_expected[i] for i in shuffled_indeces]
        assert_equal(shuffled_testres, self.nodes[0].testmempoolaccept(shuffled_package))

    def run_test(self):
        node = self.nodes[0]

        # get an UTXO that requires signature to be spent
        deterministic_address = node.get_deterministic_priv_key().address
        blockhash = self.generatetoaddress(node, 1, deterministic_address)[0]
        coinbase = node.getblock(blockhash=blockhash, verbosity=2)["tx"][0]
        coin = {
                "txid": coinbase["txid"],
                "amount": coinbase["vout"][0]["value"],
                "scriptPubKey": coinbase["vout"][0]["scriptPubKey"],
                "vout": 0,
                "height": 0
            }

        self.wallet = MiniWallet(self.nodes[0])
        self.generate(self.wallet, COINBASE_MATURITY + 100)  # blocks generated for inputs

        self.log.info("Create some transactions")
        # Create some transactions that can be reused throughout the test. Never submit these to mempool.
        self.independent_txns_hex = []
        self.independent_txns_testres = []
        for _ in range(3):
<<<<<<< HEAD
            coin = self.coins.pop()
            rawtx = node.createrawtransaction([{"txid": coin["txid"], "vout": 0}],
                [{self.address : coin["amount"] - Decimal("0.0001")}, {"fee" : Decimal("0.0001") }])
            signedtx = node.signrawtransactionwithkey(hexstring=rawtx, privkeys=self.privkeys)
            assert signedtx["complete"]
            testres = node.testmempoolaccept([signedtx["hex"]])
=======
            tx_hex = self.wallet.create_self_transfer(fee_rate=Decimal("0.0001"))["hex"]
            testres = self.nodes[0].testmempoolaccept([tx_hex])
>>>>>>> 00c32361
            assert testres[0]["allowed"]
            self.independent_txns_hex.append(tx_hex)
            # testmempoolaccept returns a list of length one, avoid creating a 2D list
            self.independent_txns_testres.append(testres[0])
        self.independent_txns_testres_blank = [{
            "txid": res["txid"], "wtxid": res["wtxid"]} for res in self.independent_txns_testres]

        self.test_independent(coin)
        self.test_chain()
        self.test_multiple_children()
        self.test_multiple_parents()
        self.test_conflicting()
        self.test_rbf()
        self.test_submitpackage()

    def test_independent(self, coin):
        self.log.info("Test multiple independent transactions in a package")
        node = self.nodes[0]
        # For independent transactions, order doesn't matter.
        self.assert_testres_equal(self.independent_txns_hex, self.independent_txns_testres)

        self.log.info("Test an otherwise valid package with an extra garbage tx appended")
<<<<<<< HEAD
        garbage_tx = node.createrawtransaction([{"txid": "00" * 32, "vout": 5}], [{self.address: 1}])
=======
        address = node.get_deterministic_priv_key().address
        garbage_tx = node.createrawtransaction([{"txid": "00" * 32, "vout": 5}], {address: 1})
>>>>>>> 00c32361
        tx = tx_from_hex(garbage_tx)
        # Only the txid and wtxids are returned because validation is incomplete for the independent txns.
        # Package validation is atomic: if the node cannot find a UTXO for any single tx in the package,
        # it terminates immediately to avoid unnecessary, expensive signature verification.
        package_bad = self.independent_txns_hex + [garbage_tx]
        testres_bad = self.independent_txns_testres_blank + [{"txid": tx.rehash(), "wtxid": tx.getwtxid(), "allowed": False, "reject-reason": "missing-inputs"}]
        self.assert_testres_equal(package_bad, testres_bad)

        self.log.info("Check testmempoolaccept tells us when some transactions completed validation successfully")
        tx_bad_sig_hex = node.createrawtransaction([{"txid": coin["txid"], "vout": 0}],
<<<<<<< HEAD
                                           [{self.address : coin["amount"] - Decimal("0.0001")}, {"fee" : Decimal("0.0001") }])
=======
                                           {address : coin["amount"] - Decimal("0.0001")})
>>>>>>> 00c32361
        tx_bad_sig = tx_from_hex(tx_bad_sig_hex)
        testres_bad_sig = node.testmempoolaccept(self.independent_txns_hex + [tx_bad_sig_hex])
        # By the time the signature for the last transaction is checked, all the other transactions
        # have been fully validated, which is why the node returns full validation results for all
        # transactions here but empty results in other cases.
        assert_equal(testres_bad_sig, self.independent_txns_testres + [{
            "txid": tx_bad_sig.rehash(),
            "wtxid": tx_bad_sig.getwtxid(), "allowed": False,
            "reject-reason": "mandatory-script-verify-flag-failed (Operation not valid with the current stack size)"
        }])

        self.log.info("Check testmempoolaccept reports txns in packages that exceed max feerate")
<<<<<<< HEAD
        coin = self.coins.pop()
        tx_high_fee_raw = node.createrawtransaction([{"txid": coin["txid"], "vout": 0}],
                                           [{self.address : coin["amount"] - Decimal("0.999")}, {"fee" : Decimal("0.999")}])
        tx_high_fee_signed = node.signrawtransactionwithkey(hexstring=tx_high_fee_raw, privkeys=self.privkeys)
        assert tx_high_fee_signed["complete"]
        tx_high_fee = tx_from_hex(tx_high_fee_signed["hex"])
        testres_high_fee = node.testmempoolaccept([tx_high_fee_signed["hex"]])
=======
        tx_high_fee = self.wallet.create_self_transfer(fee=Decimal("0.999"))
        testres_high_fee = node.testmempoolaccept([tx_high_fee["hex"]])
>>>>>>> 00c32361
        assert_equal(testres_high_fee, [
            {"txid": tx_high_fee["txid"], "wtxid": tx_high_fee["wtxid"], "allowed": False, "reject-reason": "max-fee-exceeded"}
        ])
        package_high_fee = [tx_high_fee["hex"]] + self.independent_txns_hex
        testres_package_high_fee = node.testmempoolaccept(package_high_fee)
        assert_equal(testres_package_high_fee, testres_high_fee + self.independent_txns_testres_blank)

    def test_chain(self):
        node = self.nodes[0]

        chain = self.wallet.create_self_transfer_chain(chain_length=25)
        chain_hex = chain["chain_hex"]
        chain_txns = chain["chain_txns"]

        self.log.info("Check that testmempoolaccept requires packages to be sorted by dependency")
        assert_equal(node.testmempoolaccept(rawtxs=chain_hex[::-1]),
                [{"txid": tx.rehash(), "wtxid": tx.getwtxid(), "package-error": "package-not-sorted"} for tx in chain_txns[::-1]])

        self.log.info("Testmempoolaccept a chain of 25 transactions")
        testres_multiple = node.testmempoolaccept(rawtxs=chain_hex)

        testres_single = []
        # Test accept and then submit each one individually, which should be identical to package test accept
        for rawtx in chain_hex:
            testres = node.testmempoolaccept([rawtx])
            testres_single.append(testres[0])
            # Submit the transaction now so its child should have no problem validating
            node.sendrawtransaction(rawtx)
        assert_equal(testres_single, testres_multiple)

        # Clean up by clearing the mempool
        self.generate(node, 1)

    def test_multiple_children(self):
        node = self.nodes[0]
        self.log.info("Testmempoolaccept a package in which a transaction has two children within the package")
<<<<<<< HEAD
        first_coin = self.coins.pop()
        value = (first_coin["amount"] - Decimal("0.0002")) / 2 # Deduct reasonable fee and make 2 outputs
        inputs = [{"txid": first_coin["txid"], "vout": 0}]
        outputs = [{self.address : value}, {ADDRESS_BCRT1_P2WSH_OP_TRUE : value}, {"fee": Decimal("0.0002")}]
        rawtx = node.createrawtransaction(inputs, outputs)

        parent_signed = node.signrawtransactionwithkey(hexstring=rawtx, privkeys=self.privkeys)
        assert parent_signed["complete"]
        parent_tx = tx_from_hex(parent_signed["hex"])
        parent_txid = parent_tx.rehash()
        assert node.testmempoolaccept([parent_signed["hex"]])[0]["allowed"]

        parent_locking_script_a = parent_tx.vout[0].scriptPubKey.hex()
        child_value = value
=======

        parent_tx = self.wallet.create_self_transfer_multi(num_outputs=2)
        assert node.testmempoolaccept([parent_tx["hex"]])[0]["allowed"]
>>>>>>> 00c32361

        # Child A
        child_a_tx = self.wallet.create_self_transfer(utxo_to_spend=parent_tx["new_utxos"][0])
        assert not node.testmempoolaccept([child_a_tx["hex"]])[0]["allowed"]

        # Child B
<<<<<<< HEAD
        rawtx_b = node.createrawtransaction([{"txid": parent_txid, "vout": 1}], [{self.address : child_value - Decimal("0.0001")}, {"fee": Decimal("0.0001")}])
        tx_child_b = tx_from_hex(rawtx_b)
        tx_child_b.wit.vtxinwit = [CTxInWitness()]
        tx_child_b.wit.vtxinwit[0].scriptWitness.stack = [CScript([OP_TRUE])]
        tx_child_b_hex = tx_child_b.serialize().hex()
        assert not node.testmempoolaccept([tx_child_b_hex])[0]["allowed"]
=======
        child_b_tx = self.wallet.create_self_transfer(utxo_to_spend=parent_tx["new_utxos"][1])
        assert not node.testmempoolaccept([child_b_tx["hex"]])[0]["allowed"]
>>>>>>> 00c32361

        self.log.info("Testmempoolaccept with entire package, should work with children in either order")
        testres_multiple_ab = node.testmempoolaccept(rawtxs=[parent_tx["hex"], child_a_tx["hex"], child_b_tx["hex"]])
        testres_multiple_ba = node.testmempoolaccept(rawtxs=[parent_tx["hex"], child_b_tx["hex"], child_a_tx["hex"]])
        assert all([testres["allowed"] for testres in testres_multiple_ab + testres_multiple_ba])

        testres_single = []
        # Test accept and then submit each one individually, which should be identical to package testaccept
        for rawtx in [parent_tx["hex"], child_a_tx["hex"], child_b_tx["hex"]]:
            testres = node.testmempoolaccept([rawtx])
            testres_single.append(testres[0])
            # Submit the transaction now so its child should have no problem validating
            node.sendrawtransaction(rawtx)
        assert_equal(testres_single, testres_multiple_ab)

    def test_multiple_parents(self):
        node = self.nodes[0]
        self.log.info("Testmempoolaccept a package in which a transaction has multiple parents within the package")

        for num_parents in [2, 10, 24]:
            # Test a package with num_parents parents and 1 child transaction.
            parent_coins = []
            package_hex = []

            for _ in range(num_parents):
                # Package accept should work with the parents in any order (as long as parents come before child)
                parent_tx = self.wallet.create_self_transfer()
                parent_coins.append(parent_tx["new_utxo"])
                package_hex.append(parent_tx["hex"])

            child_tx = self.wallet.create_self_transfer_multi(utxos_to_spend=parent_coins, fee_per_output=2000)
            for _ in range(10):
                random.shuffle(package_hex)
                testres_multiple = node.testmempoolaccept(rawtxs=package_hex + [child_tx['hex']])
                assert all([testres["allowed"] for testres in testres_multiple])

            testres_single = []
            # Test accept and then submit each one individually, which should be identical to package testaccept
            for rawtx in package_hex + [child_tx["hex"]]:
                testres_single.append(node.testmempoolaccept([rawtx])[0])
                # Submit the transaction now so its child should have no problem validating
                node.sendrawtransaction(rawtx)
            assert_equal(testres_single, testres_multiple)

    def test_conflicting(self):
        node = self.nodes[0]
<<<<<<< HEAD
        prevtx = self.coins.pop()
        inputs = [{"txid": prevtx["txid"], "vout": 0}]
        output1 = [{node.get_deterministic_priv_key().address: 50 - 0.00125}, {"fee" : 0.00125}]
        output2 = [{ADDRESS_BCRT1_P2WSH_OP_TRUE: 50 - 0.00125}, {"fee" : 0.00125}]
=======
        coin = self.wallet.get_utxo()
>>>>>>> 00c32361

        # tx1 and tx2 share the same inputs
        tx1 = self.wallet.create_self_transfer(utxo_to_spend=coin)
        tx2 = self.wallet.create_self_transfer(utxo_to_spend=coin)

        # Ensure tx1 and tx2 are valid by themselves
        assert node.testmempoolaccept([tx1["hex"]])[0]["allowed"]
        assert node.testmempoolaccept([tx2["hex"]])[0]["allowed"]

        self.log.info("Test duplicate transactions in the same package")
        testres = node.testmempoolaccept([tx1["hex"], tx1["hex"]])
        assert_equal(testres, [
            {"txid": tx1["txid"], "wtxid": tx1["wtxid"], "package-error": "conflict-in-package"},
            {"txid": tx1["txid"], "wtxid": tx1["wtxid"], "package-error": "conflict-in-package"}
        ])

        self.log.info("Test conflicting transactions in the same package")
        testres = node.testmempoolaccept([tx1["hex"], tx2["hex"]])
        assert_equal(testres, [
            {"txid": tx1["txid"], "wtxid": tx1["wtxid"], "package-error": "conflict-in-package"},
            {"txid": tx2["txid"], "wtxid": tx2["wtxid"], "package-error": "conflict-in-package"}
        ])

    def test_rbf(self):
        node = self.nodes[0]
<<<<<<< HEAD
        coin = self.coins.pop()
        inputs = [{"txid": coin["txid"], "vout": 0, "sequence": MAX_BIP125_RBF_SEQUENCE}]
        fee = Decimal('0.00125000')
        output = [{node.get_deterministic_priv_key().address: 50 - fee}, {"fee" : fee}]
        raw_replaceable_tx = node.createrawtransaction(inputs, output)
        signed_replaceable_tx = node.signrawtransactionwithkey(hexstring=raw_replaceable_tx, privkeys=self.privkeys)
        testres_replaceable = node.testmempoolaccept([signed_replaceable_tx["hex"]])
        replaceable_tx = tx_from_hex(signed_replaceable_tx["hex"])
=======

        coin = self.wallet.get_utxo()
        fee = Decimal("0.00125000")
        replaceable_tx = self.wallet.create_self_transfer(utxo_to_spend=coin, sequence=MAX_BIP125_RBF_SEQUENCE, fee = fee)
        testres_replaceable = node.testmempoolaccept([replaceable_tx["hex"]])
>>>>>>> 00c32361
        assert_equal(testres_replaceable, [
            {"txid": replaceable_tx["txid"], "wtxid": replaceable_tx["wtxid"],
            "allowed": True, "vsize": replaceable_tx["tx"].get_vsize(), "fees": { "base": fee }}
        ])

        # Replacement transaction is identical except has double the fee
<<<<<<< HEAD
        replacement_tx = tx_from_hex(signed_replaceable_tx["hex"])
        replacement_tx.vout[0].nValue = CTxOutValue(int((50 - 2*fee) * COIN))  # Doubled fee
        replacement_tx.vout[1].nValue = CTxOutValue(int(2*fee * COIN))  # Doubled fee
        signed_replacement_tx = node.signrawtransactionwithkey(replacement_tx.serialize().hex(), self.privkeys)
        replacement_tx = tx_from_hex(signed_replacement_tx["hex"])

        self.log.info("Test that transactions within a package cannot replace each other")
        testres_rbf_conflicting = node.testmempoolaccept([signed_replaceable_tx["hex"], signed_replacement_tx["hex"]])
=======
        replacement_tx = self.wallet.create_self_transfer(utxo_to_spend=coin, sequence=MAX_BIP125_RBF_SEQUENCE, fee = 2 * fee)
        testres_rbf_conflicting = node.testmempoolaccept([replaceable_tx["hex"], replacement_tx["hex"]])
>>>>>>> 00c32361
        assert_equal(testres_rbf_conflicting, [
            {"txid": replaceable_tx["txid"], "wtxid": replaceable_tx["wtxid"], "package-error": "conflict-in-package"},
            {"txid": replacement_tx["txid"], "wtxid": replacement_tx["wtxid"], "package-error": "conflict-in-package"}
        ])

        self.log.info("Test that packages cannot conflict with mempool transactions, even if a valid BIP125 RBF")
        # This transaction is a valid BIP125 replace-by-fee
        self.wallet.sendrawtransaction(from_node=node, tx_hex=replaceable_tx["hex"])
        testres_rbf_single = node.testmempoolaccept([replacement_tx["hex"]])
        assert testres_rbf_single[0]["allowed"]
        testres_rbf_package = self.independent_txns_testres_blank + [{
            "txid": replacement_tx["txid"], "wtxid": replacement_tx["wtxid"], "allowed": False,
            "reject-reason": "bip125-replacement-disallowed"
        }]
        self.assert_testres_equal(self.independent_txns_hex + [replacement_tx["hex"]], testres_rbf_package)

    def assert_equal_package_results(self, node, testmempoolaccept_result, submitpackage_result):
        """Assert that a successful submitpackage result is consistent with testmempoolaccept
        results and getmempoolentry info. Note that the result structs are different and, due to
        policy differences between testmempoolaccept and submitpackage (i.e. package feerate),
        some information may be different.
        """
        for testres_tx in testmempoolaccept_result:
            # Grab this result from the submitpackage_result
            submitres_tx = submitpackage_result["tx-results"][testres_tx["wtxid"]]
            assert_equal(submitres_tx["txid"], testres_tx["txid"])
            # No "allowed" if the tx was already in the mempool
            if "allowed" in testres_tx and testres_tx["allowed"]:
                assert_equal(submitres_tx["vsize"], testres_tx["vsize"])
                assert_equal(submitres_tx["fees"]["base"], testres_tx["fees"]["base"])
            entry_info = node.getmempoolentry(submitres_tx["txid"])
            assert_equal(submitres_tx["vsize"], entry_info["vsize"])
            assert_equal(submitres_tx["fees"]["base"], entry_info["fees"]["base"])

    def test_submit_child_with_parents(self, num_parents, partial_submit):
        node = self.nodes[0]
        peer = node.add_p2p_connection(P2PTxInvStore())

        package_txns = []
        for _ in range(num_parents):
            parent_tx = self.wallet.create_self_transfer(fee=DEFAULT_FEE)
            package_txns.append(parent_tx)
            if partial_submit and random.choice([True, False]):
                node.sendrawtransaction(parent_tx["hex"])
        child_tx = self.wallet.create_self_transfer_multi(utxos_to_spend=[tx["new_utxo"] for tx in package_txns], fee_per_output=10000) #DEFAULT_FEE
        package_txns.append(child_tx)

        testmempoolaccept_result = node.testmempoolaccept(rawtxs=[tx["hex"] for tx in package_txns])
        submitpackage_result = node.submitpackage(package=[tx["hex"] for tx in package_txns])

        # Check that each result is present, with the correct size and fees
        for package_txn in package_txns:
            tx = package_txn["tx"]
            assert tx.getwtxid() in submitpackage_result["tx-results"]
            tx_result = submitpackage_result["tx-results"][tx.getwtxid()]
            assert_equal(tx_result, {
                "txid": package_txn["txid"],
                "vsize": tx.get_vsize(),
                "fees": {
                    "base": DEFAULT_FEE,
                }
            })

        # submitpackage result should be consistent with testmempoolaccept and getmempoolentry
        self.assert_equal_package_results(node, testmempoolaccept_result, submitpackage_result)

        # Package feerate is calculated for the remaining transactions after deduplication and
        # individual submission. If only 0 or 1 transaction is left, e.g. because all transactions
        # had high-feerates or were already in the mempool, no package feerate is provided.
        # In this case, since all of the parents have high fees, each is accepted individually.
        assert "package-feerate" not in submitpackage_result

        # The node should announce each transaction. No guarantees for propagation.
        peer.wait_for_broadcast([tx["tx"].getwtxid() for tx in package_txns])
        self.generate(node, 1)

    def test_submit_cpfp(self):
        node = self.nodes[0]
        peer = node.add_p2p_connection(P2PTxInvStore())

        tx_poor = self.wallet.create_self_transfer(fee=0, fee_rate=0)
        tx_rich = self.wallet.create_self_transfer(fee=DEFAULT_FEE)
        package_txns = [tx_rich, tx_poor]
        coins = [tx["new_utxo"] for tx in package_txns]
        tx_child = self.wallet.create_self_transfer_multi(utxos_to_spend=coins, fee_per_output=10000) #DEFAULT_FEE
        package_txns.append(tx_child)

        submitpackage_result = node.submitpackage([tx["hex"] for tx in package_txns])

        rich_parent_result = submitpackage_result["tx-results"][tx_rich["wtxid"]]
        poor_parent_result = submitpackage_result["tx-results"][tx_poor["wtxid"]]
        child_result = submitpackage_result["tx-results"][tx_child["tx"].getwtxid()]
        assert_equal(rich_parent_result["fees"]["base"], DEFAULT_FEE)
        assert_equal(poor_parent_result["fees"]["base"], 0)
        assert_equal(child_result["fees"]["base"], DEFAULT_FEE)
        # Package feerate is calculated for the remaining transactions after deduplication and
        # individual submission. Since this package had a 0-fee parent, package feerate must have
        # been used and returned.
        assert "package-feerate" in submitpackage_result
        elements_extra_fee = Decimal("0.00000682") # extra fee for elements (which has bigger transaction size)
        assert_fee_amount(DEFAULT_FEE + elements_extra_fee, rich_parent_result["vsize"] + child_result["vsize"], submitpackage_result["package-feerate"])

        # The node will broadcast each transaction, still abiding by its peer's fee filter
        peer.wait_for_broadcast([tx["tx"].getwtxid() for tx in package_txns])
        self.generate(node, 1)

    def test_submitpackage(self):
        node = self.nodes[0]

        self.log.info("Submitpackage valid packages with 1 child and some number of parents")
        for num_parents in [1, 2, 24]:
            self.test_submit_child_with_parents(num_parents, False)
            self.test_submit_child_with_parents(num_parents, True)

        self.log.info("Submitpackage valid packages with CPFP")
        self.test_submit_cpfp()

        self.log.info("Submitpackage only allows packages of 1 child with its parents")
        # Chain of 3 transactions has too many generations
        chain_hex = self.wallet.create_self_transfer_chain(chain_length=25)["chain_hex"]
        assert_raises_rpc_error(-25, "not-child-with-parents", node.submitpackage, chain_hex)


if __name__ == "__main__":
    RPCPackagesTest().main()<|MERGE_RESOLUTION|>--- conflicted
+++ resolved
@@ -10,12 +10,6 @@
 from test_framework.blocktools import COINBASE_MATURITY
 from test_framework.messages import (
     MAX_BIP125_RBF_SEQUENCE,
-<<<<<<< HEAD
-    COIN,
-    CTxInWitness,
-    CTxOutValue,
-=======
->>>>>>> 00c32361
     tx_from_hex,
 )
 from test_framework.p2p import P2PTxInvStore
@@ -70,17 +64,8 @@
         self.independent_txns_hex = []
         self.independent_txns_testres = []
         for _ in range(3):
-<<<<<<< HEAD
-            coin = self.coins.pop()
-            rawtx = node.createrawtransaction([{"txid": coin["txid"], "vout": 0}],
-                [{self.address : coin["amount"] - Decimal("0.0001")}, {"fee" : Decimal("0.0001") }])
-            signedtx = node.signrawtransactionwithkey(hexstring=rawtx, privkeys=self.privkeys)
-            assert signedtx["complete"]
-            testres = node.testmempoolaccept([signedtx["hex"]])
-=======
             tx_hex = self.wallet.create_self_transfer(fee_rate=Decimal("0.0001"))["hex"]
             testres = self.nodes[0].testmempoolaccept([tx_hex])
->>>>>>> 00c32361
             assert testres[0]["allowed"]
             self.independent_txns_hex.append(tx_hex)
             # testmempoolaccept returns a list of length one, avoid creating a 2D list
@@ -103,12 +88,8 @@
         self.assert_testres_equal(self.independent_txns_hex, self.independent_txns_testres)
 
         self.log.info("Test an otherwise valid package with an extra garbage tx appended")
-<<<<<<< HEAD
-        garbage_tx = node.createrawtransaction([{"txid": "00" * 32, "vout": 5}], [{self.address: 1}])
-=======
         address = node.get_deterministic_priv_key().address
-        garbage_tx = node.createrawtransaction([{"txid": "00" * 32, "vout": 5}], {address: 1})
->>>>>>> 00c32361
+        garbage_tx = node.createrawtransaction([{"txid": "00" * 32, "vout": 5}], [{address: 1}])
         tx = tx_from_hex(garbage_tx)
         # Only the txid and wtxids are returned because validation is incomplete for the independent txns.
         # Package validation is atomic: if the node cannot find a UTXO for any single tx in the package,
@@ -119,11 +100,7 @@
 
         self.log.info("Check testmempoolaccept tells us when some transactions completed validation successfully")
         tx_bad_sig_hex = node.createrawtransaction([{"txid": coin["txid"], "vout": 0}],
-<<<<<<< HEAD
-                                           [{self.address : coin["amount"] - Decimal("0.0001")}, {"fee" : Decimal("0.0001") }])
-=======
-                                           {address : coin["amount"] - Decimal("0.0001")})
->>>>>>> 00c32361
+                                           [{address : coin["amount"] - Decimal("0.0001")}, {"fee" : Decimal("0.0001") }])
         tx_bad_sig = tx_from_hex(tx_bad_sig_hex)
         testres_bad_sig = node.testmempoolaccept(self.independent_txns_hex + [tx_bad_sig_hex])
         # By the time the signature for the last transaction is checked, all the other transactions
@@ -136,18 +113,8 @@
         }])
 
         self.log.info("Check testmempoolaccept reports txns in packages that exceed max feerate")
-<<<<<<< HEAD
-        coin = self.coins.pop()
-        tx_high_fee_raw = node.createrawtransaction([{"txid": coin["txid"], "vout": 0}],
-                                           [{self.address : coin["amount"] - Decimal("0.999")}, {"fee" : Decimal("0.999")}])
-        tx_high_fee_signed = node.signrawtransactionwithkey(hexstring=tx_high_fee_raw, privkeys=self.privkeys)
-        assert tx_high_fee_signed["complete"]
-        tx_high_fee = tx_from_hex(tx_high_fee_signed["hex"])
-        testres_high_fee = node.testmempoolaccept([tx_high_fee_signed["hex"]])
-=======
         tx_high_fee = self.wallet.create_self_transfer(fee=Decimal("0.999"))
         testres_high_fee = node.testmempoolaccept([tx_high_fee["hex"]])
->>>>>>> 00c32361
         assert_equal(testres_high_fee, [
             {"txid": tx_high_fee["txid"], "wtxid": tx_high_fee["wtxid"], "allowed": False, "reject-reason": "max-fee-exceeded"}
         ])
@@ -184,43 +151,17 @@
     def test_multiple_children(self):
         node = self.nodes[0]
         self.log.info("Testmempoolaccept a package in which a transaction has two children within the package")
-<<<<<<< HEAD
-        first_coin = self.coins.pop()
-        value = (first_coin["amount"] - Decimal("0.0002")) / 2 # Deduct reasonable fee and make 2 outputs
-        inputs = [{"txid": first_coin["txid"], "vout": 0}]
-        outputs = [{self.address : value}, {ADDRESS_BCRT1_P2WSH_OP_TRUE : value}, {"fee": Decimal("0.0002")}]
-        rawtx = node.createrawtransaction(inputs, outputs)
-
-        parent_signed = node.signrawtransactionwithkey(hexstring=rawtx, privkeys=self.privkeys)
-        assert parent_signed["complete"]
-        parent_tx = tx_from_hex(parent_signed["hex"])
-        parent_txid = parent_tx.rehash()
-        assert node.testmempoolaccept([parent_signed["hex"]])[0]["allowed"]
-
-        parent_locking_script_a = parent_tx.vout[0].scriptPubKey.hex()
-        child_value = value
-=======
 
         parent_tx = self.wallet.create_self_transfer_multi(num_outputs=2)
         assert node.testmempoolaccept([parent_tx["hex"]])[0]["allowed"]
->>>>>>> 00c32361
 
         # Child A
         child_a_tx = self.wallet.create_self_transfer(utxo_to_spend=parent_tx["new_utxos"][0])
         assert not node.testmempoolaccept([child_a_tx["hex"]])[0]["allowed"]
 
         # Child B
-<<<<<<< HEAD
-        rawtx_b = node.createrawtransaction([{"txid": parent_txid, "vout": 1}], [{self.address : child_value - Decimal("0.0001")}, {"fee": Decimal("0.0001")}])
-        tx_child_b = tx_from_hex(rawtx_b)
-        tx_child_b.wit.vtxinwit = [CTxInWitness()]
-        tx_child_b.wit.vtxinwit[0].scriptWitness.stack = [CScript([OP_TRUE])]
-        tx_child_b_hex = tx_child_b.serialize().hex()
-        assert not node.testmempoolaccept([tx_child_b_hex])[0]["allowed"]
-=======
         child_b_tx = self.wallet.create_self_transfer(utxo_to_spend=parent_tx["new_utxos"][1])
         assert not node.testmempoolaccept([child_b_tx["hex"]])[0]["allowed"]
->>>>>>> 00c32361
 
         self.log.info("Testmempoolaccept with entire package, should work with children in either order")
         testres_multiple_ab = node.testmempoolaccept(rawtxs=[parent_tx["hex"], child_a_tx["hex"], child_b_tx["hex"]])
@@ -267,14 +208,7 @@
 
     def test_conflicting(self):
         node = self.nodes[0]
-<<<<<<< HEAD
-        prevtx = self.coins.pop()
-        inputs = [{"txid": prevtx["txid"], "vout": 0}]
-        output1 = [{node.get_deterministic_priv_key().address: 50 - 0.00125}, {"fee" : 0.00125}]
-        output2 = [{ADDRESS_BCRT1_P2WSH_OP_TRUE: 50 - 0.00125}, {"fee" : 0.00125}]
-=======
         coin = self.wallet.get_utxo()
->>>>>>> 00c32361
 
         # tx1 and tx2 share the same inputs
         tx1 = self.wallet.create_self_transfer(utxo_to_spend=coin)
@@ -300,41 +234,19 @@
 
     def test_rbf(self):
         node = self.nodes[0]
-<<<<<<< HEAD
-        coin = self.coins.pop()
-        inputs = [{"txid": coin["txid"], "vout": 0, "sequence": MAX_BIP125_RBF_SEQUENCE}]
-        fee = Decimal('0.00125000')
-        output = [{node.get_deterministic_priv_key().address: 50 - fee}, {"fee" : fee}]
-        raw_replaceable_tx = node.createrawtransaction(inputs, output)
-        signed_replaceable_tx = node.signrawtransactionwithkey(hexstring=raw_replaceable_tx, privkeys=self.privkeys)
-        testres_replaceable = node.testmempoolaccept([signed_replaceable_tx["hex"]])
-        replaceable_tx = tx_from_hex(signed_replaceable_tx["hex"])
-=======
 
         coin = self.wallet.get_utxo()
         fee = Decimal("0.00125000")
         replaceable_tx = self.wallet.create_self_transfer(utxo_to_spend=coin, sequence=MAX_BIP125_RBF_SEQUENCE, fee = fee)
         testres_replaceable = node.testmempoolaccept([replaceable_tx["hex"]])
->>>>>>> 00c32361
         assert_equal(testres_replaceable, [
             {"txid": replaceable_tx["txid"], "wtxid": replaceable_tx["wtxid"],
             "allowed": True, "vsize": replaceable_tx["tx"].get_vsize(), "fees": { "base": fee }}
         ])
 
         # Replacement transaction is identical except has double the fee
-<<<<<<< HEAD
-        replacement_tx = tx_from_hex(signed_replaceable_tx["hex"])
-        replacement_tx.vout[0].nValue = CTxOutValue(int((50 - 2*fee) * COIN))  # Doubled fee
-        replacement_tx.vout[1].nValue = CTxOutValue(int(2*fee * COIN))  # Doubled fee
-        signed_replacement_tx = node.signrawtransactionwithkey(replacement_tx.serialize().hex(), self.privkeys)
-        replacement_tx = tx_from_hex(signed_replacement_tx["hex"])
-
-        self.log.info("Test that transactions within a package cannot replace each other")
-        testres_rbf_conflicting = node.testmempoolaccept([signed_replaceable_tx["hex"], signed_replacement_tx["hex"]])
-=======
         replacement_tx = self.wallet.create_self_transfer(utxo_to_spend=coin, sequence=MAX_BIP125_RBF_SEQUENCE, fee = 2 * fee)
         testres_rbf_conflicting = node.testmempoolaccept([replaceable_tx["hex"], replacement_tx["hex"]])
->>>>>>> 00c32361
         assert_equal(testres_rbf_conflicting, [
             {"txid": replaceable_tx["txid"], "wtxid": replaceable_tx["wtxid"], "package-error": "conflict-in-package"},
             {"txid": replacement_tx["txid"], "wtxid": replacement_tx["wtxid"], "package-error": "conflict-in-package"}
@@ -415,7 +327,7 @@
         node = self.nodes[0]
         peer = node.add_p2p_connection(P2PTxInvStore())
 
-        tx_poor = self.wallet.create_self_transfer(fee=0, fee_rate=0)
+        tx_poor = self.wallet.create_self_transfer(fee=Decimal('0.00000001'), fee_rate=0) # ELEMENTS: fee can't be 0
         tx_rich = self.wallet.create_self_transfer(fee=DEFAULT_FEE)
         package_txns = [tx_rich, tx_poor]
         coins = [tx["new_utxo"] for tx in package_txns]
@@ -428,13 +340,13 @@
         poor_parent_result = submitpackage_result["tx-results"][tx_poor["wtxid"]]
         child_result = submitpackage_result["tx-results"][tx_child["tx"].getwtxid()]
         assert_equal(rich_parent_result["fees"]["base"], DEFAULT_FEE)
-        assert_equal(poor_parent_result["fees"]["base"], 0)
+        assert_equal(poor_parent_result["fees"]["base"], Decimal('0.00000001')) # ELEMENTS
         assert_equal(child_result["fees"]["base"], DEFAULT_FEE)
         # Package feerate is calculated for the remaining transactions after deduplication and
         # individual submission. Since this package had a 0-fee parent, package feerate must have
         # been used and returned.
         assert "package-feerate" in submitpackage_result
-        elements_extra_fee = Decimal("0.00000682") # extra fee for elements (which has bigger transaction size)
+        elements_extra_fee = Decimal("0.00000001") # extra fee for elements (which has bigger transaction size)
         assert_fee_amount(DEFAULT_FEE + elements_extra_fee, rich_parent_result["vsize"] + child_result["vsize"], submitpackage_result["package-feerate"])
 
         # The node will broadcast each transaction, still abiding by its peer's fee filter
