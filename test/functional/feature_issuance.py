#!/usr/bin/env python3
# Copyright (c) 2016 The Bitcoin Core developers
# Distributed under the MIT/X11 software license, see the accompanying
# file COPYING or http://www.opensource.org/licenses/mit-license.php.

from test_framework.test_framework import BitcoinTestFramework
from test_framework.util import assert_equal, assert_greater_than_or_equal, assert_raises_rpc_error, connect_nodes
from test_framework.authproxy import JSONRPCException
from decimal import Decimal

" Tests issued assets functionality including (re)issuance, and de-issuance "

# Creates a raw issuance transaction based on the passed in list, checking important details after
def process_raw_issuance(node, issuance_list):
    if len(issuance_list) > 5:
        raise Exception('Issuance list too long')
    # Make enough outputs for any subsequent spend
    next_destinations = {}
    output_values = Decimal('%.8f' % ((node.getbalance()['bitcoin']-1)/5))
    for i in range(5):
        next_destinations[node.getnewaddress()] = output_values

    raw_tx = node.createrawtransaction([], next_destinations)
    # We "over-fund" these transactions to 50 sat/vbyte since issuances aren't baked in yet
    # Otherwise huge multi-issuances may fail min-relay
    funded_tx = node.fundrawtransaction(raw_tx, {"feeRate":Decimal('0.00050000')})['hex']
    issued_call_details = node.rawissueasset(funded_tx, issuance_list)
    issued_tx = issued_call_details[-1]["hex"] # Get hex from end
    # don't accept blinding fail, and blind all issuances or none at all
    blind_tx = node.blindrawtransaction(issued_tx, False, [], issuance_list[0]["blind"])
    signed_tx = node.signrawtransactionwithwallet(blind_tx)
    tx_id = node.sendrawtransaction(signed_tx['hex'])
    node.generate(1)
    assert_equal(node.gettransaction(tx_id)["confirmations"], 1)
    num_issuance = 0
    decoded_tx = node.decoderawtransaction(signed_tx['hex'])
    decoded_unblind_tx = node.decoderawtransaction(issued_tx)
    for i, (issuance_req, tx_input, issuance_result) in enumerate(zip(issuance_list, decoded_tx["vin"], issued_call_details)):
        if "issuance" not in tx_input:
            break

        num_issuance += 1
        issuance_details = tx_input["issuance"]
        if "blind" not in issuance_req or issuance_req["blind"] == True:

            assert "assetamount" not in issuance_details
            assert "tokenamount" not in issuance_details
            assert_equal(issuance_details["assetBlindingNonce"], "00"*32)
            if "asset_amount" in issuance_req:
                assert "assetamountcommitment" in issuance_details
            if "token_amount" in issuance_req:
                assert "tokenamountcommitment" in issuance_details
        else:
            if "asset_amount" in issuance_req:
                assert_equal(issuance_details["assetamount"], issuance_req["asset_amount"])
            if "token_amount" in issuance_req:
                assert_equal(issuance_details["tokenamount"], issuance_req["token_amount"])

        # Cross-check RPC call result details with raw details
        assert_equal(issuance_result["vin"], i)
        assert_equal(issuance_result["entropy"], issuance_details["assetEntropy"])
        if "asset" in issuance_details:
            assert_equal(issuance_result["asset"], issuance_details["asset"])
        if "token" in issuance_details:
            assert_equal(issuance_result["token"], issuance_details["token"])

        # Look for outputs assets where we expect them, or not, initial issuance first then token
        for issuance_type in ["asset", "token"]:
            blind_dest = issuance_type+"_address" not in issuance_req or node.validateaddress(issuance_req[issuance_type+"_address"])["confidential_key"] != ""
            if blind_dest:
                # We should not find any the issuances we made since the addresses confidential
                for output in decoded_tx["vout"]:
                    if "asset" in output and output["asset"] == issuance_details[issuance_type]:
                        raise Exception("Found asset in plaintext that should be confidential!")

            # Now scan unblinded version of issuance outputs
            asset_found = False
            for output in decoded_unblind_tx["vout"]:
                if "asset" in output and output["asset"] == issuance_details[issuance_type]:
                    if issuance_type+"_address" not in issuance_req:
                        raise Exception("Found asset type not requested")
                    if "value" in output and output["value"] == issuance_req[issuance_type+"_amount"]:
                        asset_found = True

            # Find the asset type if it was created
            assert asset_found if issuance_type+"_address" in issuance_req else True

    assert_equal(num_issuance, len(issuance_list))

class IssuanceTest(BitcoinTestFramework):

    def set_test_params(self):
        self.num_nodes = 3
        self.extra_args = [["-blindedaddresses=1"]] * self.num_nodes
        self.setup_clean_chain = True

    def skip_test_if_missing_module(self):
        self.skip_if_no_wallet()

    def setup_network(self, split=False):
        self.setup_nodes()
        connect_nodes(self.nodes[0], 1)
        connect_nodes(self.nodes[1], 0) ## ELEMENTS: investigate why we need this connection
        connect_nodes(self.nodes[1], 2)
        self.sync_all()

    def run_test(self):
        self.nodes[0].generate(105)
        # Make sure test starts with no initial issuance.
        assert_equal(len(self.nodes[0].listissuances()), 0)

        # Unblinded issuance of asset
        issued = self.nodes[0].issueasset(1, 1, False)
        balance = self.nodes[0].getwalletinfo()["balance"]
        assert_equal(balance[issued["asset"]], 1)
        assert_equal(balance[issued["token"]], 1)
        # Quick unblinded reissuance check, making 2*COIN total
        self.nodes[0].reissueasset(issued["asset"], 1)

        self.nodes[0].generate(1)
        self.sync_all()

        issued2 = self.nodes[0].issueasset(2, 1)
        test_asset = issued2["asset"]
        assert_equal(self.nodes[0].getwalletinfo()['balance'][test_asset], Decimal(2))
        node1balance = self.nodes[1].getwalletinfo()['balance']
        if test_asset in node1balance:
            assert_equal(node1balance[test_asset], Decimal(0))

        # Send bitcoin to node 1 and then from 1 to 2 to force node 1 to
        # spend confidential money.
        self.nodes[0].sendtoaddress(self.nodes[1].getnewaddress(), 4)
        self.nodes[0].generate(1)
        self.sync_all()
        self.nodes[1].sendtoaddress(self.nodes[2].getnewaddress(), 3, "", "", False, False, 1, "UNSET", False, "", False)
        self.sync_all()
        self.nodes[0].generate(1)
        self.sync_all()

        # Destroy assets
        pre_destroy_btc_balance = self.nodes[2].getwalletinfo()['balance']['bitcoin']
        self.nodes[2].destroyamount('bitcoin', 2) # Destroy 2 BTC
        self.nodes[2].generate(1)
        self.sync_all()
        assert_greater_than_or_equal(pre_destroy_btc_balance - Decimal('2'), self.nodes[2].getbalance()['bitcoin'])

        issuedamount = self.nodes[0].getwalletinfo()['balance'][issued["token"]]
        assert_equal(issuedamount, Decimal('1.0'))
        self.nodes[0].destroyamount(issued["token"], issuedamount) # Destroy all reissuance tokens of one type

        self.nodes[0].generate(1)
        self.sync_all()
        assert issued["token"] not in self.nodes[0].getwalletinfo()['balance']

        # Test various issuance and auditing paths

        issuancedata = self.nodes[0].issueasset(Decimal('0.00000002'), Decimal('0.00000001')) #2 of asset, 1 reissuance token
        self.nodes[1].generate(1)
        self.sync_all()
        assert_equal(self.nodes[0].getwalletinfo()["balance"][issuancedata["asset"]], Decimal('0.00000002'))
        assert_equal(self.nodes[0].getwalletinfo()["balance"][issuancedata["token"]], Decimal('0.00000001'))
        self.nodes[0].reissueasset(issuancedata["asset"], Decimal('0.00000001'))
        self.sync_all()
        assert_equal(self.nodes[0].getwalletinfo()["balance"][issuancedata["asset"]], Decimal('0.00000003'))
        # Can't reissue an issuance token (yet)
        try:
            self.nodes[0].reissueasset(issuancedata["token"], Decimal('0.00000001'))
            raise AssertionError("You shouldn't be able to reissue a token yet")
        except JSONRPCException:
            pass


        issuancedata = self.nodes[2].issueasset(Decimal('0.00000005'), 0) #5 of asset, 0 reissuance token
        # No reissuance tokens
        try:
            self.nodes[2].reissueasset(issuancedata["token"], 5)
            raise AssertionError("You shouldn't be able to reissue without a token")
        except JSONRPCException:
            pass

        issuancedata = self.nodes[2].issueasset(0, Decimal('0.00000006')) #0 of asset, 6 reissuance token

        # Node 2 will send node 1 a reissuance token, both will generate assets
        self.nodes[2].sendtoaddress(self.nodes[1].getnewaddress(), Decimal('0.00000001'), "", "", False, False, 1, "UNSET", False, issuancedata["token"])
        # node 1 needs to know about a (re)issuance to reissue itself
        self.nodes[1].importaddress(self.nodes[2].gettransaction(issuancedata["txid"])["details"][0]["address"])
        # also send some bitcoin
        self.nodes[2].generate(1)
        self.sync_all()

        assert_equal(self.nodes[2].getwalletinfo()["balance"][issuancedata["token"]], Decimal('0.00000005'))
        assert_equal(self.nodes[1].getwalletinfo()["balance"][issuancedata["token"]], Decimal('0.00000001'))
        redata1 = self.nodes[1].reissueasset(issuancedata["asset"], Decimal('0.05'))
        redata2 = self.nodes[2].reissueasset(issuancedata["asset"], Decimal('0.025'))

        self.sync_all()
        # Watch-only issuances won't show up in wallet until confirmed
        self.nodes[1].generate(1)
        self.sync_all()

        # Now have node 0 audit these issuances
        blindingkey1 = self.nodes[1].dumpissuanceblindingkey(redata1["txid"], redata1["vin"])
        blindingkey2 = self.nodes[2].dumpissuanceblindingkey(redata2["txid"], redata2["vin"])
        blindingkey3 = self.nodes[2].dumpissuanceblindingkey(issuancedata["txid"], issuancedata["vin"])

        # Need addr to get transactions in wallet. TODO: importissuances?
        txdet1 = self.nodes[1].gettransaction(redata1["txid"])["details"]
        txdet2 = self.nodes[2].gettransaction(redata2["txid"])["details"]
        txdet3 = self.nodes[2].gettransaction(issuancedata["txid"])["details"]

        # Receive addresses added last
        addr1 = txdet1[len(txdet1)-1]["address"]
        addr2 = txdet2[len(txdet2)-1]["address"]
        addr3 = txdet3[len(txdet3)-1]["address"]

        assert_equal(len(self.nodes[0].listissuances()), 5)
        self.nodes[0].importaddress(addr1)
        self.nodes[0].importaddress(addr2)
        self.nodes[0].importaddress(addr3)

        issuances = self.nodes[0].listissuances()
        assert_equal(len(issuances), 8)

        for issue in issuances:
            if issue['txid'] == redata1["txid"] and issue['vin'] == redata1["vin"]:
                assert_equal(issue['assetamount'], Decimal('-1'))
            if issue['txid'] == redata2["txid"] and issue['vin'] == redata2["vin"]:
                assert_equal(issue['assetamount'], Decimal('-1'))
            if issue['txid'] == issuancedata["txid"] and issue['vin'] == issuancedata["vin"]:
                assert_equal(issue['assetamount'], Decimal('-1'))
                assert_equal(issue['tokenamount'], Decimal('-1'))

        # Test that importing the issuance blinding keys then reveals the issuance amounts
        self.nodes[0].importissuanceblindingkey(redata1["txid"], redata1["vin"], blindingkey1)
        self.nodes[0].importissuanceblindingkey(redata2["txid"], redata2["vin"], blindingkey2)
        self.nodes[0].importissuanceblindingkey(issuancedata["txid"], issuancedata["vin"], blindingkey3)

        issuances = self.nodes[0].listissuances()

        for issue in issuances:
            if issue['txid'] == redata1["txid"] and issue['vin'] == redata1["vin"]:
                assert_equal(issue['assetamount'], Decimal('0.05'))
            if issue['txid'] == redata2["txid"] and issue['vin'] == redata2["vin"]:
                assert_equal(issue['assetamount'], Decimal('0.025'))
            if issue['txid'] == issuancedata["txid"] and issue['vin'] == issuancedata["vin"]:
                assert_equal(issue['assetamount'], Decimal('0'))
                assert_equal(issue['tokenamount'], Decimal('0.00000006'))

        # Check for value accounting when asset issuance is null but token not, ie unblinded
        issued = self.nodes[0].issueasset(0, 1, False)
        assert issued["asset"] not in self.nodes[0].getwalletinfo()["balance"]
        assert_equal(self.nodes[0].getwalletinfo()["balance"][issued["token"]], 1)


        print("Raw issuance tests")
        # Addresses to send to to check proper blinding
        blind_addr = self.nodes[0].getnewaddress()
        nonblind_addr = self.nodes[0].validateaddress(blind_addr)['unconfidential']

        # Fail making non-witness issuance sourcing a single unblinded output.
        # See: https://github.com/ElementsProject/elements/issues/473
        total_amount = self.nodes[0].getbalance()['bitcoin']
        self.nodes[0].sendtoaddress(nonblind_addr, total_amount, "", "", True)
        self.nodes[1].generate(1)
        raw_tx = self.nodes[0].createrawtransaction([], {nonblind_addr: 1})
        funded_tx = self.nodes[0].fundrawtransaction(raw_tx)['hex']
        issued_tx = self.nodes[2].rawissueasset(funded_tx, [{"asset_amount":1, "asset_address":nonblind_addr, "blind":False}])[0]["hex"]
        blind_tx = self.nodes[0].blindrawtransaction(issued_tx) # This is a no-op
        signed_tx = self.nodes[0].signrawtransactionwithwallet(blind_tx)
        assert_raises_rpc_error(-26, "", self.nodes[0].sendrawtransaction, signed_tx['hex'])

        # Make single blinded output to ensure we work around above issue
        total_amount = self.nodes[0].getbalance()['bitcoin']
        self.nodes[0].sendtoaddress(blind_addr, total_amount, "", "", True)
        self.nodes[1].generate(1)

        # Start with single issuance input, unblinded (makes 5 outputs for later larger issuances)
        process_raw_issuance(self.nodes[0], [{"asset_amount": 2, "asset_address": nonblind_addr, "blind": False}])
        process_raw_issuance(self.nodes[0], [{"asset_amount": 2, "asset_address": nonblind_addr, "blind": True}])
        process_raw_issuance(self.nodes[0], [{"token_amount": 5, "token_address": nonblind_addr, "blind": False}])
        process_raw_issuance(self.nodes[0], [{"asset_amount": 7, "asset_address": nonblind_addr, "token_amount":2, "token_address":nonblind_addr, "blind":False}])
        process_raw_issuance(self.nodes[0], [{"asset_amount": 7, "asset_address": nonblind_addr, "token_amount":2, "token_address":blind_addr, "blind":False}])
        process_raw_issuance(self.nodes[0], [{"asset_amount": 7, "asset_address": blind_addr, "token_amount":2, "token_address":nonblind_addr, "blind":False}])
        process_raw_issuance(self.nodes[0], [{"asset_amount": 7, "asset_address": blind_addr, "token_amount":2, "token_address":blind_addr, "blind":False}])
        # Now do multiple with some issuance outputs blind, some unblinded
        process_raw_issuance(self.nodes[0], [{"asset_amount": 7, "asset_address": nonblind_addr, "token_amount":2, "token_address":nonblind_addr, "blind":False}, {"asset_amount":2, "asset_address":nonblind_addr, "blind":False}])
        process_raw_issuance(self.nodes[0], [{"asset_amount": 7, "asset_address": blind_addr, "token_amount":2, "token_address":nonblind_addr, "blind":False}, {"asset_amount":2, "asset_address":nonblind_addr, "blind":False}])
        # Up to 5 issuances since we're making 5 outputs each time
        process_raw_issuance(self.nodes[0], [{"asset_amount": 7, "asset_address": nonblind_addr, "token_amount":2, "token_address":blind_addr, "blind":False}, {"asset_amount":2, "asset_address":nonblind_addr, "blind":False}])
        process_raw_issuance(self.nodes[0], [{"asset_amount": 1, "asset_address": nonblind_addr, "token_amount":2, "token_address":blind_addr, "blind":False}, {"asset_amount":3, "asset_address":nonblind_addr, "blind":False}, {"asset_amount":4, "asset_address":nonblind_addr, "token_amount":5, "token_address":blind_addr, "blind":False}, {"asset_amount":6, "asset_address":nonblind_addr, "token_amount":7, "token_address":blind_addr, "blind":False}, {"asset_amount":8, "asset_address":nonblind_addr, "token_amount":9, "token_address":blind_addr, "blind":False}])
        # Default "blind" value is true, omitting explicit argument for last
        process_raw_issuance(self.nodes[0], [{"asset_amount": 1, "asset_address": nonblind_addr, "token_amount":2, "token_address":blind_addr, "blind":True}, {"asset_amount":3, "asset_address":nonblind_addr, "blind":True}, {"asset_amount":4, "asset_address":nonblind_addr, "token_amount":5, "token_address":blind_addr, "blind":True}, {"asset_amount":6, "asset_address":nonblind_addr, "token_amount":7, "token_address":blind_addr, "blind":True}, {"asset_amount":8, "asset_address":nonblind_addr, "token_amount":9, "token_address":blind_addr}])

        # Make sure contract hash is being interpreted as expected, resulting in different asset ids
        raw_tx = self.nodes[0].createrawtransaction([], {nonblind_addr:self.nodes[0].getbalance()['bitcoin']-1})
        funded_tx = self.nodes[0].fundrawtransaction(raw_tx)['hex']
        id_set = set()

        # First issue an asset with no argument
        issued_tx = self.nodes[2].rawissueasset(funded_tx, [{"asset_amount":1, "asset_address":nonblind_addr}])[0]["hex"]
        decode_tx = self.nodes[0].decoderawtransaction(issued_tx)
        id_set.add(decode_tx["vin"][0]["issuance"]["asset"])

        # Again with 00..00 argument, which match the no-argument case
        issued_tx = self.nodes[2].rawissueasset(funded_tx, [{"asset_amount":1, "asset_address":nonblind_addr, "contract_hash":"00"*32}])[0]["hex"]
        decode_tx = self.nodes[0].decoderawtransaction(issued_tx)
        id_set.add(decode_tx["vin"][0]["issuance"]["asset"])
        assert_equal(len(id_set), 1)

        # Random contract string should again differ
        issued_tx = self.nodes[2].rawissueasset(funded_tx, [{"asset_amount":1, "asset_address":nonblind_addr, "contract_hash":"deadbeef"*8}])[0]["hex"]
        decode_tx = self.nodes[0].decoderawtransaction(issued_tx)
        id_set.add(decode_tx["vin"][0]["issuance"]["asset"])
        assert_equal(len(id_set), 2)
        issued_tx = self.nodes[2].rawissueasset(funded_tx, [{"asset_amount":1, "asset_address":nonblind_addr, "contract_hash":"deadbeee"*8}])[0]["hex"]
        decode_tx = self.nodes[0].decoderawtransaction(issued_tx)
        id_set.add(decode_tx["vin"][0]["issuance"]["asset"])
        assert_equal(len(id_set), 3)

        # Finally, append an issuance on top of an already-"issued" raw tx
        # Same contract, different utxo being spent results in new asset type
        # We also create a reissuance token to test reissuance with contract hash
        issued_tx = self.nodes[2].rawissueasset(issued_tx, [{"asset_amount":1, "asset_address":nonblind_addr, "token_address":nonblind_addr, "contract":"deadbeee"*8}])[0]["hex"]
        decode_tx = self.nodes[0].decoderawtransaction(issued_tx)
        id_set.add(decode_tx["vin"][1]["issuance"]["asset"])
        assert_equal(len(id_set), 4)
        # This issuance should not have changed
        id_set.add(decode_tx["vin"][0]["issuance"]["asset"])
        assert_equal(len(id_set), 4)

        print("Raw reissuance tests")
        issued_asset = self.nodes[0].issueasset(0, 1)
        self.nodes[0].generate(1)
        utxo_info = None
        # Find info about the token output using wallet
        for utxo in self.nodes[0].listunspent():
            if utxo["asset"] == issued_asset["token"]:
                utxo_info = utxo
                break
        assert utxo_info is not None

        issued_address = self.nodes[0].getnewaddress()
        # Create transaction spending the reissuance token
        raw_tx = self.nodes[0].createrawtransaction([], {issued_address:Decimal('0.00000001')}, 0, False, {issued_address:issued_asset["token"]})
        funded_tx = self.nodes[0].fundrawtransaction(raw_tx)['hex']
        # Find the reissuance input
        reissuance_index = -1
        for i, tx_input in enumerate(self.nodes[0].decoderawtransaction(funded_tx)["vin"]):
            if tx_input["txid"] == utxo_info["txid"] and tx_input["vout"] == utxo_info["vout"]:
                reissuance_index = i
                break
        assert reissuance_index != -1
        reissued_tx = self.nodes[0].rawreissueasset(funded_tx, [{"asset_amount":3, "asset_address":self.nodes[0].getnewaddress(), "input_index":reissuance_index, "asset_blinder":utxo_info["assetblinder"], "entropy":issued_asset["entropy"]}])
        blind_tx = self.nodes[0].blindrawtransaction(reissued_tx["hex"])
        signed_tx = self.nodes[0].signrawtransactionwithwallet(blind_tx)
        tx_id = self.nodes[0].sendrawtransaction(signed_tx["hex"])
        self.nodes[0].generate(1)
        assert_equal(self.nodes[0].gettransaction(tx_id)["confirmations"], 1)

        # Now send reissuance token to blinded multisig, then reissue
        addrs = []
        for i in range(3):
            addrs.append(self.nodes[0].getaddressinfo(self.nodes[0].getnewaddress())["pubkey"])


        multisig_addr = self.nodes[0].addmultisigaddress(2,addrs)
        blinded_addr = self.nodes[0].getnewaddress()
        blinding_pubkey = self.nodes[0].validateaddress(blinded_addr)["confidential_key"]
        blinding_privkey = self.nodes[0].dumpblindingkey(blinded_addr)
        blinded_multisig = self.nodes[0].createblindedaddress(multisig_addr["address"], blinding_pubkey)
        # Import blinding key to be able to decrypt values sent to it
        self.nodes[0].importblindingkey(blinded_multisig, blinding_privkey)
        # Sending to this address must achieve blinding to reissue from this address
        self.nodes[0].sendtoaddress(blinded_multisig, self.nodes[0].getbalance()[issued_asset["token"]], "", "", False, False, 1, "UNSET", False, issued_asset["token"], False)
        self.nodes[0].generate(1)

        # Get that multisig output
        utxo_info = None
        # Find info about the token output using wallet
        for utxo in self.nodes[0].listunspent():
            if utxo["asset"] == issued_asset["token"]:
                utxo_info = utxo
                assert_equal(blinded_multisig, self.nodes[0].getaddressinfo(utxo_info["address"])["confidential"])
                break
<<<<<<< HEAD
        assert utxo_info is not None 
        assert utxo_info["amountblinder"] != "0000000000000000000000000000000000000000000000000000000000000000" 
=======
        assert(utxo_info is not None)
        assert(utxo_info["amountblinder"] != "0000000000000000000000000000000000000000000000000000000000000000")
>>>>>>> 71d00ba8

        # Now make transaction spending that input
        raw_tx = self.nodes[0].createrawtransaction([], {issued_address:1}, 0, False, {issued_address:issued_asset["token"]})
        funded_tx = self.nodes[0].fundrawtransaction(raw_tx)["hex"]
        # Find the reissuance input
        reissuance_index = -1
        for i, tx_input in enumerate(self.nodes[0].decoderawtransaction(funded_tx)["vin"]):
            if tx_input["txid"] == utxo_info["txid"] and tx_input["vout"] == utxo_info["vout"]:
                reissuance_index = i
                break
        assert reissuance_index != -1
        reissued_tx = self.nodes[0].rawreissueasset(funded_tx, [{"asset_amount":3, "asset_address":self.nodes[0].getnewaddress(), "input_index":reissuance_index, "asset_blinder":utxo_info["assetblinder"], "entropy":issued_asset["entropy"]}])

        blind_tx = self.nodes[0].blindrawtransaction(reissued_tx["hex"])
        signed_tx = self.nodes[0].signrawtransactionwithwallet(blind_tx)
        tx_id = self.nodes[0].sendrawtransaction(signed_tx["hex"])
        self.nodes[0].generate(1)
        assert_equal(self.nodes[0].gettransaction(tx_id)["confirmations"], 1)

        # Now make transaction spending a token that had non-null contract_hash
        contract_hash = "deadbeee"*8
        raw_tx = self.nodes[0].createrawtransaction([], {self.nodes[0].getnewaddress():1})
        funded_tx = self.nodes[0].fundrawtransaction(raw_tx)["hex"]
        issued_tx = self.nodes[0].rawissueasset(funded_tx, [{"token_amount":1, "token_address":self.nodes[0].getnewaddress(), "contract_hash":contract_hash}])[0]
        blinded_tx = self.nodes[0].blindrawtransaction(issued_tx["hex"])
        signed_tx = self.nodes[0].signrawtransactionwithwallet(blinded_tx)
        tx_id = self.nodes[0].sendrawtransaction(signed_tx["hex"])
        self.nodes[0].generate(1)
        assert_equal(self.nodes[0].gettransaction(tx_id)["confirmations"], 1)

        utxo_info = None
        # Find info about the token output using wallet
        for utxo in self.nodes[0].listunspent():
            if utxo["asset"] == issued_tx["token"]:
                utxo_info = utxo
                break
        assert utxo_info is not None

        # Now spend the token, and create reissuance
        raw_tx = self.nodes[0].createrawtransaction([], {issued_address:1}, 0, False, {issued_address:issued_tx["token"]})
        funded_tx = self.nodes[0].fundrawtransaction(raw_tx)["hex"]
        # Find the reissuance input
        reissuance_index = -1
        for i, tx_input in enumerate(self.nodes[0].decoderawtransaction(funded_tx)["vin"]):
            if tx_input["txid"] == utxo_info["txid"] and tx_input["vout"] == utxo_info["vout"]:
                reissuance_index = i
                break
        assert reissuance_index != -1
        reissued_tx = self.nodes[0].rawreissueasset(funded_tx, [{"asset_amount":3, "asset_address":self.nodes[0].getnewaddress(), "input_index":reissuance_index, "asset_blinder":utxo_info["assetblinder"], "entropy":issued_tx["entropy"]}])

        blind_tx = self.nodes[0].blindrawtransaction(reissued_tx["hex"], False)
        signed_tx = self.nodes[0].signrawtransactionwithwallet(blind_tx)
        tx_id = self.nodes[0].sendrawtransaction(signed_tx["hex"])
        self.nodes[0].generate(1)
        assert_equal(self.nodes[0].gettransaction(tx_id)["confirmations"], 1)

if __name__ == '__main__':
    IssuanceTest ().main ()<|MERGE_RESOLUTION|>--- conflicted
+++ resolved
@@ -382,13 +382,8 @@
                 utxo_info = utxo
                 assert_equal(blinded_multisig, self.nodes[0].getaddressinfo(utxo_info["address"])["confidential"])
                 break
-<<<<<<< HEAD
         assert utxo_info is not None 
         assert utxo_info["amountblinder"] != "0000000000000000000000000000000000000000000000000000000000000000" 
-=======
-        assert(utxo_info is not None)
-        assert(utxo_info["amountblinder"] != "0000000000000000000000000000000000000000000000000000000000000000")
->>>>>>> 71d00ba8
 
         # Now make transaction spending that input
         raw_tx = self.nodes[0].createrawtransaction([], {issued_address:1}, 0, False, {issued_address:issued_asset["token"]})
