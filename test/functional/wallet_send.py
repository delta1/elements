#!/usr/bin/env python3
# Copyright (c) 2020-2021 The Bitcoin Core developers
# Distributed under the MIT software license, see the accompanying
# file COPYING or http://www.opensource.org/licenses/mit-license.php.
"""Test the send RPC command."""

from decimal import Decimal, getcontext
from itertools import product

from test_framework.authproxy import JSONRPCException
from test_framework.descriptors import descsum_create
from test_framework.key import ECKey
from test_framework.test_framework import BitcoinTestFramework
from test_framework.util import (
    assert_equal,
#    assert_fee_amount,
    assert_greater_than,
    assert_raises_rpc_error,
    count_bytes,
)
from test_framework.wallet_util import bytes_to_wif

class WalletSendTest(BitcoinTestFramework):
    def set_test_params(self):
        self.num_nodes = 2
        # whitelist all peers to speed up tx relay / mempool sync
        self.extra_args = [
            ["-whitelist=127.0.0.1","-walletrbf=1"],
            ["-whitelist=127.0.0.1","-walletrbf=1"],
        ]
        getcontext().prec = 8 # Satoshi precision for Decimal

    def skip_test_if_missing_module(self):
        self.skip_if_no_wallet()

    def test_send(self, from_wallet, to_wallet=None, amount=None, data=None,
                  arg_conf_target=None, arg_estimate_mode=None, arg_fee_rate=None,
                  conf_target=None, estimate_mode=None, fee_rate=None, add_to_wallet=None, psbt=None,
                  inputs=None, add_inputs=None, include_unsafe=None, change_address=None, change_position=None, change_type=None,
                  include_watching=None, locktime=None, lock_unspents=None, replaceable=None, subtract_fee_from_outputs=None,
                  expect_error=None, solving_data=None):
        assert (amount is None) != (data is None)

        from_balance_before = from_wallet.getbalances()["mine"]["trusted"]['bitcoin']
        if include_unsafe:
            from_balance_before += from_wallet.getbalances()["mine"]["untrusted_pending"]['bitcoin']

        if to_wallet is None:
            assert amount is None
        else:
            to_untrusted_pending_before = to_wallet.getbalances()["mine"]["untrusted_pending"]['bitcoin']

        if amount:
            dest = to_wallet.getnewaddress()
            outputs = [{dest: amount}]
        else:
            outputs = [{"data": data}]

        # Construct options dictionary
        options = {}
        if add_to_wallet is not None:
            options["add_to_wallet"] = add_to_wallet
        else:
            if psbt:
                add_to_wallet = False
            else:
                add_to_wallet = from_wallet.getwalletinfo()["private_keys_enabled"] # Default value
        if psbt is not None:
            options["psbt"] = psbt
        if conf_target is not None:
            options["conf_target"] = conf_target
        if estimate_mode is not None:
            options["estimate_mode"] = estimate_mode
        if fee_rate is not None:
            options["fee_rate"] = fee_rate
        if inputs is not None:
            options["inputs"] = inputs
        if add_inputs is not None:
            options["add_inputs"] = add_inputs
        if include_unsafe is not None:
            options["include_unsafe"] = include_unsafe
        if change_address is not None:
            options["change_address"] = change_address
        if change_position is not None:
            options["change_position"] = change_position
        if change_type is not None:
            options["change_type"] = change_type
        if include_watching is not None:
            options["include_watching"] = include_watching
        if locktime is not None:
            options["locktime"] = locktime
        if lock_unspents is not None:
            options["lock_unspents"] = lock_unspents
        if replaceable is None:
            replaceable = True # default
        else:
            options["replaceable"] = replaceable
        if subtract_fee_from_outputs is not None:
            options["subtract_fee_from_outputs"] = subtract_fee_from_outputs
        if solving_data is not None:
            options["solving_data"] = solving_data

        if len(options.keys()) == 0:
            options = None

        if expect_error is None:
            res = from_wallet.send(outputs=outputs, conf_target=arg_conf_target, estimate_mode=arg_estimate_mode, fee_rate=arg_fee_rate, options=options)
        else:
            try:
                assert_raises_rpc_error(expect_error[0], expect_error[1], from_wallet.send,
                    outputs=outputs, conf_target=arg_conf_target, estimate_mode=arg_estimate_mode, fee_rate=arg_fee_rate, options=options)
            except AssertionError:
                # Provide debug info if the test fails
                self.log.error("Unexpected successful result:")
                self.log.error(arg_conf_target)
                self.log.error(arg_estimate_mode)
                self.log.error(arg_fee_rate)
                self.log.error(options)
                res = from_wallet.send(outputs=outputs, conf_target=arg_conf_target, estimate_mode=arg_estimate_mode, fee_rate=arg_fee_rate, options=options)
                self.log.error(res)
                if "txid" in res and add_to_wallet:
                    self.log.error("Transaction details:")
                    try:
                        tx = from_wallet.gettransaction(res["txid"])
                        self.log.error(tx)
                        self.log.error("testmempoolaccept (transaction may already be in mempool):")
                        self.log.error(from_wallet.testmempoolaccept([tx["hex"]]))
                    except JSONRPCException as exc:
                        self.log.error(exc)

                raise

            return

        if locktime:
            return res

        if from_wallet.getwalletinfo()["private_keys_enabled"] and not include_watching:
            assert_equal(res["complete"], True)
            assert "txid" in res
        else:
            assert_equal(res["complete"], False)
            assert not "txid" in res
            assert "psbt" in res

        from_balance = from_wallet.getbalances()["mine"]["trusted"]['bitcoin']
        if include_unsafe:
            from_balance += from_wallet.getbalances()["mine"]["untrusted_pending"]['bitcoin']

        if add_to_wallet and not include_watching:
            # Ensure transaction exists in the wallet:
            tx = from_wallet.gettransaction(res["txid"])
            assert tx
            assert_equal(tx["bip125-replaceable"], "yes" if replaceable else "no")
            # Ensure transaction exists in the mempool:
            tx = from_wallet.getrawtransaction(res["txid"], True)
            assert tx
            if amount:
                if subtract_fee_from_outputs:
                    assert_equal(from_balance_before - from_balance, amount)
                else:
                    assert_greater_than(from_balance_before - from_balance, amount)
            else:
                assert next((out for out in tx["vout"] if out["scriptPubKey"]["asm"] == "OP_RETURN 35"), None)
        else:
            assert_equal(from_balance_before, from_balance)

        if to_wallet:
            self.sync_mempools()
            if add_to_wallet:
                if not subtract_fee_from_outputs:
                    assert_equal(to_wallet.getbalances()["mine"]["untrusted_pending"]['bitcoin'], to_untrusted_pending_before + Decimal(amount if amount else 0))
            else:
                assert_equal(to_wallet.getbalances()["mine"]["untrusted_pending"]['bitcoin'], to_untrusted_pending_before)

        return res

    def run_test(self):
        self.log.info("Setup wallets...")
        # w0 is a wallet with coinbase rewards
        w0 = self.nodes[0].get_wallet_rpc(self.default_wallet_name)
        # w1 is a regular wallet
        self.nodes[1].createwallet(wallet_name="w1")
        w1 = self.nodes[1].get_wallet_rpc("w1")
        # w2 contains the private keys for w3
        self.nodes[1].createwallet(wallet_name="w2", blank=True)
        w2 = self.nodes[1].get_wallet_rpc("w2")
        xpriv = "tprv8ZgxMBicQKsPfHCsTwkiM1KT56RXbGGTqvc2hgqzycpwbHqqpcajQeMRZoBD35kW4RtyCemu6j34Ku5DEspmgjKdt2qe4SvRch5Kk8B8A2v"
        xpub = "tpubD6NzVbkrYhZ4YkEfMbRJkQyZe7wTkbTNRECozCtJPtdLRn6cT1QKb8yHjwAPcAr26eHBFYs5iLiFFnCbwPRsncCKUKCfubHDMGKzMVcN1Jg"
        if self.options.descriptors:
            w2.importdescriptors([{
                "desc": descsum_create("wpkh(" + xpriv + "/0/0/*)"),
                "timestamp": "now",
                "range": [0, 100],
                "active": True
            },{
                "desc": descsum_create("wpkh(" + xpriv + "/0/1/*)"),
                "timestamp": "now",
                "range": [0, 100],
                "active": True,
                "internal": True
            }])
        else:
            w2.sethdseed(True)

        # w3 is a watch-only wallet, based on w2
        self.nodes[1].createwallet(wallet_name="w3", disable_private_keys=True)
        w3 = self.nodes[1].get_wallet_rpc("w3")
        if self.options.descriptors:
            # Match the privkeys in w2 for descriptors
            res = w3.importdescriptors([{
                "desc": descsum_create("wpkh(" + xpub + "/0/0/*)"),
                "timestamp": "now",
                "range": [0, 100],
                "keypool": True,
                "active": True,
                "watchonly": True
            },{
                "desc": descsum_create("wpkh(" + xpub + "/0/1/*)"),
                "timestamp": "now",
                "range": [0, 100],
                "keypool": True,
                "active": True,
                "internal": True,
                "watchonly": True
            }])
            assert_equal(res, [{"success": True}, {"success": True}])

        for _ in range(3):
            a2_receive = w2.getnewaddress()
            if not self.options.descriptors:
                # Because legacy wallets use exclusively hardened derivation, we can't do a ranged import like we do for descriptors
                a2_change = w2.getrawchangeaddress() # doesn't actually use change derivation
                res = w3.importmulti([{
                    "desc": w2.getaddressinfo(a2_receive)["desc"],
                    "timestamp": "now",
                    "keypool": True,
                    "watchonly": True
                },{
                    "desc": w2.getaddressinfo(a2_change)["desc"],
                    "timestamp": "now",
                    "keypool": True,
                    "internal": True,
                    "watchonly": True
                }])
                assert_equal(res, [{"success": True}, {"success": True}])

        w0.sendtoaddress(a2_receive, 10) # fund w3
        self.generate(self.nodes[0], 1)

        if not self.options.descriptors:
            # w4 has private keys enabled, but only contains watch-only keys (from w2)
            # This is legacy wallet behavior only as descriptor wallets don't allow watchonly and non-watchonly things in the same wallet.
            self.nodes[1].createwallet(wallet_name="w4", disable_private_keys=False)
            w4 = self.nodes[1].get_wallet_rpc("w4")
            for _ in range(3):
                a2_receive = w2.getnewaddress()
                res = w4.importmulti([{
                    "desc": w2.getaddressinfo(a2_receive)["desc"],
                    "timestamp": "now",
                    "keypool": False,
                    "watchonly": True
                }])
                assert_equal(res, [{"success": True}])

            w0.sendtoaddress(a2_receive, 10) # fund w4
            self.generate(self.nodes[0], 1)

        self.log.info("Send to address...")
        self.test_send(from_wallet=w0, to_wallet=w1, amount=1)
        self.test_send(from_wallet=w0, to_wallet=w1, amount=1, add_to_wallet=True)

        self.log.info("Don't broadcast...")
        res = self.test_send(from_wallet=w0, to_wallet=w1, amount=1, add_to_wallet=False)
        assert(res["hex"])

        self.log.info("Return PSBT...")
        res = self.test_send(from_wallet=w0, to_wallet=w1, amount=1, psbt=True)
        assert(res["psbt"])

        self.log.info("Create transaction that spends to address, but don't broadcast...")
        self.test_send(from_wallet=w0, to_wallet=w1, amount=1, add_to_wallet=False)
        # conf_target & estimate_mode can be set as argument or option
        # ELEMENTS: we do not have the "fee" field. After #900 we should uncomment all of this.
        #res1 =
        self.test_send(from_wallet=w0, to_wallet=w1, amount=1, arg_conf_target=1, arg_estimate_mode="economical", add_to_wallet=False)
        #res2 =
        self.test_send(from_wallet=w0, to_wallet=w1, amount=1, conf_target=1, estimate_mode="economical", add_to_wallet=False)
        #assert_equal(self.nodes[1].decodepsbt(res1["psbt"])["fee"],
        #             self.nodes[1].decodepsbt(res2["psbt"])["fee"])
        # but not at the same time
        for mode in ["unset", "economical", "conservative"]:
            self.test_send(from_wallet=w0, to_wallet=w1, amount=1, arg_conf_target=1, arg_estimate_mode="economical",
                conf_target=1, estimate_mode=mode, add_to_wallet=False,
                expect_error=(-8, "Pass conf_target and estimate_mode either as arguments or in the options object, but not both"))

        self.log.info("Create PSBT from watch-only wallet w3, sign with w2...")
        res = self.test_send(from_wallet=w3, to_wallet=w1, amount=1)
        res = w2.walletprocesspsbt(res["psbt"])
        assert res["complete"]

        if not self.options.descriptors:
            # Descriptor wallets do not allow mixed watch-only and non-watch-only things in the same wallet.
            # This is specifically testing that w4 ignores its own private keys and creates a psbt with send
            # which is not something that needs to be tested in descriptor wallets.
            self.log.info("Create PSBT from wallet w4 with watch-only keys, sign with w2...")
            self.test_send(from_wallet=w4, to_wallet=w1, amount=1, expect_error=(-4, "Insufficient funds"))
            res = self.test_send(from_wallet=w4, to_wallet=w1, amount=1, include_watching=True, add_to_wallet=False)
            res = w2.walletprocesspsbt(res["psbt"])
            assert res["complete"]

        self.log.info("Create OP_RETURN...")
        self.test_send(from_wallet=w0, to_wallet=w1, amount=1)
        self.test_send(from_wallet=w0, data="Hello World", expect_error=(-8, "Data must be hexadecimal string (not 'Hello World')"))
        self.test_send(from_wallet=w0, data="23")
        res = self.test_send(from_wallet=w3, data="23")
        res = w2.walletprocesspsbt(res["psbt"])
        assert res["complete"]

        # ELEMENTS: we do not have the "fee" field, several lines are commented out here that should
        #  be revisited after #900
        self.log.info("Test setting explicit fee rate")
        #res1 = self.test_send(from_wallet=w0, to_wallet=w1, amount=1, arg_fee_rate="1", add_to_wallet=False)
        #res2 = self.test_send(from_wallet=w0, to_wallet=w1, amount=1, fee_rate="1", add_to_wallet=False)
        #assert_equal(self.nodes[1].decodepsbt(res1["psbt"])["fee"], self.nodes[1].decodepsbt(res2["psbt"])["fee"])

        res = self.test_send(from_wallet=w0, to_wallet=w1, amount=1, fee_rate=7, add_to_wallet=False)
<<<<<<< HEAD
        #fee = self.nodes[1].decodepsbt(res["psbt"])["fee"]
        #assert_fee_amount(fee, Decimal(len(res["hex"]) / 2), Decimal("0.00007"))

        # "unset" and None are treated the same for estimate_mode
        res = self.test_send(from_wallet=w0, to_wallet=w1, amount=1, fee_rate=2, estimate_mode="unset", add_to_wallet=False)
        #fee = self.nodes[1].decodepsbt(res["psbt"])["fee"]
        #assert_fee_amount(fee, Decimal(len(res["hex"]) / 2), Decimal("0.00002"))

        res = self.test_send(from_wallet=w0, to_wallet=w1, amount=1, arg_fee_rate=4.531, add_to_wallet=False)
        #fee = self.nodes[1].decodepsbt(res["psbt"])["fee"]
        #assert_fee_amount(fee, Decimal(len(res["hex"]) / 2), Decimal("0.00004531"))

        res = self.test_send(from_wallet=w0, to_wallet=w1, amount=1, arg_fee_rate=3, add_to_wallet=False)
        #fee = self.nodes[1].decodepsbt(res["psbt"])["fee"]
        #assert_fee_amount(fee, Decimal(len(res["hex"]) / 2), Decimal("0.00003"))
=======
        fee = self.nodes[1].decodepsbt(res["psbt"])["fee"]
        assert_fee_amount(fee, count_bytes(res["hex"]), Decimal("0.00007"))

        # "unset" and None are treated the same for estimate_mode
        res = self.test_send(from_wallet=w0, to_wallet=w1, amount=1, fee_rate=2, estimate_mode="unset", add_to_wallet=False)
        fee = self.nodes[1].decodepsbt(res["psbt"])["fee"]
        assert_fee_amount(fee, count_bytes(res["hex"]), Decimal("0.00002"))

        res = self.test_send(from_wallet=w0, to_wallet=w1, amount=1, arg_fee_rate=4.531, add_to_wallet=False)
        fee = self.nodes[1].decodepsbt(res["psbt"])["fee"]
        assert_fee_amount(fee, count_bytes(res["hex"]), Decimal("0.00004531"))

        res = self.test_send(from_wallet=w0, to_wallet=w1, amount=1, arg_fee_rate=3, add_to_wallet=False)
        fee = self.nodes[1].decodepsbt(res["psbt"])["fee"]
        assert_fee_amount(fee, count_bytes(res["hex"]), Decimal("0.00003"))
>>>>>>> eca694a4

        # Test that passing fee_rate as both an argument and an option raises.
        self.test_send(from_wallet=w0, to_wallet=w1, amount=1, arg_fee_rate=1, fee_rate=1, add_to_wallet=False,
                       expect_error=(-8, "Pass the fee_rate either as an argument, or in the options object, but not both"))

        assert_raises_rpc_error(-8, "Use fee_rate (sat/vB) instead of feeRate", w0.send, [{w1.getnewaddress(): 1}], 6, "conservative", 1, {"feeRate": 0.01})

        assert_raises_rpc_error(-3, "Unexpected key totalFee", w0.send, [{w1.getnewaddress(): 1}], 6, "conservative", 1, {"totalFee": 0.01})

        for target, mode in product([-1, 0, 1009], ["economical", "conservative"]):
            self.test_send(from_wallet=w0, to_wallet=w1, amount=1, conf_target=target, estimate_mode=mode,
                expect_error=(-8, "Invalid conf_target, must be between 1 and 1008"))  # max value of 1008 per src/policy/fees.h
        msg = 'Invalid estimate_mode parameter, must be one of: "unset", "economical", "conservative"'
        for target, mode in product([-1, 0], ["btc/kb", "sat/b"]):
            self.test_send(from_wallet=w0, to_wallet=w1, amount=1, conf_target=target, estimate_mode=mode, expect_error=(-8, msg))
        for mode in ["", "foo", Decimal("3.141592")]:
            self.test_send(from_wallet=w0, to_wallet=w1, amount=1, conf_target=0.1, estimate_mode=mode, expect_error=(-8, msg))
            self.test_send(from_wallet=w0, to_wallet=w1, amount=1, arg_conf_target=0.1, arg_estimate_mode=mode, expect_error=(-8, msg))
            assert_raises_rpc_error(-8, msg, w0.send, [{w1.getnewaddress(): 1}], 0.1, mode)

        for mode in ["economical", "conservative"]:
            for k, v in {"string": "true", "bool": True, "object": {"foo": "bar"}}.items():
                self.test_send(from_wallet=w0, to_wallet=w1, amount=1, conf_target=v, estimate_mode=mode,
                    expect_error=(-3, f"Expected type number for conf_target, got {k}"))

        # Test setting explicit fee rate just below the minimum of 1 sat/vB.
        self.log.info("Explicit fee rate raises RPC error 'fee rate too low' if fee_rate of 0.99999999 is passed")
        msg = "Fee rate (0.999 sat/vB) is lower than the minimum fee rate setting (1.000 sat/vB)"
        self.test_send(from_wallet=w0, to_wallet=w1, amount=1, fee_rate=0.999, expect_error=(-4, msg))
        self.test_send(from_wallet=w0, to_wallet=w1, amount=1, arg_fee_rate=0.999, expect_error=(-4, msg))

        self.log.info("Explicit fee rate raises if invalid fee_rate is passed")
        # Test fee_rate with zero values.
        msg = "Fee rate (0.000 sat/vB) is lower than the minimum fee rate setting (1.000 sat/vB)"
        for zero_value in [0, 0.000, 0.00000000, "0", "0.000", "0.00000000"]:
            self.test_send(from_wallet=w0, to_wallet=w1, amount=1, fee_rate=zero_value, expect_error=(-4, msg))
            self.test_send(from_wallet=w0, to_wallet=w1, amount=1, arg_fee_rate=zero_value, expect_error=(-4, msg))
        msg = "Invalid amount"
        # Test fee_rate values that don't pass fixed-point parsing checks.
        for invalid_value in ["", 0.000000001, 1e-09, 1.111111111, 1111111111111111, "31.999999999999999999999"]:
            self.test_send(from_wallet=w0, to_wallet=w1, amount=1, fee_rate=invalid_value, expect_error=(-3, msg))
            self.test_send(from_wallet=w0, to_wallet=w1, amount=1, arg_fee_rate=invalid_value, expect_error=(-3, msg))
        # Test fee_rate values that cannot be represented in sat/vB.
        for invalid_value in [0.0001, 0.00000001, 0.00099999, 31.99999999, "0.0001", "0.00000001", "0.00099999", "31.99999999"]:
            self.test_send(from_wallet=w0, to_wallet=w1, amount=1, fee_rate=invalid_value, expect_error=(-3, msg))
            self.test_send(from_wallet=w0, to_wallet=w1, amount=1, arg_fee_rate=invalid_value, expect_error=(-3, msg))
        # Test fee_rate out of range (negative number).
        msg = "Amount out of range"
        self.test_send(from_wallet=w0, to_wallet=w1, amount=1, fee_rate=-1, expect_error=(-3, msg))
        self.test_send(from_wallet=w0, to_wallet=w1, amount=1, arg_fee_rate=-1, expect_error=(-3, msg))
        # Test type error.
        msg = "Amount is not a number or string"
        for invalid_value in [True, {"foo": "bar"}]:
            self.test_send(from_wallet=w0, to_wallet=w1, amount=1, fee_rate=invalid_value, expect_error=(-3, msg))
            self.test_send(from_wallet=w0, to_wallet=w1, amount=1, arg_fee_rate=invalid_value, expect_error=(-3, msg))

        # TODO: Return hex if fee rate is below -maxmempool
        # res = self.test_send(from_wallet=w0, to_wallet=w1, amount=1, conf_target=0.1, estimate_mode="sat/b", add_to_wallet=False)
        # assert res["hex"]
        # hex = res["hex"]
        # res = self.nodes[0].testmempoolaccept([hex])
        # assert not res[0]["allowed"]
        # assert_equal(res[0]["reject-reason"], "...") # low fee
        # assert_fee_amount(fee, Decimal(len(res["hex"]) / 2), Decimal("0.000001"))

        self.log.info("If inputs are specified, do not automatically add more...")
        res = self.test_send(from_wallet=w0, to_wallet=w1, amount=51, inputs=[], add_to_wallet=False)
        assert res["complete"]
        utxo1 = w0.listunspent()[0]
        assert_equal(utxo1["amount"], 50)
        self.test_send(from_wallet=w0, to_wallet=w1, amount=51, inputs=[utxo1],
                       expect_error=(-4, "Insufficient funds"))
        self.test_send(from_wallet=w0, to_wallet=w1, amount=51, inputs=[utxo1], add_inputs=False,
                       expect_error=(-4, "Insufficient funds"))
        res = self.test_send(from_wallet=w0, to_wallet=w1, amount=51, inputs=[utxo1], add_inputs=True, add_to_wallet=False)
        assert res["complete"]

        self.log.info("Manual change address and position...")
        self.test_send(from_wallet=w0, to_wallet=w1, amount=1, change_address="not an address",
                       expect_error=(-5, "Change address must be a valid address"))
        change_address = w0.getnewaddress()
        self.test_send(from_wallet=w0, to_wallet=w1, amount=1, add_to_wallet=False, change_address=change_address)
        assert res["complete"]
        res = self.test_send(from_wallet=w0, to_wallet=w1, amount=1, add_to_wallet=False, change_address=change_address, change_position=0)
        assert res["complete"]
        assert_equal(self.nodes[0].decodepsbt(res["psbt"])["outputs"][0]["script"]["address"], change_address)
        res = self.test_send(from_wallet=w0, to_wallet=w1, amount=1, add_to_wallet=False, change_type="legacy", change_position=0)
        assert res["complete"]
        change_address = self.nodes[0].decodepsbt(res["psbt"])["outputs"][0]["script"]["address"]
        assert_equal(change_address[0], "2")

        self.log.info("Set lock time...")
        height = self.nodes[0].getblockchaininfo()["blocks"]
        res = self.test_send(from_wallet=w0, to_wallet=w1, amount=1, locktime=height + 1)
        assert res["complete"]
        assert res["txid"]
        txid = res["txid"]
        # Although the wallet finishes the transaction, it can't be added to the mempool yet:
        hex = self.nodes[0].gettransaction(res["txid"])["hex"]
        res = self.nodes[0].testmempoolaccept([hex])
        assert not res[0]["allowed"]
        assert_equal(res[0]["reject-reason"], "non-final")
        # It shouldn't be confirmed in the next block
        self.generate(self.nodes[0], 1)
        assert_equal(self.nodes[0].gettransaction(txid)["confirmations"], 0)
        # The mempool should allow it now:
        res = self.nodes[0].testmempoolaccept([hex])
        assert res[0]["allowed"]
        # Don't wait for wallet to add it to the mempool:
        res = self.nodes[0].sendrawtransaction(hex)
        self.generate(self.nodes[0], 1)
        assert_equal(self.nodes[0].gettransaction(txid)["confirmations"], 1)

        self.log.info("Lock unspents...")
        utxo1 = w0.listunspent()[0]
        assert_greater_than(utxo1["amount"], 1)
        res = self.test_send(from_wallet=w0, to_wallet=w1, amount=1, inputs=[utxo1], add_to_wallet=False, lock_unspents=True)
        assert res["complete"]
        locked_coins = w0.listlockunspent()
        assert_equal(len(locked_coins), 1)
        # Locked coins are automatically unlocked when manually selected
        res = self.test_send(from_wallet=w0, to_wallet=w1, amount=1, inputs=[utxo1], add_to_wallet=False)
        assert res["complete"]

        self.log.info("Replaceable...")
        res = self.test_send(from_wallet=w0, to_wallet=w1, amount=1, add_to_wallet=True, replaceable=True)
        assert res["complete"]
        assert_equal(self.nodes[0].gettransaction(res["txid"])["bip125-replaceable"], "yes")
        res = self.test_send(from_wallet=w0, to_wallet=w1, amount=1, add_to_wallet=True, replaceable=False)
        assert res["complete"]
        assert_equal(self.nodes[0].gettransaction(res["txid"])["bip125-replaceable"], "no")

        self.log.info("Subtract fee from output")
        self.test_send(from_wallet=w0, to_wallet=w1, amount=1, subtract_fee_from_outputs=[0])

        self.log.info("Include unsafe inputs")
        self.nodes[1].createwallet(wallet_name="w5")
        w5 = self.nodes[1].get_wallet_rpc("w5")
        self.test_send(from_wallet=w0, to_wallet=w5, amount=2)
        self.test_send(from_wallet=w5, to_wallet=w0, amount=1, expect_error=(-4, "Insufficient funds"))
        res = self.test_send(from_wallet=w5, to_wallet=w0, amount=1, include_unsafe=True)
        assert res["complete"]

        self.log.info("External outputs")
        eckey = ECKey()
        eckey.generate()
        privkey = bytes_to_wif(eckey.get_bytes())

        self.nodes[1].createwallet("extsend")
        ext_wallet = self.nodes[1].get_wallet_rpc("extsend")
        self.nodes[1].createwallet("extfund")
        ext_fund = self.nodes[1].get_wallet_rpc("extfund")

        # Make a weird but signable script. sh(pkh()) descriptor accomplishes this
        desc = descsum_create("sh(pkh({}))".format(privkey))
        if self.options.descriptors:
            res = ext_fund.importdescriptors([{"desc": desc, "timestamp": "now"}])
        else:
            res = ext_fund.importmulti([{"desc": desc, "timestamp": "now"}])
        assert res[0]["success"]
        addr = self.nodes[0].deriveaddresses(desc)[0]
        addr_info = ext_fund.getaddressinfo(addr)

        self.nodes[0].sendtoaddress(addr, 10)
        self.nodes[0].sendtoaddress(ext_wallet.getnewaddress(), 10)
        self.generate(self.nodes[0], 6)
        ext_utxo = ext_fund.listunspent(addresses=[addr])[0]

        # An external input without solving data should result in an error
        # ELEMENTS: minor FIXME error is different since SelectCoins no longer has the error out
        self.test_send(from_wallet=ext_wallet, to_wallet=self.nodes[0], amount=15, inputs=[ext_utxo], add_inputs=True, psbt=True, include_watching=True, expect_error=(-4, "Insufficient funds"))

        # But funding should work when the solving data is provided
        res = self.test_send(from_wallet=ext_wallet, to_wallet=self.nodes[0], amount=15, inputs=[ext_utxo], add_inputs=True, psbt=True, include_watching=True, solving_data={"pubkeys": [addr_info['pubkey']], "scripts": [addr_info["embedded"]["scriptPubKey"]]})
        signed = ext_wallet.walletprocesspsbt(res["psbt"])
        signed = ext_fund.walletprocesspsbt(res["psbt"])
        assert signed["complete"]
        self.nodes[0].finalizepsbt(signed["psbt"])

        res = self.test_send(from_wallet=ext_wallet, to_wallet=self.nodes[0], amount=15, inputs=[ext_utxo], add_inputs=True, psbt=True, include_watching=True, solving_data={"descriptors": [desc]})
        signed = ext_wallet.walletprocesspsbt(res["psbt"])
        signed = ext_fund.walletprocesspsbt(res["psbt"])
        assert signed["complete"]
        self.nodes[0].finalizepsbt(signed["psbt"])

        dec = self.nodes[0].decodepsbt(signed["psbt"])
        for i, txin in enumerate(dec["inputs"]):
            if txin["previous_txid"] == ext_utxo["txid"] and txin["previous_vout"] == ext_utxo["vout"]:
                input_idx = i
                break
        psbt_in = dec["inputs"][input_idx]
        # Calculate the input weight
        # (prevout + sequence + length of scriptSig + 2 bytes buffer) * 4 + len of scriptwitness
        len_scriptsig = len(psbt_in["final_scriptSig"]["hex"]) // 2 if "final_scriptSig" in psbt_in else 0
        len_scriptwitness = len(psbt_in["final_scriptwitness"]["hex"]) // 2 if "final_scriptwitness" in psbt_in else 0
        input_weight = ((41 + len_scriptsig + 2) * 4) + len_scriptwitness

        # Input weight error conditions
        assert_raises_rpc_error(
            -8,
            "Input weights should be specified in inputs rather than in options.",
            ext_wallet.send,
            outputs=[{self.nodes[0].getnewaddress(): 15}],
            options={"inputs": [ext_utxo], "input_weights": [{"txid": ext_utxo["txid"], "vout": ext_utxo["vout"], "weight": 1000}]}
        )

        # Funding should also work when input weights are provided
        res = self.test_send(
            from_wallet=ext_wallet,
            to_wallet=self.nodes[0],
            amount=15,
            inputs=[{"txid": ext_utxo["txid"], "vout": ext_utxo["vout"], "weight": input_weight}],
            add_inputs=True,
            psbt=True,
            include_watching=True,
            fee_rate=10
        )
        signed = ext_wallet.walletprocesspsbt(res["psbt"])
        signed = ext_fund.walletprocesspsbt(res["psbt"])
        assert signed["complete"]
        tx = self.nodes[0].finalizepsbt(signed["psbt"])
        testres = self.nodes[0].testmempoolaccept([tx["hex"]])[0]
        assert_equal(testres["allowed"], True)
        # assert_fee_amount(testres["fees"]["base"], testres["vsize"], Decimal(0.0001))

if __name__ == '__main__':
    WalletSendTest().main()<|MERGE_RESOLUTION|>--- conflicted
+++ resolved
@@ -325,39 +325,21 @@
         #assert_equal(self.nodes[1].decodepsbt(res1["psbt"])["fee"], self.nodes[1].decodepsbt(res2["psbt"])["fee"])
 
         res = self.test_send(from_wallet=w0, to_wallet=w1, amount=1, fee_rate=7, add_to_wallet=False)
-<<<<<<< HEAD
         #fee = self.nodes[1].decodepsbt(res["psbt"])["fee"]
-        #assert_fee_amount(fee, Decimal(len(res["hex"]) / 2), Decimal("0.00007"))
+        # assert_fee_amount(fee, count_bytes(res["hex"]), Decimal("0.00007"))
 
         # "unset" and None are treated the same for estimate_mode
         res = self.test_send(from_wallet=w0, to_wallet=w1, amount=1, fee_rate=2, estimate_mode="unset", add_to_wallet=False)
         #fee = self.nodes[1].decodepsbt(res["psbt"])["fee"]
-        #assert_fee_amount(fee, Decimal(len(res["hex"]) / 2), Decimal("0.00002"))
+        # assert_fee_amount(fee, count_bytes(res["hex"]), Decimal("0.00002"))
 
         res = self.test_send(from_wallet=w0, to_wallet=w1, amount=1, arg_fee_rate=4.531, add_to_wallet=False)
         #fee = self.nodes[1].decodepsbt(res["psbt"])["fee"]
-        #assert_fee_amount(fee, Decimal(len(res["hex"]) / 2), Decimal("0.00004531"))
+        # assert_fee_amount(fee, count_bytes(res["hex"]), Decimal("0.00004531"))
 
         res = self.test_send(from_wallet=w0, to_wallet=w1, amount=1, arg_fee_rate=3, add_to_wallet=False)
         #fee = self.nodes[1].decodepsbt(res["psbt"])["fee"]
-        #assert_fee_amount(fee, Decimal(len(res["hex"]) / 2), Decimal("0.00003"))
-=======
-        fee = self.nodes[1].decodepsbt(res["psbt"])["fee"]
-        assert_fee_amount(fee, count_bytes(res["hex"]), Decimal("0.00007"))
-
-        # "unset" and None are treated the same for estimate_mode
-        res = self.test_send(from_wallet=w0, to_wallet=w1, amount=1, fee_rate=2, estimate_mode="unset", add_to_wallet=False)
-        fee = self.nodes[1].decodepsbt(res["psbt"])["fee"]
-        assert_fee_amount(fee, count_bytes(res["hex"]), Decimal("0.00002"))
-
-        res = self.test_send(from_wallet=w0, to_wallet=w1, amount=1, arg_fee_rate=4.531, add_to_wallet=False)
-        fee = self.nodes[1].decodepsbt(res["psbt"])["fee"]
-        assert_fee_amount(fee, count_bytes(res["hex"]), Decimal("0.00004531"))
-
-        res = self.test_send(from_wallet=w0, to_wallet=w1, amount=1, arg_fee_rate=3, add_to_wallet=False)
-        fee = self.nodes[1].decodepsbt(res["psbt"])["fee"]
-        assert_fee_amount(fee, count_bytes(res["hex"]), Decimal("0.00003"))
->>>>>>> eca694a4
+        # assert_fee_amount(fee, count_bytes(res["hex"]), Decimal("0.00003"))
 
         # Test that passing fee_rate as both an argument and an option raises.
         self.test_send(from_wallet=w0, to_wallet=w1, amount=1, arg_fee_rate=1, fee_rate=1, add_to_wallet=False,
