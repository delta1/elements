#!/usr/bin/env python3
# Copyright (c) 2020-2021 The Bitcoin Core developers
# Distributed under the MIT software license, see the accompanying
# file COPYING or http://www.opensource.org/licenses/mit-license.php.
"""Test the send RPC command."""

from decimal import Decimal, getcontext
from itertools import product

from test_framework.authproxy import JSONRPCException
from test_framework.descriptors import descsum_create
from test_framework.key import ECKey
from test_framework.messages import (
    ser_compact_size,
    WITNESS_SCALE_FACTOR,
)
from test_framework.test_framework import BitcoinTestFramework
from test_framework.util import (
    assert_equal,
#    assert_fee_amount,
    assert_greater_than,
    assert_raises_rpc_error,
    # count_bytes,
)
from test_framework.wallet_util import bytes_to_wif

class WalletSendTest(BitcoinTestFramework):
    def set_test_params(self):
        self.num_nodes = 2
        # whitelist all peers to speed up tx relay / mempool sync
        self.extra_args = [
            ["-whitelist=127.0.0.1","-walletrbf=1"],
            ["-whitelist=127.0.0.1","-walletrbf=1"],
        ]
        getcontext().prec = 8 # Satoshi precision for Decimal

    def skip_test_if_missing_module(self):
        self.skip_if_no_wallet()

    def test_send(self, from_wallet, to_wallet=None, amount=None, data=None,
                  arg_conf_target=None, arg_estimate_mode=None, arg_fee_rate=None,
                  conf_target=None, estimate_mode=None, fee_rate=None, add_to_wallet=None, psbt=None,
                  inputs=None, add_inputs=None, include_unsafe=None, change_address=None, change_position=None, change_type=None,
                  include_watching=None, locktime=None, lock_unspents=None, replaceable=None, subtract_fee_from_outputs=None,
                  expect_error=None, solving_data=None):
        assert (amount is None) != (data is None)

        from_balance_before = from_wallet.getbalances()["mine"]["trusted"]['bitcoin']
        if include_unsafe:
            from_balance_before += from_wallet.getbalances()["mine"]["untrusted_pending"]['bitcoin']

        if to_wallet is None:
            assert amount is None
        else:
            to_untrusted_pending_before = to_wallet.getbalances()["mine"]["untrusted_pending"]['bitcoin']

        if amount:
            dest = to_wallet.getnewaddress()
            outputs = [{dest: amount}]
        else:
            outputs = [{"data": data}]

        # Construct options dictionary
        options = {}
        if add_to_wallet is not None:
            options["add_to_wallet"] = add_to_wallet
        else:
            if psbt:
                add_to_wallet = False
            else:
                add_to_wallet = from_wallet.getwalletinfo()["private_keys_enabled"] # Default value
        if psbt is not None:
            options["psbt"] = psbt
        if conf_target is not None:
            options["conf_target"] = conf_target
        if estimate_mode is not None:
            options["estimate_mode"] = estimate_mode
        if fee_rate is not None:
            options["fee_rate"] = fee_rate
        if inputs is not None:
            options["inputs"] = inputs
        if add_inputs is not None:
            options["add_inputs"] = add_inputs
        if include_unsafe is not None:
            options["include_unsafe"] = include_unsafe
        if change_address is not None:
            options["change_address"] = change_address
        if change_position is not None:
            options["change_position"] = change_position
        if change_type is not None:
            options["change_type"] = change_type
        if include_watching is not None:
            options["include_watching"] = include_watching
        if locktime is not None:
            options["locktime"] = locktime
        if lock_unspents is not None:
            options["lock_unspents"] = lock_unspents
        if replaceable is None:
            replaceable = True # default
        else:
            options["replaceable"] = replaceable
        if subtract_fee_from_outputs is not None:
            options["subtract_fee_from_outputs"] = subtract_fee_from_outputs
        if solving_data is not None:
            options["solving_data"] = solving_data

        if len(options.keys()) == 0:
            options = None

        if expect_error is None:
            res = from_wallet.send(outputs=outputs, conf_target=arg_conf_target, estimate_mode=arg_estimate_mode, fee_rate=arg_fee_rate, options=options)
        else:
            try:
                assert_raises_rpc_error(expect_error[0], expect_error[1], from_wallet.send,
                    outputs=outputs, conf_target=arg_conf_target, estimate_mode=arg_estimate_mode, fee_rate=arg_fee_rate, options=options)
            except AssertionError:
                # Provide debug info if the test fails
                self.log.error("Unexpected successful result:")
                self.log.error(arg_conf_target)
                self.log.error(arg_estimate_mode)
                self.log.error(arg_fee_rate)
                self.log.error(options)
                res = from_wallet.send(outputs=outputs, conf_target=arg_conf_target, estimate_mode=arg_estimate_mode, fee_rate=arg_fee_rate, options=options)
                self.log.error(res)
                if "txid" in res and add_to_wallet:
                    self.log.error("Transaction details:")
                    try:
                        tx = from_wallet.gettransaction(res["txid"])
                        self.log.error(tx)
                        self.log.error("testmempoolaccept (transaction may already be in mempool):")
                        self.log.error(from_wallet.testmempoolaccept([tx["hex"]]))
                    except JSONRPCException as exc:
                        self.log.error(exc)

                raise

            return

        if locktime:
            return res

        if from_wallet.getwalletinfo()["private_keys_enabled"] and not include_watching:
            assert_equal(res["complete"], True)
            assert "txid" in res
        else:
            assert_equal(res["complete"], False)
            assert not "txid" in res
            assert "psbt" in res

        from_balance = from_wallet.getbalances()["mine"]["trusted"]['bitcoin']
        if include_unsafe:
            from_balance += from_wallet.getbalances()["mine"]["untrusted_pending"]['bitcoin']

        if add_to_wallet and not include_watching:
            # Ensure transaction exists in the wallet:
            tx = from_wallet.gettransaction(res["txid"])
            assert tx
            assert_equal(tx["bip125-replaceable"], "yes" if replaceable else "no")
            # Ensure transaction exists in the mempool:
            tx = from_wallet.getrawtransaction(res["txid"], True)
            assert tx
            if amount:
                if subtract_fee_from_outputs:
                    assert_equal(from_balance_before - from_balance, amount)
                else:
                    assert_greater_than(from_balance_before - from_balance, amount)
            else:
                assert next((out for out in tx["vout"] if out["scriptPubKey"]["asm"] == "OP_RETURN 35"), None)
        else:
            assert_equal(from_balance_before, from_balance)

        if to_wallet:
            self.sync_mempools()
            if add_to_wallet:
                if not subtract_fee_from_outputs:
                    assert_equal(to_wallet.getbalances()["mine"]["untrusted_pending"]['bitcoin'], to_untrusted_pending_before + Decimal(amount if amount else 0))
            else:
                assert_equal(to_wallet.getbalances()["mine"]["untrusted_pending"]['bitcoin'], to_untrusted_pending_before)

        return res

    def run_test(self):
        self.log.info("Setup wallets...")
        # w0 is a wallet with coinbase rewards
        w0 = self.nodes[0].get_wallet_rpc(self.default_wallet_name)
        # w1 is a regular wallet
        self.nodes[1].createwallet(wallet_name="w1")
        w1 = self.nodes[1].get_wallet_rpc("w1")
        # w2 contains the private keys for w3
        self.nodes[1].createwallet(wallet_name="w2", blank=True)
        w2 = self.nodes[1].get_wallet_rpc("w2")
        xpriv = "tprv8ZgxMBicQKsPfHCsTwkiM1KT56RXbGGTqvc2hgqzycpwbHqqpcajQeMRZoBD35kW4RtyCemu6j34Ku5DEspmgjKdt2qe4SvRch5Kk8B8A2v"
        xpub = "tpubD6NzVbkrYhZ4YkEfMbRJkQyZe7wTkbTNRECozCtJPtdLRn6cT1QKb8yHjwAPcAr26eHBFYs5iLiFFnCbwPRsncCKUKCfubHDMGKzMVcN1Jg"
        if self.options.descriptors:
            w2.importdescriptors([{
                "desc": descsum_create("wpkh(" + xpriv + "/0/0/*)"),
                "timestamp": "now",
                "range": [0, 100],
                "active": True
            },{
                "desc": descsum_create("wpkh(" + xpriv + "/0/1/*)"),
                "timestamp": "now",
                "range": [0, 100],
                "active": True,
                "internal": True
            }])
        else:
            w2.sethdseed(True)

        # w3 is a watch-only wallet, based on w2
        self.nodes[1].createwallet(wallet_name="w3", disable_private_keys=True)
        w3 = self.nodes[1].get_wallet_rpc("w3")
        if self.options.descriptors:
            # Match the privkeys in w2 for descriptors
            res = w3.importdescriptors([{
                "desc": descsum_create("wpkh(" + xpub + "/0/0/*)"),
                "timestamp": "now",
                "range": [0, 100],
                "keypool": True,
                "active": True,
                "watchonly": True
            },{
                "desc": descsum_create("wpkh(" + xpub + "/0/1/*)"),
                "timestamp": "now",
                "range": [0, 100],
                "keypool": True,
                "active": True,
                "internal": True,
                "watchonly": True
            }])
            assert_equal(res, [{"success": True}, {"success": True}])

        for _ in range(3):
            a2_receive = w2.getnewaddress()
            if not self.options.descriptors:
                # Because legacy wallets use exclusively hardened derivation, we can't do a ranged import like we do for descriptors
                a2_change = w2.getrawchangeaddress() # doesn't actually use change derivation
                res = w3.importmulti([{
                    "desc": w2.getaddressinfo(a2_receive)["desc"],
                    "timestamp": "now",
                    "keypool": True,
                    "watchonly": True
                },{
                    "desc": w2.getaddressinfo(a2_change)["desc"],
                    "timestamp": "now",
                    "keypool": True,
                    "internal": True,
                    "watchonly": True
                }])
                assert_equal(res, [{"success": True}, {"success": True}])

        w0.sendtoaddress(a2_receive, 10) # fund w3
        self.generate(self.nodes[0], 1)

        if not self.options.descriptors:
            # w4 has private keys enabled, but only contains watch-only keys (from w2)
            # This is legacy wallet behavior only as descriptor wallets don't allow watchonly and non-watchonly things in the same wallet.
            self.nodes[1].createwallet(wallet_name="w4", disable_private_keys=False)
            w4 = self.nodes[1].get_wallet_rpc("w4")
            for _ in range(3):
                a2_receive = w2.getnewaddress()
                res = w4.importmulti([{
                    "desc": w2.getaddressinfo(a2_receive)["desc"],
                    "timestamp": "now",
                    "keypool": False,
                    "watchonly": True
                }])
                assert_equal(res, [{"success": True}])

            w0.sendtoaddress(a2_receive, 10) # fund w4
            self.generate(self.nodes[0], 1)

        self.log.info("Send to address...")
        self.test_send(from_wallet=w0, to_wallet=w1, amount=1)
        self.test_send(from_wallet=w0, to_wallet=w1, amount=1, add_to_wallet=True)

        self.log.info("Don't broadcast...")
        res = self.test_send(from_wallet=w0, to_wallet=w1, amount=1, add_to_wallet=False)
        assert(res["hex"])

        self.log.info("Return PSBT...")
        res = self.test_send(from_wallet=w0, to_wallet=w1, amount=1, psbt=True)
        assert(res["psbt"])

        self.log.info("Create transaction that spends to address, but don't broadcast...")
        self.test_send(from_wallet=w0, to_wallet=w1, amount=1, add_to_wallet=False)
        # conf_target & estimate_mode can be set as argument or option
        # ELEMENTS: we do not have the "fee" field. After #900 we should uncomment all of this.
        #res1 =
        self.test_send(from_wallet=w0, to_wallet=w1, amount=1, arg_conf_target=1, arg_estimate_mode="economical", add_to_wallet=False)
        #res2 =
        self.test_send(from_wallet=w0, to_wallet=w1, amount=1, conf_target=1, estimate_mode="economical", add_to_wallet=False)
        #assert_equal(self.nodes[1].decodepsbt(res1["psbt"])["fee"],
        #             self.nodes[1].decodepsbt(res2["psbt"])["fee"])
        # but not at the same time
        for mode in ["unset", "economical", "conservative"]:
            self.test_send(from_wallet=w0, to_wallet=w1, amount=1, arg_conf_target=1, arg_estimate_mode="economical",
                conf_target=1, estimate_mode=mode, add_to_wallet=False,
                expect_error=(-8, "Pass conf_target and estimate_mode either as arguments or in the options object, but not both"))

        self.log.info("Create PSBT from watch-only wallet w3, sign with w2...")
        res = self.test_send(from_wallet=w3, to_wallet=w1, amount=1)
        res = w2.walletprocesspsbt(res["psbt"])
        assert res["complete"]

        if not self.options.descriptors:
            # Descriptor wallets do not allow mixed watch-only and non-watch-only things in the same wallet.
            # This is specifically testing that w4 ignores its own private keys and creates a psbt with send
            # which is not something that needs to be tested in descriptor wallets.
            self.log.info("Create PSBT from wallet w4 with watch-only keys, sign with w2...")
            self.test_send(from_wallet=w4, to_wallet=w1, amount=1, expect_error=(-4, "Insufficient funds"))
            res = self.test_send(from_wallet=w4, to_wallet=w1, amount=1, include_watching=True, add_to_wallet=False)
            res = w2.walletprocesspsbt(res["psbt"])
            assert res["complete"]

        self.log.info("Create OP_RETURN...")
        self.test_send(from_wallet=w0, to_wallet=w1, amount=1)
        self.test_send(from_wallet=w0, data="Hello World", expect_error=(-8, "Data must be hexadecimal string (not 'Hello World')"))
        self.test_send(from_wallet=w0, data="23")
        res = self.test_send(from_wallet=w3, data="23")
        res = w2.walletprocesspsbt(res["psbt"])
        assert res["complete"]

        # ELEMENTS: we do not have the "fee" field, several lines are commented out here that should
        #  be revisited after #900
        self.log.info("Test setting explicit fee rate")
        #res1 = self.test_send(from_wallet=w0, to_wallet=w1, amount=1, arg_fee_rate="1", add_to_wallet=False)
        #res2 = self.test_send(from_wallet=w0, to_wallet=w1, amount=1, fee_rate="1", add_to_wallet=False)
        #assert_equal(self.nodes[1].decodepsbt(res1["psbt"])["fee"], self.nodes[1].decodepsbt(res2["psbt"])["fee"])

        res = self.test_send(from_wallet=w0, to_wallet=w1, amount=1, fee_rate=7, add_to_wallet=False)
        #fee = self.nodes[1].decodepsbt(res["psbt"])["fee"]
        # assert_fee_amount(fee, count_bytes(res["hex"]), Decimal("0.00007"))

        # "unset" and None are treated the same for estimate_mode
        res = self.test_send(from_wallet=w0, to_wallet=w1, amount=1, fee_rate=2, estimate_mode="unset", add_to_wallet=False)
        #fee = self.nodes[1].decodepsbt(res["psbt"])["fee"]
        # assert_fee_amount(fee, count_bytes(res["hex"]), Decimal("0.00002"))

        res = self.test_send(from_wallet=w0, to_wallet=w1, amount=1, arg_fee_rate=4.531, add_to_wallet=False)
        #fee = self.nodes[1].decodepsbt(res["psbt"])["fee"]
        # assert_fee_amount(fee, count_bytes(res["hex"]), Decimal("0.00004531"))

        res = self.test_send(from_wallet=w0, to_wallet=w1, amount=1, arg_fee_rate=3, add_to_wallet=False)
        #fee = self.nodes[1].decodepsbt(res["psbt"])["fee"]
        # assert_fee_amount(fee, count_bytes(res["hex"]), Decimal("0.00003"))

        # Test that passing fee_rate as both an argument and an option raises.
        self.test_send(from_wallet=w0, to_wallet=w1, amount=1, arg_fee_rate=1, fee_rate=1, add_to_wallet=False,
                       expect_error=(-8, "Pass the fee_rate either as an argument, or in the options object, but not both"))

        assert_raises_rpc_error(-8, "Use fee_rate (sat/vB) instead of feeRate", w0.send, [{w1.getnewaddress(): 1}], 6, "conservative", 1, {"feeRate": 0.01})

        assert_raises_rpc_error(-3, "Unexpected key totalFee", w0.send, [{w1.getnewaddress(): 1}], 6, "conservative", 1, {"totalFee": 0.01})

        for target, mode in product([-1, 0, 1009], ["economical", "conservative"]):
            self.test_send(from_wallet=w0, to_wallet=w1, amount=1, conf_target=target, estimate_mode=mode,
                expect_error=(-8, "Invalid conf_target, must be between 1 and 1008"))  # max value of 1008 per src/policy/fees.h
        msg = 'Invalid estimate_mode parameter, must be one of: "unset", "economical", "conservative"'
        for target, mode in product([-1, 0], ["btc/kb", "sat/b"]):
            self.test_send(from_wallet=w0, to_wallet=w1, amount=1, conf_target=target, estimate_mode=mode, expect_error=(-8, msg))
        for mode in ["", "foo", Decimal("3.141592")]:
            self.test_send(from_wallet=w0, to_wallet=w1, amount=1, conf_target=0.1, estimate_mode=mode, expect_error=(-8, msg))
            self.test_send(from_wallet=w0, to_wallet=w1, amount=1, arg_conf_target=0.1, arg_estimate_mode=mode, expect_error=(-8, msg))
            assert_raises_rpc_error(-8, msg, w0.send, [{w1.getnewaddress(): 1}], 0.1, mode)

        for mode in ["economical", "conservative"]:
            for k, v in {"string": "true", "bool": True, "object": {"foo": "bar"}}.items():
                self.test_send(from_wallet=w0, to_wallet=w1, amount=1, conf_target=v, estimate_mode=mode,
                    expect_error=(-3, f"Expected type number for conf_target, got {k}"))

        # Test setting explicit fee rate just below the minimum of 1 sat/vB.
        self.log.info("Explicit fee rate raises RPC error 'fee rate too low' if fee_rate of 0.99999999 is passed")
        msg = "Fee rate (0.999 sat/vB) is lower than the minimum fee rate setting (1.000 sat/vB)"
        self.test_send(from_wallet=w0, to_wallet=w1, amount=1, fee_rate=0.999, expect_error=(-4, msg))
        self.test_send(from_wallet=w0, to_wallet=w1, amount=1, arg_fee_rate=0.999, expect_error=(-4, msg))

        self.log.info("Explicit fee rate raises if invalid fee_rate is passed")
        # Test fee_rate with zero values.
        msg = "Fee rate (0.000 sat/vB) is lower than the minimum fee rate setting (1.000 sat/vB)"
        for zero_value in [0, 0.000, 0.00000000, "0", "0.000", "0.00000000"]:
            self.test_send(from_wallet=w0, to_wallet=w1, amount=1, fee_rate=zero_value, expect_error=(-4, msg))
            self.test_send(from_wallet=w0, to_wallet=w1, amount=1, arg_fee_rate=zero_value, expect_error=(-4, msg))
        msg = "Invalid amount"
        # Test fee_rate values that don't pass fixed-point parsing checks.
        for invalid_value in ["", 0.000000001, 1e-09, 1.111111111, 1111111111111111, "31.999999999999999999999"]:
            self.test_send(from_wallet=w0, to_wallet=w1, amount=1, fee_rate=invalid_value, expect_error=(-3, msg))
            self.test_send(from_wallet=w0, to_wallet=w1, amount=1, arg_fee_rate=invalid_value, expect_error=(-3, msg))
        # Test fee_rate values that cannot be represented in sat/vB.
        for invalid_value in [0.0001, 0.00000001, 0.00099999, 31.99999999, "0.0001", "0.00000001", "0.00099999", "31.99999999"]:
            self.test_send(from_wallet=w0, to_wallet=w1, amount=1, fee_rate=invalid_value, expect_error=(-3, msg))
            self.test_send(from_wallet=w0, to_wallet=w1, amount=1, arg_fee_rate=invalid_value, expect_error=(-3, msg))
        # Test fee_rate out of range (negative number).
        msg = "Amount out of range"
        self.test_send(from_wallet=w0, to_wallet=w1, amount=1, fee_rate=-1, expect_error=(-3, msg))
        self.test_send(from_wallet=w0, to_wallet=w1, amount=1, arg_fee_rate=-1, expect_error=(-3, msg))
        # Test type error.
        msg = "Amount is not a number or string"
        for invalid_value in [True, {"foo": "bar"}]:
            self.test_send(from_wallet=w0, to_wallet=w1, amount=1, fee_rate=invalid_value, expect_error=(-3, msg))
            self.test_send(from_wallet=w0, to_wallet=w1, amount=1, arg_fee_rate=invalid_value, expect_error=(-3, msg))

        # TODO: Return hex if fee rate is below -maxmempool
        # res = self.test_send(from_wallet=w0, to_wallet=w1, amount=1, conf_target=0.1, estimate_mode="sat/b", add_to_wallet=False)
        # assert res["hex"]
        # hex = res["hex"]
        # res = self.nodes[0].testmempoolaccept([hex])
        # assert not res[0]["allowed"]
        # assert_equal(res[0]["reject-reason"], "...") # low fee
        # assert_fee_amount(fee, Decimal(len(res["hex"]) / 2), Decimal("0.000001"))

        self.log.info("If inputs are specified, do not automatically add more...")
        res = self.test_send(from_wallet=w0, to_wallet=w1, amount=51, inputs=[], add_to_wallet=False)
        assert res["complete"]
        utxo1 = w0.listunspent()[0]
        assert_equal(utxo1["amount"], 50)
        self.test_send(from_wallet=w0, to_wallet=w1, amount=51, inputs=[utxo1],
                       expect_error=(-4, "Insufficient funds"))
        self.test_send(from_wallet=w0, to_wallet=w1, amount=51, inputs=[utxo1], add_inputs=False,
                       expect_error=(-4, "Insufficient funds"))
        res = self.test_send(from_wallet=w0, to_wallet=w1, amount=51, inputs=[utxo1], add_inputs=True, add_to_wallet=False)
        assert res["complete"]

        self.log.info("Manual change address and position...")
        self.test_send(from_wallet=w0, to_wallet=w1, amount=1, change_address="not an address",
                       expect_error=(-5, "Change address must be a valid address"))
        change_address = w0.getnewaddress()
        self.test_send(from_wallet=w0, to_wallet=w1, amount=1, add_to_wallet=False, change_address=change_address)
        assert res["complete"]
        res = self.test_send(from_wallet=w0, to_wallet=w1, amount=1, add_to_wallet=False, change_address=change_address, change_position=0)
        assert res["complete"]
        assert_equal(self.nodes[0].decodepsbt(res["psbt"])["outputs"][0]["script"]["address"], change_address)
        res = self.test_send(from_wallet=w0, to_wallet=w1, amount=1, add_to_wallet=False, change_type="legacy", change_position=0)
        assert res["complete"]
        change_address = self.nodes[0].decodepsbt(res["psbt"])["outputs"][0]["script"]["address"]
        assert_equal(change_address[0], "2")

        self.log.info("Set lock time...")
        height = self.nodes[0].getblockchaininfo()["blocks"]
        res = self.test_send(from_wallet=w0, to_wallet=w1, amount=1, locktime=height + 1)
        assert res["complete"]
        assert res["txid"]
        txid = res["txid"]
        # Although the wallet finishes the transaction, it can't be added to the mempool yet:
        hex = self.nodes[0].gettransaction(res["txid"])["hex"]
        res = self.nodes[0].testmempoolaccept([hex])
        assert not res[0]["allowed"]
        assert_equal(res[0]["reject-reason"], "non-final")
        # It shouldn't be confirmed in the next block
        self.generate(self.nodes[0], 1)
        assert_equal(self.nodes[0].gettransaction(txid)["confirmations"], 0)
        # The mempool should allow it now:
        res = self.nodes[0].testmempoolaccept([hex])
        assert res[0]["allowed"]
        # Don't wait for wallet to add it to the mempool:
        res = self.nodes[0].sendrawtransaction(hex)
        self.generate(self.nodes[0], 1)
        assert_equal(self.nodes[0].gettransaction(txid)["confirmations"], 1)

        self.log.info("Lock unspents...")
        utxo1 = w0.listunspent()[0]
        assert_greater_than(utxo1["amount"], 1)
        res = self.test_send(from_wallet=w0, to_wallet=w1, amount=1, inputs=[utxo1], add_to_wallet=False, lock_unspents=True)
        assert res["complete"]
        locked_coins = w0.listlockunspent()
        assert_equal(len(locked_coins), 1)
        # Locked coins are automatically unlocked when manually selected
        res = self.test_send(from_wallet=w0, to_wallet=w1, amount=1, inputs=[utxo1], add_to_wallet=False)
        assert res["complete"]

        self.log.info("Replaceable...")
        res = self.test_send(from_wallet=w0, to_wallet=w1, amount=1, add_to_wallet=True, replaceable=True)
        assert res["complete"]
        assert_equal(self.nodes[0].gettransaction(res["txid"])["bip125-replaceable"], "yes")
        res = self.test_send(from_wallet=w0, to_wallet=w1, amount=1, add_to_wallet=True, replaceable=False)
        assert res["complete"]
        assert_equal(self.nodes[0].gettransaction(res["txid"])["bip125-replaceable"], "no")

        self.log.info("Subtract fee from output")
        self.test_send(from_wallet=w0, to_wallet=w1, amount=1, subtract_fee_from_outputs=[0])

        self.log.info("Include unsafe inputs")
        self.nodes[1].createwallet(wallet_name="w5")
        w5 = self.nodes[1].get_wallet_rpc("w5")
        self.test_send(from_wallet=w0, to_wallet=w5, amount=2)
        self.test_send(from_wallet=w5, to_wallet=w0, amount=1, expect_error=(-4, "Insufficient funds"))
        res = self.test_send(from_wallet=w5, to_wallet=w0, amount=1, include_unsafe=True)
        assert res["complete"]

        self.log.info("External outputs")
        eckey = ECKey()
        eckey.generate()
        privkey = bytes_to_wif(eckey.get_bytes())

        self.nodes[1].createwallet("extsend")
        ext_wallet = self.nodes[1].get_wallet_rpc("extsend")
        self.nodes[1].createwallet("extfund")
        ext_fund = self.nodes[1].get_wallet_rpc("extfund")

        # Make a weird but signable script. sh(wsh(pkh())) descriptor accomplishes this
        desc = descsum_create("sh(wsh(pkh({})))".format(privkey))
        if self.options.descriptors:
            res = ext_fund.importdescriptors([{"desc": desc, "timestamp": "now"}])
        else:
            res = ext_fund.importmulti([{"desc": desc, "timestamp": "now"}])
        assert res[0]["success"]
        addr = self.nodes[0].deriveaddresses(desc)[0]
        addr_info = ext_fund.getaddressinfo(addr)

        self.nodes[0].sendtoaddress(addr, 10)
        self.nodes[0].sendtoaddress(ext_wallet.getnewaddress(), 10)
        self.generate(self.nodes[0], 6)
        ext_utxo = ext_fund.listunspent(addresses=[addr])[0]

        # An external input without solving data should result in an error
<<<<<<< HEAD
        # ELEMENTS: minor FIXME error is different since SelectCoins no longer has the error out
        # (Bitcoin error: 'Missing solving data for estimating transaction size')
        self.test_send(from_wallet=ext_wallet, to_wallet=self.nodes[0], amount=15, inputs=[ext_utxo], add_inputs=True, psbt=True, include_watching=True, expect_error=(-4, "Insufficient funds"))
=======
        self.test_send(from_wallet=ext_wallet, to_wallet=self.nodes[0], amount=15, inputs=[ext_utxo], add_inputs=True, psbt=True, include_watching=True, expect_error=(-4, "Not solvable pre-selected input COutPoint(%s, %s)" % (ext_utxo["txid"][0:10], ext_utxo["vout"])))
>>>>>>> f37bd15d

        # But funding should work when the solving data is provided
        res = self.test_send(from_wallet=ext_wallet, to_wallet=self.nodes[0], amount=15, inputs=[ext_utxo], add_inputs=True, psbt=True, include_watching=True, solving_data={"pubkeys": [addr_info['pubkey']], "scripts": [addr_info["embedded"]["scriptPubKey"], addr_info["embedded"]["embedded"]["scriptPubKey"]]})
        signed = ext_wallet.walletprocesspsbt(res["psbt"])
        signed = ext_fund.walletprocesspsbt(res["psbt"])
        assert signed["complete"]
        self.nodes[0].finalizepsbt(signed["psbt"])

        res = self.test_send(from_wallet=ext_wallet, to_wallet=self.nodes[0], amount=15, inputs=[ext_utxo], add_inputs=True, psbt=True, include_watching=True, solving_data={"descriptors": [desc]})
        signed = ext_wallet.walletprocesspsbt(res["psbt"])
        signed = ext_fund.walletprocesspsbt(res["psbt"])
        assert signed["complete"]
        self.nodes[0].finalizepsbt(signed["psbt"])

        dec = self.nodes[0].decodepsbt(signed["psbt"])
        for i, txin in enumerate(dec["inputs"]):
            if txin["previous_txid"] == ext_utxo["txid"] and txin["previous_vout"] == ext_utxo["vout"]:
                input_idx = i
                break
        psbt_in = dec["inputs"][input_idx]
        # Calculate the input weight
        # (prevout + sequence + length of scriptSig + scriptsig + 1 byte buffer) * WITNESS_SCALE_FACTOR + num scriptWitness stack items + (length of stack item + stack item) * N stack items + 1 byte buffer
        len_scriptsig = len(psbt_in["final_scriptSig"]["hex"]) // 2 if "final_scriptSig" in psbt_in else 0
        len_scriptsig += len(ser_compact_size(len_scriptsig)) + 1
        len_scriptwitness = (sum([(len(x) // 2) + len(ser_compact_size(len(x) // 2)) for x in psbt_in["final_scriptwitness"]]) + len(psbt_in["final_scriptwitness"]) + 1) if "final_scriptwitness" in psbt_in else 0
        input_weight = ((40 + len_scriptsig) * WITNESS_SCALE_FACTOR) + len_scriptwitness

        # Input weight error conditions
        assert_raises_rpc_error(
            -8,
            "Input weights should be specified in inputs rather than in options.",
            ext_wallet.send,
            outputs=[{self.nodes[0].getnewaddress(): 15}],
            options={"inputs": [ext_utxo], "input_weights": [{"txid": ext_utxo["txid"], "vout": ext_utxo["vout"], "weight": 1000}]}
        )

        # Funding should also work when input weights are provided
        res = self.test_send(
            from_wallet=ext_wallet,
            to_wallet=self.nodes[0],
            amount=15,
            inputs=[{"txid": ext_utxo["txid"], "vout": ext_utxo["vout"], "weight": input_weight}],
            add_inputs=True,
            psbt=True,
            include_watching=True,
            fee_rate=10
        )
        signed = ext_wallet.walletprocesspsbt(res["psbt"])
        signed = ext_fund.walletprocesspsbt(res["psbt"])
        assert signed["complete"]
        tx = self.nodes[0].finalizepsbt(signed["psbt"])
        testres = self.nodes[0].testmempoolaccept([tx["hex"]])[0]
        assert_equal(testres["allowed"], True)
        # assert_fee_amount(testres["fees"]["base"], testres["vsize"], Decimal(0.0001)) Fee is different in Elements

if __name__ == '__main__':
    WalletSendTest().main()<|MERGE_RESOLUTION|>--- conflicted
+++ resolved
@@ -513,13 +513,7 @@
         ext_utxo = ext_fund.listunspent(addresses=[addr])[0]
 
         # An external input without solving data should result in an error
-<<<<<<< HEAD
-        # ELEMENTS: minor FIXME error is different since SelectCoins no longer has the error out
-        # (Bitcoin error: 'Missing solving data for estimating transaction size')
-        self.test_send(from_wallet=ext_wallet, to_wallet=self.nodes[0], amount=15, inputs=[ext_utxo], add_inputs=True, psbt=True, include_watching=True, expect_error=(-4, "Insufficient funds"))
-=======
         self.test_send(from_wallet=ext_wallet, to_wallet=self.nodes[0], amount=15, inputs=[ext_utxo], add_inputs=True, psbt=True, include_watching=True, expect_error=(-4, "Not solvable pre-selected input COutPoint(%s, %s)" % (ext_utxo["txid"][0:10], ext_utxo["vout"])))
->>>>>>> f37bd15d
 
         # But funding should work when the solving data is provided
         res = self.test_send(from_wallet=ext_wallet, to_wallet=self.nodes[0], amount=15, inputs=[ext_utxo], add_inputs=True, psbt=True, include_watching=True, solving_data={"pubkeys": [addr_info['pubkey']], "scripts": [addr_info["embedded"]["scriptPubKey"], addr_info["embedded"]["embedded"]["scriptPubKey"]]})
