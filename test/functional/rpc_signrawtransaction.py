#!/usr/bin/env python3
# Copyright (c) 2015-2018 The Bitcoin Core developers
# Distributed under the MIT software license, see the accompanying
# file COPYING or http://www.opensource.org/licenses/mit-license.php.
"""Test transaction signing using the signrawtransaction* RPCs."""

from test_framework.test_framework import BitcoinTestFramework
from test_framework.util import assert_equal, assert_raises_rpc_error, bytes_to_hex_str, hex_str_to_bytes
from test_framework.messages import sha256
from test_framework.script import CScript, OP_0

from decimal import Decimal

class SignRawTransactionsTest(BitcoinTestFramework):
    def set_test_params(self):
        self.setup_clean_chain = True
<<<<<<< HEAD
        self.num_nodes = 1
        self.extra_args = [["-deprecatedrpc=signrawtransaction", "-pubkeyprefix=111", "-scriptprefix=196", "-secretprefix=239", "-extpubkeyprefix=043587CF", "-extprvkeyprefix=04358394", "-bech32_hrp=bcrt"]]
=======
        self.num_nodes = 2
        self.extra_args = [["-deprecatedrpc=signrawtransaction"], []]
>>>>>>> 519b0bc5

    def skip_test_if_missing_module(self):
        self.skip_if_no_wallet()

    def successful_signing_test(self):
        """Create and sign a valid raw transaction with one input.

        Expected results:

        1) The transaction has a complete set of signatures
        2) No script verification error occurred"""
        privKeys = ['cUeKHd5orzT3mz8P9pxyREHfsWtVfgsfDjiZZBcjUBAaGk1BTj7N', 'cVKpPfVKSJxKqVpE9awvXNWuLHCa5j5tiE7K6zbUSptFpTEtiFrA']

        inputs = [
            # Valid pay-to-pubkey scripts
            {'txid': '9b907ef1e3c26fc71fe4a4b3580bc75264112f95050014157059c736f0202e71', 'vout': 0,
             'scriptPubKey': '76a91460baa0f494b38ce3c940dea67f3804dc52d1fb9488ac'},
            {'txid': '83a4f6a6b73660e13ee6cb3c6063fa3759c50c9b7521d0536022961898f4fb02', 'vout': 0,
             'scriptPubKey': '76a914669b857c03a5ed269d5d85a1ffac9ed5d663072788ac'},
        ]

        outputs = {'mpLQjfK79b7CCV4VMJWEWAj5Mpx8Up5zxB': 0.1}

        rawTx = self.nodes[0].createrawtransaction(inputs, outputs)
        rawTxSigned = self.nodes[0].signrawtransactionwithkey(rawTx, privKeys, inputs)

        # 1) The transaction has a complete set of signatures
        assert rawTxSigned['complete']

        # 2) No script verification error occurred
        assert 'errors' not in rawTxSigned

    def test_with_lock_outputs(self):
        """Test correct error reporting when trying to sign a locked output"""
        self.nodes[0].encryptwallet("password")

        rawTx = '02000000000156b958f78e3f24e0b2f4e4db1255426b0902027cb37e3ddadb52e37c3557dddb0000000000ffffffff0101230f4f5d4b7c6fa845806ee4f67713459e1b69e8e60fcee2e4940c7a0d5de1b2010000000129b9a6c0001600149a2ee8c77140a053f36018ac8124a6ececc1668a00000000'

        assert_raises_rpc_error(-13, "Please enter the wallet passphrase with walletpassphrase first", self.nodes[0].signrawtransactionwithwallet, rawTx)

    def script_verification_error_test(self):
        """Create and sign a raw transaction with valid (vin 0), invalid (vin 1) and one missing (vin 2) input script.

        Expected results:

        3) The transaction has no complete set of signatures
        4) Two script verification errors occurred
        5) Script verification errors have certain properties ("txid", "vout", "scriptSig", "sequence", "error")
        6) The verification errors refer to the invalid (vin 1) and missing input (vin 2)"""
        privKeys = ['cUeKHd5orzT3mz8P9pxyREHfsWtVfgsfDjiZZBcjUBAaGk1BTj7N']

        inputs = [
            # Valid pay-to-pubkey script
            {'txid': '9b907ef1e3c26fc71fe4a4b3580bc75264112f95050014157059c736f0202e71', 'vout': 0},
            # Invalid script
            {'txid': '5b8673686910442c644b1f4993d8f7753c7c8fcb5c87ee40d56eaeef25204547', 'vout': 7},
            # Missing scriptPubKey
            {'txid': '9b907ef1e3c26fc71fe4a4b3580bc75264112f95050014157059c736f0202e71', 'vout': 1},
        ]

        scripts = [
            # Valid pay-to-pubkey script
            {'txid': '9b907ef1e3c26fc71fe4a4b3580bc75264112f95050014157059c736f0202e71', 'vout': 0,
             'scriptPubKey': '76a91460baa0f494b38ce3c940dea67f3804dc52d1fb9488ac'},
            # Invalid script
            {'txid': '5b8673686910442c644b1f4993d8f7753c7c8fcb5c87ee40d56eaeef25204547', 'vout': 7,
             'scriptPubKey': 'badbadbadbad'}
        ]

        outputs = {'mpLQjfK79b7CCV4VMJWEWAj5Mpx8Up5zxB': 0.1}

        rawTx = self.nodes[0].createrawtransaction(inputs, outputs)

        # Make sure decoderawtransaction is at least marginally sane
        decodedRawTx = self.nodes[0].decoderawtransaction(rawTx)
        for i, inp in enumerate(inputs):
            assert_equal(decodedRawTx["vin"][i]["txid"], inp["txid"])
            assert_equal(decodedRawTx["vin"][i]["vout"], inp["vout"])

        # Make sure decoderawtransaction throws if there is extra data
        assert_raises_rpc_error(-22, "TX decode failed", self.nodes[0].decoderawtransaction, rawTx + "00")

        rawTxSigned = self.nodes[0].signrawtransactionwithkey(rawTx, privKeys, scripts)

        # 3) The transaction has no complete set of signatures
        assert not rawTxSigned['complete']

        # 4) Two script verification errors occurred
        assert 'errors' in rawTxSigned
        assert_equal(len(rawTxSigned['errors']), 2)

        # 5) Script verification errors have certain properties
        assert 'txid' in rawTxSigned['errors'][0]
        assert 'vout' in rawTxSigned['errors'][0]
        assert 'witness' in rawTxSigned['errors'][0]
        assert 'scriptSig' in rawTxSigned['errors'][0]
        assert 'sequence' in rawTxSigned['errors'][0]
        assert 'error' in rawTxSigned['errors'][0]

        # 6) The verification errors refer to the invalid (vin 1) and missing input (vin 2)
        assert_equal(rawTxSigned['errors'][0]['txid'], inputs[1]['txid'])
        assert_equal(rawTxSigned['errors'][0]['vout'], inputs[1]['vout'])
        assert_equal(rawTxSigned['errors'][1]['txid'], inputs[2]['txid'])
        assert_equal(rawTxSigned['errors'][1]['vout'], inputs[2]['vout'])
        assert not rawTxSigned['errors'][0]['witness']

        # Now test signing failure for transaction with input witnesses
        p2wpkh_raw_tx = "010000000102fff7f7881a8099afa6940d42d1e7f6362bec38171ea3edf433541db4e4ad969f00000000494830450221008b9d1dc26ba6a9cb62127b02742fa9d754cd3bebf337f7a55d114c8e5cdd30be022040529b194ba3f9281a99f2b1c0a19c0489bc22ede944ccf4ecbab4cc618ef3ed01eeffffffef51e1b804cc89d182d279655c3aa89e815b1b309fe287d9b2b55d57b90ec68a0100000000ffffffff0201ac2e6a47e85fdc2a5a27334544440f2f5135553a7476f4f5e3b9792da6a58fe0010000000006b22c20001976a9148280b37df378db99f66f85c95a783a76ac7a6d5988ac01ac2e6a47e85fdc2a5a27334544440f2f5135553a7476f4f5e3b9792da6a58fe001000000000d519390001976a9143bde42dbee7e4dbe6a21b2d50ce2f0167faa815988ac110000000000000000000247304402203609e17b84f6a7d30c80bfa610b5b4542f32a8a0d5447a12fb1366d7f01cc44a0220573a954c4518331561406f90300e8f3358f51928d43c212a8caed02de67eebee0121025476c2e83188368da1ff3e292e7acafcdb3566bb0ad253f62fc70f07aeee63570000000000"

        rawTxSigned = self.nodes[0].signrawtransactionwithwallet(p2wpkh_raw_tx)

        # 7) The transaction has no complete set of signatures
        assert not rawTxSigned['complete']

        # 8) Two script verification errors occurred
        assert 'errors' in rawTxSigned
        assert_equal(len(rawTxSigned['errors']), 2)

        # 9) Script verification errors have certain properties
        assert 'txid' in rawTxSigned['errors'][0]
        assert 'vout' in rawTxSigned['errors'][0]
        assert 'witness' in rawTxSigned['errors'][0]
        assert 'scriptSig' in rawTxSigned['errors'][0]
        assert 'sequence' in rawTxSigned['errors'][0]
        assert 'error' in rawTxSigned['errors'][0]

        # Non-empty witness checked here
        assert_equal(rawTxSigned['errors'][1]['witness'], ["304402203609e17b84f6a7d30c80bfa610b5b4542f32a8a0d5447a12fb1366d7f01cc44a0220573a954c4518331561406f90300e8f3358f51928d43c212a8caed02de67eebee01", "025476c2e83188368da1ff3e292e7acafcdb3566bb0ad253f62fc70f07aeee6357"])
        assert not rawTxSigned['errors'][0]['witness']

    def witness_script_test(self):
        # Now test signing transaction to P2SH-P2WSH addresses without wallet
        # Create a new P2SH-P2WSH 1-of-1 multisig address:
        embedded_address = self.nodes[1].getaddressinfo(self.nodes[1].getnewaddress())
        embedded_privkey = self.nodes[1].dumpprivkey(embedded_address["address"])
        p2sh_p2wsh_address = self.nodes[1].addmultisigaddress(1, [embedded_address["pubkey"]], "", "p2sh-segwit")
        # send transaction to P2SH-P2WSH 1-of-1 multisig address
        self.nodes[0].generate(101)
        self.nodes[0].sendtoaddress(p2sh_p2wsh_address["address"], 49.999)
        self.nodes[0].generate(1)
        self.sync_all()
        # Find the UTXO for the transaction node[1] should have received, check witnessScript matches
        unspent_output = self.nodes[1].listunspent(0, 999999, [p2sh_p2wsh_address["address"]])[0]
        assert_equal(unspent_output["witnessScript"], p2sh_p2wsh_address["redeemScript"])
        p2sh_redeemScript = CScript([OP_0, sha256(hex_str_to_bytes(p2sh_p2wsh_address["redeemScript"]))])
        assert_equal(unspent_output["redeemScript"], bytes_to_hex_str(p2sh_redeemScript))
        # Now create and sign a transaction spending that output on node[0], which doesn't know the scripts or keys
        spending_tx = self.nodes[0].createrawtransaction([unspent_output], {self.nodes[1].getnewaddress(): Decimal("49.998")})
        spending_tx_signed = self.nodes[0].signrawtransactionwithkey(spending_tx, [embedded_privkey], [unspent_output])
        # Check the signing completed successfully
        assert 'complete' in spending_tx_signed
        assert_equal(spending_tx_signed['complete'], True)

    def run_test(self):
        self.successful_signing_test()
        self.script_verification_error_test()
        self.witness_script_test()
        self.test_with_lock_outputs()


if __name__ == '__main__':
    SignRawTransactionsTest().main()<|MERGE_RESOLUTION|>--- conflicted
+++ resolved
@@ -14,13 +14,9 @@
 class SignRawTransactionsTest(BitcoinTestFramework):
     def set_test_params(self):
         self.setup_clean_chain = True
-<<<<<<< HEAD
-        self.num_nodes = 1
-        self.extra_args = [["-deprecatedrpc=signrawtransaction", "-pubkeyprefix=111", "-scriptprefix=196", "-secretprefix=239", "-extpubkeyprefix=043587CF", "-extprvkeyprefix=04358394", "-bech32_hrp=bcrt"]]
-=======
         self.num_nodes = 2
-        self.extra_args = [["-deprecatedrpc=signrawtransaction"], []]
->>>>>>> 519b0bc5
+        prefix_args = ["-pubkeyprefix=111", "-scriptprefix=196", "-secretprefix=239", "-extpubkeyprefix=043587CF", "-extprvkeyprefix=04358394", "-bech32_hrp=bcrt"]
+        self.extra_args = [["-deprecatedrpc=signrawtransaction"] + prefix_args, [] + prefix_args]
 
     def skip_test_if_missing_module(self):
         self.skip_if_no_wallet()
