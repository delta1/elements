--- conflicted
+++ resolved
@@ -74,12 +74,8 @@
                 n_outputs = size - tx_count
                 output_value = ((inputs_value - fee) / Decimal(n_outputs)).quantize(Decimal('0.00000001'))
                 outputs = {}
-<<<<<<< HEAD
-                for n in range(0, n_outputs):
+                for _ in range(n_outputs):
                     outputs_value += output_value
-=======
-                for _ in range(n_outputs):
->>>>>>> cb1ee155
                     outputs[self.nodes[0].getnewaddress()] = output_value
             else:
                 output_value = (inputs_value - fee).quantize(Decimal('0.00000001'))
