#!/usr/bin/env python3
# Copyright (c) 2015-2020 The Bitcoin Core developers
# Distributed under the MIT software license, see the accompanying
# file COPYING or http://www.opensource.org/licenses/mit-license.php.
"""Test BIP66 (DER SIG).

Test that the DERSIG soft-fork activates at (regtest) height 1251.
"""

from test_framework.blocktools import (
    create_block,
    create_coinbase,
)
from test_framework.messages import msg_block
from test_framework.p2p import P2PInterface
from test_framework.script import CScript
from test_framework.test_framework import BitcoinTestFramework
from test_framework.util import (
    assert_equal,
)
from test_framework.wallet import (
    MiniWallet,
    MiniWalletMode,
)

DERSIG_HEIGHT = 1251


# A canonical signature consists of:
# <30> <total len> <02> <len R> <R> <02> <len S> <S> <hashtype>
def unDERify(tx):
    """
    Make the signature in vin 0 of a tx non-DER-compliant,
    by adding padding after the S-value.
    """
    scriptSig = CScript(tx.vin[0].scriptSig)
    newscript = []
    for i in scriptSig:
        if (len(newscript) == 0):
            newscript.append(i[0:-1] + b'\0' + i[-1:])
        else:
            newscript.append(i)
    tx.vin[0].scriptSig = CScript(newscript)


class BIP66Test(BitcoinTestFramework):
    def set_test_params(self):
        self.num_nodes = 1
        self.extra_args = [[
            '-whitelist=noban@127.0.0.1',
            '-par=1',  # Use only one script thread to get the exact log msg for testing
        ]]
        self.setup_clean_chain = True
        self.rpc_timeout = 240

    def create_tx(self, input_txid):
        utxo_to_spend = self.miniwallet.get_utxo(txid=input_txid, mark_as_spent=False)
        return self.miniwallet.create_self_transfer(from_node=self.nodes[0], utxo_to_spend=utxo_to_spend)['tx']

    def test_dersig_info(self, *, is_active):
        assert_equal(self.nodes[0].getblockchaininfo()['softforks']['bip66'],
            {
                "active": is_active,
                "height": DERSIG_HEIGHT,
                "type": "buried",
            },
        )

    def run_test(self):
        peer = self.nodes[0].add_p2p_connection(P2PInterface())
        self.miniwallet = MiniWallet(self.nodes[0], mode=MiniWalletMode.RAW_P2PK)

        self.test_dersig_info(is_active=False)

        self.log.info("Mining %d blocks", DERSIG_HEIGHT - 2)
        self.coinbase_txids = [self.nodes[0].getblock(b)['tx'][0] for b in self.miniwallet.generate(DERSIG_HEIGHT - 2)]

        self.log.info("Test that a transaction with non-DER signature can still appear in a block")

<<<<<<< HEAD
        coinbase_value = self.nodes[0].decoderawtransaction(self.nodes[0].gettransaction(self.coinbase_txids[0])["hex"])["vout"][0]["value"]
        spendtx = create_transaction(self.nodes[0], self.coinbase_txids[0],
                self.nodeaddress, amount=1.0, fee=coinbase_value-1)
=======
        spendtx = self.create_tx(self.coinbase_txids[0])
>>>>>>> 86009340
        unDERify(spendtx)
        spendtx.rehash()

        tip = self.nodes[0].getbestblockhash()
        block_time = self.nodes[0].getblockheader(tip)['mediantime'] + 1
        block = create_block(int(tip, 16), create_coinbase(DERSIG_HEIGHT - 1), block_time)
        block.nVersion = 2
        block.vtx.append(spendtx)
        block.hashMerkleRoot = block.calc_merkle_root()
        block.rehash()
        block.solve()

        self.test_dersig_info(is_active=False)  # Not active as of current tip and next block does not need to obey rules
        peer.send_and_ping(msg_block(block))
        self.test_dersig_info(is_active=True)  # Not active as of current tip, but next block must obey rules
        assert_equal(self.nodes[0].getbestblockhash(), block.hash)

        self.log.info("Test that blocks must now be at least version 3")
        tip = block.sha256
        block_time += 1
        block = create_block(tip, create_coinbase(DERSIG_HEIGHT), block_time)
        block.nVersion = 2
        block.rehash()
        block.solve()

        with self.nodes[0].assert_debug_log(expected_msgs=['{}, bad-version(0x00000002)'.format(block.hash)]):
            peer.send_and_ping(msg_block(block))
            assert_equal(int(self.nodes[0].getbestblockhash(), 16), tip)
            peer.sync_with_ping()

        self.log.info("Test that transactions with non-DER signatures cannot appear in a block")
        block.nVersion = 3

<<<<<<< HEAD
        coinbase_value = self.nodes[0].decoderawtransaction(self.nodes[0].gettransaction(self.coinbase_txids[1])["hex"])["vout"][0]["value"]
        spendtx = create_transaction(self.nodes[0], self.coinbase_txids[1],
                self.nodeaddress, amount=1.0, fee=coinbase_value-1)
=======
        spendtx = self.create_tx(self.coinbase_txids[1])
>>>>>>> 86009340
        unDERify(spendtx)
        spendtx.rehash()

        # First we show that this tx is valid except for DERSIG by getting it
        # rejected from the mempool for exactly that reason.
        assert_equal(
            [{
                'txid': spendtx.hash,
                'wtxid': spendtx.getwtxid(),
                'allowed': False,
                'reject-reason': 'non-mandatory-script-verify-flag (Non-canonical DER signature)',
            }],
            self.nodes[0].testmempoolaccept(rawtxs=[spendtx.serialize().hex()], maxfeerate=0),
        )

        # Now we verify that a block with this transaction is also invalid.
        block.vtx.append(spendtx)
        block.hashMerkleRoot = block.calc_merkle_root()
        block.rehash()
        block.solve()

        with self.nodes[0].assert_debug_log(expected_msgs=['CheckInputScripts on {} failed with non-mandatory-script-verify-flag (Non-canonical DER signature)'.format(block.vtx[-1].hash)]):
            peer.send_and_ping(msg_block(block))
            assert_equal(int(self.nodes[0].getbestblockhash(), 16), tip)
            peer.sync_with_ping()

        self.log.info("Test that a version 3 block with a DERSIG-compliant transaction is accepted")
<<<<<<< HEAD
        coinbase_value = self.nodes[0].decoderawtransaction(self.nodes[0].gettransaction(self.coinbase_txids[1])["hex"])["vout"][0]["value"]
        block.vtx[1] = create_transaction(self.nodes[0], self.coinbase_txids[1], self.nodeaddress, amount=1.0, fee=coinbase_value-1)
=======
        block.vtx[1] = self.create_tx(self.coinbase_txids[1])
>>>>>>> 86009340
        block.hashMerkleRoot = block.calc_merkle_root()
        block.rehash()
        block.solve()

        self.test_dersig_info(is_active=True)  # Not active as of current tip, but next block must obey rules
        peer.send_and_ping(msg_block(block))
        self.test_dersig_info(is_active=True)  # Active as of current tip
        assert_equal(int(self.nodes[0].getbestblockhash(), 16), block.sha256)


if __name__ == '__main__':
    BIP66Test().main()<|MERGE_RESOLUTION|>--- conflicted
+++ resolved
@@ -77,13 +77,7 @@
 
         self.log.info("Test that a transaction with non-DER signature can still appear in a block")
 
-<<<<<<< HEAD
-        coinbase_value = self.nodes[0].decoderawtransaction(self.nodes[0].gettransaction(self.coinbase_txids[0])["hex"])["vout"][0]["value"]
-        spendtx = create_transaction(self.nodes[0], self.coinbase_txids[0],
-                self.nodeaddress, amount=1.0, fee=coinbase_value-1)
-=======
         spendtx = self.create_tx(self.coinbase_txids[0])
->>>>>>> 86009340
         unDERify(spendtx)
         spendtx.rehash()
 
@@ -117,13 +111,7 @@
         self.log.info("Test that transactions with non-DER signatures cannot appear in a block")
         block.nVersion = 3
 
-<<<<<<< HEAD
-        coinbase_value = self.nodes[0].decoderawtransaction(self.nodes[0].gettransaction(self.coinbase_txids[1])["hex"])["vout"][0]["value"]
-        spendtx = create_transaction(self.nodes[0], self.coinbase_txids[1],
-                self.nodeaddress, amount=1.0, fee=coinbase_value-1)
-=======
         spendtx = self.create_tx(self.coinbase_txids[1])
->>>>>>> 86009340
         unDERify(spendtx)
         spendtx.rehash()
 
@@ -151,12 +139,7 @@
             peer.sync_with_ping()
 
         self.log.info("Test that a version 3 block with a DERSIG-compliant transaction is accepted")
-<<<<<<< HEAD
-        coinbase_value = self.nodes[0].decoderawtransaction(self.nodes[0].gettransaction(self.coinbase_txids[1])["hex"])["vout"][0]["value"]
-        block.vtx[1] = create_transaction(self.nodes[0], self.coinbase_txids[1], self.nodeaddress, amount=1.0, fee=coinbase_value-1)
-=======
         block.vtx[1] = self.create_tx(self.coinbase_txids[1])
->>>>>>> 86009340
         block.hashMerkleRoot = block.calc_merkle_root()
         block.rehash()
         block.solve()
