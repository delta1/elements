#!/usr/bin/env python3
# Copyright (c) 2014-2021 The Bitcoin Core developers
# Distributed under the MIT software license, see the accompanying
# file COPYING or http://www.opensource.org/licenses/mit-license.php.
"""Helpful routines for regression testing."""

from base64 import b64encode
from decimal import Decimal, ROUND_DOWN
from subprocess import CalledProcessError
import hashlib
import inspect
import json
import logging
import os
import re
import time
import unittest

from . import coverage
from .authproxy import AuthServiceProxy, JSONRPCException
from typing import Callable, Optional

logger = logging.getLogger("TestFramework.utils")

BITCOIN_ASSET = "b2e15d0d7a0c94e4e2ce0fe6e8691b9e451377f6e46e8045a86f7c4b5d4f0f23"
BITCOIN_ASSET_BYTES = bytearray.fromhex(BITCOIN_ASSET)
BITCOIN_ASSET_BYTES.reverse()
BITCOIN_ASSET_OUT = b"\x01"+BITCOIN_ASSET_BYTES

# This variable should be set to the node being used for CalcFastMerkleRoot calls
node_fastmerkle = None

def calcfastmerkleroot(leaves):
    global node_fastmerkle
    return node_fastmerkle.calcfastmerkleroot(leaves)

# Assert functions
##################


def assert_approx(v, vexp, vspan=0.00001):
    """Assert that `v` is within `vspan` of `vexp`"""
    if v < vexp - vspan:
        raise AssertionError("%s < [%s..%s]" % (str(v), str(vexp - vspan), str(vexp + vspan)))
    if v > vexp + vspan:
        raise AssertionError("%s > [%s..%s]" % (str(v), str(vexp - vspan), str(vexp + vspan)))


def assert_fee_amount(fee, tx_size, feerate_BTC_kvB):
    """Assert the fee is in range."""
    assert isinstance(tx_size, int)
    target_fee = get_fee(tx_size, feerate_BTC_kvB)
    if fee < target_fee:
        raise AssertionError("Fee of %s BTC too low! (Should be %s BTC)" % (str(fee), str(target_fee)))
    # allow the wallet's estimation to be at most 2 bytes off
    high_fee = get_fee(tx_size + 2, feerate_BTC_kvB)
    if fee > high_fee:
        raise AssertionError("Fee of %s BTC too high! (Should be %s BTC)" % (str(fee), str(target_fee)))


def assert_equal(thing1, thing2, *args):
    if thing1 != thing2 or any(thing1 != arg for arg in args):
        raise AssertionError("not(%s)" % " == ".join(str(arg) for arg in (thing1, thing2) + args))


def assert_greater_than(thing1, thing2):
    if thing1 <= thing2:
        raise AssertionError("%s <= %s" % (str(thing1), str(thing2)))


def assert_greater_than_or_equal(thing1, thing2):
    if thing1 < thing2:
        raise AssertionError("%s < %s" % (str(thing1), str(thing2)))


def assert_raises(exc, fun, *args, **kwds):
    assert_raises_message(exc, None, fun, *args, **kwds)


def assert_raises_message(exc, message, fun, *args, **kwds):
    try:
        fun(*args, **kwds)
    except JSONRPCException:
        raise AssertionError("Use assert_raises_rpc_error() to test RPC failures")
    except exc as e:
        if message is not None and message not in e.error['message']:
            raise AssertionError(
                "Expected substring not found in error message:\nsubstring: '{}'\nerror message: '{}'.".format(
                    message, e.error['message']))
    except Exception as e:
        raise AssertionError("Unexpected exception raised: " + type(e).__name__)
    else:
        raise AssertionError("No exception raised")


def assert_raises_process_error(returncode: int, output: str, fun: Callable, *args, **kwds):
    """Execute a process and asserts the process return code and output.

    Calls function `fun` with arguments `args` and `kwds`. Catches a CalledProcessError
    and verifies that the return code and output are as expected. Throws AssertionError if
    no CalledProcessError was raised or if the return code and output are not as expected.

    Args:
        returncode: the process return code.
        output: [a substring of] the process output.
        fun: the function to call. This should execute a process.
        args*: positional arguments for the function.
        kwds**: named arguments for the function.
    """
    try:
        fun(*args, **kwds)
    except CalledProcessError as e:
        if returncode != e.returncode:
            raise AssertionError("Unexpected returncode %i" % e.returncode)
        if output not in e.output:
            raise AssertionError("Expected substring not found:" + e.output)
    else:
        raise AssertionError("No exception raised")


def assert_raises_rpc_error(code: Optional[int], message: Optional[str], fun: Callable, *args, **kwds):
    """Run an RPC and verify that a specific JSONRPC exception code and message is raised.

    Calls function `fun` with arguments `args` and `kwds`. Catches a JSONRPCException
    and verifies that the error code and message are as expected. Throws AssertionError if
    no JSONRPCException was raised or if the error code/message are not as expected.

    Args:
        code: the error code returned by the RPC call (defined in src/rpc/protocol.h).
            Set to None if checking the error code is not required.
        message: [a substring of] the error string returned by the RPC call.
            Set to None if checking the error string is not required.
        fun: the function to call. This should be the name of an RPC.
        args*: positional arguments for the function.
        kwds**: named arguments for the function.
    """
    assert try_rpc(code, message, fun, *args, **kwds), "No exception raised"


def try_rpc(code, message, fun, *args, **kwds):
    """Tries to run an rpc command.

    Test against error code and message if the rpc fails.
    Returns whether a JSONRPCException was raised."""
    try:
        fun(*args, **kwds)
    except JSONRPCException as e:
        # JSONRPCException was thrown as expected. Check the code and message values are correct.
        if (code is not None) and (code != e.error["code"]):
            raise AssertionError("Unexpected JSONRPC error code %i" % e.error["code"])
        if (message is not None) and (message not in e.error['message']):
            raise AssertionError(
                "Expected substring not found in error message:\nsubstring: '{}'\nerror message: '{}'.".format(
                    message, e.error['message']))
        return True
    except Exception as e:
        raise AssertionError("Unexpected exception raised: " + type(e).__name__)
    else:
        return False


def assert_is_hex_string(string):
    try:
        int(string, 16)
    except Exception as e:
        raise AssertionError("Couldn't interpret %r as hexadecimal; raised: %s" % (string, e))


def assert_is_hash_string(string, length=64):
    if not isinstance(string, str):
        raise AssertionError("Expected a string, got type %r" % type(string))
    elif length and len(string) != length:
        raise AssertionError("String of length %d expected; got %d" % (length, len(string)))
    elif not re.match('[abcdef0-9]+$', string):
        raise AssertionError("String %r contains invalid characters for a hash." % string)


def assert_array_result(object_array, to_match, expected, should_not_find=False):
    """
        Pass in array of JSON objects, a dictionary with key/value pairs
        to match against, and another dictionary with expected key/value
        pairs.
        If the should_not_find flag is true, to_match should not be found
        in object_array
        """
    if should_not_find:
        assert_equal(expected, {})
    num_matched = 0
    for item in object_array:
        all_match = True
        for key, value in to_match.items():
            if item[key] != value:
                all_match = False
        if not all_match:
            continue
        elif should_not_find:
            num_matched = num_matched + 1
        for key, value in expected.items():
            if item[key] != value:
                raise AssertionError("%s : expected %s=%s" % (str(item), str(key), str(value)))
            num_matched = num_matched + 1
    if num_matched == 0 and not should_not_find:
        raise AssertionError("No objects matched %s" % (str(to_match)))
    if num_matched > 0 and should_not_find:
        raise AssertionError("Objects were found %s" % (str(to_match)))


# Utility functions
###################


def check_json_precision():
    """Make sure json library being used does not lose precision converting BTC values"""
    n = Decimal("20000000.00000003")
    satoshis = int(json.loads(json.dumps(float(n))) * 1.0e8)
    if satoshis != 2000000000000003:
        raise RuntimeError("JSON encode/decode loses precision")


def EncodeDecimal(o):
    if isinstance(o, Decimal):
        return str(o)
    raise TypeError(repr(o) + " is not JSON serializable")


def count_bytes(hex_string):
    return len(bytearray.fromhex(hex_string))


def str_to_b64str(string):
    return b64encode(string.encode('utf-8')).decode('ascii')


def ceildiv(a, b):
    """
    Divide 2 ints and round up to next int rather than round down
    Implementation requires python integers, which have a // operator that does floor division.
    Other types like decimal.Decimal whose // operator truncates towards 0 will not work.
    """
    assert isinstance(a, int)
    assert isinstance(b, int)
    return -(-a // b)


def get_fee(tx_size, feerate_btc_kvb):
    """Calculate the fee in BTC given a feerate is BTC/kvB. Reflects CFeeRate::GetFee"""
    feerate_sat_kvb = int(feerate_btc_kvb * Decimal(1e8)) # Fee in sat/kvb as an int to avoid float precision errors
    target_fee_sat = ceildiv(feerate_sat_kvb * tx_size, 1000) # Round calculated fee up to nearest sat
    return target_fee_sat / Decimal(1e8) # Return result in  BTC


def satoshi_round(amount):
    return Decimal(amount).quantize(Decimal('0.00000001'), rounding=ROUND_DOWN)


def wait_until_helper(predicate, *, attempts=float('inf'), timeout=float('inf'), lock=None, timeout_factor=1.0):
    """Sleep until the predicate resolves to be True.

    Warning: Note that this method is not recommended to be used in tests as it is
    not aware of the context of the test framework. Using the `wait_until()` members
    from `BitcoinTestFramework` or `P2PInterface` class ensures the timeout is
    properly scaled. Furthermore, `wait_until()` from `P2PInterface` class in
    `p2p.py` has a preset lock.
    """
    if attempts == float('inf') and timeout == float('inf'):
        timeout = 60
    timeout = timeout * timeout_factor
    attempt = 0
    time_end = time.time() + timeout

    while attempt < attempts and time.time() < time_end:
        if lock:
            with lock:
                if predicate():
                    return
        else:
            if predicate():
                return
        attempt += 1
        time.sleep(0.05)

    # Print the cause of the timeout
    predicate_source = "''''\n" + inspect.getsource(predicate) + "'''"
    logger.error("wait_until() failed. Predicate: {}".format(predicate_source))
    if attempt >= attempts:
        raise AssertionError("Predicate {} not true after {} attempts".format(predicate_source, attempts))
    elif time.time() >= time_end:
        raise AssertionError("Predicate {} not true after {} seconds".format(predicate_source, timeout))
    raise RuntimeError('Unreachable')


def sha256sum_file(filename):
    h = hashlib.sha256()
    with open(filename, 'rb') as f:
        d = f.read(4096)
        while len(d) > 0:
            h.update(d)
            d = f.read(4096)
    return h.digest()

# RPC/P2P connection constants and functions
############################################

# The maximum number of nodes a single test can spawn
MAX_NODES = 12
# Don't assign rpc or p2p ports lower than this
PORT_MIN = int(os.getenv('TEST_RUNNER_PORT_MIN', default=11000))
# The number of ports to "reserve" for p2p and rpc, each
PORT_RANGE = 5000


class PortSeed:
    # Must be initialized with a unique integer for each process
    n = None


def get_rpc_proxy(url: str, node_number: int, *, timeout: int=None, coveragedir: str=None) -> coverage.AuthServiceProxyWrapper:
    """
    Args:
        url: URL of the RPC server to call
        node_number: the node number (or id) that this calls to

    Kwargs:
        timeout: HTTP timeout in seconds
        coveragedir: Directory

    Returns:
        AuthServiceProxy. convenience object for making RPC calls.

    """
    proxy_kwargs = {}
    if timeout is not None:
        proxy_kwargs['timeout'] = int(timeout)

    proxy = AuthServiceProxy(url, **proxy_kwargs)

    coverage_logfile = coverage.get_filename(coveragedir, node_number) if coveragedir else None

    return coverage.AuthServiceProxyWrapper(proxy, url, coverage_logfile)


def p2p_port(n):
    assert n <= MAX_NODES
    return PORT_MIN + n + (MAX_NODES * PortSeed.n) % (PORT_RANGE - 1 - MAX_NODES)


def rpc_port(n):
    return PORT_MIN + PORT_RANGE + n + (MAX_NODES * PortSeed.n) % (PORT_RANGE - 1 - MAX_NODES)


def rpc_url(datadir, i, chain, rpchost):
    rpc_u, rpc_p = get_auth_cookie(datadir, chain)
    host = '127.0.0.1'
    port = rpc_port(i)
    if rpchost:
        parts = rpchost.split(':')
        if len(parts) == 2:
            host, port = parts
        else:
            host = rpchost
    return "http://%s:%s@%s:%d" % (rpc_u, rpc_p, host, int(port))


# Node functions
################

def get_datadir_path(dirname, n):
    return os.path.join(dirname, "node" + str(n))

def initialize_datadir(dirname, n, chain, disable_autoconnect=True):
    datadir = get_datadir_path(dirname, n)
    if not os.path.isdir(datadir):
        os.makedirs(datadir)
    write_config(os.path.join(datadir, "elements.conf"), n=n, chain=chain, disable_autoconnect=disable_autoconnect)
    os.makedirs(os.path.join(datadir, 'stderr'), exist_ok=True)
    os.makedirs(os.path.join(datadir, 'stdout'), exist_ok=True)
    return datadir


def write_config(config_path, *, n, chain, extra_config="", disable_autoconnect=True):
    # Translate chain subdirectory name to config name
    if chain == 'testnet3':
        chain_name_conf_arg = 'testnet'
        chain_name_conf_section = 'test'
    else:
        chain_name_conf_arg = chain
        chain_name_conf_section = chain
    with open(config_path, 'w', encoding='utf8') as f:
        if chain_name_conf_arg:
            f.write("chain={}\n".format(chain_name_conf_arg))
        if chain_name_conf_section:
            f.write("[{}]\n".format(chain_name_conf_section))
        f.write("port=" + str(p2p_port(n)) + "\n")
        f.write("rpcport=" + str(rpc_port(n)) + "\n")
        f.write("rpcdoccheck=1\n")
        f.write("fallbackfee=0.0002\n")
        f.write("server=1\n")
        f.write("keypool=1\n")
        f.write("discover=0\n")
        f.write("dnsseed=0\n")
        f.write("fixedseeds=0\n")
        f.write("listenonion=0\n")
        # Increase peertimeout to avoid disconnects while using mocktime.
        # peertimeout is measured in mock time, so setting it large enough to
        # cover any duration in mock time is sufficient. It can be overridden
        # in tests.
        f.write("peertimeout=999999999\n")
        f.write("printtoconsole=0\n")
        f.write("upnp=0\n")
        f.write("natpmp=0\n")
        f.write("shrinkdebugfile=0\n")
        # To improve SQLite wallet performance so that the tests don't timeout, use -unsafesqlitesync
        f.write("unsafesqlitesync=1\n")
        # Elements:
        f.write("validatepegin=0\n")
        f.write("con_parent_pegged_asset=" + BITCOIN_ASSET + "\n")
        f.write("con_blocksubsidy=5000000000\n")
        f.write("con_connect_genesis_outputs=0\n")
        f.write("anyonecanspendaremine=0\n")
        f.write("walletrbf=0\n") # Default is 1 in Elements
        f.write("con_bip34height=1\n")
        f.write("con_bip65height=1\n")
        f.write("con_bip66height=1\n")
        f.write("blindedaddresses=0\n") # Set to minimize broken tests in favor of custom
        f.write("evbparams=dynafed:"+str(2**31)+":::\n") # Never starts unless overridden
        f.write("minrelaytxfee=0.00001\n")
        #f.write("pubkeyprefix=111\n")
        #f.write("scriptprefix=196\n")
        #f.write("bech32_hrp=bcrt\n")
        if disable_autoconnect:
            f.write("connect=0\n")
        f.write(extra_config)


def append_config(datadir, options):
    with open(os.path.join(datadir, "elements.conf"), 'a', encoding='utf8') as f:
        for option in options:
            f.write(option + "\n")


def get_auth_cookie(datadir, chain):
    user = None
    password = None
    if os.path.isfile(os.path.join(datadir, "elements.conf")):
        with open(os.path.join(datadir, "elements.conf"), 'r', encoding='utf8') as f:
            for line in f:
                if line.startswith("rpcuser="):
                    assert user is None  # Ensure that there is only one rpcuser line
                    user = line.split("=")[1].strip("\n")
                if line.startswith("rpcpassword="):
                    assert password is None  # Ensure that there is only one rpcpassword line
                    password = line.split("=")[1].strip("\n")
    try:
        with open(os.path.join(datadir, chain, ".cookie"), 'r', encoding="ascii") as f:
            userpass = f.read()
            split_userpass = userpass.split(':')
            user = split_userpass[0]
            password = split_userpass[1]
    except OSError:
        pass
    if user is None or password is None:
        raise ValueError("No RPC credentials")
    return user, password


# If a cookie file exists in the given datadir, delete it.
def delete_cookie_file(datadir, chain):
    if os.path.isfile(os.path.join(datadir, chain, ".cookie")):
        logger.debug("Deleting leftover cookie file")
        os.remove(os.path.join(datadir, chain, ".cookie"))


def softfork_active(node, key):
    """Return whether a softfork is active."""
    return node.getdeploymentinfo()['deployments'][key]['active']


def set_node_times(nodes, t):
    for node in nodes:
        node.setmocktime(t)


def check_node_connections(*, node, num_in, num_out):
    info = node.getnetworkinfo()
    assert_equal(info["connections_in"], num_in)
    assert_equal(info["connections_out"], num_out)


# Transaction/Block functions
#############################


def find_output(node, txid, amount, *, blockhash=None):
    """
    Return index to output of txid with value amount
    Raises exception if there is none.
    """
    txdata = node.getrawtransaction(txid, 1, blockhash)
    for i in range(len(txdata["vout"])):
        if txdata["vout"][i].get("value") == amount:
            return i
    raise RuntimeError("find_output txid %s : %s not found" % (txid, str(amount)))


<<<<<<< HEAD
# Helper to create at least "count" utxos
# Pass in a fee that is sufficient for relay and mining new transactions.
def create_confirmed_utxos(test_framework, fee, node, count, **kwargs):
    to_generate = int(0.5 * count) + 101
    while to_generate > 0:
        test_framework.generate(node, min(25, to_generate), **kwargs)
        to_generate -= 25
    utxos = node.listunspent()
    iterations = count - len(utxos)
    addr1 = node.getnewaddress()
    addr2 = node.getnewaddress()
    if iterations <= 0:
        return utxos
    for _ in range(iterations):
        t = utxos.pop()
        inputs = []
        inputs.append({"txid": t["txid"], "vout": t["vout"]})
        send_value = t['amount'] - fee
        outputs = [{addr1: satoshi_round(send_value / 2)}, {addr2: satoshi_round(send_value / 2)}, {"fee": fee}]
        raw_tx = node.createrawtransaction(inputs, outputs)
        signed_tx = node.signrawtransactionwithwallet(raw_tx)["hex"]
        node.sendrawtransaction(signed_tx)

    while (node.getmempoolinfo()['size'] > 0):
        test_framework.generate(node, 1, **kwargs)

    utxos = node.listunspent()
    assert len(utxos) >= count
    return utxos


=======
>>>>>>> 4c0d1fec
def chain_transaction(node, parent_txids, vouts, value, fee, num_outputs):
    """Build and send a transaction that spends the given inputs (specified
    by lists of parent_txid:vout each), with the desired total value and fee,
    equally divided up to the desired number of outputs.

    Returns a tuple with the txid and the amount sent per output.
    """
    send_value = satoshi_round((value - fee)/num_outputs)
    inputs = []
    for (txid, vout) in zip(parent_txids, vouts):
        inputs.append({'txid' : txid, 'vout' : vout})
    outputs = []
    for _ in range(num_outputs):
        outputs.append({node.getnewaddress(): send_value})
    outputs.append({"fee": value - (num_outputs * send_value)})
    rawtx = node.createrawtransaction(inputs, outputs, 0, True)
    signedtx = node.signrawtransactionwithwallet(rawtx)
    txid = node.sendrawtransaction(signedtx['hex'])
    fulltx = node.getrawtransaction(txid, 1)
    assert len(fulltx['vout']) == num_outputs + 1  # make sure we didn't generate a change output
    return (txid, send_value)


# Create large OP_RETURN txouts that can be appended to a transaction
# to make it large (helper for constructing large transactions).
def gen_return_txouts():
    # Some pre-processing to create a bunch of OP_RETURN txouts to insert into transactions we create
    # So we have big transactions (and therefore can't fit very many into each block)
    # create one script_pubkey
    script_pubkey = "6a4d0200"  # OP_RETURN OP_PUSH2 512 bytes
    for _ in range(512):
        script_pubkey = script_pubkey + "01"
    # concatenate 128 txouts of above script_pubkey which we'll insert before the txout for change
    txouts = []
    from .messages import CTxOut, CTxOutValue
    txout = CTxOut()
    txout.nValue = CTxOutValue(0)
    txout.scriptPubKey = bytes.fromhex(script_pubkey)
    for _ in range(128):
        txouts.append(txout)
    return txouts


# Create a spend of each passed-in utxo, splicing in "txouts" to each raw
# transaction to make it large.  See gen_return_txouts() above.
def create_lots_of_big_transactions(mini_wallet, node, fee, tx_batch_size, txouts, utxos=None):
    from .messages import COIN
    fee_sats = int(fee * COIN)
    txids = []
    use_internal_utxos = utxos is None
    for _ in range(tx_batch_size):
        tx = mini_wallet.create_self_transfer(
                from_node=node,
                utxo_to_spend=None if use_internal_utxos else utxos.pop(),
                fee_rate=0)['tx']

        # ELEMENTS: create_self_trasfer adds a fee output at the end of the transaction
        # Since we passed in a fee_rate of 0, we must manually set it
        assert(tx.vout[1].is_fee())
        tx.vout[0].nValue.setToAmount(tx.vout[0].nValue.getAmount() - fee_sats)
        tx.vout[1].nValue.setToAmount(fee_sats)

        tx.vout.extend(txouts)

        res = node.testmempoolaccept([tx.serialize().hex()])[0]
        assert_equal(res['fees']['base'], fee)
        txids.append(node.sendrawtransaction(tx.serialize().hex()))

    return txids


def mine_large_block(test_framework, mini_wallet, node):
    # generate a 66k transaction,
    # and 14 of them is close to the 1MB block limit
    txouts = gen_return_txouts()
    fee = 100 * node.getnetworkinfo()["relayfee"]
    create_lots_of_big_transactions(mini_wallet, node, fee, 14, txouts)
    test_framework.generate(node, 1)


def find_vout_for_address(node, txid, addr):
    """
    Locate the vout index of the given transaction sending to the
    given address. Raises runtime error exception if not found.
    """
    tx = node.getrawtransaction(txid, True)
    unblind_addr = addr
    if node.getblockchaininfo()['chain'] == 'elementsregtest':
        unblind_addr = node.validateaddress(addr)["unconfidential"]
    for i in range(len(tx["vout"])):
        if tx["vout"][i]["scriptPubKey"]["type"] == "fee":
            continue
        if unblind_addr == tx["vout"][i]["scriptPubKey"]["address"]:
            return i
    raise RuntimeError("Vout not found for address: txid=%s, addr=%s" % (txid, addr))

def modinv(a, n):
    """Compute the modular inverse of a modulo n using the extended Euclidean
    Algorithm. See https://en.wikipedia.org/wiki/Extended_Euclidean_algorithm#Modular_integers.
    """
    # TODO: Change to pow(a, -1, n) available in Python 3.8
    t1, t2 = 0, 1
    r1, r2 = n, a
    while r2 != 0:
        q = r1 // r2
        t1, t2 = t2, t1 - q * t2
        r1, r2 = r2, r1 - q * r2
    if r1 > 1:
        return None
    if t1 < 0:
        t1 += n
    return t1

class TestFrameworkUtil(unittest.TestCase):
    def test_modinv(self):
        test_vectors = [
            [7, 11],
            [11, 29],
            [90, 13],
            [1891, 3797],
            [6003722857, 77695236973],
        ]

        for a, n in test_vectors:
            self.assertEqual(modinv(a, n), pow(a, n-2, n))<|MERGE_RESOLUTION|>--- conflicted
+++ resolved
@@ -502,40 +502,6 @@
     raise RuntimeError("find_output txid %s : %s not found" % (txid, str(amount)))
 
 
-<<<<<<< HEAD
-# Helper to create at least "count" utxos
-# Pass in a fee that is sufficient for relay and mining new transactions.
-def create_confirmed_utxos(test_framework, fee, node, count, **kwargs):
-    to_generate = int(0.5 * count) + 101
-    while to_generate > 0:
-        test_framework.generate(node, min(25, to_generate), **kwargs)
-        to_generate -= 25
-    utxos = node.listunspent()
-    iterations = count - len(utxos)
-    addr1 = node.getnewaddress()
-    addr2 = node.getnewaddress()
-    if iterations <= 0:
-        return utxos
-    for _ in range(iterations):
-        t = utxos.pop()
-        inputs = []
-        inputs.append({"txid": t["txid"], "vout": t["vout"]})
-        send_value = t['amount'] - fee
-        outputs = [{addr1: satoshi_round(send_value / 2)}, {addr2: satoshi_round(send_value / 2)}, {"fee": fee}]
-        raw_tx = node.createrawtransaction(inputs, outputs)
-        signed_tx = node.signrawtransactionwithwallet(raw_tx)["hex"]
-        node.sendrawtransaction(signed_tx)
-
-    while (node.getmempoolinfo()['size'] > 0):
-        test_framework.generate(node, 1, **kwargs)
-
-    utxos = node.listunspent()
-    assert len(utxos) >= count
-    return utxos
-
-
-=======
->>>>>>> 4c0d1fec
 def chain_transaction(node, parent_txids, vouts, value, fee, num_outputs):
     """Build and send a transaction that spends the given inputs (specified
     by lists of parent_txid:vout each), with the desired total value and fee,
