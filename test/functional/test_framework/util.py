#!/usr/bin/env python3
# Copyright (c) 2014-2021 The Bitcoin Core developers
# Distributed under the MIT software license, see the accompanying
# file COPYING or http://www.opensource.org/licenses/mit-license.php.
"""Helpful routines for regression testing."""

from base64 import b64encode
from decimal import Decimal, ROUND_DOWN
from subprocess import CalledProcessError
import hashlib
import inspect
import json
import logging
import os
import re
import time
import unittest

from . import coverage
from .authproxy import AuthServiceProxy, JSONRPCException
from typing import Callable, Optional

logger = logging.getLogger("TestFramework.utils")

BITCOIN_ASSET = "b2e15d0d7a0c94e4e2ce0fe6e8691b9e451377f6e46e8045a86f7c4b5d4f0f23"
BITCOIN_ASSET_BYTES = bytearray.fromhex(BITCOIN_ASSET)
BITCOIN_ASSET_BYTES.reverse()
BITCOIN_ASSET_OUT = b"\x01"+BITCOIN_ASSET_BYTES

# This variable should be set to the node being used for CalcFastMerkleRoot calls
node_fastmerkle = None

def calcfastmerkleroot(leaves):
    global node_fastmerkle
    return node_fastmerkle.calcfastmerkleroot(leaves)

# Assert functions
##################


def assert_approx(v, vexp, vspan=0.00001):
    """Assert that `v` is within `vspan` of `vexp`"""
    if v < vexp - vspan:
        raise AssertionError("%s < [%s..%s]" % (str(v), str(vexp - vspan), str(vexp + vspan)))
    if v > vexp + vspan:
        raise AssertionError("%s > [%s..%s]" % (str(v), str(vexp - vspan), str(vexp + vspan)))


def assert_fee_amount(fee, tx_size, feerate_BTC_kvB):
    """Assert the fee is in range."""
    assert isinstance(tx_size, int)
    target_fee = get_fee(tx_size, feerate_BTC_kvB)
    if fee < target_fee:
        raise AssertionError("Fee of %s BTC too low! (Should be %s BTC)" % (str(fee), str(target_fee)))
    # allow the wallet's estimation to be at most 2 bytes off
    high_fee = get_fee(tx_size + 2, feerate_BTC_kvB)
    if fee > high_fee:
        raise AssertionError("Fee of %s BTC too high! (Should be %s BTC)" % (str(fee), str(target_fee)))


def assert_equal(thing1, thing2, *args):
    if thing1 != thing2 or any(thing1 != arg for arg in args):
        raise AssertionError("not(%s)" % " == ".join(str(arg) for arg in (thing1, thing2) + args))


def assert_greater_than(thing1, thing2):
    if thing1 <= thing2:
        raise AssertionError("%s <= %s" % (str(thing1), str(thing2)))


def assert_greater_than_or_equal(thing1, thing2):
    if thing1 < thing2:
        raise AssertionError("%s < %s" % (str(thing1), str(thing2)))


def assert_raises(exc, fun, *args, **kwds):
    assert_raises_message(exc, None, fun, *args, **kwds)


def assert_raises_message(exc, message, fun, *args, **kwds):
    try:
        fun(*args, **kwds)
    except JSONRPCException:
        raise AssertionError("Use assert_raises_rpc_error() to test RPC failures")
    except exc as e:
        if message is not None and message not in e.error['message']:
            raise AssertionError(
                "Expected substring not found in error message:\nsubstring: '{}'\nerror message: '{}'.".format(
                    message, e.error['message']))
    except Exception as e:
        raise AssertionError("Unexpected exception raised: " + type(e).__name__)
    else:
        raise AssertionError("No exception raised")


def assert_raises_process_error(returncode: int, output: str, fun: Callable, *args, **kwds):
    """Execute a process and asserts the process return code and output.

    Calls function `fun` with arguments `args` and `kwds`. Catches a CalledProcessError
    and verifies that the return code and output are as expected. Throws AssertionError if
    no CalledProcessError was raised or if the return code and output are not as expected.

    Args:
        returncode: the process return code.
        output: [a substring of] the process output.
        fun: the function to call. This should execute a process.
        args*: positional arguments for the function.
        kwds**: named arguments for the function.
    """
    try:
        fun(*args, **kwds)
    except CalledProcessError as e:
        if returncode != e.returncode:
            raise AssertionError("Unexpected returncode %i" % e.returncode)
        if output not in e.output:
            raise AssertionError("Expected substring not found:" + e.output)
    else:
        raise AssertionError("No exception raised")


def assert_raises_rpc_error(code: Optional[int], message: Optional[str], fun: Callable, *args, **kwds):
    """Run an RPC and verify that a specific JSONRPC exception code and message is raised.

    Calls function `fun` with arguments `args` and `kwds`. Catches a JSONRPCException
    and verifies that the error code and message are as expected. Throws AssertionError if
    no JSONRPCException was raised or if the error code/message are not as expected.

    Args:
        code: the error code returned by the RPC call (defined in src/rpc/protocol.h).
            Set to None if checking the error code is not required.
        message: [a substring of] the error string returned by the RPC call.
            Set to None if checking the error string is not required.
        fun: the function to call. This should be the name of an RPC.
        args*: positional arguments for the function.
        kwds**: named arguments for the function.
    """
    assert try_rpc(code, message, fun, *args, **kwds), "No exception raised"


def try_rpc(code, message, fun, *args, **kwds):
    """Tries to run an rpc command.

    Test against error code and message if the rpc fails.
    Returns whether a JSONRPCException was raised."""
    try:
        fun(*args, **kwds)
    except JSONRPCException as e:
        # JSONRPCException was thrown as expected. Check the code and message values are correct.
        if (code is not None) and (code != e.error["code"]):
            raise AssertionError("Unexpected JSONRPC error code %i" % e.error["code"])
        if (message is not None) and (message not in e.error['message']):
            raise AssertionError(
                "Expected substring not found in error message:\nsubstring: '{}'\nerror message: '{}'.".format(
                    message, e.error['message']))
        return True
    except Exception as e:
        raise AssertionError("Unexpected exception raised: " + type(e).__name__)
    else:
        return False


def assert_is_hex_string(string):
    try:
        int(string, 16)
    except Exception as e:
        raise AssertionError("Couldn't interpret %r as hexadecimal; raised: %s" % (string, e))


def assert_is_hash_string(string, length=64):
    if not isinstance(string, str):
        raise AssertionError("Expected a string, got type %r" % type(string))
    elif length and len(string) != length:
        raise AssertionError("String of length %d expected; got %d" % (length, len(string)))
    elif not re.match('[abcdef0-9]+$', string):
        raise AssertionError("String %r contains invalid characters for a hash." % string)


def assert_array_result(object_array, to_match, expected, should_not_find=False):
    """
        Pass in array of JSON objects, a dictionary with key/value pairs
        to match against, and another dictionary with expected key/value
        pairs.
        If the should_not_find flag is true, to_match should not be found
        in object_array
        """
    if should_not_find:
        assert_equal(expected, {})
    num_matched = 0
    for item in object_array:
        all_match = True
        for key, value in to_match.items():
            if item[key] != value:
                all_match = False
        if not all_match:
            continue
        elif should_not_find:
            num_matched = num_matched + 1
        for key, value in expected.items():
            if item[key] != value:
                raise AssertionError("%s : expected %s=%s" % (str(item), str(key), str(value)))
            num_matched = num_matched + 1
    if num_matched == 0 and not should_not_find:
        raise AssertionError("No objects matched %s" % (str(to_match)))
    if num_matched > 0 and should_not_find:
        raise AssertionError("Objects were found %s" % (str(to_match)))


# Utility functions
###################


def check_json_precision():
    """Make sure json library being used does not lose precision converting BTC values"""
    n = Decimal("20000000.00000003")
    satoshis = int(json.loads(json.dumps(float(n))) * 1.0e8)
    if satoshis != 2000000000000003:
        raise RuntimeError("JSON encode/decode loses precision")


def EncodeDecimal(o):
    if isinstance(o, Decimal):
        return str(o)
    raise TypeError(repr(o) + " is not JSON serializable")


def count_bytes(hex_string):
    return len(bytearray.fromhex(hex_string))


def str_to_b64str(string):
    return b64encode(string.encode('utf-8')).decode('ascii')


def ceildiv(a, b):
    """
    Divide 2 ints and round up to next int rather than round down
    Implementation requires python integers, which have a // operator that does floor division.
    Other types like decimal.Decimal whose // operator truncates towards 0 will not work.
    """
    assert isinstance(a, int)
    assert isinstance(b, int)
    return -(-a // b)


def get_fee(tx_size, feerate_btc_kvb):
    """Calculate the fee in BTC given a feerate is BTC/kvB. Reflects CFeeRate::GetFee"""
    feerate_sat_kvb = int(feerate_btc_kvb * Decimal(1e8)) # Fee in sat/kvb as an int to avoid float precision errors
    target_fee_sat = ceildiv(feerate_sat_kvb * tx_size, 1000) # Round calculated fee up to nearest sat
    return target_fee_sat / Decimal(1e8) # Return result in  BTC


def satoshi_round(amount):
    return Decimal(amount).quantize(Decimal('0.00000001'), rounding=ROUND_DOWN)


def wait_until_helper(predicate, *, attempts=float('inf'), timeout=float('inf'), lock=None, timeout_factor=1.0):
    """Sleep until the predicate resolves to be True.

    Warning: Note that this method is not recommended to be used in tests as it is
    not aware of the context of the test framework. Using the `wait_until()` members
    from `BitcoinTestFramework` or `P2PInterface` class ensures the timeout is
    properly scaled. Furthermore, `wait_until()` from `P2PInterface` class in
    `p2p.py` has a preset lock.
    """
    if attempts == float('inf') and timeout == float('inf'):
        timeout = 60
    timeout = timeout * timeout_factor
    attempt = 0
    time_end = time.time() + timeout

    while attempt < attempts and time.time() < time_end:
        if lock:
            with lock:
                if predicate():
                    return
        else:
            if predicate():
                return
        attempt += 1
        time.sleep(0.05)

    # Print the cause of the timeout
    predicate_source = "''''\n" + inspect.getsource(predicate) + "'''"
    logger.error("wait_until() failed. Predicate: {}".format(predicate_source))
    if attempt >= attempts:
        raise AssertionError("Predicate {} not true after {} attempts".format(predicate_source, attempts))
    elif time.time() >= time_end:
        raise AssertionError("Predicate {} not true after {} seconds".format(predicate_source, timeout))
    raise RuntimeError('Unreachable')


def sha256sum_file(filename):
    h = hashlib.sha256()
    with open(filename, 'rb') as f:
        d = f.read(4096)
        while len(d) > 0:
            h.update(d)
            d = f.read(4096)
    return h.digest()

# RPC/P2P connection constants and functions
############################################

# The maximum number of nodes a single test can spawn
MAX_NODES = 12
# Don't assign rpc or p2p ports lower than this
PORT_MIN = int(os.getenv('TEST_RUNNER_PORT_MIN', default=11000))
# The number of ports to "reserve" for p2p and rpc, each
PORT_RANGE = 5000


class PortSeed:
    # Must be initialized with a unique integer for each process
    n = None


def get_rpc_proxy(url: str, node_number: int, *, timeout: int=None, coveragedir: str=None) -> coverage.AuthServiceProxyWrapper:
    """
    Args:
        url: URL of the RPC server to call
        node_number: the node number (or id) that this calls to

    Kwargs:
        timeout: HTTP timeout in seconds
        coveragedir: Directory

    Returns:
        AuthServiceProxy. convenience object for making RPC calls.

    """
    proxy_kwargs = {}
    if timeout is not None:
        proxy_kwargs['timeout'] = int(timeout)

    proxy = AuthServiceProxy(url, **proxy_kwargs)

    coverage_logfile = coverage.get_filename(coveragedir, node_number) if coveragedir else None

    return coverage.AuthServiceProxyWrapper(proxy, url, coverage_logfile)


def p2p_port(n):
    assert n <= MAX_NODES
    return PORT_MIN + n + (MAX_NODES * PortSeed.n) % (PORT_RANGE - 1 - MAX_NODES)


def rpc_port(n):
    return PORT_MIN + PORT_RANGE + n + (MAX_NODES * PortSeed.n) % (PORT_RANGE - 1 - MAX_NODES)


def rpc_url(datadir, i, chain, rpchost):
    rpc_u, rpc_p = get_auth_cookie(datadir, chain)
    host = '127.0.0.1'
    port = rpc_port(i)
    if rpchost:
        parts = rpchost.split(':')
        if len(parts) == 2:
            host, port = parts
        else:
            host = rpchost
    return "http://%s:%s@%s:%d" % (rpc_u, rpc_p, host, int(port))


# Node functions
################

def get_datadir_path(dirname, n):
    return os.path.join(dirname, "node" + str(n))

def initialize_datadir(dirname, n, chain, disable_autoconnect=True):
    datadir = get_datadir_path(dirname, n)
    if not os.path.isdir(datadir):
        os.makedirs(datadir)
    write_config(os.path.join(datadir, "elements.conf"), n=n, chain=chain, disable_autoconnect=disable_autoconnect)
    os.makedirs(os.path.join(datadir, 'stderr'), exist_ok=True)
    os.makedirs(os.path.join(datadir, 'stdout'), exist_ok=True)
    return datadir


def write_config(config_path, *, n, chain, extra_config="", disable_autoconnect=True):
    # Translate chain subdirectory name to config name
    if chain == 'testnet3':
        chain_name_conf_arg = 'testnet'
        chain_name_conf_section = 'test'
    else:
        chain_name_conf_arg = chain
        chain_name_conf_section = chain
    with open(config_path, 'w', encoding='utf8') as f:
        if chain_name_conf_arg:
            f.write("chain={}\n".format(chain_name_conf_arg))
        if chain_name_conf_section:
            f.write("[{}]\n".format(chain_name_conf_section))
        f.write("port=" + str(p2p_port(n)) + "\n")
        f.write("rpcport=" + str(rpc_port(n)) + "\n")
        f.write("rpcdoccheck=1\n")
        f.write("fallbackfee=0.0002\n")
        f.write("server=1\n")
        f.write("keypool=1\n")
        f.write("discover=0\n")
        f.write("dnsseed=0\n")
        f.write("fixedseeds=0\n")
        f.write("listenonion=0\n")
        # Increase peertimeout to avoid disconnects while using mocktime.
        # peertimeout is measured in mock time, so setting it large enough to
        # cover any duration in mock time is sufficient. It can be overridden
        # in tests.
        f.write("peertimeout=999999999\n")
        f.write("printtoconsole=0\n")
        f.write("upnp=0\n")
        f.write("natpmp=0\n")
        f.write("shrinkdebugfile=0\n")
        # To improve SQLite wallet performance so that the tests don't timeout, use -unsafesqlitesync
        f.write("unsafesqlitesync=1\n")
        # Elements:
        f.write("validatepegin=0\n")
        f.write("con_parent_pegged_asset=" + BITCOIN_ASSET + "\n")
        f.write("con_blocksubsidy=5000000000\n")
        f.write("con_connect_genesis_outputs=0\n")
        f.write("anyonecanspendaremine=0\n")
        f.write("walletrbf=0\n") # Default is 1 in Elements
        f.write("con_bip34height=1\n")
        f.write("con_bip65height=1\n")
        f.write("con_bip66height=1\n")
        f.write("blindedaddresses=0\n") # Set to minimize broken tests in favor of custom
        f.write("evbparams=dynafed:"+str(2**31)+":::\n") # Never starts unless overridden
        f.write("minrelaytxfee=0.00001\n")
        #f.write("pubkeyprefix=111\n")
        #f.write("scriptprefix=196\n")
        #f.write("bech32_hrp=bcrt\n")
        if disable_autoconnect:
            f.write("connect=0\n")
        f.write(extra_config)


def append_config(datadir, options):
    with open(os.path.join(datadir, "elements.conf"), 'a', encoding='utf8') as f:
        for option in options:
            f.write(option + "\n")


def get_auth_cookie(datadir, chain):
    user = None
    password = None
    if os.path.isfile(os.path.join(datadir, "elements.conf")):
        with open(os.path.join(datadir, "elements.conf"), 'r', encoding='utf8') as f:
            for line in f:
                if line.startswith("rpcuser="):
                    assert user is None  # Ensure that there is only one rpcuser line
                    user = line.split("=")[1].strip("\n")
                if line.startswith("rpcpassword="):
                    assert password is None  # Ensure that there is only one rpcpassword line
                    password = line.split("=")[1].strip("\n")
    try:
        with open(os.path.join(datadir, chain, ".cookie"), 'r', encoding="ascii") as f:
            userpass = f.read()
            split_userpass = userpass.split(':')
            user = split_userpass[0]
            password = split_userpass[1]
    except OSError:
        pass
    if user is None or password is None:
        raise ValueError("No RPC credentials")
    return user, password


# If a cookie file exists in the given datadir, delete it.
def delete_cookie_file(datadir, chain):
    if os.path.isfile(os.path.join(datadir, chain, ".cookie")):
        logger.debug("Deleting leftover cookie file")
        os.remove(os.path.join(datadir, chain, ".cookie"))


def softfork_active(node, key):
    """Return whether a softfork is active."""
    return node.getdeploymentinfo()['deployments'][key]['active']


def set_node_times(nodes, t):
    for node in nodes:
        node.setmocktime(t)


def check_node_connections(*, node, num_in, num_out):
    info = node.getnetworkinfo()
    assert_equal(info["connections_in"], num_in)
    assert_equal(info["connections_out"], num_out)


# Transaction/Block functions
#############################


def find_output(node, txid, amount, *, blockhash=None):
    """
    Return index to output of txid with value amount
    Raises exception if there is none.
    """
    txdata = node.getrawtransaction(txid, 1, blockhash)
    for i in range(len(txdata["vout"])):
        if txdata["vout"][i].get("value") == amount:
            return i
    raise RuntimeError("find_output txid %s : %s not found" % (txid, str(amount)))


# Helper to create at least "count" utxos
# Pass in a fee that is sufficient for relay and mining new transactions.
def create_confirmed_utxos(test_framework, fee, node, count, **kwargs):
    to_generate = int(0.5 * count) + 101
    while to_generate > 0:
        test_framework.generate(node, min(25, to_generate), **kwargs)
        to_generate -= 25
    utxos = node.listunspent()
    iterations = count - len(utxos)
    addr1 = node.getnewaddress()
    addr2 = node.getnewaddress()
    if iterations <= 0:
        return utxos
    for _ in range(iterations):
        t = utxos.pop()
        inputs = []
        inputs.append({"txid": t["txid"], "vout": t["vout"]})
        send_value = t['amount'] - fee
        outputs = [{addr1: satoshi_round(send_value / 2)}, {addr2: satoshi_round(send_value / 2)}, {"fee": fee}]
        raw_tx = node.createrawtransaction(inputs, outputs)
        signed_tx = node.signrawtransactionwithwallet(raw_tx)["hex"]
        node.sendrawtransaction(signed_tx)

    while (node.getmempoolinfo()['size'] > 0):
        test_framework.generate(node, 1, **kwargs)

    utxos = node.listunspent()
    assert len(utxos) >= count
    return utxos


def chain_transaction(node, parent_txids, vouts, value, fee, num_outputs):
    """Build and send a transaction that spends the given inputs (specified
    by lists of parent_txid:vout each), with the desired total value and fee,
    equally divided up to the desired number of outputs.

    Returns a tuple with the txid and the amount sent per output.
    """
    send_value = satoshi_round((value - fee)/num_outputs)
    inputs = []
    for (txid, vout) in zip(parent_txids, vouts):
        inputs.append({'txid' : txid, 'vout' : vout})
    outputs = []
    for _ in range(num_outputs):
        outputs.append({node.getnewaddress(): send_value})
    outputs.append({"fee": value - (num_outputs * send_value)})
    rawtx = node.createrawtransaction(inputs, outputs, 0, True)
    signedtx = node.signrawtransactionwithwallet(rawtx)
    txid = node.sendrawtransaction(signedtx['hex'])
    fulltx = node.getrawtransaction(txid, 1)
    assert len(fulltx['vout']) == num_outputs + 1  # make sure we didn't generate a change output
    return (txid, send_value)


# Create large OP_RETURN txouts that can be appended to a transaction
# to make it large (helper for constructing large transactions).
def gen_return_txouts():
    # Some pre-processing to create a bunch of OP_RETURN txouts to insert into transactions we create
    # So we have big transactions (and therefore can't fit very many into each block)
    # create one script_pubkey
    script_pubkey = "6a4d0200"  # OP_RETURN OP_PUSH2 512 bytes
    for _ in range(512):
        script_pubkey = script_pubkey + "01"
    # concatenate 128 txouts of above script_pubkey which we'll insert before the txout for change
    txouts = []
    from .messages import CTxOut, CTxOutValue
    txout = CTxOut()
    txout.nValue = CTxOutValue(0)
    txout.scriptPubKey = bytes.fromhex(script_pubkey)
    for _ in range(128):
        txouts.append(txout)
    return txouts


# Create a spend of each passed-in utxo, splicing in "txouts" to each raw
# transaction to make it large.  See gen_return_txouts() above.
def create_lots_of_big_transactions(mini_wallet, node, fee, tx_batch_size, txouts, utxos=None):
    from .messages import COIN
    fee_sats = int(fee * COIN)
    txids = []
<<<<<<< HEAD
    from .messages import tx_from_hex
    for _ in range(num):
        t = utxos.pop()
        inputs = [{"txid": t["txid"], "vout": t["vout"]}]
        change = t['amount'] - fee
        outputs = [{addr: satoshi_round(change)}, {"fee": fee}]
        rawtx = node.createrawtransaction(inputs, outputs)
        tx = tx_from_hex(rawtx)
        for txout in txouts:
            tx.vout.append(txout)
        newtx = tx.serialize().hex()
        signresult = node.signrawtransactionwithwallet(newtx, None, "NONE")
        txid = node.sendrawtransaction(signresult["hex"], 0)
        txids.append(txid)
=======
    use_internal_utxos = utxos is None
    for _ in range(tx_batch_size):
        tx = mini_wallet.create_self_transfer(
                from_node=node,
                utxo_to_spend=None if use_internal_utxos else utxos.pop(),
                fee_rate=0,
                mempool_valid=False)['tx']
        tx.vout[0].nValue -= fee_sats
        tx.vout.extend(txouts)
        res = node.testmempoolaccept([tx.serialize().hex()])[0]
        assert_equal(res['fees']['base'], fee)
        txids.append(node.sendrawtransaction(tx.serialize().hex()))
>>>>>>> 506d9b25
    return txids


def mine_large_block(test_framework, mini_wallet, node):
    # generate a 66k transaction,
    # and 14 of them is close to the 1MB block limit
    txouts = gen_return_txouts()
<<<<<<< HEAD
    from .messages import COIN
    fee = 100 * int(node.getnetworkinfo()["relayfee"] * COIN)
    for _ in range(14):
        tx = mini_wallet.create_self_transfer(from_node=node, fee_rate=0, mempool_valid=False)['tx']
        tx.vout[0].nValue.setToAmount(tx.vout[0].nValue.getAmount() - fee)
        tx.vout[1].nValue.setToAmount(fee) # ELEMENTS
        tx.vout.extend(txouts)
        mini_wallet.sendrawtransaction(from_node=node, tx_hex=tx.serialize().hex())
=======
    fee = 100 * node.getnetworkinfo()["relayfee"]
    create_lots_of_big_transactions(mini_wallet, node, fee, 14, txouts)
>>>>>>> 506d9b25
    test_framework.generate(node, 1)


def find_vout_for_address(node, txid, addr):
    """
    Locate the vout index of the given transaction sending to the
    given address. Raises runtime error exception if not found.
    """
    tx = node.getrawtransaction(txid, True)
    unblind_addr = addr
    if node.getblockchaininfo()['chain'] == 'elementsregtest':
        unblind_addr = node.validateaddress(addr)["unconfidential"]
    for i in range(len(tx["vout"])):
        if tx["vout"][i]["scriptPubKey"]["type"] == "fee":
            continue
        if unblind_addr == tx["vout"][i]["scriptPubKey"]["address"]:
            return i
    raise RuntimeError("Vout not found for address: txid=%s, addr=%s" % (txid, addr))

def modinv(a, n):
    """Compute the modular inverse of a modulo n using the extended Euclidean
    Algorithm. See https://en.wikipedia.org/wiki/Extended_Euclidean_algorithm#Modular_integers.
    """
    # TODO: Change to pow(a, -1, n) available in Python 3.8
    t1, t2 = 0, 1
    r1, r2 = n, a
    while r2 != 0:
        q = r1 // r2
        t1, t2 = t2, t1 - q * t2
        r1, r2 = r2, r1 - q * r2
    if r1 > 1:
        return None
    if t1 < 0:
        t1 += n
    return t1

class TestFrameworkUtil(unittest.TestCase):
    def test_modinv(self):
        test_vectors = [
            [7, 11],
            [11, 29],
            [90, 13],
            [1891, 3797],
            [6003722857, 77695236973],
        ]

        for a, n in test_vectors:
            self.assertEqual(modinv(a, n), pow(a, n-2, n))<|MERGE_RESOLUTION|>--- conflicted
+++ resolved
@@ -582,22 +582,6 @@
     from .messages import COIN
     fee_sats = int(fee * COIN)
     txids = []
-<<<<<<< HEAD
-    from .messages import tx_from_hex
-    for _ in range(num):
-        t = utxos.pop()
-        inputs = [{"txid": t["txid"], "vout": t["vout"]}]
-        change = t['amount'] - fee
-        outputs = [{addr: satoshi_round(change)}, {"fee": fee}]
-        rawtx = node.createrawtransaction(inputs, outputs)
-        tx = tx_from_hex(rawtx)
-        for txout in txouts:
-            tx.vout.append(txout)
-        newtx = tx.serialize().hex()
-        signresult = node.signrawtransactionwithwallet(newtx, None, "NONE")
-        txid = node.sendrawtransaction(signresult["hex"], 0)
-        txids.append(txid)
-=======
     use_internal_utxos = utxos is None
     for _ in range(tx_batch_size):
         tx = mini_wallet.create_self_transfer(
@@ -605,12 +589,19 @@
                 utxo_to_spend=None if use_internal_utxos else utxos.pop(),
                 fee_rate=0,
                 mempool_valid=False)['tx']
-        tx.vout[0].nValue -= fee_sats
+
+        # ELEMENTS: create_self_trasfer adds a fee output at the end of the transaction
+        # Since we passed in a fee_rate of 0, we must manually set it
+        assert(tx.vout[1].is_fee())
+        tx.vout[0].nValue.setToAmount(tx.vout[0].nValue.getAmount() - fee_sats)
+        tx.vout[1].nValue.setToAmount(fee_sats)
+
         tx.vout.extend(txouts)
+
         res = node.testmempoolaccept([tx.serialize().hex()])[0]
         assert_equal(res['fees']['base'], fee)
         txids.append(node.sendrawtransaction(tx.serialize().hex()))
->>>>>>> 506d9b25
+
     return txids
 
 
@@ -618,19 +609,8 @@
     # generate a 66k transaction,
     # and 14 of them is close to the 1MB block limit
     txouts = gen_return_txouts()
-<<<<<<< HEAD
-    from .messages import COIN
-    fee = 100 * int(node.getnetworkinfo()["relayfee"] * COIN)
-    for _ in range(14):
-        tx = mini_wallet.create_self_transfer(from_node=node, fee_rate=0, mempool_valid=False)['tx']
-        tx.vout[0].nValue.setToAmount(tx.vout[0].nValue.getAmount() - fee)
-        tx.vout[1].nValue.setToAmount(fee) # ELEMENTS
-        tx.vout.extend(txouts)
-        mini_wallet.sendrawtransaction(from_node=node, tx_hex=tx.serialize().hex())
-=======
     fee = 100 * node.getnetworkinfo()["relayfee"]
     create_lots_of_big_transactions(mini_wallet, node, fee, 14, txouts)
->>>>>>> 506d9b25
     test_framework.generate(node, 1)
 
 
