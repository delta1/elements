--- conflicted
+++ resolved
@@ -545,19 +545,14 @@
         script_pubkey = script_pubkey + "01"
     # concatenate 128 txouts of above script_pubkey which we'll insert before the txout for change
     txouts = []
-<<<<<<< HEAD
     from .messages import CTxOut, CTxOutValue
+    txout = CTxOut()
+    txout.nValue = 0
+    txout.scriptPubKey = hex_str_to_bytes(script_pubkey)
     for k in range(128):
         txout = CTxOut()
         txout.nValue = CTxOutValue(0)
         txout.scriptPubKey = hex_str_to_bytes(script_pubkey)
-=======
-    from .messages import CTxOut
-    txout = CTxOut()
-    txout.nValue = 0
-    txout.scriptPubKey = hex_str_to_bytes(script_pubkey)
-    for k in range(128):
->>>>>>> 0822b44d
         txouts.append(txout)
     return txouts
 
@@ -579,13 +574,8 @@
         tx.deserialize(BytesIO(hex_str_to_bytes(rawtx)))
         for txout in txouts:
             tx.vout.append(txout)
-<<<<<<< HEAD
-        newrawtx = tx.serialize().hex()
-        signresult = node.signrawtransactionwithwallet(newrawtx, None, "NONE")
-=======
         newtx = tx.serialize().hex()
         signresult = node.signrawtransactionwithwallet(newtx, None, "NONE")
->>>>>>> 0822b44d
         txid = node.sendrawtransaction(signresult["hex"], 0)
         txids.append(txid)
     return txids
