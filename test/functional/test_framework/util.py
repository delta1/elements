--- conflicted
+++ resolved
@@ -518,21 +518,6 @@
 #############################
 
 
-<<<<<<< HEAD
-def find_output(node, txid, amount, *, blockhash=None):
-    """
-    Return index to output of txid with value amount
-    Raises exception if there is none.
-    """
-    txdata = node.getrawtransaction(txid, 1, blockhash)
-    for i in range(len(txdata["vout"])):
-        if txdata["vout"][i].get("value") == amount:
-            return i
-    raise RuntimeError("find_output txid %s : %s not found" % (txid, str(amount)))
-
-
-=======
->>>>>>> 2a349f9e
 # Create large OP_RETURN txouts that can be appended to a transaction
 # to make it large (helper for constructing large transactions). The
 # total serialized size of the txouts is about 66k vbytes.
