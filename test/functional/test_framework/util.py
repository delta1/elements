--- conflicted
+++ resolved
@@ -587,9 +587,7 @@
         tx = mini_wallet.create_self_transfer(
                 from_node=node,
                 utxo_to_spend=None if use_internal_utxos else utxos.pop(),
-                fee_rate=0,
-<<<<<<< HEAD
-                mempool_valid=False)['tx']
+                fee_rate=0)['tx']
 
         # ELEMENTS: create_self_trasfer adds a fee output at the end of the transaction
         # Since we passed in a fee_rate of 0, we must manually set it
@@ -597,10 +595,6 @@
         tx.vout[0].nValue.setToAmount(tx.vout[0].nValue.getAmount() - fee_sats)
         tx.vout[1].nValue.setToAmount(fee_sats)
 
-=======
-        )["tx"]
-        tx.vout[0].nValue -= fee_sats
->>>>>>> a55606c3
         tx.vout.extend(txouts)
 
         res = node.testmempoolaccept([tx.serialize().hex()])[0]
