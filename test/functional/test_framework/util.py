--- conflicted
+++ resolved
@@ -574,13 +574,9 @@
     if node.getblockchaininfo()['chain'] == 'elementsregtest':
         unblind_addr = node.validateaddress(addr)["unconfidential"]
     for i in range(len(tx["vout"])):
-<<<<<<< HEAD
         if tx["vout"][i]["scriptPubKey"]["type"] == "fee":
             continue
-        if any([unblind_addr == a for a in tx["vout"][i]["scriptPubKey"]["addresses"]]):
-=======
-        if addr == tx["vout"][i]["scriptPubKey"]["address"]:
->>>>>>> 1c7be9ab
+        if unblind_addr == tx["vout"][i]["scriptPubKey"]["address"]:
             return i
     raise RuntimeError("Vout not found for address: txid=%s, addr=%s" % (txid, addr))
 
