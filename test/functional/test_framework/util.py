#!/usr/bin/env python3
# Copyright (c) 2014-2020 The Bitcoin Core developers
# Distributed under the MIT software license, see the accompanying
# file COPYING or http://www.opensource.org/licenses/mit-license.php.
"""Helpful routines for regression testing."""

from base64 import b64encode
from binascii import unhexlify
from decimal import Decimal, ROUND_DOWN
from subprocess import CalledProcessError
import hashlib
import inspect
import json
import logging
import os
import re
import time
import unittest

from . import coverage
from .authproxy import AuthServiceProxy, JSONRPCException
from typing import Callable, Optional

logger = logging.getLogger("TestFramework.utils")

BITCOIN_ASSET = "b2e15d0d7a0c94e4e2ce0fe6e8691b9e451377f6e46e8045a86f7c4b5d4f0f23"
BITCOIN_ASSET_BYTES = bytearray.fromhex(BITCOIN_ASSET)
BITCOIN_ASSET_BYTES.reverse()
BITCOIN_ASSET_OUT = b"\x01"+BITCOIN_ASSET_BYTES

# This variable should be set to the node being used for CalcFastMerkleRoot calls
node_fastmerkle = None

def calcfastmerkleroot(leaves):
    global node_fastmerkle
    return node_fastmerkle.calcfastmerkleroot(leaves)

# Assert functions
##################


def assert_approx(v, vexp, vspan=0.00001):
    """Assert that `v` is within `vspan` of `vexp`"""
    if v < vexp - vspan:
        raise AssertionError("%s < [%s..%s]" % (str(v), str(vexp - vspan), str(vexp + vspan)))
    if v > vexp + vspan:
        raise AssertionError("%s > [%s..%s]" % (str(v), str(vexp - vspan), str(vexp + vspan)))


def assert_fee_amount(fee, tx_size, fee_per_kB):
    """Assert the fee was in range"""
    target_fee = round(tx_size * fee_per_kB / 1000, 8)
    if fee < target_fee:
        raise AssertionError("Fee of %s BTC too low! (Should be %s BTC)" % (str(fee), str(target_fee)))
    # allow the wallet's estimation to be at most 2 bytes off
    if fee > (tx_size + 2) * fee_per_kB / 1000:
        raise AssertionError("Fee of %s BTC too high! (Should be %s BTC)" % (str(fee), str(target_fee)))


def assert_equal(thing1, thing2, *args):
    if thing1 != thing2 or any(thing1 != arg for arg in args):
        raise AssertionError("not(%s)" % " == ".join(str(arg) for arg in (thing1, thing2) + args))


def assert_greater_than(thing1, thing2):
    if thing1 <= thing2:
        raise AssertionError("%s <= %s" % (str(thing1), str(thing2)))


def assert_greater_than_or_equal(thing1, thing2):
    if thing1 < thing2:
        raise AssertionError("%s < %s" % (str(thing1), str(thing2)))


def assert_raises(exc, fun, *args, **kwds):
    assert_raises_message(exc, None, fun, *args, **kwds)


def assert_raises_message(exc, message, fun, *args, **kwds):
    try:
        fun(*args, **kwds)
    except JSONRPCException:
        raise AssertionError("Use assert_raises_rpc_error() to test RPC failures")
    except exc as e:
        if message is not None and message not in e.error['message']:
            raise AssertionError(
                "Expected substring not found in error message:\nsubstring: '{}'\nerror message: '{}'.".format(
                    message, e.error['message']))
    except Exception as e:
        raise AssertionError("Unexpected exception raised: " + type(e).__name__)
    else:
        raise AssertionError("No exception raised")


def assert_raises_process_error(returncode: int, output: str, fun: Callable, *args, **kwds):
    """Execute a process and asserts the process return code and output.

    Calls function `fun` with arguments `args` and `kwds`. Catches a CalledProcessError
    and verifies that the return code and output are as expected. Throws AssertionError if
    no CalledProcessError was raised or if the return code and output are not as expected.

    Args:
        returncode: the process return code.
        output: [a substring of] the process output.
        fun: the function to call. This should execute a process.
        args*: positional arguments for the function.
        kwds**: named arguments for the function.
    """
    try:
        fun(*args, **kwds)
    except CalledProcessError as e:
        if returncode != e.returncode:
            raise AssertionError("Unexpected returncode %i" % e.returncode)
        if output not in e.output:
            raise AssertionError("Expected substring not found:" + e.output)
    else:
        raise AssertionError("No exception raised")


def assert_raises_rpc_error(code: Optional[int], message: Optional[str], fun: Callable, *args, **kwds):
    """Run an RPC and verify that a specific JSONRPC exception code and message is raised.

    Calls function `fun` with arguments `args` and `kwds`. Catches a JSONRPCException
    and verifies that the error code and message are as expected. Throws AssertionError if
    no JSONRPCException was raised or if the error code/message are not as expected.

    Args:
        code: the error code returned by the RPC call (defined in src/rpc/protocol.h).
            Set to None if checking the error code is not required.
        message: [a substring of] the error string returned by the RPC call.
            Set to None if checking the error string is not required.
        fun: the function to call. This should be the name of an RPC.
        args*: positional arguments for the function.
        kwds**: named arguments for the function.
    """
    assert try_rpc(code, message, fun, *args, **kwds), "No exception raised"


def try_rpc(code, message, fun, *args, **kwds):
    """Tries to run an rpc command.

    Test against error code and message if the rpc fails.
    Returns whether a JSONRPCException was raised."""
    try:
        fun(*args, **kwds)
    except JSONRPCException as e:
        # JSONRPCException was thrown as expected. Check the code and message values are correct.
        if (code is not None) and (code != e.error["code"]):
            raise AssertionError("Unexpected JSONRPC error code %i" % e.error["code"])
        if (message is not None) and (message not in e.error['message']):
            raise AssertionError(
                "Expected substring not found in error message:\nsubstring: '{}'\nerror message: '{}'.".format(
                    message, e.error['message']))
        return True
    except Exception as e:
        raise AssertionError("Unexpected exception raised: " + type(e).__name__)
    else:
        return False


def assert_is_hex_string(string):
    try:
        int(string, 16)
    except Exception as e:
        raise AssertionError("Couldn't interpret %r as hexadecimal; raised: %s" % (string, e))


def assert_is_hash_string(string, length=64):
    if not isinstance(string, str):
        raise AssertionError("Expected a string, got type %r" % type(string))
    elif length and len(string) != length:
        raise AssertionError("String of length %d expected; got %d" % (length, len(string)))
    elif not re.match('[abcdef0-9]+$', string):
        raise AssertionError("String %r contains invalid characters for a hash." % string)


def assert_array_result(object_array, to_match, expected, should_not_find=False):
    """
        Pass in array of JSON objects, a dictionary with key/value pairs
        to match against, and another dictionary with expected key/value
        pairs.
        If the should_not_find flag is true, to_match should not be found
        in object_array
        """
    if should_not_find:
        assert_equal(expected, {})
    num_matched = 0
    for item in object_array:
        all_match = True
        for key, value in to_match.items():
            if item[key] != value:
                all_match = False
        if not all_match:
            continue
        elif should_not_find:
            num_matched = num_matched + 1
        for key, value in expected.items():
            if item[key] != value:
                raise AssertionError("%s : expected %s=%s" % (str(item), str(key), str(value)))
            num_matched = num_matched + 1
    if num_matched == 0 and not should_not_find:
        raise AssertionError("No objects matched %s" % (str(to_match)))
    if num_matched > 0 and should_not_find:
        raise AssertionError("Objects were found %s" % (str(to_match)))


# Utility functions
###################


def check_json_precision():
    """Make sure json library being used does not lose precision converting BTC values"""
    n = Decimal("20000000.00000003")
    satoshis = int(json.loads(json.dumps(float(n))) * 1.0e8)
    if satoshis != 2000000000000003:
        raise RuntimeError("JSON encode/decode loses precision")


def EncodeDecimal(o):
    if isinstance(o, Decimal):
        return str(o)
    raise TypeError(repr(o) + " is not JSON serializable")


def count_bytes(hex_string):
    return len(bytearray.fromhex(hex_string))


def hex_str_to_bytes(hex_str):
    return unhexlify(hex_str.encode('ascii'))


def str_to_b64str(string):
    return b64encode(string.encode('utf-8')).decode('ascii')


def satoshi_round(amount):
    return Decimal(amount).quantize(Decimal('0.00000001'), rounding=ROUND_DOWN)


def wait_until_helper(predicate, *, attempts=float('inf'), timeout=float('inf'), lock=None, timeout_factor=1.0):
    """Sleep until the predicate resolves to be True.

    Warning: Note that this method is not recommended to be used in tests as it is
    not aware of the context of the test framework. Using the `wait_until()` members
    from `BitcoinTestFramework` or `P2PInterface` class ensures the timeout is
    properly scaled. Furthermore, `wait_until()` from `P2PInterface` class in
    `p2p.py` has a preset lock.
    """
    if attempts == float('inf') and timeout == float('inf'):
        timeout = 60
    timeout = timeout * timeout_factor
    attempt = 0
    time_end = time.time() + timeout

    while attempt < attempts and time.time() < time_end:
        if lock:
            with lock:
                if predicate():
                    return
        else:
            if predicate():
                return
        attempt += 1
        time.sleep(0.05)

    # Print the cause of the timeout
    predicate_source = "''''\n" + inspect.getsource(predicate) + "'''"
    logger.error("wait_until() failed. Predicate: {}".format(predicate_source))
    if attempt >= attempts:
        raise AssertionError("Predicate {} not true after {} attempts".format(predicate_source, attempts))
    elif time.time() >= time_end:
        raise AssertionError("Predicate {} not true after {} seconds".format(predicate_source, timeout))
    raise RuntimeError('Unreachable')

def sha256sum_file(filename):
    h = hashlib.sha256()
    with open(filename, 'rb') as f:
        d = f.read(4096)
        while len(d) > 0:
            h.update(d)
            d = f.read(4096)
    return h.digest()

# RPC/P2P connection constants and functions
############################################

# The maximum number of nodes a single test can spawn
MAX_NODES = 12
# Don't assign rpc or p2p ports lower than this
PORT_MIN = int(os.getenv('TEST_RUNNER_PORT_MIN', default=11000))
# The number of ports to "reserve" for p2p and rpc, each
PORT_RANGE = 5000


class PortSeed:
    # Must be initialized with a unique integer for each process
    n = None


def get_rpc_proxy(url: str, node_number: int, *, timeout: int=None, coveragedir: str=None) -> coverage.AuthServiceProxyWrapper:
    """
    Args:
        url: URL of the RPC server to call
        node_number: the node number (or id) that this calls to

    Kwargs:
        timeout: HTTP timeout in seconds
        coveragedir: Directory

    Returns:
        AuthServiceProxy. convenience object for making RPC calls.

    """
    proxy_kwargs = {}
    if timeout is not None:
        proxy_kwargs['timeout'] = int(timeout)

    proxy = AuthServiceProxy(url, **proxy_kwargs)

    coverage_logfile = coverage.get_filename(coveragedir, node_number) if coveragedir else None

    return coverage.AuthServiceProxyWrapper(proxy, url, coverage_logfile)


def p2p_port(n):
    assert n <= MAX_NODES
    return PORT_MIN + n + (MAX_NODES * PortSeed.n) % (PORT_RANGE - 1 - MAX_NODES)


def rpc_port(n):
    return PORT_MIN + PORT_RANGE + n + (MAX_NODES * PortSeed.n) % (PORT_RANGE - 1 - MAX_NODES)


def rpc_url(datadir, i, chain, rpchost):
    rpc_u, rpc_p = get_auth_cookie(datadir, chain)
    host = '127.0.0.1'
    port = rpc_port(i)
    if rpchost:
        parts = rpchost.split(':')
        if len(parts) == 2:
            host, port = parts
        else:
            host = rpchost
    return "http://%s:%s@%s:%d" % (rpc_u, rpc_p, host, int(port))


# Node functions
################

def get_datadir_path(dirname, n):
    return os.path.join(dirname, "node" + str(n))

def initialize_datadir(dirname, n, chain, disable_autoconnect=True):
    datadir = get_datadir_path(dirname, n)
    if not os.path.isdir(datadir):
        os.makedirs(datadir)
<<<<<<< HEAD
    write_config(os.path.join(datadir, "elements.conf"), n=n, chain=chain)
=======
    write_config(os.path.join(datadir, "bitcoin.conf"), n=n, chain=chain, disable_autoconnect=disable_autoconnect)
>>>>>>> 78f040a6
    os.makedirs(os.path.join(datadir, 'stderr'), exist_ok=True)
    os.makedirs(os.path.join(datadir, 'stdout'), exist_ok=True)
    return datadir


def write_config(config_path, *, n, chain, extra_config="", disable_autoconnect=True):
    # Translate chain subdirectory name to config name
    if chain == 'testnet3':
        chain_name_conf_arg = 'testnet'
        chain_name_conf_section = 'test'
    else:
        chain_name_conf_arg = chain
        chain_name_conf_section = chain
    with open(config_path, 'w', encoding='utf8') as f:
        if chain_name_conf_arg:
            f.write("chain={}\n".format(chain_name_conf_arg))
        if chain_name_conf_section:
            f.write("[{}]\n".format(chain_name_conf_section))
        f.write("port=" + str(p2p_port(n)) + "\n")
        f.write("rpcport=" + str(rpc_port(n)) + "\n")
        f.write("fallbackfee=0.0002\n")
        f.write("server=1\n")
        f.write("keypool=1\n")
        f.write("discover=0\n")
        f.write("dnsseed=0\n")
        f.write("fixedseeds=0\n")
        f.write("listenonion=0\n")
        f.write("printtoconsole=0\n")
        f.write("upnp=0\n")
        f.write("natpmp=0\n")
        f.write("shrinkdebugfile=0\n")
        # To improve SQLite wallet performance so that the tests don't timeout, use -unsafesqlitesync
        f.write("unsafesqlitesync=1\n")
<<<<<<< HEAD
        # Elements:
        f.write("validatepegin=0\n")
        f.write("con_parent_pegged_asset=" + BITCOIN_ASSET + "\n")
        f.write("con_blocksubsidy=5000000000\n")
        f.write("con_connect_genesis_outputs=0\n")
        f.write("anyonecanspendaremine=0\n")
        f.write("walletrbf=0\n") # Default is 1 in Elements
        f.write("con_bip34height=500\n")
        f.write("con_bip65height=1351\n")
        f.write("con_bip66height=1251\n")
        f.write("blindedaddresses=0\n") # Set to minimize broken tests in favor of custom
        f.write("evbparams=dynafed:"+str(2**31)+":::\n") # Never starts unless overridden
        f.write("minrelaytxfee=0.00001\n")
        #f.write("pubkeyprefix=111\n")
        #f.write("scriptprefix=196\n")
        #f.write("bech32_hrp=bcrt\n")
=======
        if disable_autoconnect:
            f.write("connect=0\n")
>>>>>>> 78f040a6
        f.write(extra_config)


def append_config(datadir, options):
    with open(os.path.join(datadir, "elements.conf"), 'a', encoding='utf8') as f:
        for option in options:
            f.write(option + "\n")


def get_auth_cookie(datadir, chain):
    user = None
    password = None
    if os.path.isfile(os.path.join(datadir, "elements.conf")):
        with open(os.path.join(datadir, "elements.conf"), 'r', encoding='utf8') as f:
            for line in f:
                if line.startswith("rpcuser="):
                    assert user is None  # Ensure that there is only one rpcuser line
                    user = line.split("=")[1].strip("\n")
                if line.startswith("rpcpassword="):
                    assert password is None  # Ensure that there is only one rpcpassword line
                    password = line.split("=")[1].strip("\n")
    try:
        with open(os.path.join(datadir, chain, ".cookie"), 'r', encoding="ascii") as f:
            userpass = f.read()
            split_userpass = userpass.split(':')
            user = split_userpass[0]
            password = split_userpass[1]
    except OSError:
        pass
    if user is None or password is None:
        raise ValueError("No RPC credentials")
    return user, password


# If a cookie file exists in the given datadir, delete it.
def delete_cookie_file(datadir, chain):
    if os.path.isfile(os.path.join(datadir, chain, ".cookie")):
        logger.debug("Deleting leftover cookie file")
        os.remove(os.path.join(datadir, chain, ".cookie"))


def softfork_active(node, key):
    """Return whether a softfork is active."""
    return node.getblockchaininfo()['softforks'][key]['active']


def set_node_times(nodes, t):
    for node in nodes:
        node.setmocktime(t)


# Transaction/Block functions
#############################


def find_output(node, txid, amount, *, blockhash=None):
    """
    Return index to output of txid with value amount
    Raises exception if there is none.
    """
    txdata = node.getrawtransaction(txid, 1, blockhash)
    for i in range(len(txdata["vout"])):
        if txdata["vout"][i].get("value") == amount:
            return i
    raise RuntimeError("find_output txid %s : %s not found" % (txid, str(amount)))


# Helper to create at least "count" utxos
# Pass in a fee that is sufficient for relay and mining new transactions.
def create_confirmed_utxos(fee, node, count):
    to_generate = int(0.5 * count) + 101
    while to_generate > 0:
        node.generate(min(25, to_generate))
        to_generate -= 25
    utxos = node.listunspent()
    iterations = count - len(utxos)
    addr1 = node.getnewaddress()
    addr2 = node.getnewaddress()
    if iterations <= 0:
        return utxos
    for _ in range(iterations):
        t = utxos.pop()
        inputs = []
        inputs.append({"txid": t["txid"], "vout": t["vout"]})
        send_value = t['amount'] - fee
        outputs = [{addr1: satoshi_round(send_value / 2)}, {addr2: satoshi_round(send_value / 2)}, {"fee": fee}]
        raw_tx = node.createrawtransaction(inputs, outputs)
        signed_tx = node.signrawtransactionwithwallet(raw_tx)["hex"]
        node.sendrawtransaction(signed_tx)

    while (node.getmempoolinfo()['size'] > 0):
        node.generate(1)

    utxos = node.listunspent()
    assert len(utxos) >= count
    return utxos


def chain_transaction(node, parent_txids, vouts, value, fee, num_outputs):
    """Build and send a transaction that spends the given inputs (specified
    by lists of parent_txid:vout each), with the desired total value and fee,
    equally divided up to the desired number of outputs.

    Returns a tuple with the txid and the amount sent per output.
    """
    send_value = satoshi_round((value - fee)/num_outputs)
    inputs = []
    for (txid, vout) in zip(parent_txids, vouts):
        inputs.append({'txid' : txid, 'vout' : vout})
    outputs = []
    for _ in range(num_outputs):
        outputs.append({node.getnewaddress(): send_value})
    outputs.append({"fee": value - (num_outputs * send_value)})
    rawtx = node.createrawtransaction(inputs, outputs, 0, True)
    signedtx = node.signrawtransactionwithwallet(rawtx)
    txid = node.sendrawtransaction(signedtx['hex'])
    fulltx = node.getrawtransaction(txid, 1)
    assert len(fulltx['vout']) == num_outputs + 1  # make sure we didn't generate a change output
    return (txid, send_value)


# Create large OP_RETURN txouts that can be appended to a transaction
# to make it large (helper for constructing large transactions).
def gen_return_txouts():
    # Some pre-processing to create a bunch of OP_RETURN txouts to insert into transactions we create
    # So we have big transactions (and therefore can't fit very many into each block)
    # create one script_pubkey
    script_pubkey = "6a4d0200"  # OP_RETURN OP_PUSH2 512 bytes
    for _ in range(512):
        script_pubkey = script_pubkey + "01"
    # concatenate 128 txouts of above script_pubkey which we'll insert before the txout for change
    txouts = []
    from .messages import CTxOut, CTxOutValue
    txout = CTxOut()
    txout.nValue = CTxOutValue(0)
    txout.scriptPubKey = hex_str_to_bytes(script_pubkey)
    for _ in range(128):
        txouts.append(txout)
    return txouts


# Create a spend of each passed-in utxo, splicing in "txouts" to each raw
# transaction to make it large.  See gen_return_txouts() above.
def create_lots_of_big_transactions(node, txouts, utxos, num, fee):
    addr = node.getnewaddress()
    txids = []
    from .messages import tx_from_hex
    for _ in range(num):
        t = utxos.pop()
        inputs = [{"txid": t["txid"], "vout": t["vout"]}]
        change = t['amount'] - fee
        outputs = [{addr: satoshi_round(change)}, {"fee": fee}]
        rawtx = node.createrawtransaction(inputs, outputs)
        tx = tx_from_hex(rawtx)
        for txout in txouts:
            tx.vout.append(txout)
        newtx = tx.serialize().hex()
        signresult = node.signrawtransactionwithwallet(newtx, None, "NONE")
        txid = node.sendrawtransaction(signresult["hex"], 0)
        txids.append(txid)
    return txids


def mine_large_block(node, utxos=None):
    # generate a 66k transaction,
    # and 14 of them is close to the 1MB block limit
    num = 14
    txouts = gen_return_txouts()
    utxos = utxos if utxos is not None else []
    if len(utxos) < num:
        utxos.clear()
        utxos.extend(node.listunspent())
    fee = 100 * node.getnetworkinfo()["relayfee"]
    create_lots_of_big_transactions(node, txouts, utxos, num, fee=fee)
    node.generate(1)


def generate_to_height(node, target_height):
    """Generates blocks until a given target block height has been reached.
       To prevent timeouts, only up to 200 blocks are generated per RPC call.
       Can be used to activate certain soft-forks (e.g. CSV, CLTV)."""
    current_height = node.getblockcount()
    while current_height < target_height:
        nblocks = min(200, target_height - current_height)
        current_height += len(node.generate(nblocks))
    assert_equal(node.getblockcount(), target_height)


def find_vout_for_address(node, txid, addr):
    """
    Locate the vout index of the given transaction sending to the
    given address. Raises runtime error exception if not found.
    """
    tx = node.getrawtransaction(txid, True)
    unblind_addr = addr
    if node.getblockchaininfo()['chain'] == 'elementsregtest':
        unblind_addr = node.validateaddress(addr)["unconfidential"]
    for i in range(len(tx["vout"])):
        if tx["vout"][i]["scriptPubKey"]["type"] == "fee":
            continue
        if unblind_addr == tx["vout"][i]["scriptPubKey"]["address"]:
            return i
    raise RuntimeError("Vout not found for address: txid=%s, addr=%s" % (txid, addr))

def modinv(a, n):
    """Compute the modular inverse of a modulo n using the extended Euclidean
    Algorithm. See https://en.wikipedia.org/wiki/Extended_Euclidean_algorithm#Modular_integers.
    """
    # TODO: Change to pow(a, -1, n) available in Python 3.8
    t1, t2 = 0, 1
    r1, r2 = n, a
    while r2 != 0:
        q = r1 // r2
        t1, t2 = t2, t1 - q * t2
        r1, r2 = r2, r1 - q * r2
    if r1 > 1:
        return None
    if t1 < 0:
        t1 += n
    return t1

class TestFrameworkUtil(unittest.TestCase):
    def test_modinv(self):
        test_vectors = [
            [7, 11],
            [11, 29],
            [90, 13],
            [1891, 3797],
            [6003722857, 77695236973],
        ]

        for a, n in test_vectors:
            self.assertEqual(modinv(a, n), pow(a, n-2, n))<|MERGE_RESOLUTION|>--- conflicted
+++ resolved
@@ -355,11 +355,7 @@
     datadir = get_datadir_path(dirname, n)
     if not os.path.isdir(datadir):
         os.makedirs(datadir)
-<<<<<<< HEAD
-    write_config(os.path.join(datadir, "elements.conf"), n=n, chain=chain)
-=======
-    write_config(os.path.join(datadir, "bitcoin.conf"), n=n, chain=chain, disable_autoconnect=disable_autoconnect)
->>>>>>> 78f040a6
+    write_config(os.path.join(datadir, "elements.conf"), n=n, chain=chain, disable_autoconnect=disable_autoconnect)
     os.makedirs(os.path.join(datadir, 'stderr'), exist_ok=True)
     os.makedirs(os.path.join(datadir, 'stdout'), exist_ok=True)
     return datadir
@@ -393,7 +389,6 @@
         f.write("shrinkdebugfile=0\n")
         # To improve SQLite wallet performance so that the tests don't timeout, use -unsafesqlitesync
         f.write("unsafesqlitesync=1\n")
-<<<<<<< HEAD
         # Elements:
         f.write("validatepegin=0\n")
         f.write("con_parent_pegged_asset=" + BITCOIN_ASSET + "\n")
@@ -410,10 +405,8 @@
         #f.write("pubkeyprefix=111\n")
         #f.write("scriptprefix=196\n")
         #f.write("bech32_hrp=bcrt\n")
-=======
         if disable_autoconnect:
             f.write("connect=0\n")
->>>>>>> 78f040a6
         f.write(extra_config)
 
 
