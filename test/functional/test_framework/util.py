#!/usr/bin/env python3
# Copyright (c) 2014-2019 The Bitcoin Core developers
# Distributed under the MIT software license, see the accompanying
# file COPYING or http://www.opensource.org/licenses/mit-license.php.
"""Helpful routines for regression testing."""

from base64 import b64encode
from binascii import unhexlify
from decimal import Decimal, ROUND_DOWN
import inspect
import json
import logging
import os
import random
import re
from subprocess import CalledProcessError
import time

from . import coverage
from .authproxy import AuthServiceProxy, JSONRPCException
from io import BytesIO

logger = logging.getLogger("TestFramework.utils")

BITCOIN_ASSET = "b2e15d0d7a0c94e4e2ce0fe6e8691b9e451377f6e46e8045a86f7c4b5d4f0f23"
BITCOIN_ASSET_BYTES = bytearray.fromhex(BITCOIN_ASSET)
BITCOIN_ASSET_BYTES.reverse()
BITCOIN_ASSET_OUT = b"\x01"+BITCOIN_ASSET_BYTES

# This variable should be set to the node being used for CalcFastMerkleRoot calls
node_fastmerkle = None

def calcfastmerkleroot(leaves):
    global node_fastmerkle
    return node_fastmerkle.calcfastmerkleroot(leaves)

# Assert functions
##################

def assert_fee_amount(fee, tx_size, fee_per_kB):
    """Assert the fee was in range"""
    target_fee = round(tx_size * fee_per_kB / 1000, 8)
    if fee < target_fee:
        raise AssertionError("Fee of %s BTC too low! (Should be %s BTC)" % (str(fee), str(target_fee)))
    # allow the wallet's estimation to be at most 2 bytes off
    if fee > (tx_size + 2) * fee_per_kB / 1000:
        raise AssertionError("Fee of %s BTC too high! (Should be %s BTC)" % (str(fee), str(target_fee)))

def assert_equal(thing1, thing2, *args):
    if thing1 != thing2 or any(thing1 != arg for arg in args):
        raise AssertionError("not(%s)" % " == ".join(str(arg) for arg in (thing1, thing2) + args))

def assert_greater_than(thing1, thing2):
    if thing1 <= thing2:
        raise AssertionError("%s <= %s" % (str(thing1), str(thing2)))

def assert_greater_than_or_equal(thing1, thing2):
    if thing1 < thing2:
        raise AssertionError("%s < %s" % (str(thing1), str(thing2)))

def assert_raises(exc, fun, *args, **kwds):
    assert_raises_message(exc, None, fun, *args, **kwds)

def assert_raises_message(exc, message, fun, *args, **kwds):
    try:
        fun(*args, **kwds)
    except JSONRPCException:
        raise AssertionError("Use assert_raises_rpc_error() to test RPC failures")
    except exc as e:
        if message is not None and message not in e.error['message']:
            raise AssertionError("Expected substring not found:" + e.error['message'])
    except Exception as e:
        raise AssertionError("Unexpected exception raised: " + type(e).__name__)
    else:
        raise AssertionError("No exception raised")

def assert_raises_process_error(returncode, output, fun, *args, **kwds):
    """Execute a process and asserts the process return code and output.

    Calls function `fun` with arguments `args` and `kwds`. Catches a CalledProcessError
    and verifies that the return code and output are as expected. Throws AssertionError if
    no CalledProcessError was raised or if the return code and output are not as expected.

    Args:
        returncode (int): the process return code.
        output (string): [a substring of] the process output.
        fun (function): the function to call. This should execute a process.
        args*: positional arguments for the function.
        kwds**: named arguments for the function.
    """
    try:
        fun(*args, **kwds)
    except CalledProcessError as e:
        if returncode != e.returncode:
            raise AssertionError("Unexpected returncode %i" % e.returncode)
        if output not in e.output:
            raise AssertionError("Expected substring not found:" + e.output)
    else:
        raise AssertionError("No exception raised")

def assert_raises_rpc_error(code, message, fun, *args, **kwds):
    """Run an RPC and verify that a specific JSONRPC exception code and message is raised.

    Calls function `fun` with arguments `args` and `kwds`. Catches a JSONRPCException
    and verifies that the error code and message are as expected. Throws AssertionError if
    no JSONRPCException was raised or if the error code/message are not as expected.

    Args:
        code (int), optional: the error code returned by the RPC call (defined
            in src/rpc/protocol.h). Set to None if checking the error code is not required.
        message (string), optional: [a substring of] the error string returned by the
            RPC call. Set to None if checking the error string is not required.
        fun (function): the function to call. This should be the name of an RPC.
        args*: positional arguments for the function.
        kwds**: named arguments for the function.
    """
    assert try_rpc(code, message, fun, *args, **kwds), "No exception raised"

def try_rpc(code, message, fun, *args, **kwds):
    """Tries to run an rpc command.

    Test against error code and message if the rpc fails.
    Returns whether a JSONRPCException was raised."""
    try:
        fun(*args, **kwds)
    except JSONRPCException as e:
        # JSONRPCException was thrown as expected. Check the code and message values are correct.
        if (code is not None) and (code != e.error["code"]):
            raise AssertionError("Unexpected JSONRPC error code %i" % e.error["code"])
        if (message is not None) and (message not in e.error['message']):
            raise AssertionError("Expected substring not found:" + e.error['message'])
        return True
    except Exception as e:
        raise AssertionError("Unexpected exception raised: " + type(e).__name__)
    else:
        return False

def assert_is_hex_string(string):
    try:
        int(string, 16)
    except Exception as e:
        raise AssertionError(
            "Couldn't interpret %r as hexadecimal; raised: %s" % (string, e))

def assert_is_hash_string(string, length=64):
    if not isinstance(string, str):
        raise AssertionError("Expected a string, got type %r" % type(string))
    elif length and len(string) != length:
        raise AssertionError(
            "String of length %d expected; got %d" % (length, len(string)))
    elif not re.match('[abcdef0-9]+$', string):
        raise AssertionError(
            "String %r contains invalid characters for a hash." % string)

def assert_array_result(object_array, to_match, expected, should_not_find=False):
    """
        Pass in array of JSON objects, a dictionary with key/value pairs
        to match against, and another dictionary with expected key/value
        pairs.
        If the should_not_find flag is true, to_match should not be found
        in object_array
        """
    if should_not_find:
        assert_equal(expected, {})
    num_matched = 0
    for item in object_array:
        all_match = True
        for key, value in to_match.items():
            if item[key] != value:
                all_match = False
        if not all_match:
            continue
        elif should_not_find:
            num_matched = num_matched + 1
        for key, value in expected.items():
            if item[key] != value:
                raise AssertionError("%s : expected %s=%s" % (str(item), str(key), str(value)))
            num_matched = num_matched + 1
    if num_matched == 0 and not should_not_find:
        raise AssertionError("No objects matched %s" % (str(to_match)))
    if num_matched > 0 and should_not_find:
        raise AssertionError("Objects were found %s" % (str(to_match)))

# Utility functions
###################

def check_json_precision():
    """Make sure json library being used does not lose precision converting BTC values"""
    n = Decimal("20000000.00000003")
    satoshis = int(json.loads(json.dumps(float(n))) * 1.0e8)
    if satoshis != 2000000000000003:
        raise RuntimeError("JSON encode/decode loses precision")

def count_bytes(hex_string):
    return len(bytearray.fromhex(hex_string))


def hex_str_to_bytes(hex_str):
    return unhexlify(hex_str.encode('ascii'))

def str_to_b64str(string):
    return b64encode(string.encode('utf-8')).decode('ascii')

def satoshi_round(amount):
    return Decimal(amount).quantize(Decimal('0.00000001'), rounding=ROUND_DOWN)

def wait_until(predicate, *, attempts=float('inf'), timeout=float('inf'), lock=None):
    if attempts == float('inf') and timeout == float('inf'):
        timeout = 60
    attempt = 0
    time_end = time.time() + timeout

    while attempt < attempts and time.time() < time_end:
        if lock:
            with lock:
                if predicate():
                    return
        else:
            if predicate():
                return
        attempt += 1
        time.sleep(0.05)

    # Print the cause of the timeout
    predicate_source = "''''\n" + inspect.getsource(predicate) + "'''"
    logger.error("wait_until() failed. Predicate: {}".format(predicate_source))
    if attempt >= attempts:
        raise AssertionError("Predicate {} not true after {} attempts".format(predicate_source, attempts))
    elif time.time() >= time_end:
        raise AssertionError("Predicate {} not true after {} seconds".format(predicate_source, timeout))
    raise RuntimeError('Unreachable')

# RPC/P2P connection constants and functions
############################################

# The maximum number of nodes a single test can spawn
MAX_NODES = 12
# Don't assign rpc or p2p ports lower than this
PORT_MIN = 11000
# The number of ports to "reserve" for p2p and rpc, each
PORT_RANGE = 5000

class PortSeed:
    # Must be initialized with a unique integer for each process
    n = None

def get_rpc_proxy(url, node_number, timeout=None, coveragedir=None):
    """
    Args:
        url (str): URL of the RPC server to call
        node_number (int): the node number (or id) that this calls to

    Kwargs:
        timeout (int): HTTP timeout in seconds

    Returns:
        AuthServiceProxy. convenience object for making RPC calls.

    """
    proxy_kwargs = {}
    if timeout is not None:
        proxy_kwargs['timeout'] = timeout

    proxy = AuthServiceProxy(url, **proxy_kwargs)
    proxy.url = url  # store URL on proxy for info

    coverage_logfile = coverage.get_filename(
        coveragedir, node_number) if coveragedir else None

    return coverage.AuthServiceProxyWrapper(proxy, coverage_logfile)

def p2p_port(n):
    assert n <= MAX_NODES
    return PORT_MIN + n + (MAX_NODES * PortSeed.n) % (PORT_RANGE - 1 - MAX_NODES)

def rpc_port(n):
    return PORT_MIN + PORT_RANGE + n + (MAX_NODES * PortSeed.n) % (PORT_RANGE - 1 - MAX_NODES)

def rpc_url(datadir, i, chain, rpchost):
    rpc_u, rpc_p = get_auth_cookie(datadir, chain)
    host = '127.0.0.1'
    port = rpc_port(i)
    if rpchost:
        parts = rpchost.split(':')
        if len(parts) == 2:
            host, port = parts
        else:
            host = rpchost
    return "http://%s:%s@%s:%d" % (rpc_u, rpc_p, host, int(port))

# Node functions
################

def get_datadir_path(dirname, n):
    return os.path.join(dirname, "node" + str(n))

def initialize_datadir(dirname, n, chain):
    datadir = get_datadir_path(dirname, n)
    if not os.path.isdir(datadir):
        os.makedirs(datadir)
    with open(os.path.join(datadir, "elements.conf"), 'w', encoding='utf8') as f:
        f.write("chain={}\n".format(chain))
        f.write("[{}]\n".format(chain))
        f.write("port=" + str(p2p_port(n)) + "\n")
        f.write("rpcport=" + str(rpc_port(n)) + "\n")
        f.write("server=1\n")
        f.write("keypool=1\n")
        f.write("discover=0\n")
        f.write("listenonion=0\n")
        f.write("printtoconsole=0\n")
<<<<<<< HEAD
        # Elements:
        f.write("validatepegin=0\n")
        f.write("con_parent_pegged_asset=" + BITCOIN_ASSET + "\n")
        f.write("con_blocksubsidy=5000000000\n")
        f.write("con_connect_genesis_outputs=0\n")
        f.write("anyonecanspendaremine=0\n")
        f.write("walletrbf=0\n") # Default is 1 in Elements
        f.write("con_bip34height=500\n")
        f.write("con_bip65height=1351\n")
        f.write("con_bip66height=1251\n")
        f.write("blindedaddresses=0\n") # Set to minimize broken tests in favor of custom
        #f.write("pubkeyprefix=111\n")
        #f.write("scriptprefix=196\n")
        #f.write("bech32_hrp=bcrt\n")
=======
        f.write("upnp=0\n")
>>>>>>> 27ee0cc5
        os.makedirs(os.path.join(datadir, 'stderr'), exist_ok=True)
        os.makedirs(os.path.join(datadir, 'stdout'), exist_ok=True)
    return datadir

def append_config(datadir, options):
    with open(os.path.join(datadir, "elements.conf"), 'a', encoding='utf8') as f:
        for option in options:
            f.write(option + "\n")

def get_auth_cookie(datadir, chain):
    user = None
    password = None
    if os.path.isfile(os.path.join(datadir, "elements.conf")):
        with open(os.path.join(datadir, "elements.conf"), 'r', encoding='utf8') as f:
            for line in f:
                if line.startswith("rpcuser="):
                    assert user is None  # Ensure that there is only one rpcuser line
                    user = line.split("=")[1].strip("\n")
                if line.startswith("rpcpassword="):
                    assert password is None  # Ensure that there is only one rpcpassword line
                    password = line.split("=")[1].strip("\n")
    try:
        with open(os.path.join(datadir, chain, ".cookie"), 'r', encoding="ascii") as f:
            userpass = f.read()
            split_userpass = userpass.split(':')
            user = split_userpass[0]
            password = split_userpass[1]
    except OSError:
        pass
    if user is None or password is None:
        raise ValueError("No RPC credentials")
    return user, password

# If a cookie file exists in the given datadir, delete it.
def delete_cookie_file(datadir, chain):
    if os.path.isfile(os.path.join(datadir, chain, ".cookie")):
        logger.debug("Deleting leftover cookie file")
        os.remove(os.path.join(datadir, chain, ".cookie"))

def softfork_active(node, key):
    """Return whether a softfork is active."""
    return node.getblockchaininfo()['softforks'][key]['active']

def set_node_times(nodes, t):
    for node in nodes:
        node.setmocktime(t)

def disconnect_nodes(from_connection, node_num):
    for peer_id in [peer['id'] for peer in from_connection.getpeerinfo() if "testnode%d" % node_num in peer['subver']]:
        try:
            from_connection.disconnectnode(nodeid=peer_id)
        except JSONRPCException as e:
            # If this node is disconnected between calculating the peer id
            # and issuing the disconnect, don't worry about it.
            # This avoids a race condition if we're mass-disconnecting peers.
            if e.error['code'] != -29: # RPC_CLIENT_NODE_NOT_CONNECTED
                raise

    # wait to disconnect
    wait_until(lambda: [peer['id'] for peer in from_connection.getpeerinfo() if "testnode%d" % node_num in peer['subver']] == [], timeout=5)

def connect_nodes(from_connection, node_num):
    ip_port = "127.0.0.1:" + str(p2p_port(node_num))
    from_connection.addnode(ip_port, "onetry")
    # poll until version handshake complete to avoid race conditions
    # with transaction relaying
    wait_until(lambda:  all(peer['version'] != 0 for peer in from_connection.getpeerinfo()))

def connect_nodes_bi(nodes, a, b):
    connect_nodes(nodes[a], b)
    connect_nodes(nodes[b], a)

def sync_blocks(rpc_connections, *, wait=1, timeout=60):
    """
    Wait until everybody has the same tip.

    sync_blocks needs to be called with an rpc_connections set that has least
    one node already synced to the latest, stable tip, otherwise there's a
    chance it might return before all nodes are stably synced.
    """
    stop_time = time.time() + timeout
    while time.time() <= stop_time:
        best_hash = [x.getbestblockhash() for x in rpc_connections]
        if best_hash.count(best_hash[0]) == len(rpc_connections):
            return
        time.sleep(wait)
    raise AssertionError("Block sync timed out:{}".format("".join("\n  {!r}".format(b) for b in best_hash)))

def sync_mempools(rpc_connections, *, wait=1, timeout=60, flush_scheduler=True):
    """
    Wait until everybody has the same transactions in their memory
    pools
    """
    stop_time = time.time() + timeout
    while time.time() <= stop_time:
        pool = [set(r.getrawmempool()) for r in rpc_connections]
        if pool.count(pool[0]) == len(rpc_connections):
            if flush_scheduler:
                for r in rpc_connections:
                    r.syncwithvalidationinterfacequeue()
            return
        time.sleep(wait)
    raise AssertionError("Mempool sync timed out:{}".format("".join("\n  {!r}".format(m) for m in pool)))

# Transaction/Block functions
#############################

def find_output(node, txid, amount, *, blockhash=None):
    """
    Return index to output of txid with value amount
    Raises exception if there is none.
    """
    txdata = node.getrawtransaction(txid, 1, blockhash)
    for i in range(len(txdata["vout"])):
        if txdata["vout"][i].get("value") == amount:
            return i
    raise RuntimeError("find_output txid %s : %s not found" % (txid, str(amount)))

def gather_inputs(from_node, amount_needed, confirmations_required=1):
    """
    Return a random set of unspent txouts that are enough to pay amount_needed
    """
    assert confirmations_required >= 0
    utxo = from_node.listunspent(confirmations_required)
    random.shuffle(utxo)
    inputs = []
    total_in = Decimal("0.00000000")
    while total_in < amount_needed and len(utxo) > 0:
        t = utxo.pop()
        total_in += t["amount"]
        inputs.append({"txid": t["txid"], "vout": t["vout"], "address": t["address"]})
    if total_in < amount_needed:
        raise RuntimeError("Insufficient funds: need %d, have %d" % (amount_needed, total_in))
    return (total_in, inputs)

def make_change(from_node, amount_in, amount_out, fee):
    """
    Create change output(s), return them
    """
    outputs = {}
    amount = amount_out + fee
    change = amount_in - amount
    if change > amount * 2:
        # Create an extra change output to break up big inputs
        change_address = from_node.getnewaddress()
        # Split change in two, being careful of rounding:
        outputs[change_address] = Decimal(change / 2).quantize(Decimal('0.00000001'), rounding=ROUND_DOWN)
        change = amount_in - amount - outputs[change_address]
    if change > 0:
        outputs[from_node.getnewaddress()] = change
    return outputs

def random_transaction(nodes, amount, min_fee, fee_increment, fee_variants):
    """
    Create a random transaction.
    Returns (txid, hex-encoded-transaction-data, fee)
    """
    from_node = random.choice(nodes)
    to_node = random.choice(nodes)
    fee = min_fee + fee_increment * random.randint(0, fee_variants)

    (total_in, inputs) = gather_inputs(from_node, amount + fee)
    outputs = make_change(from_node, total_in, amount, fee)
    outputs[to_node.getnewaddress()] = float(amount)

    rawtx = from_node.createrawtransaction(inputs, outputs)
    signresult = from_node.signrawtransactionwithwallet(rawtx)
    txid = from_node.sendrawtransaction(signresult["hex"], 0)

    return (txid, signresult["hex"], fee)

# Helper to create at least "count" utxos
# Pass in a fee that is sufficient for relay and mining new transactions.
def create_confirmed_utxos(fee, node, count):
    to_generate = int(0.5 * count) + 101
    while to_generate > 0:
        node.generate(min(25, to_generate))
        to_generate -= 25
    utxos = node.listunspent()
    iterations = count - len(utxos)
    addr1 = node.getnewaddress()
    addr2 = node.getnewaddress()
    if iterations <= 0:
        return utxos
    for i in range(iterations):
        t = utxos.pop()
        inputs = []
        inputs.append({"txid": t["txid"], "vout": t["vout"]})
        outputs = {}
        send_value = t['amount'] - fee
        outputs[addr1] = satoshi_round(send_value / 2)
        outputs[addr2] = satoshi_round(send_value / 2)
        outputs["fee"] = fee
        raw_tx = node.createrawtransaction(inputs, outputs)
        signed_tx = node.signrawtransactionwithwallet(raw_tx)["hex"]
        node.sendrawtransaction(signed_tx)

    while (node.getmempoolinfo()['size'] > 0):
        node.generate(1)

    utxos = node.listunspent()
    assert len(utxos) >= count
    return utxos

# Create large OP_RETURN txouts that can be appended to a transaction
# to make it large (helper for constructing large transactions).
def gen_return_txouts():
    # Some pre-processing to create a bunch of OP_RETURN txouts to insert into transactions we create
    # So we have big transactions (and therefore can't fit very many into each block)
    # create one script_pubkey
    script_pubkey = "6a4d0200"  # OP_RETURN OP_PUSH2 512 bytes
    for i in range(512):
        script_pubkey = script_pubkey + "01"
    # concatenate 128 txouts of above script_pubkey which we'll insert before the txout for change
    txouts = []
    from .messages import CTxOut, CTxOutValue
    txout = CTxOut()
    txout.nValue = 0
    txout.scriptPubKey = hex_str_to_bytes(script_pubkey)
    for k in range(128):
        txout = CTxOut()
        txout.nValue = CTxOutValue(0)
        txout.scriptPubKey = hex_str_to_bytes(script_pubkey)
        txouts.append(txout)
    return txouts

# Create a spend of each passed-in utxo, splicing in "txouts" to each raw
# transaction to make it large.  See gen_return_txouts() above.
def create_lots_of_big_transactions(node, txouts, utxos, num, fee):
    addr = node.getnewaddress()
    txids = []
    from .messages import CTransaction
    for _ in range(num):
        t = utxos.pop()
        inputs = [{"txid": t["txid"], "vout": t["vout"]}]
        outputs = {}
        change = t['amount'] - fee
        outputs[addr] = satoshi_round(change)
        outputs["fee"] = fee
        rawtx = node.createrawtransaction(inputs, outputs)
        tx = CTransaction()
        tx.deserialize(BytesIO(hex_str_to_bytes(rawtx)))
        for txout in txouts:
            tx.vout.append(txout)
        newtx = tx.serialize().hex()
        signresult = node.signrawtransactionwithwallet(newtx, None, "NONE")
        txid = node.sendrawtransaction(signresult["hex"], 0)
        txids.append(txid)
    return txids

def mine_large_block(node, utxos=None):
    # generate a 66k transaction,
    # and 14 of them is close to the 1MB block limit
    num = 14
    txouts = gen_return_txouts()
    utxos = utxos if utxos is not None else []
    if len(utxos) < num:
        utxos.clear()
        utxos.extend(node.listunspent())
    fee = 100 * node.getnetworkinfo()["relayfee"]
    create_lots_of_big_transactions(node, txouts, utxos, num, fee=fee)
    node.generate(1)

def find_vout_for_address(node, txid, addr):
    """
    Locate the vout index of the given transaction sending to the
    given address. Raises runtime error exception if not found.
    """
    tx = node.getrawtransaction(txid, True)
    unblind_addr = node.validateaddress(addr)["unconfidential"]
    for i in range(len(tx["vout"])):
        if tx["vout"][i]["scriptPubKey"]["type"] == "fee":
            continue
        if any([unblind_addr == a for a in tx["vout"][i]["scriptPubKey"]["addresses"]]):
            return i
    raise RuntimeError("Vout not found for address: txid=%s, addr=%s" % (txid, addr))<|MERGE_RESOLUTION|>--- conflicted
+++ resolved
@@ -308,7 +308,7 @@
         f.write("discover=0\n")
         f.write("listenonion=0\n")
         f.write("printtoconsole=0\n")
-<<<<<<< HEAD
+        f.write("upnp=0\n")
         # Elements:
         f.write("validatepegin=0\n")
         f.write("con_parent_pegged_asset=" + BITCOIN_ASSET + "\n")
@@ -323,9 +323,6 @@
         #f.write("pubkeyprefix=111\n")
         #f.write("scriptprefix=196\n")
         #f.write("bech32_hrp=bcrt\n")
-=======
-        f.write("upnp=0\n")
->>>>>>> 27ee0cc5
         os.makedirs(os.path.join(datadir, 'stderr'), exist_ok=True)
         os.makedirs(os.path.join(datadir, 'stdout'), exist_ok=True)
     return datadir
