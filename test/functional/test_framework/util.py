#!/usr/bin/env python3
# Copyright (c) 2014-2022 The Bitcoin Core developers
# Distributed under the MIT software license, see the accompanying
# file COPYING or http://www.opensource.org/licenses/mit-license.php.
"""Helpful routines for regression testing."""

from base64 import b64encode
from decimal import Decimal, ROUND_DOWN
from subprocess import CalledProcessError
import hashlib
import inspect
import json
import logging
import os
import pathlib
import random
import re
import sys
import time

from . import coverage
from .authproxy import AuthServiceProxy, JSONRPCException
from typing import Callable, Optional, Tuple

logger = logging.getLogger("TestFramework.utils")

BITCOIN_ASSET = "b2e15d0d7a0c94e4e2ce0fe6e8691b9e451377f6e46e8045a86f7c4b5d4f0f23"
BITCOIN_ASSET_BYTES = bytearray.fromhex(BITCOIN_ASSET)
BITCOIN_ASSET_BYTES.reverse()
BITCOIN_ASSET_OUT = b"\x01"+BITCOIN_ASSET_BYTES

# This variable should be set to the node being used for CalcFastMerkleRoot calls
node_fastmerkle = None

def calcfastmerkleroot(leaves):
    global node_fastmerkle
    return node_fastmerkle.calcfastmerkleroot(leaves)

# Assert functions
##################


def assert_approx(v, vexp, vspan=0.00001):
    """Assert that `v` is within `vspan` of `vexp`"""
    if isinstance(v, Decimal) or isinstance(vexp, Decimal):
        v=Decimal(v)
        vexp=Decimal(vexp)
        vspan=Decimal(vspan)
    if v < vexp - vspan:
        raise AssertionError("%s < [%s..%s]" % (str(v), str(vexp - vspan), str(vexp + vspan)))
    if v > vexp + vspan:
        raise AssertionError("%s > [%s..%s]" % (str(v), str(vexp - vspan), str(vexp + vspan)))


def assert_fee_amount(fee, tx_size, feerate_BTC_kvB):
    """Assert the fee is in range."""
    assert isinstance(tx_size, int)
    target_fee = get_fee(tx_size, feerate_BTC_kvB)
    if fee < target_fee:
        raise AssertionError("Fee of %s BTC too low! (Should be %s BTC)" % (str(fee), str(target_fee)))
    # allow the wallet's estimation to be at most 2 bytes off
    high_fee = get_fee(tx_size + 2, feerate_BTC_kvB)
    if fee > high_fee:
        raise AssertionError("Fee of %s BTC too high! (Should be %s BTC)" % (str(fee), str(target_fee)))


def assert_equal(thing1, thing2, *args):
    if thing1 != thing2 or any(thing1 != arg for arg in args):
        raise AssertionError("not(%s)" % " == ".join(str(arg) for arg in (thing1, thing2) + args))


def assert_greater_than(thing1, thing2):
    if thing1 <= thing2:
        raise AssertionError("%s <= %s" % (str(thing1), str(thing2)))


def assert_greater_than_or_equal(thing1, thing2):
    if thing1 < thing2:
        raise AssertionError("%s < %s" % (str(thing1), str(thing2)))


def assert_raises(exc, fun, *args, **kwds):
    assert_raises_message(exc, None, fun, *args, **kwds)


def assert_raises_message(exc, message, fun, *args, **kwds):
    try:
        fun(*args, **kwds)
    except JSONRPCException:
        raise AssertionError("Use assert_raises_rpc_error() to test RPC failures")
    except exc as e:
        if message is not None and message not in e.error['message']:
            raise AssertionError(
                "Expected substring not found in error message:\nsubstring: '{}'\nerror message: '{}'.".format(
                    message, e.error['message']))
    except Exception as e:
        raise AssertionError("Unexpected exception raised: " + type(e).__name__)
    else:
        raise AssertionError("No exception raised")


def assert_raises_process_error(returncode: int, output: str, fun: Callable, *args, **kwds):
    """Execute a process and asserts the process return code and output.

    Calls function `fun` with arguments `args` and `kwds`. Catches a CalledProcessError
    and verifies that the return code and output are as expected. Throws AssertionError if
    no CalledProcessError was raised or if the return code and output are not as expected.

    Args:
        returncode: the process return code.
        output: [a substring of] the process output.
        fun: the function to call. This should execute a process.
        args*: positional arguments for the function.
        kwds**: named arguments for the function.
    """
    try:
        fun(*args, **kwds)
    except CalledProcessError as e:
        if returncode != e.returncode:
            raise AssertionError("Unexpected returncode %i" % e.returncode)
        if output not in e.output:
            raise AssertionError("Expected substring not found:" + e.output)
    else:
        raise AssertionError("No exception raised")


def assert_raises_rpc_error(code: Optional[int], message: Optional[str], fun: Callable, *args, **kwds):
    """Run an RPC and verify that a specific JSONRPC exception code and message is raised.

    Calls function `fun` with arguments `args` and `kwds`. Catches a JSONRPCException
    and verifies that the error code and message are as expected. Throws AssertionError if
    no JSONRPCException was raised or if the error code/message are not as expected.

    Args:
        code: the error code returned by the RPC call (defined in src/rpc/protocol.h).
            Set to None if checking the error code is not required.
        message: [a substring of] the error string returned by the RPC call.
            Set to None if checking the error string is not required.
        fun: the function to call. This should be the name of an RPC.
        args*: positional arguments for the function.
        kwds**: named arguments for the function.
    """
    assert try_rpc(code, message, fun, *args, **kwds), "No exception raised"


def try_rpc(code, message, fun, *args, **kwds):
    """Tries to run an rpc command.

    Test against error code and message if the rpc fails.
    Returns whether a JSONRPCException was raised."""
    try:
        fun(*args, **kwds)
    except JSONRPCException as e:
        # JSONRPCException was thrown as expected. Check the code and message values are correct.
        if (code is not None) and (code != e.error["code"]):
            raise AssertionError("Unexpected JSONRPC error code %i" % e.error["code"])
        if (message is not None) and (message not in e.error['message']):
            raise AssertionError(
                "Expected substring not found in error message:\nsubstring: '{}'\nerror message: '{}'.".format(
                    message, e.error['message']))
        return True
    except Exception as e:
        raise AssertionError("Unexpected exception raised: " + type(e).__name__)
    else:
        return False


def assert_is_hex_string(string):
    try:
        int(string, 16)
    except Exception as e:
        raise AssertionError("Couldn't interpret %r as hexadecimal; raised: %s" % (string, e))


def assert_is_hash_string(string, length=64):
    if not isinstance(string, str):
        raise AssertionError("Expected a string, got type %r" % type(string))
    elif length and len(string) != length:
        raise AssertionError("String of length %d expected; got %d" % (length, len(string)))
    elif not re.match('[abcdef0-9]+$', string):
        raise AssertionError("String %r contains invalid characters for a hash." % string)


def assert_array_result(object_array, to_match, expected, should_not_find=False):
    """
        Pass in array of JSON objects, a dictionary with key/value pairs
        to match against, and another dictionary with expected key/value
        pairs.
        If the should_not_find flag is true, to_match should not be found
        in object_array
        """
    if should_not_find:
        assert_equal(expected, {})
    num_matched = 0
    for item in object_array:
        all_match = True
        for key, value in to_match.items():
            if item[key] != value:
                all_match = False
        if not all_match:
            continue
        elif should_not_find:
            num_matched = num_matched + 1
        for key, value in expected.items():
            if item[key] != value:
                raise AssertionError("%s : expected %s=%s" % (str(item), str(key), str(value)))
            num_matched = num_matched + 1
    if num_matched == 0 and not should_not_find:
        raise AssertionError("No objects matched %s" % (str(to_match)))
    if num_matched > 0 and should_not_find:
        raise AssertionError("Objects were found %s" % (str(to_match)))


# Utility functions
###################


def check_json_precision():
    """Make sure json library being used does not lose precision converting BTC values"""
    n = Decimal("20000000.00000003")
    satoshis = int(json.loads(json.dumps(float(n))) * 1.0e8)
    if satoshis != 2000000000000003:
        raise RuntimeError("JSON encode/decode loses precision")


def EncodeDecimal(o):
    if isinstance(o, Decimal):
        return str(o)
    raise TypeError(repr(o) + " is not JSON serializable")


def count_bytes(hex_string):
    return len(bytearray.fromhex(hex_string))


def str_to_b64str(string):
    return b64encode(string.encode('utf-8')).decode('ascii')


def ceildiv(a, b):
    """
    Divide 2 ints and round up to next int rather than round down
    Implementation requires python integers, which have a // operator that does floor division.
    Other types like decimal.Decimal whose // operator truncates towards 0 will not work.
    """
    assert isinstance(a, int)
    assert isinstance(b, int)
    return -(-a // b)


def get_fee(tx_size, feerate_btc_kvb):
    """Calculate the fee in BTC given a feerate is BTC/kvB. Reflects CFeeRate::GetFee"""
    feerate_sat_kvb = int(feerate_btc_kvb * Decimal(1e8)) # Fee in sat/kvb as an int to avoid float precision errors
    target_fee_sat = ceildiv(feerate_sat_kvb * tx_size, 1000) # Round calculated fee up to nearest sat
    return target_fee_sat / Decimal(1e8) # Return result in  BTC


def satoshi_round(amount):
    return Decimal(amount).quantize(Decimal('0.00000001'), rounding=ROUND_DOWN)


def wait_until_helper(predicate, *, attempts=float('inf'), timeout=float('inf'), lock=None, timeout_factor=1.0):
    """Sleep until the predicate resolves to be True.

    Warning: Note that this method is not recommended to be used in tests as it is
    not aware of the context of the test framework. Using the `wait_until()` members
    from `BitcoinTestFramework` or `P2PInterface` class ensures the timeout is
    properly scaled. Furthermore, `wait_until()` from `P2PInterface` class in
    `p2p.py` has a preset lock.
    """
    if attempts == float('inf') and timeout == float('inf'):
        timeout = 60
    timeout = timeout * timeout_factor
    attempt = 0
    time_end = time.time() + timeout

    while attempt < attempts and time.time() < time_end:
        if lock:
            with lock:
                if predicate():
                    return
        else:
            if predicate():
                return
        attempt += 1
        time.sleep(0.05)

    # Print the cause of the timeout
    predicate_source = "''''\n" + inspect.getsource(predicate) + "'''"
    logger.error("wait_until() failed. Predicate: {}".format(predicate_source))
    if attempt >= attempts:
        raise AssertionError("Predicate {} not true after {} attempts".format(predicate_source, attempts))
    elif time.time() >= time_end:
        raise AssertionError("Predicate {} not true after {} seconds".format(predicate_source, timeout))
    raise RuntimeError('Unreachable')


def sha256sum_file(filename):
    h = hashlib.sha256()
    with open(filename, 'rb') as f:
        d = f.read(4096)
        while len(d) > 0:
            h.update(d)
            d = f.read(4096)
    return h.digest()


# TODO: Remove and use random.randbytes(n) instead, available in Python 3.9
def random_bytes(n):
    """Return a random bytes object of length n."""
    return bytes(random.getrandbits(8) for i in range(n))


# RPC/P2P connection constants and functions
############################################

# The maximum number of nodes a single test can spawn
MAX_NODES = 12
# Don't assign rpc or p2p ports lower than this
PORT_MIN = int(os.getenv('TEST_RUNNER_PORT_MIN', default=11000))
# The number of ports to "reserve" for p2p and rpc, each
PORT_RANGE = 5000


class PortSeed:
    # Must be initialized with a unique integer for each process
    n = None


def get_rpc_proxy(url: str, node_number: int, *, timeout: int=None, coveragedir: str=None) -> coverage.AuthServiceProxyWrapper:
    """
    Args:
        url: URL of the RPC server to call
        node_number: the node number (or id) that this calls to

    Kwargs:
        timeout: HTTP timeout in seconds
        coveragedir: Directory

    Returns:
        AuthServiceProxy. convenience object for making RPC calls.

    """
    proxy_kwargs = {}
    if timeout is not None:
        proxy_kwargs['timeout'] = int(timeout)

    proxy = AuthServiceProxy(url, **proxy_kwargs)

    coverage_logfile = coverage.get_filename(coveragedir, node_number) if coveragedir else None

    return coverage.AuthServiceProxyWrapper(proxy, url, coverage_logfile)


def p2p_port(n):
    assert n <= MAX_NODES
    return PORT_MIN + n + (MAX_NODES * PortSeed.n) % (PORT_RANGE - 1 - MAX_NODES)


def rpc_port(n):
    return PORT_MIN + PORT_RANGE + n + (MAX_NODES * PortSeed.n) % (PORT_RANGE - 1 - MAX_NODES)


def rpc_url(datadir, i, chain, rpchost):
    rpc_u, rpc_p = get_auth_cookie(datadir, chain)
    host = '127.0.0.1'
    port = rpc_port(i)
    if rpchost:
        parts = rpchost.split(':')
        if len(parts) == 2:
            host, port = parts
        else:
            host = rpchost
    return "http://%s:%s@%s:%d" % (rpc_u, rpc_p, host, int(port))


# Node functions
################

def get_datadir_path(dirname, n):
    return os.path.join(dirname, "node" + str(n))

def initialize_datadir(dirname, n, chain, disable_autoconnect=True):
    datadir = get_datadir_path(dirname, n)
    if not os.path.isdir(datadir):
        os.makedirs(datadir)
    write_config(os.path.join(datadir, "elements.conf"), n=n, chain=chain, disable_autoconnect=disable_autoconnect)
    os.makedirs(os.path.join(datadir, 'stderr'), exist_ok=True)
    os.makedirs(os.path.join(datadir, 'stdout'), exist_ok=True)
    return datadir


def write_config(config_path, *, n, chain, extra_config="", disable_autoconnect=True):
    # Translate chain subdirectory name to config name
    if chain == 'testnet3':
        chain_name_conf_arg = 'testnet'
        chain_name_conf_section = 'test'
    else:
        chain_name_conf_arg = chain
        chain_name_conf_section = chain
    with open(config_path, 'w', encoding='utf8') as f:
        if chain_name_conf_arg:
            f.write("chain={}\n".format(chain_name_conf_arg))
        if chain_name_conf_section:
            f.write("[{}]\n".format(chain_name_conf_section))
        f.write("port=" + str(p2p_port(n)) + "\n")
        f.write("rpcport=" + str(rpc_port(n)) + "\n")
        # Disable server-side timeouts to avoid intermittent issues
        f.write("rpcservertimeout=99000\n")
        f.write("rpcdoccheck=1\n")
        f.write("fallbackfee=0.0002\n")
        f.write("server=1\n")
        f.write("keypool=1\n")
        f.write("discover=0\n")
        f.write("dnsseed=0\n")
        f.write("fixedseeds=0\n")
        f.write("listenonion=0\n")
        # Increase peertimeout to avoid disconnects while using mocktime.
        # peertimeout is measured in mock time, so setting it large enough to
        # cover any duration in mock time is sufficient. It can be overridden
        # in tests.
        f.write("peertimeout=999999999\n")
        f.write("printtoconsole=0\n")
        f.write("upnp=0\n")
        f.write("natpmp=0\n")
        f.write("shrinkdebugfile=0\n")
        # To improve SQLite wallet performance so that the tests don't timeout, use -unsafesqlitesync
        f.write("unsafesqlitesync=1\n")
        # Elements:
        f.write("validatepegin=0\n")
        f.write("con_parent_pegged_asset=" + BITCOIN_ASSET + "\n")
        f.write("con_blocksubsidy=5000000000\n")
        f.write("con_connect_genesis_outputs=0\n")
        f.write("anyonecanspendaremine=0\n")
        f.write("walletrbf=0\n") # Default is 1 in Elements
        f.write("con_bip34height=1\n")
        f.write("con_bip65height=1\n")
        f.write("con_bip66height=1\n")
        f.write("blindedaddresses=0\n") # Set to minimize broken tests in favor of custom
        f.write("evbparams=dynafed:"+str(2**31)+":::\n") # Never starts unless overridden
        f.write("minrelaytxfee=0.00001\n")
        #f.write("pubkeyprefix=111\n")
        #f.write("scriptprefix=196\n")
        #f.write("bech32_hrp=bcrt\n")
        if disable_autoconnect:
            f.write("connect=0\n")
        f.write(extra_config)


<<<<<<< HEAD
=======
def get_datadir_path(dirname, n):
    return os.path.join(dirname, "node" + str(n))


def get_temp_default_datadir(temp_dir: pathlib.Path) -> Tuple[dict, pathlib.Path]:
    """Return os-specific environment variables that can be set to make the
    GetDefaultDataDir() function return a datadir path under the provided
    temp_dir, as well as the complete path it would return."""
    if sys.platform == "win32":
        env = dict(APPDATA=str(temp_dir))
        datadir = temp_dir / "Bitcoin"
    else:
        env = dict(HOME=str(temp_dir))
        if sys.platform == "darwin":
            datadir = temp_dir / "Library/Application Support/Bitcoin"
        else:
            datadir = temp_dir / ".bitcoin"
    return env, datadir


>>>>>>> 66b08e78
def append_config(datadir, options):
    with open(os.path.join(datadir, "elements.conf"), 'a', encoding='utf8') as f:
        for option in options:
            f.write(option + "\n")


def get_auth_cookie(datadir, chain):
    user = None
    password = None
    if os.path.isfile(os.path.join(datadir, "elements.conf")):
        with open(os.path.join(datadir, "elements.conf"), 'r', encoding='utf8') as f:
            for line in f:
                if line.startswith("rpcuser="):
                    assert user is None  # Ensure that there is only one rpcuser line
                    user = line.split("=")[1].strip("\n")
                if line.startswith("rpcpassword="):
                    assert password is None  # Ensure that there is only one rpcpassword line
                    password = line.split("=")[1].strip("\n")
    try:
        chain = "" if chain == "main" else chain # ELEMENTS: if the test specifies bitcoin mainnet then replace "main" with ""
        with open(os.path.join(datadir, chain, ".cookie"), 'r', encoding="ascii") as f:
            userpass = f.read()
            split_userpass = userpass.split(':')
            user = split_userpass[0]
            password = split_userpass[1]
    except OSError:
        pass
    if user is None or password is None:
        raise ValueError("No RPC credentials")
    return user, password


# If a cookie file exists in the given datadir, delete it.
def delete_cookie_file(datadir, chain):
    if os.path.isfile(os.path.join(datadir, chain, ".cookie")):
        logger.debug("Deleting leftover cookie file")
        os.remove(os.path.join(datadir, chain, ".cookie"))


def softfork_active(node, key):
    """Return whether a softfork is active."""
    return node.getdeploymentinfo()['deployments'][key]['active']


def set_node_times(nodes, t):
    for node in nodes:
        node.setmocktime(t)


def check_node_connections(*, node, num_in, num_out):
    info = node.getnetworkinfo()
    assert_equal(info["connections_in"], num_in)
    assert_equal(info["connections_out"], num_out)


# Transaction/Block functions
#############################


def find_output(node, txid, amount, *, blockhash=None):
    """
    Return index to output of txid with value amount
    Raises exception if there is none.
    """
    txdata = node.getrawtransaction(txid, 1, blockhash)
    for i in range(len(txdata["vout"])):
        if txdata["vout"][i].get("value") == amount:
            return i
    raise RuntimeError("find_output txid %s : %s not found" % (txid, str(amount)))


# Create large OP_RETURN txouts that can be appended to a transaction
# to make it large (helper for constructing large transactions). The
# total serialized size of the txouts is about 66k vbytes.
def gen_return_txouts():
    from .messages import CTxOut, CTxOutValue
    from .script import CScript, OP_RETURN
    txouts = [CTxOut(nValue=CTxOutValue(0), scriptPubKey=CScript([OP_RETURN, b'\x01'*67437]))]
    assert_equal(sum([len(txout.serialize()) for txout in txouts]), 67491)
    return txouts


# Create a spend of each passed-in utxo, splicing in "txouts" to each raw
# transaction to make it large.  See gen_return_txouts() above.
def create_lots_of_big_transactions(mini_wallet, node, fee, tx_batch_size, txouts, utxos=None):
    txids = []
    use_internal_utxos = utxos is None
    for _ in range(tx_batch_size):
        tx = mini_wallet.create_self_transfer(
            utxo_to_spend=None if use_internal_utxos else utxos.pop(),
            fee=fee)['tx']
        tx.vout.extend(txouts)

        res = node.testmempoolaccept([tx.serialize().hex()])[0]
        assert_equal(res['fees']['base'], fee)
        txids.append(node.sendrawtransaction(tx.serialize().hex()))

    return txids


def mine_large_block(test_framework, mini_wallet, node):
    # generate a 66k transaction,
    # and 14 of them is close to the 1MB block limit
    txouts = gen_return_txouts()
    fee = 100 * node.getnetworkinfo()["relayfee"]
    create_lots_of_big_transactions(mini_wallet, node, fee, 14, txouts)
    test_framework.generate(node, 1)


def find_vout_for_address(node, txid, addr):
    """
    Locate the vout index of the given transaction sending to the
    given address. Raises runtime error exception if not found.
    """
    tx = node.getrawtransaction(txid, True)
    unblind_addr = addr
    if node.getblockchaininfo()['chain'] == 'elementsregtest':
        unblind_addr = node.validateaddress(addr)["unconfidential"]
    for i in range(len(tx["vout"])):
        if tx["vout"][i]["scriptPubKey"]["type"] == "fee":
            continue
        if unblind_addr == tx["vout"][i]["scriptPubKey"]["address"]:
            return i
    raise RuntimeError("Vout not found for address: txid=%s, addr=%s" % (txid, addr))<|MERGE_RESOLUTION|>--- conflicted
+++ resolved
@@ -376,9 +376,6 @@
 
 # Node functions
 ################
-
-def get_datadir_path(dirname, n):
-    return os.path.join(dirname, "node" + str(n))
 
 def initialize_datadir(dirname, n, chain, disable_autoconnect=True):
     datadir = get_datadir_path(dirname, n)
@@ -447,8 +444,6 @@
         f.write(extra_config)
 
 
-<<<<<<< HEAD
-=======
 def get_datadir_path(dirname, n):
     return os.path.join(dirname, "node" + str(n))
 
@@ -463,13 +458,12 @@
     else:
         env = dict(HOME=str(temp_dir))
         if sys.platform == "darwin":
-            datadir = temp_dir / "Library/Application Support/Bitcoin"
+            datadir = temp_dir / "Library/Application Support/Elements"
         else:
-            datadir = temp_dir / ".bitcoin"
+            datadir = temp_dir / ".elements"
     return env, datadir
 
 
->>>>>>> 66b08e78
 def append_config(datadir, options):
     with open(os.path.join(datadir, "elements.conf"), 'a', encoding='utf8') as f:
         for option in options:
