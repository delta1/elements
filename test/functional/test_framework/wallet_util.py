--- conflicted
+++ resolved
@@ -67,17 +67,10 @@
     """Generate a fresh key
 
     Returns a named tuple of privkey, pubkey and all address and scripts."""
-<<<<<<< HEAD
     blinding_eckey = ECKey()
     blinding_eckey.generate()
     blinding_privkey = bytes_to_wif(blinding_eckey.get_bytes())
-    eckey = ECKey()
-    eckey.generate()
-    privkey = bytes_to_wif(eckey.get_bytes())
-    pubkey = eckey.get_pubkey().get_bytes().hex()
-=======
     privkey, pubkey = generate_keypair(wif=True)
->>>>>>> 7d65e337
     return Key(privkey=privkey,
                pubkey=pubkey.hex(),
                p2pkh_script=key_to_p2pkh_script(pubkey).hex(),
