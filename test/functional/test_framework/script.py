#!/usr/bin/env python3
# Copyright (c) 2015-2020 The Bitcoin Core developers
# Distributed under the MIT software license, see the accompanying
# file COPYING or http://www.opensource.org/licenses/mit-license.php.
"""Functionality to build scripts, as well as signature hash functions.

This file is modified from python-bitcoinlib.
"""

from collections import namedtuple
import hashlib
import struct
import unittest
from typing import List, Dict

from .key import TaggedHash, tweak_add_pubkey

from .messages import (
    CTransaction,
    CTxOut,
    CTxOutAsset,
    CTxOutValue,
    hash256,
    ser_compact_size,
    ser_string,
    ser_uint256,
    ser_vector,
    sha256,
    uint256_from_str,
)

MAX_SCRIPT_ELEMENT_SIZE = 520
LOCKTIME_THRESHOLD = 500000000
ANNEX_TAG = 0x50

<<<<<<< HEAD
LEAF_VERSION_TAPSCRIPT = 0xc0
=======
OPCODE_NAMES = {}  # type: Dict[CScriptOp, str]

LEAF_VERSION_TAPSCRIPT = 0xc4
>>>>>>> feee029d

def hash160(s):
    return hashlib.new('ripemd160', sha256(s)).digest()

def bn2vch(v):
    """Convert number to bitcoin-specific little endian format."""
    # We need v.bit_length() bits, plus a sign bit for every nonzero number.
    n_bits = v.bit_length() + (v != 0)
    # The number of bytes for that is:
    n_bytes = (n_bits + 7) // 8
    # Convert number to absolute value + sign in top bit.
    encoded_v = 0 if v == 0 else abs(v) | ((v < 0) << (n_bytes * 8 - 1))
    # Serialize to bytes
    return encoded_v.to_bytes(n_bytes, 'little')

class CScriptOp(int):
    """A single script opcode"""
    __slots__ = ()

    @staticmethod
    def encode_op_pushdata(d):
        """Encode a PUSHDATA op, returning bytes"""
        if len(d) < 0x4c:
            return b'' + bytes([len(d)]) + d  # OP_PUSHDATA
        elif len(d) <= 0xff:
            return b'\x4c' + bytes([len(d)]) + d  # OP_PUSHDATA1
        elif len(d) <= 0xffff:
            return b'\x4d' + struct.pack(b'<H', len(d)) + d  # OP_PUSHDATA2
        elif len(d) <= 0xffffffff:
            return b'\x4e' + struct.pack(b'<I', len(d)) + d  # OP_PUSHDATA4
        else:
            raise ValueError("Data too long to encode in a PUSHDATA op")

    @staticmethod
    def encode_op_n(n):
        """Encode a small integer op, returning an opcode"""
        if not (0 <= n <= 16):
            raise ValueError('Integer must be in range 0 <= n <= 16, got %d' % n)

        if n == 0:
            return OP_0
        else:
            return CScriptOp(OP_1 + n - 1)

    def decode_op_n(self):
        """Decode a small integer opcode, returning an integer"""
        if self == OP_0:
            return 0

        if not (self == OP_0 or OP_1 <= self <= OP_16):
            raise ValueError('op %r is not an OP_N' % self)

        return int(self - OP_1 + 1)

    def is_small_int(self):
        """Return true if the op pushes a small integer to the stack"""
        if 0x51 <= self <= 0x60 or self == 0:
            return True
        else:
            return False

    def __str__(self):
        return repr(self)

    def __repr__(self):
        if self in OPCODE_NAMES:
            return OPCODE_NAMES[self]
        else:
            return 'CScriptOp(0x%x)' % self

    def __new__(cls, n):
        try:
            return _opcode_instances[n]
        except IndexError:
            assert len(_opcode_instances) == n
            _opcode_instances.append(super().__new__(cls, n))
            return _opcode_instances[n]

OPCODE_NAMES: Dict[CScriptOp, str] = {}
_opcode_instances: List[CScriptOp] = []

# Populate opcode instance table
for n in range(0xff + 1):
    CScriptOp(n)


# push value
OP_0 = CScriptOp(0x00)
OP_FALSE = OP_0
OP_PUSHDATA1 = CScriptOp(0x4c)
OP_PUSHDATA2 = CScriptOp(0x4d)
OP_PUSHDATA4 = CScriptOp(0x4e)
OP_1NEGATE = CScriptOp(0x4f)
OP_RESERVED = CScriptOp(0x50)
OP_1 = CScriptOp(0x51)
OP_TRUE = OP_1
OP_2 = CScriptOp(0x52)
OP_3 = CScriptOp(0x53)
OP_4 = CScriptOp(0x54)
OP_5 = CScriptOp(0x55)
OP_6 = CScriptOp(0x56)
OP_7 = CScriptOp(0x57)
OP_8 = CScriptOp(0x58)
OP_9 = CScriptOp(0x59)
OP_10 = CScriptOp(0x5a)
OP_11 = CScriptOp(0x5b)
OP_12 = CScriptOp(0x5c)
OP_13 = CScriptOp(0x5d)
OP_14 = CScriptOp(0x5e)
OP_15 = CScriptOp(0x5f)
OP_16 = CScriptOp(0x60)

# control
OP_NOP = CScriptOp(0x61)
OP_VER = CScriptOp(0x62)
OP_IF = CScriptOp(0x63)
OP_NOTIF = CScriptOp(0x64)
OP_VERIF = CScriptOp(0x65)
OP_VERNOTIF = CScriptOp(0x66)
OP_ELSE = CScriptOp(0x67)
OP_ENDIF = CScriptOp(0x68)
OP_VERIFY = CScriptOp(0x69)
OP_RETURN = CScriptOp(0x6a)

# stack ops
OP_TOALTSTACK = CScriptOp(0x6b)
OP_FROMALTSTACK = CScriptOp(0x6c)
OP_2DROP = CScriptOp(0x6d)
OP_2DUP = CScriptOp(0x6e)
OP_3DUP = CScriptOp(0x6f)
OP_2OVER = CScriptOp(0x70)
OP_2ROT = CScriptOp(0x71)
OP_2SWAP = CScriptOp(0x72)
OP_IFDUP = CScriptOp(0x73)
OP_DEPTH = CScriptOp(0x74)
OP_DROP = CScriptOp(0x75)
OP_DUP = CScriptOp(0x76)
OP_NIP = CScriptOp(0x77)
OP_OVER = CScriptOp(0x78)
OP_PICK = CScriptOp(0x79)
OP_ROLL = CScriptOp(0x7a)
OP_ROT = CScriptOp(0x7b)
OP_SWAP = CScriptOp(0x7c)
OP_TUCK = CScriptOp(0x7d)

# splice ops
OP_CAT = CScriptOp(0x7e)
OP_SUBSTR = CScriptOp(0x7f)
OP_LEFT = CScriptOp(0x80)
OP_RIGHT = CScriptOp(0x81)
OP_SIZE = CScriptOp(0x82)

# bit logic
OP_INVERT = CScriptOp(0x83)
OP_AND = CScriptOp(0x84)
OP_OR = CScriptOp(0x85)
OP_XOR = CScriptOp(0x86)
OP_EQUAL = CScriptOp(0x87)
OP_EQUALVERIFY = CScriptOp(0x88)
OP_RESERVED1 = CScriptOp(0x89)
OP_RESERVED2 = CScriptOp(0x8a)

# numeric
OP_1ADD = CScriptOp(0x8b)
OP_1SUB = CScriptOp(0x8c)
OP_2MUL = CScriptOp(0x8d)
OP_2DIV = CScriptOp(0x8e)
OP_NEGATE = CScriptOp(0x8f)
OP_ABS = CScriptOp(0x90)
OP_NOT = CScriptOp(0x91)
OP_0NOTEQUAL = CScriptOp(0x92)

OP_ADD = CScriptOp(0x93)
OP_SUB = CScriptOp(0x94)
OP_MUL = CScriptOp(0x95)
OP_DIV = CScriptOp(0x96)
OP_MOD = CScriptOp(0x97)
OP_LSHIFT = CScriptOp(0x98)
OP_RSHIFT = CScriptOp(0x99)

OP_BOOLAND = CScriptOp(0x9a)
OP_BOOLOR = CScriptOp(0x9b)
OP_NUMEQUAL = CScriptOp(0x9c)
OP_NUMEQUALVERIFY = CScriptOp(0x9d)
OP_NUMNOTEQUAL = CScriptOp(0x9e)
OP_LESSTHAN = CScriptOp(0x9f)
OP_GREATERTHAN = CScriptOp(0xa0)
OP_LESSTHANOREQUAL = CScriptOp(0xa1)
OP_GREATERTHANOREQUAL = CScriptOp(0xa2)
OP_MIN = CScriptOp(0xa3)
OP_MAX = CScriptOp(0xa4)

OP_WITHIN = CScriptOp(0xa5)

# crypto
OP_RIPEMD160 = CScriptOp(0xa6)
OP_SHA1 = CScriptOp(0xa7)
OP_SHA256 = CScriptOp(0xa8)
OP_HASH160 = CScriptOp(0xa9)
OP_HASH256 = CScriptOp(0xaa)
OP_CODESEPARATOR = CScriptOp(0xab)
OP_CHECKSIG = CScriptOp(0xac)
OP_CHECKSIGVERIFY = CScriptOp(0xad)
OP_CHECKMULTISIG = CScriptOp(0xae)
OP_CHECKMULTISIGVERIFY = CScriptOp(0xaf)
OP_CHECKSIGFROMSTACK = CScriptOp(0xc1)
OP_CHECKSIGFROMSTACKVERIFY = CScriptOp(0xc2)

# expansion
OP_NOP1 = CScriptOp(0xb0)
OP_CHECKLOCKTIMEVERIFY = CScriptOp(0xb1)
OP_CHECKSEQUENCEVERIFY = CScriptOp(0xb2)
OP_NOP4 = CScriptOp(0xb3)
OP_NOP5 = CScriptOp(0xb4)
OP_NOP6 = CScriptOp(0xb5)
OP_NOP7 = CScriptOp(0xb6)
OP_NOP8 = CScriptOp(0xb7)
OP_NOP9 = CScriptOp(0xb8)
OP_NOP10 = CScriptOp(0xb9)

# BIP 342 opcodes (Tapscript)
OP_CHECKSIGADD = CScriptOp(0xba)

# Elements Tapscript extension
OP_SHA256INITIALIZE = CScriptOp(0xc4)
OP_SHA256UPDATE = CScriptOp(0xc5)
OP_SHA256FINALIZE = CScriptOp(0xc6)
# inputs
OP_INSPECTINPUTOUTPOINT = CScriptOp(0xc7)
OP_INSPECTINPUTASSET = CScriptOp(0xc8)
OP_INSPECTINPUTVALUE = CScriptOp(0xc9)
OP_INSPECTINPUTSCRIPTPUBKEY = CScriptOp(0xca)
OP_INSPECTINPUTSEQUENCE = CScriptOp(0xcb)
OP_INSPECTINPUTISSUANCE = CScriptOp(0xcc)
# current index
OP_PUSHCURRENTINPUTINDEX = CScriptOp(0xcd)
# outputs
OP_INSPECTOUTPUTASSET = CScriptOp(0xce)
OP_INSPECTOUTPUTVALUE = CScriptOp(0xcf)
OP_INSPECTOUTPUTNONCE = CScriptOp(0xd0)
OP_INSPECTOUTPUTSCRIPTPUBKEY = CScriptOp(0xd1)
# transaction
OP_INSPECTVERSION = CScriptOp(0xd2)
OP_INSPECTLOCKTIME = CScriptOp(0xd3)
OP_INSPECTNUMINPUTS = CScriptOp(0xd4)
OP_INSPECTNUMOUTPUTS = CScriptOp(0xd5)
OP_TXWEIGHT = CScriptOp(0xd6)

# Arithmetic opcodes
OP_ADD64 = CScriptOp(0xd7)
OP_SUB64 = CScriptOp(0xd8)
OP_MUL64 = CScriptOp(0xd9)
OP_DIV64 = CScriptOp(0xda)
OP_NEG64 = CScriptOp(0xdb)
OP_LESSTHAN64 = CScriptOp(0xdc)
OP_LESSTHANOREQUAL64 = CScriptOp(0xdd)
OP_GREATERTHAN64 = CScriptOp(0xde)
OP_GREATERTHANOREQUAL64 = CScriptOp(0xdf)

# Conversion opcodes
OP_SCRIPTNUMTOLE64 = CScriptOp(0xe0)
OP_LE64TOSCRIPTNUM = CScriptOp(0xe1)
OP_LE32TOLE64 = CScriptOp(0xe2)
# Tapscript crypto opcodes
OP_ECMULSCALARVERIFY = CScriptOp(0xe3)
OP_TWEAKVERIFY = CScriptOp(0xe4)

OP_INVALIDOPCODE = CScriptOp(0xff)

OPCODE_NAMES.update({
    OP_0: 'OP_0',
    OP_PUSHDATA1: 'OP_PUSHDATA1',
    OP_PUSHDATA2: 'OP_PUSHDATA2',
    OP_PUSHDATA4: 'OP_PUSHDATA4',
    OP_1NEGATE: 'OP_1NEGATE',
    OP_RESERVED: 'OP_RESERVED',
    OP_1: 'OP_1',
    OP_2: 'OP_2',
    OP_3: 'OP_3',
    OP_4: 'OP_4',
    OP_5: 'OP_5',
    OP_6: 'OP_6',
    OP_7: 'OP_7',
    OP_8: 'OP_8',
    OP_9: 'OP_9',
    OP_10: 'OP_10',
    OP_11: 'OP_11',
    OP_12: 'OP_12',
    OP_13: 'OP_13',
    OP_14: 'OP_14',
    OP_15: 'OP_15',
    OP_16: 'OP_16',
    OP_NOP: 'OP_NOP',
    OP_VER: 'OP_VER',
    OP_IF: 'OP_IF',
    OP_NOTIF: 'OP_NOTIF',
    OP_VERIF: 'OP_VERIF',
    OP_VERNOTIF: 'OP_VERNOTIF',
    OP_ELSE: 'OP_ELSE',
    OP_ENDIF: 'OP_ENDIF',
    OP_VERIFY: 'OP_VERIFY',
    OP_RETURN: 'OP_RETURN',
    OP_TOALTSTACK: 'OP_TOALTSTACK',
    OP_FROMALTSTACK: 'OP_FROMALTSTACK',
    OP_2DROP: 'OP_2DROP',
    OP_2DUP: 'OP_2DUP',
    OP_3DUP: 'OP_3DUP',
    OP_2OVER: 'OP_2OVER',
    OP_2ROT: 'OP_2ROT',
    OP_2SWAP: 'OP_2SWAP',
    OP_IFDUP: 'OP_IFDUP',
    OP_DEPTH: 'OP_DEPTH',
    OP_DROP: 'OP_DROP',
    OP_DUP: 'OP_DUP',
    OP_NIP: 'OP_NIP',
    OP_OVER: 'OP_OVER',
    OP_PICK: 'OP_PICK',
    OP_ROLL: 'OP_ROLL',
    OP_ROT: 'OP_ROT',
    OP_SWAP: 'OP_SWAP',
    OP_TUCK: 'OP_TUCK',
    OP_CAT: 'OP_CAT',
    OP_SUBSTR: 'OP_SUBSTR',
    OP_LEFT: 'OP_LEFT',
    OP_RIGHT: 'OP_RIGHT',
    OP_SIZE: 'OP_SIZE',
    OP_INVERT: 'OP_INVERT',
    OP_AND: 'OP_AND',
    OP_OR: 'OP_OR',
    OP_XOR: 'OP_XOR',
    OP_EQUAL: 'OP_EQUAL',
    OP_EQUALVERIFY: 'OP_EQUALVERIFY',
    OP_RESERVED1: 'OP_RESERVED1',
    OP_RESERVED2: 'OP_RESERVED2',
    OP_1ADD: 'OP_1ADD',
    OP_1SUB: 'OP_1SUB',
    OP_2MUL: 'OP_2MUL',
    OP_2DIV: 'OP_2DIV',
    OP_NEGATE: 'OP_NEGATE',
    OP_ABS: 'OP_ABS',
    OP_NOT: 'OP_NOT',
    OP_0NOTEQUAL: 'OP_0NOTEQUAL',
    OP_ADD: 'OP_ADD',
    OP_SUB: 'OP_SUB',
    OP_MUL: 'OP_MUL',
    OP_DIV: 'OP_DIV',
    OP_MOD: 'OP_MOD',
    OP_LSHIFT: 'OP_LSHIFT',
    OP_RSHIFT: 'OP_RSHIFT',
    OP_BOOLAND: 'OP_BOOLAND',
    OP_BOOLOR: 'OP_BOOLOR',
    OP_NUMEQUAL: 'OP_NUMEQUAL',
    OP_NUMEQUALVERIFY: 'OP_NUMEQUALVERIFY',
    OP_NUMNOTEQUAL: 'OP_NUMNOTEQUAL',
    OP_LESSTHAN: 'OP_LESSTHAN',
    OP_GREATERTHAN: 'OP_GREATERTHAN',
    OP_LESSTHANOREQUAL: 'OP_LESSTHANOREQUAL',
    OP_GREATERTHANOREQUAL: 'OP_GREATERTHANOREQUAL',
    OP_MIN: 'OP_MIN',
    OP_MAX: 'OP_MAX',
    OP_WITHIN: 'OP_WITHIN',
    OP_RIPEMD160: 'OP_RIPEMD160',
    OP_SHA1: 'OP_SHA1',
    OP_SHA256: 'OP_SHA256',
    OP_HASH160: 'OP_HASH160',
    OP_HASH256: 'OP_HASH256',
    OP_CODESEPARATOR: 'OP_CODESEPARATOR',
    OP_CHECKSIG: 'OP_CHECKSIG',
    OP_CHECKSIGVERIFY: 'OP_CHECKSIGVERIFY',
    OP_CHECKMULTISIG: 'OP_CHECKMULTISIG',
    OP_CHECKMULTISIGVERIFY: 'OP_CHECKMULTISIGVERIFY',
    OP_NOP1: 'OP_NOP1',
    OP_CHECKLOCKTIMEVERIFY: 'OP_CHECKLOCKTIMEVERIFY',
    OP_CHECKSEQUENCEVERIFY: 'OP_CHECKSEQUENCEVERIFY',
    OP_NOP4: 'OP_NOP4',
    OP_NOP5: 'OP_NOP5',
    OP_NOP6: 'OP_NOP6',
    OP_NOP7: 'OP_NOP7',
    OP_NOP8: 'OP_NOP8',
    OP_NOP9: 'OP_NOP9',
    OP_NOP10: 'OP_NOP10',
    OP_CHECKSIGADD: 'OP_CHECKSIGADD',
    OP_INVALIDOPCODE: 'OP_INVALIDOPCODE',
    OP_SHA256INITIALIZE : 'OP_SHA256INITIALIZE',
    OP_SHA256UPDATE : 'OP_SHA256UPDATE',
    OP_SHA256FINALIZE : 'OP_SHA256FINALIZE',
    OP_INSPECTINPUTOUTPOINT: 'OP_INSPECTINPUTOUTPOINT',
    OP_INSPECTINPUTASSET: 'OP_INSPECTINPUTASSET',
    OP_INSPECTINPUTVALUE: 'OP_INSPECTINPUTVALUE',
    OP_INSPECTINPUTSCRIPTPUBKEY: 'OP_INSPECTINPUTSCRIPTPUBKEY',
    OP_INSPECTINPUTSEQUENCE: 'OP_INSPECTINPUTSEQUENCE',
    OP_INSPECTINPUTISSUANCE: 'OP_INSPECTINPUTISSUANCE',
    OP_PUSHCURRENTINPUTINDEX: 'OP_PUSHCURRENTINPUTINDEX',
    OP_INSPECTOUTPUTASSET: 'OP_INSPECTOUTPUTASSET',
    OP_INSPECTOUTPUTVALUE: 'OP_INSPECTOUTPUTVALUE',
    OP_INSPECTOUTPUTNONCE: 'OP_INSPECTOUTPUTNONCE',
    OP_INSPECTOUTPUTSCRIPTPUBKEY: 'OP_INSPECTOUTPUTSCRIPTPUBKEY',
    OP_INSPECTVERSION: 'OP_INSPECTVERSION',
    OP_INSPECTLOCKTIME: 'OP_INSPECTLOCKTIME',
    OP_INSPECTNUMINPUTS: 'OP_INSPECTNUMINPUTS',
    OP_INSPECTNUMOUTPUTS: 'OP_INSPECTNUMOUTPUTS',
    OP_TXWEIGHT: 'OP_TXWEIGHT',
    OP_INVALIDOPCODE: 'OP_INVALIDOPCODE',
    OP_CHECKSIGFROMSTACK: 'OP_CHECKSIGFROMSTACK',
    OP_TWEAKVERIFY: 'OP_TWEAKVERIFY',
    OP_ADD64: 'OP_ADD64',
    OP_SUB64: 'OP_SUB64',
    OP_MUL64: 'OP_MUL64',
    OP_DIV64: 'OP_DIV64',
    OP_LESSTHAN64: 'OP_LESSTHAN64',
    OP_LESSTHANOREQUAL64: 'OP_LESSTHANOREQUAL64',
    OP_GREATERTHAN64: 'OP_GREATERTHAN64',
    OP_GREATERTHANOREQUAL64: 'OP_GREATERTHANOREQUAL64',
    OP_NEG64: 'OP_NEG64',
    OP_SCRIPTNUMTOLE64: 'OP_SCRIPTNUMTOLE64',
    OP_LE64TOSCRIPTNUM: 'OP_LE64TOSCRIPTNUM',
    OP_LE32TOLE64: 'OP_LE32TOLE64',
    OP_CHECKSIGFROMSTACKVERIFY: 'OP_CHECKSIGFROMSTACKVERIFY',
    OP_ECMULSCALARVERIFY: 'OP_ECMULSCALARVERIFY',
})

class CScriptInvalidError(Exception):
    """Base class for CScript exceptions"""
    pass

class CScriptTruncatedPushDataError(CScriptInvalidError):
    """Invalid pushdata due to truncation"""
    def __init__(self, msg, data):
        self.data = data
        super().__init__(msg)


# This is used, eg, for blockchain heights in coinbase scripts (bip34)
class CScriptNum:
    __slots__ = ("value",)

    def __init__(self, d=0):
        self.value = d

    @staticmethod
    def encode(obj):
        val = obj.value
        r = bytearray(0)
        if val == 0:
            return bytes(r)
        neg = val < 0
        absvalue = -val if neg else val
        while (absvalue):
            r.append(absvalue & 0xff)
            absvalue >>= 8
        if r[-1] & 0x80:
            r.append(0x80 if neg else 0)
        elif neg:
            r[-1] |= 0x80
        return bytes([len(r)]) + r

    @staticmethod
    def decode(vch):
        result = 0
        # We assume valid push_size and minimal encoding
        value = vch[1:]
        if len(value) == 0:
            return result
        for i, byte in enumerate(value):
            result |= int(byte) << 8 * i
        if value[-1] >= 0x80:
            # Mask for all but the highest result bit
            num_mask = (2**(len(value) * 8) - 1) >> 1
            result &= num_mask
            result *= -1
        return result

class CScript(bytes):
    """Serialized script

    A bytes subclass, so you can use this directly whenever bytes are accepted.
    Note that this means that indexing does *not* work - you'll get an index by
    byte rather than opcode. This format was chosen for efficiency so that the
    general case would not require creating a lot of little CScriptOP objects.

    iter(script) however does iterate by opcode.
    """
    __slots__ = ()

    @classmethod
    def __coerce_instance(cls, other):
        # Coerce other into bytes
        if isinstance(other, CScriptOp):
            other = bytes([other])
        elif isinstance(other, CScriptNum):
            if (other.value == 0):
                other = bytes([CScriptOp(OP_0)])
            else:
                other = CScriptNum.encode(other)
        elif isinstance(other, int):
            if 0 <= other <= 16:
                other = bytes([CScriptOp.encode_op_n(other)])
            elif other == -1:
                other = bytes([OP_1NEGATE])
            else:
                other = CScriptOp.encode_op_pushdata(bn2vch(other))
        elif isinstance(other, (bytes, bytearray)):
            other = CScriptOp.encode_op_pushdata(other)
        return other

    def __add__(self, other):
        # add makes no sense for a CScript()
        raise NotImplementedError

    def join(self, iterable):
        # join makes no sense for a CScript()
        raise NotImplementedError

    def __new__(cls, value=b''):
        if isinstance(value, bytes) or isinstance(value, bytearray):
            return super().__new__(cls, value)
        else:
            def coerce_iterable(iterable):
                for instance in iterable:
                    yield cls.__coerce_instance(instance)
            # Annoyingly on both python2 and python3 bytes.join() always
            # returns a bytes instance even when subclassed.
            return super().__new__(cls, b''.join(coerce_iterable(value)))

    def raw_iter(self):
        """Raw iteration

        Yields tuples of (opcode, data, sop_idx) so that the different possible
        PUSHDATA encodings can be accurately distinguished, as well as
        determining the exact opcode byte indexes. (sop_idx)
        """
        i = 0
        while i < len(self):
            sop_idx = i
            opcode = self[i]
            i += 1

            if opcode > OP_PUSHDATA4:
                yield (opcode, None, sop_idx)
            else:
                datasize = None
                pushdata_type = None
                if opcode < OP_PUSHDATA1:
                    pushdata_type = 'PUSHDATA(%d)' % opcode
                    datasize = opcode

                elif opcode == OP_PUSHDATA1:
                    pushdata_type = 'PUSHDATA1'
                    if i >= len(self):
                        raise CScriptInvalidError('PUSHDATA1: missing data length')
                    datasize = self[i]
                    i += 1

                elif opcode == OP_PUSHDATA2:
                    pushdata_type = 'PUSHDATA2'
                    if i + 1 >= len(self):
                        raise CScriptInvalidError('PUSHDATA2: missing data length')
                    datasize = self[i] + (self[i + 1] << 8)
                    i += 2

                elif opcode == OP_PUSHDATA4:
                    pushdata_type = 'PUSHDATA4'
                    if i + 3 >= len(self):
                        raise CScriptInvalidError('PUSHDATA4: missing data length')
                    datasize = self[i] + (self[i + 1] << 8) + (self[i + 2] << 16) + (self[i + 3] << 24)
                    i += 4

                else:
                    assert False  # shouldn't happen

                data = bytes(self[i:i + datasize])

                # Check for truncation
                if len(data) < datasize:
                    raise CScriptTruncatedPushDataError('%s: truncated data' % pushdata_type, data)

                i += datasize

                yield (opcode, data, sop_idx)

    def __iter__(self):
        """'Cooked' iteration

        Returns either a CScriptOP instance, an integer, or bytes, as
        appropriate.

        See raw_iter() if you need to distinguish the different possible
        PUSHDATA encodings.
        """
        for (opcode, data, sop_idx) in self.raw_iter():
            if data is not None:
                yield data
            else:
                opcode = CScriptOp(opcode)

                if opcode.is_small_int():
                    yield opcode.decode_op_n()
                else:
                    yield CScriptOp(opcode)

    def __repr__(self):
        def _repr(o):
            if isinstance(o, bytes):
                return "x('%s')" % o.hex()
            else:
                return repr(o)

        ops = []
        i = iter(self)
        while True:
            op = None
            try:
                op = _repr(next(i))
            except CScriptTruncatedPushDataError as err:
                op = '%s...<ERROR: %s>' % (_repr(err.data), err)
                break
            except CScriptInvalidError as err:
                op = '<ERROR: %s>' % err
                break
            except StopIteration:
                break
            finally:
                if op is not None:
                    ops.append(op)

        return "CScript([%s])" % ', '.join(ops)

    def GetSigOpCount(self, fAccurate):
        """Get the SigOp count.

        fAccurate - Accurately count CHECKMULTISIG, see BIP16 for details.

        Note that this is consensus-critical.
        """
        n = 0
        lastOpcode = OP_INVALIDOPCODE
        for (opcode, data, sop_idx) in self.raw_iter():
            if opcode in (OP_CHECKSIG, OP_CHECKSIGVERIFY):
                n += 1
            elif opcode in (OP_CHECKMULTISIG, OP_CHECKMULTISIGVERIFY):
                if fAccurate and (OP_1 <= lastOpcode <= OP_16):
                    n += opcode.decode_op_n()
                else:
                    n += 20
            lastOpcode = opcode
        return n


SIGHASH_DEFAULT = 0 # Taproot-only default, semantics same as SIGHASH_ALL
SIGHASH_ALL = 1
SIGHASH_NONE = 2
SIGHASH_SINGLE = 3
SIGHASH_ANYONECANPAY = 0x80
# ELEMENTS:
SIGHASH_RANGEPROOF = 0x40

# Add the sighash byte to the signature(Taproot sigs only)
# Nothing is padded if sighash is default
def taproot_pad_sighash_ty(sig, sighash_ty):
    if len(sig) != 64:
        raise "Schnorr sigs must be 64 bytes"
    if sighash_ty != SIGHASH_DEFAULT:
        sig = sig + bytes([sighash_ty])
    return sig

def FindAndDelete(script, sig):
    """Consensus critical, see FindAndDelete() in Satoshi codebase"""
    r = b''
    last_sop_idx = sop_idx = 0
    skip = True
    for (opcode, data, sop_idx) in script.raw_iter():
        if not skip:
            r += script[last_sop_idx:sop_idx]
        last_sop_idx = sop_idx
        if script[sop_idx:sop_idx + len(sig)] == sig:
            skip = True
        else:
            skip = False
    if not skip:
        r += script[last_sop_idx:]
    return CScript(r)

def LegacySignatureHash(script, txTo, inIdx, hashtype, enable_sighash_rangeproof=True):
    """Consensus-correct SignatureHash

    Returns (hash, err) to precisely match the consensus-critical behavior of
    the SIGHASH_SINGLE bug. (inIdx is *not* checked for validity)
    """
    HASH_ONE = b'\x01\x00\x00\x00\x00\x00\x00\x00\x00\x00\x00\x00\x00\x00\x00\x00\x00\x00\x00\x00\x00\x00\x00\x00\x00\x00\x00\x00\x00\x00\x00\x00'

    if inIdx >= len(txTo.vin):
        return (HASH_ONE, "inIdx %d out of range (%d)" % (inIdx, len(txTo.vin)))
    txtmp = CTransaction(txTo)

    for txin in txtmp.vin:
        txin.scriptSig = b''
    txtmp.vin[inIdx].scriptSig = FindAndDelete(script, CScript([OP_CODESEPARATOR]))

    if (hashtype & 0x1f) == SIGHASH_NONE:
        txtmp.vout = []

        for i in range(len(txtmp.vin)):
            if i != inIdx:
                txtmp.vin[i].nSequence = 0

    elif (hashtype & 0x1f) == SIGHASH_SINGLE:
        outIdx = inIdx
        if outIdx >= len(txtmp.vout):
            return (HASH_ONE, "outIdx %d out of range (%d)" % (outIdx, len(txtmp.vout)))

        tmp = txtmp.vout[outIdx]
        txtmp.vout = []
        for _ in range(outIdx):
            txtmp.vout.append(CTxOut(nValue=CTxOutValue(), nAsset=CTxOutAsset()))
        txtmp.vout.append(tmp)

        for i in range(len(txtmp.vin)):
            if i != inIdx:
                txtmp.vin[i].nSequence = 0

    if hashtype & SIGHASH_ANYONECANPAY:
        tmp = txtmp.vin[inIdx]
        txtmp.vin = []
        txtmp.vin.append(tmp)

    # sighash serialization is different from non-witness serialization
    # do manual sighash serialization:
    s = b""
    s += struct.pack("<i", txtmp.nVersion)
    s += ser_vector(txtmp.vin)
    # If SIGHASH_RANGEPROOF is set, we need to add the rangeproof serialization after each output
    if enable_sighash_rangeproof and hashtype & SIGHASH_RANGEPROOF:
        s += ser_compact_size(len(txtmp.vout))
        for i in range(len(txtmp.vout)):
            s += txtmp.vout[i].serialize()
            if i < len(txtmp.wit.vtxoutwit):
                s += ser_string(txtmp.wit.vtxoutwit[i].vchRangeproof)
                s += ser_string(txtmp.wit.vtxoutwit[i].vchSurjectionproof)
            else:
                s += bytes([0, 0])
    else:
        s += ser_vector(txtmp.vout)
    s += struct.pack("<I", txtmp.nLockTime)

    # add sighash type
    s += struct.pack(b"<I", hashtype)

    hash = hash256(s)

    return (hash, None)

# TODO: Allow cached hashPrevouts/hashSequence/hashOutputs to be provided.
# Performance optimization probably not necessary for python tests, however.
# Note that this corresponds to sigversion == 1 in EvalScript, which is used
# for version 0 witnesses.
def SegwitV0SignatureHash(script, txTo, inIdx, hashtype, amount, enable_sighash_rangeproof=True):

    hashPrevouts = 0
    hashSequence = 0
    hashIssuance = 0
    hashOutputs = 0
    hashRangeproofs = 0

    if not (hashtype & SIGHASH_ANYONECANPAY):
        serialize_prevouts = bytes()
        for i in txTo.vin:
            serialize_prevouts += i.prevout.serialize()
        hashPrevouts = uint256_from_str(hash256(serialize_prevouts))

    if (not (hashtype & SIGHASH_ANYONECANPAY) and (hashtype & 0x1f) != SIGHASH_SINGLE and (hashtype & 0x1f) != SIGHASH_NONE):
        serialize_sequence = bytes()
        for i in txTo.vin:
            serialize_sequence += struct.pack("<I", i.nSequence)
        hashSequence = uint256_from_str(hash256(serialize_sequence))

    if not (hashtype & SIGHASH_ANYONECANPAY):
        serialize_issuance = bytes()
        # TODO actually serialize issuances
        for _ in txTo.vin:
            serialize_issuance += b'\x00'
        hashIssuance = uint256_from_str(hash256(serialize_issuance))

    if ((hashtype & 0x1f) != SIGHASH_SINGLE and (hashtype & 0x1f) != SIGHASH_NONE):
        serialize_outputs = bytes()
        for o in txTo.vout:
            serialize_outputs += o.serialize()
        hashOutputs = uint256_from_str(hash256(serialize_outputs))

        if enable_sighash_rangeproof and hashtype & SIGHASH_RANGEPROOF:
            serialize_rangeproofs = bytes()
            for wit in txTo.wit.vtxoutwit:
                serialize_rangeproofs += ser_string(wit.vchRangeproof) + ser_string(wit.vchSurjectionproof)
            hashRangeproofs = uint256_from_str(hash256(serialize_rangeproofs))

    elif ((hashtype & 0x1f) == SIGHASH_SINGLE and inIdx < len(txTo.vout)):
        serialize_outputs = txTo.vout[inIdx].serialize()
        hashOutputs = uint256_from_str(hash256(serialize_outputs))

        if enable_sighash_rangeproof and hashtype & SIGHASH_RANGEPROOF:
            serialize_rangeproofs = b'\x00'
            if len(txTo.wit.vtxoutwit) > inIdx:
                wit = txTo.wit.vtxoutwit[inIdx]
                serialize_rangeproofs = ser_string(wit.vchRangeproof) + ser_string(wit.vchSurjectionproof)
            hashRangeproofs = uint256_from_str(hash256(serialize_rangeproofs))

    ss = bytes()
    ss += struct.pack("<i", txTo.nVersion)
    ss += ser_uint256(hashPrevouts)
    ss += ser_uint256(hashSequence)
    ss += ser_uint256(hashIssuance)
    ss += txTo.vin[inIdx].prevout.serialize()
    ss += ser_string(script)
    ss += amount.serialize()
    ss += struct.pack("<I", txTo.vin[inIdx].nSequence)
    ss += ser_uint256(hashOutputs)
    if enable_sighash_rangeproof and hashtype & SIGHASH_RANGEPROOF:
        ss += ser_uint256(hashRangeproofs)
    ss += struct.pack("<i", txTo.nLockTime)
    ss += struct.pack("<I", hashtype)

    return hash256(ss)

class TestFrameworkScript(unittest.TestCase):
    def test_bn2vch(self):
        self.assertEqual(bn2vch(0), bytes([]))
        self.assertEqual(bn2vch(1), bytes([0x01]))
        self.assertEqual(bn2vch(-1), bytes([0x81]))
        self.assertEqual(bn2vch(0x7F), bytes([0x7F]))
        self.assertEqual(bn2vch(-0x7F), bytes([0xFF]))
        self.assertEqual(bn2vch(0x80), bytes([0x80, 0x00]))
        self.assertEqual(bn2vch(-0x80), bytes([0x80, 0x80]))
        self.assertEqual(bn2vch(0xFF), bytes([0xFF, 0x00]))
        self.assertEqual(bn2vch(-0xFF), bytes([0xFF, 0x80]))
        self.assertEqual(bn2vch(0x100), bytes([0x00, 0x01]))
        self.assertEqual(bn2vch(-0x100), bytes([0x00, 0x81]))
        self.assertEqual(bn2vch(0x7FFF), bytes([0xFF, 0x7F]))
        self.assertEqual(bn2vch(-0x8000), bytes([0x00, 0x80, 0x80]))
        self.assertEqual(bn2vch(-0x7FFFFF), bytes([0xFF, 0xFF, 0xFF]))
        self.assertEqual(bn2vch(0x80000000), bytes([0x00, 0x00, 0x00, 0x80, 0x00]))
        self.assertEqual(bn2vch(-0x80000000), bytes([0x00, 0x00, 0x00, 0x80, 0x80]))
        self.assertEqual(bn2vch(0xFFFFFFFF), bytes([0xFF, 0xFF, 0xFF, 0xFF, 0x00]))
        self.assertEqual(bn2vch(123456789), bytes([0x15, 0xCD, 0x5B, 0x07]))
        self.assertEqual(bn2vch(-54321), bytes([0x31, 0xD4, 0x80]))

    def test_cscriptnum_encoding(self):
        # round-trip negative and multi-byte CScriptNums
        values = [0, 1, -1, -2, 127, 128, -255, 256, (1 << 15) - 1, -(1 << 16), (1 << 24) - 1, (1 << 31), 1 - (1 << 32), 1 << 40, 1500, -1500]
        for value in values:
            self.assertEqual(CScriptNum.decode(CScriptNum.encode(CScriptNum(value))), value)

def TaprootSignatureHash(txTo, spent_utxos, hash_type, genesis_hash, input_index = 0, scriptpath = False, script = CScript(), codeseparator_pos = -1, annex = None, leaf_ver = LEAF_VERSION_TAPSCRIPT):
    assert (len(txTo.vin) == len(spent_utxos))
    assert (input_index < len(txTo.vin))
    out_type = SIGHASH_ALL if hash_type == 0 else hash_type & 3
    in_type = hash_type & SIGHASH_ANYONECANPAY
    spk = spent_utxos[input_index].scriptPubKey
    ss = b""
    ss += ser_uint256(genesis_hash)
    ss += ser_uint256(genesis_hash)
    ss += bytes([hash_type]) # hash_type
    ss += struct.pack("<i", txTo.nVersion)
    ss += struct.pack("<I", txTo.nLockTime)
    if in_type != SIGHASH_ANYONECANPAY:
        ss += sha256(b"".join(struct.pack("B", ((not i.assetIssuance.isNull()) << 7) + (i.m_is_pegin << 6)) for i in txTo.vin))
        ss += sha256(b"".join(i.prevout.serialize() for i in txTo.vin))
        ss += sha256(b"".join(u.nAsset.serialize() + u.nValue.serialize() for u in spent_utxos))
        ss += sha256(b"".join(ser_string(u.scriptPubKey) for u in spent_utxos))
        ss += sha256(b"".join(struct.pack("<I", i.nSequence) for i in txTo.vin))
        ss += sha256(b"".join(i.assetIssuance.taphash_asset_issuance_serialize() for i in txTo.vin))
        ss += sha256(b"".join(iwit.serialize_issuance_proofs() for iwit in txTo.wit.vtxinwit))
    if out_type == SIGHASH_ALL:
        ss += sha256(b"".join(o.serialize() for o in txTo.vout))
        ss += sha256(b"".join(owit.serialize() for owit in txTo.wit.vtxoutwit))
    spend_type = 0
    if annex is not None:
        spend_type |= 1
    if (scriptpath):
        spend_type |= 2
    ss += bytes([spend_type])

    if in_type == SIGHASH_ANYONECANPAY:
        ss += struct.pack("B", ((not txTo.vin[input_index].assetIssuance.isNull()) << 7) + (txTo.vin[input_index].m_is_pegin << 6))
        ss += txTo.vin[input_index].prevout.serialize()
        ss += spent_utxos[input_index].nAsset.serialize()
        ss += spent_utxos[input_index].nValue.serialize()
        ss += ser_string(spk)
        ss += struct.pack("<I", txTo.vin[input_index].nSequence)
        if txTo.vin[input_index].assetIssuance.isNull():
            ss += b'\x00'
        else:
            ss += txTo.vin[input_index].assetIssuance.serialize()
            ss += sha256(txTo.wit.vtxinwit[input_index].serialize_issuance_proofs())
    else:
        ss += struct.pack("<I", input_index)
    if (spend_type & 1):
        ss += sha256(ser_string(annex))
    if out_type == SIGHASH_SINGLE:
        if input_index < len(txTo.vout):
            ss += sha256(txTo.vout[input_index].serialize())
            ss += sha256(txTo.wit.vtxoutwit[input_index].serialize())
        else:
            # Why do we have a case for in > len ?
            # Maybe useful in testing. C++ code should never reach here
            ss += bytes(0 for _ in range(32))
            ss += bytes(0 for _ in range(32))
    if (scriptpath):
        ss += TaggedHash("TapLeaf/elements", bytes([leaf_ver]) + ser_string(script))
        ss += bytes([0])
        ss += struct.pack("<i", codeseparator_pos)
    # ELEMENTS -35 since we encode nAsset (33) + nValue (9) + nNonce (1) rather than nValue (8)
    exp_non_acp_len = 366 - (out_type != SIGHASH_ALL and out_type != SIGHASH_SINGLE) * 64 + (annex is not None) * 32 + scriptpath * 37
    if in_type != SIGHASH_ANYONECANPAY:
        assert len(ss) == exp_non_acp_len
    else:
        # 119 when explicit outs with no issuance. 304 when when conf tx with conf issuances.
        assert len(ss) >= exp_non_acp_len - (228 - 119)
        assert len(ss) <= exp_non_acp_len - (228 - 304)
    return TaggedHash("TapSighash/elements", ss)

def taproot_tree_helper(scripts):
    if len(scripts) == 0:
        return ([], bytes())
    if len(scripts) == 1:
        # One entry: treat as a leaf
        script = scripts[0]
        assert(not callable(script))
        if isinstance(script, list):
            return taproot_tree_helper(script)
        assert(isinstance(script, tuple))
        version = LEAF_VERSION_TAPSCRIPT
        name = script[0]
        code = script[1]
        if len(script) == 3:
            version = script[2]
        assert version & 1 == 0
        assert isinstance(code, bytes)
        h = TaggedHash("TapLeaf/elements", bytes([version]) + ser_string(code))
        if name is None:
            return ([], h)
        return ([(name, version, code, bytes())], h)
    elif len(scripts) == 2 and callable(scripts[1]):
        # Two entries, and the right one is a function
        left, left_h = taproot_tree_helper(scripts[0:1])
        right_h = scripts[1](left_h)
        left = [(name, version, script, control + right_h) for name, version, script, control in left]
        right = []
    else:
        # Two or more entries: descend into each side
        split_pos = len(scripts) // 2
        left, left_h = taproot_tree_helper(scripts[0:split_pos])
        right, right_h = taproot_tree_helper(scripts[split_pos:])
        left = [(name, version, script, control + right_h) for name, version, script, control in left]
        right = [(name, version, script, control + left_h) for name, version, script, control in right]
    if right_h < left_h:
        right_h, left_h = left_h, right_h
    h = TaggedHash("TapBranch/elements", left_h + right_h)
    return (left + right, h)

# A TaprootInfo object has the following fields:
# - scriptPubKey: the scriptPubKey (witness v1 CScript)
# - internal_pubkey: the internal pubkey (32 bytes)
# - negflag: whether the pubkey in the scriptPubKey was negated from internal_pubkey+tweak*G (bool).
# - tweak: the tweak (32 bytes)
# - leaves: a dict of name -> TaprootLeafInfo objects for all known leaves
TaprootInfo = namedtuple("TaprootInfo", "scriptPubKey,internal_pubkey,negflag,tweak,leaves")

# A TaprootLeafInfo object has the following fields:
# - script: the leaf script (CScript or bytes)
# - version: the leaf version (0xc0 for BIP342 tapscript)
# - merklebranch: the merkle branch to use for this leaf (32*N bytes)
TaprootLeafInfo = namedtuple("TaprootLeafInfo", "script,version,merklebranch")

def taproot_construct(pubkey, scripts=None):
    """Construct a tree of Taproot spending conditions

    pubkey: a 32-byte xonly pubkey for the internal pubkey (bytes)
    scripts: a list of items; each item is either:
             - a (name, CScript or bytes, leaf version) tuple
             - a (name, CScript or bytes) tuple (defaulting to leaf version 0xc0)
             - another list of items (with the same structure)
             - a list of two items; the first of which is an item itself, and the
               second is a function. The function takes as input the Merkle root of the
               first item, and produces a (fictitious) partner to hash with.

    Returns: a TaprootInfo object
    """
    if scripts is None:
        scripts = []

    ret, h = taproot_tree_helper(scripts)
    tweak = TaggedHash("TapTweak/elements", pubkey + h)
    tweaked, negated = tweak_add_pubkey(pubkey, tweak)
    leaves = dict((name, TaprootLeafInfo(script, version, merklebranch)) for name, version, script, merklebranch in ret)
    return TaprootInfo(CScript([OP_1, tweaked]), pubkey, negated + 0, tweak, leaves)

def is_op_success(o):
    return o == 80 or o == 98 or (o >= 137 and o <= 138) or (o >= 141 and o <= 142) or (o >= 149 and o <= 151) or (o >= 187 and o <= 191) or (o >= 229 and o <= 254)<|MERGE_RESOLUTION|>--- conflicted
+++ resolved
@@ -33,13 +33,7 @@
 LOCKTIME_THRESHOLD = 500000000
 ANNEX_TAG = 0x50
 
-<<<<<<< HEAD
-LEAF_VERSION_TAPSCRIPT = 0xc0
-=======
-OPCODE_NAMES = {}  # type: Dict[CScriptOp, str]
-
 LEAF_VERSION_TAPSCRIPT = 0xc4
->>>>>>> feee029d
 
 def hash160(s):
     return hashlib.new('ripemd160', sha256(s)).digest()
