#!/usr/bin/env python3
# Copyright (c) 2017-2022 The Bitcoin Core developers
# Distributed under the MIT software license, see the accompanying
# file COPYING or http://www.opensource.org/licenses/mit-license.php.
"""Class for bitcoind node under test"""

import contextlib
import decimal
import errno
from enum import Enum
import http.client
import json
import logging
import os
import re
import subprocess
import tempfile
import time
import urllib.parse
import collections
import shlex
import sys
from pathlib import Path

from .authproxy import (
    JSONRPCException,
    serialization_fallback,
)
from .descriptors import descsum_create
from .p2p import P2P_SUBVERSION
from .util import (
    MAX_NODES,
    assert_equal,
    append_config,
    delete_cookie_file,
    get_auth_cookie,
    get_rpc_proxy,
    rpc_url,
    wait_until_helper_internal,
    p2p_port,
)

BITCOIND_PROC_WAIT_TIMEOUT = 60


class FailedToStartError(Exception):
    """Raised when a node fails to start correctly."""


class ErrorMatch(Enum):
    FULL_TEXT = 1
    FULL_REGEX = 2
    PARTIAL_REGEX = 3


class TestNode():
    """A class for representing a bitcoind node under test.

    This class contains:

    - state about the node (whether it's running, etc)
    - a Python subprocess.Popen object representing the running process
    - an RPC connection to the node
    - one or more P2P connections to the node


    To make things easier for the test writer, any unrecognised messages will
    be dispatched to the RPC connection."""

    def __init__(self, i, datadir_path, *, chain, rpchost, timewait, timeout_factor, bitcoind, bitcoin_cli, coverage_dir, cwd, extra_conf=None, extra_args=None, use_cli=False, start_perf=False, use_valgrind=False, version=None, descriptors=False):
        """
        Kwargs:
            start_perf (bool): If True, begin profiling the node with `perf` as soon as
                the node starts.
        """

        self.index = i
        self.p2p_conn_index = 1
<<<<<<< HEAD
        self.datadir = datadir
        self.bitcoinconf = os.path.join(self.datadir, "elements.conf")
        self.stdout_dir = os.path.join(self.datadir, "stdout")
        self.stderr_dir = os.path.join(self.datadir, "stderr")
=======
        self.datadir_path = datadir_path
        self.bitcoinconf = self.datadir_path / "bitcoin.conf"
        self.stdout_dir = self.datadir_path / "stdout"
        self.stderr_dir = self.datadir_path / "stderr"
>>>>>>> d98d88c7
        self.chain = chain
        self.rpchost = rpchost
        self.rpc_timeout = timewait
        self.binary = bitcoind
        self.coverage_dir = coverage_dir
        self.cwd = cwd
        self.descriptors = descriptors
        if extra_conf is not None:
            append_config(self.datadir_path, extra_conf)
        # Most callers will just need to add extra args to the standard list below.
        # For those callers that need more flexibility, they can just set the args property directly.
        # Note that common args are set in the config file (see initialize_datadir)
        self.extra_args = extra_args
        self.version = version
        # Configuration for logging is set as command-line args rather than in the bitcoin.conf file.
        # This means that starting a bitcoind using the temp dir to debug a failed test won't
        # spam debug.log.
        self.args = [
            self.binary,
            f"-datadir={self.datadir_path}",
            "-logtimemicros",
            "-debug",
            "-debugexclude=libevent",
            "-debugexclude=leveldb",
            "-debugexclude=rand",
            "-uacomment=testnode%d" % i,
        ]
        if self.descriptors is None:
            self.args.append("-disablewallet")

        if use_valgrind:
            default_suppressions_file = Path(__file__).parents[3] / "contrib" / "valgrind.supp"
            suppressions_file = os.getenv("VALGRIND_SUPPRESSIONS_FILE",
                                          default_suppressions_file)
            self.args = ["valgrind", "--suppressions={}".format(suppressions_file),
                         "--gen-suppressions=all", "--exit-on-first-error=yes",
                         "--error-exitcode=1", "--quiet"] + self.args

        if self.version_is_at_least(190000):
            self.args.append("-logthreadnames")
        if self.version_is_at_least(219900):
            self.args.append("-logsourcelocations")
        if self.version_is_at_least(239000):
            self.args.append("-loglevel=trace")

<<<<<<< HEAD
        self.cli = TestNodeCLI(bitcoin_cli, self.datadir, self.chain)
=======
        self.cli = TestNodeCLI(bitcoin_cli, self.datadir_path)
>>>>>>> d98d88c7
        self.use_cli = use_cli
        self.start_perf = start_perf

        self.running = False
        self.process = None
        self.rpc_connected = False
        self.rpc = None
        self.url = None
        self.log = logging.getLogger('TestFramework.node%d' % i)
        self.cleanup_on_exit = True # Whether to kill the node when this object goes away
        # Cache perf subprocesses here by their data output filename.
        self.perf_subprocesses = {}

        self.p2ps = []
        self.timeout_factor = timeout_factor

        self.mocktime = None

        # ELEMENTS:
        self.deterministic_priv_key = None

    def set_deterministic_priv_key(self, address, privkey):
        AddressKeyPair = collections.namedtuple('AddressKeyPair', ['address', 'key'])
        self.deterministic_priv_key = AddressKeyPair(address, privkey)

    AddressKeyPair = collections.namedtuple('AddressKeyPair', ['address', 'key'])
    PRIV_KEYS = [
            # address , privkey
            AddressKeyPair('2doncj41FX6LahE2aspuLuQcnmgrLtfvvma', 'cQ1PxVTn5J3qCzUqXzpNeHiPVxZcwwaJkFmZcokescXwmHWAdBoe'),
            AddressKeyPair('2dv4oTKjmi3TF6dRq2TmasMdNtTeuqHNcPb', 'cRuGzyZjb5zQQg1TbAiGK1UJBuK1UQHaFf4DXBUcPZNZ3WomNoxW'),
            AddressKeyPair('2drNifUyWj5D8UPrAJtuQjUyPSUYpE4gb7E', 'cSYxv1JKDNrSKnm2fzNj1uFUkr7HqTQHvU8PCAZ1mWNwYB5LwZVu'),
            AddressKeyPair('2dwTDXu4QLFG61upW7wkRLbkUxDRYuRmnAd', 'cQLvSojQFLkikwuzhSkKPv9REWpCDNhvGiG5hjutYPQj4HT8GnJy'),
            AddressKeyPair('2doqDLuXpHx3x6Bd9bBAWxRzzKZCXTbSCWE', 'cNkbdkyQ9RX3Yrp4oFACs4p4iiyBxoC3pL7zioGKSzmvyLbiR4Rm'),
            AddressKeyPair('2dktmJxjtpKEftBKFaGBUCW7wsUEBGeuoSi', 'cSCCVU7iUXMNnqrHPeVxHEgG48TsyNwd3FAsS2hjTYKdTSNDXJXV'),
            AddressKeyPair('2dxjmBn21SQjhffXzzi1hz5nKA4quM7jtsT', 'cVpzWr59KE7DsWaSJkySSPSvkrr6huUsjYBF3wcwCMhW4cEPNmU1'),
            AddressKeyPair('2dpFhgNeWqm7LVbvZo29bvXPEzwWTVfzVSY', 'cRPF2Kfm21BWf3GPHMKGGMQN1a6sNJPGsyYSz8VWQhsoVUr42q4r'),
            AddressKeyPair('2df8FzAJJtPcHsvXYRh4BTmnhSUUVE5zNhE', 'cU9yBKyGyRNBpzSmVavoh9szgaFUjKbPG9P3CPtycXAxmdwnKxiL'),
            AddressKeyPair('2N7XEbmyLeviPkfiTMEcnEFrdcwfrW2nypj', 'cSpjeQMdDAD6Kr6g4T4HwFX1jMoiMKw5iBjHUSNgVTEdiZbrSa8o'),
            AddressKeyPair('2N5epYpqDw55w9HBpU97tNRUdwHXtFQ1kHs', 'cNEfBggwDGdf27hitveT75RicFtjeZX7pN4fsV3KjKEamScPzh63'),
            AddressKeyPair('2N1hYBmCYcYNjUwiSAxricmwEgqpxhXeBHo', 'cMrjzHT5XvEYob52zEHLgpC2jbSTiRYRAJgPvFDdeQTMy7AM5L3N'),
    ]

    def get_deterministic_priv_key(self):
        """Return a deterministic priv key in base58, that only depends on the node's index"""
        assert len(self.PRIV_KEYS) == MAX_NODES

        # ELEMENTS: this allows overriding the default for parent nodes in fedpeg test
        if self.deterministic_priv_key is not None:
            self.log.debug("Custom deterministic_priv_key: {}".format(self.deterministic_priv_key))
            return self.deterministic_priv_key

        return self.PRIV_KEYS[self.index]

    def _node_msg(self, msg: str) -> str:
        """Return a modified msg that identifies this node by its index as a debugging aid."""
        return "[node %d] %s" % (self.index, msg)

    def _raise_assertion_error(self, msg: str):
        """Raise an AssertionError with msg modified to identify this node."""
        raise AssertionError(self._node_msg(msg))

    def __del__(self):
        # Ensure that we don't leave any bitcoind processes lying around after
        # the test ends
        if self.process and self.cleanup_on_exit:
            # Should only happen on test failure
            # Avoid using logger, as that may have already been shutdown when
            # this destructor is called.
            print(self._node_msg("Cleaning up leftover process"))
            self.process.kill()

    def __getattr__(self, name):
        """Dispatches any unrecognised messages to the RPC connection or a CLI instance."""
        if self.use_cli:
            return getattr(RPCOverloadWrapper(self.cli, True, self.descriptors), name)
        else:
            assert self.rpc_connected and self.rpc is not None, self._node_msg("Error: no RPC connection")
            return getattr(RPCOverloadWrapper(self.rpc, descriptors=self.descriptors), name)

    def start(self, extra_args=None, *, cwd=None, stdout=None, stderr=None, env=None, **kwargs):
        """Start the node."""
        if extra_args is None:
            extra_args = self.extra_args

        # Add a new stdout and stderr file each time bitcoind is started
        if stderr is None:
            stderr = tempfile.NamedTemporaryFile(dir=self.stderr_dir, delete=False)
        if stdout is None:
            stdout = tempfile.NamedTemporaryFile(dir=self.stdout_dir, delete=False)
        self.stderr = stderr
        self.stdout = stdout

        if cwd is None:
            cwd = self.cwd

        # Delete any existing cookie file -- if such a file exists (eg due to
        # unclean shutdown), it will get overwritten anyway by bitcoind, and
        # potentially interfere with our attempt to authenticate
        delete_cookie_file(self.datadir_path, self.chain)

        # add environment variable LIBC_FATAL_STDERR_=1 so that libc errors are written to stderr and not the terminal
        subp_env = dict(os.environ, LIBC_FATAL_STDERR_="1")
        if env is not None:
            subp_env.update(env)

        self.process = subprocess.Popen(self.args + extra_args, env=subp_env, stdout=stdout, stderr=stderr, cwd=cwd, **kwargs)

        self.running = True
        self.log.debug("bitcoind started, waiting for RPC to come up")

        if self.start_perf:
            self._start_perf()

    def wait_for_rpc_connection(self):
        """Sets up an RPC connection to the bitcoind process. Returns False if unable to connect."""
        # Poll at a rate of four times per second
        poll_per_s = 4
        for _ in range(poll_per_s * self.rpc_timeout):
            if self.process.poll() is not None:
                # Attach abrupt shutdown error/s to the exception message
                self.stderr.seek(0)
                str_error = ''.join(line.decode('utf-8') for line in self.stderr)
                str_error += "************************\n" if str_error else ''

                raise FailedToStartError(self._node_msg(
                    f'bitcoind exited with status {self.process.returncode} during initialization. {str_error}'))
            try:
                rpc = get_rpc_proxy(
                    rpc_url(self.datadir_path, self.index, self.chain, self.rpchost),
                    self.index,
                    timeout=self.rpc_timeout // 2,  # Shorter timeout to allow for one retry in case of ETIMEDOUT
                    coveragedir=self.coverage_dir,
                )
                rpc.getblockcount()
                # If the call to getblockcount() succeeds then the RPC connection is up
                if self.version_is_at_least(190000):
                    # getmempoolinfo.loaded is available since commit
                    # bb8ae2c (version 0.19.0)
                    wait_until_helper_internal(lambda: rpc.getmempoolinfo()['loaded'], timeout_factor=self.timeout_factor)
                    # Wait for the node to finish reindex, block import, and
                    # loading the mempool. Usually importing happens fast or
                    # even "immediate" when the node is started. However, there
                    # is no guarantee and sometimes ImportBlocks might finish
                    # later. This is going to cause intermittent test failures,
                    # because generally the tests assume the node is fully
                    # ready after being started.
                    #
                    # For example, the node will reject block messages from p2p
                    # when it is still importing with the error "Unexpected
                    # block message received"
                    #
                    # The wait is done here to make tests as robust as possible
                    # and prevent racy tests and intermittent failures as much
                    # as possible. Some tests might not need this, but the
                    # overhead is trivial, and the added guarantees are worth
                    # the minimal performance cost.
                self.log.debug("RPC successfully started")
                if self.use_cli:
                    return
                self.rpc = rpc
                self.rpc_connected = True
                self.url = self.rpc.rpc_url
                return
            except JSONRPCException as e:  # Initialization phase
                # -28 RPC in warmup
                # -342 Service unavailable, RPC server started but is shutting down due to error
                if e.error['code'] != -28 and e.error['code'] != -342:
                    raise  # unknown JSON RPC exception
            except ConnectionResetError:
                # This might happen when the RPC server is in warmup, but shut down before the call to getblockcount
                # succeeds. Try again to properly raise the FailedToStartError
                pass
            except OSError as e:
                if e.errno == errno.ETIMEDOUT:
                    pass  # Treat identical to ConnectionResetError
                elif e.errno == errno.ECONNREFUSED:
                    pass  # Port not yet open?
                else:
                    raise  # unknown OS error
            except ValueError as e:  # cookie file not found and no rpcuser or rpcpassword; bitcoind is still starting
                if "No RPC credentials" not in str(e):
                    raise
            time.sleep(1.0 / poll_per_s)
        self._raise_assertion_error("Unable to connect to bitcoind after {}s".format(self.rpc_timeout))

    def wait_for_cookie_credentials(self):
        """Ensures auth cookie credentials can be read, e.g. for testing CLI with -rpcwait before RPC connection is up."""
        self.log.debug("Waiting for cookie credentials")
        # Poll at a rate of four times per second.
        poll_per_s = 4
        for _ in range(poll_per_s * self.rpc_timeout):
            try:
                get_auth_cookie(self.datadir_path, self.chain)
                self.log.debug("Cookie credentials successfully retrieved")
                return
            except ValueError:  # cookie file not found and no rpcuser or rpcpassword; bitcoind is still starting
                pass            # so we continue polling until RPC credentials are retrieved
            time.sleep(1.0 / poll_per_s)
        self._raise_assertion_error("Unable to retrieve cookie credentials after {}s".format(self.rpc_timeout))

    def generate(self, nblocks, maxtries=1000000, **kwargs):
        self.log.debug("TestNode.generate() dispatches `generate` call to `generatetoaddress`")
        return self.generatetoaddress(nblocks=nblocks, address=self.get_deterministic_priv_key().address, maxtries=maxtries, **kwargs)

    def generateblock(self, *args, invalid_call, **kwargs):
        assert not invalid_call
        return self.__getattr__('generateblock')(*args, **kwargs)

    def generatetoaddress(self, *args, invalid_call, **kwargs):
        assert not invalid_call
        return self.__getattr__('generatetoaddress')(*args, **kwargs)

    def generatetodescriptor(self, *args, invalid_call, **kwargs):
        assert not invalid_call
        return self.__getattr__('generatetodescriptor')(*args, **kwargs)

    def setmocktime(self, timestamp):
        """Wrapper for setmocktime RPC, sets self.mocktime"""
        if timestamp == 0:
            # setmocktime(0) resets to system time.
            self.mocktime = None
        else:
            self.mocktime = timestamp
        return self.__getattr__('setmocktime')(timestamp)

    def get_wallet_rpc(self, wallet_name):
        if self.use_cli:
            return RPCOverloadWrapper(self.cli("-rpcwallet={}".format(wallet_name)), True, self.descriptors)
        else:
            assert self.rpc_connected and self.rpc, self._node_msg("RPC not connected")
            wallet_path = "wallet/{}".format(urllib.parse.quote(wallet_name))
            return RPCOverloadWrapper(self.rpc / wallet_path, descriptors=self.descriptors)

    def version_is_at_least(self, ver):
        return self.version is None or self.version >= ver

    def stop_node(self, expected_stderr='', *, wait=0, wait_until_stopped=True):
        """Stop the node."""
        if not self.running:
            return
        self.log.debug("Stopping node")
        try:
            # Do not use wait argument when testing older nodes, e.g. in wallet_backwards_compatibility.py
            if self.version_is_at_least(180000):
                self.stop(wait=wait)
            else:
                self.stop()
        except http.client.CannotSendRequest:
            self.log.exception("Unable to stop node.")

        # If there are any running perf processes, stop them.
        for profile_name in tuple(self.perf_subprocesses.keys()):
            self._stop_perf(profile_name)

        del self.p2ps[:]

        assert (not expected_stderr) or wait_until_stopped  # Must wait to check stderr
        if wait_until_stopped:
            self.wait_until_stopped(expected_stderr=expected_stderr)

    def is_node_stopped(self, *, expected_stderr="", expected_ret_code=0):
        """Checks whether the node has stopped.

        Returns True if the node has stopped. False otherwise.
        This method is responsible for freeing resources (self.process)."""
        if not self.running:
            return True
        return_code = self.process.poll()
        if return_code is None:
            return False

        # process has stopped. Assert that it didn't return an error code.
        assert return_code == expected_ret_code, self._node_msg(
            f"Node returned unexpected exit code ({return_code}) vs ({expected_ret_code}) when stopping")
        # Check that stderr is as expected
        self.stderr.seek(0)
        stderr = self.stderr.read().decode('utf-8').strip()
        if stderr != expected_stderr:
            raise AssertionError("Unexpected stderr {} != {}".format(stderr, expected_stderr))

        self.stdout.close()
        self.stderr.close()

        self.running = False
        self.process = None
        self.rpc_connected = False
        self.rpc = None
        self.log.debug("Node stopped")
        return True

    def wait_until_stopped(self, *, timeout=BITCOIND_PROC_WAIT_TIMEOUT, expect_error=False, **kwargs):
        expected_ret_code = 1 if expect_error else 0  # Whether node shutdown return EXIT_FAILURE or EXIT_SUCCESS
        wait_until_helper_internal(lambda: self.is_node_stopped(expected_ret_code=expected_ret_code, **kwargs), timeout=timeout, timeout_factor=self.timeout_factor)

    def replace_in_config(self, replacements):
        """
        Perform replacements in the configuration file.
        The substitutions are passed as a list of search-replace-tuples, e.g.
            [("old", "new"), ("foo", "bar"), ...]
        """
        with open(self.bitcoinconf, 'r', encoding='utf8') as conf:
            conf_data = conf.read()
        for replacement in replacements:
            assert_equal(len(replacement), 2)
            old, new = replacement[0], replacement[1]
            conf_data = conf_data.replace(old, new)
        with open(self.bitcoinconf, 'w', encoding='utf8') as conf:
            conf.write(conf_data)

    @property
    def chain_path(self) -> Path:
        return self.datadir_path / self.chain

    @property
    def debug_log_path(self) -> Path:
        return self.chain_path / 'debug.log'

    @property
    def blocks_path(self) -> Path:
        return self.chain_path / "blocks"

    @property
    def wallets_path(self) -> Path:
        return self.chain_path / "wallets"

    def debug_log_size(self, **kwargs) -> int:
        with open(self.debug_log_path, **kwargs) as dl:
            dl.seek(0, 2)
            return dl.tell()

    @contextlib.contextmanager
    def assert_debug_log(self, expected_msgs, unexpected_msgs=None, timeout=2):
        if unexpected_msgs is None:
            unexpected_msgs = []
        time_end = time.time() + timeout * self.timeout_factor
        prev_size = self.debug_log_size(encoding="utf-8")  # Must use same encoding that is used to read() below

        yield

        while True:
            found = True
            with open(self.debug_log_path, encoding="utf-8", errors="replace") as dl:
                dl.seek(prev_size)
                log = dl.read()
            print_log = " - " + "\n - ".join(log.splitlines())
            for unexpected_msg in unexpected_msgs:
                if re.search(re.escape(unexpected_msg), log, flags=re.MULTILINE):
                    self._raise_assertion_error('Unexpected message "{}" partially matches log:\n\n{}\n\n'.format(unexpected_msg, print_log))
            for expected_msg in expected_msgs:
                if re.search(re.escape(expected_msg), log, flags=re.MULTILINE) is None:
                    found = False
            if found:
                return
            if time.time() >= time_end:
                break
            time.sleep(0.05)
        self._raise_assertion_error('Expected messages "{}" does not partially match log:\n\n{}\n\n'.format(str(expected_msgs), print_log))

    @contextlib.contextmanager
    def wait_for_debug_log(self, expected_msgs, timeout=60):
        """
        Block until we see a particular debug log message fragment or until we exceed the timeout.
        Return:
            the number of log lines we encountered when matching
        """
        time_end = time.time() + timeout * self.timeout_factor
        prev_size = self.debug_log_size(mode="rb")  # Must use same mode that is used to read() below

        yield

        while True:
            found = True
            with open(self.debug_log_path, "rb") as dl:
                dl.seek(prev_size)
                log = dl.read()

            for expected_msg in expected_msgs:
                if expected_msg not in log:
                    found = False

            if found:
                return

            if time.time() >= time_end:
                print_log = " - " + "\n - ".join(log.decode("utf8", errors="replace").splitlines())
                break

            # No sleep here because we want to detect the message fragment as fast as
            # possible.

        self._raise_assertion_error(
            'Expected messages "{}" does not partially match log:\n\n{}\n\n'.format(
                str(expected_msgs), print_log))

    @contextlib.contextmanager
    def profile_with_perf(self, profile_name: str):
        """
        Context manager that allows easy profiling of node activity using `perf`.

        See `test/functional/README.md` for details on perf usage.

        Args:
            profile_name: This string will be appended to the
                profile data filename generated by perf.
        """
        subp = self._start_perf(profile_name)

        yield

        if subp:
            self._stop_perf(profile_name)

    def _start_perf(self, profile_name=None):
        """Start a perf process to profile this node.

        Returns the subprocess running perf."""
        subp = None

        def test_success(cmd):
            return subprocess.call(
                # shell=True required for pipe use below
                cmd, shell=True,
                stderr=subprocess.DEVNULL, stdout=subprocess.DEVNULL) == 0

        if not sys.platform.startswith('linux'):
            self.log.warning("Can't profile with perf; only available on Linux platforms")
            return None

        if not test_success('which perf'):
            self.log.warning("Can't profile with perf; must install perf-tools")
            return None

        if not test_success('readelf -S {} | grep .debug_str'.format(shlex.quote(self.binary))):
            self.log.warning(
                "perf output won't be very useful without debug symbols compiled into bitcoind")

        output_path = tempfile.NamedTemporaryFile(
            dir=self.datadir_path,
            prefix="{}.perf.data.".format(profile_name or 'test'),
            delete=False,
        ).name

        cmd = [
            'perf', 'record',
            '-g',                     # Record the callgraph.
            '--call-graph', 'dwarf',  # Compatibility for gcc's --fomit-frame-pointer.
            '-F', '101',              # Sampling frequency in Hz.
            '-p', str(self.process.pid),
            '-o', output_path,
        ]
        subp = subprocess.Popen(cmd, stdout=subprocess.PIPE, stderr=subprocess.PIPE)
        self.perf_subprocesses[profile_name] = subp

        return subp

    def _stop_perf(self, profile_name):
        """Stop (and pop) a perf subprocess."""
        subp = self.perf_subprocesses.pop(profile_name)
        output_path = subp.args[subp.args.index('-o') + 1]

        subp.terminate()
        subp.wait(timeout=10)

        stderr = subp.stderr.read().decode()
        if 'Consider tweaking /proc/sys/kernel/perf_event_paranoid' in stderr:
            self.log.warning(
                "perf couldn't collect data! Try "
                "'sudo sysctl -w kernel.perf_event_paranoid=-1'")
        else:
            report_cmd = "perf report -i {}".format(output_path)
            self.log.info("See perf output by running '{}'".format(report_cmd))

    def assert_start_raises_init_error(self, extra_args=None, expected_msg=None, match=ErrorMatch.FULL_TEXT, *args, **kwargs):
        """Attempt to start the node and expect it to raise an error.

        extra_args: extra arguments to pass through to bitcoind
        expected_msg: regex that stderr should match when bitcoind fails

        Will throw if bitcoind starts without an error.
        Will throw if an expected_msg is provided and it does not match bitcoind's stdout."""
        assert not self.running
        with tempfile.NamedTemporaryFile(dir=self.stderr_dir, delete=False) as log_stderr, \
             tempfile.NamedTemporaryFile(dir=self.stdout_dir, delete=False) as log_stdout:
            try:
                self.start(extra_args, stdout=log_stdout, stderr=log_stderr, *args, **kwargs)
                ret = self.process.wait(timeout=self.rpc_timeout)
                self.log.debug(self._node_msg(f'bitcoind exited with status {ret} during initialization'))
                assert ret != 0  # Exit code must indicate failure
                self.running = False
                self.process = None
                # Check stderr for expected message
                if expected_msg is not None:
                    log_stderr.seek(0)
                    stderr = log_stderr.read().decode('utf-8').strip()
                    if match == ErrorMatch.PARTIAL_REGEX:
                        if re.search(expected_msg, stderr, flags=re.MULTILINE) is None:
                            self._raise_assertion_error(
                                'Expected message "{}" does not partially match stderr:\n"{}"'.format(expected_msg, stderr))
                    elif match == ErrorMatch.FULL_REGEX:
                        if re.fullmatch(expected_msg, stderr) is None:
                            self._raise_assertion_error(
                                'Expected message "{}" does not fully match stderr:\n"{}"'.format(expected_msg, stderr))
                    elif match == ErrorMatch.FULL_TEXT:
                        if expected_msg != stderr:
                            self._raise_assertion_error(
                                'Expected message "{}" does not fully match stderr:\n"{}"'.format(expected_msg, stderr))
            except subprocess.TimeoutExpired:
                self.process.kill()
                self.running = False
                self.process = None
                assert_msg = f'bitcoind should have exited within {self.rpc_timeout}s '
                if expected_msg is None:
                    assert_msg += "with an error"
                else:
                    assert_msg += "with expected error " + expected_msg
                self._raise_assertion_error(assert_msg)

    def add_p2p_connection(self, p2p_conn, *, wait_for_verack=True, **kwargs):
        """Add an inbound p2p connection to the node.

        This method adds the p2p connection to the self.p2ps list and also
        returns the connection to the caller."""
        if 'dstport' not in kwargs:
            kwargs['dstport'] = p2p_port(self.index)
        if 'dstaddr' not in kwargs:
            kwargs['dstaddr'] = '127.0.0.1'

        p2p_conn.peer_connect(**kwargs, net=self.chain, timeout_factor=self.timeout_factor)()
        self.p2ps.append(p2p_conn)
        p2p_conn.wait_until(lambda: p2p_conn.is_connected, check_connected=False)
        if wait_for_verack:
            # Wait for the node to send us the version and verack
            p2p_conn.wait_for_verack()
            # At this point we have sent our version message and received the version and verack, however the full node
            # has not yet received the verack from us (in reply to their version). So, the connection is not yet fully
            # established (fSuccessfullyConnected).
            #
            # This shouldn't lead to any issues when sending messages, since the verack will be in-flight before the
            # message we send. However, it might lead to races where we are expecting to receive a message. E.g. a
            # transaction that will be added to the mempool as soon as we return here.
            #
            # So syncing here is redundant when we only want to send a message, but the cost is low (a few milliseconds)
            # in comparison to the upside of making tests less fragile and unexpected intermittent errors less likely.
            p2p_conn.sync_with_ping()

            # Consistency check that the node received our user agent string.
            # Find our connection in getpeerinfo by our address:port and theirs, as this combination is unique.
            sockname = p2p_conn._transport.get_extra_info("socket").getsockname()
            our_addr_and_port = f"{sockname[0]}:{sockname[1]}"
            dst_addr_and_port = f"{p2p_conn.dstaddr}:{p2p_conn.dstport}"
            info = [peer for peer in self.getpeerinfo() if peer["addr"] == our_addr_and_port and peer["addrbind"] == dst_addr_and_port]
            assert_equal(len(info), 1)
            assert_equal(info[0]["subver"], P2P_SUBVERSION)

        return p2p_conn

    def add_outbound_p2p_connection(self, p2p_conn, *, wait_for_verack=True, p2p_idx, connection_type="outbound-full-relay", **kwargs):
        """Add an outbound p2p connection from node. Must be an
        "outbound-full-relay", "block-relay-only", "addr-fetch" or "feeler" connection.

        This method adds the p2p connection to the self.p2ps list and returns
        the connection to the caller.

        p2p_idx must be different for simultaneously connected peers. When reusing it for the next peer
        after disconnecting the previous one, it is necessary to wait for the disconnect to finish to avoid
        a race condition.
        """

        def addconnection_callback(address, port):
            self.log.debug("Connecting to %s:%d %s" % (address, port, connection_type))
            self.addconnection('%s:%d' % (address, port), connection_type)

        p2p_conn.peer_accept_connection(connect_cb=addconnection_callback, connect_id=p2p_idx + 1, net=self.chain, timeout_factor=self.timeout_factor, **kwargs)()

        if connection_type == "feeler":
            # feeler connections are closed as soon as the node receives a `version` message
            p2p_conn.wait_until(lambda: p2p_conn.message_count["version"] == 1, check_connected=False)
            p2p_conn.wait_until(lambda: not p2p_conn.is_connected, check_connected=False)
        else:
            p2p_conn.wait_for_connect()
            self.p2ps.append(p2p_conn)

            if wait_for_verack:
                p2p_conn.wait_for_verack()
                p2p_conn.sync_with_ping()

        return p2p_conn

    def num_test_p2p_connections(self):
        """Return number of test framework p2p connections to the node."""
        return len([peer for peer in self.getpeerinfo() if peer['subver'] == P2P_SUBVERSION])

    def disconnect_p2ps(self):
        """Close all p2p connections to the node.
        Use only after each p2p has sent a version message to ensure the wait works."""
        for p in self.p2ps:
            p.peer_disconnect()
        del self.p2ps[:]

        wait_until_helper_internal(lambda: self.num_test_p2p_connections() == 0, timeout_factor=self.timeout_factor)

    def bumpmocktime(self, seconds):
        """Fast forward using setmocktime to self.mocktime + seconds. Requires setmocktime to have
        been called at some point in the past."""
        assert self.mocktime
        self.mocktime += seconds
        self.setmocktime(self.mocktime)


class TestNodeCLIAttr:
    def __init__(self, cli, command):
        self.cli = cli
        self.command = command

    def __call__(self, *args, **kwargs):
        return self.cli.send_cli(self.command, *args, **kwargs)

    def get_request(self, *args, **kwargs):
        return lambda: self(*args, **kwargs)


def arg_to_cli(arg):
    if isinstance(arg, bool):
        return str(arg).lower()
    elif arg is None:
        return 'null'
    elif isinstance(arg, dict) or isinstance(arg, list):
        return json.dumps(arg, default=serialization_fallback)
    else:
        return str(arg)


class TestNodeCLI():
    """Interface to bitcoin-cli for an individual node"""
    def __init__(self, binary, datadir, chain):
        self.options = []
        self.binary = binary
        self.datadir = datadir
        self.chain = chain
        self.input = None
        self.log = logging.getLogger('TestFramework.bitcoincli')

    def __call__(self, *options, input=None):
        # TestNodeCLI is callable with bitcoin-cli command-line options
        cli = TestNodeCLI(self.binary, self.datadir, self.chain)
        cli.options = [str(o) for o in options]
        cli.input = input
        return cli

    def __getattr__(self, command):
        return TestNodeCLIAttr(self, command)

    def batch(self, requests):
        results = []
        for request in requests:
            try:
                results.append(dict(result=request()))
            except JSONRPCException as e:
                results.append(dict(error=e))
        return results

    def send_cli(self, command=None, *args, **kwargs):
        """Run bitcoin-cli command. Deserializes returned string as python object."""
        pos_args = [arg_to_cli(arg) for arg in args]
        named_args = [str(key) + "=" + arg_to_cli(value) for (key, value) in kwargs.items()]
<<<<<<< HEAD
        p_args = [self.binary, "-datadir=" + self.datadir, "-chain=" + self.chain] + self.options
=======
        p_args = [self.binary, f"-datadir={self.datadir}"] + self.options
>>>>>>> d98d88c7
        if named_args:
            p_args += ["-named"]
        if command is not None:
            p_args += [command]
        p_args += pos_args + named_args
        self.log.debug("Running bitcoin-cli {}".format(p_args[2:]))
        process = subprocess.Popen(p_args, stdin=subprocess.PIPE, stdout=subprocess.PIPE, stderr=subprocess.PIPE, text=True)
        cli_stdout, cli_stderr = process.communicate(input=self.input)
        returncode = process.poll()
        if returncode:
            match = re.match(r'error code: ([-0-9]+)\nerror message:\n(.*)', cli_stderr)
            if match:
                code, message = match.groups()
                raise JSONRPCException(dict(code=int(code), message=message))
            # Ignore cli_stdout, raise with cli_stderr
            raise subprocess.CalledProcessError(returncode, self.binary, output=cli_stderr)
        try:
            return json.loads(cli_stdout, parse_float=decimal.Decimal)
        except (json.JSONDecodeError, decimal.InvalidOperation):
            return cli_stdout.rstrip("\n")

class RPCOverloadWrapper():
    def __init__(self, rpc, cli=False, descriptors=False):
        self.rpc = rpc
        self.is_cli = cli
        self.descriptors = descriptors

    def __getattr__(self, name):
        return getattr(self.rpc, name)

    def createwallet_passthrough(self, *args, **kwargs):
        return self.__getattr__("createwallet")(*args, **kwargs)

    def createwallet(self, wallet_name, disable_private_keys=None, blank=None, passphrase='', avoid_reuse=None, descriptors=None, load_on_startup=None, external_signer=None):
        if descriptors is None:
            descriptors = self.descriptors
        return self.__getattr__('createwallet')(wallet_name, disable_private_keys, blank, passphrase, avoid_reuse, descriptors, load_on_startup, external_signer)

    def importprivkey(self, privkey, label=None, rescan=None):
        wallet_info = self.getwalletinfo()
        if 'descriptors' not in wallet_info or ('descriptors' in wallet_info and not wallet_info['descriptors']):
            return self.__getattr__('importprivkey')(privkey, label, rescan)
        desc = descsum_create('combo(' + privkey + ')')
        req = [{
            'desc': desc,
            'timestamp': 0 if rescan else 'now',
            'label': label if label else ''
        }]
        import_res = self.importdescriptors(req)
        if not import_res[0]['success']:
            raise JSONRPCException(import_res[0]['error'])

    def addmultisigaddress(self, nrequired, keys, label=None, address_type=None):
        wallet_info = self.getwalletinfo()
        if 'descriptors' not in wallet_info or ('descriptors' in wallet_info and not wallet_info['descriptors']):
            return self.__getattr__('addmultisigaddress')(nrequired, keys, label, address_type)
        cms = self.createmultisig(nrequired, keys, address_type)
        req = [{
            'desc': cms['descriptor'],
            'timestamp': 0,
            'label': label if label else ''
        }]
        import_res = self.importdescriptors(req)
        if not import_res[0]['success']:
            raise JSONRPCException(import_res[0]['error'])
        return cms

    def importpubkey(self, pubkey, label=None, rescan=None):
        wallet_info = self.getwalletinfo()
        if 'descriptors' not in wallet_info or ('descriptors' in wallet_info and not wallet_info['descriptors']):
            return self.__getattr__('importpubkey')(pubkey, label, rescan)
        desc = descsum_create('combo(' + pubkey + ')')
        req = [{
            'desc': desc,
            'timestamp': 0 if rescan else 'now',
            'label': label if label else ''
        }]
        import_res = self.importdescriptors(req)
        if not import_res[0]['success']:
            raise JSONRPCException(import_res[0]['error'])

    def importaddress(self, address, label=None, rescan=None, p2sh=None):
        wallet_info = self.getwalletinfo()
        if 'descriptors' not in wallet_info or ('descriptors' in wallet_info and not wallet_info['descriptors']):
            return self.__getattr__('importaddress')(address, label, rescan, p2sh)
        is_hex = False
        try:
            int(address ,16)
            is_hex = True
            desc = descsum_create('raw(' + address + ')')
        except Exception:
            desc = descsum_create('addr(' + address + ')')
        reqs = [{
            'desc': desc,
            'timestamp': 0 if rescan else 'now',
            'label': label if label else ''
        }]
        if is_hex and p2sh:
            reqs.append({
                'desc': descsum_create('p2sh(raw(' + address + '))'),
                'timestamp': 0 if rescan else 'now',
                'label': label if label else ''
            })
        import_res = self.importdescriptors(reqs)
        for res in import_res:
            if not res['success']:
                raise JSONRPCException(res['error'])<|MERGE_RESOLUTION|>--- conflicted
+++ resolved
@@ -76,17 +76,10 @@
 
         self.index = i
         self.p2p_conn_index = 1
-<<<<<<< HEAD
-        self.datadir = datadir
-        self.bitcoinconf = os.path.join(self.datadir, "elements.conf")
-        self.stdout_dir = os.path.join(self.datadir, "stdout")
-        self.stderr_dir = os.path.join(self.datadir, "stderr")
-=======
         self.datadir_path = datadir_path
-        self.bitcoinconf = self.datadir_path / "bitcoin.conf"
+        self.bitcoinconf = self.datadir_path / "elements.conf"
         self.stdout_dir = self.datadir_path / "stdout"
         self.stderr_dir = self.datadir_path / "stderr"
->>>>>>> d98d88c7
         self.chain = chain
         self.rpchost = rpchost
         self.rpc_timeout = timewait
@@ -132,11 +125,7 @@
         if self.version_is_at_least(239000):
             self.args.append("-loglevel=trace")
 
-<<<<<<< HEAD
-        self.cli = TestNodeCLI(bitcoin_cli, self.datadir, self.chain)
-=======
-        self.cli = TestNodeCLI(bitcoin_cli, self.datadir_path)
->>>>>>> d98d88c7
+        self.cli = TestNodeCLI(bitcoin_cli, self.datadir_path, self.chain)
         self.use_cli = use_cli
         self.start_perf = start_perf
 
@@ -802,11 +791,7 @@
         """Run bitcoin-cli command. Deserializes returned string as python object."""
         pos_args = [arg_to_cli(arg) for arg in args]
         named_args = [str(key) + "=" + arg_to_cli(value) for (key, value) in kwargs.items()]
-<<<<<<< HEAD
-        p_args = [self.binary, "-datadir=" + self.datadir, "-chain=" + self.chain] + self.options
-=======
-        p_args = [self.binary, f"-datadir={self.datadir}"] + self.options
->>>>>>> d98d88c7
+        p_args = [self.binary, f"-datadir={self.datadir}", "-chain=" + self.chain] + self.options
         if named_args:
             p_args += ["-named"]
         if command is not None:
