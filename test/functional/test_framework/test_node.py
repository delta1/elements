--- conflicted
+++ resolved
@@ -60,11 +60,7 @@
     To make things easier for the test writer, any unrecognised messages will
     be dispatched to the RPC connection."""
 
-<<<<<<< HEAD
-    def __init__(self, i, datadir, chain, *, rpchost, timewait, bitcoind, bitcoin_cli, coverage_dir, cwd, extra_conf=None, extra_args=None, use_cli=False, start_perf=False, chain_in_args=True, use_valgrind=False):
-=======
-    def __init__(self, i, datadir, *, chain, rpchost, timewait, bitcoind, bitcoin_cli, coverage_dir, cwd, extra_conf=None, extra_args=None, use_cli=False, start_perf=False, use_valgrind=False, version=None):
->>>>>>> caa2f3af
+    def __init__(self, i, datadir, *, chain, rpchost, timewait, bitcoind, bitcoin_cli, coverage_dir, cwd, extra_conf=None, extra_args=None, use_cli=False, start_perf=False, use_valgrind=False, version=None, chain_in_args=True):
         """
         Kwargs:
             start_perf (bool): If True, begin profiling the node with `perf` as soon as
@@ -114,14 +110,10 @@
                          "--gen-suppressions=all", "--exit-on-first-error=yes",
                          "--error-exitcode=1", "--quiet"] + self.args
 
-<<<<<<< HEAD
-        self.cli = TestNodeCLI(bitcoin_cli, self.datadir, self.chain)
-=======
         if self.version is None or self.version >= 190000:
             self.args.append("-logthreadnames")
 
-        self.cli = TestNodeCLI(bitcoin_cli, self.datadir)
->>>>>>> caa2f3af
+        self.cli = TestNodeCLI(bitcoin_cli, self.datadir, self.chain)
         self.use_cli = use_cli
         self.start_perf = start_perf
 
