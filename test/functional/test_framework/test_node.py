#!/usr/bin/env python3
# Copyright (c) 2017-2020 The Bitcoin Core developers
# Distributed under the MIT software license, see the accompanying
# file COPYING or http://www.opensource.org/licenses/mit-license.php.
"""Class for bitcoind node under test"""

import contextlib
import decimal
import errno
from enum import Enum
import http.client
import json
import logging
import os
import re
import subprocess
import tempfile
import time
import urllib.parse
import collections
import shlex
import sys

from .authproxy import JSONRPCException
from .util import (
    MAX_NODES,
    append_config,
    delete_cookie_file,
    get_rpc_proxy,
    rpc_url,
    wait_until,
    p2p_port,
    EncodeDecimal,
)

BITCOIND_PROC_WAIT_TIMEOUT = 60


class FailedToStartError(Exception):
    """Raised when a node fails to start correctly."""


class ErrorMatch(Enum):
    FULL_TEXT = 1
    FULL_REGEX = 2
    PARTIAL_REGEX = 3


class TestNode():
    """A class for representing a bitcoind node under test.

    This class contains:

    - state about the node (whether it's running, etc)
    - a Python subprocess.Popen object representing the running process
    - an RPC connection to the node
    - one or more P2P connections to the node


    To make things easier for the test writer, any unrecognised messages will
    be dispatched to the RPC connection."""

    def __init__(self, i, datadir, *, chain, rpchost, timewait, bitcoind, bitcoin_cli, coverage_dir, cwd, extra_conf=None, extra_args=None, use_cli=False, start_perf=False, use_valgrind=False, version=None, chain_in_args=True):
        """
        Kwargs:
            start_perf (bool): If True, begin profiling the node with `perf` as soon as
                the node starts.
        """

        self.index = i
        self.datadir = datadir
        self.bitcoinconf = os.path.join(self.datadir, "elements.conf")
        self.stdout_dir = os.path.join(self.datadir, "stdout")
        self.stderr_dir = os.path.join(self.datadir, "stderr")
        self.chain = chain
        self.rpchost = rpchost
        self.rpc_timeout = timewait
        self.binary = bitcoind
        self.coverage_dir = coverage_dir
        self.cwd = cwd
        if extra_conf is not None:
            append_config(datadir, extra_conf)
        # Most callers will just need to add extra args to the standard list below.
        # For those callers that need more flexibility, they can just set the args property directly.
        # Note that common args are set in the config file (see initialize_datadir)
        self.extra_args = extra_args
        self.version = version
        # Configuration for logging is set as command-line args rather than in the bitcoin.conf file.
        # This means that starting a bitcoind using the temp dir to debug a failed test won't
        # spam debug.log.
        self.args = [
            self.binary,
            "-datadir=" + self.datadir,
            "-logtimemicros",
            "-debug",
            "-debugexclude=libevent",
            "-debugexclude=leveldb",
            "-uacomment=testnode%d" % i,
        ]
        if chain_in_args:
            self.args += ["-chain=" + self.chain]

        if use_valgrind:
            default_suppressions_file = os.path.join(
                os.path.dirname(os.path.realpath(__file__)),
                "..", "..", "..", "contrib", "valgrind.supp")
            suppressions_file = os.getenv("VALGRIND_SUPPRESSIONS_FILE",
                                          default_suppressions_file)
            self.args = ["valgrind", "--suppressions={}".format(suppressions_file),
                         "--gen-suppressions=all", "--exit-on-first-error=yes",
                         "--error-exitcode=1", "--quiet"] + self.args

        if self.version is None or self.version >= 190000:
            self.args.append("-logthreadnames")

        self.cli = TestNodeCLI(bitcoin_cli, self.datadir, self.chain)
        self.use_cli = use_cli
        self.start_perf = start_perf

        self.running = False
        self.process = None
        self.rpc_connected = False
        self.rpc = None
        self.url = None
        self.log = logging.getLogger('TestFramework.node%d' % i)
        self.cleanup_on_exit = True # Whether to kill the node when this object goes away
        # Cache perf subprocesses here by their data output filename.
        self.perf_subprocesses = {}

        self.p2ps = []

        # ELEMENTS:
        self.deterministic_priv_key = None

    def set_deterministic_priv_key(self, address, privkey):
        AddressKeyPair = collections.namedtuple('AddressKeyPair', ['address', 'key'])
        self.deterministic_priv_key = AddressKeyPair(address, privkey)

    AddressKeyPair = collections.namedtuple('AddressKeyPair', ['address', 'key'])
    PRIV_KEYS = [
            # address , privkey
            AddressKeyPair('2doncj41FX6LahE2aspuLuQcnmgrLtfvvma', 'cQ1PxVTn5J3qCzUqXzpNeHiPVxZcwwaJkFmZcokescXwmHWAdBoe'),
            AddressKeyPair('2dv4oTKjmi3TF6dRq2TmasMdNtTeuqHNcPb', 'cRuGzyZjb5zQQg1TbAiGK1UJBuK1UQHaFf4DXBUcPZNZ3WomNoxW'),
            AddressKeyPair('2drNifUyWj5D8UPrAJtuQjUyPSUYpE4gb7E', 'cSYxv1JKDNrSKnm2fzNj1uFUkr7HqTQHvU8PCAZ1mWNwYB5LwZVu'),
            AddressKeyPair('2dwTDXu4QLFG61upW7wkRLbkUxDRYuRmnAd', 'cQLvSojQFLkikwuzhSkKPv9REWpCDNhvGiG5hjutYPQj4HT8GnJy'),
            AddressKeyPair('2doqDLuXpHx3x6Bd9bBAWxRzzKZCXTbSCWE', 'cNkbdkyQ9RX3Yrp4oFACs4p4iiyBxoC3pL7zioGKSzmvyLbiR4Rm'),
            AddressKeyPair('2dktmJxjtpKEftBKFaGBUCW7wsUEBGeuoSi', 'cSCCVU7iUXMNnqrHPeVxHEgG48TsyNwd3FAsS2hjTYKdTSNDXJXV'),
            AddressKeyPair('2dxjmBn21SQjhffXzzi1hz5nKA4quM7jtsT', 'cVpzWr59KE7DsWaSJkySSPSvkrr6huUsjYBF3wcwCMhW4cEPNmU1'),
            AddressKeyPair('2dpFhgNeWqm7LVbvZo29bvXPEzwWTVfzVSY', 'cRPF2Kfm21BWf3GPHMKGGMQN1a6sNJPGsyYSz8VWQhsoVUr42q4r'),
            AddressKeyPair('2df8FzAJJtPcHsvXYRh4BTmnhSUUVE5zNhE', 'cU9yBKyGyRNBpzSmVavoh9szgaFUjKbPG9P3CPtycXAxmdwnKxiL'),
            AddressKeyPair('2N7XEbmyLeviPkfiTMEcnEFrdcwfrW2nypj', 'cSpjeQMdDAD6Kr6g4T4HwFX1jMoiMKw5iBjHUSNgVTEdiZbrSa8o'),
            AddressKeyPair('2N5epYpqDw55w9HBpU97tNRUdwHXtFQ1kHs', 'cNEfBggwDGdf27hitveT75RicFtjeZX7pN4fsV3KjKEamScPzh63'),
            AddressKeyPair('2N1hYBmCYcYNjUwiSAxricmwEgqpxhXeBHo', 'cMrjzHT5XvEYob52zEHLgpC2jbSTiRYRAJgPvFDdeQTMy7AM5L3N'),
    ]

    def get_deterministic_priv_key(self):
        """Return a deterministic priv key in base58, that only depends on the node's index"""
        assert len(self.PRIV_KEYS) == MAX_NODES

        # ELEMENTS: this allows overriding the default for parent nodes in fedpeg test
        if self.deterministic_priv_key is not None:
            self.log.debug("Custom deterministic_priv_key: {}".format(self.deterministic_priv_key))
            return self.deterministic_priv_key

        return self.PRIV_KEYS[self.index]

    def _node_msg(self, msg: str) -> str:
        """Return a modified msg that identifies this node by its index as a debugging aid."""
        return "[node %d] %s" % (self.index, msg)

    def _raise_assertion_error(self, msg: str):
        """Raise an AssertionError with msg modified to identify this node."""
        raise AssertionError(self._node_msg(msg))

    def __del__(self):
        # Ensure that we don't leave any bitcoind processes lying around after
        # the test ends
        if self.process and self.cleanup_on_exit:
            # Should only happen on test failure
            # Avoid using logger, as that may have already been shutdown when
            # this destructor is called.
            print(self._node_msg("Cleaning up leftover process"))
            self.process.kill()

    def __getattr__(self, name):
        """Dispatches any unrecognised messages to the RPC connection or a CLI instance."""
        if self.use_cli:
            return getattr(self.cli, name)
        else:
            assert self.rpc_connected and self.rpc is not None, self._node_msg("Error: no RPC connection")
            return getattr(self.rpc, name)

    def start(self, extra_args=None, *, cwd=None, stdout=None, stderr=None, **kwargs):
        """Start the node."""
        if extra_args is None:
            extra_args = self.extra_args

        # Add a new stdout and stderr file each time bitcoind is started
        if stderr is None:
            stderr = tempfile.NamedTemporaryFile(dir=self.stderr_dir, delete=False)
        if stdout is None:
            stdout = tempfile.NamedTemporaryFile(dir=self.stdout_dir, delete=False)
        self.stderr = stderr
        self.stdout = stdout

        if cwd is None:
            cwd = self.cwd

        # Delete any existing cookie file -- if such a file exists (eg due to
        # unclean shutdown), it will get overwritten anyway by bitcoind, and
        # potentially interfere with our attempt to authenticate
        delete_cookie_file(self.datadir, self.chain)

        # add environment variable LIBC_FATAL_STDERR_=1 so that libc errors are written to stderr and not the terminal
        subp_env = dict(os.environ, LIBC_FATAL_STDERR_="1")

        self.process = subprocess.Popen(self.args + extra_args, env=subp_env, stdout=stdout, stderr=stderr, cwd=cwd, **kwargs)

        self.running = True
        self.log.debug("bitcoind started, waiting for RPC to come up")

        if self.start_perf:
            self._start_perf()

    def wait_for_rpc_connection(self):
        """Sets up an RPC connection to the bitcoind process. Returns False if unable to connect."""
        # Poll at a rate of four times per second
        poll_per_s = 4
        for _ in range(poll_per_s * self.rpc_timeout):
            if self.process.poll() is not None:
                raise FailedToStartError(self._node_msg(
                    'bitcoind exited with status {} during initialization'.format(self.process.returncode)))
            try:
                rpc = get_rpc_proxy(rpc_url(self.datadir, self.index, self.chain, self.rpchost), self.index, timeout=self.rpc_timeout, coveragedir=self.coverage_dir)
                rpc.getblockcount()
                # If the call to getblockcount() succeeds then the RPC connection is up
                self.log.debug("RPC successfully started")
                if self.use_cli:
                    return
                self.rpc = rpc
                self.rpc_connected = True
                self.url = self.rpc.url
                return
            except IOError as e:
                if e.errno != errno.ECONNREFUSED:  # Port not yet open?
                    raise  # unknown IO error
            except JSONRPCException as e:  # Initialization phase
                # -28 RPC in warmup
                # -342 Service unavailable, RPC server started but is shutting down due to error
                if e.error['code'] != -28 and e.error['code'] != -342:
                    raise  # unknown JSON RPC exception
            except ConnectionResetError:
                # This might happen when the RPC server is in warmup, but shut down before the call to getblockcount
                # succeeds. Try again to properly raise the FailedToStartError
                pass
            except ValueError as e:  # cookie file not found and no rpcuser or rpcassword. bitcoind still starting
                if "No RPC credentials" not in str(e):
                    raise
            time.sleep(1.0 / poll_per_s)
        self._raise_assertion_error("Unable to connect to bitcoind after {}s".format(self.rpc_timeout))

    def generate(self, nblocks, maxtries=1000000):
        self.log.debug("TestNode.generate() dispatches `generate` call to `generatetoaddress`")
        return self.generatetoaddress(nblocks=nblocks, address=self.get_deterministic_priv_key().address, maxtries=maxtries)

    def get_wallet_rpc(self, wallet_name):
        if self.use_cli:
            return self.cli("-rpcwallet={}".format(wallet_name))
        else:
            assert self.rpc_connected and self.rpc, self._node_msg("RPC not connected")
            wallet_path = "wallet/{}".format(urllib.parse.quote(wallet_name))
            return self.rpc / wallet_path

    def stop_node(self, expected_stderr='', wait=0):
        """Stop the node."""
        if not self.running:
            return
        self.log.debug("Stopping node")
        try:
            # Do not use wait argument when testing older nodes, e.g. in feature_backwards_compatibility.py
            if self.version is None or self.version >= 180000:
                self.stop(wait=wait)
            else:
                self.stop()
        except http.client.CannotSendRequest:
            self.log.exception("Unable to stop node.")

        # If there are any running perf processes, stop them.
        for profile_name in tuple(self.perf_subprocesses.keys()):
            self._stop_perf(profile_name)

        # Check that stderr is as expected
        self.stderr.seek(0)
        stderr = self.stderr.read().decode('utf-8').strip()
        if stderr != expected_stderr:
            raise AssertionError("Unexpected stderr {} != {}".format(stderr, expected_stderr))

        self.stdout.close()
        self.stderr.close()

        del self.p2ps[:]

    def is_node_stopped(self):
        """Checks whether the node has stopped.

        Returns True if the node has stopped. False otherwise.
        This method is responsible for freeing resources (self.process)."""
        if not self.running:
            return True
        return_code = self.process.poll()
        if return_code is None:
            return False

        # process has stopped. Assert that it didn't return an error code.
        assert return_code == 0, self._node_msg(
            "Node returned non-zero exit code (%d) when stopping" % return_code)
        self.running = False
        self.process = None
        self.rpc_connected = False
        self.rpc = None
        self.log.debug("Node stopped")
        return True

    def wait_until_stopped(self, timeout=BITCOIND_PROC_WAIT_TIMEOUT):
        wait_until(self.is_node_stopped, timeout=timeout)

    @contextlib.contextmanager
    def assert_debug_log(self, expected_msgs, unexpected_msgs=None, timeout=2):
        if unexpected_msgs is None:
            unexpected_msgs = []
        time_end = time.time() + timeout
        debug_log = os.path.join(self.datadir, self.chain, 'debug.log')
        with open(debug_log, encoding='utf-8') as dl:
            dl.seek(0, 2)
            prev_size = dl.tell()

        yield

        while True:
            found = True
            with open(debug_log, encoding='utf-8') as dl:
                dl.seek(prev_size)
                log = dl.read()
            print_log = " - " + "\n - ".join(log.splitlines())
            for unexpected_msg in unexpected_msgs:
                if re.search(re.escape(unexpected_msg), log, flags=re.MULTILINE):
                    self._raise_assertion_error('Unexpected message "{}" partially matches log:\n\n{}\n\n'.format(unexpected_msg, print_log))
            for expected_msg in expected_msgs:
                if re.search(re.escape(expected_msg), log, flags=re.MULTILINE) is None:
                    found = False
            if found:
                return
            if time.time() >= time_end:
                break
            time.sleep(0.05)
        self._raise_assertion_error('Expected messages "{}" does not partially match log:\n\n{}\n\n'.format(str(expected_msgs), print_log))

    @contextlib.contextmanager
    def profile_with_perf(self, profile_name):
        """
        Context manager that allows easy profiling of node activity using `perf`.

        See `test/functional/README.md` for details on perf usage.

        Args:
            profile_name (str): This string will be appended to the
                profile data filename generated by perf.
        """
        subp = self._start_perf(profile_name)

        yield

        if subp:
            self._stop_perf(profile_name)

    def _start_perf(self, profile_name=None):
        """Start a perf process to profile this node.

        Returns the subprocess running perf."""
        subp = None

        def test_success(cmd):
            return subprocess.call(
                # shell=True required for pipe use below
                cmd, shell=True,
                stderr=subprocess.DEVNULL, stdout=subprocess.DEVNULL) == 0

        if not sys.platform.startswith('linux'):
            self.log.warning("Can't profile with perf; only available on Linux platforms")
            return None

        if not test_success('which perf'):
            self.log.warning("Can't profile with perf; must install perf-tools")
            return None

        if not test_success('readelf -S {} | grep .debug_str'.format(shlex.quote(self.binary))):
            self.log.warning(
                "perf output won't be very useful without debug symbols compiled into bitcoind")

        output_path = tempfile.NamedTemporaryFile(
            dir=self.datadir,
            prefix="{}.perf.data.".format(profile_name or 'test'),
            delete=False,
        ).name

        cmd = [
            'perf', 'record',
            '-g',                     # Record the callgraph.
            '--call-graph', 'dwarf',  # Compatibility for gcc's --fomit-frame-pointer.
            '-F', '101',              # Sampling frequency in Hz.
            '-p', str(self.process.pid),
            '-o', output_path,
        ]
        subp = subprocess.Popen(cmd, stdout=subprocess.PIPE, stderr=subprocess.PIPE)
        self.perf_subprocesses[profile_name] = subp

        return subp

    def _stop_perf(self, profile_name):
        """Stop (and pop) a perf subprocess."""
        subp = self.perf_subprocesses.pop(profile_name)
        output_path = subp.args[subp.args.index('-o') + 1]

        subp.terminate()
        subp.wait(timeout=10)

        stderr = subp.stderr.read().decode()
        if 'Consider tweaking /proc/sys/kernel/perf_event_paranoid' in stderr:
            self.log.warning(
                "perf couldn't collect data! Try "
                "'sudo sysctl -w kernel.perf_event_paranoid=-1'")
        else:
            report_cmd = "perf report -i {}".format(output_path)
            self.log.info("See perf output by running '{}'".format(report_cmd))

    def assert_start_raises_init_error(self, extra_args=None, expected_msg=None, match=ErrorMatch.FULL_TEXT, *args, **kwargs):
        """Attempt to start the node and expect it to raise an error.

        extra_args: extra arguments to pass through to bitcoind
        expected_msg: regex that stderr should match when bitcoind fails

        Will throw if bitcoind starts without an error.
        Will throw if an expected_msg is provided and it does not match bitcoind's stdout."""
        with tempfile.NamedTemporaryFile(dir=self.stderr_dir, delete=False) as log_stderr, \
             tempfile.NamedTemporaryFile(dir=self.stdout_dir, delete=False) as log_stdout:
            try:
                self.start(extra_args, stdout=log_stdout, stderr=log_stderr, *args, **kwargs)
                self.wait_for_rpc_connection()
                self.stop_node()
                self.wait_until_stopped()
            except FailedToStartError as e:
                self.log.debug('bitcoind failed to start: %s', e)
                self.running = False
                self.process = None
                # Check stderr for expected message
                if expected_msg is not None:
                    log_stderr.seek(0)
                    stderr = log_stderr.read().decode('utf-8').strip()
                    if match == ErrorMatch.PARTIAL_REGEX:
                        if re.search(expected_msg, stderr, flags=re.MULTILINE) is None:
                            self._raise_assertion_error(
                                'Expected message "{}" does not partially match stderr:\n"{}"'.format(expected_msg, stderr))
                    elif match == ErrorMatch.FULL_REGEX:
                        if re.fullmatch(expected_msg, stderr) is None:
                            self._raise_assertion_error(
                                'Expected message "{}" does not fully match stderr:\n"{}"'.format(expected_msg, stderr))
                    elif match == ErrorMatch.FULL_TEXT:
                        if expected_msg != stderr:
                            self._raise_assertion_error(
                                'Expected message "{}" does not fully match stderr:\n"{}"'.format(expected_msg, stderr))
            else:
                if expected_msg is None:
                    assert_msg = "bitcoind should have exited with an error"
                else:
                    assert_msg = "bitcoind should have exited with expected error " + expected_msg
                self._raise_assertion_error(assert_msg)

    def add_p2p_connection(self, p2p_conn, *, wait_for_verack=True, **kwargs):
        """Add a p2p connection to the node.

        This method adds the p2p connection to the self.p2ps list and also
        returns the connection to the caller."""
        if 'dstport' not in kwargs:
            kwargs['dstport'] = p2p_port(self.index)
        if 'dstaddr' not in kwargs:
            kwargs['dstaddr'] = '127.0.0.1'

        p2p_conn.peer_connect(**kwargs, net=self.chain)()
        self.p2ps.append(p2p_conn)
        if wait_for_verack:
            # Wait for the node to send us the version and verack
            p2p_conn.wait_for_verack()
            # At this point we have sent our version message and received the version and verack, however the full node
            # has not yet received the verack from us (in reply to their version). So, the connection is not yet fully
            # established (fSuccessfullyConnected).
            #
            # This shouldn't lead to any issues when sending messages, since the verack will be in-flight before the
            # message we send. However, it might lead to races where we are expecting to receive a message. E.g. a
            # transaction that will be added to the mempool as soon as we return here.
            #
            # So syncing here is redundant when we only want to send a message, but the cost is low (a few milliseconds)
            # in comparision to the upside of making tests less fragile and unexpected intermittent errors less likely.
            p2p_conn.sync_with_ping()

        return p2p_conn

    @property
    def p2p(self):
        """Return the first p2p connection

        Convenience property - most tests only use a single p2p connection to each
        node, so this saves having to write node.p2ps[0] many times."""
        assert self.p2ps, self._node_msg("No p2p connection")
        return self.p2ps[0]

    def disconnect_p2ps(self):
        """Close all p2p connections to the node."""
        for p in self.p2ps:
            p.peer_disconnect()
        del self.p2ps[:]


class TestNodeCLIAttr:
    def __init__(self, cli, command):
        self.cli = cli
        self.command = command

    def __call__(self, *args, **kwargs):
        return self.cli.send_cli(self.command, *args, **kwargs)

    def get_request(self, *args, **kwargs):
        return lambda: self(*args, **kwargs)


def arg_to_cli(arg):
    if isinstance(arg, bool):
        return str(arg).lower()
    elif isinstance(arg, dict) or isinstance(arg, list):
        return json.dumps(arg, default=EncodeDecimal)
    else:
        return str(arg)


class TestNodeCLI():
    """Interface to bitcoin-cli for an individual node"""
<<<<<<< HEAD

    def __init__(self, binary, datadir, chain):
=======
    def __init__(self, binary, datadir):
>>>>>>> 6ae99aab
        self.options = []
        self.binary = binary
        self.datadir = datadir
        self.chain = chain
        self.input = None
        self.log = logging.getLogger('TestFramework.bitcoincli')

    def __call__(self, *options, input=None):
        # TestNodeCLI is callable with bitcoin-cli command-line options
        cli = TestNodeCLI(self.binary, self.datadir, self.chain)
        cli.options = [str(o) for o in options]
        cli.input = input
        return cli

    def __getattr__(self, command):
        return TestNodeCLIAttr(self, command)

    def batch(self, requests):
        results = []
        for request in requests:
            try:
                results.append(dict(result=request()))
            except JSONRPCException as e:
                results.append(dict(error=e))
        return results

    def send_cli(self, command=None, *args, **kwargs):
        """Run bitcoin-cli command. Deserializes returned string as python object."""
        pos_args = [arg_to_cli(arg) for arg in args]
        named_args = [str(key) + "=" + arg_to_cli(value) for (key, value) in kwargs.items()]
        assert not (pos_args and named_args), "Cannot use positional arguments and named arguments in the same bitcoin-cli call"
        p_args = [self.binary, "-datadir=" + self.datadir, "-chain=" + self.chain] + self.options
        if named_args:
            p_args += ["-named"]
        if command is not None:
            p_args += [command]
        p_args += pos_args + named_args
        self.log.debug("Running bitcoin-cli command: %s" % command)
        process = subprocess.Popen(p_args, stdin=subprocess.PIPE, stdout=subprocess.PIPE, stderr=subprocess.PIPE, universal_newlines=True)
        cli_stdout, cli_stderr = process.communicate(input=self.input)
        returncode = process.poll()
        if returncode:
            match = re.match(r'error code: ([-0-9]+)\nerror message:\n(.*)', cli_stderr)
            if match:
                code, message = match.groups()
                raise JSONRPCException(dict(code=int(code), message=message))
            # Ignore cli_stdout, raise with cli_stderr
            raise subprocess.CalledProcessError(returncode, self.binary, output=cli_stderr)
        try:
            return json.loads(cli_stdout, parse_float=decimal.Decimal)
        except json.JSONDecodeError:
            return cli_stdout.rstrip("\n")<|MERGE_RESOLUTION|>--- conflicted
+++ resolved
@@ -543,12 +543,7 @@
 
 class TestNodeCLI():
     """Interface to bitcoin-cli for an individual node"""
-<<<<<<< HEAD
-
     def __init__(self, binary, datadir, chain):
-=======
-    def __init__(self, binary, datadir):
->>>>>>> 6ae99aab
         self.options = []
         self.binary = binary
         self.datadir = datadir
