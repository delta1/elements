--- conflicted
+++ resolved
@@ -144,16 +144,14 @@
         self.p2ps = []
         self.timeout_factor = timeout_factor
 
-<<<<<<< HEAD
+        self.mocktime = None
+
         # ELEMENTS:
         self.deterministic_priv_key = None
 
     def set_deterministic_priv_key(self, address, privkey):
         AddressKeyPair = collections.namedtuple('AddressKeyPair', ['address', 'key'])
         self.deterministic_priv_key = AddressKeyPair(address, privkey)
-=======
-        self.mocktime = None
->>>>>>> 5aa67eb3
 
     AddressKeyPair = collections.namedtuple('AddressKeyPair', ['address', 'key'])
     PRIV_KEYS = [
