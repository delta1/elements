--- conflicted
+++ resolved
@@ -98,13 +98,8 @@
             pub_key = self._priv_key.get_pubkey()
             self._scriptPubKey = key_to_p2pk_script(pub_key.get_bytes())
         elif mode == MiniWalletMode.ADDRESS_OP_TRUE:
-<<<<<<< HEAD
             self._address, self._internal_key = create_deterministic_address_bcrt1_p2tr_op_true(hrp=hrp)
             self._scriptPubKey = bytes.fromhex(self._test_node.validateaddress(self._address)['scriptPubKey'])
-=======
-            self._address, self._internal_key = create_deterministic_address_bcrt1_p2tr_op_true()
-            self._scriptPubKey = address_to_scriptpubkey(self._address)
->>>>>>> c0311b1d
 
         # When the pre-mined test framework chain is used, it contains coinbase
         # outputs to the MiniWallet's default address in blocks 76-100
