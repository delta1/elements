#!/usr/bin/env python3
# Copyright (c) 2020-2021 The Bitcoin Core developers
# Distributed under the MIT software license, see the accompanying
# file COPYING or http://www.opensource.org/licenses/mit-license.php.
"""A limited-functionality wallet, which may replace a real wallet in tests"""

from copy import deepcopy
from decimal import Decimal
from enum import Enum
from typing import (
    Any,
    List,
    Optional,
)
from test_framework.address import (
    base58_to_byte,
    create_deterministic_address_bcrt1_p2tr_op_true,
    key_to_p2pkh,
    key_to_p2sh_p2wpkh,
    key_to_p2wpkh,
    output_key_to_p2tr,
)
from test_framework.descriptors import descsum_create
from test_framework.key import (
    ECKey,
    compute_xonly_pubkey,
)
from test_framework.messages import (
    COIN,
    COutPoint,
    CTransaction,
    CTxIn,
    CTxInWitness,
    CTxOut,
    CTxOutValue,
)
from test_framework.script import (
    CScript,
    LegacySignatureHash,
    LEAF_VERSION_TAPSCRIPT,
    OP_NOP,
    OP_RETURN,
    OP_TRUE,
    SIGHASH_ALL,
    taproot_construct,
)
from test_framework.script_util import (
    key_to_p2pk_script,
    key_to_p2pkh_script,
    key_to_p2sh_p2wpkh_script,
    key_to_p2wpkh_script,
    keyhash_to_p2pkh_script,
    scripthash_to_p2sh_script,
)
from test_framework.util import (
    assert_equal,
    assert_greater_than_or_equal,
)

DEFAULT_FEE = Decimal("0.0001")

class MiniWalletMode(Enum):
    """Determines the transaction type the MiniWallet is creating and spending.

    For most purposes, the default mode ADDRESS_OP_TRUE should be sufficient;
    it simply uses a fixed bech32m P2TR address whose coins are spent with a
    witness stack of OP_TRUE, i.e. following an anyone-can-spend policy.
    However, if the transactions need to be modified by the user (e.g. prepending
    scriptSig for testing opcodes that are activated by a soft-fork), or the txs
    should contain an actual signature, the raw modes RAW_OP_TRUE and RAW_P2PK
    can be useful. Summary of modes:

                    |      output       |           |  tx is   | can modify |  needs
         mode       |    description    |  address  | standard | scriptSig  | signing
    ----------------+-------------------+-----------+----------+------------+----------
    ADDRESS_OP_TRUE | anyone-can-spend  |  bech32m  |   yes    |    no      |   no
    RAW_OP_TRUE     | anyone-can-spend  |  - (raw)  |   no     |    yes     |   no
    RAW_P2PK        | pay-to-public-key |  - (raw)  |   yes    |    yes     |   yes
    """
    ADDRESS_OP_TRUE = 1
    RAW_OP_TRUE = 2
    RAW_P2PK = 3


class MiniWallet:
    def __init__(self, test_node, *, mode=MiniWalletMode.ADDRESS_OP_TRUE, hrp="ert"):
        self._test_node = test_node
        self._utxos = []
        self._mode = mode

        assert isinstance(mode, MiniWalletMode)
        if mode == MiniWalletMode.RAW_OP_TRUE:
            self._scriptPubKey = bytes(CScript([OP_TRUE]))
        elif mode == MiniWalletMode.RAW_P2PK:
            # use simple deterministic private key (k=1)
            self._priv_key = ECKey()
            self._priv_key.set((1).to_bytes(32, 'big'), True)
            pub_key = self._priv_key.get_pubkey()
            self._scriptPubKey = key_to_p2pk_script(pub_key.get_bytes())
        elif mode == MiniWalletMode.ADDRESS_OP_TRUE:
            self._address, self._internal_key = create_deterministic_address_bcrt1_p2tr_op_true(hrp=hrp)
            self._scriptPubKey = bytes.fromhex(self._test_node.validateaddress(self._address)['scriptPubKey'])

    def _create_utxo(self, *, txid, vout, value, height):
        return {"txid": txid, "vout": vout, "value": value, "height": height}

    def _bulk_tx(self, tx, target_weight):
        """Pad a transaction with extra outputs until it reaches a target weight (or higher).
        returns the tx
        """
        tx.vout.append(CTxOut(nValue=0, scriptPubKey=CScript([OP_RETURN, b'a'])))
        dummy_vbytes = (target_weight - tx.get_weight() + 3) // 4
        tx.vout[-1].scriptPubKey = CScript([OP_RETURN, b'a' * dummy_vbytes])
        # Lower bound should always be off by at most 3
        assert_greater_than_or_equal(tx.get_weight(), target_weight)
        # Higher bound should always be off by at most 3 + 12 weight (for encoding the length)
        assert_greater_than_or_equal(target_weight + 15, tx.get_weight())

    def get_balance(self):
        return sum(u['value'] for u in self._utxos)

    def rescan_utxos(self):
        """Drop all utxos and rescan the utxo set"""
        self._utxos = []
        res = self._test_node.scantxoutset(action="start", scanobjects=[self.get_descriptor()])
        assert_equal(True, res['success'])
        for utxo in res['unspents']:
            self._utxos.append(self._create_utxo(txid=utxo["txid"], vout=utxo["vout"], value=utxo["amount"], height=utxo["height"]))

    def scan_tx(self, tx):
        """Scan the tx and adjust the internal list of owned utxos"""
        for spent in tx["vin"]:
            # Mark spent. This may happen when the caller has ownership of a
            # utxo that remained in this wallet. For example, by passing
            # mark_as_spent=False to get_utxo or by using an utxo returned by a
            # create_self_transfer* call.
            try:
                self.get_utxo(txid=spent["txid"], vout=spent["vout"])
            except StopIteration:
                pass
        for out in tx['vout']:
            if out['scriptPubKey']['hex'] == self._scriptPubKey.hex():
                self._utxos.append(self._create_utxo(txid=tx["txid"], vout=out["n"], value=out["value"], height=0))

    def sign_tx(self, tx, fixed_length=True):
        """Sign tx that has been created by MiniWallet in P2PK mode"""
        assert_equal(self._mode, MiniWalletMode.RAW_P2PK)
        (sighash, err) = LegacySignatureHash(CScript(self._scriptPubKey), tx, 0, SIGHASH_ALL)
        assert err is None
        # for exact fee calculation, create only signatures with fixed size by default (>49.89% probability):
        # 65 bytes: high-R val (33 bytes) + low-S val (32 bytes)
        # with the DER header/skeleton data of 6 bytes added, this leads to a target size of 71 bytes
        der_sig = b''
        while not len(der_sig) == 71:
            der_sig = self._priv_key.sign_ecdsa(sighash)
            if not fixed_length:
                break
        tx.vin[0].scriptSig = CScript([der_sig + bytes(bytearray([SIGHASH_ALL]))])
        tx.rehash()

    def generate(self, num_blocks, **kwargs):
        """Generate blocks with coinbase outputs to the internal address, and call rescan_utxos"""
        blocks = self._test_node.generatetodescriptor(num_blocks, self.get_descriptor(), **kwargs)
        # Calling rescan_utxos here makes sure that after a generate the utxo
        # set is in a clean state. For example, the wallet will update
        # - if the caller consumed utxos, but never used them
        # - if the caller sent a transaction that is not mined or got rbf'd
        # - after block re-orgs
        # - the utxo height for mined mempool txs
        # - However, the wallet will not consider remaining mempool txs
        self.rescan_utxos()
        return blocks

    def get_scriptPubKey(self):
        return self._scriptPubKey

    def get_descriptor(self):
        return descsum_create(f'raw({self._scriptPubKey.hex()})')

    def get_address(self):
        assert_equal(self._mode, MiniWalletMode.ADDRESS_OP_TRUE)
        return self._address

    def get_utxo(self, *, txid: str = '', vout: Optional[int] = None, mark_as_spent=True) -> dict:
        """
        Returns a utxo and marks it as spent (pops it from the internal list)

        Args:
        txid: get the first utxo we find from a specific transaction
        """
        self._utxos = sorted(self._utxos, key=lambda k: (k['value'], -k['height']))  # Put the largest utxo last
        if txid:
            utxo_filter: Any = filter(lambda utxo: txid == utxo['txid'], self._utxos)
        else:
            utxo_filter = reversed(self._utxos)  # By default the largest utxo
        if vout is not None:
            utxo_filter = filter(lambda utxo: vout == utxo['vout'], utxo_filter)
        index = self._utxos.index(next(utxo_filter))
        if mark_as_spent:
            return self._utxos.pop(index)
        else:
            return self._utxos[index]

    def get_utxos(self, *, mark_as_spent=True):
        """Returns the list of all utxos and optionally mark them as spent"""
        utxos = deepcopy(self._utxos)
        if mark_as_spent:
            self._utxos = []
        return utxos

    def send_self_transfer(self, *, from_node, **kwargs):
        """Call create_self_transfer and send the transaction."""
        tx = self.create_self_transfer(**kwargs)
        self.sendrawtransaction(from_node=from_node, tx_hex=tx['hex'])
        return tx

    def send_to(self, *, from_node, scriptPubKey, amount, fee=1000):
        """
        Create and send a tx with an output to a given scriptPubKey/amount,
        plus a change output to our internal address. To keep things simple, a
        fixed fee given in Satoshi is used.

        Note that this method fails if there is no single internal utxo
        available that can cover the cost for the amount and the fixed fee
        (the utxo with the largest value is taken).

        Returns a tuple (txid, n) referring to the created external utxo outpoint.
        """
        tx = self.create_self_transfer(fee_rate=0)['tx']
        assert_greater_than_or_equal(tx.vout[0].nValue.getAmount(), amount + fee)
        tx.vout[0].nValue.setToAmount(tx.vout[0].nValue.getAmount() - (amount + fee))  # change output -> MiniWallet
        tx.vout[1].nValue.setToAmount(fee) # ELEMENTS explicitly set fee output value
        tx.vout.append(CTxOut(amount, scriptPubKey))  # arbitrary output -> to be returned
        txid = self.sendrawtransaction(from_node=from_node, tx_hex=tx.serialize().hex())
        return txid, 2

    def send_self_transfer_multi(self, *, from_node, **kwargs):
        """Call create_self_transfer_multi and send the transaction."""
        tx = self.create_self_transfer_multi(**kwargs)
        self.sendrawtransaction(from_node=from_node, tx_hex=tx["hex"])

        return tx

    def create_self_transfer_multi(
        self,
        *,
        utxos_to_spend: Optional[List[dict]] = None,
        num_outputs=1,
        amount_per_output=0,
        locktime=0,
        sequence=0,
        fee_per_output=1000,
        target_weight=0
    ):
        """
        Create and return a transaction that spends the given UTXOs and creates a
        certain number of outputs with equal amounts. The output amounts can be
        set by amount_per_output or automatically calculated with a fee_per_output.
        """
        utxos_to_spend = utxos_to_spend or [self.get_utxo()]
        sequence = [sequence] * len(utxos_to_spend) if type(sequence) is int else sequence
        assert_equal(len(utxos_to_spend), len(sequence))

        # calculate output amount
        inputs_value_total = sum([int(COIN * utxo['value']) for utxo in utxos_to_spend])
        outputs_value_total = inputs_value_total - fee_per_output * num_outputs
<<<<<<< HEAD

        for o in tx.vout:
            o.nValue = CTxOutValue(amount_per_output or (outputs_value_total // num_outputs))

        # ELEMENTS: we may have a remainder from the floor division above, so explicitly
        # add it to the fee output
        extra_output_value = outputs_value_total % num_outputs

        # ELEMENTS: add fee output as final output
        fee = inputs_value_total - outputs_value_total + extra_output_value
        assert(fee >= 0)
        tx.vout.append(CTxOut(nValue=CTxOutValue(fee)))
=======
        amount_per_output = amount_per_output or (outputs_value_total // num_outputs)

        # create tx
        tx = CTransaction()
        tx.vin = [CTxIn(COutPoint(int(utxo_to_spend['txid'], 16), utxo_to_spend['vout']), nSequence=seq) for utxo_to_spend,seq in zip(utxos_to_spend, sequence)]
        tx.vout = [CTxOut(amount_per_output, bytearray(self._scriptPubKey)) for _ in range(num_outputs)]
        tx.nLockTime = locktime

        if self._mode == MiniWalletMode.RAW_P2PK:
            self.sign_tx(tx)
        elif self._mode == MiniWalletMode.RAW_OP_TRUE:
            for i in range(len(utxos_to_spend)):
                tx.vin[i].scriptSig = CScript([OP_NOP] * 43)  # pad to identical size
        elif self._mode == MiniWalletMode.ADDRESS_OP_TRUE:
            tx.wit.vtxinwit = [CTxInWitness()] * len(utxos_to_spend)
            for i in range(len(utxos_to_spend)):
                tx.wit.vtxinwit[i].scriptWitness.stack = [CScript([OP_TRUE]), bytes([LEAF_VERSION_TAPSCRIPT]) + self._internal_key]
        else:
            assert False
>>>>>>> 38cbf43d

        if target_weight:
            self._bulk_tx(tx, target_weight)

        txid = tx.rehash()
        return {
            "new_utxos": [self._create_utxo(
                txid=txid,
                vout=i,
                value=Decimal(tx.vout[i].nValue.getAmount()) / COIN,
                height=0,
            ) for i in range(len(tx.vout) - 1)], # ELEMENTS: exclude fee output (which is the final output)
            "txid": txid,
            "hex": tx.serialize().hex(),
            "tx": tx,
        }

    def create_self_transfer(self, *, fee_rate=Decimal("0.003"), fee=Decimal("0"), utxo_to_spend=None, locktime=0, sequence=0, target_weight=0):
        """Create and return a tx with the specified fee. If fee is 0, use fee_rate, where the resulting fee may be exact or at most one satoshi higher than needed."""
        utxo_to_spend = utxo_to_spend or self.get_utxo()
        assert fee_rate >= 0
        assert fee >= 0
        # calculate fee
        if self._mode in (MiniWalletMode.RAW_OP_TRUE, MiniWalletMode.ADDRESS_OP_TRUE):
            vsize = Decimal(185)  # anyone-can-spend
        elif self._mode == MiniWalletMode.RAW_P2PK:
            vsize = Decimal(248)  # P2PK (73 bytes scriptSig + 35 bytes scriptPubKey + 60 bytes other)
        else:
            assert False
        send_value = utxo_to_spend["value"] - (fee or (fee_rate * vsize / 1000))
        total_input_value_sats = int(COIN * utxo_to_spend["value"])
        send_value_sats = int(COIN * send_value)
        fee_sats = total_input_value_sats - send_value_sats

        assert send_value > 0

<<<<<<< HEAD
        tx = CTransaction()
        tx.vin = [CTxIn(COutPoint(int(utxo_to_spend['txid'], 16), utxo_to_spend['vout']), nSequence=sequence)]
        tx.vout = [CTxOut(int(COIN * send_value), bytearray(self._scriptPubKey)), CTxOut(fee_sats)]
        tx.nLockTime = locktime
        if self._mode == MiniWalletMode.RAW_P2PK:
            self.sign_tx(tx)
        elif self._mode == MiniWalletMode.RAW_OP_TRUE:
            tx.vin[0].scriptSig = CScript([OP_NOP] * 44)  # pad to identical size
        elif self._mode == MiniWalletMode.ADDRESS_OP_TRUE:
            tx.wit.vtxinwit = [CTxInWitness()]
            tx.wit.vtxinwit[0].scriptWitness.stack = [CScript([OP_TRUE]), bytes([LEAF_VERSION_TAPSCRIPT]) + self._internal_key]
        else:
            assert False

        assert_equal(tx.get_vsize(), vsize)

        if target_weight:
            self._bulk_tx(tx, target_weight)

        tx_hex = tx.serialize().hex()
        new_utxo = self._create_utxo(txid=tx.rehash(), vout=0, value=send_value, height=0)
=======
        # create tx
        tx = self.create_self_transfer_multi(utxos_to_spend=[utxo_to_spend], locktime=locktime, sequence=sequence, amount_per_output=int(COIN * send_value), target_weight=target_weight)
        if not target_weight:
            assert_equal(tx["tx"].get_vsize(), vsize)
>>>>>>> 38cbf43d

        return {"txid": tx["txid"], "wtxid": tx["tx"].getwtxid(), "hex": tx["hex"], "tx": tx["tx"], "new_utxo": tx["new_utxos"][0]}

    def sendrawtransaction(self, *, from_node, tx_hex, maxfeerate=0, **kwargs):
        txid = from_node.sendrawtransaction(hexstring=tx_hex, maxfeerate=maxfeerate, **kwargs)
        self.scan_tx(from_node.decoderawtransaction(tx_hex))
        return txid

    def create_self_transfer_chain(self, *, chain_length):
        """
        Create a "chain" of chain_length transactions. The nth transaction in
        the chain is a child of the n-1th transaction and parent of the n+1th transaction.

        Returns a dic  {"chain_hex": chain_hex, "chain_txns" : chain_txns}

        "chain_hex" is a list representing the chain's transactions in hexadecimal.
        "chain_txns" is a list representing the chain's transactions in the CTransaction object.
        """
        chaintip_utxo = self.get_utxo()
        chain_hex = []
        chain_txns = []

        for _ in range(chain_length):
            tx = self.create_self_transfer(utxo_to_spend=chaintip_utxo)
            chaintip_utxo = tx["new_utxo"]
            chain_hex.append(tx["hex"])
            chain_txns.append(tx["tx"])

        return {"chain_hex": chain_hex, "chain_txns" : chain_txns}

    def send_self_transfer_chain(self, *, from_node, chain_length, utxo_to_spend=None):
        """Create and send a "chain" of chain_length transactions. The nth transaction in
        the chain is a child of the n-1th transaction and parent of the n+1th transaction.

        Returns the chaintip (nth) utxo
        """
        chaintip_utxo = utxo_to_spend or self.get_utxo()
        for _ in range(chain_length):
            chaintip_utxo = self.send_self_transfer(utxo_to_spend=chaintip_utxo, from_node=from_node)["new_utxo"]
        return chaintip_utxo


def getnewdestination(address_type='bech32m', hrp='ert', version=235, prefix=75):
    """Generate a random destination of the specified type and return the
       corresponding public key, scriptPubKey and address. Supported types are
       'legacy', 'p2sh-segwit', 'bech32' and 'bech32m'. Can be used when a random
       destination is needed, but no compiled wallet is available (e.g. as
       replacement to the getnewaddress/getaddressinfo RPCs)."""
    key = ECKey()
    key.generate()
    pubkey = key.get_pubkey().get_bytes()
    if address_type == 'legacy':
        scriptpubkey = key_to_p2pkh_script(pubkey)
        address = key_to_p2pkh(pubkey, version=version)
    elif address_type == 'p2sh-segwit':
        scriptpubkey = key_to_p2sh_p2wpkh_script(pubkey)
        address = key_to_p2sh_p2wpkh(pubkey, prefix=prefix)
    elif address_type == 'bech32':
        scriptpubkey = key_to_p2wpkh_script(pubkey)
        address = key_to_p2wpkh(pubkey, hrp=hrp)
    elif address_type == 'bech32m':
        tap = taproot_construct(compute_xonly_pubkey(key.get_bytes())[0])
        pubkey = tap.output_pubkey
        scriptpubkey = tap.scriptPubKey
        address = output_key_to_p2tr(hrp, pubkey)
    else:
        assert False
    return pubkey, scriptpubkey, address


def address_to_scriptpubkey(address):
    """Converts a given address to the corresponding output script (scriptPubKey)."""
    payload, version = base58_to_byte(address)
    if version == 111:  # testnet pubkey hash
        return keyhash_to_p2pkh_script(payload)
    elif version == 196:  # testnet script hash
        return scripthash_to_p2sh_script(payload)
    # TODO: also support other address formats
    else:
        assert False<|MERGE_RESOLUTION|>--- conflicted
+++ resolved
@@ -53,6 +53,7 @@
     scripthash_to_p2sh_script,
 )
 from test_framework.util import (
+    assert_approx,
     assert_equal,
     assert_greater_than_or_equal,
 )
@@ -250,7 +251,8 @@
         locktime=0,
         sequence=0,
         fee_per_output=1000,
-        target_weight=0
+        target_weight=0,
+        fee=0 # ELEMENTS
     ):
         """
         Create and return a transaction that spends the given UTXOs and creates a
@@ -263,11 +265,8 @@
 
         # calculate output amount
         inputs_value_total = sum([int(COIN * utxo['value']) for utxo in utxos_to_spend])
-        outputs_value_total = inputs_value_total - fee_per_output * num_outputs
-<<<<<<< HEAD
-
-        for o in tx.vout:
-            o.nValue = CTxOutValue(amount_per_output or (outputs_value_total // num_outputs))
+        outputs_value_total = inputs_value_total - (fee or (fee_per_output * num_outputs))
+        amount_per_output = amount_per_output or (outputs_value_total // num_outputs)
 
         # ELEMENTS: we may have a remainder from the floor division above, so explicitly
         # add it to the fee output
@@ -276,14 +275,12 @@
         # ELEMENTS: add fee output as final output
         fee = inputs_value_total - outputs_value_total + extra_output_value
         assert(fee >= 0)
-        tx.vout.append(CTxOut(nValue=CTxOutValue(fee)))
-=======
-        amount_per_output = amount_per_output or (outputs_value_total // num_outputs)
 
         # create tx
         tx = CTransaction()
         tx.vin = [CTxIn(COutPoint(int(utxo_to_spend['txid'], 16), utxo_to_spend['vout']), nSequence=seq) for utxo_to_spend,seq in zip(utxos_to_spend, sequence)]
         tx.vout = [CTxOut(amount_per_output, bytearray(self._scriptPubKey)) for _ in range(num_outputs)]
+        tx.vout.append(CTxOut(nValue=CTxOutValue(fee)))
         tx.nLockTime = locktime
 
         if self._mode == MiniWalletMode.RAW_P2PK:
@@ -297,7 +294,6 @@
                 tx.wit.vtxinwit[i].scriptWitness.stack = [CScript([OP_TRUE]), bytes([LEAF_VERSION_TAPSCRIPT]) + self._internal_key]
         else:
             assert False
->>>>>>> 38cbf43d
 
         if target_weight:
             self._bulk_tx(tx, target_weight)
@@ -334,34 +330,10 @@
 
         assert send_value > 0
 
-<<<<<<< HEAD
-        tx = CTransaction()
-        tx.vin = [CTxIn(COutPoint(int(utxo_to_spend['txid'], 16), utxo_to_spend['vout']), nSequence=sequence)]
-        tx.vout = [CTxOut(int(COIN * send_value), bytearray(self._scriptPubKey)), CTxOut(fee_sats)]
-        tx.nLockTime = locktime
-        if self._mode == MiniWalletMode.RAW_P2PK:
-            self.sign_tx(tx)
-        elif self._mode == MiniWalletMode.RAW_OP_TRUE:
-            tx.vin[0].scriptSig = CScript([OP_NOP] * 44)  # pad to identical size
-        elif self._mode == MiniWalletMode.ADDRESS_OP_TRUE:
-            tx.wit.vtxinwit = [CTxInWitness()]
-            tx.wit.vtxinwit[0].scriptWitness.stack = [CScript([OP_TRUE]), bytes([LEAF_VERSION_TAPSCRIPT]) + self._internal_key]
-        else:
-            assert False
-
-        assert_equal(tx.get_vsize(), vsize)
-
-        if target_weight:
-            self._bulk_tx(tx, target_weight)
-
-        tx_hex = tx.serialize().hex()
-        new_utxo = self._create_utxo(txid=tx.rehash(), vout=0, value=send_value, height=0)
-=======
         # create tx
-        tx = self.create_self_transfer_multi(utxos_to_spend=[utxo_to_spend], locktime=locktime, sequence=sequence, amount_per_output=int(COIN * send_value), target_weight=target_weight)
+        tx = self.create_self_transfer_multi(utxos_to_spend=[utxo_to_spend], locktime=locktime, sequence=sequence, amount_per_output=int(COIN * send_value), target_weight=target_weight, fee=fee_sats)
         if not target_weight:
-            assert_equal(tx["tx"].get_vsize(), vsize)
->>>>>>> 38cbf43d
+            assert_approx(tx["tx"].get_vsize(), vsize, 1) # ELEMENTS FIXME: feature_cltv is 184 instead of 185
 
         return {"txid": tx["txid"], "wtxid": tx["tx"].getwtxid(), "hex": tx["hex"], "tx": tx["tx"], "new_utxo": tx["new_utxos"][0]}
 
