--- conflicted
+++ resolved
@@ -235,20 +235,15 @@
         # adapt output amounts (use fixed fee per output)
         inputs_value_total = sum([int(COIN * utxo['value']) for utxo in utxos_to_spend])
         outputs_value_total = inputs_value_total - fee_per_output * num_outputs
-<<<<<<< HEAD
-
-        for i in range(num_outputs):
-            tx.vout[i].nValue = CTxOutValue(outputs_value_total // num_outputs)
+
+        for o in tx.vout:
+            o.nValue = CTxOutValue(outputs_value_total // num_outputs)
 
         # ELEMENTS: add fee output as final output
         fee = inputs_value_total - outputs_value_total
         assert(fee >= 0)
         tx.vout.append(CTxOut(nValue=CTxOutValue(fee)))
 
-=======
-        for o in tx.vout:
-            o.nValue = outputs_value_total // num_outputs
->>>>>>> 3297f5c1
         return tx
 
     def create_self_transfer(self, *, fee_rate=Decimal("0.003"), from_node=None, utxo_to_spend=None, mempool_valid=True, locktime=0, sequence=0):
