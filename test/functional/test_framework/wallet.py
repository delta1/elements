--- conflicted
+++ resolved
@@ -324,13 +324,9 @@
                 vout=i,
                 value=Decimal(tx.vout[i].nValue.getAmount()) / COIN,
                 height=0,
-<<<<<<< HEAD
-            ) for i in range(len(tx.vout) - 1)], # ELEMENTS: exclude fee output (which is the final output)
-=======
                 coinbase=False,
                 confirmations=0,
-            ) for i in range(len(tx.vout))],
->>>>>>> 599e941c
+            ) for i in range(len(tx.vout) - 1)],
             "txid": txid,
             "hex": tx.serialize().hex(),
             "tx": tx,
