#!/usr/bin/env python3
# Copyright (c) 2020-2021 The Bitcoin Core developers
# Distributed under the MIT software license, see the accompanying
# file COPYING or http://www.opensource.org/licenses/mit-license.php.
"""A limited-functionality wallet, which may replace a real wallet in tests"""

from copy import deepcopy
from decimal import Decimal
from enum import Enum
from typing import (
    Any,
    List,
    Optional,
)
from test_framework.address import (
    base58_to_byte,
    create_deterministic_address_bcrt1_p2tr_op_true,
    key_to_p2pkh,
    key_to_p2sh_p2wpkh,
    key_to_p2wpkh,
    output_key_to_p2tr,
)
from test_framework.descriptors import descsum_create
from test_framework.key import (
    ECKey,
    compute_xonly_pubkey,
)
from test_framework.messages import (
    COIN,
    COutPoint,
    CTransaction,
    CTxIn,
    CTxInWitness,
    CTxOut,
    CTxOutValue,
)
from test_framework.script import (
    CScript,
    LegacySignatureHash,
    LEAF_VERSION_TAPSCRIPT,
    OP_NOP,
    OP_RETURN,
    OP_TRUE,
    SIGHASH_ALL,
    taproot_construct,
)
from test_framework.script_util import (
    key_to_p2pk_script,
    key_to_p2pkh_script,
    key_to_p2sh_p2wpkh_script,
    key_to_p2wpkh_script,
    keyhash_to_p2pkh_script,
    scripthash_to_p2sh_script,
)
from test_framework.util import (
    assert_equal,
    assert_greater_than_or_equal,
)

DEFAULT_FEE = Decimal("0.0001")

class MiniWalletMode(Enum):
    """Determines the transaction type the MiniWallet is creating and spending.

    For most purposes, the default mode ADDRESS_OP_TRUE should be sufficient;
    it simply uses a fixed bech32m P2TR address whose coins are spent with a
    witness stack of OP_TRUE, i.e. following an anyone-can-spend policy.
    However, if the transactions need to be modified by the user (e.g. prepending
    scriptSig for testing opcodes that are activated by a soft-fork), or the txs
    should contain an actual signature, the raw modes RAW_OP_TRUE and RAW_P2PK
    can be useful. Summary of modes:

                    |      output       |           |  tx is   | can modify |  needs
         mode       |    description    |  address  | standard | scriptSig  | signing
    ----------------+-------------------+-----------+----------+------------+----------
    ADDRESS_OP_TRUE | anyone-can-spend  |  bech32m  |   yes    |    no      |   no
    RAW_OP_TRUE     | anyone-can-spend  |  - (raw)  |   no     |    yes     |   no
    RAW_P2PK        | pay-to-public-key |  - (raw)  |   yes    |    yes     |   yes
    """
    ADDRESS_OP_TRUE = 1
    RAW_OP_TRUE = 2
    RAW_P2PK = 3


class MiniWallet:
    def __init__(self, test_node, *, mode=MiniWalletMode.ADDRESS_OP_TRUE, hrp="ert"):
        self._test_node = test_node
        self._utxos = []
        self._mode = mode

        assert isinstance(mode, MiniWalletMode)
        if mode == MiniWalletMode.RAW_OP_TRUE:
            self._scriptPubKey = bytes(CScript([OP_TRUE]))
        elif mode == MiniWalletMode.RAW_P2PK:
            # use simple deterministic private key (k=1)
            self._priv_key = ECKey()
            self._priv_key.set((1).to_bytes(32, 'big'), True)
            pub_key = self._priv_key.get_pubkey()
            self._scriptPubKey = key_to_p2pk_script(pub_key.get_bytes())
        elif mode == MiniWalletMode.ADDRESS_OP_TRUE:
            self._address, self._internal_key = create_deterministic_address_bcrt1_p2tr_op_true(hrp=hrp)
            self._scriptPubKey = bytes.fromhex(self._test_node.validateaddress(self._address)['scriptPubKey'])

    def _create_utxo(self, *, txid, vout, value, height):
        return {"txid": txid, "vout": vout, "value": value, "height": height}

    def _bulk_tx(self, tx, target_weight):
        """Pad a transaction with extra outputs until it reaches a target weight (or higher).
        returns the tx
        """
        tx.vout.append(CTxOut(nValue=0, scriptPubKey=CScript([OP_RETURN, b'a'])))
        dummy_vbytes = (target_weight - tx.get_weight() + 3) // 4
        tx.vout[-1].scriptPubKey = CScript([OP_RETURN, b'a' * dummy_vbytes])
        # Lower bound should always be off by at most 3
        assert_greater_than_or_equal(tx.get_weight(), target_weight)
        # Higher bound should always be off by at most 3 + 12 weight (for encoding the length)
        assert_greater_than_or_equal(target_weight + 15, tx.get_weight())

    def get_balance(self):
        return sum(u['value'] for u in self._utxos)

    def rescan_utxos(self):
        """Drop all utxos and rescan the utxo set"""
        self._utxos = []
        res = self._test_node.scantxoutset(action="start", scanobjects=[self.get_descriptor()])
        assert_equal(True, res['success'])
        for utxo in res['unspents']:
            self._utxos.append(self._create_utxo(txid=utxo["txid"], vout=utxo["vout"], value=utxo["amount"], height=utxo["height"]))

    def scan_tx(self, tx):
        """Scan the tx and adjust the internal list of owned utxos"""
        for spent in tx["vin"]:
            # Mark spent. This may happen when the caller has ownership of a
            # utxo that remained in this wallet. For example, by passing
            # mark_as_spent=False to get_utxo or by using an utxo returned by a
            # create_self_transfer* call.
            try:
                self.get_utxo(txid=spent["txid"], vout=spent["vout"])
            except StopIteration:
                pass
        for out in tx['vout']:
            if out['scriptPubKey']['hex'] == self._scriptPubKey.hex():
                self._utxos.append(self._create_utxo(txid=tx["txid"], vout=out["n"], value=out["value"], height=0))

    def sign_tx(self, tx, fixed_length=True):
        """Sign tx that has been created by MiniWallet in P2PK mode"""
        assert_equal(self._mode, MiniWalletMode.RAW_P2PK)
        (sighash, err) = LegacySignatureHash(CScript(self._scriptPubKey), tx, 0, SIGHASH_ALL)
        assert err is None
        # for exact fee calculation, create only signatures with fixed size by default (>49.89% probability):
        # 65 bytes: high-R val (33 bytes) + low-S val (32 bytes)
        # with the DER header/skeleton data of 6 bytes added, this leads to a target size of 71 bytes
        der_sig = b''
        while not len(der_sig) == 71:
            der_sig = self._priv_key.sign_ecdsa(sighash)
            if not fixed_length:
                break
        tx.vin[0].scriptSig = CScript([der_sig + bytes(bytearray([SIGHASH_ALL]))])
        tx.rehash()

    def generate(self, num_blocks, **kwargs):
        """Generate blocks with coinbase outputs to the internal address, and call rescan_utxos"""
        blocks = self._test_node.generatetodescriptor(num_blocks, self.get_descriptor(), **kwargs)
        # Calling rescan_utxos here makes sure that after a generate the utxo
        # set is in a clean state. For example, the wallet will update
        # - if the caller consumed utxos, but never used them
        # - if the caller sent a transaction that is not mined or got rbf'd
        # - after block re-orgs
        # - the utxo height for mined mempool txs
        # - However, the wallet will not consider remaining mempool txs
        self.rescan_utxos()
        return blocks

    def get_scriptPubKey(self):
        return self._scriptPubKey

    def get_descriptor(self):
        return descsum_create(f'raw({self._scriptPubKey.hex()})')

    def get_address(self):
        assert_equal(self._mode, MiniWalletMode.ADDRESS_OP_TRUE)
        return self._address

    def get_utxo(self, *, txid: str = '', vout: Optional[int] = None, mark_as_spent=True) -> dict:
        """
        Returns a utxo and marks it as spent (pops it from the internal list)

        Args:
        txid: get the first utxo we find from a specific transaction
        """
        self._utxos = sorted(self._utxos, key=lambda k: (k['value'], -k['height']))  # Put the largest utxo last
        if txid:
            utxo_filter: Any = filter(lambda utxo: txid == utxo['txid'], self._utxos)
        else:
            utxo_filter = reversed(self._utxos)  # By default the largest utxo
        if vout is not None:
            utxo_filter = filter(lambda utxo: vout == utxo['vout'], utxo_filter)
        index = self._utxos.index(next(utxo_filter))
        if mark_as_spent:
            return self._utxos.pop(index)
        else:
            return self._utxos[index]

    def get_utxos(self, *, mark_as_spent=True):
        """Returns the list of all utxos and optionally mark them as spent"""
        utxos = deepcopy(self._utxos)
        if mark_as_spent:
            self._utxos = []
        return utxos

    def send_self_transfer(self, *, from_node, **kwargs):
        """Call create_self_transfer and send the transaction."""
        tx = self.create_self_transfer(**kwargs)
        self.sendrawtransaction(from_node=from_node, tx_hex=tx['hex'])
        return tx

    def send_to(self, *, from_node, scriptPubKey, amount, fee=1000):
        """
        Create and send a tx with an output to a given scriptPubKey/amount,
        plus a change output to our internal address. To keep things simple, a
        fixed fee given in Satoshi is used.

        Note that this method fails if there is no single internal utxo
        available that can cover the cost for the amount and the fixed fee
        (the utxo with the largest value is taken).

        Returns a tuple (txid, n) referring to the created external utxo outpoint.
        """
        tx = self.create_self_transfer(fee_rate=0)['tx']
        assert_greater_than_or_equal(tx.vout[0].nValue.getAmount(), amount + fee)
        tx.vout[0].nValue.setToAmount(tx.vout[0].nValue.getAmount() - (amount + fee))  # change output -> MiniWallet
        tx.vout[1].nValue.setToAmount(fee) # ELEMENTS explicitly set fee output value
        tx.vout.append(CTxOut(amount, scriptPubKey))  # arbitrary output -> to be returned
        txid = self.sendrawtransaction(from_node=from_node, tx_hex=tx.serialize().hex())
        return txid, 2

    def send_self_transfer_multi(self, *, from_node, **kwargs):
        """Call create_self_transfer_multi and send the transaction."""
        tx = self.create_self_transfer_multi(**kwargs)
        self.sendrawtransaction(from_node=from_node, tx_hex=tx["hex"])

        return tx

    def create_self_transfer_multi(
        self,
        *,
        utxos_to_spend: Optional[List[dict]] = None,
        num_outputs=1,
        amount_per_output=0,
        locktime=0,
        sequence=0,
        fee_per_output=1000,
        target_weight=0
    ):
        """
        Create and return a transaction that spends the given UTXOs and creates a
        certain number of outputs with equal amounts. The output amounts can be
        set by amount_per_output or automatically calculated with a fee_per_output.
        """
        utxos_to_spend = utxos_to_spend or [self.get_utxo()]
        sequence = [sequence] * len(utxos_to_spend) if type(sequence) is int else sequence
        assert_equal(len(utxos_to_spend), len(sequence))

        # calculate output amount
        inputs_value_total = sum([int(COIN * utxo['value']) for utxo in utxos_to_spend])
        outputs_value_total = inputs_value_total - fee_per_output * num_outputs
<<<<<<< HEAD

        for o in tx.vout:
            o.nValue = CTxOutValue(amount_per_output or (outputs_value_total // num_outputs))

        # ELEMENTS: we may have a remainder from the floor division above, so explicitly
        # add it to the fee output
        extra_output_value = outputs_value_total % num_outputs

        # ELEMENTS: add fee output as final output
        fee = inputs_value_total - outputs_value_total + extra_output_value
        assert(fee >= 0)
        tx.vout.append(CTxOut(nValue=CTxOutValue(fee)))
=======
        amount_per_output = amount_per_output or (outputs_value_total // num_outputs)

        # create tx
        tx = CTransaction()
        tx.vin = [CTxIn(COutPoint(int(utxo_to_spend['txid'], 16), utxo_to_spend['vout']), nSequence=seq) for utxo_to_spend,seq in zip(utxos_to_spend, sequence)]
        tx.vout = [CTxOut(amount_per_output, bytearray(self._scriptPubKey)) for _ in range(num_outputs)]
        tx.nLockTime = locktime

        if self._mode == MiniWalletMode.RAW_P2PK:
            self.sign_tx(tx)
        elif self._mode == MiniWalletMode.RAW_OP_TRUE:
            for i in range(len(utxos_to_spend)):
                tx.vin[i].scriptSig = CScript([OP_NOP] * 43)  # pad to identical size
        elif self._mode == MiniWalletMode.ADDRESS_OP_TRUE:
            tx.wit.vtxinwit = [CTxInWitness()] * len(utxos_to_spend)
            for i in range(len(utxos_to_spend)):
                tx.wit.vtxinwit[i].scriptWitness.stack = [CScript([OP_TRUE]), bytes([LEAF_VERSION_TAPSCRIPT]) + self._internal_key]
        else:
            assert False
>>>>>>> 38cbf43d

        if target_weight:
            self._bulk_tx(tx, target_weight)

        txid = tx.rehash()
        return {
            "new_utxos": [self._create_utxo(
                txid=txid,
                vout=i,
                value=Decimal(tx.vout[i].nValue.getAmount()) / COIN,
                height=0,
            ) for i in range(len(tx.vout) - 1)], # ELEMENTS: exclude fee output (which is the final output)
            "txid": txid,
            "hex": tx.serialize().hex(),
            "tx": tx,
        }

    def create_self_transfer(self, *, fee_rate=Decimal("0.003"), fee=Decimal("0"), utxo_to_spend=None, locktime=0, sequence=0, target_weight=0):
        """Create and return a tx with the specified fee. If fee is 0, use fee_rate, where the resulting fee may be exact or at most one satoshi higher than needed."""
        utxo_to_spend = utxo_to_spend or self.get_utxo()
        assert fee_rate >= 0
        assert fee >= 0
        # calculate fee
        if self._mode in (MiniWalletMode.RAW_OP_TRUE, MiniWalletMode.ADDRESS_OP_TRUE):
            vsize = Decimal(185)  # anyone-can-spend
        elif self._mode == MiniWalletMode.RAW_P2PK:
            vsize = Decimal(248)  # P2PK (73 bytes scriptSig + 35 bytes scriptPubKey + 60 bytes other)
        else:
            assert False
        send_value = utxo_to_spend["value"] - (fee or (fee_rate * vsize / 1000))
        total_input_value_sats = int(COIN * utxo_to_spend["value"])
        send_value_sats = int(COIN * send_value)
        fee_sats = total_input_value_sats - send_value_sats

        assert send_value > 0

<<<<<<< HEAD
        tx = CTransaction()
        tx.vin = [CTxIn(COutPoint(int(utxo_to_spend['txid'], 16), utxo_to_spend['vout']), nSequence=sequence)]
        tx.vout = [CTxOut(int(COIN * send_value), bytearray(self._scriptPubKey)), CTxOut(fee_sats)]
        tx.nLockTime = locktime
        if self._mode == MiniWalletMode.RAW_P2PK:
            self.sign_tx(tx)
        elif self._mode == MiniWalletMode.RAW_OP_TRUE:
            tx.vin[0].scriptSig = CScript([OP_NOP] * 44)  # pad to identical size
        elif self._mode == MiniWalletMode.ADDRESS_OP_TRUE:
            tx.wit.vtxinwit = [CTxInWitness()]
            tx.wit.vtxinwit[0].scriptWitness.stack = [CScript([OP_TRUE]), bytes([LEAF_VERSION_TAPSCRIPT]) + self._internal_key]
        else:
            assert False

        assert_equal(tx.get_vsize(), vsize)

        if target_weight:
            self._bulk_tx(tx, target_weight)

        tx_hex = tx.serialize().hex()
        new_utxo = self._create_utxo(txid=tx.rehash(), vout=0, value=send_value, height=0)
=======
        # create tx
        tx = self.create_self_transfer_multi(utxos_to_spend=[utxo_to_spend], locktime=locktime, sequence=sequence, amount_per_output=int(COIN * send_value), target_weight=target_weight)
        if not target_weight:
            assert_equal(tx["tx"].get_vsize(), vsize)
>>>>>>> 38cbf43d

        return {"txid": tx["txid"], "wtxid": tx["tx"].getwtxid(), "hex": tx["hex"], "tx": tx["tx"], "new_utxo": tx["new_utxos"][0]}

    def sendrawtransaction(self, *, from_node, tx_hex, maxfeerate=0, **kwargs):
        txid = from_node.sendrawtransaction(hexstring=tx_hex, maxfeerate=maxfeerate, **kwargs)
        self.scan_tx(from_node.decoderawtransaction(tx_hex))
        return txid

    def create_self_transfer_chain(self, *, chain_length):
        """
        Create a "chain" of chain_length transactions. The nth transaction in
        the chain is a child of the n-1th transaction and parent of the n+1th transaction.

        Returns a dic  {"chain_hex": chain_hex, "chain_txns" : chain_txns}

        "chain_hex" is a list representing the chain's transactions in hexadecimal.
        "chain_txns" is a list representing the chain's transactions in the CTransaction object.
        """
        chaintip_utxo = self.get_utxo()
        chain_hex = []
        chain_txns = []

        for _ in range(chain_length):
            tx = self.create_self_transfer(utxo_to_spend=chaintip_utxo)
            chaintip_utxo = tx["new_utxo"]
            chain_hex.append(tx["hex"])
            chain_txns.append(tx["tx"])

        return {"chain_hex": chain_hex, "chain_txns" : chain_txns}

    def send_self_transfer_chain(self, *, from_node, chain_length, utxo_to_spend=None):
        """Create and send a "chain" of chain_length transactions. The nth transaction in
        the chain is a child of the n-1th transaction and parent of the n+1th transaction.

        Returns the chaintip (nth) utxo
        """
        chaintip_utxo = utxo_to_spend or self.get_utxo()
        for _ in range(chain_length):
            chaintip_utxo = self.send_self_transfer(utxo_to_spend=chaintip_utxo, from_node=from_node)["new_utxo"]
        return chaintip_utxo


def getnewdestination(address_type='bech32m', hrp='ert', version=235, prefix=75):
    """Generate a random destination of the specified type and return the
       corresponding public key, scriptPubKey and address. Supported types are
       'legacy', 'p2sh-segwit', 'bech32' and 'bech32m'. Can be used when a random
       destination is needed, but no compiled wallet is available (e.g. as
       replacement to the getnewaddress/getaddressinfo RPCs)."""
    key = ECKey()
    key.generate()
    pubkey = key.get_pubkey().get_bytes()
    if address_type == 'legacy':
        scriptpubkey = key_to_p2pkh_script(pubkey)
        address = key_to_p2pkh(pubkey, version=version)
    elif address_type == 'p2sh-segwit':
        scriptpubkey = key_to_p2sh_p2wpkh_script(pubkey)
        address = key_to_p2sh_p2wpkh(pubkey, prefix=prefix)
    elif address_type == 'bech32':
        scriptpubkey = key_to_p2wpkh_script(pubkey)
        address = key_to_p2wpkh(pubkey, hrp=hrp)
    elif address_type == 'bech32m':
        tap = taproot_construct(compute_xonly_pubkey(key.get_bytes())[0])
        pubkey = tap.output_pubkey
        scriptpubkey = tap.scriptPubKey
        address = output_key_to_p2tr(hrp, pubkey)
    else:
        assert False
    return pubkey, scriptpubkey, address


def address_to_scriptpubkey(address):
    """Converts a given address to the corresponding output script (scriptPubKey)."""
    payload, version = base58_to_byte(address)
    if version == 111:  # testnet pubkey hash
        return keyhash_to_p2pkh_script(payload)
    elif version == 196:  # testnet script hash
        return scripthash_to_p2sh_script(payload)
    # TODO: also support other address formats
    else:
        assert False<|MERGE_RESOLUTION|>--- conflicted
+++ resolved
@@ -264,20 +264,6 @@
         # calculate output amount
         inputs_value_total = sum([int(COIN * utxo['value']) for utxo in utxos_to_spend])
         outputs_value_total = inputs_value_total - fee_per_output * num_outputs
-<<<<<<< HEAD
-
-        for o in tx.vout:
-            o.nValue = CTxOutValue(amount_per_output or (outputs_value_total // num_outputs))
-
-        # ELEMENTS: we may have a remainder from the floor division above, so explicitly
-        # add it to the fee output
-        extra_output_value = outputs_value_total % num_outputs
-
-        # ELEMENTS: add fee output as final output
-        fee = inputs_value_total - outputs_value_total + extra_output_value
-        assert(fee >= 0)
-        tx.vout.append(CTxOut(nValue=CTxOutValue(fee)))
-=======
         amount_per_output = amount_per_output or (outputs_value_total // num_outputs)
 
         # create tx
@@ -297,7 +283,6 @@
                 tx.wit.vtxinwit[i].scriptWitness.stack = [CScript([OP_TRUE]), bytes([LEAF_VERSION_TAPSCRIPT]) + self._internal_key]
         else:
             assert False
->>>>>>> 38cbf43d
 
         if target_weight:
             self._bulk_tx(tx, target_weight)
@@ -334,34 +319,10 @@
 
         assert send_value > 0
 
-<<<<<<< HEAD
-        tx = CTransaction()
-        tx.vin = [CTxIn(COutPoint(int(utxo_to_spend['txid'], 16), utxo_to_spend['vout']), nSequence=sequence)]
-        tx.vout = [CTxOut(int(COIN * send_value), bytearray(self._scriptPubKey)), CTxOut(fee_sats)]
-        tx.nLockTime = locktime
-        if self._mode == MiniWalletMode.RAW_P2PK:
-            self.sign_tx(tx)
-        elif self._mode == MiniWalletMode.RAW_OP_TRUE:
-            tx.vin[0].scriptSig = CScript([OP_NOP] * 44)  # pad to identical size
-        elif self._mode == MiniWalletMode.ADDRESS_OP_TRUE:
-            tx.wit.vtxinwit = [CTxInWitness()]
-            tx.wit.vtxinwit[0].scriptWitness.stack = [CScript([OP_TRUE]), bytes([LEAF_VERSION_TAPSCRIPT]) + self._internal_key]
-        else:
-            assert False
-
-        assert_equal(tx.get_vsize(), vsize)
-
-        if target_weight:
-            self._bulk_tx(tx, target_weight)
-
-        tx_hex = tx.serialize().hex()
-        new_utxo = self._create_utxo(txid=tx.rehash(), vout=0, value=send_value, height=0)
-=======
         # create tx
         tx = self.create_self_transfer_multi(utxos_to_spend=[utxo_to_spend], locktime=locktime, sequence=sequence, amount_per_output=int(COIN * send_value), target_weight=target_weight)
         if not target_weight:
             assert_equal(tx["tx"].get_vsize(), vsize)
->>>>>>> 38cbf43d
 
         return {"txid": tx["txid"], "wtxid": tx["tx"].getwtxid(), "hex": tx["hex"], "tx": tx["tx"], "new_utxo": tx["new_utxos"][0]}
 
