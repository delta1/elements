--- conflicted
+++ resolved
@@ -310,11 +310,7 @@
         return txid
 
 
-<<<<<<< HEAD
-def getnewdestination(address_type='bech32', hrp='ert', version=235, prefix=75):
-=======
-def getnewdestination(address_type='bech32m'):
->>>>>>> f8586b25
+def getnewdestination(address_type='bech32m', hrp='ert', version=235, prefix=75):
     """Generate a random destination of the specified type and return the
        corresponding public key, scriptPubKey and address. Supported types are
        'legacy', 'p2sh-segwit', 'bech32' and 'bech32m'. Can be used when a random
@@ -331,17 +327,12 @@
         address = key_to_p2sh_p2wpkh(pubkey, prefix=prefix)
     elif address_type == 'bech32':
         scriptpubkey = key_to_p2wpkh_script(pubkey)
-<<<<<<< HEAD
         address = key_to_p2wpkh(pubkey, hrp=hrp)
-    # TODO: also support bech32m (need to generate x-only-pubkey)
-=======
-        address = key_to_p2wpkh(pubkey)
     elif address_type == 'bech32m':
         tap = taproot_construct(compute_xonly_pubkey(key.get_bytes())[0])
         pubkey = tap.output_pubkey
         scriptpubkey = tap.scriptPubKey
-        address = output_key_to_p2tr(pubkey)
->>>>>>> f8586b25
+        address = output_key_to_p2tr(hrp, pubkey)
     else:
         assert False
     return pubkey, scriptpubkey, address
