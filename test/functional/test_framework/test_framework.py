#!/usr/bin/env python3
# Copyright (c) 2014-2021 The Bitcoin Core developers
# Distributed under the MIT software license, see the accompanying
# file COPYING or http://www.opensource.org/licenses/mit-license.php.
"""Base class for RPC testing."""

import configparser
from enum import Enum
import argparse
import logging
import os
import platform
import pdb
import random
import re
import shutil
import subprocess
import sys
import tempfile
import time

from typing import List
from .address import create_deterministic_address_bcrt1_p2tr_op_true
from .authproxy import JSONRPCException
from . import coverage
from .p2p import NetworkThread
from .test_node import TestNode
from .util import (
    MAX_NODES,
    PortSeed,
    assert_equal,
    check_json_precision,
    get_datadir_path,
    initialize_datadir,
    p2p_port,
    wait_until_helper,
)


class TestStatus(Enum):
    PASSED = 1
    FAILED = 2
    SKIPPED = 3

TEST_EXIT_PASSED = 0
TEST_EXIT_FAILED = 1
TEST_EXIT_SKIPPED = 77

TMPDIR_PREFIX = "bitcoin_func_test_"


class SkipTest(Exception):
    """This exception is raised to skip a test"""

    def __init__(self, message):
        self.message = message


class BitcoinTestMetaClass(type):
    """Metaclass for BitcoinTestFramework.

    Ensures that any attempt to register a subclass of `BitcoinTestFramework`
    adheres to a standard whereby the subclass overrides `set_test_params` and
    `run_test` but DOES NOT override either `__init__` or `main`. If any of
    those standards are violated, a ``TypeError`` is raised."""

    def __new__(cls, clsname, bases, dct):
        if not clsname == 'BitcoinTestFramework':
            if not ('run_test' in dct and 'set_test_params' in dct):
                raise TypeError("BitcoinTestFramework subclasses must override "
                                "'run_test' and 'set_test_params'")
            if '__init__' in dct or 'main' in dct:
                raise TypeError("BitcoinTestFramework subclasses may not override "
                                "'__init__' or 'main'")

        return super().__new__(cls, clsname, bases, dct)


class BitcoinTestFramework(metaclass=BitcoinTestMetaClass):
    """Base class for a bitcoin test script.

    Individual bitcoin test scripts should subclass this class and override the set_test_params() and run_test() methods.

    Individual tests can also override the following methods to customize the test setup:

    - add_options()
    - setup_chain()
    - setup_network()
    - setup_nodes()

    The __init__() and main() methods should not be overridden.

    This class also contains various public and private helper methods."""

    def __init__(self):
        """Sets test framework defaults. Do not override this method. Instead, override the set_test_params() method"""
        self.chain: str = 'elementsregtest'
        self.setup_clean_chain: bool = False
        self.nodes: List[TestNode] = []
        self.network_thread = None
        self.rpc_timeout = 60  # Wait for up to 60 seconds for the RPC server to respond
        self.supports_cli = True
        self.bind_to_localhost_only = True
        self.parse_args()
        self.disable_syscall_sandbox = self.options.nosandbox or self.options.valgrind
        self.default_wallet_name = "default_wallet" if self.options.descriptors else ""
        self.wallet_data_filename = "wallet.dat"
        # Optional list of wallet names that can be set in set_test_params to
        # create and import keys to. If unset, default is len(nodes) *
        # [default_wallet_name]. If wallet names are None, wallet creation is
        # skipped. If list is truncated, wallet creation is skipped and keys
        # are not imported.
        self.wallet_names = None
        # By default the wallet is not required. Set to true by skip_if_no_wallet().
        # When False, we ignore wallet_names regardless of what it is.
        self._requires_wallet = False
        # Disable ThreadOpenConnections by default, so that adding entries to
        # addrman will not result in automatic connections to them.
        self.disable_autoconnect = True
        self.set_test_params()
        assert self.wallet_names is None or len(self.wallet_names) <= self.num_nodes
        if self.options.timeout_factor == 0 :
            self.options.timeout_factor = 99999
        self.rpc_timeout = int(self.rpc_timeout * self.options.timeout_factor) # optionally, increase timeout by a factor

    def main(self):
        """Main function. This should not be overridden by the subclass test scripts."""

        assert hasattr(self, "num_nodes"), "Test must set self.num_nodes in set_test_params()"

        try:
            self.setup()
            self.run_test()
        except JSONRPCException:
            self.log.exception("JSONRPC error")
            self.success = TestStatus.FAILED
        except SkipTest as e:
            self.log.warning("Test Skipped: %s" % e.message)
            self.success = TestStatus.SKIPPED
        except AssertionError:
            self.log.exception("Assertion failed")
            self.success = TestStatus.FAILED
        except KeyError:
            self.log.exception("Key error")
            self.success = TestStatus.FAILED
        except subprocess.CalledProcessError as e:
            self.log.exception("Called Process failed with '{}'".format(e.output))
            self.success = TestStatus.FAILED
        except Exception:
            self.log.exception("Unexpected exception caught during testing")
            self.success = TestStatus.FAILED
        except KeyboardInterrupt:
            self.log.warning("Exiting after keyboard interrupt")
            self.success = TestStatus.FAILED
        finally:
            exit_code = self.shutdown()
            sys.exit(exit_code)

    def parse_args(self):
        previous_releases_path = os.getenv("PREVIOUS_RELEASES_DIR") or os.getcwd() + "/releases"
        parser = argparse.ArgumentParser(usage="%(prog)s [options]")
        parser.add_argument("--nocleanup", dest="nocleanup", default=False, action="store_true",
                            help="Leave bitcoinds and test.* datadir on exit or error")
        parser.add_argument("--nosandbox", dest="nosandbox", default=False, action="store_true",
                            help="Don't use the syscall sandbox")
        parser.add_argument("--noshutdown", dest="noshutdown", default=False, action="store_true",
                            help="Don't stop bitcoinds after the test execution")
        parser.add_argument("--cachedir", dest="cachedir", default=os.path.abspath(os.path.dirname(os.path.realpath(__file__)) + "/../../cache"),
                            help="Directory for caching pregenerated datadirs (default: %(default)s)")
        parser.add_argument("--tmpdir", dest="tmpdir", help="Root directory for datadirs")
        parser.add_argument("-l", "--loglevel", dest="loglevel", default="INFO",
                            help="log events at this level and higher to the console. Can be set to DEBUG, INFO, WARNING, ERROR or CRITICAL. Passing --loglevel DEBUG will output all logs to console. Note that logs at all levels are always written to the test_framework.log file in the temporary test directory.")
        parser.add_argument("--tracerpc", dest="trace_rpc", default=False, action="store_true",
                            help="Print out all RPC calls as they are made")
        parser.add_argument("--portseed", dest="port_seed", default=os.getpid(), type=int,
                            help="The seed to use for assigning port numbers (default: current process id)")
        parser.add_argument("--previous-releases", dest="prev_releases", action="store_true",
                            default=os.path.isdir(previous_releases_path) and bool(os.listdir(previous_releases_path)),
                            help="Force test of previous releases (default: %(default)s)")
        parser.add_argument("--coveragedir", dest="coveragedir",
                            help="Write tested RPC commands into this directory")
        parser.add_argument("--configfile", dest="configfile",
                            default=os.path.abspath(os.path.dirname(os.path.realpath(__file__)) + "/../../config.ini"),
                            help="Location of the test framework config file (default: %(default)s)")
        parser.add_argument("--pdbonfailure", dest="pdbonfailure", default=False, action="store_true",
                            help="Attach a python debugger if test fails")
        parser.add_argument("--usecli", dest="usecli", default=False, action="store_true",
                            help="use bitcoin-cli instead of RPC for all commands")
        parser.add_argument("--perf", dest="perf", default=False, action="store_true",
                            help="profile running nodes with perf for the duration of the test")
        parser.add_argument("--valgrind", dest="valgrind", default=False, action="store_true",
                            help="run nodes under the valgrind memory error detector: expect at least a ~10x slowdown. valgrind 3.14 or later required. Forces --nosandbox.")
        parser.add_argument("--randomseed", type=int,
                            help="set a random seed for deterministically reproducing a previous test run")
        parser.add_argument('--timeout-factor', dest="timeout_factor", type=float, default=1.0, help='adjust test timeouts by a factor. Setting it to 0 disables all timeouts')

        self.add_options(parser)
        # Running TestShell in a Jupyter notebook causes an additional -f argument
        # To keep TestShell from failing with an "unrecognized argument" error, we add a dummy "-f" argument
        # source: https://stackoverflow.com/questions/48796169/how-to-fix-ipykernel-launcher-py-error-unrecognized-arguments-in-jupyter/56349168#56349168
        parser.add_argument("-f", "--fff", help="a dummy argument to fool ipython", default="1")
        self.options = parser.parse_args()
        self.options.previous_releases_path = previous_releases_path

        config = configparser.ConfigParser()
        config.read_file(open(self.options.configfile))
        self.config = config

        if "descriptors" not in self.options:
            # Wallet is not required by the test at all and the value of self.options.descriptors won't matter.
            # It still needs to exist and be None in order for tests to work however.
            # So set it to None to force -disablewallet, because the wallet is not needed.
            self.options.descriptors = None
        elif self.options.descriptors is None:
            # Some wallet is either required or optionally used by the test.
            # Prefer BDB unless it isn't available
            if self.is_bdb_compiled():
                self.options.descriptors = False
            elif self.is_sqlite_compiled():
                self.options.descriptors = True
            else:
                # If neither are compiled, tests requiring a wallet will be skipped and the value of self.options.descriptors won't matter
                # It still needs to exist and be None in order for tests to work however.
                # So set it to None, which will also set -disablewallet.
                self.options.descriptors = None

        PortSeed.n = self.options.port_seed

    def setup(self):
        """Call this method to start up the test framework object with options set."""

        check_json_precision()

        self.options.cachedir = os.path.abspath(self.options.cachedir)

        config = self.config

        fname_bitcoind = os.path.join(
            config["environment"]["BUILDDIR"],
            "src",
            "elementsd" + config["environment"]["EXEEXT"],
        )
        fname_bitcoincli = os.path.join(
            config["environment"]["BUILDDIR"],
            "src",
            "elements-cli" + config["environment"]["EXEEXT"],
        )
        fname_bitcoinutil = os.path.join(
            config["environment"]["BUILDDIR"],
            "src",
            "bitcoin-util" + config["environment"]["EXEEXT"],
        )
        self.options.bitcoind = os.getenv("BITCOIND", default=fname_bitcoind)
        self.options.bitcoincli = os.getenv("BITCOINCLI", default=fname_bitcoincli)
        self.options.bitcoinutil = os.getenv("BITCOINUTIL", default=fname_bitcoinutil)

        os.environ['PATH'] = os.pathsep.join([
            os.path.join(config['environment']['BUILDDIR'], 'src'),
            os.path.join(config['environment']['BUILDDIR'], 'src', 'qt'), os.environ['PATH']
        ])

        # Set up temp directory and start logging
        if self.options.tmpdir:
            self.options.tmpdir = os.path.abspath(self.options.tmpdir)
            os.makedirs(self.options.tmpdir, exist_ok=False)
        else:
            self.options.tmpdir = tempfile.mkdtemp(prefix=TMPDIR_PREFIX)
        self._start_logging()

        # Seed the PRNG. Note that test runs are reproducible if and only if
        # a single thread accesses the PRNG. For more information, see
        # https://docs.python.org/3/library/random.html#notes-on-reproducibility.
        # The network thread shouldn't access random. If we need to change the
        # network thread to access randomness, it should instantiate its own
        # random.Random object.
        seed = self.options.randomseed

        if seed is None:
            seed = random.randrange(sys.maxsize)
        else:
            self.log.debug("User supplied random seed {}".format(seed))

        random.seed(seed)
        self.log.debug("PRNG seed is: {}".format(seed))

        self.log.debug('Setting up network thread')
        self.network_thread = NetworkThread()
        self.network_thread.start()

        if self.options.usecli:
            if not self.supports_cli:
                raise SkipTest("--usecli specified but test does not support using CLI")
            self.skip_if_no_cli()
        self.skip_test_if_missing_module()
        self.setup_chain()
        self.setup_network()

        self.success = TestStatus.PASSED

    def shutdown(self):
        """Call this method to shut down the test framework object."""

        if self.success == TestStatus.FAILED and self.options.pdbonfailure:
            print("Testcase failed. Attaching python debugger. Enter ? for help")
            pdb.set_trace()

        self.log.debug('Closing down network thread')
        self.network_thread.close()
        if not self.options.noshutdown:
            self.log.info("Stopping nodes")
            if self.nodes:
                self.stop_nodes()
        else:
            for node in self.nodes:
                node.cleanup_on_exit = False
            self.log.info("Note: bitcoinds were not stopped and may still be running")

        should_clean_up = (
            not self.options.nocleanup and
            not self.options.noshutdown and
            self.success != TestStatus.FAILED and
            not self.options.perf
        )
        if should_clean_up:
            self.log.info("Cleaning up {} on exit".format(self.options.tmpdir))
            cleanup_tree_on_exit = True
        elif self.options.perf:
            self.log.warning("Not cleaning up dir {} due to perf data".format(self.options.tmpdir))
            cleanup_tree_on_exit = False
        else:
            self.log.warning("Not cleaning up dir {}".format(self.options.tmpdir))
            cleanup_tree_on_exit = False

        if self.success == TestStatus.PASSED:
            self.log.info("Tests successful")
            exit_code = TEST_EXIT_PASSED
        elif self.success == TestStatus.SKIPPED:
            self.log.info("Test skipped")
            exit_code = TEST_EXIT_SKIPPED
        else:
            self.log.error("Test failed. Test logging available at %s/test_framework.log", self.options.tmpdir)
            self.log.error("")
            self.log.error("Hint: Call {} '{}' to consolidate all logs".format(os.path.normpath(os.path.dirname(os.path.realpath(__file__)) + "/../combine_logs.py"), self.options.tmpdir))
            self.log.error("")
            self.log.error("If this failure happened unexpectedly or intermittently, please file a bug and provide a link or upload of the combined log.")
            self.log.error(self.config['environment']['PACKAGE_BUGREPORT'])
            self.log.error("")
            exit_code = TEST_EXIT_FAILED
        # Logging.shutdown will not remove stream- and filehandlers, so we must
        # do it explicitly. Handlers are removed so the next test run can apply
        # different log handler settings.
        # See: https://docs.python.org/3/library/logging.html#logging.shutdown
        for h in list(self.log.handlers):
            h.flush()
            h.close()
            self.log.removeHandler(h)
        rpc_logger = logging.getLogger("BitcoinRPC")
        for h in list(rpc_logger.handlers):
            h.flush()
            rpc_logger.removeHandler(h)
        if cleanup_tree_on_exit:
            shutil.rmtree(self.options.tmpdir)

        self.nodes.clear()
        return exit_code

    # Methods to override in subclass test scripts.
    def set_test_params(self):
        """Tests must override this method to change default values for number of nodes, topology, etc"""
        raise NotImplementedError

    def add_options(self, parser):
        """Override this method to add command-line options to the test"""
        pass

    def skip_test_if_missing_module(self):
        """Override this method to skip a test if a module is not compiled"""
        pass

    def setup_chain(self):
        """Override this method to customize blockchain setup"""
        self.log.info("Initializing test directory " + self.options.tmpdir)
        if self.setup_clean_chain:
            self._initialize_chain_clean()
        else:
            self._initialize_chain()

    def setup_network(self):
        """Override this method to customize test network topology"""
        self.setup_nodes()

        # Connect the nodes as a "chain".  This allows us
        # to split the network between nodes 1 and 2 to get
        # two halves that can work on competing chains.
        #
        # Topology looks like this:
        # node0 <-- node1 <-- node2 <-- node3
        #
        # If all nodes are in IBD (clean chain from genesis), node0 is assumed to be the source of blocks (miner). To
        # ensure block propagation, all nodes will establish outgoing connections toward node0.
        # See fPreferredDownload in net_processing.
        #
        # If further outbound connections are needed, they can be added at the beginning of the test with e.g.
        # self.connect_nodes(1, 2)
        for i in range(self.num_nodes - 1):
            self.connect_nodes(i + 1, i)
        self.sync_all()

    def setup_nodes(self):
        """Override this method to customize test node setup"""
        extra_args = [[]] * self.num_nodes
        if hasattr(self, "extra_args"):
            extra_args = self.extra_args
        self.add_nodes(self.num_nodes, extra_args)
        self.start_nodes()
        if self._requires_wallet:
            self.import_deterministic_coinbase_privkeys()
        if not self.setup_clean_chain:
            for n in self.nodes:
                assert_equal(n.getblockchaininfo()["blocks"], 199)
            # To ensure that all nodes are out of IBD, the most recent block
            # must have a timestamp not too old (see IsInitialBlockDownload()).
            self.log.debug('Generate a block with current time')
            block_hash = self.generate(self.nodes[0], 1, sync_fun=self.no_op)[0]
            block = self.nodes[0].getblock(blockhash=block_hash, verbosity=0)
            for n in self.nodes:
                n.submitblock(block)
                chain_info = n.getblockchaininfo()
                assert_equal(chain_info["blocks"], 200)
                assert_equal(chain_info["initialblockdownload"], False)

    def import_deterministic_coinbase_privkeys(self):
        for i in range(self.num_nodes):
            self.init_wallet(node=i)

    def init_wallet(self, *, node):
        wallet_name = self.default_wallet_name if self.wallet_names is None else self.wallet_names[node] if node < len(self.wallet_names) else False
        if wallet_name is not False:
            n = self.nodes[node]
            if wallet_name is not None:
                n.createwallet(wallet_name=wallet_name, descriptors=self.options.descriptors, load_on_startup=True)
            n.importprivkey(privkey=n.get_deterministic_priv_key().key, label='coinbase', rescan=True)

    def run_test(self):
        """Tests must override this method to define test logic"""
        raise NotImplementedError

    # Public helper methods. These can be accessed by the subclass test scripts.

<<<<<<< HEAD
    def add_nodes(self, num_nodes: int, extra_args=None, *, rpchost=None, chain=None, binary=None, binary_cli=None, versions=None):
=======
    def add_wallet_options(self, parser, *, descriptors=True, legacy=True):
        group = parser.add_mutually_exclusive_group()
        kwargs = {}
        if descriptors + legacy == 1:
            # If only one type can be chosen, set it as default
            kwargs["default"] = descriptors
        if descriptors:
            group.add_argument("--descriptors", action='store_const', const=True, **kwargs,
                               help="Run test using a descriptor wallet", dest='descriptors')
        if legacy:
            group.add_argument("--legacy-wallet", action='store_const', const=False, **kwargs,
                               help="Run test using legacy wallets", dest='descriptors')

    def add_nodes(self, num_nodes: int, extra_args=None, *, rpchost=None, binary=None, binary_cli=None, versions=None):
>>>>>>> 85972608
        """Instantiate TestNode objects.

        Should only be called once after the nodes have been specified in
        set_test_params()."""
        def get_bin_from_version(version, bin_name, bin_default):
            if not version:
                return bin_default
            if version > 219999:
                # Starting at client version 220000 the first two digits represent
                # the major version, e.g. v22.0 instead of v0.22.0.
                version *= 100
            return os.path.join(
                self.options.previous_releases_path,
                re.sub(
                    r'\.0$' if version <= 219999 else r'(\.0){1,2}$',
                    '', # Remove trailing dot for point releases, after 22.0 also remove double trailing dot.
                    'v{}.{}.{}.{}'.format(
                        (version % 100000000) // 1000000,
                        (version % 1000000) // 10000,
                        (version % 10000) // 100,
                        (version % 100) // 1,
                    ),
                ),
                'bin',
                bin_name,
            )

        if self.bind_to_localhost_only:
            extra_confs = [["bind=127.0.0.1"]] * num_nodes
        else:
            extra_confs = [[]] * num_nodes
        if extra_args is None:
            extra_args = [[]] * num_nodes
        if versions is None:
            versions = [None] * num_nodes
        if self.is_syscall_sandbox_compiled() and not self.disable_syscall_sandbox:
            for i in range(len(extra_args)):
                # The -sandbox argument is not present in the v22.0 release.
                if versions[i] is None or versions[i] >= 229900:
                    extra_args[i] = extra_args[i] + ["-sandbox=log-and-abort"]
        if binary is None:
            binary = [get_bin_from_version(v, 'elementsd', self.options.bitcoind) for v in versions]
        if binary_cli is None:
            binary_cli = [get_bin_from_version(v, 'elements-cli', self.options.bitcoincli) for v in versions]
        if chain is None:
            chain = [self.chain] * num_nodes
        assert_equal(len(extra_confs), num_nodes)
        assert_equal(len(extra_args), num_nodes)
        assert_equal(len(versions), num_nodes)
        assert_equal(len(binary), num_nodes)
        assert_equal(len(binary_cli), num_nodes)
        assert_equal(len(chain), num_nodes)
        for i in range(num_nodes):
            numnode = len(self.nodes)
            test_node_i = TestNode(
                numnode,
                get_datadir_path(self.options.tmpdir, numnode),
                chain=chain[i],
                rpchost=rpchost,
                timewait=self.rpc_timeout,
                timeout_factor=self.options.timeout_factor,
                bitcoind=binary[i],
                bitcoin_cli=binary_cli[i],
                version=versions[i],
                coverage_dir=self.options.coveragedir,
                cwd=self.options.tmpdir,
                extra_conf=extra_confs[i],
                extra_args=extra_args[i],
                use_cli=self.options.usecli,
                start_perf=self.options.perf,
                use_valgrind=self.options.valgrind,
                descriptors=self.options.descriptors,
            )
            self.nodes.append(test_node_i)
            if not test_node_i.version_is_at_least(170000):
                # adjust conf for pre 17
                conf_file = test_node_i.bitcoinconf
                with open(conf_file, 'r', encoding='utf8') as conf:
                    conf_data = conf.read()
                with open(conf_file, 'w', encoding='utf8') as conf:
                    conf.write(conf_data.replace('[regtest]', ''))

    def start_node(self, i, *args, **kwargs):
        """Start a bitcoind"""

        node = self.nodes[i]

        node.start(*args, **kwargs)
        node.wait_for_rpc_connection()

        if self.options.coveragedir is not None:
            coverage.write_all_rpc_commands(self.options.coveragedir, node.rpc)

    def start_nodes(self, extra_args=None, *args, **kwargs):
        """Start multiple bitcoinds"""

        if extra_args is None:
            extra_args = [None] * self.num_nodes
        assert_equal(len(extra_args), self.num_nodes)
        try:
            for i, node in enumerate(self.nodes):
                node.start(extra_args[i], *args, **kwargs)
            for node in self.nodes:
                node.wait_for_rpc_connection()
        except:
            # If one node failed to start, stop the others
            self.stop_nodes()
            raise

        if self.options.coveragedir is not None:
            for node in self.nodes:
                coverage.write_all_rpc_commands(self.options.coveragedir, node.rpc)

    def stop_node(self, i, expected_stderr='', wait=0):
        """Stop a bitcoind test node"""
        self.nodes[i].stop_node(expected_stderr, wait=wait)

    def stop_nodes(self, wait=0):
        """Stop multiple bitcoind test nodes"""
        for node in self.nodes:
            # Issue RPC to stop nodes
            node.stop_node(wait=wait, wait_until_stopped=False)

        for node in self.nodes:
            # Wait for nodes to stop
            node.wait_until_stopped()

    def restart_node(self, i, extra_args=None):
        """Stop and start a test node"""
        self.stop_node(i)
        self.start_node(i, extra_args)

    def wait_for_node_exit(self, i, timeout):
        self.nodes[i].process.wait(timeout)

    def connect_nodes(self, a, b):
        from_connection = self.nodes[a]
        to_connection = self.nodes[b]
        from_num_peers = 1 + len(from_connection.getpeerinfo())
        to_num_peers = 1 + len(to_connection.getpeerinfo())
        ip_port = "127.0.0.1:" + str(p2p_port(b))
        from_connection.addnode(ip_port, "onetry")
        # poll until version handshake complete to avoid race conditions
        # with transaction relaying
        # See comments in net_processing:
        # * Must have a version message before anything else
        # * Must have a verack message before anything else
        self.wait_until(lambda: sum(peer['version'] != 0 for peer in from_connection.getpeerinfo()) == from_num_peers)
        self.wait_until(lambda: sum(peer['version'] != 0 for peer in to_connection.getpeerinfo()) == to_num_peers)
        self.wait_until(lambda: sum(peer['bytesrecv_per_msg'].pop('verack', 0) == 24 for peer in from_connection.getpeerinfo()) == from_num_peers)
        self.wait_until(lambda: sum(peer['bytesrecv_per_msg'].pop('verack', 0) == 24 for peer in to_connection.getpeerinfo()) == to_num_peers)

    def disconnect_nodes(self, a, b):
        def disconnect_nodes_helper(node_a, node_b):
            def get_peer_ids(from_connection, node_num):
                result = []
                for peer in from_connection.getpeerinfo():
                    if "testnode{}".format(node_num) in peer['subver']:
                        result.append(peer['id'])
                return result

            peer_ids = get_peer_ids(node_a, node_b.index)
            if not peer_ids:
                self.log.warning("disconnect_nodes: {} and {} were not connected".format(
                    node_a.index,
                    node_b.index,
                ))
                return
            for peer_id in peer_ids:
                try:
                    node_a.disconnectnode(nodeid=peer_id)
                except JSONRPCException as e:
                    # If this node is disconnected between calculating the peer id
                    # and issuing the disconnect, don't worry about it.
                    # This avoids a race condition if we're mass-disconnecting peers.
                    if e.error['code'] != -29:  # RPC_CLIENT_NODE_NOT_CONNECTED
                        raise

            # wait to disconnect
            self.wait_until(lambda: not get_peer_ids(node_a, node_b.index), timeout=5)
            self.wait_until(lambda: not get_peer_ids(node_b, node_a.index), timeout=5)

        disconnect_nodes_helper(self.nodes[a], self.nodes[b])

    def split_network(self):
        """
        Split the network of four nodes into nodes 0/1 and 2/3.
        """
        self.disconnect_nodes(1, 2)
        self.sync_all(self.nodes[:2])
        self.sync_all(self.nodes[2:])

    def join_network(self):
        """
        Join the (previously split) network halves together.
        """
        self.connect_nodes(1, 2)
        self.sync_all()

    def no_op(self):
        pass

    def generate(self, generator, *args, sync_fun=None, **kwargs):
        blocks = generator.generate(*args, invalid_call=False, **kwargs)
        sync_fun() if sync_fun else self.sync_all()
        return blocks

    def generateblock(self, generator, *args, sync_fun=None, **kwargs):
        blocks = generator.generateblock(*args, invalid_call=False, **kwargs)
        sync_fun() if sync_fun else self.sync_all()
        return blocks

    def generatetoaddress(self, generator, *args, sync_fun=None, **kwargs):
        blocks = generator.generatetoaddress(*args, invalid_call=False, **kwargs)
        sync_fun() if sync_fun else self.sync_all()
        return blocks

    def generatetodescriptor(self, generator, *args, sync_fun=None, **kwargs):
        blocks = generator.generatetodescriptor(*args, invalid_call=False, **kwargs)
        sync_fun() if sync_fun else self.sync_all()
        return blocks

    def sync_blocks(self, nodes=None, wait=1, timeout=60, expect_disconnected=False):
        """
        Wait until everybody has the same tip.
        sync_blocks needs to be called with an rpc_connections set that has least
        one node already synced to the latest, stable tip, otherwise there's a
        chance it might return before all nodes are stably synced.
        """
        rpc_connections = nodes or self.nodes
        timeout = int(timeout * self.options.timeout_factor)
        stop_time = time.time() + timeout
        while time.time() <= stop_time:
            best_hash = [x.getbestblockhash() for x in rpc_connections]
            if best_hash.count(best_hash[0]) == len(rpc_connections):
                return
            if not expect_disconnected:
                assert (all([len(x.getpeerinfo()) for x in rpc_connections]))

            time.sleep(wait)
        raise AssertionError("Block sync timed out after {}s:{}".format(
            timeout,
            "".join("\n  {!r}".format(b) for b in best_hash),
        ))

    def sync_mempools(self, nodes=None, wait=1, timeout=60, flush_scheduler=True):
        """
        Wait until everybody has the same transactions in their memory
        pools
        """
        rpc_connections = nodes or self.nodes
        timeout = int(timeout * self.options.timeout_factor)
        stop_time = time.time() + timeout
        while time.time() <= stop_time:
            pool = [set(r.getrawmempool()) for r in rpc_connections]
            if pool.count(pool[0]) == len(rpc_connections):
                if flush_scheduler:
                    for r in rpc_connections:
                        r.syncwithvalidationinterfacequeue()
                return
            # Check that each peer has at least one connection
            assert (all([len(x.getpeerinfo()) for x in rpc_connections]))
            time.sleep(wait)
        raise AssertionError("Mempool sync timed out after {}s:{}".format(
            timeout,
            "".join("\n  {!r}".format(m) for m in pool),
        ))

    def sync_all(self, nodes=None, expect_disconnected=False, timeout1=60, timeout2=60):
        self.sync_blocks(nodes, expect_disconnected=expect_disconnected, timeout=timeout1)
        self.sync_mempools(nodes, timeout=timeout2)

    def wait_until(self, test_function, timeout=60):
        return wait_until_helper(test_function, timeout=timeout, timeout_factor=self.options.timeout_factor)

    # Private helper methods. These should not be accessed by the subclass test scripts.

    def _start_logging(self):
        # Add logger and logging handlers
        self.log = logging.getLogger('TestFramework')
        self.log.setLevel(logging.DEBUG)
        # Create file handler to log all messages
        fh = logging.FileHandler(self.options.tmpdir + '/test_framework.log', encoding='utf-8')
        fh.setLevel(logging.DEBUG)
        # Create console handler to log messages to stderr. By default this logs only error messages, but can be configured with --loglevel.
        ch = logging.StreamHandler(sys.stdout)
        # User can provide log level as a number or string (eg DEBUG). loglevel was caught as a string, so try to convert it to an int
        ll = int(self.options.loglevel) if self.options.loglevel.isdigit() else self.options.loglevel.upper()
        ch.setLevel(ll)
        # Format logs the same as bitcoind's debug.log with microprecision (so log files can be concatenated and sorted)
        formatter = logging.Formatter(fmt='%(asctime)s.%(msecs)03d000Z %(name)s (%(levelname)s): %(message)s', datefmt='%Y-%m-%dT%H:%M:%S')
        formatter.converter = time.gmtime
        fh.setFormatter(formatter)
        ch.setFormatter(formatter)
        # add the handlers to the logger
        self.log.addHandler(fh)
        self.log.addHandler(ch)

        if self.options.trace_rpc:
            rpc_logger = logging.getLogger("BitcoinRPC")
            rpc_logger.setLevel(logging.DEBUG)
            rpc_handler = logging.StreamHandler(sys.stdout)
            rpc_handler.setLevel(logging.DEBUG)
            rpc_logger.addHandler(rpc_handler)

    def _initialize_chain(self):
        """Initialize a pre-mined blockchain for use by the test.

        Create a cache of a 199-block-long chain
        Afterward, create num_nodes copies from the cache."""

        CACHE_NODE_ID = 0  # Use node 0 to create the cache for all other nodes
        cache_node_dir = get_datadir_path(self.options.cachedir, CACHE_NODE_ID)
        assert self.num_nodes <= MAX_NODES

        if not os.path.isdir(cache_node_dir):
            self.log.debug("Creating cache directory {}".format(cache_node_dir))

            initialize_datadir(self.options.cachedir, CACHE_NODE_ID, self.chain, self.disable_autoconnect)
            self.nodes.append(
                TestNode(
                    CACHE_NODE_ID,
                    cache_node_dir,
                    chain=self.chain,
                    extra_conf=["bind=127.0.0.1"],
                    extra_args=['-disablewallet'],
                    rpchost=None,
                    timewait=self.rpc_timeout,
                    timeout_factor=self.options.timeout_factor,
                    bitcoind=self.options.bitcoind,
                    bitcoin_cli=self.options.bitcoincli,
                    coverage_dir=None,
                    cwd=self.options.tmpdir,
                    descriptors=self.options.descriptors,
                ))
            self.start_node(CACHE_NODE_ID)
            cache_node = self.nodes[CACHE_NODE_ID]

            # Wait for RPC connections to be ready
            cache_node.wait_for_rpc_connection()

            # Set a time in the past, so that blocks don't end up in the future
            cache_node.setmocktime(cache_node.getblockheader(cache_node.getbestblockhash())['time'])

            # Create a 199-block-long chain; each of the 3 first nodes
            # gets 25 mature blocks and 25 immature.
            # The 4th address gets 25 mature and only 24 immature blocks so that the very last
            # block in the cache does not age too much (have an old tip age).
            # This is needed so that we are out of IBD when the test starts,
            # see the tip age check in IsInitialBlockDownload().
            gen_addresses = [k.address for k in TestNode.PRIV_KEYS][:3] + [create_deterministic_address_bcrt1_p2tr_op_true()[0]]
            assert_equal(len(gen_addresses), 4)
            for i in range(8):
                self.generatetoaddress(
                    cache_node,
                    nblocks=25 if i != 7 else 24,
                    address=gen_addresses[i % len(gen_addresses)],
                )

            assert_equal(cache_node.getblockchaininfo()["blocks"], 199)

            # Shut it down, and clean up cache directories:
            self.stop_nodes()
            self.nodes = []

            def cache_path(*paths):
                return os.path.join(cache_node_dir, self.chain, *paths)

            os.rmdir(cache_path('wallets'))  # Remove empty wallets dir
            for entry in os.listdir(cache_path()):
                if entry not in ['chainstate', 'blocks', 'indexes']:  # Only indexes, chainstate and blocks folders
                    os.remove(cache_path(entry))

        for i in range(self.num_nodes):
            self.log.debug("Copy cache directory {} to node {}".format(cache_node_dir, i))
            to_dir = get_datadir_path(self.options.tmpdir, i)
            shutil.copytree(cache_node_dir, to_dir)
            initialize_datadir(self.options.tmpdir, i, self.chain, self.disable_autoconnect)  # Overwrite port/rpcport in bitcoin.conf

    def _initialize_chain_clean(self):
        """Initialize empty blockchain for use by the test.

        Create an empty blockchain and num_nodes wallets.
        Useful if a test case wants complete control over initialization."""
        for i in range(self.num_nodes):
            initialize_datadir(self.options.tmpdir, i, self.chain, self.disable_autoconnect)

    def skip_if_no_py3_zmq(self):
        """Attempt to import the zmq package and skip the test if the import fails."""
        try:
            import zmq  # noqa
        except ImportError:
            raise SkipTest("python3-zmq module not available.")

    def skip_if_no_python_bcc(self):
        """Attempt to import the bcc package and skip the tests if the import fails."""
        try:
            import bcc  # type: ignore[import] # noqa: F401
        except ImportError:
            raise SkipTest("bcc python module not available")

    def skip_if_no_bitcoind_tracepoints(self):
        """Skip the running test if bitcoind has not been compiled with USDT tracepoint support."""
        if not self.is_usdt_compiled():
            raise SkipTest("bitcoind has not been built with USDT tracepoints enabled.")

    def skip_if_no_bpf_permissions(self):
        """Skip the running test if we don't have permissions to do BPF syscalls and load BPF maps."""
        # check for 'root' permissions
        if os.geteuid() != 0:
            raise SkipTest("no permissions to use BPF (please review the tests carefully before running them with higher privileges)")

    def skip_if_platform_not_linux(self):
        """Skip the running test if we are not on a Linux platform"""
        if platform.system() != "Linux":
            raise SkipTest("not on a Linux system")

    def skip_if_no_bitcoind_zmq(self):
        """Skip the running test if bitcoind has not been compiled with zmq support."""
        if not self.is_zmq_compiled():
            raise SkipTest("bitcoind has not been built with zmq enabled.")

    def skip_if_no_wallet(self):
        """Skip the running test if wallet has not been compiled."""
        self._requires_wallet = True
        if not self.is_wallet_compiled():
            raise SkipTest("wallet has not been compiled.")
        if self.options.descriptors:
            self.skip_if_no_sqlite()
        else:
            self.skip_if_no_bdb()

    def skip_if_no_sqlite(self):
        """Skip the running test if sqlite has not been compiled."""
        if not self.is_sqlite_compiled():
            raise SkipTest("sqlite has not been compiled.")

    def skip_if_no_bdb(self):
        """Skip the running test if BDB has not been compiled."""
        if not self.is_bdb_compiled():
            raise SkipTest("BDB has not been compiled.")

    def skip_if_no_wallet_tool(self):
        """Skip the running test if bitcoin-wallet has not been compiled."""
        if not self.is_wallet_tool_compiled():
            raise SkipTest("bitcoin-wallet has not been compiled")

    def skip_if_no_bitcoin_util(self):
        """Skip the running test if bitcoin-util has not been compiled."""
        if not self.is_bitcoin_util_compiled():
            raise SkipTest("bitcoin-util has not been compiled")

    def skip_if_no_cli(self):
        """Skip the running test if bitcoin-cli has not been compiled."""
        if not self.is_cli_compiled():
            raise SkipTest("bitcoin-cli has not been compiled.")

    def skip_if_no_previous_releases(self):
        """Skip the running test if previous releases are not available."""
        if not self.has_previous_releases():
            raise SkipTest("previous releases not available or disabled")

    def has_previous_releases(self):
        """Checks whether previous releases are present and enabled."""
        if not os.path.isdir(self.options.previous_releases_path):
            if self.options.prev_releases:
                raise AssertionError("Force test of previous releases but releases missing: {}".format(
                    self.options.previous_releases_path))
        return self.options.prev_releases

    def skip_if_no_external_signer(self):
        """Skip the running test if external signer support has not been compiled."""
        if not self.is_external_signer_compiled():
            raise SkipTest("external signer support has not been compiled.")

    def is_cli_compiled(self):
        """Checks whether bitcoin-cli was compiled."""
        return self.config["components"].getboolean("ENABLE_CLI")

    def is_external_signer_compiled(self):
        """Checks whether external signer support was compiled."""
        return self.config["components"].getboolean("ENABLE_EXTERNAL_SIGNER")

    def is_wallet_compiled(self):
        """Checks whether the wallet module was compiled."""
        return self.config["components"].getboolean("ENABLE_WALLET")

    def is_specified_wallet_compiled(self):
        """Checks whether wallet support for the specified type
           (legacy or descriptor wallet) was compiled."""
        if self.options.descriptors:
            return self.is_sqlite_compiled()
        else:
            return self.is_bdb_compiled()

    def is_wallet_tool_compiled(self):
        """Checks whether bitcoin-wallet was compiled."""
        return self.config["components"].getboolean("ENABLE_WALLET_TOOL")

    def is_bitcoin_util_compiled(self):
        """Checks whether bitcoin-util was compiled."""
        return self.config["components"].getboolean("ENABLE_BITCOIN_UTIL")

    def is_zmq_compiled(self):
        """Checks whether the zmq module was compiled."""
        return self.config["components"].getboolean("ENABLE_ZMQ")

    def is_usdt_compiled(self):
        """Checks whether the USDT tracepoints were compiled."""
        return self.config["components"].getboolean("ENABLE_USDT_TRACEPOINTS")

    def is_sqlite_compiled(self):
        """Checks whether the wallet module was compiled with Sqlite support."""
        return self.config["components"].getboolean("USE_SQLITE")

    def is_bdb_compiled(self):
        """Checks whether the wallet module was compiled with BDB support."""
        return self.config["components"].getboolean("USE_BDB")

    def is_syscall_sandbox_compiled(self):
        """Checks whether the syscall sandbox was compiled."""
        return self.config["components"].getboolean("ENABLE_SYSCALL_SANDBOX")<|MERGE_RESOLUTION|>--- conflicted
+++ resolved
@@ -447,9 +447,6 @@
 
     # Public helper methods. These can be accessed by the subclass test scripts.
 
-<<<<<<< HEAD
-    def add_nodes(self, num_nodes: int, extra_args=None, *, rpchost=None, chain=None, binary=None, binary_cli=None, versions=None):
-=======
     def add_wallet_options(self, parser, *, descriptors=True, legacy=True):
         group = parser.add_mutually_exclusive_group()
         kwargs = {}
@@ -463,8 +460,7 @@
             group.add_argument("--legacy-wallet", action='store_const', const=False, **kwargs,
                                help="Run test using legacy wallets", dest='descriptors')
 
-    def add_nodes(self, num_nodes: int, extra_args=None, *, rpchost=None, binary=None, binary_cli=None, versions=None):
->>>>>>> 85972608
+    def add_nodes(self, num_nodes: int, extra_args=None, *, rpchost=None, chain=None, binary=None, binary_cli=None, versions=None):
         """Instantiate TestNode objects.
 
         Should only be called once after the nodes have been specified in
