--- conflicted
+++ resolved
@@ -22,11 +22,8 @@
     CTxIn,
     CTxInWitness,
     CTxOut,
-<<<<<<< HEAD
     CTxOutValue,
-=======
     SEQUENCE_FINAL,
->>>>>>> 807169e1
     hash256,
     ser_uint256,
     tx_from_hex,
