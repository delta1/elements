#!/usr/bin/env python3
# Copyright (c) 2015-2022 The Bitcoin Core developers
# Distributed under the MIT software license, see the accompanying
# file COPYING or http://www.opensource.org/licenses/mit-license.php.
"""Utilities for manipulating blocks and transactions."""

import struct
import time
import unittest

from .address import (
    address_to_scriptpubkey,
    key_to_p2sh_p2wpkh,
    key_to_p2wpkh,
    script_to_p2sh_p2wsh,
    script_to_p2wsh,
)
from .messages import (
    CBlock,
    COIN,
    COutPoint,
    CTransaction,
    CTxIn,
    CTxInWitness,
    CTxOut,
    CTxOutValue,
    SEQUENCE_FINAL,
    hash256,
    ser_uint256,
    tx_from_hex,
    uint256_from_str,
    CProof,
)
from .script import (
    CScript,
    CScriptNum,
    CScriptOp,
    OP_1,
    OP_RETURN,
    OP_TRUE,
)
from .script_util import (
    key_to_p2pk_script,
    key_to_p2wpkh_script,
    keys_to_multisig_script,
    script_to_p2wsh_script,
)
from .util import assert_equal

WITNESS_SCALE_FACTOR = 4
MAX_BLOCK_SIGOPS = 20000
MAX_BLOCK_SIGOPS_WEIGHT = MAX_BLOCK_SIGOPS * WITNESS_SCALE_FACTOR

# Genesis block time (regtest)
TIME_GENESIS_BLOCK = 1296688602

MAX_FUTURE_BLOCK_TIME = 2 * 60 * 60

# Coinbase transaction outputs can only be spent after this number of new blocks (network rule)
COINBASE_MATURITY = 100

# From BIP141
WITNESS_COMMITMENT_HEADER = b"\xaa\x21\xa9\xed"

NORMAL_GBT_REQUEST_PARAMS = {"rules": ["segwit"]}
VERSIONBITS_LAST_OLD_BLOCK_VERSION = 4
MIN_BLOCKS_TO_KEEP = 288

# Assumes a BIP34 valid commitment exists
def get_coinbase_height(coinbase):
    if CScriptOp.is_small_int(coinbase.vin[0].scriptSig[0]):
        return CScriptOp.decode_op_n(coinbase.vin[0].scriptSig[0])
    else:
        return CScriptNum.decode(coinbase.vin[0].scriptSig)


def create_block(hashprev=None, coinbase=None, ntime=None, *, version=None, tmpl=None, txlist=None):
    """Create a block (with regtest difficulty)."""
    block = CBlock()
    if tmpl is None:
        tmpl = {}
    block.nVersion = version or tmpl.get('version') or VERSIONBITS_LAST_OLD_BLOCK_VERSION
    block.nTime = ntime or tmpl.get('curtime') or int(time.time() + 600)
    block.hashPrevBlock = hashprev or int(tmpl['previousblockhash'], 0x10)
    if tmpl and not tmpl.get('bits') is None:
        block.nBits = struct.unpack('>I', bytes.fromhex(tmpl['bits']))[0]
    else:
        block.nBits = 0x207fffff  # difficulty retargeting is disabled in REGTEST chainparams
    if coinbase is None:
        coinbase = create_coinbase(height=tmpl['height'])
    block.vtx.append(coinbase)
    block.proof = CProof(bytearray.fromhex('51'), bytearray.fromhex(''))
    block.block_height = get_coinbase_height(coinbase)
    if txlist:
        for tx in txlist:
            if not hasattr(tx, 'calc_sha256'):
                tx = tx_from_hex(tx)
            block.vtx.append(tx)
    block.hashMerkleRoot = block.calc_merkle_root()
    block.calc_sha256()
    return block

def get_witness_script(witness_root, witness_nonce):
    witness_commitment = uint256_from_str(hash256(ser_uint256(witness_root) + ser_uint256(witness_nonce)))
    output_data = WITNESS_COMMITMENT_HEADER + ser_uint256(witness_commitment)
    return CScript([OP_RETURN, output_data])

def add_witness_commitment(block, nonce=0):
    """Add a witness commitment to the block's coinbase transaction.

    According to BIP141, blocks with witness rules active must commit to the
    hash of all in-block transactions including witness."""
    # First calculate the merkle root of the block's
    # transactions, with witnesses.
    witness_nonce = nonce

    # ELEMENTS: add empty txout to end of coinbase tx
    block.vtx[0].vout.append(CTxOut())
    # block.vtx[0].vout[-1].nAsset.setNull() # TODO find out why this breaks stuff
    # unless you directly put back in a valid .vchCommitment

    witness_root_hex = block.calc_witness_merkle_root()
    witness_root = uint256_from_str(bytes.fromhex(witness_root_hex)[::-1])
    # witness_nonce should go to coinbase witness.
    block.vtx[0].wit.vtxinwit = [CTxInWitness()]
    block.vtx[0].wit.vtxinwit[0].scriptWitness.stack = [ser_uint256(witness_nonce)]

    # witness commitment is the last OP_RETURN output in coinbase
    block.vtx[0].vout[-1] = CTxOut(0, get_witness_script(witness_root, witness_nonce))
    block.vtx[0].rehash()
    block.hashMerkleRoot = block.calc_merkle_root()
    block.rehash()


def script_BIP34_coinbase_height(height):
    if height <= 16:
        res = CScriptOp.encode_op_n(height)
        # Append dummy to increase scriptSig size above 2 (see bad-cb-length consensus rule)
        return CScript([res, OP_1])
    return CScript([CScriptNum(height)])


def create_coinbase(height, pubkey=None, *, script_pubkey=None, extra_output_script=None, fees=0, nValue=50):
    """Create a coinbase transaction.

    If pubkey is passed in, the coinbase output will be a P2PK output;
    otherwise an anyone-can-spend output.

    If extra_output_script is given, make a 0-value output to that
    script. This is useful to pad block weight/sigops as needed. """
    coinbase = CTransaction()
    coinbase.vin.append(CTxIn(COutPoint(0, 0xffffffff), script_BIP34_coinbase_height(height), SEQUENCE_FINAL))
    coinbaseoutput = CTxOut()
    value = nValue * COIN
    if nValue == 50:
        halvings = int(height / 150)  # regtest
        value >>= halvings
        value += fees
    coinbaseoutput.nValue = CTxOutValue(value)
    if pubkey is not None:
        coinbaseoutput.scriptPubKey = key_to_p2pk_script(pubkey)
    elif script_pubkey is not None:
        coinbaseoutput.scriptPubKey = script_pubkey
    else:
        coinbaseoutput.scriptPubKey = CScript([OP_TRUE])
    coinbase.vout = [coinbaseoutput]
    if extra_output_script is not None:
        coinbaseoutput2 = CTxOut()
        coinbaseoutput2.nValue = CTxOutValue(0)
        coinbaseoutput2.scriptPubKey = extra_output_script
        coinbase.vout.append(coinbaseoutput2)
    coinbase.calc_sha256()
    return coinbase

def create_tx_with_script(prevtx, n, script_sig=b"", *, amount, fee=0, script_pub_key=CScript()):
    """Return one-input, one-output transaction object
       spending the prevtx's n-th output with the given amount.

       Can optionally pass scriptPubKey and scriptSig, default is anyone-can-spend output.
    """
    tx = CTransaction()
    assert n < len(prevtx.vout)
    tx.vin.append(CTxIn(COutPoint(prevtx.sha256, n), script_sig, SEQUENCE_FINAL))
    tx.vout.append(CTxOut(amount, script_pub_key))
    if fee > 0:
        tx.vout.append(CTxOut(fee))
    tx.calc_sha256()
    return tx

def get_legacy_sigopcount_block(block, accurate=True):
    count = 0
    for tx in block.vtx:
        count += get_legacy_sigopcount_tx(tx, accurate)
    return count

def get_legacy_sigopcount_tx(tx, accurate=True):
    count = 0
    for i in tx.vout:
        count += CScript(i.scriptPubKey).GetSigOpCount(accurate)
    for j in tx.vin:
        # scriptSig might be of type bytes, so convert to CScript for the moment
        count += CScript(j.scriptSig).GetSigOpCount(accurate)
    return count

def witness_script(use_p2wsh, pubkey):
    """Create a scriptPubKey for a pay-to-witness TxOut.

    This is either a P2WPKH output for the given pubkey, or a P2WSH output of a
    1-of-1 multisig for the given pubkey. Returns the hex encoding of the
    scriptPubKey."""
    if not use_p2wsh:
        # P2WPKH instead
        pkscript = key_to_p2wpkh_script(pubkey)
    else:
        # 1-of-1 multisig
        witness_script = keys_to_multisig_script([pubkey])
        pkscript = script_to_p2wsh_script(witness_script)
    return pkscript.hex()

def create_witness_tx(node, use_p2wsh, utxo, pubkey, encode_p2sh, amount):
    """Return a transaction (in hex) that spends the given utxo to a segwit output.

    Optionally wrap the segwit output using P2SH."""
    if use_p2wsh:
        program = keys_to_multisig_script([pubkey])
        addr = script_to_p2sh_p2wsh(program) if encode_p2sh else script_to_p2wsh(program)
    else:
        addr = key_to_p2sh_p2wpkh(pubkey) if encode_p2sh else key_to_p2wpkh(pubkey)
    if not encode_p2sh:
<<<<<<< HEAD
        assert_equal(node.getaddressinfo(addr)['scriptPubKey'], witness_script(use_p2wsh, pubkey))
    if "amount" not in utxo:
        utxo["amount"] = node.gettxout(utxo["txid"], utxo["vout"])["value"]
    return node.createrawtransaction([utxo], [{addr: amount}, {"fee": utxo["amount"]-amount}])
=======
        assert_equal(address_to_scriptpubkey(addr).hex(), witness_script(use_p2wsh, pubkey))
    return node.createrawtransaction([utxo], {addr: amount})
>>>>>>> c0311b1d

def send_to_witness(use_p2wsh, node, utxo, pubkey, encode_p2sh, amount, sign=True, insert_redeem_script=""):
    """Create a transaction spending a given utxo to a segwit output.

    The output corresponds to the given pubkey: use_p2wsh determines whether to
    use P2WPKH or P2WSH; encode_p2sh determines whether to wrap in P2SH.
    sign=True will have the given node sign the transaction.
    insert_redeem_script will be added to the scriptSig, if given."""
    tx_to_witness = create_witness_tx(node, use_p2wsh, utxo, pubkey, encode_p2sh, amount)
    if (sign):
        signed = node.signrawtransactionwithwallet(tx_to_witness)
        assert "errors" not in signed or len(["errors"]) == 0
        return node.sendrawtransaction(signed["hex"])
    else:
        if (insert_redeem_script):
            tx = tx_from_hex(tx_to_witness)
            tx.vin[0].scriptSig += CScript([bytes.fromhex(insert_redeem_script)])
            tx_to_witness = tx.serialize().hex()

    return node.sendrawtransaction(tx_to_witness)

class TestFrameworkBlockTools(unittest.TestCase):
    def test_create_coinbase(self):
        height = 20
        coinbase_tx = create_coinbase(height=height)
        assert_equal(CScriptNum.decode(coinbase_tx.vin[0].scriptSig), height)<|MERGE_RESOLUTION|>--- conflicted
+++ resolved
@@ -227,15 +227,10 @@
     else:
         addr = key_to_p2sh_p2wpkh(pubkey) if encode_p2sh else key_to_p2wpkh(pubkey)
     if not encode_p2sh:
-<<<<<<< HEAD
         assert_equal(node.getaddressinfo(addr)['scriptPubKey'], witness_script(use_p2wsh, pubkey))
     if "amount" not in utxo:
         utxo["amount"] = node.gettxout(utxo["txid"], utxo["vout"])["value"]
     return node.createrawtransaction([utxo], [{addr: amount}, {"fee": utxo["amount"]-amount}])
-=======
-        assert_equal(address_to_scriptpubkey(addr).hex(), witness_script(use_p2wsh, pubkey))
-    return node.createrawtransaction([utxo], {addr: amount})
->>>>>>> c0311b1d
 
 def send_to_witness(use_p2wsh, node, utxo, pubkey, encode_p2sh, amount, sign=True, insert_redeem_script=""):
     """Create a transaction spending a given utxo to a segwit output.
