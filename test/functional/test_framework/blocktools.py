--- conflicted
+++ resolved
@@ -183,32 +183,6 @@
     tx.calc_sha256()
     return tx
 
-<<<<<<< HEAD
-def create_transaction(node, txid, to_address, *, amount, fee, locktime=0):
-    """ Return signed transaction spending the first output of the
-        input txid. Note that the node must have a wallet that can
-        sign for the output that is being spent.
-    """
-    raw_tx = create_raw_transaction(node, txid, to_address, amount=amount, fee=fee, locktime=locktime)
-    tx = tx_from_hex(raw_tx)
-    return tx
-
-def create_raw_transaction(node, txid, to_address, *, amount, fee, locktime=0):
-    """ Return raw signed transaction spending the first output of the
-        input txid. Note that the node must have a wallet that can sign
-        for the output that is being spent.
-    """
-    psbt = node.createpsbt(inputs=[{"txid": txid, "vout": 0}], outputs=[{to_address: amount}, {"fee": fee}], locktime=locktime)
-    for sign in [False, True]:
-        for w in node.listwallets():
-            wrpc = node.get_wallet_rpc(w)
-            psbt = wrpc.walletprocesspsbt(psbt, sign)["psbt"]
-    final_psbt = node.finalizepsbt(psbt)
-    assert_equal(final_psbt["complete"], True)
-    return final_psbt['hex']
-
-=======
->>>>>>> 5d68d684
 def get_legacy_sigopcount_block(block, accurate=True):
     count = 0
     for tx in block.vtx:
