#!/usr/bin/env python3
# Copyright (c) 2010 ArtForz -- public domain half-a-node
# Copyright (c) 2012 Jeff Garzik
# Copyright (c) 2010-2020 The Bitcoin Core developers
# Distributed under the MIT software license, see the accompanying
# file COPYING or http://www.opensource.org/licenses/mit-license.php.
"""Bitcoin test framework primitive and message structures

CBlock, CTransaction, CBlockHeader, CTxIn, CTxOut, etc....:
    data structures that should map to corresponding structures in
    bitcoin/primitives

msg_block, msg_tx, msg_headers, etc.:
    data structures that represent network messages

ser_*, deser_*: functions that handle serialization/deserialization.

Classes use __slots__ to ensure extraneous attributes aren't accidentally added
by tests, compromising their intended effect.
"""
from codecs import encode
import copy
import hashlib
from io import BytesIO
import math
import random
import socket
import struct
import time

from test_framework.siphash import siphash256
from test_framework.util import hex_str_to_bytes, calcfastmerkleroot, BITCOIN_ASSET_OUT, assert_equal

MIN_VERSION_SUPPORTED = 60001
MY_VERSION = 70016  # past wtxid relay
MY_SUBVERSION = b"/python-p2p-tester:0.0.3/"
MY_RELAY = 1 # from version 70001 onwards, fRelay should be appended to version messages (BIP37)

MAX_LOCATOR_SZ = 101
MAX_BLOCK_BASE_SIZE = 1000000
MAX_BLOOM_FILTER_SIZE = 36000
MAX_BLOOM_HASH_FUNCS = 50

COIN = 100000000  # 1 btc in satoshis
MAX_MONEY = 21000000 * COIN

BIP125_SEQUENCE_NUMBER = 0xfffffffd  # Sequence number that is BIP 125 opt-in and BIP 68-opt-out

MAX_PROTOCOL_MESSAGE_LENGTH = 4000000  # Maximum length of incoming protocol messages
MAX_HEADERS_RESULTS = 2000  # Number of headers sent in one getheaders result
MAX_INV_SIZE = 50000  # Maximum number of entries in an 'inv' protocol message

NODE_NETWORK = (1 << 0)
NODE_BLOOM = (1 << 2)
NODE_WITNESS = (1 << 3)
NODE_COMPACT_FILTERS = (1 << 6)
NODE_NETWORK_LIMITED = (1 << 10)

MSG_TX = 1
MSG_BLOCK = 2
MSG_FILTERED_BLOCK = 3
MSG_CMPCT_BLOCK = 4
MSG_WTX = 5
MSG_WITNESS_FLAG = 1 << 30
MSG_TYPE_MASK = 0xffffffff >> 2
MSG_WITNESS_TX = MSG_TX | MSG_WITNESS_FLAG

FILTER_TYPE_BASIC = 0

WITNESS_SCALE_FACTOR = 4

# Serialization/deserialization tools
def sha256(s):
    return hashlib.new('sha256', s).digest()

def hash256(s):
    return sha256(sha256(s))

def ser_compact_size(l):
    r = b""
    if l < 253:
        r = struct.pack("B", l)
    elif l < 0x10000:
        r = struct.pack("<BH", 253, l)
    elif l < 0x100000000:
        r = struct.pack("<BI", 254, l)
    else:
        r = struct.pack("<BQ", 255, l)
    return r

def deser_compact_size(f):
    nit = struct.unpack("<B", f.read(1))[0]
    if nit == 253:
        nit = struct.unpack("<H", f.read(2))[0]
    elif nit == 254:
        nit = struct.unpack("<I", f.read(4))[0]
    elif nit == 255:
        nit = struct.unpack("<Q", f.read(8))[0]
    return nit

def deser_string(f):
    nit = deser_compact_size(f)
    return f.read(nit)

def ser_string(s):
    return ser_compact_size(len(s)) + s

def deser_uint256(f):
    r = 0
    for i in range(8):
        t = struct.unpack("<I", f.read(4))[0]
        r += t << (i * 32)
    return r


def ser_uint256(u):
    rs = b""
    for _ in range(8):
        rs += struct.pack("<I", u & 0xFFFFFFFF)
        u >>= 32
    return rs


def uint256_from_str(s):
    r = 0
    t = struct.unpack("<IIIIIIII", s[:32])
    for i in range(8):
        r += t[i] << (i * 32)
    return r


def uint256_from_compact(c):
    nbytes = (c >> 24) & 0xFF
    v = (c & 0xFFFFFF) << (8 * (nbytes - 3))
    return v


# deser_function_name: Allow for an alternate deserialization function on the
# entries in the vector.
def deser_vector(f, c, deser_function_name=None):
    nit = deser_compact_size(f)
    r = []
    for _ in range(nit):
        t = c()
        if deser_function_name:
            getattr(t, deser_function_name)(f)
        else:
            t.deserialize(f)
        r.append(t)
    return r


# ser_function_name: Allow for an alternate serialization function on the
# entries in the vector (we use this for serializing the vector of transactions
# for a witness block).
def ser_vector(l, ser_function_name=None):
    r = ser_compact_size(len(l))
    for i in l:
        if ser_function_name:
            r += getattr(i, ser_function_name)()
        else:
            r += i.serialize()
    return r


def deser_uint256_vector(f):
    nit = deser_compact_size(f)
    r = []
    for _ in range(nit):
        t = deser_uint256(f)
        r.append(t)
    return r


def ser_uint256_vector(l):
    r = ser_compact_size(len(l))
    for i in l:
        r += ser_uint256(i)
    return r


def deser_string_vector(f):
    nit = deser_compact_size(f)
    r = []
    for _ in range(nit):
        t = deser_string(f)
        r.append(t)
    return r


def ser_string_vector(l):
    r = ser_compact_size(len(l))
    for sv in l:
        r += ser_string(sv)
    return r


# Deserialize from a hex string representation (eg from RPC)
def FromHex(obj, hex_string):
    obj.deserialize(BytesIO(hex_str_to_bytes(hex_string)))
    return obj

# Convert a binary-serializable object to hex (eg for submission via RPC)
def ToHex(obj):
    return obj.serialize().hex()

# Convert a binary-serializable object to hex (eg for submission via RPC)
# This variant also serializes the witness.
def WitToHex(obj):
    return obj.serialize(with_witness=True).hex()

# Objects that map to bitcoind objects, which can be serialized/deserialized


class CAddress:
    __slots__ = ("net", "ip", "nServices", "port", "time")

    # see https://github.com/bitcoin/bips/blob/master/bip-0155.mediawiki
    NET_IPV4 = 1

    ADDRV2_NET_NAME = {
        NET_IPV4: "IPv4"
    }

    ADDRV2_ADDRESS_LENGTH = {
        NET_IPV4: 4
    }

    def __init__(self):
        self.time = 0
        self.nServices = 1
        self.net = self.NET_IPV4
        self.ip = "0.0.0.0"
        self.port = 0

    def deserialize(self, f, *, with_time=True):
        """Deserialize from addrv1 format (pre-BIP155)"""
        if with_time:
            # VERSION messages serialize CAddress objects without time
            self.time = struct.unpack("<I", f.read(4))[0]
        self.nServices = struct.unpack("<Q", f.read(8))[0]
        # We only support IPv4 which means skip 12 bytes and read the next 4 as IPv4 address.
        f.read(12)
        self.net = self.NET_IPV4
        self.ip = socket.inet_ntoa(f.read(4))
        self.port = struct.unpack(">H", f.read(2))[0]

    def serialize(self, *, with_time=True):
        """Serialize in addrv1 format (pre-BIP155)"""
        assert self.net == self.NET_IPV4
        r = b""
        if with_time:
            # VERSION messages serialize CAddress objects without time
            r += struct.pack("<I", self.time)
        r += struct.pack("<Q", self.nServices)
        r += b"\x00" * 10 + b"\xff" * 2
        r += socket.inet_aton(self.ip)
        r += struct.pack(">H", self.port)
        return r

    def deserialize_v2(self, f):
        """Deserialize from addrv2 format (BIP155)"""
        self.time = struct.unpack("<I", f.read(4))[0]

        self.nServices = deser_compact_size(f)

        self.net = struct.unpack("B", f.read(1))[0]
        assert self.net == self.NET_IPV4

        address_length = deser_compact_size(f)
        assert address_length == self.ADDRV2_ADDRESS_LENGTH[self.net]

        self.ip = socket.inet_ntoa(f.read(4))

        self.port = struct.unpack(">H", f.read(2))[0]

    def serialize_v2(self):
        """Serialize in addrv2 format (BIP155)"""
        assert self.net == self.NET_IPV4
        r = b""
        r += struct.pack("<I", self.time)
        r += ser_compact_size(self.nServices)
        r += struct.pack("B", self.net)
        r += ser_compact_size(self.ADDRV2_ADDRESS_LENGTH[self.net])
        r += socket.inet_aton(self.ip)
        r += struct.pack(">H", self.port)
        return r

    def __repr__(self):
        return ("CAddress(nServices=%i net=%s addr=%s port=%i)"
                % (self.nServices, self.ADDRV2_NET_NAME[self.net], self.ip, self.port))


class CInv:
    __slots__ = ("hash", "type")

    typemap = {
        0: "Error",
        MSG_TX: "TX",
        MSG_BLOCK: "Block",
        MSG_TX | MSG_WITNESS_FLAG: "WitnessTx",
        MSG_BLOCK | MSG_WITNESS_FLAG: "WitnessBlock",
        MSG_FILTERED_BLOCK: "filtered Block",
        MSG_CMPCT_BLOCK: "CompactBlock",
        MSG_WTX: "WTX",
    }

    def __init__(self, t=0, h=0):
        self.type = t
        self.hash = h

    def deserialize(self, f):
        self.type = struct.unpack("<I", f.read(4))[0]
        self.hash = deser_uint256(f)

    def serialize(self):
        r = b""
        r += struct.pack("<I", self.type)
        r += ser_uint256(self.hash)
        return r

    def __repr__(self):
        return "CInv(type=%s hash=%064x)" \
            % (self.typemap[self.type], self.hash)

    def __eq__(self, other):
        return isinstance(other, CInv) and self.hash == other.hash and self.type == other.type


class CBlockLocator:
    __slots__ = ("nVersion", "vHave")

    def __init__(self):
        self.nVersion = MY_VERSION
        self.vHave = []

    def deserialize(self, f):
        self.nVersion = struct.unpack("<i", f.read(4))[0]
        self.vHave = deser_uint256_vector(f)

    def serialize(self):
        r = b""
        r += struct.pack("<i", self.nVersion)
        r += ser_uint256_vector(self.vHave)
        return r

    def __repr__(self):
        return "CBlockLocator(nVersion=%i vHave=%s)" \
            % (self.nVersion, repr(self.vHave))


class COutPoint:
    __slots__ = ("hash", "n")

    def __init__(self, hash=0, n=0):
        self.hash = hash
        self.n = n

    def isNull(self):
        return self.hash == 0 and self.n == 4294967295

    def deserialize(self, f):
        self.hash = deser_uint256(f)
        self.n = struct.unpack("<I", f.read(4))[0]

    def serialize(self):
        r = b""
        r += ser_uint256(self.hash)
        r += struct.pack("<I", self.n)
        return r

    def __repr__(self):
        return "COutPoint(hash=%064x n=%i)" % (self.hash, self.n)

OUTPOINT_ISSUANCE_FLAG = (1 << 31)
OUTPOINT_PEGIN_FLAG = (1 << 30)
OUTPOINT_INDEX_MASK = 0x3fffffff

class CAssetIssuance():
    __slots__ = ("assetBlindingNonce", "assetEntropy", "nAmount", "nInflationKeys")

    def __init__(self):
        self.assetBlindingNonce = 0
        self.assetEntropy = 0
        self.nAmount = CTxOutValue()
        self.nInflationKeys = CTxOutValue()

    def isNull(self):
        return self.nAmount.isNull() and self.nInflationKeys.isNull()

    def deserialize(self, f):
        self.assetBlindingNonce = deser_uint256(f)
        self.assetEntropy = deser_uint256(f)
        self.nAmount = CTxOutValue()
        self.nAmount.deserialize(f)
        self.nInflationKeys = CTxOutValue()
        self.nInflatoinKeys.deserialize(f)

    def serialize(self):
        r = b""
        r += ser_uint256(self.assetBlindingNonce)
        r += ser_uint256(self.assetEntropy)
        r += self.nAmount.serialize()
        r += self.nInflationKeys.serialize()
        return r

    def __repr__(self):
        return "CAssetIssuance(assetBlindingNonce=%064x assetEntropy=%064x nAmount=%s nInflationKeys=%s)" % (self.assetBlindingNonce, self.assetEntropy, self.nAmount.vchCommitment, self.nInflationKeys.vchCommitment)

class CTxIn:
    __slots__ = ("nSequence", "prevout", "scriptSig", "m_is_pegin", "assetIssuance")

    def __init__(self, outpoint=None, scriptSig=b"", nSequence=0):
        if outpoint is None:
            self.prevout = COutPoint()
        else:
            self.prevout = outpoint
        self.scriptSig = scriptSig
        self.nSequence = nSequence
        self.m_is_pegin = False
        self.assetIssuance = CAssetIssuance()

    def deserialize(self, f):
        self.prevout = COutPoint()
        self.prevout.deserialize(f)

        has_asset_issuance = False
        # Do masking, extract presence of assetIssuance
        if not self.prevout.isNull(): # ignore coinbase for issuance/pegin
            if self.prevout.n & OUTPOINT_ISSUANCE_FLAG > 0:
                has_asset_issuance = True
            if self.prevout.n & OUTPOINT_PEGIN_FLAG > 0:
                self.m_is_pegin = True
            self.prevout.n = self.prevout.n & OUTPOINT_INDEX_MASK

        self.scriptSig = deser_string(f)
        self.nSequence = struct.unpack("<I", f.read(4))[0]

        if has_asset_issuance:
            self.assetIssuance = CAssetIssuance()
            self.assetIssuance.deserialize(f)

    def serialize(self):
        outpoint = COutPoint()
        outpoint.hash = self.prevout.hash
        outpoint.n = self.prevout.n
        # First apply peg-in and issuance logic to prevout.n, before serializing
        if self.prevout.n != 4294967295: # ignore coinbase for issuance/pegin
            if not self.assetIssuance.isNull():
                outpoint.n |= OUTPOINT_ISSUANCE_FLAG
            if self.m_is_pegin:
                outpoint.n |= OUTPOINT_PEGIN_FLAG

        r = b""
        r += outpoint.serialize()
        r += ser_string(self.scriptSig)
        r += struct.pack("<I", self.nSequence)
        if self.prevout.n != 4294967295 and outpoint.n & OUTPOINT_ISSUANCE_FLAG:
            r += self.assetIssuance.serialize()
        return r

    def __repr__(self):
        return "CTxIn(prevout=%s scriptSig=%s nSequence=%i m_is_pegin=%s assetIssuance=%s)" \
            % (repr(self.prevout), self.scriptSig.hex(),
               self.nSequence, self.m_is_pegin, self.assetIssuance)

class CTxOutAsset:
    __slots__ = ("vchCommitment")

    def __init__(self, vchCommitment=b"\x00"):
        self.vchCommitment = vchCommitment

    def setNull(self):
        self.vchCommitment = b'\x00'

    def deserialize(self, f):
        version = ord(f.read(1))
        if version == 0:
            self.vchCommitment = b'\x00'
        elif version == 1:
            self.vchCommitment = b'\x01' + f.read(32)
        elif version == 0xff:
            self.vchCommitment = b'\xff' + f.read(32)
        elif version == 10 or version == 11:
            self.vchCommitment = bytes([version]) + f.read(32)
        else:
            raise 'invalid CTxOutAsset in deserialize'

    def serialize(self):
        r = b""
        r += self.vchCommitment
        return r

    #def setToAsset(self, val):
    #    if len(val) != 32:
    #        raise 'invalid asset hash (expected 32 bytes got %d)' % len(val)
    #    self.vchCommitment = b'\x01' + val

    def __repr__(self):
        return "CTxOutAsset(vchCommitment=%s)" % self.vchCommitment

class CTxOutValue:
    __slots__ = ("vchCommitment")

    def __init__(self, value=None):
        self.setNull()
        if value is not None:
            self.setToAmount(value)

    def setNull(self):
        self.vchCommitment = b'\x00'

    def isNull(self):
        return self.vchCommitment == b'\x00'

    def deserialize(self, f):
        version = ord(f.read(1))
        if version == 0:
            self.vchCommitment = b'\x00'
        elif version == 1:
            self.vchCommitment = b'\x01' + f.read(8)
        elif version == 0xff:
            self.vchCommitment = b'\xff' + f.read(8)
        elif version == 8 or version == 9:
            self.vchCommitment = bytes([version]) + f.read(32)
        else:
            raise Exception('invalid CTxOutValue in deserialize. version %d' % version)

    def serialize(self):
        r = b""
        if len(self.vchCommitment) < 1:
            raise ValueError('invalid commitment')
        r += self.vchCommitment
        return r

    def setToAmount(self, amount):
        commit = [1]*9
        for i in range(8): #8 bytes
            commit[8-i] = ((amount >> (i*8)) & 0xff)
        self.vchCommitment = bytes(commit)

    def getAmount(self):
        if self.vchCommitment[0] != 1:
            raise ValueError('getAmount() called on non-explicit CTxOutValue')
        ret = 0
        for i in range(8): #8 bytes
            ret <<= 8
            ret |= self.vchCommitment[i+1]
        return ret

    def __repr__(self):
        return "CTxOutValue(vchCommitment=%s)" % self.vchCommitment

class CTxOutNonce:
    __slots__ = ("vchCommitment")

    def __init__(self, vchCommitment=b"\x00"):
        self.vchCommitment = vchCommitment

    def setNull(self):
        self.vchCommitment = b'\x00'

    def deserialize(self, f):
        version = ord(f.read(1))
        if version == 0:
            self.vchCommitment = b'\x00'
        elif version == 1:
            self.vchCommitment = b'\x01' + f.read(32)
        elif version == 0xff:
            self.vchCommitment = b'\xff' + f.read(32)
        elif version == 2 or version == 3:
            self.vchCommitment = bytes([version]) + f.read(32)
        else:
            raise ValueError('invalid CTxOutNonce in deserialize')

    def serialize(self):
        r = b""
        r += self.vchCommitment
        return r

    def __repr__(self):
        return "CTxOutNonce(vchCommitment=%s)" % self.vchCommitment


class CTxOut():
    __slots__ = ("nValue", "scriptPubKey", "nAsset", "nNonce")

    def __init__(self, nValue=CTxOutValue(), scriptPubKey=b'', nAsset=CTxOutAsset(BITCOIN_ASSET_OUT), nNonce=CTxOutNonce()):
        self.nAsset = nAsset
        if type(nValue) is int:
            self.nValue = CTxOutValue(nValue)
        else:
            self.nValue = nValue
        self.nNonce = nNonce
        self.scriptPubKey = scriptPubKey

    def setNull(self):
        self.nAsset.setNull()
        self.nValue.setNull()
        self.nNonce.setNull()
        self.scriptPubKey = b''

    def is_fee(self):
        return len(self.scriptPubKey) == 0

    def deserialize(self, f):
        self.nAsset = CTxOutAsset()
        self.nAsset.deserialize(f)
        self.nValue = CTxOutValue()
        self.nValue.deserialize(f)
        self.nNonce = CTxOutNonce()
        self.nNonce.deserialize(f)
        self.scriptPubKey = deser_string(f)

    def serialize(self):
        r = b""
        r += self.nAsset.serialize()
        r += self.nValue.serialize()
        r += self.nNonce.serialize()
        r += ser_string(self.scriptPubKey)
        return r

    def __repr__(self):
        return "CTxOut(nAsset=%s nValue=%s nNonce=%s scriptPubKey=%s)" \
            % (self.nAsset, self.nValue, self.nNonce, self.scriptPubKey.hex())


class CScriptWitness:
    __slots__ = ("stack",)

    def __init__(self):
        # stack is a vector of strings
        self.stack = []

    def __repr__(self):
        return "CScriptWitness(%s)" % \
               (",".join([x.hex() for x in self.stack]))

    def is_null(self):
        if self.stack:
            return False
        return True


class CTxInWitness:
    __slots__ = ("scriptWitness", "vchIssuanceAmountRangeproof",
                 "vchInflationKeysRangeproof", "peginWitness")

    def __init__(self):
        self.vchIssuanceAmountRangeproof = b''
        self.vchInflationKeysRangeproof = b''
        self.scriptWitness = CScriptWitness()
        self.peginWitness = CScriptWitness()

    def deserialize(self, f):
        self.vchIssuanceAmountRangeproof = deser_string(f)
        self.vchInflationKeysRangeproof = deser_string(f)
        self.scriptWitness.stack = deser_string_vector(f)
        self.peginWitness.stack = deser_string_vector(f)

    def serialize(self):
        r = b''
        r += ser_string(self.vchIssuanceAmountRangeproof)
        r += ser_string(self.vchInflationKeysRangeproof)
        r += ser_string_vector(self.scriptWitness.stack)
        r += ser_string_vector(self.peginWitness.stack)
        return r

    def calc_witness_hash(self):
        leaves = [
            encode(hash256(ser_string(self.vchIssuanceAmountRangeproof))[::-1], 'hex_codec').decode('ascii'),
            encode(hash256(ser_string(self.vchInflationKeysRangeproof))[::-1], 'hex_codec').decode('ascii'),
            encode(hash256(ser_string_vector(self.scriptWitness.stack))[::-1], 'hex_codec').decode('ascii'),
            encode(hash256(ser_string_vector(self.peginWitness.stack))[::-1], 'hex_codec').decode('ascii')
        ]
        return calcfastmerkleroot(leaves)

    def __repr__(self):
        return "CTxInWitness (%s, %s, %s %s)" % (self.vchIssuanceAmountRangeproof,
            self.vchInflationKeysRangeproof, self.scriptWitness, self.peginWitness)

    def is_null(self):
        return len(self.vchIssuanceAmountRangeproof) == 0 \
            and len(self.vchInflationKeysRangeproof) == 0 \
            and self.peginWitness.is_null() \
            and self.scriptWitness.is_null()


class CTxOutWitness:
    __slots__ = ("vchSurjectionproof", "vchRangeproof")

    def __init__(self):
        self.vchSurjectionproof = b''
        self.vchRangeproof = b''

    def deserialize(self, f):
        self.vchSurjectionproof = deser_string(f)
        self.vchRangeproof = deser_string(f)

    def serialize(self):
        r = b''
        r += ser_string(self.vchSurjectionproof)
        r += ser_string(self.vchRangeproof)
        return r

    def calc_witness_hash(self):
        leaves = [
            encode(hash256(ser_string(self.vchSurjectionproof))[::-1], 'hex_codec').decode('ascii'),
            encode(hash256(ser_string(self.vchRangeproof))[::-1], 'hex_codec').decode('ascii')
        ]
        return calcfastmerkleroot(leaves)

    def __repr__(self):
        return "CTxOutWitness (%s, %s)" % (self.vchSurjectionproof, self.vchRangeproof)

    def is_null(self):
        return len(self.vchSurjectionproof) == 0 \
            and len(self.vchRangeproof) == 0


class CTxWitness:
    __slots__ = ("vtxinwit", "vtxoutwit")

    def __init__(self):
        self.vtxinwit = []
        self.vtxoutwit = []

    def deserialize(self, f):
        for i in range(len(self.vtxinwit)):
            self.vtxinwit[i].deserialize(f)
        for i in range(len(self.vtxoutwit)):
            self.vtxoutwit[i].deserialize(f)

    def serialize(self):
        r = b""
        # This is different than the usual vector serialization --
        # we omit the length of the vector, which is required to be
        # the same length as the transaction's vin vector.
        for x in self.vtxinwit:
            r += x.serialize()
        for x in self.vtxoutwit:
            r += x.serialize()
        return r

    def __repr__(self):
        return "CTxWitness([%s], [%s])" % \
               (';'.join([repr(x) for x in self.vtxinwit]),
               ';'.join([repr(x) for x in self.vtxoutwit]))

    def is_null(self):
        for x in self.vtxinwit:
            if not x.is_null():
                return False
        for x in self.vtxoutwit:
            if not x.is_null():
                return False
        return True


class CTransaction:
    __slots__ = ("hash", "nLockTime", "nVersion", "sha256", "vin", "vout",
                 "wit")

    def __init__(self, tx=None):
        if tx is None:
            self.nVersion = 1
            self.vin = []
            self.vout = []
            self.wit = CTxWitness()
            self.nLockTime = 0
            self.sha256 = None
            self.hash = None
        else:
            self.nVersion = tx.nVersion
            self.vin = copy.deepcopy(tx.vin)
            self.vout = copy.deepcopy(tx.vout)
            self.nLockTime = tx.nLockTime
            self.sha256 = tx.sha256
            self.hash = tx.hash
            self.wit = copy.deepcopy(tx.wit)

    def deserialize(self, f):
        self.nVersion = struct.unpack("<i", f.read(4))[0]
        flags = struct.unpack("<B", f.read(1))[0]
        self.vin = deser_vector(f, CTxIn)
        self.vout = deser_vector(f, CTxOut)
        self.nLockTime = struct.unpack("<I", f.read(4))[0]
        if flags & 1 > 0:
            self.wit.vtxinwit = [CTxInWitness() for _ in range(len(self.vin))]
            self.wit.vtxoutwit = [CTxOutWitness() for _ in range(len(self.vout))]
            self.wit.deserialize(f)
        else:
            self.wit = CTxWitness()
        if flags > 1:
            raise TypeError('Extra witness flags:' + str(flags))
        self.sha256 = None
        self.hash = None

    # Only applicable for non-CT, non-segwit transactions
    def serialize_without_witness(self):
        r = b""
        r += struct.pack("<i", self.nVersion)
        r += struct.pack("B", 0)
        r += ser_vector(self.vin)
        r += ser_vector(self.vout)
        r += struct.pack("<I", self.nLockTime)
        return r

    # Only serialize with witness when explicitly called for
    def serialize_with_witness(self):
        flags = 0
        if not self.wit.is_null():
            flags |= 1
        r = b""
        r += struct.pack("<i", self.nVersion)
        r += struct.pack("<B", flags)
        r += ser_vector(self.vin)
        r += ser_vector(self.vout)
        r += struct.pack("<I", self.nLockTime)
        if flags & 1:
            if len(self.wit.vtxinwit) != len(self.vin):
                # vtxinwit must have the same length as vin
                self.wit.vtxinwit = self.wit.vtxinwit[:len(self.vin)]
                for _ in range(len(self.wit.vtxinwit), len(self.vin)):
                    self.wit.vtxinwit.append(CTxInWitness())
            if len(self.wit.vtxoutwit) != len(self.vout):
                # vtxoutwit must have the same length as vout
                self.wit.vtxoutwit = self.wit.vtxoutwit[:len(self.vout)]
                for i in range(len(self.wit.vtxoutwit), len(self.vout)):
                    self.wit.vtxoutwit.append(CTxOutWitness())
            r += self.wit.serialize()
        return r

    def serialize(self, with_witness=True):
        if with_witness:
            return self.serialize_with_witness()
        else:
            return self.serialize_without_witness()

<<<<<<< HEAD
=======
    def getwtxid(self):
        return hash256(self.serialize())[::-1].hex()

    # Recalculate the txid (transaction hash without witness)
>>>>>>> 32e59fc3
    def rehash(self):
        self.sha256 = None
        self.calc_sha256()
        return self.hash

    # We will only cache the serialization without witness in
    # self.sha256 and self.hash -- those are expected to be the txid.
    def calc_sha256(self, with_witness=False):
        if with_witness:
            # Don't cache the result, just return it
            return uint256_from_str(hash256(self.serialize_with_witness()))

        if self.sha256 is None:
            self.sha256 = uint256_from_str(hash256(self.serialize_without_witness()))
        self.hash = hash256(self.serialize_without_witness())[::-1].hex()

    def calc_witness_hash(self):
        leaves = []
        for i in range(len(self.vin)):
            if i >= len(self.wit.vtxinwit) or self.vin[i].prevout.isNull():
                wit = CTxInWitness()
            else:
                wit = self.wit.vtxinwit[i]
            leaves.append(wit.calc_witness_hash())
        inwitroot = calcfastmerkleroot(leaves)

        leaves = []
        for i in range(len(self.vout)):
            wit = self.wit.vtxoutwit[i] if i < len(self.wit.vtxoutwit) else CTxOutWitness()
            leaves.append(wit.calc_witness_hash())
        outwitroot = calcfastmerkleroot(leaves)

        # returns bitcoin hash print style string
        return calcfastmerkleroot([inwitroot, outwitroot])

    def is_valid(self):
        self.calc_sha256()
        for tout in self.vout:
            if tout.nValue < 0 or tout.nValue > 21000000 * COIN:
                return False
        return True

    # Calculate the virtual transaction size using witness and non-witness
    # serialization size (does NOT use sigops).
    def get_vsize(self):
        with_witness_size = len(self.serialize_with_witness())
        without_witness_size = len(self.serialize_without_witness())
        return math.ceil(((WITNESS_SCALE_FACTOR - 1) * without_witness_size + with_witness_size) / WITNESS_SCALE_FACTOR)

    def __repr__(self):
        return "CTransaction(nVersion=%i vin=%s vout=%s wit=%s nLockTime=%i)" \
            % (self.nVersion, repr(self.vin), repr(self.vout), repr(self.wit), self.nLockTime)


class CProof:
    __slots__ = ("challenge", "solution")

    # Default allows OP_TRUE blocks
    def __init__(self, challenge=bytearray.fromhex('51'), solution=b""):
        self.challenge = challenge
        self.solution = solution

    def set_null(self):
        self.challenge = b""
        self.solution = b""

    def deserialize(self, f):
        self.challenge = deser_string(f)
        self.solution = deser_string(f)

    def serialize(self):
        r = b""
        r += ser_string(self.challenge)
        r += ser_string(self.solution)
        return r

    def serialize_for_hash(self):
        r = b""
        r += ser_string(self.challenge)
        return r

    def __repr__(self):
        return "CProof(challenge=%s solution=%s)" \
            % (self.challenge, self.solution)

class DynaFedParamEntry:
    __slots__ = ("m_serialize_type", "m_signblockscript", "m_signblock_witness_limit", "m_fedpeg_program", "m_fedpegscript", "m_extension_space", "m_elided_root")

    # Constructor args will define serialization type:
    # null = 0
    # signblock-related fields = 1, required for m_current on non-epoch-starts
    # all fields = 2, required for epoch starts
    def __init__(self, m_signblockscript=b"", m_signblock_witness_limit=0, m_fedpeg_program=b"", m_fedpegscript=b"", m_extension_space=None, m_elided_root=0):
        if m_extension_space is None:
            m_extension_space = []
        self.m_signblockscript = m_signblockscript
        self.m_signblock_witness_limit = m_signblock_witness_limit
        self.m_fedpeg_program = m_fedpeg_program
        self.m_fedpegscript = m_fedpegscript
        self.m_extension_space = m_extension_space
        if self.is_null():
            self.m_serialize_type = 0
        elif m_fedpegscript==b"" and m_fedpeg_program==b"" and m_extension_space == []:
            self.m_serialize_type = 1
            # We also set the "extra root" in this case
            self.m_elided_root = m_elided_root
        else:
            self.m_serialize_type = 2

    def set_null(self):
        self.m_signblockscript = b""
        self.m_signblock_witness_limit = 0
        self.m_fedpeg_program = b""
        self.m_fedpegscript = b""
        self.m_extension_space = []
        self.m_serialize_type = 0
        self.m_elided_root = 0

    def is_null(self):
        return self.m_signblockscript == b"" and self.m_signblock_witness_limit == 0 and \
                self.m_fedpeg_program == b"" and self.m_fedpegscript == b"" and \
                self.m_extension_space == []

    def serialize(self):
        r = b""
        r += struct.pack("B", self.m_serialize_type)
        if self.m_serialize_type == 1:
            r += ser_string(self.m_signblockscript)
            r += struct.pack("<I", self.m_signblock_witness_limit)
            r += ser_uint256(self.m_elided_root)
        elif self.m_serialize_type == 2:
            r += ser_string(self.m_signblockscript)
            r += struct.pack("<I", self.m_signblock_witness_limit)
            r += ser_string(self.m_fedpeg_program)
            r += ser_string(self.m_fedpegscript)
            r += ser_string_vector(self.m_extension_space)
        elif self.m_serialize_type > 2:
            raise Exception("Invalid serialization type for DynaFedParamEntry")
        return r

    def deserialize(self, f):
        self.m_serialize_type = struct.unpack("B", f.read(1))[0]
        if self.m_serialize_type == 1:
            self.m_signblockscript = deser_string(f)
            self.m_signblock_witness_limit = struct.unpack("<I", f.read(4))[0]
            self.m_elided_root = deser_uint256(f)
        elif self.m_serialize_type == 2:
            self.m_signblockscript = deser_string(f)
            self.m_signblock_witness_limit = struct.unpack("<I", f.read(4))[0]
            self.m_fedpeg_program = deser_string(f)
            self.m_fedpegscript = deser_string(f)
            self.m_extension_space = deser_string_vector(f)

    def __repr__(self):
        return "DynaFedParamEntry(m_signblockscript=%s m_fedpegscript=%s m_extension_space=%s)" \
                % (self.m_signblockscript, self.m_fedpegscript, self.m_extension_space)

class DynaFedParams:
    __slots__ = ("m_current", "m_proposed")

    def __init__(self, m_current=DynaFedParamEntry(), m_proposed=DynaFedParamEntry()):
        self.m_current = m_current
        self.m_proposed = m_proposed

    def set_null(self):
        self.m_current.set_null()
        self.m_proposed.set_null()

    def is_null(self):
        return self.m_current.is_null() and self.m_proposed.is_null()

    def serialize(self):
        r = b""
        r += self.m_current.serialize()
        r += self.m_proposed.serialize()
        return r

    def deserialize(self, f):
        self.m_current.deserialize(f)
        self.m_proposed.deserialize(f)

    def __repr__(self):
        return "DynaFedParams(m_current=%s m_proposed=%s)" \
                % (self.m_current, self.m_proposed)


HEADER_HF_BIT = 1 << 31
HEADER_DYNAFED_HF_MASK = 0x7fffffff
class CBlockHeader:
    __slots__ = ("hash", "hashMerkleRoot", "hashPrevBlock", "nBits", "nNonce",
                 "nTime", "nVersion", "sha256", "block_height", "proof", "m_dynafed_params",
                 "m_signblock_witness")

    def __init__(self, header=None):
        if header is None:
            self.set_null()
        else:
            self.nVersion = header.nVersion
            self.hashPrevBlock = header.hashPrevBlock
            self.hashMerkleRoot = header.hashMerkleRoot
            self.nTime = header.nTime
            self.block_height = header.block_height
            self.proof = header.proof
            self.sha256 = header.sha256
            self.hash = header.hash
            self.m_dynafed_params = header.m_dynafed_params
            self.m_signblock_witness = header.m_signblock_witness
            self.calc_sha256()

    def set_null(self):
        self.nVersion = 1
        self.hashPrevBlock = 0
        self.hashMerkleRoot = 0
        self.nTime = 0
        self.block_height = 0
        self.proof = CProof()
        self.m_dynafed_params = DynaFedParams()
        self.m_signblock_witness = CScriptWitness()
        self.sha256 = None
        self.hash = None

    def deserialize(self, f):
        self.nVersion = struct.unpack("<i", f.read(4))[0]
        is_dyna = False

        if self.nVersion < 0:
            is_dyna = True
            self.nVersion = HEADER_DYNAFED_HF_MASK & self.nVersion

        self.hashPrevBlock = deser_uint256(f)
        self.hashMerkleRoot = deser_uint256(f)
        self.nTime = struct.unpack("<I", f.read(4))[0]
        self.block_height = struct.unpack("<I", f.read(4))[0]
        if is_dyna:
            self.m_dynafed_params.deserialize(f)
            self.m_signblock_witness.stack = deser_string_vector(f)
        else:
            self.proof.deserialize(f)
        self.sha256 = None
        self.hash = None

    def serialize(self):
        r = b""
        nVersion = self.nVersion
        is_dyna = False
        if not self.m_dynafed_params.is_null():
            nVersion -= HEADER_HF_BIT
            is_dyna = True

        r += struct.pack("<i", nVersion)
        r += ser_uint256(self.hashPrevBlock)
        r += ser_uint256(self.hashMerkleRoot)
        r += struct.pack("<I", self.nTime)
        r += struct.pack("<I", self.block_height)
        if is_dyna:
            r += self.m_dynafed_params.serialize()
            r += ser_string_vector(self.m_signblock_witness.stack)
        else:
            r += self.proof.serialize()
        return r

    def calc_sha256(self):
        if self.sha256 is None:
            nVersion = self.nVersion
            is_dyna = False
            if not self.m_dynafed_params.is_null():
                nVersion -= HEADER_HF_BIT
                is_dyna = True

            r = b""
            r += struct.pack("<i", nVersion)
            r += ser_uint256(self.hashPrevBlock)
            r += ser_uint256(self.hashMerkleRoot)
            r += struct.pack("<I", self.nTime)
            r += struct.pack("<I", self.block_height)
            if is_dyna:
                r += self.m_dynafed_params.serialize()
            else:
                r += self.proof.serialize_for_hash()
            self.sha256 = uint256_from_str(hash256(r))
            self.hash = encode(hash256(r)[::-1], 'hex_codec').decode('ascii')

    def rehash(self):
        self.sha256 = None
        self.calc_sha256()
        return self.sha256

    def __repr__(self):
        return "CBlockHeader(nVersion=%i hashPrevBlock=%064x hashMerkleRoot=%064x ntime=%s block_height=%s)" \
            % (self.nVersion, self.hashPrevBlock, self.hashMerkleRoot,
               time.ctime(self.nTime), self.block_height)

BLOCK_HEADER_SIZE = len(CBlockHeader().serialize())
assert_equal(BLOCK_HEADER_SIZE, 79)

class CBlock(CBlockHeader):
    __slots__ = ("vtx",)

    def __init__(self, header=None):
        super().__init__(header)
        self.vtx = []

    def deserialize(self, f):
        super().deserialize(f)
        self.vtx = deser_vector(f, CTransaction)

    def serialize(self, with_witness=True):
        r = b""
        r += super().serialize()
        if with_witness:
            r += ser_vector(self.vtx, "serialize_with_witness")
        else:
            r += ser_vector(self.vtx, "serialize_without_witness")
        return r

    # Calculate the merkle root given a vector of transaction hashes
    @classmethod
    def get_merkle_root(cls, hashes):
        while len(hashes) > 1:
            newhashes = []
            for i in range(0, len(hashes), 2):
                i2 = min(i+1, len(hashes)-1)
                newhashes.append(hash256(hashes[i] + hashes[i2]))
            hashes = newhashes
        return uint256_from_str(hashes[0])

    def calc_merkle_root(self):
        hashes = []
        for tx in self.vtx:
            tx.calc_sha256()
            hashes.append(ser_uint256(tx.sha256))
        return self.get_merkle_root(hashes)

    def calc_witness_merkle_root(self):
        hashes = []
        for tx in self.vtx:
            # Calculate the hashes with witness data
            hashes.append(tx.calc_witness_hash())

        # returns bitcoin hash print order hex string
        return calcfastmerkleroot(hashes)

    def is_valid(self):
        self.calc_sha256()
# TODO: check signatures
#        target = uint256_from_compact(self.nBits)
#        if self.sha256 > target:
#            return False
        for tx in self.vtx:
            if not tx.is_valid():
                return False
        if self.calc_merkle_root() != self.hashMerkleRoot:
            return False
        return True

    def solve(self):
        self.rehash()
#        target = uint256_from_compact(self.nBits)
#        while self.sha256 > target:
#            self.nNonce += 1
#            self.rehash()

    def __repr__(self):
        return "CBlock(nVersion=%i hashPrevBlock=%064x hashMerkleRoot=%064x nTime=%s vtx=%s m_dynafed_params=%s)" \
            % (self.nVersion, self.hashPrevBlock, self.hashMerkleRoot,
               time.ctime(self.nTime), repr(self.vtx), self.m_dynafed_params)


class PrefilledTransaction:
    __slots__ = ("index", "tx")

    def __init__(self, index=0, tx = None):
        self.index = index
        self.tx = tx

    def deserialize(self, f):
        self.index = deser_compact_size(f)
        self.tx = CTransaction()
        self.tx.deserialize(f)

    def serialize(self, with_witness=True):
        r = b""
        r += ser_compact_size(self.index)
        if with_witness:
            r += self.tx.serialize_with_witness()
        else:
            r += self.tx.serialize_without_witness()
        return r

    def serialize_without_witness(self):
        return self.serialize(with_witness=False)

    def serialize_with_witness(self):
        return self.serialize(with_witness=True)

    def __repr__(self):
        return "PrefilledTransaction(index=%d, tx=%s)" % (self.index, repr(self.tx))


# This is what we send on the wire, in a cmpctblock message.
class P2PHeaderAndShortIDs:
    __slots__ = ("header", "nonce", "prefilled_txn", "prefilled_txn_length",
                 "shortids", "shortids_length")

    def __init__(self):
        self.header = CBlockHeader()
        self.nonce = 0
        self.shortids_length = 0
        self.shortids = []
        self.prefilled_txn_length = 0
        self.prefilled_txn = []

    def deserialize(self, f):
        self.header.deserialize(f)
        self.nonce = struct.unpack("<Q", f.read(8))[0]
        self.shortids_length = deser_compact_size(f)
        for _ in range(self.shortids_length):
            # shortids are defined to be 6 bytes in the spec, so append
            # two zero bytes and read it in as an 8-byte number
            self.shortids.append(struct.unpack("<Q", f.read(6) + b'\x00\x00')[0])
        self.prefilled_txn = deser_vector(f, PrefilledTransaction)
        self.prefilled_txn_length = len(self.prefilled_txn)

    # When using version 2 compact blocks, we must serialize with_witness.
    def serialize(self, with_witness=False):
        r = b""
        r += self.header.serialize()
        r += struct.pack("<Q", self.nonce)
        r += ser_compact_size(self.shortids_length)
        for x in self.shortids:
            # We only want the first 6 bytes
            r += struct.pack("<Q", x)[0:6]
        if with_witness:
            r += ser_vector(self.prefilled_txn, "serialize_with_witness")
        else:
            r += ser_vector(self.prefilled_txn, "serialize_without_witness")
        return r

    def __repr__(self):
        return "P2PHeaderAndShortIDs(header=%s, nonce=%d, shortids_length=%d, shortids=%s, prefilled_txn_length=%d, prefilledtxn=%s" % (repr(self.header), self.nonce, self.shortids_length, repr(self.shortids), self.prefilled_txn_length, repr(self.prefilled_txn))


# P2P version of the above that will use witness serialization (for compact
# block version 2)
class P2PHeaderAndShortWitnessIDs(P2PHeaderAndShortIDs):
    __slots__ = ()
    def serialize(self):
        return super().serialize(with_witness=True)

# Calculate the BIP 152-compact blocks shortid for a given transaction hash
def calculate_shortid(k0, k1, tx_hash):
    expected_shortid = siphash256(k0, k1, tx_hash)
    expected_shortid &= 0x0000ffffffffffff
    return expected_shortid


# This version gets rid of the array lengths, and reinterprets the differential
# encoding into indices that can be used for lookup.
class HeaderAndShortIDs:
    __slots__ = ("header", "nonce", "prefilled_txn", "shortids", "use_witness")

    def __init__(self, p2pheaders_and_shortids = None):
        self.header = CBlockHeader()
        self.nonce = 0
        self.shortids = []
        self.prefilled_txn = []
        self.use_witness = False

        if p2pheaders_and_shortids is not None:
            self.header = p2pheaders_and_shortids.header
            self.nonce = p2pheaders_and_shortids.nonce
            self.shortids = p2pheaders_and_shortids.shortids
            last_index = -1
            for x in p2pheaders_and_shortids.prefilled_txn:
                self.prefilled_txn.append(PrefilledTransaction(x.index + last_index + 1, x.tx))
                last_index = self.prefilled_txn[-1].index

    def to_p2p(self):
        if self.use_witness:
            ret = P2PHeaderAndShortWitnessIDs()
        else:
            ret = P2PHeaderAndShortIDs()
        ret.header = self.header
        ret.nonce = self.nonce
        ret.shortids_length = len(self.shortids)
        ret.shortids = self.shortids
        ret.prefilled_txn_length = len(self.prefilled_txn)
        ret.prefilled_txn = []
        last_index = -1
        for x in self.prefilled_txn:
            ret.prefilled_txn.append(PrefilledTransaction(x.index - last_index - 1, x.tx))
            last_index = x.index
        return ret

    def get_siphash_keys(self):
        header_nonce = self.header.serialize()
        header_nonce += struct.pack("<Q", self.nonce)
        hash_header_nonce_as_str = sha256(header_nonce)
        key0 = struct.unpack("<Q", hash_header_nonce_as_str[0:8])[0]
        key1 = struct.unpack("<Q", hash_header_nonce_as_str[8:16])[0]
        return [ key0, key1 ]

    # Version 2 compact blocks use wtxid in shortids (rather than txid)
    def initialize_from_block(self, block, nonce=0, prefill_list=None, use_witness=False):
        if prefill_list is None:
            prefill_list = [0]
        self.header = CBlockHeader(block)
        self.nonce = nonce
        self.prefilled_txn = [ PrefilledTransaction(i, block.vtx[i]) for i in prefill_list ]
        self.shortids = []
        self.use_witness = use_witness
        [k0, k1] = self.get_siphash_keys()
        for i in range(len(block.vtx)):
            if i not in prefill_list:
                tx_hash = block.vtx[i].sha256
                if use_witness:
                    tx_hash = block.vtx[i].calc_sha256(with_witness=True)
                self.shortids.append(calculate_shortid(k0, k1, tx_hash))

    def __repr__(self):
        return "HeaderAndShortIDs(header=%s, nonce=%d, shortids=%s, prefilledtxn=%s" % (repr(self.header), self.nonce, repr(self.shortids), repr(self.prefilled_txn))


class BlockTransactionsRequest:
    __slots__ = ("blockhash", "indexes")

    def __init__(self, blockhash=0, indexes = None):
        self.blockhash = blockhash
        self.indexes = indexes if indexes is not None else []

    def deserialize(self, f):
        self.blockhash = deser_uint256(f)
        indexes_length = deser_compact_size(f)
        for _ in range(indexes_length):
            self.indexes.append(deser_compact_size(f))

    def serialize(self):
        r = b""
        r += ser_uint256(self.blockhash)
        r += ser_compact_size(len(self.indexes))
        for x in self.indexes:
            r += ser_compact_size(x)
        return r

    # helper to set the differentially encoded indexes from absolute ones
    def from_absolute(self, absolute_indexes):
        self.indexes = []
        last_index = -1
        for x in absolute_indexes:
            self.indexes.append(x-last_index-1)
            last_index = x

    def to_absolute(self):
        absolute_indexes = []
        last_index = -1
        for x in self.indexes:
            absolute_indexes.append(x+last_index+1)
            last_index = absolute_indexes[-1]
        return absolute_indexes

    def __repr__(self):
        return "BlockTransactionsRequest(hash=%064x indexes=%s)" % (self.blockhash, repr(self.indexes))


class BlockTransactions:
    __slots__ = ("blockhash", "transactions")

    def __init__(self, blockhash=0, transactions = None):
        self.blockhash = blockhash
        self.transactions = transactions if transactions is not None else []

    def deserialize(self, f):
        self.blockhash = deser_uint256(f)
        self.transactions = deser_vector(f, CTransaction)

    def serialize(self, with_witness=True):
        r = b""
        r += ser_uint256(self.blockhash)
        if with_witness:
            r += ser_vector(self.transactions, "serialize_with_witness")
        else:
            r += ser_vector(self.transactions, "serialize_without_witness")
        return r

    def __repr__(self):
        return "BlockTransactions(hash=%064x transactions=%s)" % (self.blockhash, repr(self.transactions))


class CPartialMerkleTree:
    __slots__ = ("nTransactions", "vBits", "vHash")

    def __init__(self):
        self.nTransactions = 0
        self.vHash = []
        self.vBits = []

    def deserialize(self, f):
        self.nTransactions = struct.unpack("<i", f.read(4))[0]
        self.vHash = deser_uint256_vector(f)
        vBytes = deser_string(f)
        self.vBits = []
        for i in range(len(vBytes) * 8):
            self.vBits.append(vBytes[i//8] & (1 << (i % 8)) != 0)

    def serialize(self):
        r = b""
        r += struct.pack("<i", self.nTransactions)
        r += ser_uint256_vector(self.vHash)
        vBytesArray = bytearray([0x00] * ((len(self.vBits) + 7)//8))
        for i in range(len(self.vBits)):
            vBytesArray[i // 8] |= self.vBits[i] << (i % 8)
        r += ser_string(bytes(vBytesArray))
        return r

    def __repr__(self):
        return "CPartialMerkleTree(nTransactions=%d, vHash=%s, vBits=%s)" % (self.nTransactions, repr(self.vHash), repr(self.vBits))


class CMerkleBlock:
    __slots__ = ("header", "txn")

    def __init__(self):
        self.header = CBlockHeader()
        self.txn = CPartialMerkleTree()

    def deserialize(self, f):
        self.header.deserialize(f)
        self.txn.deserialize(f)

    def serialize(self):
        r = b""
        r += self.header.serialize()
        r += self.txn.serialize()
        return r

    def __repr__(self):
        return "CMerkleBlock(header=%s, txn=%s)" % (repr(self.header), repr(self.txn))


# Objects that correspond to messages on the wire
class msg_version:
    __slots__ = ("addrFrom", "addrTo", "nNonce", "nRelay", "nServices",
                 "nStartingHeight", "nTime", "nVersion", "strSubVer")
    msgtype = b"version"

    def __init__(self):
        self.nVersion = MY_VERSION
        self.nServices = NODE_NETWORK | NODE_WITNESS
        self.nTime = int(time.time())
        self.addrTo = CAddress()
        self.addrFrom = CAddress()
        self.nNonce = random.getrandbits(64)
        self.strSubVer = MY_SUBVERSION
        self.nStartingHeight = -1
        self.nRelay = MY_RELAY

    def deserialize(self, f):
        self.nVersion = struct.unpack("<i", f.read(4))[0]
        self.nServices = struct.unpack("<Q", f.read(8))[0]
        self.nTime = struct.unpack("<q", f.read(8))[0]
        self.addrTo = CAddress()
        self.addrTo.deserialize(f, with_time=False)

        self.addrFrom = CAddress()
        self.addrFrom.deserialize(f, with_time=False)
        self.nNonce = struct.unpack("<Q", f.read(8))[0]
        self.strSubVer = deser_string(f)

        self.nStartingHeight = struct.unpack("<i", f.read(4))[0]

        if self.nVersion >= 70001:
            # Relay field is optional for version 70001 onwards
            try:
                self.nRelay = struct.unpack("<b", f.read(1))[0]
            except:
                self.nRelay = 0
        else:
            self.nRelay = 0

    def serialize(self):
        r = b""
        r += struct.pack("<i", self.nVersion)
        r += struct.pack("<Q", self.nServices)
        r += struct.pack("<q", self.nTime)
        r += self.addrTo.serialize(with_time=False)
        r += self.addrFrom.serialize(with_time=False)
        r += struct.pack("<Q", self.nNonce)
        r += ser_string(self.strSubVer)
        r += struct.pack("<i", self.nStartingHeight)
        r += struct.pack("<b", self.nRelay)
        return r

    def __repr__(self):
        return 'msg_version(nVersion=%i nServices=%i nTime=%s addrTo=%s addrFrom=%s nNonce=0x%016X strSubVer=%s nStartingHeight=%i nRelay=%i)' \
            % (self.nVersion, self.nServices, time.ctime(self.nTime),
               repr(self.addrTo), repr(self.addrFrom), self.nNonce,
               self.strSubVer, self.nStartingHeight, self.nRelay)


class msg_verack:
    __slots__ = ()
    msgtype = b"verack"

    def __init__(self):
        pass

    def deserialize(self, f):
        pass

    def serialize(self):
        return b""

    def __repr__(self):
        return "msg_verack()"


class msg_addr:
    __slots__ = ("addrs",)
    msgtype = b"addr"

    def __init__(self):
        self.addrs = []

    def deserialize(self, f):
        self.addrs = deser_vector(f, CAddress)

    def serialize(self):
        return ser_vector(self.addrs)

    def __repr__(self):
        return "msg_addr(addrs=%s)" % (repr(self.addrs))


class msg_addrv2:
    __slots__ = ("addrs",)
    msgtype = b"addrv2"

    def __init__(self):
        self.addrs = []

    def deserialize(self, f):
        self.addrs = deser_vector(f, CAddress, "deserialize_v2")

    def serialize(self):
        return ser_vector(self.addrs, "serialize_v2")

    def __repr__(self):
        return "msg_addrv2(addrs=%s)" % (repr(self.addrs))


class msg_sendaddrv2:
    __slots__ = ()
    msgtype = b"sendaddrv2"

    def __init__(self):
        pass

    def deserialize(self, f):
        pass

    def serialize(self):
        return b""

    def __repr__(self):
        return "msg_sendaddrv2()"


class msg_inv:
    __slots__ = ("inv",)
    msgtype = b"inv"

    def __init__(self, inv=None):
        if inv is None:
            self.inv = []
        else:
            self.inv = inv

    def deserialize(self, f):
        self.inv = deser_vector(f, CInv)

    def serialize(self):
        return ser_vector(self.inv)

    def __repr__(self):
        return "msg_inv(inv=%s)" % (repr(self.inv))


class msg_getdata:
    __slots__ = ("inv",)
    msgtype = b"getdata"

    def __init__(self, inv=None):
        self.inv = inv if inv is not None else []

    def deserialize(self, f):
        self.inv = deser_vector(f, CInv)

    def serialize(self):
        return ser_vector(self.inv)

    def __repr__(self):
        return "msg_getdata(inv=%s)" % (repr(self.inv))


class msg_getblocks:
    __slots__ = ("locator", "hashstop")
    msgtype = b"getblocks"

    def __init__(self):
        self.locator = CBlockLocator()
        self.hashstop = 0

    def deserialize(self, f):
        self.locator = CBlockLocator()
        self.locator.deserialize(f)
        self.hashstop = deser_uint256(f)

    def serialize(self):
        r = b""
        r += self.locator.serialize()
        r += ser_uint256(self.hashstop)
        return r

    def __repr__(self):
        return "msg_getblocks(locator=%s hashstop=%064x)" \
            % (repr(self.locator), self.hashstop)


class msg_tx:
    __slots__ = ("tx",)
    msgtype = b"tx"

    def __init__(self, tx=CTransaction()):
        self.tx = tx

    def deserialize(self, f):
        self.tx.deserialize(f)

    def serialize(self):
        return self.tx.serialize_with_witness()

    def __repr__(self):
        return "msg_tx(tx=%s)" % (repr(self.tx))

class msg_wtxidrelay:
    __slots__ = ()
    msgtype = b"wtxidrelay"

    def __init__(self):
        pass

    def deserialize(self, f):
        pass

    def serialize(self):
        return b""

    def __repr__(self):
        return "msg_wtxidrelay()"


class msg_no_witness_tx(msg_tx):
    __slots__ = ()

    def serialize(self):
        return self.tx.serialize_without_witness()


class msg_block:
    __slots__ = ("block",)
    msgtype = b"block"

    def __init__(self, block=None):
        if block is None:
            self.block = CBlock()
        else:
            self.block = block

    def deserialize(self, f):
        self.block.deserialize(f)

    def serialize(self):
        return self.block.serialize()

    def __repr__(self):
        return "msg_block(block=%s)" % (repr(self.block))


# for cases where a user needs tighter control over what is sent over the wire
# note that the user must supply the name of the msgtype, and the data
class msg_generic:
    __slots__ = ("msgtype", "data")

    def __init__(self, msgtype, data=None):
        self.msgtype = msgtype
        self.data = data

    def serialize(self):
        return self.data

    def __repr__(self):
        return "msg_generic()"


class msg_no_witness_block(msg_block):
    __slots__ = ()
    def serialize(self):
        return self.block.serialize(with_witness=False)


class msg_getaddr:
    __slots__ = ()
    msgtype = b"getaddr"

    def __init__(self):
        pass

    def deserialize(self, f):
        pass

    def serialize(self):
        return b""

    def __repr__(self):
        return "msg_getaddr()"


class msg_ping:
    __slots__ = ("nonce",)
    msgtype = b"ping"

    def __init__(self, nonce=0):
        self.nonce = nonce

    def deserialize(self, f):
        self.nonce = struct.unpack("<Q", f.read(8))[0]

    def serialize(self):
        r = b""
        r += struct.pack("<Q", self.nonce)
        return r

    def __repr__(self):
        return "msg_ping(nonce=%08x)" % self.nonce


class msg_pong:
    __slots__ = ("nonce",)
    msgtype = b"pong"

    def __init__(self, nonce=0):
        self.nonce = nonce

    def deserialize(self, f):
        self.nonce = struct.unpack("<Q", f.read(8))[0]

    def serialize(self):
        r = b""
        r += struct.pack("<Q", self.nonce)
        return r

    def __repr__(self):
        return "msg_pong(nonce=%08x)" % self.nonce


class msg_mempool:
    __slots__ = ()
    msgtype = b"mempool"

    def __init__(self):
        pass

    def deserialize(self, f):
        pass

    def serialize(self):
        return b""

    def __repr__(self):
        return "msg_mempool()"


class msg_notfound:
    __slots__ = ("vec", )
    msgtype = b"notfound"

    def __init__(self, vec=None):
        self.vec = vec or []

    def deserialize(self, f):
        self.vec = deser_vector(f, CInv)

    def serialize(self):
        return ser_vector(self.vec)

    def __repr__(self):
        return "msg_notfound(vec=%s)" % (repr(self.vec))


class msg_sendheaders:
    __slots__ = ()
    msgtype = b"sendheaders"

    def __init__(self):
        pass

    def deserialize(self, f):
        pass

    def serialize(self):
        return b""

    def __repr__(self):
        return "msg_sendheaders()"


# getheaders message has
# number of entries
# vector of hashes
# hash_stop (hash of last desired block header, 0 to get as many as possible)
class msg_getheaders:
    __slots__ = ("hashstop", "locator",)
    msgtype = b"getheaders"

    def __init__(self):
        self.locator = CBlockLocator()
        self.hashstop = 0

    def deserialize(self, f):
        self.locator = CBlockLocator()
        self.locator.deserialize(f)
        self.hashstop = deser_uint256(f)

    def serialize(self):
        r = b""
        r += self.locator.serialize()
        r += ser_uint256(self.hashstop)
        return r

    def __repr__(self):
        return "msg_getheaders(locator=%s, stop=%064x)" \
            % (repr(self.locator), self.hashstop)


# headers message has
# <count> <vector of block headers>
class msg_headers:
    __slots__ = ("headers",)
    msgtype = b"headers"

    def __init__(self, headers=None):
        self.headers = headers if headers is not None else []

    def deserialize(self, f):
        # comment in bitcoind indicates these should be deserialized as blocks
        blocks = deser_vector(f, CBlock)
        for x in blocks:
            self.headers.append(CBlockHeader(x))

    def serialize(self):
        blocks = [CBlock(x) for x in self.headers]
        return ser_vector(blocks)

    def __repr__(self):
        return "msg_headers(headers=%s)" % repr(self.headers)


class msg_merkleblock:
    __slots__ = ("merkleblock",)
    msgtype = b"merkleblock"

    def __init__(self, merkleblock=None):
        if merkleblock is None:
            self.merkleblock = CMerkleBlock()
        else:
            self.merkleblock = merkleblock

    def deserialize(self, f):
        self.merkleblock.deserialize(f)

    def serialize(self):
        return self.merkleblock.serialize()

    def __repr__(self):
        return "msg_merkleblock(merkleblock=%s)" % (repr(self.merkleblock))


class msg_filterload:
    __slots__ = ("data", "nHashFuncs", "nTweak", "nFlags")
    msgtype = b"filterload"

    def __init__(self, data=b'00', nHashFuncs=0, nTweak=0, nFlags=0):
        self.data = data
        self.nHashFuncs = nHashFuncs
        self.nTweak = nTweak
        self.nFlags = nFlags

    def deserialize(self, f):
        self.data = deser_string(f)
        self.nHashFuncs = struct.unpack("<I", f.read(4))[0]
        self.nTweak = struct.unpack("<I", f.read(4))[0]
        self.nFlags = struct.unpack("<B", f.read(1))[0]

    def serialize(self):
        r = b""
        r += ser_string(self.data)
        r += struct.pack("<I", self.nHashFuncs)
        r += struct.pack("<I", self.nTweak)
        r += struct.pack("<B", self.nFlags)
        return r

    def __repr__(self):
        return "msg_filterload(data={}, nHashFuncs={}, nTweak={}, nFlags={})".format(
            self.data, self.nHashFuncs, self.nTweak, self.nFlags)


class msg_filteradd:
    __slots__ = ("data")
    msgtype = b"filteradd"

    def __init__(self, data):
        self.data = data

    def deserialize(self, f):
        self.data = deser_string(f)

    def serialize(self):
        r = b""
        r += ser_string(self.data)
        return r

    def __repr__(self):
        return "msg_filteradd(data={})".format(self.data)


class msg_filterclear:
    __slots__ = ()
    msgtype = b"filterclear"

    def __init__(self):
        pass

    def deserialize(self, f):
        pass

    def serialize(self):
        return b""

    def __repr__(self):
        return "msg_filterclear()"


class msg_feefilter:
    __slots__ = ("feerate",)
    msgtype = b"feefilter"

    def __init__(self, feerate=0):
        self.feerate = feerate

    def deserialize(self, f):
        self.feerate = struct.unpack("<Q", f.read(8))[0]

    def serialize(self):
        r = b""
        r += struct.pack("<Q", self.feerate)
        return r

    def __repr__(self):
        return "msg_feefilter(feerate=%08x)" % self.feerate


class msg_sendcmpct:
    __slots__ = ("announce", "version")
    msgtype = b"sendcmpct"

    def __init__(self, announce=False, version=1):
        self.announce = announce
        self.version = version

    def deserialize(self, f):
        self.announce = struct.unpack("<?", f.read(1))[0]
        self.version = struct.unpack("<Q", f.read(8))[0]

    def serialize(self):
        r = b""
        r += struct.pack("<?", self.announce)
        r += struct.pack("<Q", self.version)
        return r

    def __repr__(self):
        return "msg_sendcmpct(announce=%s, version=%lu)" % (self.announce, self.version)


class msg_cmpctblock:
    __slots__ = ("header_and_shortids",)
    msgtype = b"cmpctblock"

    def __init__(self, header_and_shortids = None):
        self.header_and_shortids = header_and_shortids

    def deserialize(self, f):
        self.header_and_shortids = P2PHeaderAndShortIDs()
        self.header_and_shortids.deserialize(f)

    def serialize(self):
        r = b""
        r += self.header_and_shortids.serialize()
        return r

    def __repr__(self):
        return "msg_cmpctblock(HeaderAndShortIDs=%s)" % repr(self.header_and_shortids)


class msg_getblocktxn:
    __slots__ = ("block_txn_request",)
    msgtype = b"getblocktxn"

    def __init__(self):
        self.block_txn_request = None

    def deserialize(self, f):
        self.block_txn_request = BlockTransactionsRequest()
        self.block_txn_request.deserialize(f)

    def serialize(self):
        r = b""
        r += self.block_txn_request.serialize()
        return r

    def __repr__(self):
        return "msg_getblocktxn(block_txn_request=%s)" % (repr(self.block_txn_request))


class msg_blocktxn:
    __slots__ = ("block_transactions",)
    msgtype = b"blocktxn"

    def __init__(self):
        self.block_transactions = BlockTransactions()

    def deserialize(self, f):
        self.block_transactions.deserialize(f)

    def serialize(self):
        r = b""
        r += self.block_transactions.serialize()
        return r

    def __repr__(self):
        return "msg_blocktxn(block_transactions=%s)" % (repr(self.block_transactions))


class msg_no_witness_blocktxn(msg_blocktxn):
    __slots__ = ()

    def serialize(self):
        return self.block_transactions.serialize(with_witness=False)


class msg_getcfilters:
    __slots__ = ("filter_type", "start_height", "stop_hash")
    msgtype =  b"getcfilters"

    def __init__(self, filter_type, start_height, stop_hash):
        self.filter_type = filter_type
        self.start_height = start_height
        self.stop_hash = stop_hash

    def deserialize(self, f):
        self.filter_type = struct.unpack("<B", f.read(1))[0]
        self.start_height = struct.unpack("<I", f.read(4))[0]
        self.stop_hash = deser_uint256(f)

    def serialize(self):
        r = b""
        r += struct.pack("<B", self.filter_type)
        r += struct.pack("<I", self.start_height)
        r += ser_uint256(self.stop_hash)
        return r

    def __repr__(self):
        return "msg_getcfilters(filter_type={:#x}, start_height={}, stop_hash={:x})".format(
            self.filter_type, self.start_height, self.stop_hash)

class msg_cfilter:
    __slots__ = ("filter_type", "block_hash", "filter_data")
    msgtype =  b"cfilter"

    def __init__(self, filter_type=None, block_hash=None, filter_data=None):
        self.filter_type = filter_type
        self.block_hash = block_hash
        self.filter_data = filter_data

    def deserialize(self, f):
        self.filter_type = struct.unpack("<B", f.read(1))[0]
        self.block_hash = deser_uint256(f)
        self.filter_data = deser_string(f)

    def serialize(self):
        r = b""
        r += struct.pack("<B", self.filter_type)
        r += ser_uint256(self.block_hash)
        r += ser_string(self.filter_data)
        return r

    def __repr__(self):
        return "msg_cfilter(filter_type={:#x}, block_hash={:x})".format(
            self.filter_type, self.block_hash)

class msg_getcfheaders:
    __slots__ = ("filter_type", "start_height", "stop_hash")
    msgtype =  b"getcfheaders"

    def __init__(self, filter_type, start_height, stop_hash):
        self.filter_type = filter_type
        self.start_height = start_height
        self.stop_hash = stop_hash

    def deserialize(self, f):
        self.filter_type = struct.unpack("<B", f.read(1))[0]
        self.start_height = struct.unpack("<I", f.read(4))[0]
        self.stop_hash = deser_uint256(f)

    def serialize(self):
        r = b""
        r += struct.pack("<B", self.filter_type)
        r += struct.pack("<I", self.start_height)
        r += ser_uint256(self.stop_hash)
        return r

    def __repr__(self):
        return "msg_getcfheaders(filter_type={:#x}, start_height={}, stop_hash={:x})".format(
            self.filter_type, self.start_height, self.stop_hash)

class msg_cfheaders:
    __slots__ = ("filter_type", "stop_hash", "prev_header", "hashes")
    msgtype =  b"cfheaders"

    def __init__(self, filter_type=None, stop_hash=None, prev_header=None, hashes=None):
        self.filter_type = filter_type
        self.stop_hash = stop_hash
        self.prev_header = prev_header
        self.hashes = hashes

    def deserialize(self, f):
        self.filter_type = struct.unpack("<B", f.read(1))[0]
        self.stop_hash = deser_uint256(f)
        self.prev_header = deser_uint256(f)
        self.hashes = deser_uint256_vector(f)

    def serialize(self):
        r = b""
        r += struct.pack("<B", self.filter_type)
        r += ser_uint256(self.stop_hash)
        r += ser_uint256(self.prev_header)
        r += ser_uint256_vector(self.hashes)
        return r

    def __repr__(self):
        return "msg_cfheaders(filter_type={:#x}, stop_hash={:x})".format(
            self.filter_type, self.stop_hash)

class msg_getcfcheckpt:
    __slots__ = ("filter_type", "stop_hash")
    msgtype =  b"getcfcheckpt"

    def __init__(self, filter_type, stop_hash):
        self.filter_type = filter_type
        self.stop_hash = stop_hash

    def deserialize(self, f):
        self.filter_type = struct.unpack("<B", f.read(1))[0]
        self.stop_hash = deser_uint256(f)

    def serialize(self):
        r = b""
        r += struct.pack("<B", self.filter_type)
        r += ser_uint256(self.stop_hash)
        return r

    def __repr__(self):
        return "msg_getcfcheckpt(filter_type={:#x}, stop_hash={:x})".format(
            self.filter_type, self.stop_hash)

class msg_cfcheckpt:
    __slots__ = ("filter_type", "stop_hash", "headers")
    msgtype =  b"cfcheckpt"

    def __init__(self, filter_type=None, stop_hash=None, headers=None):
        self.filter_type = filter_type
        self.stop_hash = stop_hash
        self.headers = headers

    def deserialize(self, f):
        self.filter_type = struct.unpack("<B", f.read(1))[0]
        self.stop_hash = deser_uint256(f)
        self.headers = deser_uint256_vector(f)

    def serialize(self):
        r = b""
        r += struct.pack("<B", self.filter_type)
        r += ser_uint256(self.stop_hash)
        r += ser_uint256_vector(self.headers)
        return r

    def __repr__(self):
        return "msg_cfcheckpt(filter_type={:#x}, stop_hash={:x})".format(
            self.filter_type, self.stop_hash)<|MERGE_RESOLUTION|>--- conflicted
+++ resolved
@@ -837,13 +837,10 @@
         else:
             return self.serialize_without_witness()
 
-<<<<<<< HEAD
-=======
     def getwtxid(self):
         return hash256(self.serialize())[::-1].hex()
 
     # Recalculate the txid (transaction hash without witness)
->>>>>>> 32e59fc3
     def rehash(self):
         self.sha256 = None
         self.calc_sha256()
