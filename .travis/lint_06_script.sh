--- conflicted
+++ resolved
@@ -18,12 +18,8 @@
 test/lint/check-rpc-mappings.py .
 test/lint/lint-all.sh
 
-<<<<<<< HEAD
 if [ "$TRAVIS_REPO_SLUG" = "ElementsProject/elements" -a "$TRAVIS_EVENT_TYPE" = "cron" ]; then
-=======
-if [ "$TRAVIS_REPO_SLUG" = "bitcoin/bitcoin" -a "$TRAVIS_EVENT_TYPE" = "cron" ]; then
     git log --merges --before="2 days ago" -1 --format='%H' > ./contrib/verify-commits/trusted-sha512-root-commit
->>>>>>> f617e05c
     while read -r LINE; do travis_retry gpg --keyserver hkp://subset.pool.sks-keyservers.net --recv-keys $LINE; done < contrib/verify-commits/trusted-keys &&
     travis_wait 50 contrib/verify-commits/verify-commits.py --clean-merge=2;
 fi