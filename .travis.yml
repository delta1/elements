--- conflicted
+++ resolved
@@ -63,19 +63,4 @@
       before_script:
         - set -o errexit; source ./ci/lint/05_before_script.sh
       script:
-<<<<<<< HEAD
         - set -o errexit; source ./ci/lint/06_script.sh
-
-# Disabled due to new Travis restrictions; will be removed as part of 0.22 rebase
-#    - stage: test
-#      name: '32-bit + dash  [GOAL: install]  [CentOS 8]  [gui]'
-#      env: >-
-#        FILE_ENV="./ci/test/00_setup_env_i686_centos.sh"
-
-    - stage: test
-      name: 'x86_64 Linux  [GOAL: install]  [bionic]  [no wallet]'
-      env: >-
-        FILE_ENV="./ci/test/00_setup_env_native_nowallet.sh"
-=======
-        - set -o errexit; source ./ci/lint/06_script.sh
->>>>>>> cb89e188
