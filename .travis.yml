sudo: required
dist: trusty
os: linux
language: minimal
cache:
  ccache: true
  directories:
    - depends/built
    - depends/sdk-sources
    - $HOME/.ccache
stages:
  - lint
  - test
env:
  global:
    - MAKEJOBS=-j3
    - RUN_UNIT_TESTS=true
    - RUN_FUNCTIONAL_TESTS=true
    - RUN_BENCH=false  # Set to true for any one job that has debug enabled, to quickly check bench is not crashing or hitting assertions
    - DOCKER_NAME_TAG=ubuntu:18.04
    - BOOST_TEST_RANDOM=1$TRAVIS_BUILD_ID
    - CCACHE_SIZE=100M
    - CCACHE_TEMPDIR=/tmp/.ccache-temp
    - CCACHE_COMPRESS=1
    - CCACHE_DIR=$HOME/.ccache
    - BASE_OUTDIR=$TRAVIS_BUILD_DIR/out
    - SDK_URL=https://bitcoincore.org/depends-sources/sdks
    - WINEDEBUG=fixme-all
    - DOCKER_PACKAGES="build-essential libtool autotools-dev automake pkg-config bsdmainutils curl git ca-certificates ccache"
before_install:
  - set -o errexit; source .travis/test_03_before_install.sh
install:
  - set -o errexit; source .travis/test_04_install.sh
before_script:
  - set -o errexit; source .travis/test_05_before_script.sh
script:
<<<<<<< HEAD
    - export TRAVIS_COMMIT_LOG=`git log --format=fuller -1`
    - OUTDIR=$BASE_OUTDIR/$TRAVIS_PULL_REQUEST/$TRAVIS_JOB_NUMBER-$HOST
    - BITCOIN_CONFIG_ALL="--disable-dependency-tracking --prefix=$TRAVIS_BUILD_DIR/depends/$HOST --bindir=$OUTDIR/bin --libdir=$OUTDIR/lib"
    - if [ -z "$NO_DEPENDS" ]; then DOCKER_EXEC ccache --max-size=$CCACHE_SIZE; fi
    - BEGIN_FOLD autogen; test -n "$CONFIG_SHELL" && DOCKER_EXEC "$CONFIG_SHELL" -c "./autogen.sh" || DOCKER_EXEC ./autogen.sh; END_FOLD
    - mkdir build && cd build
    - BEGIN_FOLD configure; DOCKER_EXEC ../configure --cache-file=config.cache $BITCOIN_CONFIG_ALL $BITCOIN_CONFIG || ( cat config.log && false); END_FOLD
    - BEGIN_FOLD distdir; DOCKER_EXEC make distdir VERSION=$HOST; END_FOLD
    - cd bitcoin-$HOST
    - BEGIN_FOLD configure; DOCKER_EXEC ./configure --cache-file=../config.cache $BITCOIN_CONFIG_ALL $BITCOIN_CONFIG || ( cat config.log && false); END_FOLD
    - BEGIN_FOLD build; DOCKER_EXEC make $MAKEJOBS $GOAL || ( echo "Build failure. Verbose build follows." && DOCKER_EXEC make $GOAL V=1 ; false ); END_FOLD
    - if [ "$RUN_TESTS" = "true" ]; then BEGIN_FOLD unit-tests; DOCKER_EXEC LD_LIBRARY_PATH=$TRAVIS_BUILD_DIR/depends/$HOST/lib make $MAKEJOBS check VERBOSE=1; END_FOLD; fi
    - if [ "$RUN_BENCH" = "true" ]; then BEGIN_FOLD bench; DOCKER_EXEC LD_LIBRARY_PATH=$TRAVIS_BUILD_DIR/depends/$HOST/lib $OUTDIR/bin/bench_bitcoin -scaling=0.001 ; END_FOLD; fi
    - if [ "$TRAVIS_EVENT_TYPE" = "cron" ]; then extended="--extended --exclude feature_pruning,feature_dbcrash"; fi
    - if [ "$RUN_TESTS" = "true" ]; then BEGIN_FOLD functional-tests; DOCKER_EXEC test/functional/test_runner.py --combinedlogslen=4000 --coverage --quiet --failfast ${extended}; END_FOLD; fi
    - if [ "$RUN_BITCOIN_TESTS" = "true" ]; then BEGIN_FOLD bitcoin-functional-tests; DOCKER_EXEC test/bitcoin_functional/functional/test_runner.py --combinedlogslen=4000 --coverage --quiet --failfast ${extended}; END_FOLD; fi
=======
  - set -o errexit; source .travis/test_06_script.sh
>>>>>>> 3832c25f
after_script:
  - echo $TRAVIS_COMMIT_RANGE
  - echo $TRAVIS_COMMIT_LOG
jobs:
  include:
# lint stage
    - stage: lint
      env:
      sudo: false
      cache: false
      language: python
      python: '3.6'
      install:
        - set -o errexit; source .travis/lint_04_install.sh
      before_script:
        - set -o errexit; source .travis/lint_05_before_script.sh
      script:
        - set -o errexit; source .travis/lint_06_script.sh
# ARM
    - stage: test
      env: >-
        HOST=arm-linux-gnueabihf
        PACKAGES="g++-arm-linux-gnueabihf"
        DEP_OPTS="NO_QT=1"
        RUN_UNIT_TESTS=false
        RUN_FUNCTIONAL_TESTS=false
        GOAL="install"
        # -Wno-psabi is to disable ABI warnings: "note: parameter passing for argument of type ... changed in GCC 7.1"
        # This could be removed once the ABI change warning does not show up by default
        BITCOIN_CONFIG="--enable-glibc-back-compat --enable-reduce-exports CXXFLAGS=-Wno-psabi"
# Win32
    - stage: test
      env: >-
        HOST=i686-w64-mingw32
        DPKG_ADD_ARCH="i386"
        DEP_OPTS="NO_QT=1"
        PACKAGES="python3 nsis g++-mingw-w64-i686 wine-binfmt wine32"
        GOAL="install"
        BITCOIN_CONFIG="--enable-reduce-exports"
# Win64
    - stage: test
      env: >-
        HOST=x86_64-w64-mingw32
        DEP_OPTS="NO_QT=1"
        PACKAGES="python3 nsis g++-mingw-w64-x86-64 wine-binfmt wine64"
        GOAL="install"
        BITCOIN_CONFIG="--enable-reduce-exports"
# 32-bit + dash
    - stage: test
      env: >-
        HOST=i686-pc-linux-gnu
        PACKAGES="g++-multilib python3-zmq"
        DEP_OPTS="NO_QT=1"
        GOAL="install"
        BITCOIN_CONFIG="--enable-zmq --enable-glibc-back-compat --enable-reduce-exports LDFLAGS=-static-libstdc++"
        CONFIG_SHELL="/bin/dash"
# x86_64 Linux (uses qt5 dev package instead of depends Qt to speed up build and avoid timeout)
    - stage: test
      env: >-
        HOST=x86_64-unknown-linux-gnu
        PACKAGES="python3-zmq qtbase5-dev qttools5-dev-tools protobuf-compiler libdbus-1-dev libharfbuzz-dev libprotobuf-dev"
        DEP_OPTS="NO_QT=1 NO_UPNP=1 DEBUG=1 ALLOW_HOST_PACKAGES=1"
        GOAL="install"
        BITCOIN_CONFIG="--enable-zmq --with-gui=qt5 --enable-glibc-back-compat --enable-reduce-exports --enable-debug CXXFLAGS=\"-g0 -O2\""
# x86_64 Linux (no depends, only system libs)
    - stage: test
      env: >-
        HOST=x86_64-unknown-linux-gnu
        PACKAGES="python3-zmq qtbase5-dev qttools5-dev-tools libssl1.0-dev libevent-dev bsdmainutils libboost-system-dev libboost-filesystem-dev libboost-chrono-dev libboost-test-dev libboost-thread-dev libdb5.3++-dev libminiupnpc-dev libzmq3-dev libprotobuf-dev protobuf-compiler libqrencode-dev"
        NO_DEPENDS=1
        GOAL="install"
        BITCOIN_CONFIG="--enable-zmq --with-incompatible-bdb --enable-glibc-back-compat --enable-reduce-exports --with-gui=qt5 CPPFLAGS=-DDEBUG_LOCKORDER"
<<<<<<< HEAD
# x86_64 Linux w/ Bitcoin functional tests (Qt5 & system libs)
    - stage: test
      env: >-
        HOST=x86_64-unknown-linux-gnu
        PACKAGES="python3-zmq qtbase5-dev qttools5-dev-tools libssl1.0-dev libevent-dev bsdmainutils libboost-system-dev libboost-filesystem-dev libboost-chrono-dev libboost-test-dev libboost-thread-dev libdb5.3++-dev libminiupnpc-dev libzmq3-dev libprotobuf-dev protobuf-compiler libqrencode-dev"
        NO_DEPENDS=1
        RUN_BITCOIN_TESTS=true
        GOAL="install"
        BITCOIN_CONFIG="--enable-zmq --with-incompatible-bdb --enable-glibc-back-compat --enable-reduce-exports --with-gui=qt5 CPPFLAGS=-DDEBUG_LOCKORDER"
=======
# x86_64 Linux (sanitizers)
    - stage: test
      env: >-
        HOST=x86_64-unknown-linux-gnu
        PACKAGES="clang python3-zmq qtbase5-dev qttools5-dev-tools libssl1.0-dev libevent-dev bsdmainutils libboost-system-dev libboost-filesystem-dev libboost-chrono-dev libboost-test-dev libboost-thread-dev libdb5.3++-dev libminiupnpc-dev libzmq3-dev libprotobuf-dev protobuf-compiler libqrencode-dev"
        NO_DEPENDS=1
        RUN_BENCH=true
        RUN_FUNCTIONAL_TESTS=false # Disabled for now, can be combined with the other x86_64 linux NO_DEPENDS job when functional tests pass the sanitizers
        GOAL="install"
        BITCOIN_CONFIG="--enable-zmq --with-incompatible-bdb --enable-glibc-back-compat --enable-reduce-exports --with-gui=qt5 CPPFLAGS=-DDEBUG_LOCKORDER --with-sanitizers=undefined CC=clang CXX=clang++"
>>>>>>> 3832c25f
# x86_64 Linux, No wallet
    - stage: test
      env: >-
        HOST=x86_64-unknown-linux-gnu
        PACKAGES="python3"
        DEP_OPTS="NO_WALLET=1"
        GOAL="install"
        BITCOIN_CONFIG="--enable-glibc-back-compat --enable-reduce-exports"
# Cross-Mac
    - stage: test
      env: >-
        HOST=x86_64-apple-darwin14
        PACKAGES="cmake imagemagick libcap-dev librsvg2-bin libz-dev libbz2-dev libtiff-tools python-dev python3-setuptools-git"
        OSX_SDK=10.11
        RUN_UNIT_TESTS=false
        RUN_FUNCTIONAL_TESTS=false
        GOAL="all deploy"
<<<<<<< HEAD
        BITCOIN_CONFIG="--enable-gui --enable-reduce-exports --enable-werror"
    - stage: lint
      env:
      sudo: false
      cache: false
      language: python
      python: '3.6'
      install:
        - travis_retry pip install flake8==3.5.0
      before_script:
        - git fetch --unshallow
      script:
        - if [ "$TRAVIS_EVENT_TYPE" = "pull_request" ]; then test/lint/commit-script-check.sh $TRAVIS_COMMIT_RANGE; fi
        - test/lint/git-subtree-check.sh src/crypto/ctaes
        - test/lint/git-subtree-check.sh src/secp256k1
        - test/lint/git-subtree-check.sh src/univalue
        - test/lint/git-subtree-check.sh src/leveldb
        - test/lint/check-doc.py
        - test/lint/check-rpc-mappings.py .
        - test/lint/lint-all.sh
        - if [ "$TRAVIS_REPO_SLUG" = "bitcoin/bitcoin" -a "$TRAVIS_EVENT_TYPE" = "cron" ]; then
              while read LINE; do travis_retry gpg --keyserver hkp://subset.pool.sks-keyservers.net --recv-keys $LINE; done < contrib/verify-commits/trusted-keys &&
              travis_wait 50 contrib/verify-commits/verify-commits.py;
          fi
=======
        BITCOIN_CONFIG="--enable-gui --enable-reduce-exports --enable-werror"
>>>>>>> 3832c25f
<|MERGE_RESOLUTION|>--- conflicted
+++ resolved
@@ -34,26 +34,8 @@
 before_script:
   - set -o errexit; source .travis/test_05_before_script.sh
 script:
-<<<<<<< HEAD
-    - export TRAVIS_COMMIT_LOG=`git log --format=fuller -1`
-    - OUTDIR=$BASE_OUTDIR/$TRAVIS_PULL_REQUEST/$TRAVIS_JOB_NUMBER-$HOST
-    - BITCOIN_CONFIG_ALL="--disable-dependency-tracking --prefix=$TRAVIS_BUILD_DIR/depends/$HOST --bindir=$OUTDIR/bin --libdir=$OUTDIR/lib"
-    - if [ -z "$NO_DEPENDS" ]; then DOCKER_EXEC ccache --max-size=$CCACHE_SIZE; fi
-    - BEGIN_FOLD autogen; test -n "$CONFIG_SHELL" && DOCKER_EXEC "$CONFIG_SHELL" -c "./autogen.sh" || DOCKER_EXEC ./autogen.sh; END_FOLD
-    - mkdir build && cd build
-    - BEGIN_FOLD configure; DOCKER_EXEC ../configure --cache-file=config.cache $BITCOIN_CONFIG_ALL $BITCOIN_CONFIG || ( cat config.log && false); END_FOLD
-    - BEGIN_FOLD distdir; DOCKER_EXEC make distdir VERSION=$HOST; END_FOLD
-    - cd bitcoin-$HOST
-    - BEGIN_FOLD configure; DOCKER_EXEC ./configure --cache-file=../config.cache $BITCOIN_CONFIG_ALL $BITCOIN_CONFIG || ( cat config.log && false); END_FOLD
-    - BEGIN_FOLD build; DOCKER_EXEC make $MAKEJOBS $GOAL || ( echo "Build failure. Verbose build follows." && DOCKER_EXEC make $GOAL V=1 ; false ); END_FOLD
-    - if [ "$RUN_TESTS" = "true" ]; then BEGIN_FOLD unit-tests; DOCKER_EXEC LD_LIBRARY_PATH=$TRAVIS_BUILD_DIR/depends/$HOST/lib make $MAKEJOBS check VERBOSE=1; END_FOLD; fi
-    - if [ "$RUN_BENCH" = "true" ]; then BEGIN_FOLD bench; DOCKER_EXEC LD_LIBRARY_PATH=$TRAVIS_BUILD_DIR/depends/$HOST/lib $OUTDIR/bin/bench_bitcoin -scaling=0.001 ; END_FOLD; fi
-    - if [ "$TRAVIS_EVENT_TYPE" = "cron" ]; then extended="--extended --exclude feature_pruning,feature_dbcrash"; fi
-    - if [ "$RUN_TESTS" = "true" ]; then BEGIN_FOLD functional-tests; DOCKER_EXEC test/functional/test_runner.py --combinedlogslen=4000 --coverage --quiet --failfast ${extended}; END_FOLD; fi
+  - set -o errexit; source .travis/test_06_script.sh
     - if [ "$RUN_BITCOIN_TESTS" = "true" ]; then BEGIN_FOLD bitcoin-functional-tests; DOCKER_EXEC test/bitcoin_functional/functional/test_runner.py --combinedlogslen=4000 --coverage --quiet --failfast ${extended}; END_FOLD; fi
-=======
-  - set -o errexit; source .travis/test_06_script.sh
->>>>>>> 3832c25f
 after_script:
   - echo $TRAVIS_COMMIT_RANGE
   - echo $TRAVIS_COMMIT_LOG
@@ -126,17 +108,6 @@
         NO_DEPENDS=1
         GOAL="install"
         BITCOIN_CONFIG="--enable-zmq --with-incompatible-bdb --enable-glibc-back-compat --enable-reduce-exports --with-gui=qt5 CPPFLAGS=-DDEBUG_LOCKORDER"
-<<<<<<< HEAD
-# x86_64 Linux w/ Bitcoin functional tests (Qt5 & system libs)
-    - stage: test
-      env: >-
-        HOST=x86_64-unknown-linux-gnu
-        PACKAGES="python3-zmq qtbase5-dev qttools5-dev-tools libssl1.0-dev libevent-dev bsdmainutils libboost-system-dev libboost-filesystem-dev libboost-chrono-dev libboost-test-dev libboost-thread-dev libdb5.3++-dev libminiupnpc-dev libzmq3-dev libprotobuf-dev protobuf-compiler libqrencode-dev"
-        NO_DEPENDS=1
-        RUN_BITCOIN_TESTS=true
-        GOAL="install"
-        BITCOIN_CONFIG="--enable-zmq --with-incompatible-bdb --enable-glibc-back-compat --enable-reduce-exports --with-gui=qt5 CPPFLAGS=-DDEBUG_LOCKORDER"
-=======
 # x86_64 Linux (sanitizers)
     - stage: test
       env: >-
@@ -147,7 +118,6 @@
         RUN_FUNCTIONAL_TESTS=false # Disabled for now, can be combined with the other x86_64 linux NO_DEPENDS job when functional tests pass the sanitizers
         GOAL="install"
         BITCOIN_CONFIG="--enable-zmq --with-incompatible-bdb --enable-glibc-back-compat --enable-reduce-exports --with-gui=qt5 CPPFLAGS=-DDEBUG_LOCKORDER --with-sanitizers=undefined CC=clang CXX=clang++"
->>>>>>> 3832c25f
 # x86_64 Linux, No wallet
     - stage: test
       env: >-
@@ -165,31 +135,14 @@
         RUN_UNIT_TESTS=false
         RUN_FUNCTIONAL_TESTS=false
         GOAL="all deploy"
-<<<<<<< HEAD
         BITCOIN_CONFIG="--enable-gui --enable-reduce-exports --enable-werror"
-    - stage: lint
-      env:
-      sudo: false
-      cache: false
-      language: python
-      python: '3.6'
-      install:
-        - travis_retry pip install flake8==3.5.0
-      before_script:
-        - git fetch --unshallow
-      script:
-        - if [ "$TRAVIS_EVENT_TYPE" = "pull_request" ]; then test/lint/commit-script-check.sh $TRAVIS_COMMIT_RANGE; fi
-        - test/lint/git-subtree-check.sh src/crypto/ctaes
-        - test/lint/git-subtree-check.sh src/secp256k1
-        - test/lint/git-subtree-check.sh src/univalue
-        - test/lint/git-subtree-check.sh src/leveldb
-        - test/lint/check-doc.py
-        - test/lint/check-rpc-mappings.py .
-        - test/lint/lint-all.sh
-        - if [ "$TRAVIS_REPO_SLUG" = "bitcoin/bitcoin" -a "$TRAVIS_EVENT_TYPE" = "cron" ]; then
-              while read LINE; do travis_retry gpg --keyserver hkp://subset.pool.sks-keyservers.net --recv-keys $LINE; done < contrib/verify-commits/trusted-keys &&
-              travis_wait 50 contrib/verify-commits/verify-commits.py;
-          fi
-=======
-        BITCOIN_CONFIG="--enable-gui --enable-reduce-exports --enable-werror"
->>>>>>> 3832c25f
+
+# x86_64 Linux w/ Bitcoin functional tests (Qt5 & system libs)
+    - stage: test
+      env: >-
+        HOST=x86_64-unknown-linux-gnu
+        PACKAGES="python3-zmq qtbase5-dev qttools5-dev-tools libssl1.0-dev libevent-dev bsdmainutils libboost-system-dev libboost-filesystem-dev libboost-chrono-dev libboost-test-dev libboost-thread-dev libdb5.3++-dev libminiupnpc-dev libzmq3-dev libprotobuf-dev protobuf-compiler libqrencode-dev"
+        NO_DEPENDS=1
+        RUN_BITCOIN_TESTS=true
+        GOAL="install"
+        BITCOIN_CONFIG="--enable-zmq --with-incompatible-bdb --enable-glibc-back-compat --enable-reduce-exports --with-gui=qt5 CPPFLAGS=-DDEBUG_LOCKORDER"