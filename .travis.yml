# The test build matrix (stage: test) is constructed to test a wide range of
# configurations, rather than a single pass/fail. This helps to catch build
# failures and logic errors that present on platforms other than the ones the
# author has tested.
#
# Some builders use the dependency-generator in `./depends`, rather than using
# apt-get to install build dependencies. This guarantees that the tester is
# using the same versions as Gitian, so the build results are nearly identical
# to what would be found in a final release.
#
# In order to avoid rebuilding all dependencies for each build, the binaries
# are cached and re-used when possible. Changes in the dependency-generator
# will trigger cache-invalidation and rebuilds as necessary.
#
# These caches can be manually removed if necessary. This is one of the very
# few manual operations that is possible with Travis, and it can be done by a
# Bitcoin Core GitHub member via the Travis web interface [0].
#
# Travis CI uploads the cache after the script phase of the build [1].
# However, the build is terminated without saving the chache if it takes over
# 50 minutes [2]. Thus, if we spent too much time in early build stages, fail
# with an error and save the cache.
#
# [0] https://travis-ci.org/bitcoin/bitcoin/caches
# [1] https://docs.travis-ci.com/user/caching/#build-phases
# [2] https://docs.travis-ci.com/user/customizing-the-build#build-timeouts

dist: xenial
os: linux
language: minimal
arch: amd64
cache:
  ccache: true
  directories:
    - $TRAVIS_BUILD_DIR/depends/built
    - $TRAVIS_BUILD_DIR/depends/sdk-sources
    - $TRAVIS_BUILD_DIR/ci/scratch/.ccache
    # macOS
    - $HOME/Library/Caches/Homebrew
    - /usr/local/Homebrew
before_cache:
  - if [ "${TRAVIS_OS_NAME}" = "osx" ]; then brew cleanup; fi
stages:
  - lint
  - test
env:
  global:
    - MAKEJOBS=-j3
    - RUN_UNIT_TESTS=true
    - RUN_FUNCTIONAL_TESTS=true
    - RUN_FUZZ_TESTS=false
    - DOCKER_NAME_TAG=ubuntu:18.04
    - BOOST_TEST_RANDOM=1$TRAVIS_BUILD_ID
    - CCACHE_SIZE=100M
    - CCACHE_TEMPDIR=/tmp/.ccache-temp
    - CCACHE_COMPRESS=1
    - CCACHE_DIR=$HOME/.ccache
    - BASE_OUTDIR=$TRAVIS_BUILD_DIR/out
    - SDK_URL=https://bitcoincore.org/depends-sources/sdks
    - COMMON_PACKAGES="icnsutils librsvg2-bin imagemagick"
    - WINEDEBUG=fixme-all
    - DOCKER_PACKAGES="build-essential libtool autotools-dev automake pkg-config bsdmainutils curl git ca-certificates ccache"
    - CI_WAIT="while sleep 500; do echo .; done"
    - CACHE_ERR_MSG="Error! Initial build successful, but not enough time remains to run later build stages and tests. See https://docs.travis-ci.com/user/customizing-the-build#build-timeouts . Please manually re-run this job by using the travis restart button. The next run should not time out because the build cache has been saved."
before_install:
  - set -o errexit; source .travis/test_03_before_install.sh
install:
  - set -o errexit; source .travis/test_04_install.sh
before_script:
  - set -o errexit; source .travis/test_05_before_script.sh
script:
  - export CONTINUE=1
  - if [ $SECONDS -gt 1200 ]; then export CONTINUE=0; fi  # Likely the depends build took very long
  - if [ $CONTINUE = "1" ]; then set -o errexit; source .travis/test_06_script_a.sh; else set +o errexit; echo "$CACHE_ERR_MSG"; false; fi
  - if [ $SECONDS -gt 1800 ]; then export CONTINUE=0; fi  # Likely the build took very long
  - if [ $CONTINUE = "1" ]; then set -o errexit; source .travis/test_06_script_b.sh; else set +o errexit; echo "$CACHE_ERR_MSG"; false; fi
after_script:
  - echo $TRAVIS_COMMIT_RANGE
  - echo $TRAVIS_COMMIT_LOG
jobs:
  include:

    - stage: lint
      name: 'lint'
      env:
      cache: false
      language: python
      python: '3.4' # Oldest supported version according to doc/dependencies.md
      install:
        - set -o errexit; source .travis/lint_04_install.sh
      before_script:
        - set -o errexit; source .travis/lint_05_before_script.sh
      script:
<<<<<<< HEAD
        - set -o errexit; source .travis/lint_06_script.sh
=======
        - set -o errexit; source ./ci/lint/06_script.sh
>>>>>>> 1705f194

    - stage: test
      name: 'ARM  [GOAL: install]  [bionic]  [unit tests, functional tests]'
      arch: arm64
      env: >-
        HOST=arm-linux-gnueabihf
        PACKAGES="python3 g++-arm-linux-gnueabihf"
        RUN_UNIT_TESTS=false
        RUN_FUNCTIONAL_TESTS=false
        GOAL="install"
        # -Wno-psabi is to disable ABI warnings: "note: parameter passing for argument of type ... changed in GCC 7.1"
        # This could be removed once the ABI change warning does not show up by default
        BITCOIN_CONFIG="--enable-glibc-back-compat --enable-reduce-exports CXXFLAGS=-Wno-psabi"
        QEMU_USER_CMD=""  # Can run the tests natively without qemu

    - stage: test
      name: 'S390x  [GOAL: install]  [bionic]  [unit tests, functional tests]'
      arch: s390x
      env: >-
        FILE_ENV="./ci/test/00_setup_env_s390x.sh"

    - stage: test
      name: 'Win64  [GOAL: deploy]  [unit tests, no gui, no functional tests]'
      env: >-
        HOST=x86_64-w64-mingw32
        PACKAGES="python3 nsis g++-mingw-w64-x86-64 wine-binfmt wine64"
        RUN_FUNCTIONAL_TESTS=false
        GOAL="deploy"
        BITCOIN_CONFIG="--enable-reduce-exports --disable-gui-tests"

    - stage: test
      name: '32-bit + dash  [GOAL: install]  [gui]'
      env: >-
        HOST=i686-pc-linux-gnu
        PACKAGES="g++-multilib python3-zmq"
        GOAL="install"
        BITCOIN_CONFIG="--enable-zmq --with-gui=qt5 --disable-bip70 --enable-glibc-back-compat --enable-reduce-exports LDFLAGS=-static-libstdc++"
        CONFIG_SHELL="/bin/dash"
        RUN_UNIT_TESTS=false # secp-zkp times out Travis, get 32-bit build in upstream?
# x86_64 Linux (uses qt5 dev package instead of depends Qt to speed up build and avoid timeout), no functional tests
    - stage: test
      env: >-
        HOST=x86_64-unknown-linux-gnu
        PACKAGES="python3-zmq qtbase5-dev qttools5-dev-tools protobuf-compiler libdbus-1-dev libharfbuzz-dev libprotobuf-dev"
        DEP_OPTS="NO_QT=1 NO_UPNP=1 DEBUG=1 ALLOW_HOST_PACKAGES=1"
        GOAL="install"
        BITCOIN_CONFIG="--enable-zmq --with-gui=qt5 --enable-glibc-back-compat --enable-reduce-exports --enable-debug CXXFLAGS=\"-g0 -O2\""
        RUN_FUNCTIONAL_TESTS=false

# x86_64 Linux (uses qt5 dev package instead of depends Qt to speed up build and avoid timeout), no unit tests
    - stage: test
      name: 'x86_64 Linux  [GOAL: install]  [bionic]  [uses qt5 dev package instead of depends Qt to speed up build and avoid timeout]'
      env: >-
        HOST=x86_64-unknown-linux-gnu
        PACKAGES="python3-zmq qtbase5-dev qttools5-dev-tools protobuf-compiler libdbus-1-dev libharfbuzz-dev libprotobuf-dev"
        DEP_OPTS="NO_QT=1 NO_UPNP=1 DEBUG=1 ALLOW_HOST_PACKAGES=1"
        GOAL="install"
        BITCOIN_CONFIG="--enable-zmq --with-gui=qt5 --enable-glibc-back-compat --enable-reduce-exports --enable-debug CXXFLAGS=\"-g0 -O2\""
        RUN_UNIT_TESTS=false
# x86_64 Linux (xenial, no depends, only system libs)

    - stage: test
      name: 'x86_64 Linux  [GOAL: install]  [xenial]  [no depends, only system libs, sanitizers: thread (TSan), no wallet]'
      env: >-
        HOST=x86_64-unknown-linux-gnu
        DOCKER_NAME_TAG=ubuntu:16.04
        PACKAGES="clang llvm python3-zmq qtbase5-dev qttools5-dev-tools libssl-dev libevent-dev bsdmainutils libboost-system-dev libboost-filesystem-dev libboost-chrono-dev libboost-test-dev libboost-thread-dev libdb5.3++-dev libminiupnpc-dev libzmq3-dev libprotobuf-dev protobuf-compiler libqrencode-dev"
        NO_DEPENDS=1
        RUN_FUNCTIONAL_TESTS=false
        GOAL="install"
        BITCOIN_CONFIG="--enable-zmq --disable-wallet --with-gui=qt5 CPPFLAGS=-DDEBUG_LOCKORDER --with-sanitizers=thread --disable-hardening --disable-asm CC=clang CXX=clang++"

    - stage: test
      name: 'x86_64 Linux  [GOAL: install]  [bionic]  [no depends, only system libs, sanitizers: address/leak (ASan + LSan) + undefined (UBSan) + integer]'
      env: >-
        HOST=x86_64-unknown-linux-gnu
        PACKAGES="clang llvm python3-zmq qtbase5-dev qttools5-dev-tools libssl1.0-dev libevent-dev bsdmainutils libboost-system-dev libboost-filesystem-dev libboost-chrono-dev libboost-test-dev libboost-thread-dev libdb5.3++-dev libminiupnpc-dev libzmq3-dev libprotobuf-dev protobuf-compiler libqrencode-dev"
        NO_DEPENDS=1
        RUN_FUNCTIONAL_TESTS=false
        GOAL="install"
        BITCOIN_CONFIG="--enable-zmq --with-incompatible-bdb --enable-glibc-back-compat --enable-reduce-exports --with-gui=qt5 CPPFLAGS=-DDEBUG_LOCKORDER --with-sanitizers=integer,undefined CC=clang CXX=clang++"
# x86_64 Linux, No wallet, no QT(build timing out with for some reason)
    - stage: test
      name: 'x86_64 Linux  [GOAL: install]  [bionic]  [no wallet]'
      env: >-
        HOST=x86_64-unknown-linux-gnu
        PACKAGES="python3"
        DEP_OPTS="NO_WALLET=1 NO_QT=1"
        GOAL="install"
        BITCOIN_CONFIG="--enable-glibc-back-compat --enable-reduce-exports"

    - stage: test
      name: 'macOS 10.12  [GOAL: deploy] [no functional tests]'
      env: >-
        HOST=x86_64-apple-darwin14
        PACKAGES="cmake imagemagick libcap-dev librsvg2-bin libz-dev libbz2-dev libtiff-tools python-dev python3-setuptools-git"
        OSX_SDK=10.11
        RUN_UNIT_TESTS=false
        RUN_FUNCTIONAL_TESTS=false
        GOAL="deploy"
        BITCOIN_CONFIG="--enable-gui --enable-reduce-exports --enable-werror"

# x86_64 Linux w/ Bitcoin functional tests (Qt5 & system libs)
    - stage: test
      name: 'x86_64 Linux  [GOAL: install]  [bitcoin functional]'
      env: >-
        HOST=x86_64-unknown-linux-gnu
        PACKAGES="python3-zmq qtbase5-dev qttools5-dev-tools libssl1.0-dev libevent-dev bsdmainutils libboost-system-dev libboost-filesystem-dev libboost-chrono-dev libboost-test-dev libboost-thread-dev libdb5.3++-dev libminiupnpc-dev libzmq3-dev libprotobuf-dev protobuf-compiler libqrencode-dev"
        NO_DEPENDS=1
        RUN_UNIT_TESTS=false
        RUN_BITCOIN_TESTS=true
        RUN_FUNCTIONAL_TESTS=false
        GOAL="install"
        BITCOIN_CONFIG="--enable-zmq --with-incompatible-bdb --enable-glibc-back-compat --enable-reduce-exports --with-gui=qt5 CPPFLAGS=-DDEBUG_LOCKORDER"

# x86_64 Linux w/ single fedpeg test that uses upstream bitcoind as mainchain
    - stage: test
      name: 'x86_64 Linux  [GOAL: install]  [bitcoind fedpeg test]'
      env: >-
        HOST=x86_64-unknown-linux-gnu
        PACKAGES="python3-zmq qtbase5-dev qttools5-dev-tools libssl1.0-dev libevent-dev bsdmainutils libboost-system-dev libboost-filesystem-dev libboost-chrono-dev libboost-test-dev libboost-thread-dev libdb5.3++-dev libminiupnpc-dev libzmq3-dev libprotobuf-dev protobuf-compiler libqrencode-dev"
        NO_DEPENDS=1
        RUN_UNIT_TESTS=false
        RUN_BITCOIN_TESTS=false
        RUN_FUNCTIONAL_TESTS=false
        RUN_FEDPEG_BITCOIND_TEST=true
        GOAL="install"
        BITCOIN_CONFIG="--enable-zmq --with-incompatible-bdb --enable-glibc-back-compat --enable-reduce-exports --with-gui=no --disable-tests --disable-bench CPPFLAGS=-DDEBUG_LOCKORDER"

# x86_64 Linux (uses qt5 dev package instead of depends Qt to speed up build and avoid timeout), no functional tests, LIQUID BUILD
    - stage: test
      name: 'x86_64 Linux  [GOAL: install]  [liquid build]'
      env: >-
        HOST=x86_64-unknown-linux-gnu
        PACKAGES="python3-zmq qtbase5-dev qttools5-dev-tools protobuf-compiler libdbus-1-dev libharfbuzz-dev libprotobuf-dev"
        DEP_OPTS="NO_QT=1 NO_UPNP=1 DEBUG=1 ALLOW_HOST_PACKAGES=1"
        GOAL="install"
        BITCOIN_CONFIG="--enable-zmq --with-gui=qt5 --enable-glibc-back-compat --enable-reduce-exports --enable-debug --enable-liquid CXXFLAGS=\"-g0 -O2\""
        RUN_FUNCTIONAL_TESTS=false
        FILE_ENV="./ci/test/00_setup_env_mac.sh"

    - stage: test
      name: 'macOS 10.14 native [GOAL: install] [GUI] [no depends]'
      os: osx
      # Use the most recent version:
      # Xcode 11.2.1, macOS 10.14, JDK 13.0.1, SDK 10.15
      # https://docs.travis-ci.com/user/reference/osx/#macos-version
      osx_image: xcode11.2
      env: >-
        FILE_ENV="./ci/test/00_setup_env_mac_host.sh"<|MERGE_RESOLUTION|>--- conflicted
+++ resolved
@@ -91,11 +91,7 @@
       before_script:
         - set -o errexit; source .travis/lint_05_before_script.sh
       script:
-<<<<<<< HEAD
-        - set -o errexit; source .travis/lint_06_script.sh
-=======
         - set -o errexit; source ./ci/lint/06_script.sh
->>>>>>> 1705f194
 
     - stage: test
       name: 'ARM  [GOAL: install]  [bionic]  [unit tests, functional tests]'
