# The test build matrix (stage: test) is constructed to test a wide range of
# configurations, rather than a single pass/fail. This helps to catch build
# failures and logic errors that present on platforms other than the ones the
# author has tested.
#
# Some builders use the dependency-generator in `./depends`, rather than using
# apt-get to install build dependencies. This guarantees that the tester is
# using the same versions as Gitian, so the build results are nearly identical
# to what would be found in a final release.
#
# In order to avoid rebuilding all dependencies for each build, the binaries
# are cached and re-used when possible. Changes in the dependency-generator
# will trigger cache-invalidation and rebuilds as necessary.
#
# These caches can be manually removed if necessary. This is one of the very
# few manual operations that is possible with Travis, and it can be done by a
# Bitcoin Core GitHub member via the Travis web interface [0].
#
# Travis CI uploads the cache after the script phase of the build [1].
# However, the build is terminated without saving the chache if it takes over
# 50 minutes [2]. Thus, if we spent too much time in early build stages, fail
# with an error and save the cache.
#
# [0] https://travis-ci.org/bitcoin/bitcoin/caches
# [1] https://docs.travis-ci.com/user/caching/#build-phases
# [2] https://docs.travis-ci.com/user/customizing-the-build#build-timeouts

dist: xenial
os: linux
language: minimal
arch: amd64
cache:
  ccache: true
  directories:
    - $TRAVIS_BUILD_DIR/depends/built
    - $TRAVIS_BUILD_DIR/depends/sdk-sources
    - $TRAVIS_BUILD_DIR/ci/scratch/.ccache
    # macOS
    - $HOME/Library/Caches/Homebrew
    - /usr/local/Homebrew
before_cache:
  - if [ "${TRAVIS_OS_NAME}" = "osx" ]; then brew cleanup; fi
stages:
  - lint
  - test
env:
  global:
    - MAKEJOBS=-j3
    - RUN_UNIT_TESTS=true
    - RUN_FUNCTIONAL_TESTS=true
    - RUN_FUZZ_TESTS=false
    - DOCKER_NAME_TAG=ubuntu:18.04
    - BOOST_TEST_RANDOM=1$TRAVIS_BUILD_ID
    - CCACHE_SIZE=100M
    - CCACHE_TEMPDIR=/tmp/.ccache-temp
    - CCACHE_COMPRESS=1
    - CCACHE_DIR=$HOME/.ccache
    - BASE_OUTDIR=$TRAVIS_BUILD_DIR/out
    - SDK_URL=https://bitcoincore.org/depends-sources/sdks
    - COMMON_PACKAGES="icnsutils librsvg2-bin imagemagick"
    - WINEDEBUG=fixme-all
    - DOCKER_PACKAGES="build-essential libtool autotools-dev automake pkg-config bsdmainutils curl git ca-certificates ccache"
    - CI_WAIT="while sleep 500; do echo .; done"
    - CACHE_ERR_MSG="Error! Initial build successful, but not enough time remains to run later build stages and tests. See https://docs.travis-ci.com/user/customizing-the-build#build-timeouts . Please manually re-run this job by using the travis restart button. The next run should not time out because the build cache has been saved."
before_install:
  - set -o errexit; source .travis/test_03_before_install.sh
install:
  - set -o errexit; source .travis/test_04_install.sh
before_script:
  - set -o errexit; source .travis/test_05_before_script.sh
script:
  - export CONTINUE=1
  - if [ $SECONDS -gt 1200 ]; then export CONTINUE=0; fi  # Likely the depends build took very long
  - if [ $CONTINUE = "1" ]; then set -o errexit; source .travis/test_06_script_a.sh; else set +o errexit; echo "$CACHE_ERR_MSG"; false; fi
  - if [ $SECONDS -gt 1800 ]; then export CONTINUE=0; fi  # Likely the build took very long
  - if [ $CONTINUE = "1" ]; then set -o errexit; source .travis/test_06_script_b.sh; else set +o errexit; echo "$CACHE_ERR_MSG"; false; fi
after_script:
  - echo $TRAVIS_COMMIT_RANGE
  - echo $TRAVIS_COMMIT_LOG
jobs:
  include:

    - stage: lint
      name: 'lint'
      env:
      cache: false
      language: python
      python: '3.4' # Oldest supported version according to doc/dependencies.md
      install:
        - set -o errexit; source .travis/lint_04_install.sh
      before_script:
        - set -o errexit; source .travis/lint_05_before_script.sh
      script:
        - set -o errexit; source ./ci/lint/06_script.sh

    - stage: test
      name: 'ARM  [GOAL: install]  [bionic]  [unit tests, functional tests]'
      arch: arm64
      env: >-
        HOST=arm-linux-gnueabihf
        PACKAGES="python3 g++-arm-linux-gnueabihf"
        RUN_UNIT_TESTS=false
        RUN_FUNCTIONAL_TESTS=false
        GOAL="install"
        # -Wno-psabi is to disable ABI warnings: "note: parameter passing for argument of type ... changed in GCC 7.1"
        # This could be removed once the ABI change warning does not show up by default
        BITCOIN_CONFIG="--enable-glibc-back-compat --enable-reduce-exports CXXFLAGS=-Wno-psabi"
        QEMU_USER_CMD=""  # Can run the tests natively without qemu

    - stage: test
      name: 'S390x  [GOAL: install]  [bionic]  [unit tests, functional tests]'
      arch: s390x
      env: >-
        FILE_ENV="./ci/test/00_setup_env_s390x.sh"
        QEMU_USER_CMD=""  # Can run the tests natively without qemu

    - stage: test
      name: 'Win64  [GOAL: deploy]  [unit tests, no gui, no functional tests]'
      env: >-
        HOST=x86_64-w64-mingw32
        PACKAGES="python3 nsis g++-mingw-w64-x86-64 wine-binfmt wine64"
        RUN_FUNCTIONAL_TESTS=false
        GOAL="deploy"
        BITCOIN_CONFIG="--enable-reduce-exports --disable-gui-tests"

    - stage: test
      name: '32-bit + dash  [GOAL: install]  [CentOS 7]  [gui]'
      env: >-
<<<<<<< HEAD
        HOST=i686-pc-linux-gnu
        PACKAGES="g++-multilib python3-zmq"
        GOAL="install"
        BITCOIN_CONFIG="--enable-zmq --with-gui=qt5 --disable-bip70 --enable-glibc-back-compat --enable-reduce-exports LDFLAGS=-static-libstdc++"
        CONFIG_SHELL="/bin/dash"
        RUN_UNIT_TESTS=false # secp-zkp times out Travis, get 32-bit build in upstream?
# x86_64 Linux (uses qt5 dev package instead of depends Qt to speed up build and avoid timeout), no functional tests
    - stage: test
      env: >-
        HOST=x86_64-unknown-linux-gnu
        PACKAGES="python3-zmq qtbase5-dev qttools5-dev-tools protobuf-compiler libdbus-1-dev libharfbuzz-dev libprotobuf-dev"
        DEP_OPTS="NO_QT=1 NO_UPNP=1 DEBUG=1 ALLOW_HOST_PACKAGES=1"
        GOAL="install"
        BITCOIN_CONFIG="--enable-zmq --with-gui=qt5 --enable-glibc-back-compat --enable-reduce-exports --enable-debug CXXFLAGS=\"-g0 -O2\""
        RUN_FUNCTIONAL_TESTS=false
=======
        FILE_ENV="./ci/test/00_setup_env_i686_centos.sh"
>>>>>>> 2aaeca50

# x86_64 Linux (uses qt5 dev package instead of depends Qt to speed up build and avoid timeout), no unit tests
    - stage: test
      name: 'x86_64 Linux  [GOAL: install]  [bionic]  [uses qt5 dev package and some depends packages]'
      env: >-
        HOST=x86_64-unknown-linux-gnu
        PACKAGES="python3-zmq qtbase5-dev qttools5-dev-tools protobuf-compiler libdbus-1-dev libharfbuzz-dev libprotobuf-dev"
        DEP_OPTS="NO_QT=1 NO_UPNP=1 DEBUG=1 ALLOW_HOST_PACKAGES=1"
        GOAL="install"
        BITCOIN_CONFIG="--enable-zmq --with-gui=qt5 --enable-glibc-back-compat --enable-reduce-exports --enable-debug CXXFLAGS=\"-g0 -O2\""
        RUN_UNIT_TESTS=false

# x86_64 Linux (xenial, no depends, only system libs)
    - stage: test
      name: 'x86_64 Linux  [GOAL: install]  [xenial]  [no depends, only system libs, sanitizers: thread (TSan), no wallet]'
      env: >-
        HOST=x86_64-unknown-linux-gnu
        DOCKER_NAME_TAG=ubuntu:16.04
        PACKAGES="clang llvm python3-zmq qtbase5-dev qttools5-dev-tools libssl-dev libevent-dev bsdmainutils libboost-system-dev libboost-filesystem-dev libboost-chrono-dev libboost-test-dev libboost-thread-dev libdb5.3++-dev libminiupnpc-dev libzmq3-dev libprotobuf-dev protobuf-compiler libqrencode-dev"
        NO_DEPENDS=1
        RUN_FUNCTIONAL_TESTS=false
        GOAL="install"
        BITCOIN_CONFIG="--enable-zmq --disable-wallet --with-gui=qt5 CPPFLAGS=-DDEBUG_LOCKORDER --with-sanitizers=thread --disable-hardening --disable-asm CC=clang CXX=clang++"

    - stage: test
      name: 'x86_64 Linux  [GOAL: install]  [bionic]  [no depends, only system libs, sanitizers: address/leak (ASan + LSan) + undefined (UBSan) + integer]'
      env: >-
        HOST=x86_64-unknown-linux-gnu
        PACKAGES="clang llvm python3-zmq qtbase5-dev qttools5-dev-tools libssl1.0-dev libevent-dev bsdmainutils libboost-system-dev libboost-filesystem-dev libboost-chrono-dev libboost-test-dev libboost-thread-dev libdb5.3++-dev libminiupnpc-dev libzmq3-dev libprotobuf-dev protobuf-compiler libqrencode-dev"
        NO_DEPENDS=1
        RUN_FUNCTIONAL_TESTS=false
        GOAL="install"
        BITCOIN_CONFIG="--enable-zmq --with-incompatible-bdb --enable-glibc-back-compat --enable-reduce-exports --with-gui=qt5 CPPFLAGS=-DDEBUG_LOCKORDER --with-sanitizers=integer,undefined CC=clang CXX=clang++"
# x86_64 Linux, No wallet, no QT(build timing out with for some reason)
    - stage: test
      name: 'x86_64 Linux  [GOAL: install]  [bionic]  [no wallet]'
      env: >-
        HOST=x86_64-unknown-linux-gnu
        PACKAGES="python3"
        DEP_OPTS="NO_WALLET=1 NO_QT=1"
        GOAL="install"
        BITCOIN_CONFIG="--enable-glibc-back-compat --enable-reduce-exports"

    - stage: test
      name: 'macOS 10.12  [GOAL: deploy] [no functional tests]'
      env: >-
        HOST=x86_64-apple-darwin14
        PACKAGES="cmake imagemagick libcap-dev librsvg2-bin libz-dev libbz2-dev libtiff-tools python-dev python3-setuptools-git"
        OSX_SDK=10.11
        RUN_UNIT_TESTS=false
        RUN_FUNCTIONAL_TESTS=false
        GOAL="deploy"
        BITCOIN_CONFIG="--enable-gui --enable-reduce-exports --enable-werror"

# x86_64 Linux w/ Bitcoin functional tests (Qt5 & system libs)
    - stage: test
      name: 'x86_64 Linux  [GOAL: install]  [bitcoin functional]'
      env: >-
        HOST=x86_64-unknown-linux-gnu
        PACKAGES="python3-zmq qtbase5-dev qttools5-dev-tools libssl1.0-dev libevent-dev bsdmainutils libboost-system-dev libboost-filesystem-dev libboost-chrono-dev libboost-test-dev libboost-thread-dev libdb5.3++-dev libminiupnpc-dev libzmq3-dev libprotobuf-dev protobuf-compiler libqrencode-dev"
        NO_DEPENDS=1
        RUN_UNIT_TESTS=false
        RUN_BITCOIN_TESTS=true
        RUN_FUNCTIONAL_TESTS=false
        GOAL="install"
        BITCOIN_CONFIG="--enable-zmq --with-incompatible-bdb --enable-glibc-back-compat --enable-reduce-exports --with-gui=qt5 CPPFLAGS=-DDEBUG_LOCKORDER"

# x86_64 Linux w/ single fedpeg test that uses upstream bitcoind as mainchain
    - stage: test
      name: 'x86_64 Linux  [GOAL: install]  [bitcoind fedpeg test]'
      env: >-
        HOST=x86_64-unknown-linux-gnu
        PACKAGES="python3-zmq qtbase5-dev qttools5-dev-tools libssl1.0-dev libevent-dev bsdmainutils libboost-system-dev libboost-filesystem-dev libboost-chrono-dev libboost-test-dev libboost-thread-dev libdb5.3++-dev libminiupnpc-dev libzmq3-dev libprotobuf-dev protobuf-compiler libqrencode-dev"
        NO_DEPENDS=1
        RUN_UNIT_TESTS=false
        RUN_BITCOIN_TESTS=false
        RUN_FUNCTIONAL_TESTS=false
        RUN_FEDPEG_BITCOIND_TEST=true
        GOAL="install"
        BITCOIN_CONFIG="--enable-zmq --with-incompatible-bdb --enable-glibc-back-compat --enable-reduce-exports --with-gui=no --disable-tests --disable-bench CPPFLAGS=-DDEBUG_LOCKORDER"

# x86_64 Linux (uses qt5 dev package instead of depends Qt to speed up build and avoid timeout), no functional tests, LIQUID BUILD
    - stage: test
      name: 'x86_64 Linux  [GOAL: install]  [liquid build]'
      env: >-
        HOST=x86_64-unknown-linux-gnu
        PACKAGES="python3-zmq qtbase5-dev qttools5-dev-tools protobuf-compiler libdbus-1-dev libharfbuzz-dev libprotobuf-dev"
        DEP_OPTS="NO_QT=1 NO_UPNP=1 DEBUG=1 ALLOW_HOST_PACKAGES=1"
        GOAL="install"
        BITCOIN_CONFIG="--enable-zmq --with-gui=qt5 --enable-glibc-back-compat --enable-reduce-exports --enable-debug --enable-liquid CXXFLAGS=\"-g0 -O2\""
        RUN_FUNCTIONAL_TESTS=false
        FILE_ENV="./ci/test/00_setup_env_mac.sh"

    - stage: test
      name: 'macOS 10.14 native [GOAL: install] [GUI] [no depends]'
      os: osx
      # Use the most recent version:
      # Xcode 11.2.1, macOS 10.14, JDK 13.0.1, SDK 10.15
      # https://docs.travis-ci.com/user/reference/osx/#macos-version
      osx_image: xcode11.2
      env: >-
        FILE_ENV="./ci/test/00_setup_env_mac_host.sh"<|MERGE_RESOLUTION|>--- conflicted
+++ resolved
@@ -126,7 +126,6 @@
     - stage: test
       name: '32-bit + dash  [GOAL: install]  [CentOS 7]  [gui]'
       env: >-
-<<<<<<< HEAD
         HOST=i686-pc-linux-gnu
         PACKAGES="g++-multilib python3-zmq"
         GOAL="install"
@@ -142,9 +141,6 @@
         GOAL="install"
         BITCOIN_CONFIG="--enable-zmq --with-gui=qt5 --enable-glibc-back-compat --enable-reduce-exports --enable-debug CXXFLAGS=\"-g0 -O2\""
         RUN_FUNCTIONAL_TESTS=false
-=======
-        FILE_ENV="./ci/test/00_setup_env_i686_centos.sh"
->>>>>>> 2aaeca50
 
 # x86_64 Linux (uses qt5 dev package instead of depends Qt to speed up build and avoid timeout), no unit tests
     - stage: test
