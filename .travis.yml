# The test build matrix (stage: test) is constructed to test a wide range of
# configurations, rather than a single pass/fail. This helps to catch build
# failures and logic errors that present on platforms other than the ones the
# author has tested.
#
# Some builders use the dependency-generator in `./depends`, rather than using
# apt-get to install build dependencies. This guarantees that the tester is
# using the same versions as Gitian, so the build results are nearly identical
# to what would be found in a final release.
#
# In order to avoid rebuilding all dependencies for each build, the binaries
# are cached and re-used when possible. Changes in the dependency-generator
# will trigger cache-invalidation and rebuilds as necessary.
#
# These caches can be manually removed if necessary. This is one of the very
# few manual operations that is possible with Travis, and it can be done by a
# Bitcoin Core GitHub member via the Travis web interface [0].
#
# Travis CI uploads the cache after the script phase of the build [1].
# However, the build is terminated without saving the chache if it takes over
# 50 minutes [2]. Thus, if we spent too much time in early build stages, fail
# with an error and save the cache.
#
# [0] https://travis-ci.org/bitcoin/bitcoin/caches
# [1] https://docs.travis-ci.com/user/caching/#build-phases
# [2] https://docs.travis-ci.com/user/customizing-the-build#build-timeouts

dist: xenial
os: linux
language: minimal
cache:
  ccache: true
  directories:
    - $TRAVIS_BUILD_DIR/depends/built
    - $TRAVIS_BUILD_DIR/depends/sdk-sources
    - $HOME/.ccache
stages:
  - lint
  - test
  - extended-lint
env:
  global:
    - MAKEJOBS=-j3
    - RUN_UNIT_TESTS=true
    - RUN_FUNCTIONAL_TESTS=true
    - RUN_FUZZ_TESTS=false
    - DOCKER_NAME_TAG=ubuntu:18.04
    - BOOST_TEST_RANDOM=1$TRAVIS_BUILD_ID
    - CCACHE_SIZE=100M
    - CCACHE_TEMPDIR=/tmp/.ccache-temp
    - CCACHE_COMPRESS=1
    - CCACHE_DIR=$HOME/.ccache
    - BASE_OUTDIR=$TRAVIS_BUILD_DIR/out
    - SDK_URL=https://bitcoincore.org/depends-sources/sdks
    - COMMON_PACKAGES="icnsutils librsvg2-bin imagemagick"
    - WINEDEBUG=fixme-all
    - DOCKER_PACKAGES="build-essential libtool autotools-dev automake pkg-config bsdmainutils curl git ca-certificates ccache"
    - CACHE_ERR_MSG="Error! Initial build successful, but not enough time remains to run later build stages and tests. Please manually re-run this job by using the travis restart button or asking a bitcoin maintainer to restart. The next run should not time out because the build cache has been saved."
before_install:
  - set -o errexit; source .travis/test_03_before_install.sh
install:
  - set -o errexit; source .travis/test_04_install.sh
before_script:
  - set -o errexit; source .travis/test_05_before_script.sh
script:
  - export CONTINUE=1
  - if [ $SECONDS -gt 1200 ]; then export CONTINUE=0; fi  # Likely the depends build took very long
  - if [ $CONTINUE = "1" ]; then set -o errexit; source .travis/test_06_script_a.sh; else set +o errexit; echo "$CACHE_ERR_MSG"; false; fi
  - if [ $SECONDS -gt 2000 ]; then export CONTINUE=0; fi  # Likely the build took very long; The tests take about 1000s, so we should abort if we have less than 50*60-1000=2000s left
  - if [ $CONTINUE = "1" ]; then set -o errexit; source .travis/test_06_script_b.sh; else set +o errexit; echo "$CACHE_ERR_MSG"; false; fi
after_script:
  - echo $TRAVIS_COMMIT_RANGE
  - echo $TRAVIS_COMMIT_LOG
jobs:
  include:

    - stage: lint
      name: 'lint'
      env:
      cache: false
      language: python
      python: '3.5' # Oldest supported version according to doc/dependencies.md
      install:
        - set -o errexit; source .travis/lint_04_install.sh
      before_script:
        - set -o errexit; source .travis/lint_05_before_script.sh
      script:
        - set -o errexit; source .travis/lint_06_script.sh

    - stage: extended-lint
      name: 'extended lint [runtime >= 60 seconds]'
      env:
      cache: false
      language: python
      python: '3.5'
      install:
        - set -o errexit; source .travis/extended_lint_04_install.sh
      before_script:
        - set -o errexit; source .travis/lint_05_before_script.sh
      script:
        - set -o errexit; source .travis/extended_lint_06_script.sh

    - stage: test
      name: 'ARM  [GOAL: install]  [no unit or functional tests]'
      env: >-
        HOST=arm-linux-gnueabihf
        PACKAGES="python3 g++-arm-linux-gnueabihf"
        RUN_UNIT_TESTS=false
        RUN_FUNCTIONAL_TESTS=false
        GOAL="install"
        # -Wno-psabi is to disable ABI warnings: "note: parameter passing for argument of type ... changed in GCC 7.1"
        # This could be removed once the ABI change warning does not show up by default
        BITCOIN_CONFIG="--enable-glibc-back-compat --enable-reduce-exports CXXFLAGS=-Wno-psabi"

    - stage: test
      name: 'Win64  [GOAL: deploy]  [no gui or functional tests]'
      env: >-
        HOST=x86_64-w64-mingw32
        PACKAGES="python3 nsis g++-mingw-w64-x86-64 wine-binfmt wine64"
        RUN_FUNCTIONAL_TESTS=false
        GOAL="deploy"
        BITCOIN_CONFIG="--enable-reduce-exports --disable-gui-tests"

    - stage: test
      name: '32-bit + dash  [GOAL: install]  [GUI: no BIP70]'
      env: >-
        HOST=i686-pc-linux-gnu
        PACKAGES="g++-multilib python3-zmq"
        GOAL="install"
        BITCOIN_CONFIG="--enable-zmq --with-gui=qt5 --disable-bip70 --enable-glibc-back-compat --enable-reduce-exports LDFLAGS=-static-libstdc++"
        CONFIG_SHELL="/bin/dash"
        RUN_UNIT_TESTS=false # secp-zkp times out Travis, get 32-bit build in upstream?
# x86_64 Linux (uses qt5 dev package instead of depends Qt to speed up build and avoid timeout), no functional tests
    - stage: test
<<<<<<< HEAD
=======
      name: 'x86_64 Linux  [GOAL: install]  [bionic]  [uses qt5 dev package instead of depends Qt to speed up build and avoid timeout] [unsigned char]'
>>>>>>> 74f1a27f
      env: >-
        HOST=x86_64-unknown-linux-gnu
        PACKAGES="python3-zmq qtbase5-dev qttools5-dev-tools protobuf-compiler libdbus-1-dev libharfbuzz-dev libprotobuf-dev"
        DEP_OPTS="NO_QT=1 NO_UPNP=1 DEBUG=1 ALLOW_HOST_PACKAGES=1"
        TEST_RUNNER_EXTRA="--coverage --extended --exclude feature_dbcrash"  # Run extended tests so that coverage does not fail, but exclude the very slow dbcrash
        GOAL="install"
<<<<<<< HEAD
        BITCOIN_CONFIG="--enable-zmq --with-gui=qt5 --enable-glibc-back-compat --enable-reduce-exports --enable-debug CXXFLAGS=\"-g0 -O2\""
        RUN_FUNCTIONAL_TESTS=false
# x86_64 Linux (uses qt5 dev package instead of depends Qt to speed up build and avoid timeout), no unit tests
=======
        BITCOIN_CONFIG="--enable-zmq --with-gui=qt5 --enable-glibc-back-compat --enable-reduce-exports --enable-debug CFLAGS=\"-g0 -O2 -funsigned-char\" CXXFLAGS=\"-g0 -O2 -funsigned-char\""

>>>>>>> 74f1a27f
    - stage: test
      name: 'x86_64 Linux  [GOAL: install]  [bionic]  [uses qt5 dev package instead of depends Qt to speed up build and avoid timeout]'
      env: >-
        HOST=x86_64-unknown-linux-gnu
        PACKAGES="python3-zmq qtbase5-dev qttools5-dev-tools protobuf-compiler libdbus-1-dev libharfbuzz-dev libprotobuf-dev"
        DEP_OPTS="NO_QT=1 NO_UPNP=1 DEBUG=1 ALLOW_HOST_PACKAGES=1"
        GOAL="install"
        BITCOIN_CONFIG="--enable-zmq --with-gui=qt5 --enable-glibc-back-compat --enable-reduce-exports --enable-debug CXXFLAGS=\"-g0 -O2\""
        RUN_UNIT_TESTS=false
# x86_64 Linux (xenial, no depends, only system libs)
    - stage: test
      name: 'x86_64 Linux  [GOAL: install]  [xenial]  [no depends, only system libs, sanitizers: thread (TSan), no wallet]'
      env: >-
        HOST=x86_64-unknown-linux-gnu
        DOCKER_NAME_TAG=ubuntu:16.04
        PACKAGES="clang llvm python3-zmq qtbase5-dev qttools5-dev-tools libssl-dev libevent-dev bsdmainutils libboost-system-dev libboost-filesystem-dev libboost-chrono-dev libboost-test-dev libboost-thread-dev libdb5.3++-dev libminiupnpc-dev libzmq3-dev libprotobuf-dev protobuf-compiler libqrencode-dev"
        NO_DEPENDS=1
        GOAL="install"
        BITCOIN_CONFIG="--enable-zmq --disable-wallet --with-gui=qt5 CPPFLAGS=-DDEBUG_LOCKORDER --with-sanitizers=thread --disable-hardening --disable-asm CC=clang CXX=clang++"

    - stage: test
      name: 'x86_64 Linux  [GOAL: install]  [bionic]  [no depends, only system libs, sanitizers: address/leak (ASan + LSan) + undefined (UBSan) + integer]'
      env: >-
        HOST=x86_64-unknown-linux-gnu
        PACKAGES="clang llvm python3-zmq qtbase5-dev qttools5-dev-tools libssl1.0-dev libevent-dev bsdmainutils libboost-system-dev libboost-filesystem-dev libboost-chrono-dev libboost-test-dev libboost-thread-dev libdb5.3++-dev libminiupnpc-dev libzmq3-dev libprotobuf-dev protobuf-compiler libqrencode-dev"
        NO_DEPENDS=1
        GOAL="install"
        BITCOIN_CONFIG="--enable-zmq --with-incompatible-bdb --enable-glibc-back-compat --enable-reduce-exports --with-gui=qt5 CPPFLAGS=-DDEBUG_LOCKORDER --with-sanitizers=integer,undefined CC=clang CXX=clang++"

# x86_64 Linux, No wallet, no QT(build timing out with for some reason)
    - stage: test
      name: 'x86_64 Linux  [GOAL: install]  [bionic]  [no wallet]'
      env: >-
        HOST=x86_64-unknown-linux-gnu
        PACKAGES="python3"
        DEP_OPTS="NO_WALLET=1 NO_QT=1"
        GOAL="install"
        BITCOIN_CONFIG="--enable-glibc-back-compat --enable-reduce-exports"

    - stage: test
      name: 'macOS 10.10  [GOAL: deploy] [no functional tests]'
      env: >-
        HOST=x86_64-apple-darwin14
        PACKAGES="cmake imagemagick libcap-dev librsvg2-bin libz-dev libbz2-dev libtiff-tools python3-dev python3-setuptools"
        OSX_SDK=10.11
        RUN_UNIT_TESTS=false
        RUN_FUNCTIONAL_TESTS=false
        GOAL="deploy"
        BITCOIN_CONFIG="--enable-gui --enable-reduce-exports --enable-werror"

# x86_64 Linux w/ Bitcoin functional tests (Qt5 & system libs)
    - stage: test
      env: >-
        HOST=x86_64-unknown-linux-gnu
        PACKAGES="python3-zmq qtbase5-dev qttools5-dev-tools libssl1.0-dev libevent-dev bsdmainutils libboost-system-dev libboost-filesystem-dev libboost-chrono-dev libboost-test-dev libboost-thread-dev libdb5.3++-dev libminiupnpc-dev libzmq3-dev libprotobuf-dev protobuf-compiler libqrencode-dev"
        NO_DEPENDS=1
        RUN_BITCOIN_TESTS=true
        RUN_FUNCTIONAL_TESTS=false
        GOAL="install"
        BITCOIN_CONFIG="--enable-zmq --with-incompatible-bdb --enable-glibc-back-compat --enable-reduce-exports --with-gui=qt5 CPPFLAGS=-DDEBUG_LOCKORDER"

# x86_64 Linux w/ single fedpeg test that uses upstream bitcoind as mainchain
    - stage: test
      env: >-
        HOST=x86_64-unknown-linux-gnu
        PACKAGES="python3-zmq qtbase5-dev qttools5-dev-tools libssl1.0-dev libevent-dev bsdmainutils libboost-system-dev libboost-filesystem-dev libboost-chrono-dev libboost-test-dev libboost-thread-dev libdb5.3++-dev libminiupnpc-dev libzmq3-dev libprotobuf-dev protobuf-compiler libqrencode-dev"
        NO_DEPENDS=1
        RUN_UNIT_TESTS=false
        RUN_BITCOIN_TESTS=false
        RUN_FUNCTIONAL_TESTS=false
        RUN_FEDPEG_BITCOIND_TEST=true
        GOAL="install"
        BITCOIN_CONFIG="--enable-zmq --with-incompatible-bdb --enable-glibc-back-compat --enable-reduce-exports --with-gui=no --disable-tests --disable-bench CPPFLAGS=-DDEBUG_LOCKORDER"
# x86_64 Linux (uses qt5 dev package instead of depends Qt to speed up build and avoid timeout), no functional tests, LIQUID BUILD
    - stage: test
      env: >-
        HOST=x86_64-unknown-linux-gnu
        PACKAGES="python3-zmq qtbase5-dev qttools5-dev-tools protobuf-compiler libdbus-1-dev libharfbuzz-dev libprotobuf-dev"
        DEP_OPTS="NO_QT=1 NO_UPNP=1 DEBUG=1 ALLOW_HOST_PACKAGES=1"
        GOAL="install"
        BITCOIN_CONFIG="--enable-zmq --with-gui=qt5 --enable-glibc-back-compat --enable-reduce-exports --enable-debug --enable-liquid CXXFLAGS=\"-g0 -O2\""
        RUN_FUNCTIONAL_TESTS=false
<|MERGE_RESOLUTION|>--- conflicted
+++ resolved
@@ -132,24 +132,15 @@
         RUN_UNIT_TESTS=false # secp-zkp times out Travis, get 32-bit build in upstream?
 # x86_64 Linux (uses qt5 dev package instead of depends Qt to speed up build and avoid timeout), no functional tests
     - stage: test
-<<<<<<< HEAD
-=======
       name: 'x86_64 Linux  [GOAL: install]  [bionic]  [uses qt5 dev package instead of depends Qt to speed up build and avoid timeout] [unsigned char]'
->>>>>>> 74f1a27f
       env: >-
         HOST=x86_64-unknown-linux-gnu
         PACKAGES="python3-zmq qtbase5-dev qttools5-dev-tools protobuf-compiler libdbus-1-dev libharfbuzz-dev libprotobuf-dev"
         DEP_OPTS="NO_QT=1 NO_UPNP=1 DEBUG=1 ALLOW_HOST_PACKAGES=1"
         TEST_RUNNER_EXTRA="--coverage --extended --exclude feature_dbcrash"  # Run extended tests so that coverage does not fail, but exclude the very slow dbcrash
         GOAL="install"
-<<<<<<< HEAD
-        BITCOIN_CONFIG="--enable-zmq --with-gui=qt5 --enable-glibc-back-compat --enable-reduce-exports --enable-debug CXXFLAGS=\"-g0 -O2\""
-        RUN_FUNCTIONAL_TESTS=false
-# x86_64 Linux (uses qt5 dev package instead of depends Qt to speed up build and avoid timeout), no unit tests
-=======
         BITCOIN_CONFIG="--enable-zmq --with-gui=qt5 --enable-glibc-back-compat --enable-reduce-exports --enable-debug CFLAGS=\"-g0 -O2 -funsigned-char\" CXXFLAGS=\"-g0 -O2 -funsigned-char\""
 
->>>>>>> 74f1a27f
     - stage: test
       name: 'x86_64 Linux  [GOAL: install]  [bionic]  [uses qt5 dev package instead of depends Qt to speed up build and avoid timeout]'
       env: >-
