--- conflicted
+++ resolved
@@ -244,56 +244,25 @@
 
 util::Result<int> SighashFromStr(const std::string& sighash)
 {
-<<<<<<< HEAD
-    std::string strHex;
-    if (v.isStr())
-        strHex = v.getValStr();
-    if (!IsHex(strHex))
-        throw std::runtime_error(strName + " must be hexadecimal string (not '" + strHex + "')");
-    return ParseHex(strHex);
-}
-
-int ParseSighashString(const UniValue& sighash)
-{
-    int hash_type = SIGHASH_DEFAULT;
-    if (!sighash.isNull()) {
-        static std::map<std::string, int> map_sighash_values = {
-            {std::string("DEFAULT"), int(SIGHASH_DEFAULT)},
-            {std::string("ALL"), int(SIGHASH_ALL)},
-            {std::string("ALL|ANYONECANPAY"), int(SIGHASH_ALL|SIGHASH_ANYONECANPAY)},
-            {std::string("ALL|RANGEPROOF"), int(SIGHASH_ALL|SIGHASH_RANGEPROOF)},
-            {std::string("ALL|ANYONECANPAY|RANGEPROOF"), int(SIGHASH_ALL|SIGHASH_ANYONECANPAY|SIGHASH_RANGEPROOF)},
-            {std::string("NONE"), int(SIGHASH_NONE)},
-            {std::string("NONE|ANYONECANPAY"), int(SIGHASH_NONE|SIGHASH_ANYONECANPAY)},
-            {std::string("NONE|RANGEPROOF"), int(SIGHASH_NONE|SIGHASH_RANGEPROOF)},
-            {std::string("NONE|ANYONECANPAY|RANGEPROOF"), int(SIGHASH_NONE|SIGHASH_ANYONECANPAY|SIGHASH_RANGEPROOF)},
-            {std::string("SINGLE"), int(SIGHASH_SINGLE)},
-            {std::string("SINGLE|ANYONECANPAY"), int(SIGHASH_SINGLE|SIGHASH_ANYONECANPAY)},
-            {std::string("SINGLE|RANGEPROOF"), int(SIGHASH_SINGLE|SIGHASH_RANGEPROOF)},
-            {std::string("SINGLE|ANYONECANPAY|RANGEPROOF"), int(SIGHASH_SINGLE|SIGHASH_ANYONECANPAY|SIGHASH_RANGEPROOF)},
-        };
-        const std::string& strHashType = sighash.get_str();
-        const auto& it = map_sighash_values.find(strHashType);
-        if (it != map_sighash_values.end()) {
-            hash_type = it->second;
-        } else {
-            throw std::runtime_error(strHashType + " is not a valid sighash parameter.");
-        }
-=======
     static std::map<std::string, int> map_sighash_values = {
         {std::string("DEFAULT"), int(SIGHASH_DEFAULT)},
         {std::string("ALL"), int(SIGHASH_ALL)},
         {std::string("ALL|ANYONECANPAY"), int(SIGHASH_ALL|SIGHASH_ANYONECANPAY)},
+        {std::string("ALL|RANGEPROOF"), int(SIGHASH_ALL|SIGHASH_RANGEPROOF)},
+        {std::string("ALL|ANYONECANPAY|RANGEPROOF"), int(SIGHASH_ALL|SIGHASH_ANYONECANPAY|SIGHASH_RANGEPROOF)},
         {std::string("NONE"), int(SIGHASH_NONE)},
         {std::string("NONE|ANYONECANPAY"), int(SIGHASH_NONE|SIGHASH_ANYONECANPAY)},
+        {std::string("NONE|RANGEPROOF"), int(SIGHASH_NONE|SIGHASH_RANGEPROOF)},
+        {std::string("NONE|ANYONECANPAY|RANGEPROOF"), int(SIGHASH_NONE|SIGHASH_ANYONECANPAY|SIGHASH_RANGEPROOF)},
         {std::string("SINGLE"), int(SIGHASH_SINGLE)},
         {std::string("SINGLE|ANYONECANPAY"), int(SIGHASH_SINGLE|SIGHASH_ANYONECANPAY)},
+        {std::string("SINGLE|RANGEPROOF"), int(SIGHASH_SINGLE|SIGHASH_RANGEPROOF)},
+        {std::string("SINGLE|ANYONECANPAY|RANGEPROOF"), int(SIGHASH_SINGLE|SIGHASH_ANYONECANPAY|SIGHASH_RANGEPROOF)},
     };
     const auto& it = map_sighash_values.find(sighash);
     if (it != map_sighash_values.end()) {
         return it->second;
     } else {
         return util::Error{Untranslated(sighash + " is not a valid sighash parameter.")};
->>>>>>> 1ed8a0f8
     }
 }