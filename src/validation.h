--- conflicted
+++ resolved
@@ -13,11 +13,8 @@
 #include <arith_uint256.h>
 #include <attributes.h>
 #include <chain.h>
-<<<<<<< HEAD
+#include <kernel/chain.h>
 #include <confidential_validation.h>
-=======
-#include <kernel/chain.h>
->>>>>>> e7b0004b
 #include <consensus/amount.h>
 #include <deploymentstatus.h>
 #include <kernel/chainparams.h>
@@ -1281,24 +1278,13 @@
     return DeploymentEnabled(chainman.GetConsensus(), dep);
 }
 
-<<<<<<< HEAD
-/**
- * Return the expected assumeutxo value for a given height, if one exists.
- *
- * @param[in] height Get the assumeutxo value for this height.
- *
- * @returns empty if no assumeutxo configuration exists for the given height.
- */
-const AssumeutxoData* ExpectedAssumeutxo(const int height, const CChainParams& params);
-
-void ForceUntrimHeader(const CBlockIndex *pindex_);
-
-=======
->>>>>>> e7b0004b
 /** Identifies blocks that overwrote an existing coinbase output in the UTXO set (see BIP30) */
 bool IsBIP30Repeat(const CBlockIndex& block_index);
 
 /** Identifies blocks which coinbase output was subsequently overwritten in the UTXO set (see BIP30) */
 bool IsBIP30Unspendable(const CBlockIndex& block_index);
 
+// ELEMENTS
+void ForceUntrimHeader(const CBlockIndex *pindex_);
+
 #endif // BITCOIN_VALIDATION_H