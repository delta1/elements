--- conflicted
+++ resolved
@@ -324,17 +324,6 @@
     unsigned int nIn;
     unsigned int nFlags;
     bool cacheStore;
-<<<<<<< HEAD
-    PrecomputedTransactionData *txdata;
-
-public:
-    CScriptCheck(): ptxTo(nullptr), nIn(0), nFlags(0), cacheStore(false) {}
-    CScriptCheck(const CTxOut& outIn, const CTransaction& txToIn, unsigned int nInIn, unsigned int nFlagsIn, bool cacheIn, PrecomputedTransactionData* txdataIn) :
-        m_tx_out(outIn), ptxTo(&txToIn), nIn(nInIn), nFlags(nFlagsIn), cacheStore(cacheIn), txdata(txdataIn) { }
-
-    bool operator()() override;
-=======
-    ScriptError error{SCRIPT_ERR_UNKNOWN_ERROR};
     PrecomputedTransactionData *txdata;
 
 public:
@@ -346,10 +335,9 @@
     CScriptCheck(CScriptCheck&&) = default;
     CScriptCheck& operator=(CScriptCheck&&) = default;
 
-    bool operator()();
+    bool operator()() override;
 
     ScriptError GetScriptError() const { return error; }
->>>>>>> a7091149
 };
 
 /** Initializes the script-execution cache */
