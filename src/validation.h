// Copyright (c) 2009-2010 Satoshi Nakamoto
// Copyright (c) 2009-2021 The Bitcoin Core developers
// Distributed under the MIT software license, see the accompanying
// file COPYING or http://www.opensource.org/licenses/mit-license.php.

#ifndef BITCOIN_VALIDATION_H
#define BITCOIN_VALIDATION_H

#if defined(HAVE_CONFIG_H)
#include <config/bitcoin-config.h>
#endif

#include <arith_uint256.h>
#include <attributes.h>
#include <chain.h>
#include <confidential_validation.h>
#include <chainparams.h>
#include <kernel/chainstatemanager_opts.h>
#include <consensus/amount.h>
#include <deploymentstatus.h>
#include <fs.h>
#include <node/blockstorage.h>
#include <policy/feerate.h>
#include <policy/packages.h>
#include <policy/policy.h>
#include <script/script_error.h>
#include <sync.h>
#include <txdb.h>
#include <txmempool.h> // For CTxMemPool::cs
#include <uint256.h>
#include <util/check.h>
#include <util/hasher.h>
#include <util/translation.h>
#include <versionbits.h>

#include <atomic>
#include <map>
#include <memory>
#include <optional>
#include <set>
#include <stdint.h>
#include <string>
#include <thread>
#include <utility>
#include <vector>

#include <primitives/pak.h> // CPAKList

class Chainstate;
class CBlockTreeDB;
class CTxMemPool;
class ChainstateManager;
struct ChainTxData;
struct DisconnectedBlockTransactions;
struct PrecomputedTransactionData;
struct LockPoints;
struct AssumeutxoData;
namespace node {
class SnapshotMetadata;
} // namespace node
namespace Consensus {
struct Params;
} // namespace Consensus

/** Maximum number of dedicated script-checking threads allowed */
static const int MAX_SCRIPTCHECK_THREADS = 15;
/** -par default (number of script-checking threads, 0 = auto) */
static const int DEFAULT_SCRIPTCHECK_THREADS = 0;
/** Default for -stopatheight */
static const int DEFAULT_STOPATHEIGHT = 0;
/** Block files containing a block-height within MIN_BLOCKS_TO_KEEP of ActiveChain().Tip() will not be pruned. */
static const unsigned int MIN_BLOCKS_TO_KEEP = 288;
static const signed int DEFAULT_CHECKBLOCKS = 6;
static constexpr int DEFAULT_CHECKLEVEL{3};
// Require that user allocate at least 550 MiB for block & undo files (blk???.dat and rev???.dat)
// At 1MB per block, 288 blocks = 288MB.
// Add 15% for Undo data = 331MB
// Add 20% for Orphan block rate = 397MB
// We want the low water mark after pruning to be at least 397 MB and since we prune in
// full block file chunks, we need the high water mark which triggers the prune to be
// one 128MB block file + added 15% undo data = 147MB greater for a total of 545MB
// Setting the target to >= 550 MiB will make it likely we can respect the target.
static const uint64_t MIN_DISK_SPACE_FOR_BLOCK_FILES = 550 * 1024 * 1024;

// ELEMENTS constants:
/** The minimum version for the mainchain node.
 *  We need v0.16.3 to get the nTx field in getblockheader and inflation fix.
 *  Note that Elements-based parent chains may not have fixes based on this
 *  version check! */
static const int MIN_MAINCHAIN_NODE_VERSION = 160300; // 0.16.3

/** Current sync state passed to tip changed callbacks. */
enum class SynchronizationState {
    INIT_REINDEX,
    INIT_DOWNLOAD,
    POST_INIT
};

extern RecursiveMutex cs_main;
extern GlobalMutex g_best_block_mutex;
extern std::condition_variable g_best_block_cv;
/** Used to notify getblocktemplate RPC of new tips. */
extern uint256 g_best_block;

/** Documentation for argument 'checklevel'. */
extern const std::vector<std::string> CHECKLEVEL_DOC;

/** Run instances of script checking worker threads */
void StartScriptCheckWorkerThreads(int threads_num);
/** Stop all of the script checking worker threads */
void StopScriptCheckWorkerThreads();

CAmount GetBlockSubsidy(int nHeight, const Consensus::Params& consensusParams);

bool AbortNode(BlockValidationState& state, const std::string& strMessage, const bilingual_str& userMessage = bilingual_str{});

/** Guess verification progress (as a fraction between 0.0=genesis and 1.0=current tip). */
double GuessVerificationProgress(const CBlockIndex* pindex, int64_t blockInterval);

/** Prune block files up to a given height */
void PruneBlockFilesManual(Chainstate& active_chainstate, int nManualPruneHeight);

/**
* Validation result for a single transaction mempool acceptance.
*/
struct MempoolAcceptResult {
    /** Used to indicate the results of mempool validation. */
    enum class ResultType {
        VALID, //!> Fully validated, valid.
        INVALID, //!> Invalid.
        MEMPOOL_ENTRY, //!> Valid, transaction was already in the mempool.
        DIFFERENT_WITNESS, //!> Not validated. A same-txid-different-witness tx (see m_other_wtxid) already exists in the mempool and was not replaced.
    };
    /** Result type. Present in all MempoolAcceptResults. */
    const ResultType m_result_type;

    /** Contains information about why the transaction failed. */
    const TxValidationState m_state;

    // The following fields are only present when m_result_type = ResultType::VALID or MEMPOOL_ENTRY
    /** Mempool transactions replaced by the tx. */
    const std::optional<std::list<CTransactionRef>> m_replaced_transactions;
    /** Virtual size as used by the mempool, calculated using serialized size and sigops. */
    const std::optional<int64_t> m_vsize;
    /** Raw base fees in satoshis. */
    const std::optional<CAmount> m_base_fees;

    // The following field is only present when m_result_type = ResultType::DIFFERENT_WITNESS
    /** The wtxid of the transaction in the mempool which has the same txid but different witness. */
    const std::optional<uint256> m_other_wtxid;

    static MempoolAcceptResult Failure(TxValidationState state) {
        return MempoolAcceptResult(state);
    }

    static MempoolAcceptResult Success(std::list<CTransactionRef>&& replaced_txns, int64_t vsize, CAmount fees) {
        return MempoolAcceptResult(std::move(replaced_txns), vsize, fees);
    }

    static MempoolAcceptResult MempoolTx(int64_t vsize, CAmount fees) {
        return MempoolAcceptResult(vsize, fees);
    }

    static MempoolAcceptResult MempoolTxDifferentWitness(const uint256& other_wtxid) {
        return MempoolAcceptResult(other_wtxid);
    }

// Private constructors. Use static methods MempoolAcceptResult::Success, etc. to construct.
private:
    /** Constructor for failure case */
    explicit MempoolAcceptResult(TxValidationState state)
        : m_result_type(ResultType::INVALID), m_state(state) {
            Assume(!state.IsValid()); // Can be invalid or error
        }

    /** Constructor for success case */
    explicit MempoolAcceptResult(std::list<CTransactionRef>&& replaced_txns, int64_t vsize, CAmount fees)
        : m_result_type(ResultType::VALID),
        m_replaced_transactions(std::move(replaced_txns)), m_vsize{vsize}, m_base_fees(fees) {}

    /** Constructor for already-in-mempool case. It wouldn't replace any transactions. */
    explicit MempoolAcceptResult(int64_t vsize, CAmount fees)
        : m_result_type(ResultType::MEMPOOL_ENTRY), m_vsize{vsize}, m_base_fees(fees) {}

    /** Constructor for witness-swapped case. */
    explicit MempoolAcceptResult(const uint256& other_wtxid)
        : m_result_type(ResultType::DIFFERENT_WITNESS), m_other_wtxid(other_wtxid) {}
};

/**
* Validation result for package mempool acceptance.
*/
struct PackageMempoolAcceptResult
{
    const PackageValidationState m_state;
    /**
    * Map from wtxid to finished MempoolAcceptResults. The client is responsible
    * for keeping track of the transaction objects themselves. If a result is not
    * present, it means validation was unfinished for that transaction. If there
    * was a package-wide error (see result in m_state), m_tx_results will be empty.
    */
    std::map<const uint256, const MempoolAcceptResult> m_tx_results;
    /** Package feerate, defined as the aggregated modified fees divided by the total virtual size
     * of all transactions in the package.  May be unavailable if some inputs were not available or
     * a transaction failure caused validation to terminate early. */
    std::optional<CFeeRate> m_package_feerate;

    explicit PackageMempoolAcceptResult(PackageValidationState state,
                                        std::map<const uint256, const MempoolAcceptResult>&& results)
        : m_state{state}, m_tx_results(std::move(results)) {}

    explicit PackageMempoolAcceptResult(PackageValidationState state, CFeeRate feerate,
                                        std::map<const uint256, const MempoolAcceptResult>&& results)
        : m_state{state}, m_tx_results(std::move(results)), m_package_feerate{feerate} {}

    /** Constructor to create a PackageMempoolAcceptResult from a single MempoolAcceptResult */
    explicit PackageMempoolAcceptResult(const uint256& wtxid, const MempoolAcceptResult& result)
        : m_tx_results{ {wtxid, result} } {}
};

/**
 * Try to add a transaction to the mempool. This is an internal function and is exposed only for testing.
 * Client code should use ChainstateManager::ProcessTransaction()
 *
 * @param[in]  active_chainstate  Reference to the active chainstate.
 * @param[in]  tx                 The transaction to submit for mempool acceptance.
 * @param[in]  accept_time        The timestamp for adding the transaction to the mempool.
 *                                It is also used to determine when the entry expires.
 * @param[in]  bypass_limits      When true, don't enforce mempool fee and capacity limits.
 * @param[in]  test_accept        When true, run validation checks but don't submit to mempool.
 *
 * @returns a MempoolAcceptResult indicating whether the transaction was accepted/rejected with reason.
 */
MempoolAcceptResult AcceptToMemoryPool(Chainstate& active_chainstate, const CTransactionRef& tx,
                                       int64_t accept_time, bool bypass_limits, bool test_accept)
    EXCLUSIVE_LOCKS_REQUIRED(cs_main);

/**
* Validate (and maybe submit) a package to the mempool. See doc/policy/packages.md for full details
* on package validation rules.
* @param[in]    test_accept     When true, run validation checks but don't submit to mempool.
* @returns a PackageMempoolAcceptResult which includes a MempoolAcceptResult for each transaction.
* If a transaction fails, validation will exit early and some results may be missing. It is also
* possible for the package to be partially submitted.
*/
PackageMempoolAcceptResult ProcessNewPackage(Chainstate& active_chainstate, CTxMemPool& pool,
                                                   const Package& txns, bool test_accept)
                                                   EXCLUSIVE_LOCKS_REQUIRED(cs_main);

/* Mempool validation helper functions */

/**
 * Check if transaction will be final in the next block to be created.
 */
bool CheckFinalTxAtTip(const CBlockIndex& active_chain_tip, const CTransaction& tx) EXCLUSIVE_LOCKS_REQUIRED(::cs_main);

/**
 * Check if transaction will be BIP68 final in the next block to be created on top of tip.
 * @param[in]   tip             Chain tip to check tx sequence locks against. For example,
 *                              the tip of the current active chain.
 * @param[in]   coins_view      Any CCoinsView that provides access to the relevant coins for
 *                              checking sequence locks. For example, it can be a CCoinsViewCache
 *                              that isn't connected to anything but contains all the relevant
 *                              coins, or a CCoinsViewMemPool that is connected to the
 *                              mempool and chainstate UTXO set. In the latter case, the caller is
 *                              responsible for holding the appropriate locks to ensure that
 *                              calls to GetCoin() return correct coins.
 * Simulates calling SequenceLocks() with data from the tip passed in.
 * Optionally stores in LockPoints the resulting height and time calculated and the hash
 * of the block needed for calculation or skips the calculation and uses the LockPoints
 * passed in for evaluation.
 * The LockPoints should not be considered valid if CheckSequenceLocksAtTip returns false.
 */
bool CheckSequenceLocksAtTip(CBlockIndex* tip,
                        const CCoinsView& coins_view,
                        const CTransaction& tx,
                        LockPoints* lp = nullptr,
                        bool useExistingLockPoints = false);

/**
 * Closure representing one script verification
 * Note that this stores references to the spending transaction
 */
class CScriptCheck : public CCheck
{
private:
    CTxOut m_tx_out;
    const CTransaction *ptxTo;
    unsigned int nIn;
    unsigned int nFlags;
    bool cacheStore;
    PrecomputedTransactionData *txdata;

public:
    CScriptCheck(): ptxTo(nullptr), nIn(0), nFlags(0), cacheStore(false) {}
    CScriptCheck(const CTxOut& outIn, const CTransaction& txToIn, unsigned int nInIn, unsigned int nFlagsIn, bool cacheIn, PrecomputedTransactionData* txdataIn) :
        m_tx_out(outIn), ptxTo(&txToIn), nIn(nInIn), nFlags(nFlagsIn), cacheStore(cacheIn), txdata(txdataIn) { }

    bool operator()() override;
};

/** Initializes the script-execution cache */
[[nodiscard]] bool InitScriptExecutionCache(size_t max_size_bytes);

/** Functions for validating blocks and updating the block tree */

/** Context-independent validity checks */
bool CheckBlock(const CBlock& block, BlockValidationState& state, const Consensus::Params& consensusParams, bool fCheckPOW = true, bool fCheckMerkleRoot = true);

/** Check a block is completely valid from start to finish (only works on top of our current best block) */
bool TestBlockValidity(BlockValidationState& state,
                       const CChainParams& chainparams,
                       Chainstate& chainstate,
                       const CBlock& block,
                       CBlockIndex* pindexPrev,
                       const std::function<NodeClock::time_point()>& adjusted_time_callback,
                       bool fCheckPOW = true,
                       bool fCheckMerkleRoot = true) EXCLUSIVE_LOCKS_REQUIRED(cs_main);

/** Check with the proof of work on each blockheader matches the value in nBits */
bool HasValidProofOfWork(const std::vector<CBlockHeader>& headers, const Consensus::Params& consensusParams);

/** Return the sum of the work on a given set of headers */
arith_uint256 CalculateHeadersWork(const std::vector<CBlockHeader>& headers);

/** RAII wrapper for VerifyDB: Verify consistency of the block and coin databases */
class CVerifyDB {
public:
    CVerifyDB();
    ~CVerifyDB();
    bool VerifyDB(
        Chainstate& chainstate,
        const Consensus::Params& consensus_params,
        CCoinsView& coinsview,
        int nCheckLevel,
        int nCheckDepth) EXCLUSIVE_LOCKS_REQUIRED(cs_main);
};

enum DisconnectResult
{
    DISCONNECT_OK,      // All good.
    DISCONNECT_UNCLEAN, // Rolled back, but UTXO set was inconsistent with block.
    DISCONNECT_FAILED   // Something else went wrong.
};

class ConnectTrace;

/** @see Chainstate::FlushStateToDisk */
enum class FlushStateMode {
    NONE,
    IF_NEEDED,
    PERIODIC,
    ALWAYS
};

/**
 * A convenience class for constructing the CCoinsView* hierarchy used
 * to facilitate access to the UTXO set.
 *
 * This class consists of an arrangement of layered CCoinsView objects,
 * preferring to store and retrieve coins in memory via `m_cacheview` but
 * ultimately falling back on cache misses to the canonical store of UTXOs on
 * disk, `m_dbview`.
 */
class CoinsViews {

public:
    //! The lowest level of the CoinsViews cache hierarchy sits in a leveldb database on disk.
    //! All unspent coins reside in this store.
    CCoinsViewDB m_dbview GUARDED_BY(cs_main);

    //! This view wraps access to the leveldb instance and handles read errors gracefully.
    CCoinsViewErrorCatcher m_catcherview GUARDED_BY(cs_main);

    //! This is the top layer of the cache hierarchy - it keeps as many coins in memory as
    //! can fit per the dbcache setting.
    std::unique_ptr<CCoinsViewCache> m_cacheview GUARDED_BY(cs_main);

    //! This constructor initializes CCoinsViewDB and CCoinsViewErrorCatcher instances, but it
    //! *does not* create a CCoinsViewCache instance by default. This is done separately because the
    //! presence of the cache has implications on whether or not we're allowed to flush the cache's
    //! state to disk, which should not be done until the health of the database is verified.
    //!
    //! All arguments forwarded onto CCoinsViewDB.
    CoinsViews(fs::path ldb_name, size_t cache_size_bytes, bool in_memory, bool should_wipe);

    //! Initialize the CCoinsViewCache member.
    void InitCache() EXCLUSIVE_LOCKS_REQUIRED(::cs_main);
};

enum class CoinsCacheSizeState
{
    //! The coins cache is in immediate need of a flush.
    CRITICAL = 2,
    //! The cache is at >= 90% capacity.
    LARGE = 1,
    OK = 0
};

/**
 * Chainstate stores and provides an API to update our local knowledge of the
 * current best chain.
 *
 * Eventually, the API here is targeted at being exposed externally as a
 * consumable libconsensus library, so any functions added must only call
 * other class member functions, pure functions in other parts of the consensus
 * library, callbacks via the validation interface, or read/write-to-disk
 * functions (eventually this will also be via callbacks).
 *
 * Anything that is contingent on the current tip of the chain is stored here,
 * whereas block information and metadata independent of the current tip is
 * kept in `BlockManager`.
 */
class Chainstate
{
protected:
    /**
     * Every received block is assigned a unique and increasing identifier, so we
     * know which one to give priority in case of a fork.
     */
    /** Blocks loaded from disk are assigned id 0, so start the counter at 1. */
    int32_t nBlockSequenceId GUARDED_BY(::cs_main) = 1;
    /** Decreasing counter (used by subsequent preciousblock calls). */
    int32_t nBlockReverseSequenceId = -1;
    /** chainwork for the last block that preciousblock has been applied to. */
    arith_uint256 nLastPreciousChainwork = 0;

    /**
     * The ChainState Mutex
     * A lock that must be held when modifying this ChainState - held in ActivateBestChain() and
     * InvalidateBlock()
     */
    Mutex m_chainstate_mutex;

    /**
     * Whether this chainstate is undergoing initial block download.
     *
     * Mutable because we need to be able to mark IsInitialBlockDownload()
     * const, which latches this for caching purposes.
     */
    mutable std::atomic<bool> m_cached_finished_ibd{false};

    //! Optional mempool that is kept in sync with the chain.
    //! Only the active chainstate has a mempool.
    CTxMemPool* m_mempool;

    //! Manages the UTXO set, which is a reflection of the contents of `m_chain`.
    std::unique_ptr<CoinsViews> m_coins_views;

public:
    //! Reference to a BlockManager instance which itself is shared across all
    //! Chainstate instances.
    node::BlockManager& m_blockman;

    //! The chainstate manager that owns this chainstate. The reference is
    //! necessary so that this instance can check whether it is the active
    //! chainstate within deeply nested method calls.
    ChainstateManager& m_chainman;

    explicit Chainstate(
        CTxMemPool* mempool,
        node::BlockManager& blockman,
        ChainstateManager& chainman,
        std::optional<uint256> from_snapshot_blockhash = std::nullopt);

    /**
     * Initialize the CoinsViews UTXO set database management data structures. The in-memory
     * cache is initialized separately.
     *
     * All parameters forwarded to CoinsViews.
     */
    void InitCoinsDB(
        size_t cache_size_bytes,
        bool in_memory,
        bool should_wipe,
        fs::path leveldb_name = "chainstate");

    //! Initialize the in-memory coins cache (to be done after the health of the on-disk database
    //! is verified).
    void InitCoinsCache(size_t cache_size_bytes) EXCLUSIVE_LOCKS_REQUIRED(::cs_main);

    //! @returns whether or not the CoinsViews object has been fully initialized and we can
    //!          safely flush this object to disk.
    bool CanFlushToDisk() const EXCLUSIVE_LOCKS_REQUIRED(::cs_main)
    {
        AssertLockHeld(::cs_main);
        return m_coins_views && m_coins_views->m_cacheview;
    }

    //! The current chain of blockheaders we consult and build on.
    //! @see CChain, CBlockIndex.
    CChain m_chain;

    /**
     * The blockhash which is the base of the snapshot this chainstate was created from.
     *
     * std::nullopt if this chainstate was not created from a snapshot.
     */
    const std::optional<uint256> m_from_snapshot_blockhash;

    //! Return true if this chainstate relies on blocks that are assumed-valid. In
    //! practice this means it was created based on a UTXO snapshot.
    bool reliesOnAssumedValid() { return m_from_snapshot_blockhash.has_value(); }

    /**
     * The set of all CBlockIndex entries with either BLOCK_VALID_TRANSACTIONS (for
     * itself and all ancestors) *or* BLOCK_ASSUMED_VALID (if using background
     * chainstates) and as good as our current tip or better. Entries may be failed,
     * though, and pruning nodes may be missing the data for the block.
     */
    std::set<CBlockIndex*, node::CBlockIndexWorkComparator> setBlockIndexCandidates;

    //! @returns A reference to the in-memory cache of the UTXO set.
    CCoinsViewCache& CoinsTip() EXCLUSIVE_LOCKS_REQUIRED(::cs_main)
    {
        AssertLockHeld(::cs_main);
        assert(m_coins_views);
        assert(m_coins_views->m_cacheview);
        return *m_coins_views->m_cacheview.get();
    }

    //! @returns A reference to the on-disk UTXO set database.
    CCoinsViewDB& CoinsDB() EXCLUSIVE_LOCKS_REQUIRED(::cs_main)
    {
        AssertLockHeld(::cs_main);
        return m_coins_views->m_dbview;
    }

    //! @returns A pointer to the mempool.
    CTxMemPool* GetMempool()
    {
        return m_mempool;
    }

    //! @returns A reference to a wrapped view of the in-memory UTXO set that
    //!     handles disk read errors gracefully.
    CCoinsViewErrorCatcher& CoinsErrorCatcher() EXCLUSIVE_LOCKS_REQUIRED(::cs_main)
    {
        AssertLockHeld(::cs_main);
        return m_coins_views->m_catcherview;
    }

    //! Destructs all objects related to accessing the UTXO set.
    void ResetCoinsViews() { m_coins_views.reset(); }

    //! The cache size of the on-disk coins view.
    size_t m_coinsdb_cache_size_bytes{0};

    //! The cache size of the in-memory coins view.
    size_t m_coinstip_cache_size_bytes{0};

    //! Resize the CoinsViews caches dynamically and flush state to disk.
    //! @returns true unless an error occurred during the flush.
    bool ResizeCoinsCaches(size_t coinstip_size, size_t coinsdb_size)
        EXCLUSIVE_LOCKS_REQUIRED(::cs_main);

    /**
     * Import blocks from an external file
     *
     * During reindexing, this function is called for each block file (datadir/blocks/blk?????.dat).
     * It reads all blocks contained in the given file and attempts to process them (add them to the
     * block index). The blocks may be out of order within each file and across files. Often this
     * function reads a block but finds that its parent hasn't been read yet, so the block can't be
     * processed yet. The function will add an entry to the blocks_with_unknown_parent map (which is
     * passed as an argument), so that when the block's parent is later read and processed, this
     * function can re-read the child block from disk and process it.
     *
     * Because a block's parent may be in a later file, not just later in the same file, the
     * blocks_with_unknown_parent map must be passed in and out with each call. It's a multimap,
     * rather than just a map, because multiple blocks may have the same parent (when chain splits
     * or stale blocks exist). It maps from parent-hash to child-disk-position.
     *
     * This function can also be used to read blocks from user-specified block files using the
     * -loadblock= option. There's no unknown-parent tracking, so the last two arguments are omitted.
     *
     *
     * @param[in]     fileIn                        FILE handle to file containing blocks to read
     * @param[in]     dbp                           (optional) Disk block position (only for reindex)
     * @param[in,out] blocks_with_unknown_parent    (optional) Map of disk positions for blocks with
     *                                              unknown parent, key is parent block hash
     *                                              (only used for reindex)
     * */
    void LoadExternalBlockFile(
        FILE* fileIn,
        FlatFilePos* dbp = nullptr,
        std::multimap<uint256, FlatFilePos>* blocks_with_unknown_parent = nullptr)
        EXCLUSIVE_LOCKS_REQUIRED(!m_chainstate_mutex);

    /**
     * Update the on-disk chain state.
     * The caches and indexes are flushed depending on the mode we're called with
     * if they're too large, if it's been a while since the last write,
     * or always and in all cases if we're in prune mode and are deleting files.
     *
     * If FlushStateMode::NONE is used, then FlushStateToDisk(...) won't do anything
     * besides checking if we need to prune.
     *
     * @returns true unless a system error occurred
     */
    bool FlushStateToDisk(
        BlockValidationState& state,
        FlushStateMode mode,
        int nManualPruneHeight = 0);

    //! Unconditionally flush all changes to disk.
    void ForceFlushStateToDisk();

    //! Prune blockfiles from the disk if necessary and then flush chainstate changes
    //! if we pruned.
    void PruneAndFlush();

    /**
     * Find the best known block, and make it the tip of the block chain. The
     * result is either failure or an activated best chain. pblock is either
     * nullptr or a pointer to a block that is already loaded (to avoid loading
     * it again from disk).
     *
     * ActivateBestChain is split into steps (see ActivateBestChainStep) so that
     * we avoid holding cs_main for an extended period of time; the length of this
     * call may be quite long during reindexing or a substantial reorg.
     *
     * May not be called with cs_main held. May not be called in a
     * validationinterface callback.
     *
     * @returns true unless a system error occurred
     */
    bool ActivateBestChain(
        BlockValidationState& state,
        std::shared_ptr<const CBlock> pblock = nullptr)
        EXCLUSIVE_LOCKS_REQUIRED(!m_chainstate_mutex)
        LOCKS_EXCLUDED(::cs_main);

    bool AcceptBlock(const std::shared_ptr<const CBlock>& pblock, BlockValidationState& state, CBlockIndex** ppindex, bool fRequested, const FlatFilePos* dbp, bool* fNewBlock, bool min_pow_checked) EXCLUSIVE_LOCKS_REQUIRED(cs_main);

    // Block (dis)connection on a given view:
    DisconnectResult DisconnectBlock(const CBlock& block, const CBlockIndex* pindex, CCoinsViewCache& view)
        EXCLUSIVE_LOCKS_REQUIRED(::cs_main);
    bool ConnectBlock(const CBlock& block, BlockValidationState& state, CBlockIndex* pindex,
                      CCoinsViewCache& view, std::set<std::pair<uint256, COutPoint>>* setPeginsSpent, bool fJustCheck = false) EXCLUSIVE_LOCKS_REQUIRED(cs_main);

    // Apply the effects of a block disconnection on the UTXO set.
    bool DisconnectTip(BlockValidationState& state, DisconnectedBlockTransactions* disconnectpool) EXCLUSIVE_LOCKS_REQUIRED(cs_main, m_mempool->cs);

    // Manual block validity manipulation:
    /** Mark a block as precious and reorganize.
     *
     * May not be called in a validationinterface callback.
     */
    bool PreciousBlock(BlockValidationState& state, CBlockIndex* pindex)
        EXCLUSIVE_LOCKS_REQUIRED(!m_chainstate_mutex)
        LOCKS_EXCLUDED(::cs_main);

    /** Mark a block as invalid. */
    bool InvalidateBlock(BlockValidationState& state, CBlockIndex* pindex)
        EXCLUSIVE_LOCKS_REQUIRED(!m_chainstate_mutex)
        LOCKS_EXCLUDED(::cs_main);

    /** Remove invalidity status from a block and its descendants. */
    void ResetBlockFailureFlags(CBlockIndex* pindex) EXCLUSIVE_LOCKS_REQUIRED(cs_main);

    /** Replay blocks that aren't fully applied to the database. */
    bool ReplayBlocks();

    /** Whether the chain state needs to be redownloaded due to lack of witness data */
    [[nodiscard]] bool NeedsRedownload() const EXCLUSIVE_LOCKS_REQUIRED(cs_main);
    /** Ensures we have a genesis block in the block tree, possibly writing one to disk. */
    bool LoadGenesisBlock();

    void PruneBlockIndexCandidates();

    void UnloadBlockIndex() EXCLUSIVE_LOCKS_REQUIRED(::cs_main);

    /** Check whether we are doing an initial block download (synchronizing from disk or network) */
    bool IsInitialBlockDownload() const;

    /** Find the last common block of this chain and a locator. */
    const CBlockIndex* FindForkInGlobalIndex(const CBlockLocator& locator) const EXCLUSIVE_LOCKS_REQUIRED(cs_main);

    /**
     * Make various assertions about the state of the block index.
     *
     * By default this only executes fully when using the Regtest chain; see: m_options.check_block_index.
     */
    void CheckBlockIndex();

    /** Load the persisted mempool from disk */
    void LoadMempool(const fs::path& load_path, fsbridge::FopenFn mockable_fopen_function = fsbridge::fopen);

    /** Update the chain tip based on database information, i.e. CoinsTip()'s best block. */
    bool LoadChainTip() EXCLUSIVE_LOCKS_REQUIRED(cs_main);

    //! Dictates whether we need to flush the cache to disk or not.
    //!
    //! @return the state of the size of the coins cache.
    CoinsCacheSizeState GetCoinsCacheSizeState() EXCLUSIVE_LOCKS_REQUIRED(::cs_main);

    CoinsCacheSizeState GetCoinsCacheSizeState(
        size_t max_coins_cache_size_bytes,
        size_t max_mempool_size_bytes) EXCLUSIVE_LOCKS_REQUIRED(::cs_main);

    std::string ToString() EXCLUSIVE_LOCKS_REQUIRED(::cs_main);

private:
bool ActivateBestChainStep(BlockValidationState& state, CBlockIndex* pindexMostWork, const std::shared_ptr<const CBlock>& pblock, bool& fInvalidFound, ConnectTrace& connectTrace, bool& fStall) EXCLUSIVE_LOCKS_REQUIRED(cs_main, m_mempool->cs);
    bool ConnectTip(BlockValidationState& state, CBlockIndex* pindexNew, const std::shared_ptr<const CBlock>& pblock, ConnectTrace& connectTrace, DisconnectedBlockTransactions& disconnectpool, bool& fStall) EXCLUSIVE_LOCKS_REQUIRED(cs_main, m_mempool->cs);

    void InvalidBlockFound(CBlockIndex* pindex, const BlockValidationState& state) EXCLUSIVE_LOCKS_REQUIRED(cs_main);
    CBlockIndex* FindMostWorkChain() EXCLUSIVE_LOCKS_REQUIRED(cs_main);
    void ReceivedBlockTransactions(const CBlock& block, CBlockIndex* pindexNew, const FlatFilePos& pos) EXCLUSIVE_LOCKS_REQUIRED(cs_main);

    bool RollforwardBlock(const CBlockIndex* pindex, CCoinsViewCache& inputs) EXCLUSIVE_LOCKS_REQUIRED(cs_main);

    void CheckForkWarningConditions() EXCLUSIVE_LOCKS_REQUIRED(cs_main);
    void InvalidChainFound(CBlockIndex* pindexNew) EXCLUSIVE_LOCKS_REQUIRED(cs_main);

    //! Indirection necessary to make lock annotations work with an optional mempool.
    RecursiveMutex* MempoolMutex() const LOCK_RETURNED(m_mempool->cs)
    {
        return m_mempool ? &m_mempool->cs : nullptr;
    }

    /**
     * Make mempool consistent after a reorg, by re-adding or recursively erasing
     * disconnected block transactions from the mempool, and also removing any
     * other transactions from the mempool that are no longer valid given the new
     * tip/height.
     *
     * Note: we assume that disconnectpool only contains transactions that are NOT
     * confirmed in the current chain nor already in the mempool (otherwise,
     * in-mempool descendants of such transactions would be removed).
     *
     * Passing fAddToMempool=false will skip trying to add the transactions back,
     * and instead just erase from the mempool as needed.
     */
    void MaybeUpdateMempoolForReorg(
        DisconnectedBlockTransactions& disconnectpool,
        bool fAddToMempool) EXCLUSIVE_LOCKS_REQUIRED(cs_main, m_mempool->cs);

    /** Check warning conditions and do some notifications on new chain tip set. */
    void UpdateTip(const CBlockIndex* pindexNew)
        EXCLUSIVE_LOCKS_REQUIRED(::cs_main);

    friend ChainstateManager;
};

/**
 * Provides an interface for creating and interacting with one or two
 * chainstates: an IBD chainstate generated by downloading blocks, and
 * an optional snapshot chainstate loaded from a UTXO snapshot. Managed
 * chainstates can be maintained at different heights simultaneously.
 *
 * This class provides abstractions that allow the retrieval of the current
 * most-work chainstate ("Active") as well as chainstates which may be in
 * background use to validate UTXO snapshots.
 *
 * Definitions:
 *
 * *IBD chainstate*: a chainstate whose current state has been "fully"
 *   validated by the initial block download process.
 *
 * *Snapshot chainstate*: a chainstate populated by loading in an
 *    assumeutxo UTXO snapshot.
 *
 * *Active chainstate*: the chainstate containing the current most-work
 *    chain. Consulted by most parts of the system (net_processing,
 *    wallet) as a reflection of the current chain and UTXO set.
 *    This may either be an IBD chainstate or a snapshot chainstate.
 *
 * *Background IBD chainstate*: an IBD chainstate for which the
 *    IBD process is happening in the background while use of the
 *    active (snapshot) chainstate allows the rest of the system to function.
 */
class ChainstateManager
{
private:
    //! The chainstate used under normal operation (i.e. "regular" IBD) or, if
    //! a snapshot is in use, for background validation.
    //!
    //! Its contents (including on-disk data) will be deleted *upon shutdown*
    //! after background validation of the snapshot has completed. We do not
    //! free the chainstate contents immediately after it finishes validation
    //! to cautiously avoid a case where some other part of the system is still
    //! using this pointer (e.g. net_processing).
    //!
    //! Once this pointer is set to a corresponding chainstate, it will not
    //! be reset until init.cpp:Shutdown().
    //!
    //! This is especially important when, e.g., calling ActivateBestChain()
    //! on all chainstates because we are not able to hold ::cs_main going into
    //! that call.
    std::unique_ptr<Chainstate> m_ibd_chainstate GUARDED_BY(::cs_main);

    //! A chainstate initialized on the basis of a UTXO snapshot. If this is
    //! non-null, it is always our active chainstate.
    //!
    //! Once this pointer is set to a corresponding chainstate, it will not
    //! be reset until init.cpp:Shutdown().
    //!
    //! This is especially important when, e.g., calling ActivateBestChain()
    //! on all chainstates because we are not able to hold ::cs_main going into
    //! that call.
    std::unique_ptr<Chainstate> m_snapshot_chainstate GUARDED_BY(::cs_main);

    //! Points to either the ibd or snapshot chainstate; indicates our
    //! most-work chain.
    //!
    //! Once this pointer is set to a corresponding chainstate, it will not
    //! be reset until init.cpp:Shutdown().
    //!
    //! This is especially important when, e.g., calling ActivateBestChain()
    //! on all chainstates because we are not able to hold ::cs_main going into
    //! that call.
    Chainstate* m_active_chainstate GUARDED_BY(::cs_main) {nullptr};

    //! If true, the assumed-valid chainstate has been fully validated
    //! by the background validation chainstate.
    bool m_snapshot_validated GUARDED_BY(::cs_main){false};

    CBlockIndex* m_best_invalid GUARDED_BY(::cs_main){nullptr};

    //! Internal helper for ActivateSnapshot().
    [[nodiscard]] bool PopulateAndValidateSnapshot(
        Chainstate& snapshot_chainstate,
        AutoFile& coins_file,
        const node::SnapshotMetadata& metadata);

    /**
     * If a block header hasn't already been seen, call CheckBlockHeader on it, ensure
     * that it doesn't descend from an invalid block, and then add it to m_block_index.
     * Caller must set min_pow_checked=true in order to add a new header to the
     * block index (permanent memory storage), indicating that the header is
     * known to be part of a sufficiently high-work chain (anti-dos check).
     */
    bool AcceptBlockHeader(
        const CBlockHeader& block,
        BlockValidationState& state,
        CBlockIndex** ppindex,
        bool min_pow_checked,
        bool* duplicate = nullptr) EXCLUSIVE_LOCKS_REQUIRED(cs_main);
    friend Chainstate;

    /** Most recent headers presync progress update, for rate-limiting. */
    std::chrono::time_point<std::chrono::steady_clock> m_last_presync_update GUARDED_BY(::cs_main) {};

public:
    using Options = kernel::ChainstateManagerOpts;

    explicit ChainstateManager(Options options);

    const CChainParams& GetParams() const { return m_options.chainparams; }
    const Consensus::Params& GetConsensus() const { return m_options.chainparams.GetConsensus(); }
    bool ShouldCheckBlockIndex() const { return *Assert(m_options.check_block_index); }
    const arith_uint256& MinimumChainWork() const { return *Assert(m_options.minimum_chain_work); }
    const uint256& AssumedValidBlock() const { return *Assert(m_options.assumed_valid_block); }

    /**
     * Alias for ::cs_main.
     * Should be used in new code to make it easier to make ::cs_main a member
     * of this class.
     * Generally, methods of this class should be annotated to require this
     * mutex. This will make calling code more verbose, but also help to:
     * - Clarify that the method will acquire a mutex that heavily affects
     *   overall performance.
     * - Force call sites to think how long they need to acquire the mutex to
     *   get consistent results.
     */
    RecursiveMutex& GetMutex() const LOCK_RETURNED(::cs_main) { return ::cs_main; }

    const Options m_options;
    std::thread m_load_block;
    //! A single BlockManager instance is shared across each constructed
    //! chainstate to avoid duplicating block metadata.
    node::BlockManager m_blockman;

    /**
     * In order to efficiently track invalidity of headers, we keep the set of
     * blocks which we tried to connect and found to be invalid here (ie which
     * were set to BLOCK_FAILED_VALID since the last restart). We can then
     * walk this set and check if a new header is a descendant of something in
     * this set, preventing us from having to walk m_block_index when we try
     * to connect a bad block and fail.
     *
     * While this is more complicated than marking everything which descends
     * from an invalid block as invalid at the time we discover it to be
     * invalid, doing so would require walking all of m_block_index to find all
     * descendants. Since this case should be very rare, keeping track of all
     * BLOCK_FAILED_VALID blocks in a set should be just fine and work just as
     * well.
     *
     * Because we already walk m_block_index in height-order at startup, we go
     * ahead and mark descendants of invalid blocks as FAILED_CHILD at that time,
     * instead of putting things in this set.
     */
    std::set<CBlockIndex*> m_failed_blocks;

    /** Best header we've seen so far (used for getheaders queries' starting points). */
    CBlockIndex* m_best_header = nullptr;

    //! The total number of bytes available for us to use across all in-memory
    //! coins caches. This will be split somehow across chainstates.
    int64_t m_total_coinstip_cache{0};
    //
    //! The total number of bytes available for us to use across all leveldb
    //! coins databases. This will be split somehow across chainstates.
    int64_t m_total_coinsdb_cache{0};

    //! Instantiate a new chainstate.
    //!
    //! @param[in] mempool              The mempool to pass to the chainstate
    //                                  constructor
    Chainstate& InitializeChainstate(CTxMemPool* mempool) EXCLUSIVE_LOCKS_REQUIRED(::cs_main);

    //! Get all chainstates currently being used.
    std::vector<Chainstate*> GetAll();

    //! Construct and activate a Chainstate on the basis of UTXO snapshot data.
    //!
    //! Steps:
    //!
    //! - Initialize an unused Chainstate.
    //! - Load its `CoinsViews` contents from `coins_file`.
    //! - Verify that the hash of the resulting coinsdb matches the expected hash
    //!   per assumeutxo chain parameters.
    //! - Wait for our headers chain to include the base block of the snapshot.
    //! - "Fast forward" the tip of the new chainstate to the base of the snapshot,
    //!   faking nTx* block index data along the way.
    //! - Move the new chainstate to `m_snapshot_chainstate` and make it our
    //!   ChainstateActive().
    [[nodiscard]] bool ActivateSnapshot(
        AutoFile& coins_file, const node::SnapshotMetadata& metadata, bool in_memory);

    //! The most-work chain.
    Chainstate& ActiveChainstate() const;
    CChain& ActiveChain() const EXCLUSIVE_LOCKS_REQUIRED(GetMutex()) { return ActiveChainstate().m_chain; }
    int ActiveHeight() const EXCLUSIVE_LOCKS_REQUIRED(GetMutex()) { return ActiveChain().Height(); }
    CBlockIndex* ActiveTip() const EXCLUSIVE_LOCKS_REQUIRED(GetMutex()) { return ActiveChain().Tip(); }

    node::BlockMap& BlockIndex() EXCLUSIVE_LOCKS_REQUIRED(::cs_main)
    {
        AssertLockHeld(::cs_main);
        return m_blockman.m_block_index;
    }

    /**
     * Track versionbit status
     */
    mutable VersionBitsCache m_versionbitscache;

    //! @returns true if a snapshot-based chainstate is in use. Also implies
    //!          that a background validation chainstate is also in use.
    bool IsSnapshotActive() const;

    std::optional<uint256> SnapshotBlockhash() const;

    //! Is there a snapshot in use and has it been fully validated?
    bool IsSnapshotValidated() const EXCLUSIVE_LOCKS_REQUIRED(::cs_main) { return m_snapshot_validated; }

    /**
     * Process an incoming block. This only returns after the best known valid
     * block is made active. Note that it does not, however, guarantee that the
     * specific block passed to it has been checked for validity!
     *
     * If you want to *possibly* get feedback on whether block is valid, you must
     * install a CValidationInterface (see validationinterface.h) - this will have
     * its BlockChecked method called whenever *any* block completes validation.
     *
     * Note that we guarantee that either the proof-of-work is valid on block, or
     * (and possibly also) BlockChecked will have been called.
     *
     * May not be called in a validationinterface callback.
     *
     * @param[in]   block The block we want to process.
     * @param[in]   force_processing Process this block even if unrequested; used for non-network block sources.
     * @param[in]   min_pow_checked  True if proof-of-work anti-DoS checks have
     *                               been done by caller for headers chain
     *                               (note: only affects headers acceptance; if
     *                               block header is already present in block
     *                               index then this parameter has no effect)
     * @param[out]  new_block A boolean which is set to indicate if the block was first received via this call
     * @returns     If the block was processed, independently of block validity
     */
    bool ProcessNewBlock(const std::shared_ptr<const CBlock>& block, bool force_processing, bool min_pow_checked, bool* new_block) LOCKS_EXCLUDED(cs_main);

    /**
     * Process incoming block headers.
     *
     * May not be called in a
     * validationinterface callback.
     *
     * @param[in]  block The block headers themselves
     * @param[in]  min_pow_checked  True if proof-of-work anti-DoS checks have been done by caller for headers chain
     * @param[out] state This may be set to an Error state if any error occurred processing them
     * @param[out] ppindex If set, the pointer will be set to point to the last new block index object for the given headers
     */
    bool ProcessNewBlockHeaders(const std::vector<CBlockHeader>& block, bool min_pow_checked, BlockValidationState& state, const CBlockIndex** ppindex = nullptr, bool* all_duplicate = nullptr) LOCKS_EXCLUDED(cs_main);

    /**
     * Try to add a transaction to the memory pool.
     *
     * @param[in]  tx              The transaction to submit for mempool acceptance.
     * @param[in]  test_accept     When true, run validation checks but don't submit to mempool.
     */
    [[nodiscard]] MempoolAcceptResult ProcessTransaction(const CTransactionRef& tx, bool test_accept=false)
        EXCLUSIVE_LOCKS_REQUIRED(cs_main);

    //! Load the block tree and coins database from disk, initializing state if we're running with -reindex
    bool LoadBlockIndex() EXCLUSIVE_LOCKS_REQUIRED(cs_main);

    //! Check to see if caches are out of balance and if so, call
    //! ResizeCoinsCaches() as needed.
    void MaybeRebalanceCaches() EXCLUSIVE_LOCKS_REQUIRED(::cs_main);

    /** Update uncommitted block structures (currently: only the witness reserved value). This is safe for submitted blocks. */
    void UpdateUncommittedBlockStructures(CBlock& block, const CBlockIndex* pindexPrev) const;

    /** Produce the necessary coinbase commitment for a block (modifies the hash, don't call for mined blocks). */
    std::vector<unsigned char> GenerateCoinbaseCommitment(CBlock& block, const CBlockIndex* pindexPrev) const;

    /** This is used by net_processing to report pre-synchronization progress of headers, as
     *  headers are not yet fed to validation during that time, but validation is (for now)
     *  responsible for logging and signalling through NotifyHeaderTip, so it needs this
     *  information. */
    void ReportHeadersPresync(const arith_uint256& work, int64_t height, int64_t timestamp);

    //! When starting up, search the datadir for a chainstate based on a UTXO
    //! snapshot that is in the process of being validated.
    bool DetectSnapshotChainstate(CTxMemPool* mempool) EXCLUSIVE_LOCKS_REQUIRED(::cs_main);

    void ResetChainstates() EXCLUSIVE_LOCKS_REQUIRED(::cs_main);

    //! Switch the active chainstate to one based on a UTXO snapshot that was loaded
    //! previously.
    Chainstate& ActivateExistingSnapshot(CTxMemPool* mempool, uint256 base_blockhash)
        EXCLUSIVE_LOCKS_REQUIRED(::cs_main);

    ~ChainstateManager();
};

/** Deployment* info via ChainstateManager */
template<typename DEP>
bool DeploymentActiveAfter(const CBlockIndex* pindexPrev, const ChainstateManager& chainman, DEP dep)
{
    return DeploymentActiveAfter(pindexPrev, chainman.GetConsensus(), dep, chainman.m_versionbitscache);
}

template<typename DEP>
bool DeploymentActiveAt(const CBlockIndex& index, const ChainstateManager& chainman, DEP dep)
{
    return DeploymentActiveAt(index, chainman.GetConsensus(), dep, chainman.m_versionbitscache);
}

template<typename DEP>
bool DeploymentEnabled(const ChainstateManager& chainman, DEP dep)
{
    return DeploymentEnabled(chainman.GetConsensus(), dep);
}

/**
 * Return the expected assumeutxo value for a given height, if one exists.
 *
 * @param[in] height Get the assumeutxo value for this height.
 *
 * @returns empty if no assumeutxo configuration exists for the given height.
 */
const AssumeutxoData* ExpectedAssumeutxo(const int height, const CChainParams& params);

<<<<<<< HEAD
void ForceUntrimHeader(const CBlockIndex *pindex_);
=======
/** Identifies blocks that overwrote an existing coinbase output in the UTXO set (see BIP30) */
bool IsBIP30Repeat(const CBlockIndex& block_index);

/** Identifies blocks which coinbase output was subsequently overwritten in the UTXO set (see BIP30) */
bool IsBIP30Unspendable(const CBlockIndex& block_index);

>>>>>>> 5d9b5305
#endif // BITCOIN_VALIDATION_H<|MERGE_RESOLUTION|>--- conflicted
+++ resolved
@@ -1064,14 +1064,12 @@
  */
 const AssumeutxoData* ExpectedAssumeutxo(const int height, const CChainParams& params);
 
-<<<<<<< HEAD
 void ForceUntrimHeader(const CBlockIndex *pindex_);
-=======
+
 /** Identifies blocks that overwrote an existing coinbase output in the UTXO set (see BIP30) */
 bool IsBIP30Repeat(const CBlockIndex& block_index);
 
 /** Identifies blocks which coinbase output was subsequently overwritten in the UTXO set (see BIP30) */
 bool IsBIP30Unspendable(const CBlockIndex& block_index);
 
->>>>>>> 5d9b5305
 #endif // BITCOIN_VALIDATION_H