--- conflicted
+++ resolved
@@ -560,11 +560,8 @@
     //! @returns A reference to the in-memory cache of the UTXO set.
     CCoinsViewCache& CoinsTip() EXCLUSIVE_LOCKS_REQUIRED(::cs_main)
     {
-<<<<<<< HEAD
+        AssertLockHeld(::cs_main);
         assert(m_coins_views);
-=======
-        AssertLockHeld(::cs_main);
->>>>>>> 03c8c693
         assert(m_coins_views->m_cacheview);
         return *m_coins_views->m_cacheview.get();
     }
