--- conflicted
+++ resolved
@@ -333,24 +333,7 @@
 public:
     CScriptCheck(): ptxTo(nullptr), nIn(0), nFlags(0), cacheStore(false) {}
     CScriptCheck(const CTxOut& outIn, const CTransaction& txToIn, unsigned int nInIn, unsigned int nFlagsIn, bool cacheIn, PrecomputedTransactionData* txdataIn) :
-<<<<<<< HEAD
         m_tx_out(outIn), ptxTo(&txToIn), nIn(nInIn), nFlags(nFlagsIn), cacheStore(cacheIn), txdata(txdataIn) { }
-=======
-        m_tx_out(outIn), ptxTo(&txToIn), nIn(nInIn), nFlags(nFlagsIn), cacheStore(cacheIn), error(SCRIPT_ERR_UNKNOWN_ERROR), txdata(txdataIn) { }
-
-    bool operator()();
-
-    void swap(CScriptCheck& check) noexcept
-    {
-        std::swap(ptxTo, check.ptxTo);
-        std::swap(m_tx_out, check.m_tx_out);
-        std::swap(nIn, check.nIn);
-        std::swap(nFlags, check.nFlags);
-        std::swap(cacheStore, check.cacheStore);
-        std::swap(error, check.error);
-        std::swap(txdata, check.txdata);
-    }
->>>>>>> 5c93fc18
 
     bool operator()() override;
 };
