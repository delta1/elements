--- conflicted
+++ resolved
@@ -733,11 +733,7 @@
     // Block (dis)connection on a given view:
     DisconnectResult DisconnectBlock(const CBlock& block, const CBlockIndex* pindex, CCoinsViewCache& view);
     bool ConnectBlock(const CBlock& block, BlockValidationState& state, CBlockIndex* pindex,
-<<<<<<< HEAD
-                      CCoinsViewCache& view, const CChainParams& chainparams, std::set<std::pair<uint256, COutPoint>>* setPeginsSpent, bool fJustCheck = false) EXCLUSIVE_LOCKS_REQUIRED(cs_main);
-=======
-                      CCoinsViewCache& view, bool fJustCheck = false) EXCLUSIVE_LOCKS_REQUIRED(cs_main);
->>>>>>> 8071ec17
+                      CCoinsViewCache& view, std::set<std::pair<uint256, COutPoint>>* setPeginsSpent, bool fJustCheck = false) EXCLUSIVE_LOCKS_REQUIRED(cs_main);
 
     // Apply the effects of a block disconnection on the UTXO set.
     bool DisconnectTip(BlockValidationState& state, DisconnectedBlockTransactions* disconnectpool) EXCLUSIVE_LOCKS_REQUIRED(cs_main, m_mempool.cs);
