// Copyright (c) 2009-2010 Satoshi Nakamoto
// Copyright (c) 2009-2022 The Bitcoin Core developers
// Distributed under the MIT software license, see the accompanying
// file COPYING or http://www.opensource.org/licenses/mit-license.php.

#ifndef BITCOIN_VALIDATION_H
#define BITCOIN_VALIDATION_H

#if defined(HAVE_CONFIG_H)
#include <config/bitcoin-config.h>
#endif

#include <arith_uint256.h>
#include <attributes.h>
#include <chain.h>
#include <confidential_validation.h>
#include <chainparams.h>
#include <kernel/chainstatemanager_opts.h>
#include <consensus/amount.h>
#include <deploymentstatus.h>
#include <fs.h>
#include <kernel/cs_main.h> // IWYU pragma: export
#include <node/blockstorage.h>
#include <policy/feerate.h>
#include <policy/packages.h>
#include <policy/policy.h>
#include <script/script_error.h>
#include <shutdown.h>
#include <sync.h>
#include <txdb.h>
#include <txmempool.h> // For CTxMemPool::cs
#include <uint256.h>
#include <util/check.h>
#include <util/hasher.h>
#include <util/translation.h>
#include <versionbits.h>

#include <atomic>
#include <map>
#include <memory>
#include <optional>
#include <set>
#include <stdint.h>
#include <string>
#include <thread>
#include <utility>
#include <vector>

#include <primitives/pak.h> // CPAKList

class Chainstate;
class CBlockTreeDB;
class CTxMemPool;
class ChainstateManager;
struct ChainTxData;
struct DisconnectedBlockTransactions;
struct PrecomputedTransactionData;
struct LockPoints;
struct AssumeutxoData;
namespace node {
class SnapshotMetadata;
} // namespace node
namespace Consensus {
struct Params;
} // namespace Consensus

/** Maximum number of dedicated script-checking threads allowed */
static const int MAX_SCRIPTCHECK_THREADS = 15;
/** -par default (number of script-checking threads, 0 = auto) */
static const int DEFAULT_SCRIPTCHECK_THREADS = 0;
/** Default for -stopatheight */
static const int DEFAULT_STOPATHEIGHT = 0;
/** Block files containing a block-height within MIN_BLOCKS_TO_KEEP of ActiveChain().Tip() will not be pruned. */
static const unsigned int MIN_BLOCKS_TO_KEEP = 288;
static const signed int DEFAULT_CHECKBLOCKS = 6;
static constexpr int DEFAULT_CHECKLEVEL{3};
// Require that user allocate at least 550 MiB for block & undo files (blk???.dat and rev???.dat)
// At 1MB per block, 288 blocks = 288MB.
// Add 15% for Undo data = 331MB
// Add 20% for Orphan block rate = 397MB
// We want the low water mark after pruning to be at least 397 MB and since we prune in
// full block file chunks, we need the high water mark which triggers the prune to be
// one 128MB block file + added 15% undo data = 147MB greater for a total of 545MB
// Setting the target to >= 550 MiB will make it likely we can respect the target.
static const uint64_t MIN_DISK_SPACE_FOR_BLOCK_FILES = 550 * 1024 * 1024;

// ELEMENTS constants:
/** The minimum version for the mainchain node.
 *  We need v0.16.3 to get the nTx field in getblockheader and inflation fix.
 *  Note that Elements-based parent chains may not have fixes based on this
 *  version check! */
static const int MIN_MAINCHAIN_NODE_VERSION = 160300; // 0.16.3

/** Current sync state passed to tip changed callbacks. */
enum class SynchronizationState {
    INIT_REINDEX,
    INIT_DOWNLOAD,
    POST_INIT
};

extern GlobalMutex g_best_block_mutex;
extern std::condition_variable g_best_block_cv;
/** Used to notify getblocktemplate RPC of new tips. */
extern uint256 g_best_block;

/** Documentation for argument 'checklevel'. */
extern const std::vector<std::string> CHECKLEVEL_DOC;

/** Run instances of script checking worker threads */
void StartScriptCheckWorkerThreads(int threads_num);
/** Stop all of the script checking worker threads */
void StopScriptCheckWorkerThreads();

CAmount GetBlockSubsidy(int nHeight, const Consensus::Params& consensusParams);

bool AbortNode(BlockValidationState& state, const std::string& strMessage, const bilingual_str& userMessage = bilingual_str{});

/** Guess verification progress (as a fraction between 0.0=genesis and 1.0=current tip). */
double GuessVerificationProgress(const CBlockIndex* pindex, int64_t blockInterval);

/** Prune block files up to a given height */
void PruneBlockFilesManual(Chainstate& active_chainstate, int nManualPruneHeight);

/**
* Validation result for a single transaction mempool acceptance.
*/
struct MempoolAcceptResult {
    /** Used to indicate the results of mempool validation. */
    enum class ResultType {
        VALID, //!> Fully validated, valid.
        INVALID, //!> Invalid.
        MEMPOOL_ENTRY, //!> Valid, transaction was already in the mempool.
        DIFFERENT_WITNESS, //!> Not validated. A same-txid-different-witness tx (see m_other_wtxid) already exists in the mempool and was not replaced.
    };
    /** Result type. Present in all MempoolAcceptResults. */
    const ResultType m_result_type;

    /** Contains information about why the transaction failed. */
    const TxValidationState m_state;

    // The following fields are only present when m_result_type = ResultType::VALID or MEMPOOL_ENTRY
    /** Mempool transactions replaced by the tx. */
    const std::optional<std::list<CTransactionRef>> m_replaced_transactions;
    /** Virtual size as used by the mempool, calculated using serialized size and sigops. */
    const std::optional<int64_t> m_vsize;
    /** Raw base fees in satoshis. */
    const std::optional<CAmount> m_base_fees;
    /** The feerate at which this transaction was considered. This includes any fee delta added
     * using prioritisetransaction (i.e. modified fees). If this transaction was submitted as a
     * package, this is the package feerate, which may also include its descendants and/or
     * ancestors (see m_wtxids_fee_calculations below).
     * Only present when m_result_type = ResultType::VALID.
     */
    const std::optional<CFeeRate> m_effective_feerate;
    /** Contains the wtxids of the transactions used for fee-related checks. Includes this
     * transaction's wtxid and may include others if this transaction was validated as part of a
     * package. This is not necessarily equivalent to the list of transactions passed to
     * ProcessNewPackage().
     * Only present when m_result_type = ResultType::VALID. */
    const std::optional<std::vector<uint256>> m_wtxids_fee_calculations;

    // The following field is only present when m_result_type = ResultType::DIFFERENT_WITNESS
    /** The wtxid of the transaction in the mempool which has the same txid but different witness. */
    const std::optional<uint256> m_other_wtxid;

    static MempoolAcceptResult Failure(TxValidationState state) {
        return MempoolAcceptResult(state);
    }

    static MempoolAcceptResult Success(std::list<CTransactionRef>&& replaced_txns,
                                       int64_t vsize,
                                       CAmount fees,
                                       CFeeRate effective_feerate,
                                       const std::vector<uint256>& wtxids_fee_calculations) {
        return MempoolAcceptResult(std::move(replaced_txns), vsize, fees,
                                   effective_feerate, wtxids_fee_calculations);
    }

    static MempoolAcceptResult MempoolTx(int64_t vsize, CAmount fees) {
        return MempoolAcceptResult(vsize, fees);
    }

    static MempoolAcceptResult MempoolTxDifferentWitness(const uint256& other_wtxid) {
        return MempoolAcceptResult(other_wtxid);
    }

// Private constructors. Use static methods MempoolAcceptResult::Success, etc. to construct.
private:
    /** Constructor for failure case */
    explicit MempoolAcceptResult(TxValidationState state)
        : m_result_type(ResultType::INVALID), m_state(state) {
            Assume(!state.IsValid()); // Can be invalid or error
        }

    /** Constructor for success case */
    explicit MempoolAcceptResult(std::list<CTransactionRef>&& replaced_txns,
                                 int64_t vsize,
                                 CAmount fees,
                                 CFeeRate effective_feerate,
                                 const std::vector<uint256>& wtxids_fee_calculations)
        : m_result_type(ResultType::VALID),
        m_replaced_transactions(std::move(replaced_txns)),
        m_vsize{vsize},
        m_base_fees(fees),
        m_effective_feerate(effective_feerate),
        m_wtxids_fee_calculations(wtxids_fee_calculations) {}

    /** Constructor for already-in-mempool case. It wouldn't replace any transactions. */
    explicit MempoolAcceptResult(int64_t vsize, CAmount fees)
        : m_result_type(ResultType::MEMPOOL_ENTRY), m_vsize{vsize}, m_base_fees(fees) {}

    /** Constructor for witness-swapped case. */
    explicit MempoolAcceptResult(const uint256& other_wtxid)
        : m_result_type(ResultType::DIFFERENT_WITNESS), m_other_wtxid(other_wtxid) {}
};

/**
* Validation result for package mempool acceptance.
*/
struct PackageMempoolAcceptResult
{
    const PackageValidationState m_state;
    /**
    * Map from wtxid to finished MempoolAcceptResults. The client is responsible
    * for keeping track of the transaction objects themselves. If a result is not
    * present, it means validation was unfinished for that transaction. If there
    * was a package-wide error (see result in m_state), m_tx_results will be empty.
    */
    std::map<const uint256, const MempoolAcceptResult> m_tx_results;

    explicit PackageMempoolAcceptResult(PackageValidationState state,
                                        std::map<const uint256, const MempoolAcceptResult>&& results)
        : m_state{state}, m_tx_results(std::move(results)) {}

    explicit PackageMempoolAcceptResult(PackageValidationState state, CFeeRate feerate,
                                        std::map<const uint256, const MempoolAcceptResult>&& results)
        : m_state{state}, m_tx_results(std::move(results)) {}

    /** Constructor to create a PackageMempoolAcceptResult from a single MempoolAcceptResult */
    explicit PackageMempoolAcceptResult(const uint256& wtxid, const MempoolAcceptResult& result)
        : m_tx_results{ {wtxid, result} } {}
};

/**
 * Try to add a transaction to the mempool. This is an internal function and is exposed only for testing.
 * Client code should use ChainstateManager::ProcessTransaction()
 *
 * @param[in]  active_chainstate  Reference to the active chainstate.
 * @param[in]  tx                 The transaction to submit for mempool acceptance.
 * @param[in]  accept_time        The timestamp for adding the transaction to the mempool.
 *                                It is also used to determine when the entry expires.
 * @param[in]  bypass_limits      When true, don't enforce mempool fee and capacity limits.
 * @param[in]  test_accept        When true, run validation checks but don't submit to mempool.
 *
 * @returns a MempoolAcceptResult indicating whether the transaction was accepted/rejected with reason.
 */
MempoolAcceptResult AcceptToMemoryPool(Chainstate& active_chainstate, const CTransactionRef& tx,
                                       int64_t accept_time, bool bypass_limits, bool test_accept)
    EXCLUSIVE_LOCKS_REQUIRED(cs_main);

/**
* Validate (and maybe submit) a package to the mempool. See doc/policy/packages.md for full details
* on package validation rules.
* @param[in]    test_accept     When true, run validation checks but don't submit to mempool.
* @returns a PackageMempoolAcceptResult which includes a MempoolAcceptResult for each transaction.
* If a transaction fails, validation will exit early and some results may be missing. It is also
* possible for the package to be partially submitted.
*/
PackageMempoolAcceptResult ProcessNewPackage(Chainstate& active_chainstate, CTxMemPool& pool,
                                                   const Package& txns, bool test_accept)
                                                   EXCLUSIVE_LOCKS_REQUIRED(cs_main);

/* Mempool validation helper functions */

/**
 * Check if transaction will be final in the next block to be created.
 */
bool CheckFinalTxAtTip(const CBlockIndex& active_chain_tip, const CTransaction& tx) EXCLUSIVE_LOCKS_REQUIRED(::cs_main);

/**
 * Calculate LockPoints required to check if transaction will be BIP68 final in the next block
 * to be created on top of tip.
 *
 * @param[in]   tip             Chain tip for which tx sequence locks are calculated. For
 *                              example, the tip of the current active chain.
 * @param[in]   coins_view      Any CCoinsView that provides access to the relevant coins for
 *                              checking sequence locks. For example, it can be a CCoinsViewCache
 *                              that isn't connected to anything but contains all the relevant
 *                              coins, or a CCoinsViewMemPool that is connected to the
 *                              mempool and chainstate UTXO set. In the latter case, the caller
 *                              is responsible for holding the appropriate locks to ensure that
 *                              calls to GetCoin() return correct coins.
 * @param[in]   tx              The transaction being evaluated.
 *
 * @returns The resulting height and time calculated and the hash of the block needed for
 *          calculation, or std::nullopt if there is an error.
 */
std::optional<LockPoints> CalculateLockPointsAtTip(
    CBlockIndex* tip,
    const CCoinsView& coins_view,
    const CTransaction& tx);

/**
 * Check if transaction will be BIP68 final in the next block to be created on top of tip.
 * @param[in]   tip             Chain tip to check tx sequence locks against. For example,
 *                              the tip of the current active chain.
 * @param[in]   lock_points     LockPoints containing the height and time at which this
 *                              transaction is final.
 * Simulates calling SequenceLocks() with data from the tip passed in.
 * The LockPoints should not be considered valid if CheckSequenceLocksAtTip returns false.
 */
bool CheckSequenceLocksAtTip(CBlockIndex* tip,
                             const LockPoints& lock_points);

/**
 * Closure representing one script verification
 * Note that this stores references to the spending transaction
 */
class CScriptCheck : public CCheck
{
private:
    CTxOut m_tx_out;
    const CTransaction *ptxTo;
    unsigned int nIn;
    unsigned int nFlags;
    bool cacheStore;
    PrecomputedTransactionData *txdata;

public:
    CScriptCheck(): ptxTo(nullptr), nIn(0), nFlags(0), cacheStore(false) {}
    CScriptCheck(const CTxOut& outIn, const CTransaction& txToIn, unsigned int nInIn, unsigned int nFlagsIn, bool cacheIn, PrecomputedTransactionData* txdataIn) :
        m_tx_out(outIn), ptxTo(&txToIn), nIn(nInIn), nFlags(nFlagsIn), cacheStore(cacheIn), txdata(txdataIn) { }

    bool operator()() override;
};

/** Initializes the script-execution cache */
[[nodiscard]] bool InitScriptExecutionCache(size_t max_size_bytes);

/** Functions for validating blocks and updating the block tree */

/** Context-independent validity checks */
bool CheckBlock(const CBlock& block, BlockValidationState& state, const Consensus::Params& consensusParams, bool fCheckPOW = true, bool fCheckMerkleRoot = true);

/** Check a block is completely valid from start to finish (only works on top of our current best block) */
bool TestBlockValidity(BlockValidationState& state,
                       const CChainParams& chainparams,
                       Chainstate& chainstate,
                       const CBlock& block,
                       CBlockIndex* pindexPrev,
                       const std::function<NodeClock::time_point()>& adjusted_time_callback,
                       bool fCheckPOW = true,
                       bool fCheckMerkleRoot = true) EXCLUSIVE_LOCKS_REQUIRED(cs_main);

/** Check with the proof of work on each blockheader matches the value in nBits */
bool HasValidProofOfWork(const std::vector<CBlockHeader>& headers, const Consensus::Params& consensusParams);

/** Return the sum of the work on a given set of headers */
arith_uint256 CalculateHeadersWork(const std::vector<CBlockHeader>& headers);

enum class VerifyDBResult {
    SUCCESS,
    CORRUPTED_BLOCK_DB,
    INTERRUPTED,
    SKIPPED_L3_CHECKS,
    SKIPPED_MISSING_BLOCKS,
};

/** RAII wrapper for VerifyDB: Verify consistency of the block and coin databases */
class CVerifyDB {
public:
    CVerifyDB();
    ~CVerifyDB();
    [[nodiscard]] VerifyDBResult VerifyDB(
        Chainstate& chainstate,
        const Consensus::Params& consensus_params,
        CCoinsView& coinsview,
        int nCheckLevel,
        int nCheckDepth) EXCLUSIVE_LOCKS_REQUIRED(cs_main);
};

enum DisconnectResult
{
    DISCONNECT_OK,      // All good.
    DISCONNECT_UNCLEAN, // Rolled back, but UTXO set was inconsistent with block.
    DISCONNECT_FAILED   // Something else went wrong.
};

class ConnectTrace;

/** @see Chainstate::FlushStateToDisk */
enum class FlushStateMode {
    NONE,
    IF_NEEDED,
    PERIODIC,
    ALWAYS
};

/**
 * A convenience class for constructing the CCoinsView* hierarchy used
 * to facilitate access to the UTXO set.
 *
 * This class consists of an arrangement of layered CCoinsView objects,
 * preferring to store and retrieve coins in memory via `m_cacheview` but
 * ultimately falling back on cache misses to the canonical store of UTXOs on
 * disk, `m_dbview`.
 */
class CoinsViews {

public:
    //! The lowest level of the CoinsViews cache hierarchy sits in a leveldb database on disk.
    //! All unspent coins reside in this store.
    CCoinsViewDB m_dbview GUARDED_BY(cs_main);

    //! This view wraps access to the leveldb instance and handles read errors gracefully.
    CCoinsViewErrorCatcher m_catcherview GUARDED_BY(cs_main);

    //! This is the top layer of the cache hierarchy - it keeps as many coins in memory as
    //! can fit per the dbcache setting.
    std::unique_ptr<CCoinsViewCache> m_cacheview GUARDED_BY(cs_main);

    //! This constructor initializes CCoinsViewDB and CCoinsViewErrorCatcher instances, but it
    //! *does not* create a CCoinsViewCache instance by default. This is done separately because the
    //! presence of the cache has implications on whether or not we're allowed to flush the cache's
    //! state to disk, which should not be done until the health of the database is verified.
    //!
    //! All arguments forwarded onto CCoinsViewDB.
    CoinsViews(DBParams db_params, CoinsViewOptions options);

    //! Initialize the CCoinsViewCache member.
    void InitCache() EXCLUSIVE_LOCKS_REQUIRED(::cs_main);
};

enum class CoinsCacheSizeState
{
    //! The coins cache is in immediate need of a flush.
    CRITICAL = 2,
    //! The cache is at >= 90% capacity.
    LARGE = 1,
    OK = 0
};

/**
 * Chainstate stores and provides an API to update our local knowledge of the
 * current best chain.
 *
 * Eventually, the API here is targeted at being exposed externally as a
 * consumable libconsensus library, so any functions added must only call
 * other class member functions, pure functions in other parts of the consensus
 * library, callbacks via the validation interface, or read/write-to-disk
 * functions (eventually this will also be via callbacks).
 *
 * Anything that is contingent on the current tip of the chain is stored here,
 * whereas block information and metadata independent of the current tip is
 * kept in `BlockManager`.
 */
class Chainstate
{
protected:
    /**
     * Every received block is assigned a unique and increasing identifier, so we
     * know which one to give priority in case of a fork.
     */
    /** Blocks loaded from disk are assigned id 0, so start the counter at 1. */
    int32_t nBlockSequenceId GUARDED_BY(::cs_main) = 1;
    /** Decreasing counter (used by subsequent preciousblock calls). */
    int32_t nBlockReverseSequenceId = -1;
    /** chainwork for the last block that preciousblock has been applied to. */
    arith_uint256 nLastPreciousChainwork = 0;

    /**
     * The ChainState Mutex
     * A lock that must be held when modifying this ChainState - held in ActivateBestChain() and
     * InvalidateBlock()
     */
    Mutex m_chainstate_mutex;

    /**
     * Whether this chainstate is undergoing initial block download.
     *
     * Mutable because we need to be able to mark IsInitialBlockDownload()
     * const, which latches this for caching purposes.
     */
    mutable std::atomic<bool> m_cached_finished_ibd{false};

    //! Optional mempool that is kept in sync with the chain.
    //! Only the active chainstate has a mempool.
    CTxMemPool* m_mempool;

    //! Manages the UTXO set, which is a reflection of the contents of `m_chain`.
    std::unique_ptr<CoinsViews> m_coins_views;

    //! This toggle exists for use when doing background validation for UTXO
    //! snapshots.
    //!
    //! In the expected case, it is set once the background validation chain reaches the
    //! same height as the base of the snapshot and its UTXO set is found to hash to
    //! the expected assumeutxo value. It signals that we should no longer connect
    //! blocks to the background chainstate. When set on the background validation
    //! chainstate, it signifies that we have fully validated the snapshot chainstate.
    //!
    //! In the unlikely case that the snapshot chainstate is found to be invalid, this
    //! is set to true on the snapshot chainstate.
    bool m_disabled GUARDED_BY(::cs_main) {false};

public:
    //! Reference to a BlockManager instance which itself is shared across all
    //! Chainstate instances.
    node::BlockManager& m_blockman;

    //! The chainstate manager that owns this chainstate. The reference is
    //! necessary so that this instance can check whether it is the active
    //! chainstate within deeply nested method calls.
    ChainstateManager& m_chainman;

    explicit Chainstate(
        CTxMemPool* mempool,
        node::BlockManager& blockman,
        ChainstateManager& chainman,
        std::optional<uint256> from_snapshot_blockhash = std::nullopt);

    /**
     * Initialize the CoinsViews UTXO set database management data structures. The in-memory
     * cache is initialized separately.
     *
     * All parameters forwarded to CoinsViews.
     */
    void InitCoinsDB(
        size_t cache_size_bytes,
        bool in_memory,
        bool should_wipe,
        fs::path leveldb_name = "chainstate");

    //! Initialize the in-memory coins cache (to be done after the health of the on-disk database
    //! is verified).
    void InitCoinsCache(size_t cache_size_bytes) EXCLUSIVE_LOCKS_REQUIRED(::cs_main);

    //! @returns whether or not the CoinsViews object has been fully initialized and we can
    //!          safely flush this object to disk.
    bool CanFlushToDisk() const EXCLUSIVE_LOCKS_REQUIRED(::cs_main)
    {
        AssertLockHeld(::cs_main);
        return m_coins_views && m_coins_views->m_cacheview;
    }

    //! The current chain of blockheaders we consult and build on.
    //! @see CChain, CBlockIndex.
    CChain m_chain;

    /**
     * The blockhash which is the base of the snapshot this chainstate was created from.
     *
     * std::nullopt if this chainstate was not created from a snapshot.
     */
    const std::optional<uint256> m_from_snapshot_blockhash;

    //! Return true if this chainstate relies on blocks that are assumed-valid. In
    //! practice this means it was created based on a UTXO snapshot.
    bool reliesOnAssumedValid() { return m_from_snapshot_blockhash.has_value(); }

    /**
     * The set of all CBlockIndex entries with either BLOCK_VALID_TRANSACTIONS (for
     * itself and all ancestors) *or* BLOCK_ASSUMED_VALID (if using background
     * chainstates) and as good as our current tip or better. Entries may be failed,
     * though, and pruning nodes may be missing the data for the block.
     */
    std::set<CBlockIndex*, node::CBlockIndexWorkComparator> setBlockIndexCandidates;

    //! @returns A reference to the in-memory cache of the UTXO set.
    CCoinsViewCache& CoinsTip() EXCLUSIVE_LOCKS_REQUIRED(::cs_main)
    {
        AssertLockHeld(::cs_main);
<<<<<<< HEAD
        assert(m_coins_views);
        assert(m_coins_views->m_cacheview);
        return *m_coins_views->m_cacheview.get();
=======
        Assert(m_coins_views);
        return *Assert(m_coins_views->m_cacheview);
>>>>>>> d5e4f9a4
    }

    //! @returns A reference to the on-disk UTXO set database.
    CCoinsViewDB& CoinsDB() EXCLUSIVE_LOCKS_REQUIRED(::cs_main)
    {
        AssertLockHeld(::cs_main);
        return Assert(m_coins_views)->m_dbview;
    }

    //! @returns A pointer to the mempool.
    CTxMemPool* GetMempool()
    {
        return m_mempool;
    }

    //! @returns A reference to a wrapped view of the in-memory UTXO set that
    //!     handles disk read errors gracefully.
    CCoinsViewErrorCatcher& CoinsErrorCatcher() EXCLUSIVE_LOCKS_REQUIRED(::cs_main)
    {
        AssertLockHeld(::cs_main);
        return Assert(m_coins_views)->m_catcherview;
    }

    //! Destructs all objects related to accessing the UTXO set.
    void ResetCoinsViews() { m_coins_views.reset(); }

    //! Does this chainstate have a UTXO set attached?
    bool HasCoinsViews() const { return (bool)m_coins_views; }

    //! The cache size of the on-disk coins view.
    size_t m_coinsdb_cache_size_bytes{0};

    //! The cache size of the in-memory coins view.
    size_t m_coinstip_cache_size_bytes{0};

    //! Resize the CoinsViews caches dynamically and flush state to disk.
    //! @returns true unless an error occurred during the flush.
    bool ResizeCoinsCaches(size_t coinstip_size, size_t coinsdb_size)
        EXCLUSIVE_LOCKS_REQUIRED(::cs_main);

    /**
     * Import blocks from an external file
     *
     * During reindexing, this function is called for each block file (datadir/blocks/blk?????.dat).
     * It reads all blocks contained in the given file and attempts to process them (add them to the
     * block index). The blocks may be out of order within each file and across files. Often this
     * function reads a block but finds that its parent hasn't been read yet, so the block can't be
     * processed yet. The function will add an entry to the blocks_with_unknown_parent map (which is
     * passed as an argument), so that when the block's parent is later read and processed, this
     * function can re-read the child block from disk and process it.
     *
     * Because a block's parent may be in a later file, not just later in the same file, the
     * blocks_with_unknown_parent map must be passed in and out with each call. It's a multimap,
     * rather than just a map, because multiple blocks may have the same parent (when chain splits
     * or stale blocks exist). It maps from parent-hash to child-disk-position.
     *
     * This function can also be used to read blocks from user-specified block files using the
     * -loadblock= option. There's no unknown-parent tracking, so the last two arguments are omitted.
     *
     *
     * @param[in]     fileIn                        FILE handle to file containing blocks to read
     * @param[in]     dbp                           (optional) Disk block position (only for reindex)
     * @param[in,out] blocks_with_unknown_parent    (optional) Map of disk positions for blocks with
     *                                              unknown parent, key is parent block hash
     *                                              (only used for reindex)
     * */
    void LoadExternalBlockFile(
        FILE* fileIn,
        FlatFilePos* dbp = nullptr,
        std::multimap<uint256, FlatFilePos>* blocks_with_unknown_parent = nullptr)
        EXCLUSIVE_LOCKS_REQUIRED(!m_chainstate_mutex);

    /**
     * Update the on-disk chain state.
     * The caches and indexes are flushed depending on the mode we're called with
     * if they're too large, if it's been a while since the last write,
     * or always and in all cases if we're in prune mode and are deleting files.
     *
     * If FlushStateMode::NONE is used, then FlushStateToDisk(...) won't do anything
     * besides checking if we need to prune.
     *
     * @returns true unless a system error occurred
     */
    bool FlushStateToDisk(
        BlockValidationState& state,
        FlushStateMode mode,
        int nManualPruneHeight = 0);

    //! Unconditionally flush all changes to disk.
    void ForceFlushStateToDisk();

    //! Prune blockfiles from the disk if necessary and then flush chainstate changes
    //! if we pruned.
    void PruneAndFlush();

    /**
     * Find the best known block, and make it the tip of the block chain. The
     * result is either failure or an activated best chain. pblock is either
     * nullptr or a pointer to a block that is already loaded (to avoid loading
     * it again from disk).
     *
     * ActivateBestChain is split into steps (see ActivateBestChainStep) so that
     * we avoid holding cs_main for an extended period of time; the length of this
     * call may be quite long during reindexing or a substantial reorg.
     *
     * May not be called with cs_main held. May not be called in a
     * validationinterface callback.
     *
     * Note that if this is called while a snapshot chainstate is active, and if
     * it is called on a background chainstate whose tip has reached the base block
     * of the snapshot, its execution will take *MINUTES* while it hashes the
     * background UTXO set to verify the assumeutxo value the snapshot was activated
     * with. `cs_main` will be held during this time.
     *
     * @returns true unless a system error occurred
     */
    bool ActivateBestChain(
        BlockValidationState& state,
        std::shared_ptr<const CBlock> pblock = nullptr)
        EXCLUSIVE_LOCKS_REQUIRED(!m_chainstate_mutex)
        LOCKS_EXCLUDED(::cs_main);

    bool AcceptBlock(const std::shared_ptr<const CBlock>& pblock, BlockValidationState& state, CBlockIndex** ppindex, bool fRequested, const FlatFilePos* dbp, bool* fNewBlock, bool min_pow_checked) EXCLUSIVE_LOCKS_REQUIRED(cs_main);

    // Block (dis)connection on a given view:
    DisconnectResult DisconnectBlock(const CBlock& block, const CBlockIndex* pindex, CCoinsViewCache& view)
        EXCLUSIVE_LOCKS_REQUIRED(::cs_main);
    bool ConnectBlock(const CBlock& block, BlockValidationState& state, CBlockIndex* pindex,
                      CCoinsViewCache& view, std::set<std::pair<uint256, COutPoint>>* setPeginsSpent, bool fJustCheck = false) EXCLUSIVE_LOCKS_REQUIRED(cs_main);

    // Apply the effects of a block disconnection on the UTXO set.
    bool DisconnectTip(BlockValidationState& state, DisconnectedBlockTransactions* disconnectpool) EXCLUSIVE_LOCKS_REQUIRED(cs_main, m_mempool->cs);

    // Manual block validity manipulation:
    /** Mark a block as precious and reorganize.
     *
     * May not be called in a validationinterface callback.
     */
    bool PreciousBlock(BlockValidationState& state, CBlockIndex* pindex)
        EXCLUSIVE_LOCKS_REQUIRED(!m_chainstate_mutex)
        LOCKS_EXCLUDED(::cs_main);

    /** Mark a block as invalid. */
    bool InvalidateBlock(BlockValidationState& state, CBlockIndex* pindex)
        EXCLUSIVE_LOCKS_REQUIRED(!m_chainstate_mutex)
        LOCKS_EXCLUDED(::cs_main);

    /** Remove invalidity status from a block and its descendants. */
    void ResetBlockFailureFlags(CBlockIndex* pindex) EXCLUSIVE_LOCKS_REQUIRED(cs_main);

    /** Replay blocks that aren't fully applied to the database. */
    bool ReplayBlocks();

    /** Whether the chain state needs to be redownloaded due to lack of witness data */
    [[nodiscard]] bool NeedsRedownload() const EXCLUSIVE_LOCKS_REQUIRED(cs_main);
    /** Ensures we have a genesis block in the block tree, possibly writing one to disk. */
    bool LoadGenesisBlock();

    void PruneBlockIndexCandidates();

    void UnloadBlockIndex() EXCLUSIVE_LOCKS_REQUIRED(::cs_main);

    /** Check whether we are doing an initial block download (synchronizing from disk or network) */
    bool IsInitialBlockDownload() const;

    /** Find the last common block of this chain and a locator. */
    const CBlockIndex* FindForkInGlobalIndex(const CBlockLocator& locator) const EXCLUSIVE_LOCKS_REQUIRED(cs_main);

    /**
     * Make various assertions about the state of the block index.
     *
     * By default this only executes fully when using the Regtest chain; see: m_options.check_block_index.
     */
    void CheckBlockIndex();

    /** Load the persisted mempool from disk */
    void LoadMempool(const fs::path& load_path, fsbridge::FopenFn mockable_fopen_function = fsbridge::fopen);

    /** Update the chain tip based on database information, i.e. CoinsTip()'s best block. */
    bool LoadChainTip() EXCLUSIVE_LOCKS_REQUIRED(cs_main);

    //! Dictates whether we need to flush the cache to disk or not.
    //!
    //! @return the state of the size of the coins cache.
    CoinsCacheSizeState GetCoinsCacheSizeState() EXCLUSIVE_LOCKS_REQUIRED(::cs_main);

    CoinsCacheSizeState GetCoinsCacheSizeState(
        size_t max_coins_cache_size_bytes,
        size_t max_mempool_size_bytes) EXCLUSIVE_LOCKS_REQUIRED(::cs_main);

    std::string ToString() EXCLUSIVE_LOCKS_REQUIRED(::cs_main);

    //! Indirection necessary to make lock annotations work with an optional mempool.
    RecursiveMutex* MempoolMutex() const LOCK_RETURNED(m_mempool->cs)
    {
        return m_mempool ? &m_mempool->cs : nullptr;
    }

private:
bool ActivateBestChainStep(BlockValidationState& state, CBlockIndex* pindexMostWork, const std::shared_ptr<const CBlock>& pblock, bool& fInvalidFound, ConnectTrace& connectTrace, bool& fStall) EXCLUSIVE_LOCKS_REQUIRED(cs_main, m_mempool->cs);
    bool ConnectTip(BlockValidationState& state, CBlockIndex* pindexNew, const std::shared_ptr<const CBlock>& pblock, ConnectTrace& connectTrace, DisconnectedBlockTransactions& disconnectpool, bool& fStall) EXCLUSIVE_LOCKS_REQUIRED(cs_main, m_mempool->cs);

    void InvalidBlockFound(CBlockIndex* pindex, const BlockValidationState& state) EXCLUSIVE_LOCKS_REQUIRED(cs_main);
    CBlockIndex* FindMostWorkChain() EXCLUSIVE_LOCKS_REQUIRED(cs_main);
    void ReceivedBlockTransactions(const CBlock& block, CBlockIndex* pindexNew, const FlatFilePos& pos) EXCLUSIVE_LOCKS_REQUIRED(cs_main);

    bool RollforwardBlock(const CBlockIndex* pindex, CCoinsViewCache& inputs) EXCLUSIVE_LOCKS_REQUIRED(cs_main);

    void CheckForkWarningConditions() EXCLUSIVE_LOCKS_REQUIRED(cs_main);
    void InvalidChainFound(CBlockIndex* pindexNew) EXCLUSIVE_LOCKS_REQUIRED(cs_main);

    /**
     * Make mempool consistent after a reorg, by re-adding or recursively erasing
     * disconnected block transactions from the mempool, and also removing any
     * other transactions from the mempool that are no longer valid given the new
     * tip/height.
     *
     * Note: we assume that disconnectpool only contains transactions that are NOT
     * confirmed in the current chain nor already in the mempool (otherwise,
     * in-mempool descendants of such transactions would be removed).
     *
     * Passing fAddToMempool=false will skip trying to add the transactions back,
     * and instead just erase from the mempool as needed.
     */
    void MaybeUpdateMempoolForReorg(
        DisconnectedBlockTransactions& disconnectpool,
        bool fAddToMempool) EXCLUSIVE_LOCKS_REQUIRED(cs_main, m_mempool->cs);

    /** Check warning conditions and do some notifications on new chain tip set. */
    void UpdateTip(const CBlockIndex* pindexNew)
        EXCLUSIVE_LOCKS_REQUIRED(::cs_main);

    std::chrono::microseconds m_last_write{0};
    std::chrono::microseconds m_last_flush{0};

    /**
     * In case of an invalid snapshot, rename the coins leveldb directory so
     * that it can be examined for issue diagnosis.
     */
    void InvalidateCoinsDBOnDisk() EXCLUSIVE_LOCKS_REQUIRED(::cs_main);

    friend ChainstateManager;
};


enum class SnapshotCompletionResult {
    SUCCESS,
    SKIPPED,

    // Expected assumeutxo configuration data is not found for the height of the
    // base block.
    MISSING_CHAINPARAMS,

    // Failed to generate UTXO statistics (to check UTXO set hash) for the background
    // chainstate.
    STATS_FAILED,

    // The UTXO set hash of the background validation chainstate does not match
    // the one expected by assumeutxo chainparams.
    HASH_MISMATCH,

    // The blockhash of the current tip of the background validation chainstate does
    // not match the one expected by the snapshot chainstate.
    BASE_BLOCKHASH_MISMATCH,
};

/**
 * Provides an interface for creating and interacting with one or two
 * chainstates: an IBD chainstate generated by downloading blocks, and
 * an optional snapshot chainstate loaded from a UTXO snapshot. Managed
 * chainstates can be maintained at different heights simultaneously.
 *
 * This class provides abstractions that allow the retrieval of the current
 * most-work chainstate ("Active") as well as chainstates which may be in
 * background use to validate UTXO snapshots.
 *
 * Definitions:
 *
 * *IBD chainstate*: a chainstate whose current state has been "fully"
 *   validated by the initial block download process.
 *
 * *Snapshot chainstate*: a chainstate populated by loading in an
 *    assumeutxo UTXO snapshot.
 *
 * *Active chainstate*: the chainstate containing the current most-work
 *    chain. Consulted by most parts of the system (net_processing,
 *    wallet) as a reflection of the current chain and UTXO set.
 *    This may either be an IBD chainstate or a snapshot chainstate.
 *
 * *Background IBD chainstate*: an IBD chainstate for which the
 *    IBD process is happening in the background while use of the
 *    active (snapshot) chainstate allows the rest of the system to function.
 */
class ChainstateManager
{
private:
    //! The chainstate used under normal operation (i.e. "regular" IBD) or, if
    //! a snapshot is in use, for background validation.
    //!
    //! Its contents (including on-disk data) will be deleted *upon shutdown*
    //! after background validation of the snapshot has completed. We do not
    //! free the chainstate contents immediately after it finishes validation
    //! to cautiously avoid a case where some other part of the system is still
    //! using this pointer (e.g. net_processing).
    //!
    //! Once this pointer is set to a corresponding chainstate, it will not
    //! be reset until init.cpp:Shutdown().
    //!
    //! This is especially important when, e.g., calling ActivateBestChain()
    //! on all chainstates because we are not able to hold ::cs_main going into
    //! that call.
    std::unique_ptr<Chainstate> m_ibd_chainstate GUARDED_BY(::cs_main);

    //! A chainstate initialized on the basis of a UTXO snapshot. If this is
    //! non-null, it is always our active chainstate.
    //!
    //! Once this pointer is set to a corresponding chainstate, it will not
    //! be reset until init.cpp:Shutdown().
    //!
    //! This is especially important when, e.g., calling ActivateBestChain()
    //! on all chainstates because we are not able to hold ::cs_main going into
    //! that call.
    std::unique_ptr<Chainstate> m_snapshot_chainstate GUARDED_BY(::cs_main);

    //! Points to either the ibd or snapshot chainstate; indicates our
    //! most-work chain.
    //!
    //! Once this pointer is set to a corresponding chainstate, it will not
    //! be reset until init.cpp:Shutdown().
    //!
    //! This is especially important when, e.g., calling ActivateBestChain()
    //! on all chainstates because we are not able to hold ::cs_main going into
    //! that call.
    Chainstate* m_active_chainstate GUARDED_BY(::cs_main) {nullptr};

    CBlockIndex* m_best_invalid GUARDED_BY(::cs_main){nullptr};

    //! Internal helper for ActivateSnapshot().
    [[nodiscard]] bool PopulateAndValidateSnapshot(
        Chainstate& snapshot_chainstate,
        AutoFile& coins_file,
        const node::SnapshotMetadata& metadata);

    /**
     * If a block header hasn't already been seen, call CheckBlockHeader on it, ensure
     * that it doesn't descend from an invalid block, and then add it to m_block_index.
     * Caller must set min_pow_checked=true in order to add a new header to the
     * block index (permanent memory storage), indicating that the header is
     * known to be part of a sufficiently high-work chain (anti-dos check).
     */
    bool AcceptBlockHeader(
        const CBlockHeader& block,
        BlockValidationState& state,
        CBlockIndex** ppindex,
        bool min_pow_checked,
        bool* duplicate = nullptr) EXCLUSIVE_LOCKS_REQUIRED(cs_main);
    friend Chainstate;

    /** Most recent headers presync progress update, for rate-limiting. */
    std::chrono::time_point<std::chrono::steady_clock> m_last_presync_update GUARDED_BY(::cs_main) {};

    //! Returns nullptr if no snapshot has been loaded.
    const CBlockIndex* GetSnapshotBaseBlock() const EXCLUSIVE_LOCKS_REQUIRED(::cs_main);

    //! Return the height of the base block of the snapshot in use, if one exists, else
    //! nullopt.
    std::optional<int> GetSnapshotBaseHeight() const EXCLUSIVE_LOCKS_REQUIRED(::cs_main);

    //! Return true if a chainstate is considered usable.
    //!
    //! This is false when a background validation chainstate has completed its
    //! validation of an assumed-valid chainstate, or when a snapshot
    //! chainstate has been found to be invalid.
    bool IsUsable(const Chainstate* const cs) const EXCLUSIVE_LOCKS_REQUIRED(::cs_main) {
        return cs && !cs->m_disabled;
    }

public:
    using Options = kernel::ChainstateManagerOpts;

    explicit ChainstateManager(Options options);

    const CChainParams& GetParams() const { return m_options.chainparams; }
    const Consensus::Params& GetConsensus() const { return m_options.chainparams.GetConsensus(); }
    bool ShouldCheckBlockIndex() const { return *Assert(m_options.check_block_index); }
    const arith_uint256& MinimumChainWork() const { return *Assert(m_options.minimum_chain_work); }
    const uint256& AssumedValidBlock() const { return *Assert(m_options.assumed_valid_block); }

    /**
     * Alias for ::cs_main.
     * Should be used in new code to make it easier to make ::cs_main a member
     * of this class.
     * Generally, methods of this class should be annotated to require this
     * mutex. This will make calling code more verbose, but also help to:
     * - Clarify that the method will acquire a mutex that heavily affects
     *   overall performance.
     * - Force call sites to think how long they need to acquire the mutex to
     *   get consistent results.
     */
    RecursiveMutex& GetMutex() const LOCK_RETURNED(::cs_main) { return ::cs_main; }

    const Options m_options;
    std::thread m_load_block;
    //! A single BlockManager instance is shared across each constructed
    //! chainstate to avoid duplicating block metadata.
    node::BlockManager m_blockman;

    /**
     * In order to efficiently track invalidity of headers, we keep the set of
     * blocks which we tried to connect and found to be invalid here (ie which
     * were set to BLOCK_FAILED_VALID since the last restart). We can then
     * walk this set and check if a new header is a descendant of something in
     * this set, preventing us from having to walk m_block_index when we try
     * to connect a bad block and fail.
     *
     * While this is more complicated than marking everything which descends
     * from an invalid block as invalid at the time we discover it to be
     * invalid, doing so would require walking all of m_block_index to find all
     * descendants. Since this case should be very rare, keeping track of all
     * BLOCK_FAILED_VALID blocks in a set should be just fine and work just as
     * well.
     *
     * Because we already walk m_block_index in height-order at startup, we go
     * ahead and mark descendants of invalid blocks as FAILED_CHILD at that time,
     * instead of putting things in this set.
     */
    std::set<CBlockIndex*> m_failed_blocks;

    /** Best header we've seen so far (used for getheaders queries' starting points). */
    CBlockIndex* m_best_header = nullptr;

    //! The total number of bytes available for us to use across all in-memory
    //! coins caches. This will be split somehow across chainstates.
    int64_t m_total_coinstip_cache{0};
    //
    //! The total number of bytes available for us to use across all leveldb
    //! coins databases. This will be split somehow across chainstates.
    int64_t m_total_coinsdb_cache{0};

    //! Instantiate a new chainstate.
    //!
    //! @param[in] mempool              The mempool to pass to the chainstate
    //                                  constructor
    Chainstate& InitializeChainstate(CTxMemPool* mempool) EXCLUSIVE_LOCKS_REQUIRED(::cs_main);

    //! Get all chainstates currently being used.
    std::vector<Chainstate*> GetAll();

    //! Construct and activate a Chainstate on the basis of UTXO snapshot data.
    //!
    //! Steps:
    //!
    //! - Initialize an unused Chainstate.
    //! - Load its `CoinsViews` contents from `coins_file`.
    //! - Verify that the hash of the resulting coinsdb matches the expected hash
    //!   per assumeutxo chain parameters.
    //! - Wait for our headers chain to include the base block of the snapshot.
    //! - "Fast forward" the tip of the new chainstate to the base of the snapshot,
    //!   faking nTx* block index data along the way.
    //! - Move the new chainstate to `m_snapshot_chainstate` and make it our
    //!   ChainstateActive().
    [[nodiscard]] bool ActivateSnapshot(
        AutoFile& coins_file, const node::SnapshotMetadata& metadata, bool in_memory);

    //! Once the background validation chainstate has reached the height which
    //! is the base of the UTXO snapshot in use, compare its coins to ensure
    //! they match those expected by the snapshot.
    //!
    //! If the coins match (expected), then mark the validation chainstate for
    //! deletion and continue using the snapshot chainstate as active.
    //! Otherwise, revert to using the ibd chainstate and shutdown.
    SnapshotCompletionResult MaybeCompleteSnapshotValidation(
        std::function<void(bilingual_str)> shutdown_fnc =
            [](bilingual_str msg) { AbortNode(msg.original, msg); })
        EXCLUSIVE_LOCKS_REQUIRED(::cs_main);

    //! The most-work chain.
    Chainstate& ActiveChainstate() const;
    CChain& ActiveChain() const EXCLUSIVE_LOCKS_REQUIRED(GetMutex()) { return ActiveChainstate().m_chain; }
    int ActiveHeight() const EXCLUSIVE_LOCKS_REQUIRED(GetMutex()) { return ActiveChain().Height(); }
    CBlockIndex* ActiveTip() const EXCLUSIVE_LOCKS_REQUIRED(GetMutex()) { return ActiveChain().Tip(); }

    node::BlockMap& BlockIndex() EXCLUSIVE_LOCKS_REQUIRED(::cs_main)
    {
        AssertLockHeld(::cs_main);
        return m_blockman.m_block_index;
    }

    /**
     * Track versionbit status
     */
    mutable VersionBitsCache m_versionbitscache;

    //! @returns true if a snapshot-based chainstate is in use. Also implies
    //!          that a background validation chainstate is also in use.
    bool IsSnapshotActive() const;

    std::optional<uint256> SnapshotBlockhash() const;

    //! Is there a snapshot in use and has it been fully validated?
    bool IsSnapshotValidated() const EXCLUSIVE_LOCKS_REQUIRED(::cs_main)
    {
        return m_snapshot_chainstate && m_ibd_chainstate && m_ibd_chainstate->m_disabled;
    }

    /**
     * Process an incoming block. This only returns after the best known valid
     * block is made active. Note that it does not, however, guarantee that the
     * specific block passed to it has been checked for validity!
     *
     * If you want to *possibly* get feedback on whether block is valid, you must
     * install a CValidationInterface (see validationinterface.h) - this will have
     * its BlockChecked method called whenever *any* block completes validation.
     *
     * Note that we guarantee that either the proof-of-work is valid on block, or
     * (and possibly also) BlockChecked will have been called.
     *
     * May not be called in a validationinterface callback.
     *
     * @param[in]   block The block we want to process.
     * @param[in]   force_processing Process this block even if unrequested; used for non-network block sources.
     * @param[in]   min_pow_checked  True if proof-of-work anti-DoS checks have
     *                               been done by caller for headers chain
     *                               (note: only affects headers acceptance; if
     *                               block header is already present in block
     *                               index then this parameter has no effect)
     * @param[out]  new_block A boolean which is set to indicate if the block was first received via this call
     * @returns     If the block was processed, independently of block validity
     */
    bool ProcessNewBlock(const std::shared_ptr<const CBlock>& block, bool force_processing, bool min_pow_checked, bool* new_block) LOCKS_EXCLUDED(cs_main);

    /**
     * Process incoming block headers.
     *
     * May not be called in a
     * validationinterface callback.
     *
     * @param[in]  block The block headers themselves
     * @param[in]  min_pow_checked  True if proof-of-work anti-DoS checks have been done by caller for headers chain
     * @param[out] state This may be set to an Error state if any error occurred processing them
     * @param[out] ppindex If set, the pointer will be set to point to the last new block index object for the given headers
     */
    bool ProcessNewBlockHeaders(const std::vector<CBlockHeader>& block, bool min_pow_checked, BlockValidationState& state, const CBlockIndex** ppindex = nullptr, bool* all_duplicate = nullptr) LOCKS_EXCLUDED(cs_main);

    /**
     * Try to add a transaction to the memory pool.
     *
     * @param[in]  tx              The transaction to submit for mempool acceptance.
     * @param[in]  test_accept     When true, run validation checks but don't submit to mempool.
     */
    [[nodiscard]] MempoolAcceptResult ProcessTransaction(const CTransactionRef& tx, bool test_accept=false)
        EXCLUSIVE_LOCKS_REQUIRED(cs_main);

    //! Load the block tree and coins database from disk, initializing state if we're running with -reindex
    bool LoadBlockIndex() EXCLUSIVE_LOCKS_REQUIRED(cs_main);

    //! Check to see if caches are out of balance and if so, call
    //! ResizeCoinsCaches() as needed.
    void MaybeRebalanceCaches() EXCLUSIVE_LOCKS_REQUIRED(::cs_main);

    /** Update uncommitted block structures (currently: only the witness reserved value). This is safe for submitted blocks. */
    void UpdateUncommittedBlockStructures(CBlock& block, const CBlockIndex* pindexPrev) const;

    /** Produce the necessary coinbase commitment for a block (modifies the hash, don't call for mined blocks). */
    std::vector<unsigned char> GenerateCoinbaseCommitment(CBlock& block, const CBlockIndex* pindexPrev) const;

    /** This is used by net_processing to report pre-synchronization progress of headers, as
     *  headers are not yet fed to validation during that time, but validation is (for now)
     *  responsible for logging and signalling through NotifyHeaderTip, so it needs this
     *  information. */
    void ReportHeadersPresync(const arith_uint256& work, int64_t height, int64_t timestamp);

    //! When starting up, search the datadir for a chainstate based on a UTXO
    //! snapshot that is in the process of being validated.
    bool DetectSnapshotChainstate(CTxMemPool* mempool) EXCLUSIVE_LOCKS_REQUIRED(::cs_main);

    void ResetChainstates() EXCLUSIVE_LOCKS_REQUIRED(::cs_main);

    //! Switch the active chainstate to one based on a UTXO snapshot that was loaded
    //! previously.
    Chainstate& ActivateExistingSnapshot(CTxMemPool* mempool, uint256 base_blockhash)
        EXCLUSIVE_LOCKS_REQUIRED(::cs_main);

    //! If we have validated a snapshot chain during this runtime, copy its
    //! chainstate directory over to the main `chainstate` location, completing
    //! validation of the snapshot.
    //!
    //! If the cleanup succeeds, the caller will need to ensure chainstates are
    //! reinitialized, since ResetChainstates() will be called before leveldb
    //! directories are moved or deleted.
    //!
    //! @sa node/chainstate:LoadChainstate()
    bool ValidatedSnapshotCleanup() EXCLUSIVE_LOCKS_REQUIRED(::cs_main);

    ~ChainstateManager();
};

/** Deployment* info via ChainstateManager */
template<typename DEP>
bool DeploymentActiveAfter(const CBlockIndex* pindexPrev, const ChainstateManager& chainman, DEP dep)
{
    return DeploymentActiveAfter(pindexPrev, chainman.GetConsensus(), dep, chainman.m_versionbitscache);
}

template<typename DEP>
bool DeploymentActiveAt(const CBlockIndex& index, const ChainstateManager& chainman, DEP dep)
{
    return DeploymentActiveAt(index, chainman.GetConsensus(), dep, chainman.m_versionbitscache);
}

template<typename DEP>
bool DeploymentEnabled(const ChainstateManager& chainman, DEP dep)
{
    return DeploymentEnabled(chainman.GetConsensus(), dep);
}

/**
 * Return the expected assumeutxo value for a given height, if one exists.
 *
 * @param[in] height Get the assumeutxo value for this height.
 *
 * @returns empty if no assumeutxo configuration exists for the given height.
 */
const AssumeutxoData* ExpectedAssumeutxo(const int height, const CChainParams& params);

void ForceUntrimHeader(const CBlockIndex *pindex_);

/** Identifies blocks that overwrote an existing coinbase output in the UTXO set (see BIP30) */
bool IsBIP30Repeat(const CBlockIndex& block_index);

/** Identifies blocks which coinbase output was subsequently overwritten in the UTXO set (see BIP30) */
bool IsBIP30Unspendable(const CBlockIndex& block_index);

#endif // BITCOIN_VALIDATION_H<|MERGE_RESOLUTION|>--- conflicted
+++ resolved
@@ -570,14 +570,8 @@
     CCoinsViewCache& CoinsTip() EXCLUSIVE_LOCKS_REQUIRED(::cs_main)
     {
         AssertLockHeld(::cs_main);
-<<<<<<< HEAD
-        assert(m_coins_views);
-        assert(m_coins_views->m_cacheview);
-        return *m_coins_views->m_cacheview.get();
-=======
         Assert(m_coins_views);
         return *Assert(m_coins_views->m_cacheview);
->>>>>>> d5e4f9a4
     }
 
     //! @returns A reference to the on-disk UTXO set database.
