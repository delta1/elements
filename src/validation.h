// Copyright (c) 2009-2010 Satoshi Nakamoto
// Copyright (c) 2009-2020 The Bitcoin Core developers
// Distributed under the MIT software license, see the accompanying
// file COPYING or http://www.opensource.org/licenses/mit-license.php.

#ifndef BITCOIN_VALIDATION_H
#define BITCOIN_VALIDATION_H

#if defined(HAVE_CONFIG_H)
#include <config/bitcoin-config.h>
#endif

#include <amount.h>
#include <coins.h>
#include <confidential_validation.h>
#include <crypto/common.h> // for ReadLE64
#include <fs.h>
#include <optional.h>
#include <policy/feerate.h>
#include <protocol.h> // For CMessageHeader::MessageStartChars
#include <script/script_error.h>
#include <sync.h>
#include <txmempool.h> // For CTxMemPool::cs
#include <txdb.h>
#include <versionbits.h>
#include <serialize.h>
#include <util/hasher.h>

#include <atomic>
#include <map>
#include <memory>
#include <set>
#include <stdint.h>
#include <string>
#include <utility>
#include <vector>

#include <primitives/pak.h> // CPAKList

class CChainState;
class BlockValidationState;
class CBlockIndex;
class CBlockTreeDB;
class CBlockUndo;
class CChainParams;
class CInv;
class CConnman;
class CScriptCheck;
class CTxMemPool;
class ChainstateManager;
class TxValidationState;
struct ChainTxData;

struct DisconnectedBlockTransactions;
struct PrecomputedTransactionData;
struct LockPoints;

/** Default for -minrelaytxfee, minimum relay fee for transactions */
static const unsigned int DEFAULT_MIN_RELAY_TX_FEE = 100;
/** Default for -limitancestorcount, max number of in-mempool ancestors */
static const unsigned int DEFAULT_ANCESTOR_LIMIT = 25;
/** Default for -limitancestorsize, maximum kilobytes of tx + all in-mempool ancestors */
static const unsigned int DEFAULT_ANCESTOR_SIZE_LIMIT = 101;
/** Default for -limitdescendantcount, max number of in-mempool descendants */
static const unsigned int DEFAULT_DESCENDANT_LIMIT = 25;
/** Default for -limitdescendantsize, maximum kilobytes of in-mempool descendants */
static const unsigned int DEFAULT_DESCENDANT_SIZE_LIMIT = 101;
/** Default for -mempoolexpiry, expiration time for mempool transactions in hours */
static const unsigned int DEFAULT_MEMPOOL_EXPIRY = 336;
/** The maximum size of a blk?????.dat file (since 0.8) */
static const unsigned int MAX_BLOCKFILE_SIZE = 0x8000000; // 128 MiB
/** Maximum number of dedicated script-checking threads allowed */
static const int MAX_SCRIPTCHECK_THREADS = 15;
/** -par default (number of script-checking threads, 0 = auto) */
static const int DEFAULT_SCRIPTCHECK_THREADS = 0;
static const int64_t DEFAULT_MAX_TIP_AGE = 24 * 60 * 60;
static const bool DEFAULT_CHECKPOINTS_ENABLED = true;
static const bool DEFAULT_TXINDEX = false;
static const char* const DEFAULT_BLOCKFILTERINDEX = "0";
/** Default for -persistmempool */
static const bool DEFAULT_PERSIST_MEMPOOL = true;
/** Default for using fee filter */
static const bool DEFAULT_FEEFILTER = true;
/** Default for -stopatheight */
static const int DEFAULT_STOPATHEIGHT = 0;
/** Block files containing a block-height within MIN_BLOCKS_TO_KEEP of ::ChainActive().Tip() will not be pruned. */
static const unsigned int MIN_BLOCKS_TO_KEEP = 288;
static const signed int DEFAULT_CHECKBLOCKS = 6;
static const unsigned int DEFAULT_CHECKLEVEL = 3;
// Require that user allocate at least 550 MiB for block & undo files (blk???.dat and rev???.dat)
// At 1MB per block, 288 blocks = 288MB.
// Add 15% for Undo data = 331MB
// Add 20% for Orphan block rate = 397MB
// We want the low water mark after pruning to be at least 397 MB and since we prune in
// full block file chunks, we need the high water mark which triggers the prune to be
// one 128MB block file + added 15% undo data = 147MB greater for a total of 545MB
// Setting the target to >= 550 MiB will make it likely we can respect the target.
static const uint64_t MIN_DISK_SPACE_FOR_BLOCK_FILES = 550 * 1024 * 1024;

<<<<<<< HEAD
// ELEMENTS constants:
/** The minimum version for the mainchain node.
 *  We need v0.16.3 to get the nTx field in getblockheader and inflation fix.
 *  Note that Elements-based parent chains may not have fixes based on this
 *  version check! */
static const int MIN_MAINCHAIN_NODE_VERSION = 160300; // 0.16.3

struct BlockHasher
{
    // this used to call `GetCheapHash()` in uint256, which was later moved; the
    // cheap hash function simply calls ReadLE64() however, so the end result is
    // identical
    size_t operator()(const uint256& hash) const { return ReadLE64(hash.begin()); }
};

=======
>>>>>>> 8ffaf5c2
/** Current sync state passed to tip changed callbacks. */
enum class SynchronizationState {
    INIT_REINDEX,
    INIT_DOWNLOAD,
    POST_INIT
};

extern RecursiveMutex cs_main;
typedef std::unordered_map<uint256, CBlockIndex*, BlockHasher> BlockMap;
extern Mutex g_best_block_mutex;
extern std::condition_variable g_best_block_cv;
extern uint256 g_best_block;
extern std::atomic_bool fImporting;
extern std::atomic_bool fReindex;
/** Whether there are dedicated script-checking threads running.
 * False indicates all script checking is done on the main threadMessageHandler thread.
 */
extern bool g_parallel_script_checks;
extern bool fRequireStandard;
extern bool fCheckBlockIndex;
extern bool fCheckpointsEnabled;
/** A fee rate smaller than this is considered zero fee (for relaying, mining and transaction creation) */
extern CFeeRate minRelayTxFee;
/** If the tip is older than this (in seconds), the node is considered to be in initial block download. */
extern int64_t nMaxTipAge;

/** Block hash whose ancestors we will assume to have valid scripts without checking them. */
extern uint256 hashAssumeValid;

/** Minimum work we will assume exists on some valid chain. */
extern arith_uint256 nMinimumChainWork;

/** Best header we've seen so far (used for getheaders queries' starting points). */
extern CBlockIndex *pindexBestHeader;

/** Pruning-related variables and constants */
/** True if any block files have ever been pruned. */
extern bool fHavePruned;
/** True if we're running in -prune mode. */
extern bool fPruneMode;
/** Number of MiB of block files that we're trying to stay below. */
extern uint64_t nPruneTarget;
/** Documentation for argument 'checklevel'. */
extern const std::vector<std::string> CHECKLEVEL_DOC;

/** Open a block file (blk?????.dat) */
FILE* OpenBlockFile(const FlatFilePos &pos, bool fReadOnly = false);
/** Translation to a filesystem path */
fs::path GetBlockPosFilename(const FlatFilePos &pos);
/** Import blocks from an external file */
void LoadExternalBlockFile(const CChainParams& chainparams, FILE* fileIn, FlatFilePos* dbp = nullptr);
/** Ensures we have a genesis block in the block tree, possibly writing one to disk. */
bool LoadGenesisBlock(const CChainParams& chainparams);
/** Unload database information */
void UnloadBlockIndex(CTxMemPool* mempool, ChainstateManager& chainman);
/** Run an instance of the script checking thread */
void ThreadScriptCheck(int worker_num);
/**
 * Return transaction from the block at block_index.
 * If block_index is not provided, fall back to mempool.
 * If mempool is not provided or the tx couldn't be found in mempool, fall back to g_txindex.
 *
 * @param[in]  block_index     The block to read from disk, or nullptr
 * @param[in]  mempool         If block_index is not provided, look in the mempool, if provided
 * @param[in]  hash            The txid
 * @param[in]  consensusParams The params
 * @param[out] hashBlock       The hash of block_index, if the tx was found via block_index
 * @returns                    The tx if found, otherwise nullptr
 */
CTransactionRef GetTransaction(const CBlockIndex* const block_index, const CTxMemPool* const mempool, const uint256& hash, const Consensus::Params& consensusParams, uint256& hashBlock);
/**
 * Find the best known block, and make it the tip of the block chain
 *
 * May not be called with cs_main held. May not be called in a
 * validationinterface callback.
 */
bool ActivateBestChain(BlockValidationState& state, const CChainParams& chainparams, std::shared_ptr<const CBlock> pblock = std::shared_ptr<const CBlock>());
CAmount GetBlockSubsidy(int nHeight, const Consensus::Params& consensusParams);

/** Guess verification progress (as a fraction between 0.0=genesis and 1.0=current tip). */
double GuessVerificationProgress(const CBlockIndex* pindex, int64_t blockInterval);

/** Calculate the amount of disk space the block & undo files currently use */
uint64_t CalculateCurrentUsage();

/**
 *  Actually unlink the specified files
 */
void UnlinkPrunedFiles(const std::set<int>& setFilesToPrune);

/** Prune block files up to a given height */
void PruneBlockFilesManual(int nManualPruneHeight);

/** (try to) add transaction to memory pool
 * plTxnReplaced will be appended to with all transactions replaced from mempool
 * @param[out] fee_out optional argument to return tx fee to the caller **/
bool AcceptToMemoryPool(CTxMemPool& pool, TxValidationState &state, const CTransactionRef &tx,
                        std::list<CTransactionRef>* plTxnReplaced,
                        bool bypass_limits, bool test_accept=false, CAmount* fee_out=nullptr) EXCLUSIVE_LOCKS_REQUIRED(cs_main);

/** Get the BIP9 state for a given deployment at the current tip. */
ThresholdState VersionBitsTipState(const Consensus::Params& params, Consensus::DeploymentPos pos);

/** Get the numerical statistics for the BIP9 state for a given deployment at the current tip. */
BIP9Stats VersionBitsTipStatistics(const Consensus::Params& params, Consensus::DeploymentPos pos);

/** Get the block height at which the BIP9 deployment switched into the state for the block building on the current tip. */
int VersionBitsTipStateSinceHeight(const Consensus::Params& params, Consensus::DeploymentPos pos);


/** Apply the effects of this transaction on the UTXO set represented by view */
void UpdateCoins(const CTransaction& tx, CCoinsViewCache& inputs, int nHeight);

/** Transaction validation functions */

/**
 * Check if transaction will be final in the next block to be created.
 *
 * Calls IsFinalTx() with current block height and appropriate block time.
 *
 * See consensus/consensus.h for flag definitions.
 */
bool CheckFinalTx(const CTransaction &tx, int flags = -1) EXCLUSIVE_LOCKS_REQUIRED(cs_main);

/**
 * Test whether the LockPoints height and time are still valid on the current chain
 */
bool TestLockPointValidity(const LockPoints* lp) EXCLUSIVE_LOCKS_REQUIRED(cs_main);

/**
 * Check if transaction will be BIP 68 final in the next block to be created.
 *
 * Simulates calling SequenceLocks() with data from the tip of the current active chain.
 * Optionally stores in LockPoints the resulting height and time calculated and the hash
 * of the block needed for calculation or skips the calculation and uses the LockPoints
 * passed in for evaluation.
 * The LockPoints should not be considered valid if CheckSequenceLocks returns false.
 *
 * See consensus/consensus.h for flag definitions.
 */
bool CheckSequenceLocks(const CTxMemPool& pool, const CTransaction& tx, int flags, LockPoints* lp = nullptr, bool useExistingLockPoints = false) EXCLUSIVE_LOCKS_REQUIRED(::cs_main, pool.cs);

/**
 * Closure representing one script verification
 * Note that this stores references to the spending transaction
 */
class CScriptCheck : public CCheck
{
private:
    CTxOut m_tx_out;
    const CTransaction *ptxTo;
    unsigned int nIn;
    unsigned int nFlags;
    bool cacheStore;
    PrecomputedTransactionData *txdata;

public:
    CScriptCheck(): ptxTo(nullptr), nIn(0), nFlags(0), cacheStore(false) {}
    CScriptCheck(const CTxOut& outIn, const CTransaction& txToIn, unsigned int nInIn, unsigned int nFlagsIn, bool cacheIn, PrecomputedTransactionData* txdataIn) :
        m_tx_out(outIn), ptxTo(&txToIn), nIn(nInIn), nFlags(nFlagsIn), cacheStore(cacheIn), txdata(txdataIn) { }

    bool operator()() override;
};

/** Initializes the script-execution cache */
void InitScriptExecutionCache();


/** Functions for disk access for blocks */
bool ReadBlockFromDisk(CBlock& block, const FlatFilePos& pos, const Consensus::Params& consensusParams);
bool ReadBlockFromDisk(CBlock& block, const CBlockIndex* pindex, const Consensus::Params& consensusParams);
bool ReadRawBlockFromDisk(std::vector<uint8_t>& block, const FlatFilePos& pos, const CMessageHeader::MessageStartChars& message_start);
bool ReadRawBlockFromDisk(std::vector<uint8_t>& block, const CBlockIndex* pindex, const CMessageHeader::MessageStartChars& message_start);

bool UndoReadFromDisk(CBlockUndo& blockundo, const CBlockIndex* pindex);

/** Functions for validating blocks and updating the block tree */

/** Context-independent validity checks */
bool CheckBlock(const CBlock& block, BlockValidationState& state, const Consensus::Params& consensusParams, bool fCheckPOW = true, bool fCheckMerkleRoot = true);

/** Check a block is completely valid from start to finish (only works on top of our current best block) */
bool TestBlockValidity(BlockValidationState& state, const CChainParams& chainparams, const CBlock& block, CBlockIndex* pindexPrev, bool fCheckPOW = true, bool fCheckMerkleRoot = true) EXCLUSIVE_LOCKS_REQUIRED(cs_main);

/** Check whether witness commitments are required for a block, and whether to enforce NULLDUMMY (BIP 147) rules.
 *  Note that transaction witness validation rules are always enforced when P2SH is enforced. */
bool IsWitnessEnabled(const CBlockIndex* pindexPrev, const Consensus::Params& params);

/** Check whether Dynamic Federation has activated. */
bool IsDynaFedEnabled(const CBlockIndex* pindexPrev, const Consensus::Params& params);

/** Update uncommitted block structures (currently: only the witness reserved value). This is safe for submitted blocks. */
void UpdateUncommittedBlockStructures(CBlock& block, const CBlockIndex* pindexPrev, const Consensus::Params& consensusParams);

/** Produce the necessary coinbase commitment for a block (modifies the hash, don't call for mined blocks). */
std::vector<unsigned char> GenerateCoinbaseCommitment(CBlock& block, const CBlockIndex* pindexPrev, const Consensus::Params& consensusParams);

// ELEMENTS

/** RAII wrapper for VerifyDB: Verify consistency of the block and coin databases */
class CVerifyDB {
public:
    CVerifyDB();
    ~CVerifyDB();
    bool VerifyDB(const CChainParams& chainparams, CCoinsView *coinsview, int nCheckLevel, int nCheckDepth);
};

CBlockIndex* LookupBlockIndex(const uint256& hash) EXCLUSIVE_LOCKS_REQUIRED(cs_main);

/** Find the last common block between the parameter chain and a locator. */
CBlockIndex* FindForkInGlobalIndex(const CChain& chain, const CBlockLocator& locator) EXCLUSIVE_LOCKS_REQUIRED(cs_main);

enum DisconnectResult
{
    DISCONNECT_OK,      // All good.
    DISCONNECT_UNCLEAN, // Rolled back, but UTXO set was inconsistent with block.
    DISCONNECT_FAILED   // Something else went wrong.
};

class ConnectTrace;

/** @see CChainState::FlushStateToDisk */
enum class FlushStateMode {
    NONE,
    IF_NEEDED,
    PERIODIC,
    ALWAYS
};

struct CBlockIndexWorkComparator
{
    bool operator()(const CBlockIndex *pa, const CBlockIndex *pb) const;
};

/**
 * Maintains a tree of blocks (stored in `m_block_index`) which is consulted
 * to determine where the most-work tip is.
 *
 * This data is used mostly in `CChainState` - information about, e.g.,
 * candidate tips is not maintained here.
 */
class BlockManager
{
    friend CChainState;

private:
    /* Calculate the block/rev files to delete based on height specified by user with RPC command pruneblockchain */
    void FindFilesToPruneManual(std::set<int>& setFilesToPrune, int nManualPruneHeight, int chain_tip_height);

    /**
     * Prune block and undo files (blk???.dat and undo???.dat) so that the disk space used is less than a user-defined target.
     * The user sets the target (in MB) on the command line or in config file.  This will be run on startup and whenever new
     * space is allocated in a block or undo file, staying below the target. Changing back to unpruned requires a reindex
     * (which in this case means the blockchain must be re-downloaded.)
     *
     * Pruning functions are called from FlushStateToDisk when the global fCheckForPruning flag has been set.
     * Block and undo files are deleted in lock-step (when blk00003.dat is deleted, so is rev00003.dat.)
     * Pruning cannot take place until the longest chain is at least a certain length (100000 on mainnet, 1000 on testnet, 1000 on regtest).
     * Pruning will never delete a block within a defined distance (currently 288) from the active chain's tip.
     * The block index is updated by unsetting HAVE_DATA and HAVE_UNDO for any blocks that were stored in the deleted files.
     * A db flag records the fact that at least some block files have been pruned.
     *
     * @param[out]   setFilesToPrune   The set of file indices that can be unlinked will be returned
     */
    void FindFilesToPrune(std::set<int>& setFilesToPrune, uint64_t nPruneAfterHeight, int chain_tip_height, bool is_ibd);

public:
    BlockMap m_block_index GUARDED_BY(cs_main);

    /** In order to efficiently track invalidity of headers, we keep the set of
      * blocks which we tried to connect and found to be invalid here (ie which
      * were set to BLOCK_FAILED_VALID since the last restart). We can then
      * walk this set and check if a new header is a descendant of something in
      * this set, preventing us from having to walk m_block_index when we try
      * to connect a bad block and fail.
      *
      * While this is more complicated than marking everything which descends
      * from an invalid block as invalid at the time we discover it to be
      * invalid, doing so would require walking all of m_block_index to find all
      * descendants. Since this case should be very rare, keeping track of all
      * BLOCK_FAILED_VALID blocks in a set should be just fine and work just as
      * well.
      *
      * Because we already walk m_block_index in height-order at startup, we go
      * ahead and mark descendants of invalid blocks as FAILED_CHILD at that time,
      * instead of putting things in this set.
      */
    std::set<CBlockIndex*> m_failed_blocks;

    /**
     * All pairs A->B, where A (or one of its ancestors) misses transactions, but B has transactions.
     * Pruned nodes may have entries where B is missing data.
     */
    std::multimap<CBlockIndex*, CBlockIndex*> m_blocks_unlinked;

    /**
     * Load the blocktree off disk and into memory. Populate certain metadata
     * per index entry (nStatus, nChainWork, nTimeMax, etc.) as well as peripheral
     * collections like setDirtyBlockIndex.
     *
     * @param[out] block_index_candidates  Fill this set with any valid blocks for
     *                                     which we've downloaded all transactions.
     */
    bool LoadBlockIndex(
        const Consensus::Params& consensus_params,
        CBlockTreeDB& blocktree,
        std::set<CBlockIndex*, CBlockIndexWorkComparator>& block_index_candidates)
        EXCLUSIVE_LOCKS_REQUIRED(cs_main);

    /** Clear all data members. */
    void Unload() EXCLUSIVE_LOCKS_REQUIRED(cs_main);

    CBlockIndex* AddToBlockIndex(const CBlockHeader& block) EXCLUSIVE_LOCKS_REQUIRED(cs_main);
    /** Create a new block index entry for a given block hash */
    CBlockIndex* InsertBlockIndex(const uint256& hash) EXCLUSIVE_LOCKS_REQUIRED(cs_main);

    //! Mark one block file as pruned (modify associated database entries)
    void PruneOneBlockFile(const int fileNumber) EXCLUSIVE_LOCKS_REQUIRED(cs_main);

    /**
     * If a block header hasn't already been seen, call CheckBlockHeader on it, ensure
     * that it doesn't descend from an invalid block, and then add it to m_block_index.
     */
    bool AcceptBlockHeader(
        const CBlockHeader& block,
        BlockValidationState& state,
        const CChainParams& chainparams,
        CBlockIndex** ppindex) EXCLUSIVE_LOCKS_REQUIRED(cs_main);

    ~BlockManager() {
        Unload();
    }
};

/**
 * A convenience class for constructing the CCoinsView* hierarchy used
 * to facilitate access to the UTXO set.
 *
 * This class consists of an arrangement of layered CCoinsView objects,
 * preferring to store and retrieve coins in memory via `m_cacheview` but
 * ultimately falling back on cache misses to the canonical store of UTXOs on
 * disk, `m_dbview`.
 */
class CoinsViews {

public:
    //! The lowest level of the CoinsViews cache hierarchy sits in a leveldb database on disk.
    //! All unspent coins reside in this store.
    CCoinsViewDB m_dbview GUARDED_BY(cs_main);

    //! This view wraps access to the leveldb instance and handles read errors gracefully.
    CCoinsViewErrorCatcher m_catcherview GUARDED_BY(cs_main);

    //! This is the top layer of the cache hierarchy - it keeps as many coins in memory as
    //! can fit per the dbcache setting.
    std::unique_ptr<CCoinsViewCache> m_cacheview GUARDED_BY(cs_main);

    //! This constructor initializes CCoinsViewDB and CCoinsViewErrorCatcher instances, but it
    //! *does not* create a CCoinsViewCache instance by default. This is done separately because the
    //! presence of the cache has implications on whether or not we're allowed to flush the cache's
    //! state to disk, which should not be done until the health of the database is verified.
    //!
    //! All arguments forwarded onto CCoinsViewDB.
    CoinsViews(std::string ldb_name, size_t cache_size_bytes, bool in_memory, bool should_wipe);

    //! Initialize the CCoinsViewCache member.
    void InitCache() EXCLUSIVE_LOCKS_REQUIRED(::cs_main);
};

enum class CoinsCacheSizeState
{
    //! The coins cache is in immediate need of a flush.
    CRITICAL = 2,
    //! The cache is at >= 90% capacity.
    LARGE = 1,
    OK = 0
};

/**
 * CChainState stores and provides an API to update our local knowledge of the
 * current best chain.
 *
 * Eventually, the API here is targeted at being exposed externally as a
 * consumable libconsensus library, so any functions added must only call
 * other class member functions, pure functions in other parts of the consensus
 * library, callbacks via the validation interface, or read/write-to-disk
 * functions (eventually this will also be via callbacks).
 *
 * Anything that is contingent on the current tip of the chain is stored here,
 * whereas block information and metadata independent of the current tip is
 * kept in `BlockMetadataManager`.
 */
class CChainState
{
protected:
    /**
     * Every received block is assigned a unique and increasing identifier, so we
     * know which one to give priority in case of a fork.
     */
    RecursiveMutex cs_nBlockSequenceId;
    /** Blocks loaded from disk are assigned id 0, so start the counter at 1. */
    int32_t nBlockSequenceId = 1;
    /** Decreasing counter (used by subsequent preciousblock calls). */
    int32_t nBlockReverseSequenceId = -1;
    /** chainwork for the last block that preciousblock has been applied to. */
    arith_uint256 nLastPreciousChainwork = 0;

    /**
     * the ChainState CriticalSection
     * A lock that must be held when modifying this ChainState - held in ActivateBestChain()
     */
    RecursiveMutex m_cs_chainstate;

    /**
     * Whether this chainstate is undergoing initial block download.
     *
     * Mutable because we need to be able to mark IsInitialBlockDownload()
     * const, which latches this for caching purposes.
     */
    mutable std::atomic<bool> m_cached_finished_ibd{false};

    //! Reference to a BlockManager instance which itself is shared across all
    //! CChainState instances. Keeping a local reference allows us to test more
    //! easily as opposed to referencing a global.
    BlockManager& m_blockman;

    //! mempool that is kept in sync with the chain
    CTxMemPool& m_mempool;

    //! Manages the UTXO set, which is a reflection of the contents of `m_chain`.
    std::unique_ptr<CoinsViews> m_coins_views;

public:
    explicit CChainState(CTxMemPool& mempool, BlockManager& blockman, uint256 from_snapshot_blockhash = uint256());

    /**
     * Initialize the CoinsViews UTXO set database management data structures. The in-memory
     * cache is initialized separately.
     *
     * All parameters forwarded to CoinsViews.
     */
    void InitCoinsDB(
        size_t cache_size_bytes,
        bool in_memory,
        bool should_wipe,
        std::string leveldb_name = "chainstate");

    //! Initialize the in-memory coins cache (to be done after the health of the on-disk database
    //! is verified).
    void InitCoinsCache(size_t cache_size_bytes) EXCLUSIVE_LOCKS_REQUIRED(::cs_main);

    //! @returns whether or not the CoinsViews object has been fully initialized and we can
    //!          safely flush this object to disk.
    bool CanFlushToDisk() const EXCLUSIVE_LOCKS_REQUIRED(cs_main) {
        return m_coins_views && m_coins_views->m_cacheview;
    }

    //! The current chain of blockheaders we consult and build on.
    //! @see CChain, CBlockIndex.
    CChain m_chain;

    /**
     * The blockhash which is the base of the snapshot this chainstate was created from.
     *
     * IsNull() if this chainstate was not created from a snapshot.
     */
    const uint256 m_from_snapshot_blockhash{};

    /**
     * The set of all CBlockIndex entries with BLOCK_VALID_TRANSACTIONS (for itself and all ancestors) and
     * as good as our current tip or better. Entries may be failed, though, and pruning nodes may be
     * missing the data for the block.
     */
    std::set<CBlockIndex*, CBlockIndexWorkComparator> setBlockIndexCandidates;

    //! @returns A reference to the in-memory cache of the UTXO set.
    CCoinsViewCache& CoinsTip() EXCLUSIVE_LOCKS_REQUIRED(cs_main)
    {
        assert(m_coins_views->m_cacheview);
        return *m_coins_views->m_cacheview.get();
    }

    //! @returns A reference to the on-disk UTXO set database.
    CCoinsViewDB& CoinsDB() EXCLUSIVE_LOCKS_REQUIRED(cs_main)
    {
        return m_coins_views->m_dbview;
    }

    //! @returns A reference to a wrapped view of the in-memory UTXO set that
    //!     handles disk read errors gracefully.
    CCoinsViewErrorCatcher& CoinsErrorCatcher() EXCLUSIVE_LOCKS_REQUIRED(cs_main)
    {
        return m_coins_views->m_catcherview;
    }

    //! Destructs all objects related to accessing the UTXO set.
    void ResetCoinsViews() { m_coins_views.reset(); }

    //! The cache size of the on-disk coins view.
    size_t m_coinsdb_cache_size_bytes{0};

    //! The cache size of the in-memory coins view.
    size_t m_coinstip_cache_size_bytes{0};

    //! Resize the CoinsViews caches dynamically and flush state to disk.
    //! @returns true unless an error occurred during the flush.
    bool ResizeCoinsCaches(size_t coinstip_size, size_t coinsdb_size)
        EXCLUSIVE_LOCKS_REQUIRED(::cs_main);

    /**
     * Update the on-disk chain state.
     * The caches and indexes are flushed depending on the mode we're called with
     * if they're too large, if it's been a while since the last write,
     * or always and in all cases if we're in prune mode and are deleting files.
     *
     * If FlushStateMode::NONE is used, then FlushStateToDisk(...) won't do anything
     * besides checking if we need to prune.
     *
     * @returns true unless a system error occurred
     */
    bool FlushStateToDisk(
        const CChainParams& chainparams,
        BlockValidationState &state,
        FlushStateMode mode,
        int nManualPruneHeight = 0);

    //! Unconditionally flush all changes to disk.
    void ForceFlushStateToDisk();

    //! Prune blockfiles from the disk if necessary and then flush chainstate changes
    //! if we pruned.
    void PruneAndFlush();

    /**
     * Make the best chain active, in multiple steps. The result is either failure
     * or an activated best chain. pblock is either nullptr or a pointer to a block
     * that is already loaded (to avoid loading it again from disk).
     *
     * ActivateBestChain is split into steps (see ActivateBestChainStep) so that
     * we avoid holding cs_main for an extended period of time; the length of this
     * call may be quite long during reindexing or a substantial reorg.
     *
     * May not be called with cs_main held. May not be called in a
     * validationinterface callback.
     *
     * @returns true unless a system error occurred
     */
    bool ActivateBestChain(
        BlockValidationState& state,
        const CChainParams& chainparams,
        std::shared_ptr<const CBlock> pblock) LOCKS_EXCLUDED(cs_main);

    bool AcceptBlock(const std::shared_ptr<const CBlock>& pblock, BlockValidationState& state, const CChainParams& chainparams, CBlockIndex** ppindex, bool fRequested, const FlatFilePos* dbp, bool* fNewBlock) EXCLUSIVE_LOCKS_REQUIRED(cs_main);

    // Block (dis)connection on a given view:
    DisconnectResult DisconnectBlock(const CBlock& block, const CBlockIndex* pindex, CCoinsViewCache& view);
    bool ConnectBlock(const CBlock& block, BlockValidationState& state, CBlockIndex* pindex,
                      CCoinsViewCache& view, const CChainParams& chainparams, std::set<std::pair<uint256, COutPoint>>* setPeginsSpent, bool fJustCheck = false) EXCLUSIVE_LOCKS_REQUIRED(cs_main);

    // Apply the effects of a block disconnection on the UTXO set.
    bool DisconnectTip(BlockValidationState& state, const CChainParams& chainparams, DisconnectedBlockTransactions* disconnectpool) EXCLUSIVE_LOCKS_REQUIRED(cs_main, m_mempool.cs);

    // Manual block validity manipulation:
    bool PreciousBlock(BlockValidationState& state, const CChainParams& params, CBlockIndex* pindex) LOCKS_EXCLUDED(cs_main);
    bool InvalidateBlock(BlockValidationState& state, const CChainParams& chainparams, CBlockIndex* pindex) LOCKS_EXCLUDED(cs_main);
    void ResetBlockFailureFlags(CBlockIndex* pindex) EXCLUSIVE_LOCKS_REQUIRED(cs_main);

    /** Replay blocks that aren't fully applied to the database. */
    bool ReplayBlocks(const CChainParams& params);
    bool RewindBlockIndex(const CChainParams& params) LOCKS_EXCLUDED(cs_main);
    bool LoadGenesisBlock(const CChainParams& chainparams);

    void PruneBlockIndexCandidates();

    void UnloadBlockIndex();

    /** Check whether we are doing an initial block download (synchronizing from disk or network) */
    bool IsInitialBlockDownload() const;

    /**
     * Make various assertions about the state of the block index.
     *
     * By default this only executes fully when using the Regtest chain; see: fCheckBlockIndex.
     */
    void CheckBlockIndex(const Consensus::Params& consensusParams);

    /** Load the persisted mempool from disk */
    void LoadMempool(const ArgsManager& args);

    /** Update the chain tip based on database information, i.e. CoinsTip()'s best block. */
    bool LoadChainTip(const CChainParams& chainparams) EXCLUSIVE_LOCKS_REQUIRED(cs_main);

    //! Dictates whether we need to flush the cache to disk or not.
    //!
    //! @return the state of the size of the coins cache.
    CoinsCacheSizeState GetCoinsCacheSizeState(const CTxMemPool* tx_pool)
        EXCLUSIVE_LOCKS_REQUIRED(::cs_main);

    CoinsCacheSizeState GetCoinsCacheSizeState(
        const CTxMemPool* tx_pool,
        size_t max_coins_cache_size_bytes,
        size_t max_mempool_size_bytes) EXCLUSIVE_LOCKS_REQUIRED(::cs_main);

    std::string ToString() EXCLUSIVE_LOCKS_REQUIRED(::cs_main);

private:
    bool ActivateBestChainStep(BlockValidationState& state, const CChainParams& chainparams, CBlockIndex* pindexMostWork, const std::shared_ptr<const CBlock>& pblock, bool& fInvalidFound, ConnectTrace& connectTrace) EXCLUSIVE_LOCKS_REQUIRED(cs_main, m_mempool.cs);
    bool ConnectTip(BlockValidationState& state, const CChainParams& chainparams, CBlockIndex* pindexNew, const std::shared_ptr<const CBlock>& pblock, ConnectTrace& connectTrace, DisconnectedBlockTransactions& disconnectpool) EXCLUSIVE_LOCKS_REQUIRED(cs_main, m_mempool.cs);

    void InvalidBlockFound(CBlockIndex *pindex, const BlockValidationState &state) EXCLUSIVE_LOCKS_REQUIRED(cs_main);
    CBlockIndex* FindMostWorkChain() EXCLUSIVE_LOCKS_REQUIRED(cs_main);
    void ReceivedBlockTransactions(const CBlock& block, CBlockIndex* pindexNew, const FlatFilePos& pos, const Consensus::Params& consensusParams) EXCLUSIVE_LOCKS_REQUIRED(cs_main);

    bool RollforwardBlock(const CBlockIndex* pindex, CCoinsViewCache& inputs, const CChainParams& params) EXCLUSIVE_LOCKS_REQUIRED(cs_main);

    //! Mark a block as not having block data
    void EraseBlockData(CBlockIndex* index) EXCLUSIVE_LOCKS_REQUIRED(cs_main);

    friend ChainstateManager;
};

/** Mark a block as precious and reorganize.
 *
 * May not be called in a
 * validationinterface callback.
 */
bool PreciousBlock(BlockValidationState& state, const CChainParams& params, CBlockIndex *pindex) LOCKS_EXCLUDED(cs_main);

/** Mark a block as invalid. */
bool InvalidateBlock(BlockValidationState& state, const CChainParams& chainparams, CBlockIndex* pindex) LOCKS_EXCLUDED(cs_main);

/** Remove invalidity status from a block and its descendants. */
void ResetBlockFailureFlags(CBlockIndex* pindex) EXCLUSIVE_LOCKS_REQUIRED(cs_main);

/**
 * Provides an interface for creating and interacting with one or two
 * chainstates: an IBD chainstate generated by downloading blocks, and
 * an optional snapshot chainstate loaded from a UTXO snapshot. Managed
 * chainstates can be maintained at different heights simultaneously.
 *
 * This class provides abstractions that allow the retrieval of the current
 * most-work chainstate ("Active") as well as chainstates which may be in
 * background use to validate UTXO snapshots.
 *
 * Definitions:
 *
 * *IBD chainstate*: a chainstate whose current state has been "fully"
 *   validated by the initial block download process.
 *
 * *Snapshot chainstate*: a chainstate populated by loading in an
 *    assumeutxo UTXO snapshot.
 *
 * *Active chainstate*: the chainstate containing the current most-work
 *    chain. Consulted by most parts of the system (net_processing,
 *    wallet) as a reflection of the current chain and UTXO set.
 *    This may either be an IBD chainstate or a snapshot chainstate.
 *
 * *Background IBD chainstate*: an IBD chainstate for which the
 *    IBD process is happening in the background while use of the
 *    active (snapshot) chainstate allows the rest of the system to function.
 *
 * *Validated chainstate*: the most-work chainstate which has been validated
 *   locally via initial block download. This will be the snapshot chainstate
 *   if a snapshot was loaded and all blocks up to the snapshot starting point
 *   have been downloaded and validated (via background validation), otherwise
 *   it will be the IBD chainstate.
 */
class ChainstateManager
{
private:
    //! The chainstate used under normal operation (i.e. "regular" IBD) or, if
    //! a snapshot is in use, for background validation.
    //!
    //! Its contents (including on-disk data) will be deleted *upon shutdown*
    //! after background validation of the snapshot has completed. We do not
    //! free the chainstate contents immediately after it finishes validation
    //! to cautiously avoid a case where some other part of the system is still
    //! using this pointer (e.g. net_processing).
    //!
    //! Once this pointer is set to a corresponding chainstate, it will not
    //! be reset until init.cpp:Shutdown(). This means it is safe to acquire
    //! the contents of this pointer with ::cs_main held, release the lock,
    //! and then use the reference without concern of it being deconstructed.
    //!
    //! This is especially important when, e.g., calling ActivateBestChain()
    //! on all chainstates because we are not able to hold ::cs_main going into
    //! that call.
    std::unique_ptr<CChainState> m_ibd_chainstate;

    //! A chainstate initialized on the basis of a UTXO snapshot. If this is
    //! non-null, it is always our active chainstate.
    //!
    //! Once this pointer is set to a corresponding chainstate, it will not
    //! be reset until init.cpp:Shutdown(). This means it is safe to acquire
    //! the contents of this pointer with ::cs_main held, release the lock,
    //! and then use the reference without concern of it being deconstructed.
    //!
    //! This is especially important when, e.g., calling ActivateBestChain()
    //! on all chainstates because we are not able to hold ::cs_main going into
    //! that call.
    std::unique_ptr<CChainState> m_snapshot_chainstate;

    //! Points to either the ibd or snapshot chainstate; indicates our
    //! most-work chain.
    //!
    //! Once this pointer is set to a corresponding chainstate, it will not
    //! be reset until init.cpp:Shutdown(). This means it is safe to acquire
    //! the contents of this pointer with ::cs_main held, release the lock,
    //! and then use the reference without concern of it being deconstructed.
    //!
    //! This is especially important when, e.g., calling ActivateBestChain()
    //! on all chainstates because we are not able to hold ::cs_main going into
    //! that call.
    CChainState* m_active_chainstate{nullptr};

    //! If true, the assumed-valid chainstate has been fully validated
    //! by the background validation chainstate.
    bool m_snapshot_validated{false};

    // For access to m_active_chainstate.
    friend CChainState& ChainstateActive();
    friend CChain& ChainActive();

public:
    //! A single BlockManager instance is shared across each constructed
    //! chainstate to avoid duplicating block metadata.
    BlockManager m_blockman GUARDED_BY(::cs_main);

    //! The total number of bytes available for us to use across all in-memory
    //! coins caches. This will be split somehow across chainstates.
    int64_t m_total_coinstip_cache{0};
    //
    //! The total number of bytes available for us to use across all leveldb
    //! coins databases. This will be split somehow across chainstates.
    int64_t m_total_coinsdb_cache{0};

    //! Instantiate a new chainstate and assign it based upon whether it is
    //! from a snapshot.
    //!
    //! @param[in] mempool              The mempool to pass to the chainstate
    //                                  constructor
    //! @param[in] snapshot_blockhash   If given, signify that this chainstate
    //!                                 is based on a snapshot.
    CChainState& InitializeChainstate(CTxMemPool& mempool, const uint256& snapshot_blockhash = uint256())
        EXCLUSIVE_LOCKS_REQUIRED(::cs_main);

    //! Get all chainstates currently being used.
    std::vector<CChainState*> GetAll();

    //! The most-work chain.
    CChainState& ActiveChainstate() const;
    CChain& ActiveChain() const { return ActiveChainstate().m_chain; }
    int ActiveHeight() const { return ActiveChain().Height(); }
    CBlockIndex* ActiveTip() const { return ActiveChain().Tip(); }

    BlockMap& BlockIndex() EXCLUSIVE_LOCKS_REQUIRED(::cs_main)
    {
        return m_blockman.m_block_index;
    }

    bool IsSnapshotActive() const;

    Optional<uint256> SnapshotBlockhash() const;

    //! Is there a snapshot in use and has it been fully validated?
    bool IsSnapshotValidated() const { return m_snapshot_validated; }

    //! @returns true if this chainstate is being used to validate an active
    //!          snapshot in the background.
    bool IsBackgroundIBD(CChainState* chainstate) const;

    //! Return the most-work chainstate that has been fully validated.
    //!
    //! During background validation of a snapshot, this is the IBD chain. After
    //! background validation has completed, this is the snapshot chain.
    CChainState& ValidatedChainstate() const;

    CChain& ValidatedChain() const { return ValidatedChainstate().m_chain; }
    CBlockIndex* ValidatedTip() const { return ValidatedChain().Tip(); }

    /**
     * Process an incoming block. This only returns after the best known valid
     * block is made active. Note that it does not, however, guarantee that the
     * specific block passed to it has been checked for validity!
     *
     * If you want to *possibly* get feedback on whether pblock is valid, you must
     * install a CValidationInterface (see validationinterface.h) - this will have
     * its BlockChecked method called whenever *any* block completes validation.
     *
     * Note that we guarantee that either the proof-of-work is valid on pblock, or
     * (and possibly also) BlockChecked will have been called.
     *
     * May not be called in a
     * validationinterface callback.
     *
     * @param[in]   pblock  The block we want to process.
     * @param[in]   fForceProcessing Process this block even if unrequested; used for non-network block sources.
     * @param[out]  fNewBlock A boolean which is set to indicate if the block was first received via this call
     * @returns     If the block was processed, independently of block validity
     */
    bool ProcessNewBlock(const CChainParams& chainparams, const std::shared_ptr<const CBlock> pblock, bool fForceProcessing, bool* fNewBlock) LOCKS_EXCLUDED(cs_main);

    /**
     * Process incoming block headers.
     *
     * May not be called in a
     * validationinterface callback.
     *
     * @param[in]  block The block headers themselves
     * @param[out] state This may be set to an Error state if any error occurred processing them
     * @param[in]  chainparams The params for the chain we want to connect to
     * @param[out] ppindex If set, the pointer will be set to point to the last new block index object for the given headers
     */
    bool ProcessNewBlockHeaders(const std::vector<CBlockHeader>& block, BlockValidationState& state, const CChainParams& chainparams, const CBlockIndex** ppindex = nullptr) LOCKS_EXCLUDED(cs_main);

    //! Load the block tree and coins database from disk, initializing state if we're running with -reindex
    bool LoadBlockIndex(const CChainParams& chainparams) EXCLUSIVE_LOCKS_REQUIRED(cs_main);

    //! Unload block index and chain data before shutdown.
    void Unload() EXCLUSIVE_LOCKS_REQUIRED(::cs_main);

    //! Clear (deconstruct) chainstate data.
    void Reset();

    //! Check to see if caches are out of balance and if so, call
    //! ResizeCoinsCaches() as needed.
    void MaybeRebalanceCaches() EXCLUSIVE_LOCKS_REQUIRED(::cs_main);
};

/** DEPRECATED! Please use node.chainman instead. May only be used in validation.cpp internally */
extern ChainstateManager g_chainman GUARDED_BY(::cs_main);

/** Please prefer the identical ChainstateManager::ActiveChainstate */
CChainState& ChainstateActive();

/** Please prefer the identical ChainstateManager::ActiveChain */
CChain& ChainActive();

/** Global variable that points to the active block tree (protected by cs_main) */
extern std::unique_ptr<CBlockTreeDB> pblocktree;

/**
 * Return the spend height, which is one more than the inputs.GetBestBlock().
 * While checking, GetBestBlock() refers to the parent block. (protected by cs_main)
 * This is also true for mempool checks.
 */
int GetSpendHeight(const CCoinsViewCache& inputs);

extern VersionBitsCache versionbitscache;

/**
 * Determine what nVersion a new block should use.
 */
int32_t ComputeBlockVersion(const CBlockIndex* pindexPrev, const Consensus::Params& params);

/** Get block file info entry for one block file */
CBlockFileInfo* GetBlockFileInfo(size_t n);

/** Dump the mempool to disk. */
bool DumpMempool(const CTxMemPool& pool);

/** Load the mempool from disk. */
bool LoadMempool(CTxMemPool& pool);

//! Check whether the block associated with this index entry is pruned or not.
inline bool IsBlockPruned(const CBlockIndex* pblockindex)
{
    return (fHavePruned && !(pblockindex->nStatus & BLOCK_HAVE_DATA) && pblockindex->nTx > 0);
}

// ELEMENTS:
/** Check if bitcoind connection via RPC is correctly working*/
bool MainchainRPCCheck(bool init);

#endif // BITCOIN_VALIDATION_H<|MERGE_RESOLUTION|>--- conflicted
+++ resolved
@@ -97,7 +97,6 @@
 // Setting the target to >= 550 MiB will make it likely we can respect the target.
 static const uint64_t MIN_DISK_SPACE_FOR_BLOCK_FILES = 550 * 1024 * 1024;
 
-<<<<<<< HEAD
 // ELEMENTS constants:
 /** The minimum version for the mainchain node.
  *  We need v0.16.3 to get the nTx field in getblockheader and inflation fix.
@@ -105,16 +104,6 @@
  *  version check! */
 static const int MIN_MAINCHAIN_NODE_VERSION = 160300; // 0.16.3
 
-struct BlockHasher
-{
-    // this used to call `GetCheapHash()` in uint256, which was later moved; the
-    // cheap hash function simply calls ReadLE64() however, so the end result is
-    // identical
-    size_t operator()(const uint256& hash) const { return ReadLE64(hash.begin()); }
-};
-
-=======
->>>>>>> 8ffaf5c2
 /** Current sync state passed to tip changed callbacks. */
 enum class SynchronizationState {
     INIT_REINDEX,
