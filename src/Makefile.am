--- conflicted
+++ resolved
@@ -150,11 +150,8 @@
   core_memusage.h \
   cuckoocache.h \
   dbwrapper.h \
-<<<<<<< HEAD
   dynafed.h \
-=======
   external_signer.h \
->>>>>>> f0b45721
   flatfile.h \
   fs.h \
   httprpc.h \
@@ -559,11 +556,8 @@
   compressor.cpp \
   core_read.cpp \
   core_write.cpp \
-<<<<<<< HEAD
+  external_signer.cpp \
   issuance.cpp \
-=======
-  external_signer.cpp \
->>>>>>> f0b45721
   key.cpp \
   key_io.cpp \
   merkleblock.cpp \
