--- conflicted
+++ resolved
@@ -183,11 +183,8 @@
   interfaces/ipc.h \
   interfaces/node.h \
   interfaces/wallet.h \
-<<<<<<< HEAD
   issuance.h \
-=======
   kernel/blockmanager_opts.h \
->>>>>>> cbfbf46e
   kernel/chain.h \
   kernel/chainstatemanager_opts.h \
   kernel/checks.h \
