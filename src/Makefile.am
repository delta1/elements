# Copyright (c) 2013-2016 The Bitcoin Core developers
# Distributed under the MIT software license, see the accompanying
# file COPYING or http://www.opensource.org/licenses/mit-license.php.

# Pattern rule to print variables, e.g. make print-top_srcdir
print-%: FORCE
	@echo '$*'='$($*)'

DIST_SUBDIRS = secp256k1 univalue

AM_LDFLAGS = $(LIBTOOL_LDFLAGS) $(HARDENED_LDFLAGS) $(GPROF_LDFLAGS) $(SANITIZER_LDFLAGS)
AM_CXXFLAGS = $(DEBUG_CXXFLAGS) $(HARDENED_CXXFLAGS) $(WARN_CXXFLAGS) $(NOWARN_CXXFLAGS) $(ERROR_CXXFLAGS) $(GPROF_CXXFLAGS) $(SANITIZER_CXXFLAGS)
AM_CPPFLAGS = $(DEBUG_CPPFLAGS) $(HARDENED_CPPFLAGS)
AM_LIBTOOLFLAGS = --preserve-dup-deps
PTHREAD_FLAGS = $(PTHREAD_CFLAGS) $(PTHREAD_LIBS)
EXTRA_LIBRARIES =

if EMBEDDED_UNIVALUE
LIBUNIVALUE = univalue/libunivalue.la

$(LIBUNIVALUE): $(wildcard univalue/lib/*) $(wildcard univalue/include/*)
	$(AM_V_at)$(MAKE) $(AM_MAKEFLAGS) -C $(@D) $(@F)
else
LIBUNIVALUE = $(UNIVALUE_LIBS)
endif

BITCOIN_INCLUDES=-I$(builddir) -I$(srcdir)/secp256k1/include $(BDB_CPPFLAGS) $(BOOST_CPPFLAGS) $(LEVELDB_CPPFLAGS)

BITCOIN_INCLUDES += $(UNIVALUE_CFLAGS)

LIBBITCOIN_SERVER=libbitcoin_server.a
LIBBITCOIN_COMMON=libbitcoin_common.a
LIBBITCOIN_CONSENSUS=libelements_consensus.a
LIBBITCOIN_CLI=libbitcoin_cli.a
LIBBITCOIN_UTIL=libbitcoin_util.a
LIBBITCOIN_CRYPTO_BASE=crypto/libbitcoin_crypto_base.a
LIBBITCOINQT=qt/libbitcoinqt.a
LIBSECP256K1=secp256k1/libsecp256k1.la

if ENABLE_ZMQ
LIBBITCOIN_ZMQ=libbitcoin_zmq.a
endif
if BUILD_BITCOIN_LIBS
LIBBITCOINCONSENSUS=libelementsconsensus.la
endif
if ENABLE_WALLET
LIBBITCOIN_WALLET=libbitcoin_wallet.a
LIBBITCOIN_WALLET_TOOL=libbitcoin_wallet_tool.a
endif

LIBBITCOIN_CRYPTO= $(LIBBITCOIN_CRYPTO_BASE)
if ENABLE_SSE41
LIBBITCOIN_CRYPTO_SSE41 = crypto/libbitcoin_crypto_sse41.a
LIBBITCOIN_CRYPTO += $(LIBBITCOIN_CRYPTO_SSE41)
endif
if ENABLE_AVX2
LIBBITCOIN_CRYPTO_AVX2 = crypto/libbitcoin_crypto_avx2.a
LIBBITCOIN_CRYPTO += $(LIBBITCOIN_CRYPTO_AVX2)
endif
if ENABLE_SHANI
LIBBITCOIN_CRYPTO_SHANI = crypto/libbitcoin_crypto_shani.a
LIBBITCOIN_CRYPTO += $(LIBBITCOIN_CRYPTO_SHANI)
endif

$(LIBSECP256K1): $(wildcard secp256k1/src/*.h) $(wildcard secp256k1/src/*.c) $(wildcard secp256k1/include/*)
	$(AM_V_at)$(MAKE) $(AM_MAKEFLAGS) -C $(@D) $(@F)

# Make is not made aware of per-object dependencies to avoid limiting building parallelization
# But to build the less dependent modules first, we manually select their order here:
EXTRA_LIBRARIES += \
  $(LIBBITCOIN_CRYPTO) \
  $(LIBBITCOIN_UTIL) \
  $(LIBBITCOIN_COMMON) \
  $(LIBBITCOIN_CONSENSUS) \
  $(LIBBITCOIN_SERVER) \
  $(LIBBITCOIN_CLI) \
  $(LIBBITCOIN_IPC) \
  $(LIBBITCOIN_WALLET) \
  $(LIBBITCOIN_WALLET_TOOL) \
  $(LIBBITCOIN_ZMQ)

lib_LTLIBRARIES = $(LIBBITCOINCONSENSUS)

bin_PROGRAMS =
noinst_PROGRAMS =
TESTS =
BENCHMARKS =

if BUILD_BITCOIND
  bin_PROGRAMS += elementsd
endif

if BUILD_BITCOIN_NODE
  bin_PROGRAMS += elements-node
endif

if BUILD_BITCOIN_CLI
  bin_PROGRAMS += elements-cli
endif

if BUILD_BITCOIN_TX
  bin_PROGRAMS += elements-tx
endif

if ENABLE_WALLET
if BUILD_BITCOIN_WALLET
  bin_PROGRAMS += elements-wallet
endif
endif

if BUILD_BITCOIN_UTIL
  bin_PROGRAMS += elements-util
endif

.PHONY: FORCE check-symbols check-security
# bitcoin core #
BITCOIN_CORE_H = \
  addrdb.h \
  addrman.h \
<<<<<<< HEAD
  asset.h \
  assetsdir.h \
=======
  addrman_impl.h \
>>>>>>> c4fc8994
  attributes.h \
  banman.h \
  base58.h \
  bech32.h \
  blech32.h \
  blind.h \
  blindpsbt.h \
  blockencodings.h \
  blockfilter.h \
  block_proof.h \
  bloom.h \
  chain.h \
  chainparams.h \
  chainparamsbase.h \
  chainparamsseeds.h \
  checkqueue.h \
  clientversion.h \
  coins.h \
  compat.h \
  compat/assumptions.h \
  compat/byteswap.h \
  compat/cpuid.h \
  compat/endian.h \
  compat/sanity.h \
  compressor.h \
  confidential_validation.h \
  consensus/consensus.h \
  consensus/tx_check.h \
  consensus/tx_verify.h \
  core_io.h \
  core_memusage.h \
  cuckoocache.h \
  dbwrapper.h \
  deploymentinfo.h \
  deploymentstatus.h \
  dynafed.h \
  external_signer.h \
  flatfile.h \
  fs.h \
  httprpc.h \
  httpserver.h \
  i2p.h \
  index/base.h \
  index/blockfilterindex.h \
  index/coinstatsindex.h \
  index/disktxpos.h \
  index/txindex.h \
  indirectmap.h \
  init.h \
  init/common.h \
  interfaces/chain.h \
  interfaces/echo.h \
  interfaces/handler.h \
  interfaces/init.h \
  interfaces/ipc.h \
  interfaces/node.h \
  interfaces/wallet.h \
  issuance.h \
  key.h \
  key_io.h \
  logging.h \
  logging/timer.h \
  mainchainrpc.h \
  mapport.h \
  memusage.h \
  merkleblock.h \
  miner.h \
  net.h \
  net_permissions.h \
  net_processing.h \
  net_types.h \
  netaddress.h \
  netbase.h \
  netmessagemaker.h \
  node/blockstorage.h \
  node/coin.h \
  node/coinstats.h \
  node/context.h \
  node/psbt.h \
  node/transaction.h \
  node/ui_interface.h \
  node/utxo_snapshot.h \
  noui.h \
  outputtype.h \
  pegins.h \
  policy/feerate.h \
  policy/fees.h \
  policy/packages.h \
  policy/policy.h \
  policy/rbf.h \
  policy/settings.h \
  pow.h \
  primitives/pak.h \
  protocol.h \
  psbt.h \
  random.h \
  randomenv.h \
  reverse_iterator.h \
  rpc/blockchain.h \
  rpc/client.h \
  rpc/mining.h \
  rpc/net.h \
  rpc/protocol.h \
  rpc/rawtransaction_util.h \
  rpc/register.h \
  rpc/request.h \
  rpc/server.h \
  rpc/util.h \
  scheduler.h \
  script/descriptor.h \
  script/generic.hpp \
  script/keyorigin.h \
  script/pegins.h \
  script/sigcache.h \
  script/sign.h \
  script/signingprovider.h \
  script/standard.h \
  shutdown.h \
  signet.h \
  streams.h \
  support/allocators/secure.h \
  support/allocators/zeroafterfree.h \
  support/cleanse.h \
  support/events.h \
  support/lockedpool.h \
  sync.h \
  threadinterrupt.h \
  threadsafety.h \
  timedata.h \
  torcontrol.h \
  txdb.h \
  txmempool.h \
  txorphanage.h \
  txrequest.h \
  undo.h \
  util/asmap.h \
  util/bip32.h \
  util/bytevectorhash.h \
  util/check.h \
  util/epochguard.h \
  util/error.h \
  util/fees.h \
  util/getuniquepath.h \
  util/golombrice.h \
  util/hash_type.h \
  util/hasher.h \
  util/macros.h \
  util/message.h \
  util/moneystr.h \
  util/rbf.h \
  util/readwritefile.h \
  util/serfloat.h \
  util/settings.h \
  util/sock.h \
  util/spanparsing.h \
  util/string.h \
  util/syscall_sandbox.h \
  util/system.h \
  util/thread.h \
  util/threadnames.h \
  util/time.h \
  util/tokenpipe.h \
  util/trace.h \
  util/translation.h \
  util/types.h \
  util/ui_change_type.h \
  util/url.h \
  util/vector.h \
  validation.h \
  validationinterface.h \
  versionbits.h \
  wallet/bdb.h \
  wallet/coincontrol.h \
  wallet/coinselection.h \
  wallet/context.h \
  wallet/crypter.h \
  wallet/db.h \
  wallet/dump.h \
  wallet/external_signer_scriptpubkeyman.h \
  wallet/feebumper.h \
  wallet/fees.h \
  wallet/ismine.h \
  wallet/load.h \
  wallet/receive.h \
  wallet/rpcwallet.h \
  wallet/salvage.h \
  wallet/scriptpubkeyman.h \
  wallet/spend.h \
  wallet/sqlite.h \
  wallet/transaction.h \
  wallet/wallet.h \
  wallet/walletdb.h \
  wallet/wallettool.h \
  wallet/walletutil.h \
  walletinitinterface.h \
  warnings.h \
  zmq/zmqabstractnotifier.h \
  zmq/zmqnotificationinterface.h \
  zmq/zmqpublishnotifier.h \
  zmq/zmqrpc.h \
  zmq/zmqutil.h


obj/build.h: FORCE
	@$(MKDIR_P) $(builddir)/obj
	@$(top_srcdir)/share/genbuild.sh "$(abs_top_builddir)/src/obj/build.h" \
	  "$(abs_top_srcdir)"
libbitcoin_util_a-clientversion.$(OBJEXT): obj/build.h

ipc/capnp/libbitcoin_ipc_a-ipc.$(OBJEXT): $(libbitcoin_ipc_mpgen_input:=.h)

# server: shared between bitcoind and bitcoin-qt
# Contains code accessing mempool and chain state that is meant to be separated
# from wallet and gui code (see node/README.md). Shared code should go in
# libbitcoin_common or libbitcoin_util libraries, instead.
libbitcoin_server_a_CPPFLAGS = $(AM_CPPFLAGS) $(BITCOIN_INCLUDES) $(MINIUPNPC_CPPFLAGS) $(NATPMP_CPPFLAGS) $(EVENT_CFLAGS) $(EVENT_PTHREADS_CFLAGS)
libbitcoin_server_a_CXXFLAGS = $(AM_CXXFLAGS) $(PIE_FLAGS)
libbitcoin_server_a_SOURCES = \
  addrdb.cpp \
  addrman.cpp \
  banman.cpp \
  blockencodings.cpp \
  blockfilter.cpp \
  block_proof.cpp \
  chain.cpp \
  confidential_validation.cpp \
  consensus/tx_verify.cpp \
  dynafed.cpp \
  dbwrapper.cpp \
  deploymentstatus.cpp \
  flatfile.cpp \
  httprpc.cpp \
  httpserver.cpp \
  i2p.cpp \
  index/base.cpp \
  index/blockfilterindex.cpp \
  index/coinstatsindex.cpp \
  index/txindex.cpp \
  init.cpp \
  mainchainrpc.cpp \
  mapport.cpp \
  miner.cpp \
  net.cpp \
  net_processing.cpp \
  node/blockstorage.cpp \
  node/coin.cpp \
  node/coinstats.cpp \
  node/context.cpp \
  node/interfaces.cpp \
  node/psbt.cpp \
  node/transaction.cpp \
  node/ui_interface.cpp \
  noui.cpp \
  pegins.cpp \
  policy/fees.cpp \
  policy/packages.cpp \
  policy/rbf.cpp \
  policy/settings.cpp \
  pow.cpp \
  primitives/pak.cpp \
  rest.cpp \
  rpc/blockchain.cpp \
  rpc/mining.cpp \
  rpc/misc.cpp \
  rpc/net.cpp \
  rpc/rawtransaction.cpp \
  rpc/server.cpp \
  script/sigcache.cpp \
  shutdown.cpp \
  signet.cpp \
  timedata.cpp \
  torcontrol.cpp \
  txdb.cpp \
  txmempool.cpp \
  txorphanage.cpp \
  txrequest.cpp \
  validation.cpp \
  validationinterface.cpp \
  versionbits.cpp \
  $(BITCOIN_CORE_H)

if ENABLE_WALLET
libbitcoin_server_a_SOURCES += wallet/init.cpp
endif
if !ENABLE_WALLET
libbitcoin_server_a_SOURCES += dummywallet.cpp
endif

if ENABLE_ZMQ
libbitcoin_zmq_a_CPPFLAGS = $(AM_CPPFLAGS) $(BITCOIN_INCLUDES) $(ZMQ_CFLAGS)
libbitcoin_zmq_a_CXXFLAGS = $(AM_CXXFLAGS) $(PIE_FLAGS)
libbitcoin_zmq_a_SOURCES = \
  zmq/zmqabstractnotifier.cpp \
  zmq/zmqnotificationinterface.cpp \
  zmq/zmqpublishnotifier.cpp \
  zmq/zmqrpc.cpp \
  zmq/zmqutil.cpp
endif


# wallet: shared between bitcoind and bitcoin-qt, but only linked
# when wallet enabled
libbitcoin_wallet_a_CPPFLAGS = $(AM_CPPFLAGS) $(BITCOIN_INCLUDES) $(SQLITE_CFLAGS)
libbitcoin_wallet_a_CXXFLAGS = $(AM_CXXFLAGS) $(PIE_FLAGS)
libbitcoin_wallet_a_SOURCES = \
  wallet/coincontrol.cpp \
  wallet/context.cpp \
  wallet/crypter.cpp \
  wallet/db.cpp \
  wallet/dump.cpp \
  wallet/external_signer_scriptpubkeyman.cpp \
  wallet/feebumper.cpp \
  wallet/fees.cpp \
  wallet/interfaces.cpp \
  wallet/load.cpp \
  wallet/receive.cpp \
  wallet/rpcdump.cpp \
  wallet/rpcwallet.cpp \
  wallet/scriptpubkeyman.cpp \
  wallet/spend.cpp \
  wallet/transaction.cpp \
  wallet/wallet.cpp \
  wallet/walletdb.cpp \
  wallet/walletutil.cpp \
  wallet/coinselection.cpp \
  primitives/bitcoin/merkleblock.cpp \
  primitives/bitcoin/block.cpp \
  $(libbitcoin_common_a_SOURCES) \
  $(libbitcoin_server_a_SOURCES) \
  $(BITCOIN_CORE_H)

if USE_SQLITE
libbitcoin_wallet_a_SOURCES += wallet/sqlite.cpp
endif
if USE_BDB
libbitcoin_wallet_a_SOURCES += wallet/bdb.cpp wallet/salvage.cpp
endif

libbitcoin_wallet_tool_a_CPPFLAGS = $(AM_CPPFLAGS) $(BITCOIN_INCLUDES)
libbitcoin_wallet_tool_a_CXXFLAGS = $(AM_CXXFLAGS) $(PIE_FLAGS)
libbitcoin_wallet_tool_a_SOURCES = \
  wallet/wallettool.cpp \
  $(BITCOIN_CORE_H)

# crypto primitives library
crypto_libbitcoin_crypto_base_a_CPPFLAGS = $(AM_CPPFLAGS)
crypto_libbitcoin_crypto_base_a_CXXFLAGS = $(AM_CXXFLAGS) $(PIE_FLAGS)
crypto_libbitcoin_crypto_base_a_SOURCES = \
  crypto/aes.cpp \
  crypto/aes.h \
  crypto/chacha_poly_aead.h \
  crypto/chacha_poly_aead.cpp \
  crypto/chacha20.h \
  crypto/chacha20.cpp \
  crypto/common.h \
  crypto/hkdf_sha256_32.cpp \
  crypto/hkdf_sha256_32.h \
  crypto/hmac_sha256.cpp \
  crypto/hmac_sha256.h \
  crypto/hmac_sha512.cpp \
  crypto/hmac_sha512.h \
  crypto/poly1305.h \
  crypto/poly1305.cpp \
  crypto/muhash.h \
  crypto/muhash.cpp \
  crypto/ripemd160.cpp \
  crypto/ripemd160.h \
  crypto/sha1.cpp \
  crypto/sha1.h \
  crypto/sha256.cpp \
  crypto/sha256.h \
  crypto/sha3.cpp \
  crypto/sha3.h \
  crypto/sha512.cpp \
  crypto/sha512.h \
  crypto/siphash.cpp \
  crypto/siphash.h

if USE_ASM
crypto_libbitcoin_crypto_base_a_SOURCES += crypto/sha256_sse4.cpp
endif

crypto_libbitcoin_crypto_sse41_a_CXXFLAGS = $(AM_CXXFLAGS) $(PIE_FLAGS)
crypto_libbitcoin_crypto_sse41_a_CPPFLAGS = $(AM_CPPFLAGS)
crypto_libbitcoin_crypto_sse41_a_CXXFLAGS += $(SSE41_CXXFLAGS)
crypto_libbitcoin_crypto_sse41_a_CPPFLAGS += -DENABLE_SSE41
crypto_libbitcoin_crypto_sse41_a_SOURCES = crypto/sha256_sse41.cpp

crypto_libbitcoin_crypto_avx2_a_CXXFLAGS = $(AM_CXXFLAGS) $(PIE_FLAGS)
crypto_libbitcoin_crypto_avx2_a_CPPFLAGS = $(AM_CPPFLAGS)
crypto_libbitcoin_crypto_avx2_a_CXXFLAGS += $(AVX2_CXXFLAGS)
crypto_libbitcoin_crypto_avx2_a_CPPFLAGS += -DENABLE_AVX2
crypto_libbitcoin_crypto_avx2_a_SOURCES = crypto/sha256_avx2.cpp

crypto_libbitcoin_crypto_shani_a_CXXFLAGS = $(AM_CXXFLAGS) $(PIE_FLAGS)
crypto_libbitcoin_crypto_shani_a_CPPFLAGS = $(AM_CPPFLAGS)
crypto_libbitcoin_crypto_shani_a_CXXFLAGS += $(SHANI_CXXFLAGS)
crypto_libbitcoin_crypto_shani_a_CPPFLAGS += -DENABLE_SHANI
crypto_libbitcoin_crypto_shani_a_SOURCES = crypto/sha256_shani.cpp

# consensus: shared between all executables that validate any consensus rules.
libelements_consensus_a_CPPFLAGS = $(AM_CPPFLAGS) $(BITCOIN_INCLUDES)
libelements_consensus_a_CXXFLAGS = $(AM_CXXFLAGS) $(PIE_FLAGS)
libelements_consensus_a_SOURCES = \
  arith_uint256.cpp \
  arith_uint256.h \
  asset.cpp \
  consensus/amount.h \
  consensus/merkle.cpp \
  consensus/merkle.h \
  consensus/params.h \
  consensus/tx_check.cpp \
  consensus/validation.h \
  hash.cpp \
  hash.h \
  prevector.h \
  primitives/block.cpp \
  primitives/block.h \
  primitives/confidential.cpp \
  primitives/confidential.h \
  primitives/txwitness.cpp \
  primitives/txwitness.h \
  primitives/transaction.cpp \
  primitives/transaction.h \
  primitives/bitcoin/block.cpp \
  primitives/bitcoin/block.h \
  primitives/bitcoin/merkleblock.cpp \
  primitives/bitcoin/merkleblock.h \
  primitives/bitcoin/transaction.cpp \
  primitives/bitcoin/transaction.h \
  pubkey.cpp \
  pubkey.h \
  script/bitcoinconsensus.cpp \
  script/interpreter.cpp \
  script/interpreter.h \
  script/script.cpp \
  script/script.h \
  script/script_error.cpp \
  script/script_error.h \
  serialize.h \
  span.h \
  tinyformat.h \
  uint256.cpp \
  uint256.h \
  util/strencodings.cpp \
  util/strencodings.h \
  version.h

# common: shared between bitcoind, and bitcoin-qt and non-server tools
libbitcoin_common_a_CPPFLAGS = $(AM_CPPFLAGS) $(BITCOIN_INCLUDES)
libbitcoin_common_a_CXXFLAGS = $(AM_CXXFLAGS) $(PIE_FLAGS)
libbitcoin_common_a_SOURCES = \
  assetsdir.cpp \
  base58.cpp \
  bech32.cpp \
  blech32.cpp \
  blind.cpp \
  blindpsbt.cpp \
  block_proof.cpp \
  bloom.cpp \
  chainparams.cpp \
  coins.cpp \
  compressor.cpp \
  core_read.cpp \
  core_write.cpp \
  deploymentinfo.cpp \
  external_signer.cpp \
  init/common.cpp \
  issuance.cpp \
  key.cpp \
  key_io.cpp \
  merkleblock.cpp \
  net_types.cpp \
  netaddress.cpp \
  netbase.cpp \
  net_permissions.cpp \
  outputtype.cpp \
  policy/feerate.cpp \
  policy/policy.cpp \
  protocol.cpp \
  psbt.cpp \
  rpc/rawtransaction_util.cpp \
  rpc/external_signer.cpp \
  rpc/util.cpp \
  scheduler.cpp \
  script/descriptor.cpp \
  script/pegins.cpp \
  script/sign.cpp \
  script/signingprovider.cpp \
  script/standard.cpp \
  warnings.cpp \
  $(BITCOIN_CORE_H)

# util: shared between all executables.
# This library *must* be included to make sure that the glibc
# sanity checks are linked.
libbitcoin_util_a_CPPFLAGS = $(AM_CPPFLAGS) $(BITCOIN_INCLUDES)
libbitcoin_util_a_CXXFLAGS = $(AM_CXXFLAGS) $(PIE_FLAGS)
libbitcoin_util_a_SOURCES = \
  support/lockedpool.cpp \
  chainparamsbase.cpp \
  clientversion.cpp \
  compat/glibcxx_sanity.cpp \
  compat/strnlen.cpp \
  fs.cpp \
  interfaces/echo.cpp \
  interfaces/handler.cpp \
  interfaces/init.cpp \
  logging.cpp \
  random.cpp \
  randomenv.cpp \
  rpc/request.cpp \
  support/cleanse.cpp \
  sync.cpp \
  threadinterrupt.cpp \
  util/asmap.cpp \
  util/bip32.cpp \
  util/bytevectorhash.cpp \
  util/error.cpp \
  util/fees.cpp \
  util/getuniquepath.cpp \
  util/hasher.cpp \
  util/sock.cpp \
  util/system.cpp \
  util/message.cpp \
  util/moneystr.cpp \
  util/rbf.cpp \
  util/readwritefile.cpp \
  util/settings.cpp \
  util/thread.cpp \
  util/threadnames.cpp \
  util/serfloat.cpp \
  util/spanparsing.cpp \
  util/strencodings.cpp \
  util/string.cpp \
  util/syscall_sandbox.cpp \
  util/time.cpp \
  util/tokenpipe.cpp \
  $(BITCOIN_CORE_H)

if USE_LIBEVENT
libbitcoin_util_a_SOURCES += util/url.cpp
endif

# cli: shared between bitcoin-cli and bitcoin-qt
libbitcoin_cli_a_CPPFLAGS = $(AM_CPPFLAGS) $(BITCOIN_INCLUDES)
libbitcoin_cli_a_CXXFLAGS = $(AM_CXXFLAGS) $(PIE_FLAGS)
libbitcoin_cli_a_SOURCES = \
  compat/stdin.h \
  compat/stdin.cpp \
  rpc/client.cpp \
  $(BITCOIN_CORE_H)

nodist_libbitcoin_util_a_SOURCES = $(srcdir)/obj/build.h
#

# bitcoind & bitcoin-node binaries #
elements_daemon_sources = bitcoind.cpp
elements_bin_cppflags = $(AM_CPPFLAGS) $(BITCOIN_INCLUDES)
elements_bin_cxxflags = $(AM_CXXFLAGS) $(PIE_FLAGS)
elements_bin_ldflags = $(RELDFLAGS) $(AM_LDFLAGS) $(LIBTOOL_APP_LDFLAGS) $(PTHREAD_FLAGS)

if TARGET_WINDOWS
elements_daemon_sources += bitcoind-res.rc
endif

elements_bin_ldadd = \
  $(LIBBITCOIN_WALLET) \
  $(LIBBITCOIN_COMMON) \
  $(LIBBITCOIN_UTIL) \
  $(LIBUNIVALUE) \
  $(LIBBITCOIN_ZMQ) \
  $(LIBBITCOIN_CONSENSUS) \
  $(LIBBITCOIN_CRYPTO) \
  $(LIBLEVELDB) \
  $(LIBLEVELDB_SSE42) \
  $(LIBMEMENV) \
  $(LIBSECP256K1)

elements_bin_ldadd += $(BOOST_LIBS) $(BDB_LIBS) $(MINIUPNPC_LIBS) $(NATPMP_LIBS) $(EVENT_PTHREADS_LIBS) $(EVENT_LIBS) $(ZMQ_LIBS) $(SQLITE_LIBS)

elementsd_SOURCES = $(elements_daemon_sources) init/bitcoind.cpp
elementsd_CPPFLAGS = $(elements_bin_cppflags)
elementsd_CXXFLAGS = $(elements_bin_cxxflags)
elementsd_LDFLAGS = $(elements_bin_ldflags)
elementsd_LDADD = $(LIBBITCOIN_SERVER) $(elements_bin_ldadd)

elements_node_SOURCES = $(elements_daemon_sources) init/bitcoin-node.cpp
elements_node_CPPFLAGS = $(elements_bin_cppflags)
elements_node_CXXFLAGS = $(elements_bin_cxxflags)
elements_node_LDFLAGS = $(elements_bin_ldflags)
elements_node_LDADD = $(LIBBITCOIN_SERVER) $(elements_bin_ldadd) $(LIBBITCOIN_IPC) $(LIBMULTIPROCESS_LIBS)

# bitcoin-cli binary #
elements_cli_SOURCES = bitcoin-cli.cpp
elements_cli_CPPFLAGS = $(AM_CPPFLAGS) $(BITCOIN_INCLUDES) $(EVENT_CFLAGS)
elements_cli_CXXFLAGS = $(AM_CXXFLAGS) $(PIE_FLAGS)
elements_cli_LDFLAGS = $(RELDFLAGS) $(AM_LDFLAGS) $(LIBTOOL_APP_LDFLAGS) $(PTHREAD_FLAGS)

if TARGET_WINDOWS
elements_cli_SOURCES += bitcoin-cli-res.rc
endif

elements_cli_LDADD = \
  $(LIBBITCOIN_CLI) \
  $(LIBUNIVALUE) \
  $(LIBBITCOIN_UTIL) \
  $(LIBBITCOIN_CRYPTO)

elements_cli_LDADD += $(BOOST_LIBS) $(EVENT_LIBS)
#

# bitcoin-tx binary #
elements_tx_SOURCES = bitcoin-tx.cpp
elements_tx_CPPFLAGS = $(AM_CPPFLAGS) $(BITCOIN_INCLUDES)
elements_tx_CXXFLAGS = $(AM_CXXFLAGS) $(PIE_FLAGS)
elements_tx_LDFLAGS = $(RELDFLAGS) $(AM_LDFLAGS) $(LIBTOOL_APP_LDFLAGS) $(PTHREAD_FLAGS)

if TARGET_WINDOWS
elements_tx_SOURCES += bitcoin-tx-res.rc
endif

elements_tx_LDADD = \
  $(LIBUNIVALUE) \
  $(LIBBITCOIN_COMMON) \
  $(LIBBITCOIN_UTIL) \
  $(LIBBITCOIN_CONSENSUS) \
  $(LIBBITCOIN_CRYPTO) \
  $(LIBSECP256K1)

elements_tx_LDADD += $(BOOST_LIBS)
#

# bitcoin-wallet binary #
elements_wallet_SOURCES = bitcoin-wallet.cpp
elements_wallet_CPPFLAGS = $(elements_bin_cppflags)
elements_wallet_CXXFLAGS = $(elements_bin_cxxflags)
elements_wallet_LDFLAGS = $(elements_bin_ldflags)
elements_wallet_LDADD = $(LIBBITCOIN_WALLET_TOOL) $(elements_bin_ldadd)

if TARGET_WINDOWS
elements_wallet_SOURCES += bitcoin-wallet-res.rc
endif
#

# bitcoin-util binary #
elements_util_SOURCES = bitcoin-util.cpp
elements_util_CPPFLAGS = $(AM_CPPFLAGS) $(BITCOIN_INCLUDES)
elements_util_CXXFLAGS = $(AM_CXXFLAGS) $(PIE_FLAGS)
elements_util_LDFLAGS = $(RELDFLAGS) $(AM_LDFLAGS) $(LIBTOOL_APP_LDFLAGS) $(PTHREAD_FLAGS)

if TARGET_WINDOWS
elements_util_SOURCES += bitcoin-util-res.rc
endif

elements_util_LDADD = \
  $(LIBBITCOIN_COMMON) \
  $(LIBBITCOIN_UTIL) \
  $(LIBUNIVALUE) \
  $(LIBBITCOIN_CONSENSUS) \
  $(LIBBITCOIN_CRYPTO) \
  $(LIBSECP256K1)

elements_util_LDADD += $(BOOST_LIBS)
#

# bitcoinconsensus library #
if BUILD_BITCOIN_LIBS
include_HEADERS = script/bitcoinconsensus.h
libelementsconsensus_la_SOURCES = support/cleanse.cpp $(crypto_libbitcoin_crypto_base_a_SOURCES) $(libelements_consensus_a_SOURCES)

libelementsconsensus_la_LDFLAGS = $(AM_LDFLAGS) -no-undefined $(RELDFLAGS)
libelementsconsensus_la_LIBADD = $(LIBSECP256K1)
libelementsconsensus_la_CPPFLAGS = $(AM_CPPFLAGS) -I$(builddir)/obj -I$(srcdir)/secp256k1/include -DBUILD_BITCOIN_INTERNAL
libelementsconsensus_la_CXXFLAGS = $(AM_CXXFLAGS) $(PIE_FLAGS)

endif
#

CTAES_DIST =  crypto/ctaes/bench.c
CTAES_DIST += crypto/ctaes/ctaes.c
CTAES_DIST += crypto/ctaes/ctaes.h
CTAES_DIST += crypto/ctaes/README.md
CTAES_DIST += crypto/ctaes/test.c

CLEANFILES = $(EXTRA_LIBRARIES)

CLEANFILES += *.gcda *.gcno
CLEANFILES += compat/*.gcda compat/*.gcno
CLEANFILES += consensus/*.gcda consensus/*.gcno
CLEANFILES += crc32c/src/*.gcda crc32c/src/*.gcno
CLEANFILES += crypto/*.gcda crypto/*.gcno
CLEANFILES += index/*.gcda index/*.gcno
CLEANFILES += interfaces/*.gcda interfaces/*.gcno
CLEANFILES += node/*.gcda node/*.gcno
CLEANFILES += policy/*.gcda policy/*.gcno
CLEANFILES += primitives/*.gcda primitives/*.gcno
CLEANFILES += rpc/*.gcda rpc/*.gcno
CLEANFILES += script/*.gcda script/*.gcno
CLEANFILES += support/*.gcda support/*.gcno
CLEANFILES += univalue/*.gcda univalue/*.gcno
CLEANFILES += util/*.gcda util/*.gcno
CLEANFILES += wallet/*.gcda wallet/*.gcno
CLEANFILES += wallet/test/*.gcda wallet/test/*.gcno
CLEANFILES += zmq/*.gcda zmq/*.gcno
CLEANFILES += obj/build.h

EXTRA_DIST = $(CTAES_DIST)


config/bitcoin-config.h: config/stamp-h1
	@$(MAKE) -C $(top_builddir) $(subdir)/$(@)
config/stamp-h1: $(top_srcdir)/$(subdir)/config/bitcoin-config.h.in $(top_builddir)/config.status
	$(AM_V_at)$(MAKE) -C $(top_builddir) $(subdir)/$(@)
$(top_srcdir)/$(subdir)/config/bitcoin-config.h.in:  $(am__configure_deps)
	$(AM_V_at)$(MAKE) -C $(top_srcdir) $(subdir)/config/bitcoin-config.h.in

clean-local:
	-$(MAKE) -C secp256k1 clean
	-$(MAKE) -C univalue clean
	-rm -f leveldb/*/*.gcda leveldb/*/*.gcno leveldb/helpers/memenv/*.gcda leveldb/helpers/memenv/*.gcno
	-rm -f config.h
	-rm -rf test/__pycache__

.rc.o:
	@test -f $(WINDRES)
	## FIXME: How to get the appropriate modulename_CPPFLAGS in here?
	$(AM_V_GEN) $(WINDRES) $(DEFS) $(DEFAULT_INCLUDES) $(INCLUDES) $(CPPFLAGS) -DWINDRES_PREPROC -i $< -o $@

check-symbols: $(bin_PROGRAMS)
if TARGET_DARWIN
	@echo "Checking macOS dynamic libraries..."
	$(AM_V_at) $(PYTHON) $(top_srcdir)/contrib/devtools/symbol-check.py $(bin_PROGRAMS)
endif

if TARGET_WINDOWS
	@echo "Checking Windows dynamic libraries..."
	$(AM_V_at) $(PYTHON) $(top_srcdir)/contrib/devtools/symbol-check.py $(bin_PROGRAMS)
endif

if TARGET_LINUX
	@echo "Checking glibc back compat..."
	$(AM_V_at) CPPFILT='$(CPPFILT)' $(PYTHON) $(top_srcdir)/contrib/devtools/symbol-check.py $(bin_PROGRAMS)
endif

check-security: $(bin_PROGRAMS)
if HARDEN
	@echo "Checking binary security..."
	$(AM_V_at) $(PYTHON) $(top_srcdir)/contrib/devtools/security-check.py $(bin_PROGRAMS)
endif

libbitcoin_ipc_mpgen_input = \
  ipc/capnp/echo.capnp \
  ipc/capnp/init.capnp
EXTRA_DIST += $(libbitcoin_ipc_mpgen_input)
%.capnp:

if BUILD_MULTIPROCESS
LIBBITCOIN_IPC=libbitcoin_ipc.a
libbitcoin_ipc_a_SOURCES = \
  ipc/capnp/context.h \
  ipc/capnp/init-types.h \
  ipc/capnp/protocol.cpp \
  ipc/capnp/protocol.h \
  ipc/context.h \
  ipc/exception.h \
  ipc/interfaces.cpp \
  ipc/process.cpp \
  ipc/process.h \
  ipc/protocol.h
libbitcoin_ipc_a_CPPFLAGS = $(AM_CPPFLAGS) $(BITCOIN_INCLUDES)
libbitcoin_ipc_a_CXXFLAGS = $(AM_CXXFLAGS) $(PIE_FLAGS) $(LIBMULTIPROCESS_CFLAGS)

include $(MPGEN_PREFIX)/include/mpgen.mk
libbitcoin_ipc_mpgen_output = \
  $(libbitcoin_ipc_mpgen_input:=.c++) \
  $(libbitcoin_ipc_mpgen_input:=.h) \
  $(libbitcoin_ipc_mpgen_input:=.proxy-client.c++) \
  $(libbitcoin_ipc_mpgen_input:=.proxy-server.c++) \
  $(libbitcoin_ipc_mpgen_input:=.proxy-types.c++) \
  $(libbitcoin_ipc_mpgen_input:=.proxy-types.h) \
  $(libbitcoin_ipc_mpgen_input:=.proxy.h)
nodist_libbitcoin_ipc_a_SOURCES = $(libbitcoin_ipc_mpgen_output)
CLEANFILES += $(libbitcoin_ipc_mpgen_output)
endif

if EMBEDDED_LEVELDB
include Makefile.crc32c.include
include Makefile.leveldb.include
endif

include Makefile.test_util.include
include Makefile.test_fuzz.include

if ENABLE_TESTS
include Makefile.test.include
endif

if ENABLE_BENCH
include Makefile.bench.include
endif

if ENABLE_QT
include Makefile.qt.include
endif

if ENABLE_QT_TESTS
include Makefile.qttest.include
endif<|MERGE_RESOLUTION|>--- conflicted
+++ resolved
@@ -117,12 +117,9 @@
 BITCOIN_CORE_H = \
   addrdb.h \
   addrman.h \
-<<<<<<< HEAD
   asset.h \
   assetsdir.h \
-=======
   addrman_impl.h \
->>>>>>> c4fc8994
   attributes.h \
   banman.h \
   base58.h \
