--- conflicted
+++ resolved
@@ -145,11 +145,7 @@
   compat/cpuid.h \
   compat/endian.h \
   compressor.h \
-<<<<<<< HEAD
   confidential_validation.h \
-  node/connection_types.h \
-=======
->>>>>>> f6fdedf8
   consensus/consensus.h \
   consensus/tx_check.h \
   consensus/tx_verify.h \
@@ -159,11 +155,7 @@
   dbwrapper.h \
   deploymentinfo.h \
   deploymentstatus.h \
-<<<<<<< HEAD
   dynafed.h \
-  node/eviction.h \
-=======
->>>>>>> f6fdedf8
   external_signer.h \
   flatfile.h \
   fs.h \
