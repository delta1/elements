# Copyright (c) 2013-2016 The Bitcoin Core developers
# Distributed under the MIT software license, see the accompanying
# file COPYING or http://www.opensource.org/licenses/mit-license.php.

# Pattern rule to print variables, e.g. make print-top_srcdir
print-%: FORCE
	@echo '$*'='$($*)'

DIST_SUBDIRS = secp256k1

AM_LDFLAGS = $(LIBTOOL_LDFLAGS) $(HARDENED_LDFLAGS) $(GPROF_LDFLAGS) $(SANITIZER_LDFLAGS) $(LTO_LDFLAGS) $(CORE_LDFLAGS)
AM_CXXFLAGS = $(DEBUG_CXXFLAGS) $(HARDENED_CXXFLAGS) $(WARN_CXXFLAGS) $(NOWARN_CXXFLAGS) $(ERROR_CXXFLAGS) $(GPROF_CXXFLAGS) $(SANITIZER_CXXFLAGS) $(LTO_CXXFLAGS) $(CORE_CXXFLAGS)
AM_CPPFLAGS = $(DEBUG_CPPFLAGS) $(HARDENED_CPPFLAGS) $(CORE_CPPFLAGS)
AM_LIBTOOLFLAGS = --preserve-dup-deps
PTHREAD_FLAGS = $(PTHREAD_CFLAGS) $(PTHREAD_LIBS)
EXTRA_LIBRARIES =

lib_LTLIBRARIES =
noinst_LTLIBRARIES =

bin_PROGRAMS =
noinst_PROGRAMS =
TESTS =
BENCHMARKS =

BITCOIN_INCLUDES=-I$(builddir) -I$(srcdir)/$(MINISKETCH_INCLUDE_DIR_INT) -I$(srcdir)/secp256k1/include -I$(srcdir)/$(UNIVALUE_INCLUDE_DIR_INT) $(BDB_CPPFLAGS) $(BOOST_CPPFLAGS) $(LEVELDB_CPPFLAGS)

LIBBITCOIN_NODE=libbitcoin_node.a
LIBBITCOIN_COMMON=libbitcoin_common.a
LIBBITCOIN_CONSENSUS=libelements_consensus.a
LIBBITCOIN_CLI=libbitcoin_cli.a
LIBBITCOIN_KERNEL=libbitcoin_kernel.a
LIBBITCOIN_UTIL=libbitcoin_util.a
LIBBITCOIN_CRYPTO_BASE=crypto/libbitcoin_crypto_base.la
LIBBITCOINQT=qt/libbitcoinqt.a
LIBSECP256K1=secp256k1/libsecp256k1.la

if ENABLE_ZMQ
LIBBITCOIN_ZMQ=libbitcoin_zmq.a
endif
if BUILD_BITCOIN_LIBS
LIBBITCOINCONSENSUS=libelementsconsensus.la
endif
if BUILD_BITCOIN_KERNEL_LIB
LIBBITCOINKERNEL=libbitcoinkernel.la
endif
if ENABLE_WALLET
LIBBITCOIN_WALLET=libbitcoin_wallet.a
LIBBITCOIN_WALLET_TOOL=libbitcoin_wallet_tool.a
endif

LIBBITCOIN_CRYPTO = $(LIBBITCOIN_CRYPTO_BASE)
if ENABLE_SSE41
LIBBITCOIN_CRYPTO_SSE41 = crypto/libbitcoin_crypto_sse41.la
LIBBITCOIN_CRYPTO += $(LIBBITCOIN_CRYPTO_SSE41)
endif
if ENABLE_AVX2
LIBBITCOIN_CRYPTO_AVX2 = crypto/libbitcoin_crypto_avx2.la
LIBBITCOIN_CRYPTO += $(LIBBITCOIN_CRYPTO_AVX2)
endif
if ENABLE_X86_SHANI
LIBBITCOIN_CRYPTO_X86_SHANI = crypto/libbitcoin_crypto_x86_shani.la
LIBBITCOIN_CRYPTO += $(LIBBITCOIN_CRYPTO_X86_SHANI)
endif
if ENABLE_ARM_SHANI
LIBBITCOIN_CRYPTO_ARM_SHANI = crypto/libbitcoin_crypto_arm_shani.la
LIBBITCOIN_CRYPTO += $(LIBBITCOIN_CRYPTO_ARM_SHANI)
endif
noinst_LTLIBRARIES += $(LIBBITCOIN_CRYPTO)

$(LIBSECP256K1): $(wildcard secp256k1/src/*.h) $(wildcard secp256k1/src/*.c) $(wildcard secp256k1/include/*)
	$(AM_V_at)$(MAKE) $(AM_MAKEFLAGS) -C $(@D) $(@F)

# Make is not made aware of per-object dependencies to avoid limiting building parallelization
# But to build the less dependent modules first, we manually select their order here:
EXTRA_LIBRARIES += \
  $(LIBBITCOIN_UTIL) \
  $(LIBBITCOIN_COMMON) \
  $(LIBBITCOIN_CONSENSUS) \
  $(LIBBITCOIN_NODE) \
  $(LIBBITCOIN_CLI) \
  $(LIBBITCOIN_IPC) \
  $(LIBBITCOIN_WALLET) \
  $(LIBBITCOIN_WALLET_TOOL) \
  $(LIBBITCOIN_ZMQ)

if BUILD_BITCOIND
  bin_PROGRAMS += elementsd
endif

if BUILD_BITCOIN_NODE
  bin_PROGRAMS += elements-node
endif

if BUILD_BITCOIN_CLI
  bin_PROGRAMS += elements-cli
endif

if BUILD_BITCOIN_TX
  bin_PROGRAMS += elements-tx
endif

if ENABLE_WALLET
if BUILD_BITCOIN_WALLET
  bin_PROGRAMS += elements-wallet
endif
endif

if BUILD_BITCOIN_UTIL
  bin_PROGRAMS += elements-util
endif

if BUILD_BITCOIN_CHAINSTATE
  bin_PROGRAMS += bitcoin-chainstate
endif

.PHONY: FORCE check-symbols check-security
# bitcoin core #
BITCOIN_CORE_H = \
  addrdb.h \
  addrman.h \
  asset.h \
  assetsdir.h \
  addrman_impl.h \
  attributes.h \
  banman.h \
  base58.h \
  bech32.h \
  blech32.h \
  blind.h \
  blindpsbt.h \
  blockencodings.h \
  blockfilter.h \
  block_proof.h \
  chain.h \
  chainparams.h \
  chainparamsbase.h \
  chainparamsseeds.h \
  checkqueue.h \
  clientversion.h \
  coins.h \
  common/bloom.h \
  compat.h \
  compat/assumptions.h \
  compat/byteswap.h \
  compat/cpuid.h \
  compat/endian.h \
  compat/sanity.h \
  compressor.h \
  confidential_validation.h \
  consensus/consensus.h \
  consensus/tx_check.h \
  consensus/tx_verify.h \
  core_io.h \
  core_memusage.h \
  cuckoocache.h \
  dbwrapper.h \
  deploymentinfo.h \
  deploymentstatus.h \
  dynafed.h \
  external_signer.h \
  flatfile.h \
  fs.h \
  httprpc.h \
  httpserver.h \
  i2p.h \
  index/base.h \
  index/blockfilterindex.h \
  index/coinstatsindex.h \
  index/disktxpos.h \
  index/txindex.h \
  indirectmap.h \
  init.h \
  init/common.h \
  interfaces/chain.h \
  interfaces/echo.h \
  interfaces/handler.h \
  interfaces/init.h \
  interfaces/ipc.h \
  interfaces/node.h \
  interfaces/wallet.h \
  issuance.h \
  key.h \
  key_io.h \
  logging.h \
  logging/timer.h \
  mainchainrpc.h \
  mapport.h \
  memusage.h \
  merkleblock.h \
  net.h \
  net_permissions.h \
  net_processing.h \
  net_types.h \
  netaddress.h \
  netbase.h \
  netgroup.h \
  netmessagemaker.h \
  node/blockstorage.h \
  node/caches.h \
  node/chainstate.h \
  node/coin.h \
  node/coinstats.h \
  node/context.h \
  node/miner.h \
  node/minisketchwrapper.h \
  node/psbt.h \
  node/transaction.h \
  node/ui_interface.h \
  node/utxo_snapshot.h \
  noui.h \
  outputtype.h \
  pegins.h \
  policy/discount.h \
  policy/feerate.h \
  policy/fees.h \
  policy/packages.h \
  policy/policy.h \
  policy/rbf.h \
  policy/settings.h \
  pow.h \
  primitives/pak.h \
  protocol.h \
  psbt.h \
  random.h \
  randomenv.h \
  rest.h \
  reverse_iterator.h \
  rpc/blockchain.h \
  rpc/client.h \
  rpc/mempool.h \
  rpc/mining.h \
  rpc/protocol.h \
  rpc/rawtransaction_util.h \
  rpc/register.h \
  rpc/request.h \
  rpc/server.h \
  rpc/server_util.h \
  rpc/util.h \
  scheduler.h \
  script/descriptor.h \
  script/generic.hpp \
  script/keyorigin.h \
  script/pegins.h \
  script/miniscript.h \
  script/sigcache.h \
  script/sign.h \
  script/signingprovider.h \
  script/standard.h \
  shutdown.h \
  signet.h \
  streams.h \
  support/allocators/secure.h \
  support/allocators/zeroafterfree.h \
  support/cleanse.h \
  support/events.h \
  support/lockedpool.h \
  sync.h \
  threadinterrupt.h \
  threadsafety.h \
  timedata.h \
  torcontrol.h \
  txdb.h \
  txmempool.h \
  txorphanage.h \
  txrequest.h \
  undo.h \
  util/asmap.h \
  util/bip32.h \
  util/bytevectorhash.h \
  util/check.h \
  util/epochguard.h \
  util/error.h \
  util/fastrange.h \
  util/fees.h \
  util/getuniquepath.h \
  util/golombrice.h \
  util/hash_type.h \
  util/hasher.h \
  util/macros.h \
  util/message.h \
  util/moneystr.h \
  util/overflow.h \
  util/overloaded.h \
  util/rbf.h \
  util/readwritefile.h \
  util/serfloat.h \
  util/settings.h \
  util/sock.h \
  util/spanparsing.h \
  util/string.h \
  util/syscall_sandbox.h \
  util/system.h \
  util/thread.h \
  util/threadnames.h \
  util/time.h \
  util/tokenpipe.h \
  util/trace.h \
  util/translation.h \
  util/types.h \
  util/ui_change_type.h \
  util/url.h \
  util/vector.h \
  validation.h \
  validationinterface.h \
  versionbits.h \
  wallet/bdb.h \
  wallet/coincontrol.h \
  wallet/coinselection.h \
  wallet/context.h \
  wallet/crypter.h \
  wallet/db.h \
  wallet/dump.h \
  wallet/external_signer_scriptpubkeyman.h \
  wallet/feebumper.h \
  wallet/fees.h \
  wallet/ismine.h \
  wallet/load.h \
  wallet/receive.h \
  wallet/rpc/util.h \
  wallet/rpc/wallet.h \
  wallet/salvage.h \
  wallet/scriptpubkeyman.h \
  wallet/spend.h \
  wallet/sqlite.h \
  wallet/transaction.h \
  wallet/wallet.h \
  wallet/walletdb.h \
  wallet/wallettool.h \
  wallet/walletutil.h \
  walletinitinterface.h \
  warnings.h \
  zmq/zmqabstractnotifier.h \
  zmq/zmqnotificationinterface.h \
  zmq/zmqpublishnotifier.h \
  zmq/zmqrpc.h \
  zmq/zmqutil.h


obj/build.h: FORCE
	@$(MKDIR_P) $(builddir)/obj
	@$(top_srcdir)/share/genbuild.sh "$(abs_top_builddir)/src/obj/build.h" \
	  "$(abs_top_srcdir)"
libbitcoin_util_a-clientversion.$(OBJEXT): obj/build.h

ipc/capnp/libbitcoin_ipc_a-ipc.$(OBJEXT): $(libbitcoin_ipc_mpgen_input:=.h)

# server: shared between bitcoind and bitcoin-qt
# Contains code accessing mempool and chain state that is meant to be separated
# from wallet and gui code (see node/README.md). Shared code should go in
# libbitcoin_common or libbitcoin_util libraries, instead.
libbitcoin_node_a_CPPFLAGS = $(AM_CPPFLAGS) $(BITCOIN_INCLUDES) $(MINIUPNPC_CPPFLAGS) $(NATPMP_CPPFLAGS) $(EVENT_CFLAGS) $(EVENT_PTHREADS_CFLAGS)
libbitcoin_node_a_CXXFLAGS = $(AM_CXXFLAGS) $(PIE_FLAGS)
libbitcoin_node_a_SOURCES = \
  addrdb.cpp \
  addrman.cpp \
  banman.cpp \
  blockencodings.cpp \
  blockfilter.cpp \
  block_proof.cpp \
  chain.cpp \
  confidential_validation.cpp \
  consensus/tx_verify.cpp \
  dynafed.cpp \
  dbwrapper.cpp \
  deploymentstatus.cpp \
  flatfile.cpp \
  httprpc.cpp \
  httpserver.cpp \
  i2p.cpp \
  index/base.cpp \
  index/blockfilterindex.cpp \
  index/coinstatsindex.cpp \
  index/txindex.cpp \
  init.cpp \
  mainchainrpc.cpp \
  mapport.cpp \
  net.cpp \
  netgroup.cpp \
  net_processing.cpp \
  node/blockstorage.cpp \
  node/caches.cpp \
  node/chainstate.cpp \
  node/coin.cpp \
  node/coinstats.cpp \
  node/context.cpp \
  node/interfaces.cpp \
  node/miner.cpp \
  node/minisketchwrapper.cpp \
  node/psbt.cpp \
  node/transaction.cpp \
  node/ui_interface.cpp \
  noui.cpp \
  pegins.cpp \
  policy/fees.cpp \
  policy/packages.cpp \
  policy/rbf.cpp \
  policy/settings.cpp \
  pow.cpp \
  primitives/pak.cpp \
  rest.cpp \
  rpc/blockchain.cpp \
  rpc/mempool.cpp \
  rpc/mining.cpp \
  rpc/misc.cpp \
  rpc/net.cpp \
  rpc/rawtransaction.cpp \
  rpc/server.cpp \
  rpc/server_util.cpp \
  rpc/txoutproof.cpp \
  script/sigcache.cpp \
  shutdown.cpp \
  signet.cpp \
  timedata.cpp \
  torcontrol.cpp \
  txdb.cpp \
  txmempool.cpp \
  txorphanage.cpp \
  txrequest.cpp \
  validation.cpp \
  validationinterface.cpp \
  versionbits.cpp \
  $(BITCOIN_CORE_H)

if ENABLE_WALLET
libbitcoin_node_a_SOURCES += wallet/init.cpp
endif
if !ENABLE_WALLET
libbitcoin_node_a_SOURCES += dummywallet.cpp
endif

if ENABLE_ZMQ
libbitcoin_zmq_a_CPPFLAGS = $(AM_CPPFLAGS) $(BITCOIN_INCLUDES) $(ZMQ_CFLAGS)
libbitcoin_zmq_a_CXXFLAGS = $(AM_CXXFLAGS) $(PIE_FLAGS)
libbitcoin_zmq_a_SOURCES = \
  zmq/zmqabstractnotifier.cpp \
  zmq/zmqnotificationinterface.cpp \
  zmq/zmqpublishnotifier.cpp \
  zmq/zmqrpc.cpp \
  zmq/zmqutil.cpp
endif


# wallet: shared between bitcoind and bitcoin-qt, but only linked
# when wallet enabled
libbitcoin_wallet_a_CPPFLAGS = $(AM_CPPFLAGS) $(BITCOIN_INCLUDES) $(SQLITE_CFLAGS)
libbitcoin_wallet_a_CXXFLAGS = $(AM_CXXFLAGS) $(PIE_FLAGS)
libbitcoin_wallet_a_SOURCES = \
  wallet/coincontrol.cpp \
  wallet/context.cpp \
  wallet/crypter.cpp \
  wallet/db.cpp \
  wallet/dump.cpp \
  wallet/external_signer_scriptpubkeyman.cpp \
  wallet/feebumper.cpp \
  wallet/fees.cpp \
  wallet/interfaces.cpp \
  wallet/load.cpp \
  wallet/receive.cpp \
  wallet/rpc/addresses.cpp \
  wallet/rpc/backup.cpp \
  wallet/rpc/coins.cpp \
  wallet/rpc/elements.cpp \
  wallet/rpc/encrypt.cpp \
  wallet/rpc/spend.cpp \
  wallet/rpc/signmessage.cpp \
  wallet/rpc/transactions.cpp \
  wallet/rpc/util.cpp \
  wallet/rpc/wallet.cpp \
  wallet/scriptpubkeyman.cpp \
  wallet/spend.cpp \
  wallet/transaction.cpp \
  wallet/wallet.cpp \
  wallet/walletdb.cpp \
  wallet/walletutil.cpp \
  wallet/coinselection.cpp \
  primitives/bitcoin/merkleblock.cpp \
  primitives/bitcoin/block.cpp \
  $(libbitcoin_common_a_SOURCES) \
  $(libbitcoin_node_a_SOURCES) \
  $(BITCOIN_CORE_H)

if USE_SQLITE
libbitcoin_wallet_a_SOURCES += wallet/sqlite.cpp
endif
if USE_BDB
libbitcoin_wallet_a_SOURCES += wallet/bdb.cpp wallet/salvage.cpp
endif

libbitcoin_wallet_tool_a_CPPFLAGS = $(AM_CPPFLAGS) $(BITCOIN_INCLUDES)
libbitcoin_wallet_tool_a_CXXFLAGS = $(AM_CXXFLAGS) $(PIE_FLAGS)
libbitcoin_wallet_tool_a_SOURCES = \
  wallet/wallettool.cpp \
  $(BITCOIN_CORE_H)

# crypto primitives library
crypto_libbitcoin_crypto_base_la_CPPFLAGS = $(AM_CPPFLAGS)

# Specify -static in both CXXFLAGS and LDFLAGS so libtool will only build a
# static version of this library. We don't need a dynamic version, and a dynamic
# version can't be used on windows anyway because the library doesn't currently
# export DLL symbols.
crypto_libbitcoin_crypto_base_la_CXXFLAGS = $(AM_CXXFLAGS) $(PIE_FLAGS) -static
crypto_libbitcoin_crypto_base_la_LDFLAGS = $(AM_LDFLAGS) -static

crypto_libbitcoin_crypto_base_la_SOURCES = \
  crypto/aes.cpp \
  crypto/aes.h \
  crypto/chacha_poly_aead.h \
  crypto/chacha_poly_aead.cpp \
  crypto/chacha20.h \
  crypto/chacha20.cpp \
  crypto/common.h \
  crypto/hkdf_sha256_32.cpp \
  crypto/hkdf_sha256_32.h \
  crypto/hmac_sha256.cpp \
  crypto/hmac_sha256.h \
  crypto/hmac_sha512.cpp \
  crypto/hmac_sha512.h \
  crypto/poly1305.h \
  crypto/poly1305.cpp \
  crypto/muhash.h \
  crypto/muhash.cpp \
  crypto/ripemd160.cpp \
  crypto/ripemd160.h \
  crypto/sha1.cpp \
  crypto/sha1.h \
  crypto/sha256.cpp \
  crypto/sha256.h \
  crypto/sha3.cpp \
  crypto/sha3.h \
  crypto/sha512.cpp \
  crypto/sha512.h \
  crypto/siphash.cpp \
  crypto/siphash.h

if USE_ASM
crypto_libbitcoin_crypto_base_la_SOURCES += crypto/sha256_sse4.cpp
endif

# See explanation for -static in crypto_libbitcoin_crypto_base_la's LDFLAGS and
# CXXFLAGS above
crypto_libbitcoin_crypto_sse41_la_LDFLAGS = $(AM_LDFLAGS) -static
crypto_libbitcoin_crypto_sse41_la_CXXFLAGS = $(AM_CXXFLAGS) $(PIE_FLAGS) -static
crypto_libbitcoin_crypto_sse41_la_CPPFLAGS = $(AM_CPPFLAGS)
crypto_libbitcoin_crypto_sse41_la_CXXFLAGS += $(SSE41_CXXFLAGS)
crypto_libbitcoin_crypto_sse41_la_CPPFLAGS += -DENABLE_SSE41
crypto_libbitcoin_crypto_sse41_la_SOURCES = crypto/sha256_sse41.cpp

# See explanation for -static in crypto_libbitcoin_crypto_base_la's LDFLAGS and
# CXXFLAGS above
crypto_libbitcoin_crypto_avx2_la_LDFLAGS = $(AM_LDFLAGS) -static
crypto_libbitcoin_crypto_avx2_la_CXXFLAGS = $(AM_CXXFLAGS) $(PIE_FLAGS) -static
crypto_libbitcoin_crypto_avx2_la_CPPFLAGS = $(AM_CPPFLAGS)
crypto_libbitcoin_crypto_avx2_la_CXXFLAGS += $(AVX2_CXXFLAGS)
crypto_libbitcoin_crypto_avx2_la_CPPFLAGS += -DENABLE_AVX2
crypto_libbitcoin_crypto_avx2_la_SOURCES = crypto/sha256_avx2.cpp

# See explanation for -static in crypto_libbitcoin_crypto_base_la's LDFLAGS and
# CXXFLAGS above
crypto_libbitcoin_crypto_x86_shani_la_LDFLAGS = $(AM_LDFLAGS) -static
crypto_libbitcoin_crypto_x86_shani_la_CXXFLAGS = $(AM_CXXFLAGS) $(PIE_FLAGS) -static
crypto_libbitcoin_crypto_x86_shani_la_CPPFLAGS = $(AM_CPPFLAGS)
crypto_libbitcoin_crypto_x86_shani_la_CXXFLAGS += $(X86_SHANI_CXXFLAGS)
crypto_libbitcoin_crypto_x86_shani_la_CPPFLAGS += -DENABLE_X86_SHANI
crypto_libbitcoin_crypto_x86_shani_la_SOURCES = crypto/sha256_x86_shani.cpp

# See explanation for -static in crypto_libbitcoin_crypto_base_la's LDFLAGS and
# CXXFLAGS above
crypto_libbitcoin_crypto_arm_shani_la_LDFLAGS = $(AM_LDFLAGS) -static
crypto_libbitcoin_crypto_arm_shani_la_CXXFLAGS = $(AM_CXXFLAGS) $(PIE_FLAGS) -static
crypto_libbitcoin_crypto_arm_shani_la_CPPFLAGS = $(AM_CPPFLAGS)
crypto_libbitcoin_crypto_arm_shani_la_CXXFLAGS += $(ARM_SHANI_CXXFLAGS)
crypto_libbitcoin_crypto_arm_shani_la_CPPFLAGS += -DENABLE_ARM_SHANI
crypto_libbitcoin_crypto_arm_shani_la_SOURCES = crypto/sha256_arm_shani.cpp

# consensus: shared between all executables that validate any consensus rules.
libelements_consensus_a_CPPFLAGS = $(AM_CPPFLAGS) $(BITCOIN_INCLUDES)
libelements_consensus_a_CXXFLAGS = $(AM_CXXFLAGS) $(PIE_FLAGS)
libelements_consensus_a_SOURCES = \
  arith_uint256.cpp \
  arith_uint256.h \
  asset.cpp \
  consensus/amount.h \
  consensus/merkle.cpp \
  consensus/merkle.h \
  consensus/params.h \
  consensus/tx_check.cpp \
  consensus/validation.h \
  hash.cpp \
  hash.h \
  prevector.h \
  primitives/block.cpp \
  primitives/block.h \
  primitives/confidential.cpp \
  primitives/confidential.h \
  primitives/txwitness.cpp \
  primitives/txwitness.h \
  primitives/transaction.cpp \
  primitives/transaction.h \
  primitives/bitcoin/block.cpp \
  primitives/bitcoin/block.h \
  primitives/bitcoin/merkleblock.cpp \
  primitives/bitcoin/merkleblock.h \
  primitives/bitcoin/transaction.cpp \
  primitives/bitcoin/transaction.h \
  pubkey.cpp \
  pubkey.h \
  script/bitcoinconsensus.cpp \
  script/interpreter.cpp \
  script/interpreter.h \
  script/script.cpp \
  script/script.h \
  script/script_error.cpp \
  script/script_error.h \
  serialize.h \
  span.h \
  tinyformat.h \
  uint256.cpp \
  uint256.h \
  util/strencodings.cpp \
  util/strencodings.h \
  version.h

# common: shared between bitcoind, and bitcoin-qt and non-server tools
libbitcoin_common_a_CPPFLAGS = $(AM_CPPFLAGS) $(BITCOIN_INCLUDES)
libbitcoin_common_a_CXXFLAGS = $(AM_CXXFLAGS) $(PIE_FLAGS)
libbitcoin_common_a_SOURCES = \
  assetsdir.cpp \
  base58.cpp \
  bech32.cpp \
  blech32.cpp \
  blind.cpp \
  blindpsbt.cpp \
  block_proof.cpp \
  chainparams.cpp \
  coins.cpp \
  common/bloom.cpp \
  compressor.cpp \
  core_read.cpp \
  core_write.cpp \
  deploymentinfo.cpp \
  external_signer.cpp \
  init/common.cpp \
  issuance.cpp \
  key.cpp \
  key_io.cpp \
  merkleblock.cpp \
  net_types.cpp \
  netaddress.cpp \
  netbase.cpp \
  net_permissions.cpp \
  outputtype.cpp \
  policy/feerate.cpp \
  policy/policy.cpp \
  protocol.cpp \
  psbt.cpp \
  rpc/rawtransaction_util.cpp \
  rpc/external_signer.cpp \
  rpc/util.cpp \
  scheduler.cpp \
  script/descriptor.cpp \
  script/pegins.cpp \
  script/miniscript.cpp \
  script/sign.cpp \
  script/signingprovider.cpp \
  script/standard.cpp \
  warnings.cpp \
  $(BITCOIN_CORE_H)

# util: shared between all executables.
# This library *must* be included to make sure that the glibc
# sanity checks are linked.
libbitcoin_util_a_CPPFLAGS = $(AM_CPPFLAGS) $(BITCOIN_INCLUDES)
libbitcoin_util_a_CXXFLAGS = $(AM_CXXFLAGS) $(PIE_FLAGS)
libbitcoin_util_a_SOURCES = \
  support/lockedpool.cpp \
  chainparamsbase.cpp \
  clientversion.cpp \
  compat/glibcxx_sanity.cpp \
  fs.cpp \
  interfaces/echo.cpp \
  interfaces/handler.cpp \
  interfaces/init.cpp \
  logging.cpp \
  random.cpp \
  randomenv.cpp \
  rpc/request.cpp \
  support/cleanse.cpp \
  sync.cpp \
  threadinterrupt.cpp \
  util/asmap.cpp \
  util/bip32.cpp \
  util/bytevectorhash.cpp \
  util/check.cpp \
  util/error.cpp \
  util/fees.cpp \
  util/getuniquepath.cpp \
  util/hasher.cpp \
  util/sock.cpp \
  util/system.cpp \
  util/message.cpp \
  util/moneystr.cpp \
  util/rbf.cpp \
  util/readwritefile.cpp \
  util/settings.cpp \
  util/thread.cpp \
  util/threadnames.cpp \
  util/serfloat.cpp \
  util/spanparsing.cpp \
  util/strencodings.cpp \
  util/string.cpp \
  util/syscall_sandbox.cpp \
  util/time.cpp \
  util/tokenpipe.cpp \
  $(BITCOIN_CORE_H)

if USE_LIBEVENT
libbitcoin_util_a_SOURCES += util/url.cpp
endif

# cli: shared between bitcoin-cli and bitcoin-qt
libbitcoin_cli_a_CPPFLAGS = $(AM_CPPFLAGS) $(BITCOIN_INCLUDES)
libbitcoin_cli_a_CXXFLAGS = $(AM_CXXFLAGS) $(PIE_FLAGS)
libbitcoin_cli_a_SOURCES = \
  compat/stdin.h \
  compat/stdin.cpp \
  rpc/client.cpp \
  $(BITCOIN_CORE_H)

nodist_libbitcoin_util_a_SOURCES = $(srcdir)/obj/build.h
#

# bitcoind & bitcoin-node binaries #
elements_daemon_sources = bitcoind.cpp
elements_bin_cppflags = $(AM_CPPFLAGS) $(BITCOIN_INCLUDES)
elements_bin_cxxflags = $(AM_CXXFLAGS) $(PIE_FLAGS)
elements_bin_ldflags = $(RELDFLAGS) $(AM_LDFLAGS) $(LIBTOOL_APP_LDFLAGS) $(PTHREAD_FLAGS)

if TARGET_WINDOWS
elements_daemon_sources += bitcoind-res.rc
endif

elements_bin_ldadd = \
  $(LIBBITCOIN_WALLET) \
  $(LIBBITCOIN_COMMON) \
  $(LIBBITCOIN_UTIL) \
  $(LIBUNIVALUE) \
  $(LIBBITCOIN_ZMQ) \
  $(LIBBITCOIN_CONSENSUS) \
  $(LIBBITCOIN_CRYPTO) \
  $(LIBLEVELDB) \
  $(LIBMEMENV) \
  $(LIBSECP256K1)

elements_bin_ldadd += $(BDB_LIBS) $(MINIUPNPC_LIBS) $(NATPMP_LIBS) $(EVENT_PTHREADS_LIBS) $(EVENT_LIBS) $(ZMQ_LIBS) $(SQLITE_LIBS)

elementsd_SOURCES = $(elements_daemon_sources) init/bitcoind.cpp
elementsd_CPPFLAGS = $(elements_bin_cppflags)
elementsd_CXXFLAGS = $(elements_bin_cxxflags)
elementsd_LDFLAGS = $(elements_bin_ldflags)
elementsd_LDADD = $(LIBBITCOIN_NODE) $(elements_bin_ldadd)

elements_node_SOURCES = $(elements_daemon_sources) init/bitcoin-node.cpp
elements_node_CPPFLAGS = $(elements_bin_cppflags)
elements_node_CXXFLAGS = $(elements_bin_cxxflags)
elements_node_LDFLAGS = $(elements_bin_ldflags)
elements_node_LDADD = $(LIBBITCOIN_NODE) $(elements_bin_ldadd) $(LIBBITCOIN_IPC) $(LIBMULTIPROCESS_LIBS)

# bitcoin-cli binary #
elements_cli_SOURCES = bitcoin-cli.cpp
elements_cli_CPPFLAGS = $(AM_CPPFLAGS) $(BITCOIN_INCLUDES) $(EVENT_CFLAGS)
elements_cli_CXXFLAGS = $(AM_CXXFLAGS) $(PIE_FLAGS)
elements_cli_LDFLAGS = $(RELDFLAGS) $(AM_LDFLAGS) $(LIBTOOL_APP_LDFLAGS) $(PTHREAD_FLAGS)

if TARGET_WINDOWS
elements_cli_SOURCES += bitcoin-cli-res.rc
endif

elements_cli_LDADD = \
  $(LIBBITCOIN_CLI) \
  $(LIBUNIVALUE) \
  $(LIBBITCOIN_UTIL) \
  $(LIBBITCOIN_CRYPTO)

elements_cli_LDADD += $(EVENT_LIBS)
#

# bitcoin-tx binary #
elements_tx_SOURCES = bitcoin-tx.cpp
elements_tx_CPPFLAGS = $(AM_CPPFLAGS) $(BITCOIN_INCLUDES)
elements_tx_CXXFLAGS = $(AM_CXXFLAGS) $(PIE_FLAGS)
elements_tx_LDFLAGS = $(RELDFLAGS) $(AM_LDFLAGS) $(LIBTOOL_APP_LDFLAGS) $(PTHREAD_FLAGS)

if TARGET_WINDOWS
elements_tx_SOURCES += bitcoin-tx-res.rc
endif

elements_tx_LDADD = \
  $(LIBUNIVALUE) \
  $(LIBBITCOIN_COMMON) \
  $(LIBBITCOIN_UTIL) \
  $(LIBBITCOIN_CONSENSUS) \
  $(LIBBITCOIN_CRYPTO) \
  $(LIBSECP256K1)
#

# bitcoin-wallet binary #
elements_wallet_SOURCES = bitcoin-wallet.cpp
elements_wallet_SOURCES += init/bitcoin-wallet.cpp
elements_wallet_CPPFLAGS = $(elements_bin_cppflags)
elements_wallet_CXXFLAGS = $(elements_bin_cxxflags)
elements_wallet_LDFLAGS = $(elements_bin_ldflags)
elements_wallet_LDADD = \
  $(LIBBITCOIN_WALLET_TOOL) \
  $(LIBBITCOIN_WALLET) \
  $(LIBBITCOIN_COMMON) \
  $(LIBBITCOIN_UTIL) \
  $(LIBUNIVALUE) \
  $(LIBBITCOIN_CONSENSUS) \
  $(LIBBITCOIN_CRYPTO) \
  $(LIBSECP256K1) \
  $(BDB_LIBS) \
  $(EVENT_LIBS) \
  $(LIBLEVELDB) \
  $(LIBLEVELDB_SSE42) \
  $(LIBMEMENV) \
  $(SQLITE_LIBS)

if TARGET_WINDOWS
elements_wallet_SOURCES += bitcoin-wallet-res.rc
endif
#

# bitcoin-util binary #
elements_util_SOURCES = bitcoin-util.cpp
elements_util_CPPFLAGS = $(AM_CPPFLAGS) $(BITCOIN_INCLUDES)
elements_util_CXXFLAGS = $(AM_CXXFLAGS) $(PIE_FLAGS)
elements_util_LDFLAGS = $(RELDFLAGS) $(AM_LDFLAGS) $(LIBTOOL_APP_LDFLAGS) $(PTHREAD_FLAGS)

if TARGET_WINDOWS
elements_util_SOURCES += bitcoin-util-res.rc
endif

elements_util_LDADD = \
  $(LIBBITCOIN_COMMON) \
  $(LIBBITCOIN_UTIL) \
  $(LIBUNIVALUE) \
  $(LIBBITCOIN_CONSENSUS) \
  $(LIBBITCOIN_CRYPTO) \
  $(LIBSECP256K1)
#

# bitcoin-chainstate binary #
bitcoin_chainstate_SOURCES = bitcoin-chainstate.cpp
bitcoin_chainstate_CPPFLAGS = $(AM_CPPFLAGS) $(BITCOIN_INCLUDES)
bitcoin_chainstate_CXXFLAGS = $(AM_CXXFLAGS) $(PIE_FLAGS)

# $(LIBTOOL_APP_LDFLAGS) deliberately omitted here so that we can test linking
# bitcoin-chainstate against libbitcoinkernel as a shared or static library by
# setting --{en,dis}able-shared.
bitcoin_chainstate_LDFLAGS = $(RELDFLAGS) $(AM_LDFLAGS) $(PTHREAD_FLAGS)
bitcoin_chainstate_LDADD = $(LIBBITCOINKERNEL)
#

# bitcoinkernel library #
if BUILD_BITCOIN_KERNEL_LIB
lib_LTLIBRARIES += $(LIBBITCOINKERNEL)

libbitcoinkernel_la_LDFLAGS = $(AM_LDFLAGS) -no-undefined $(RELDFLAGS) $(PTHREAD_FLAGS)
libbitcoinkernel_la_LIBADD = $(LIBBITCOIN_CRYPTO) $(LIBUNIVALUE) $(LIBLEVELDB) $(LIBMEMENV) $(LIBSECP256K1)
libbitcoinkernel_la_CPPFLAGS = $(AM_CPPFLAGS) -I$(builddir)/obj -I$(srcdir)/secp256k1/include -DBUILD_BITCOIN_INTERNAL $(BOOST_CPPFLAGS) $(LEVELDB_CPPFLAGS) -I$(srcdir)/$(UNIVALUE_INCLUDE_DIR_INT)

# libbitcoinkernel requires default symbol visibility, explicitly specify that
# here so that things still work even when user configures with
#   --enable-reduce-exports
#
# Note this is a quick hack that will be removed as we incrementally define what
# to export from the library.
libbitcoinkernel_la_CXXFLAGS = $(AM_CXXFLAGS) $(PIE_FLAGS) -fvisibility=default

# TODO: For now, Specify -static in both CXXFLAGS and LDFLAGS when building for
#       windows targets so libtool will only build a static version of this
#       library. There are unresolved problems when building dll's for mingw-w64
#       and attempting to statically embed libstdc++, libpthread, etc.
if TARGET_WINDOWS
libbitcoinkernel_la_LDFLAGS += -static
libbitcoinkernel_la_CXXFLAGS += -static
endif

# TODO: libbitcoinkernel is a work in progress consensus engine library, as more
#       and more modules are decoupled from the consensus engine, this list will
#       shrink to only those which are absolutely necessary. For example, things
#       like index/*.cpp will be removed.
libbitcoinkernel_la_SOURCES = \
  kernel/bitcoinkernel.cpp \
  arith_uint256.cpp \
  blockfilter.cpp \
  chain.cpp \
  chainparamsbase.cpp \
  chainparams.cpp \
  clientversion.cpp \
  coins.cpp \
  compat/glibcxx_sanity.cpp \
  compressor.cpp \
  consensus/merkle.cpp \
  consensus/tx_check.cpp \
  consensus/tx_verify.cpp \
  core_read.cpp \
  dbwrapper.cpp \
  deploymentinfo.cpp \
  deploymentstatus.cpp \
  flatfile.cpp \
  fs.cpp \
  hash.cpp \
  index/base.cpp \
  index/blockfilterindex.cpp \
  index/coinstatsindex.cpp \
  init/common.cpp \
  key.cpp \
  logging.cpp \
  netaddress.cpp \
  node/blockstorage.cpp \
  node/chainstate.cpp \
  node/coinstats.cpp \
  node/ui_interface.cpp \
  policy/feerate.cpp \
  policy/fees.cpp \
  policy/packages.cpp \
  policy/policy.cpp \
  policy/rbf.cpp \
  policy/settings.cpp \
  pow.cpp \
  primitives/block.cpp \
  primitives/transaction.cpp \
  pubkey.cpp \
  random.cpp \
  randomenv.cpp \
  scheduler.cpp \
  script/interpreter.cpp \
  script/script.cpp \
  script/script_error.cpp \
  script/sigcache.cpp \
  script/standard.cpp \
  shutdown.cpp \
  signet.cpp \
  support/cleanse.cpp \
  support/lockedpool.cpp \
  sync.cpp \
  threadinterrupt.cpp \
  timedata.cpp \
  txdb.cpp \
  txmempool.cpp \
  uint256.cpp \
  util/asmap.cpp \
  util/bytevectorhash.cpp \
  util/check.cpp \
  util/getuniquepath.cpp \
  util/hasher.cpp \
  util/moneystr.cpp \
  util/rbf.cpp \
  util/serfloat.cpp \
  util/settings.cpp \
  util/strencodings.cpp \
  util/syscall_sandbox.cpp \
  util/system.cpp \
  util/thread.cpp \
  util/threadnames.cpp \
  util/time.cpp \
  util/tokenpipe.cpp \
  validation.cpp \
  validationinterface.cpp \
  versionbits.cpp \
  warnings.cpp
<<<<<<< HEAD
# ELEMENTS: additional sources for chainstate
bitcoin_chainstate_SOURCES += \
  asset.cpp \
  blind.cpp \
  blindpsbt.cpp \
  block_proof.cpp \
  common/bloom.cpp \
  confidential_validation.cpp \
  dynafed.cpp \
  issuance.cpp \
  mainchainrpc.cpp \
  merkleblock.cpp \
  pegins.cpp \
  primitives/bitcoin/block.cpp \
  primitives/bitcoin/merkleblock.cpp \
  primitives/bitcoin/transaction.cpp \
  primitives/confidential.cpp \
  primitives/pak.cpp \
  primitives/txwitness.cpp \
  psbt.cpp \
  rpc/request.cpp \
  script/pegins.cpp \
  script/sign.cpp \
  script/signingprovider.cpp \
  support/events.h \
  util/url.cpp

bitcoin_chainstate_CPPFLAGS = $(AM_CPPFLAGS) $(BITCOIN_INCLUDES)
bitcoin_chainstate_CXXFLAGS = $(AM_CXXFLAGS) $(PIE_FLAGS)
bitcoin_chainstate_LDFLAGS = $(RELDFLAGS) $(AM_LDFLAGS) $(LIBTOOL_APP_LDFLAGS) $(PTHREAD_FLAGS)
bitcoin_chainstate_LDADD = \
  $(LIBBITCOIN_CRYPTO) \
  $(LIBUNIVALUE) \
  $(LIBSECP256K1) \
  $(LIBLEVELDB) \
  $(LIBLEVELDB_SSE42) \
  $(LIBMEMENV)
# ELEMENTS:
bitcoin_chainstate_LDADD += \
  $(EVENT_LIBS)
=======
>>>>>>> dd17c42a

# Required for obj/build.h to be generated first.
# More details: https://www.gnu.org/software/automake/manual/html_node/Built-Sources-Example.html
libbitcoinkernel_la-clientversion.l$(OBJEXT): obj/build.h
endif # BUILD_BITCOIN_KERNEL_LIB
#

# bitcoinconsensus library #
if BUILD_BITCOIN_LIBS
lib_LTLIBRARIES += $(LIBBITCOINCONSENSUS)

include_HEADERS = script/bitcoinconsensus.h
<<<<<<< HEAD
libelementsconsensus_la_SOURCES = support/cleanse.cpp $(crypto_libbitcoin_crypto_base_a_SOURCES) $(libelements_consensus_a_SOURCES)
=======
libbitcoinconsensus_la_SOURCES = support/cleanse.cpp $(crypto_libbitcoin_crypto_base_la_SOURCES) $(libbitcoin_consensus_a_SOURCES)
>>>>>>> dd17c42a

libelementsconsensus_la_LDFLAGS = $(AM_LDFLAGS) -no-undefined $(RELDFLAGS)
libelementsconsensus_la_LIBADD = $(LIBSECP256K1)
libelementsconsensus_la_CPPFLAGS = $(AM_CPPFLAGS) -I$(builddir)/obj -I$(srcdir)/secp256k1/include -DBUILD_BITCOIN_INTERNAL
libelementsconsensus_la_CXXFLAGS = $(AM_CXXFLAGS) $(PIE_FLAGS)

endif
#

CTAES_DIST =  crypto/ctaes/bench.c
CTAES_DIST += crypto/ctaes/ctaes.c
CTAES_DIST += crypto/ctaes/ctaes.h
CTAES_DIST += crypto/ctaes/README.md
CTAES_DIST += crypto/ctaes/test.c

CLEANFILES = $(EXTRA_LIBRARIES)

CLEANFILES += *.gcda *.gcno
CLEANFILES += compat/*.gcda compat/*.gcno
CLEANFILES += consensus/*.gcda consensus/*.gcno
CLEANFILES += crc32c/src/*.gcda crc32c/src/*.gcno
CLEANFILES += crypto/*.gcda crypto/*.gcno
CLEANFILES += index/*.gcda index/*.gcno
CLEANFILES += interfaces/*.gcda interfaces/*.gcno
CLEANFILES += node/*.gcda node/*.gcno
CLEANFILES += policy/*.gcda policy/*.gcno
CLEANFILES += primitives/*.gcda primitives/*.gcno
CLEANFILES += rpc/*.gcda rpc/*.gcno
CLEANFILES += script/*.gcda script/*.gcno
CLEANFILES += support/*.gcda support/*.gcno
CLEANFILES += univalue/*.gcda univalue/*.gcno
CLEANFILES += util/*.gcda util/*.gcno
CLEANFILES += wallet/*.gcda wallet/*.gcno
CLEANFILES += wallet/test/*.gcda wallet/test/*.gcno
CLEANFILES += zmq/*.gcda zmq/*.gcno
CLEANFILES += obj/build.h

EXTRA_DIST = $(CTAES_DIST)


config/bitcoin-config.h: config/stamp-h1
	@$(MAKE) -C $(top_builddir) $(subdir)/$(@)
config/stamp-h1: $(top_srcdir)/$(subdir)/config/bitcoin-config.h.in $(top_builddir)/config.status
	$(AM_V_at)$(MAKE) -C $(top_builddir) $(subdir)/$(@)
$(top_srcdir)/$(subdir)/config/bitcoin-config.h.in:  $(am__configure_deps)
	$(AM_V_at)$(MAKE) -C $(top_srcdir) $(subdir)/config/bitcoin-config.h.in

clean-local:
	-$(MAKE) -C secp256k1 clean
	-rm -f leveldb/*/*.gcda leveldb/*/*.gcno leveldb/helpers/memenv/*.gcda leveldb/helpers/memenv/*.gcno
	-rm -f config.h
	-rm -rf test/__pycache__

.rc.o:
	@test -f $(WINDRES)
	## FIXME: How to get the appropriate modulename_CPPFLAGS in here?
	$(AM_V_GEN) $(WINDRES) $(DEFS) $(DEFAULT_INCLUDES) $(INCLUDES) $(CPPFLAGS) -DWINDRES_PREPROC -i $< -o $@

check-symbols: $(bin_PROGRAMS)
	@echo "Running symbol and dynamic library checks..."
	$(AM_V_at) $(PYTHON) $(top_srcdir)/contrib/devtools/symbol-check.py $(bin_PROGRAMS)

check-security: $(bin_PROGRAMS)
if HARDEN
	@echo "Checking binary security..."
	$(AM_V_at) $(PYTHON) $(top_srcdir)/contrib/devtools/security-check.py $(bin_PROGRAMS)
endif

libbitcoin_ipc_mpgen_input = \
  ipc/capnp/echo.capnp \
  ipc/capnp/init.capnp
EXTRA_DIST += $(libbitcoin_ipc_mpgen_input)
%.capnp:

if BUILD_MULTIPROCESS
LIBBITCOIN_IPC=libbitcoin_ipc.a
libbitcoin_ipc_a_SOURCES = \
  ipc/capnp/context.h \
  ipc/capnp/init-types.h \
  ipc/capnp/protocol.cpp \
  ipc/capnp/protocol.h \
  ipc/context.h \
  ipc/exception.h \
  ipc/interfaces.cpp \
  ipc/process.cpp \
  ipc/process.h \
  ipc/protocol.h
libbitcoin_ipc_a_CPPFLAGS = $(AM_CPPFLAGS) $(BITCOIN_INCLUDES)
libbitcoin_ipc_a_CXXFLAGS = $(AM_CXXFLAGS) $(PIE_FLAGS) $(LIBMULTIPROCESS_CFLAGS)

include $(MPGEN_PREFIX)/include/mpgen.mk
libbitcoin_ipc_mpgen_output = \
  $(libbitcoin_ipc_mpgen_input:=.c++) \
  $(libbitcoin_ipc_mpgen_input:=.h) \
  $(libbitcoin_ipc_mpgen_input:=.proxy-client.c++) \
  $(libbitcoin_ipc_mpgen_input:=.proxy-server.c++) \
  $(libbitcoin_ipc_mpgen_input:=.proxy-types.c++) \
  $(libbitcoin_ipc_mpgen_input:=.proxy-types.h) \
  $(libbitcoin_ipc_mpgen_input:=.proxy.h)
nodist_libbitcoin_ipc_a_SOURCES = $(libbitcoin_ipc_mpgen_output)
CLEANFILES += $(libbitcoin_ipc_mpgen_output)
endif

include Makefile.minisketch.include

include Makefile.crc32c.include
include Makefile.leveldb.include

include Makefile.test_util.include
include Makefile.test_fuzz.include

if ENABLE_TESTS
include Makefile.test.include
endif

if ENABLE_BENCH
include Makefile.bench.include
endif

if ENABLE_QT
include Makefile.qt.include
endif

if ENABLE_QT_TESTS
include Makefile.qttest.include
endif

include Makefile.univalue.include<|MERGE_RESOLUTION|>--- conflicted
+++ resolved
@@ -856,6 +856,34 @@
 bitcoin_chainstate_CPPFLAGS = $(AM_CPPFLAGS) $(BITCOIN_INCLUDES)
 bitcoin_chainstate_CXXFLAGS = $(AM_CXXFLAGS) $(PIE_FLAGS)
 
+# ELEMENTS: additional sources for chainstate
+bitcoin_chainstate_SOURCES += \
+  asset.cpp \
+  blind.cpp \
+  blindpsbt.cpp \
+  block_proof.cpp \
+  common/bloom.cpp \
+  confidential_validation.cpp \
+  dynafed.cpp \
+  issuance.cpp \
+  mainchainrpc.cpp \
+  merkleblock.cpp \
+  pegins.cpp \
+  primitives/bitcoin/block.cpp \
+  primitives/bitcoin/merkleblock.cpp \
+  primitives/bitcoin/transaction.cpp \
+  primitives/confidential.cpp \
+  primitives/pak.cpp \
+  primitives/txwitness.cpp \
+  psbt.cpp \
+  rpc/request.cpp \
+  script/pegins.cpp \
+  script/sign.cpp \
+  script/signingprovider.cpp \
+  support/events.h \
+  util/url.cpp
+
+
 # $(LIBTOOL_APP_LDFLAGS) deliberately omitted here so that we can test linking
 # bitcoin-chainstate against libbitcoinkernel as a shared or static library by
 # setting --{en,dis}able-shared.
@@ -972,49 +1000,6 @@
   validationinterface.cpp \
   versionbits.cpp \
   warnings.cpp
-<<<<<<< HEAD
-# ELEMENTS: additional sources for chainstate
-bitcoin_chainstate_SOURCES += \
-  asset.cpp \
-  blind.cpp \
-  blindpsbt.cpp \
-  block_proof.cpp \
-  common/bloom.cpp \
-  confidential_validation.cpp \
-  dynafed.cpp \
-  issuance.cpp \
-  mainchainrpc.cpp \
-  merkleblock.cpp \
-  pegins.cpp \
-  primitives/bitcoin/block.cpp \
-  primitives/bitcoin/merkleblock.cpp \
-  primitives/bitcoin/transaction.cpp \
-  primitives/confidential.cpp \
-  primitives/pak.cpp \
-  primitives/txwitness.cpp \
-  psbt.cpp \
-  rpc/request.cpp \
-  script/pegins.cpp \
-  script/sign.cpp \
-  script/signingprovider.cpp \
-  support/events.h \
-  util/url.cpp
-
-bitcoin_chainstate_CPPFLAGS = $(AM_CPPFLAGS) $(BITCOIN_INCLUDES)
-bitcoin_chainstate_CXXFLAGS = $(AM_CXXFLAGS) $(PIE_FLAGS)
-bitcoin_chainstate_LDFLAGS = $(RELDFLAGS) $(AM_LDFLAGS) $(LIBTOOL_APP_LDFLAGS) $(PTHREAD_FLAGS)
-bitcoin_chainstate_LDADD = \
-  $(LIBBITCOIN_CRYPTO) \
-  $(LIBUNIVALUE) \
-  $(LIBSECP256K1) \
-  $(LIBLEVELDB) \
-  $(LIBLEVELDB_SSE42) \
-  $(LIBMEMENV)
-# ELEMENTS:
-bitcoin_chainstate_LDADD += \
-  $(EVENT_LIBS)
-=======
->>>>>>> dd17c42a
 
 # Required for obj/build.h to be generated first.
 # More details: https://www.gnu.org/software/automake/manual/html_node/Built-Sources-Example.html
@@ -1027,11 +1012,7 @@
 lib_LTLIBRARIES += $(LIBBITCOINCONSENSUS)
 
 include_HEADERS = script/bitcoinconsensus.h
-<<<<<<< HEAD
-libelementsconsensus_la_SOURCES = support/cleanse.cpp $(crypto_libbitcoin_crypto_base_a_SOURCES) $(libelements_consensus_a_SOURCES)
-=======
-libbitcoinconsensus_la_SOURCES = support/cleanse.cpp $(crypto_libbitcoin_crypto_base_la_SOURCES) $(libbitcoin_consensus_a_SOURCES)
->>>>>>> dd17c42a
+libelementsconsensus_la_SOURCES = support/cleanse.cpp $(crypto_libbitcoin_crypto_base_la_SOURCES) $(libelements_consensus_a_SOURCES)
 
 libelementsconsensus_la_LDFLAGS = $(AM_LDFLAGS) -no-undefined $(RELDFLAGS)
 libelementsconsensus_la_LIBADD = $(LIBSECP256K1)
