# Copyright (c) 2013-2016 The Bitcoin Core developers
# Distributed under the MIT software license, see the accompanying
# file COPYING or http://www.opensource.org/licenses/mit-license.php.

# Pattern rule to print variables, e.g. make print-top_srcdir
print-%: FORCE
	@echo '$*'='$($*)'

DIST_SUBDIRS = secp256k1

AM_LDFLAGS = $(LIBTOOL_LDFLAGS) $(HARDENED_LDFLAGS) $(GPROF_LDFLAGS) $(SANITIZER_LDFLAGS) $(LTO_LDFLAGS) $(CORE_LDFLAGS)
AM_CXXFLAGS = $(DEBUG_CXXFLAGS) $(HARDENED_CXXFLAGS) $(WARN_CXXFLAGS) $(NOWARN_CXXFLAGS) $(ERROR_CXXFLAGS) $(GPROF_CXXFLAGS) $(SANITIZER_CXXFLAGS) $(LTO_CXXFLAGS) $(CORE_CXXFLAGS)
AM_CPPFLAGS = $(DEBUG_CPPFLAGS) $(HARDENED_CPPFLAGS) $(CORE_CPPFLAGS)
AM_LIBTOOLFLAGS = --preserve-dup-deps
PTHREAD_FLAGS = $(PTHREAD_CFLAGS) $(PTHREAD_LIBS)
EXTRA_LIBRARIES =

lib_LTLIBRARIES =
noinst_LTLIBRARIES =

bin_PROGRAMS =
noinst_PROGRAMS =
check_PROGRAMS =
TESTS =
BENCHMARKS =

BITCOIN_INCLUDES=-I$(builddir) -I$(srcdir)/$(MINISKETCH_INCLUDE_DIR_INT) -I$(srcdir)/secp256k1/include -I$(srcdir)/$(UNIVALUE_INCLUDE_DIR_INT) $(LEVELDB_CPPFLAGS)
BITCOIN_INCLUDES=-I$(builddir) -I$(srcdir)/$(MINISKETCH_INCLUDE_DIR_INT) -I$(srcdir)/secp256k1/include -I$(srcdir)/$(UNIVALUE_INCLUDE_DIR_INT) -I$(srcdir)/$(ELEMENTS_SIMPLICITY_INCLUDE_DIR_INT) $(BDB_CPPFLAGS) $(LEVELDB_CPPFLAGS)

LIBBITCOIN_NODE=libbitcoin_node.a
LIBBITCOIN_COMMON=libbitcoin_common.a
LIBBITCOIN_CONSENSUS=libelements_consensus.a
LIBBITCOIN_CLI=libbitcoin_cli.a
LIBBITCOIN_UTIL=libbitcoin_util.a
LIBBITCOIN_CRYPTO_BASE=crypto/libbitcoin_crypto_base.la
LIBBITCOINQT=qt/libbitcoinqt.a
LIBSECP256K1=secp256k1/libsecp256k1.la

if ENABLE_ZMQ
LIBBITCOIN_ZMQ=libbitcoin_zmq.a
endif
if BUILD_BITCOIN_LIBS
LIBBITCOINCONSENSUS=libelementsconsensus.la
endif
if BUILD_BITCOIN_KERNEL_LIB
LIBBITCOINKERNEL=libbitcoinkernel.la
endif
if ENABLE_WALLET
LIBBITCOIN_WALLET=libbitcoin_wallet.a
LIBBITCOIN_WALLET_TOOL=libbitcoin_wallet_tool.a
endif

LIBBITCOIN_CRYPTO = $(LIBBITCOIN_CRYPTO_BASE)
if ENABLE_SSE41
LIBBITCOIN_CRYPTO_SSE41 = crypto/libbitcoin_crypto_sse41.la
LIBBITCOIN_CRYPTO += $(LIBBITCOIN_CRYPTO_SSE41)
endif
if ENABLE_AVX2
LIBBITCOIN_CRYPTO_AVX2 = crypto/libbitcoin_crypto_avx2.la
LIBBITCOIN_CRYPTO += $(LIBBITCOIN_CRYPTO_AVX2)
endif
if ENABLE_X86_SHANI
LIBBITCOIN_CRYPTO_X86_SHANI = crypto/libbitcoin_crypto_x86_shani.la
LIBBITCOIN_CRYPTO += $(LIBBITCOIN_CRYPTO_X86_SHANI)
endif
if ENABLE_ARM_SHANI
LIBBITCOIN_CRYPTO_ARM_SHANI = crypto/libbitcoin_crypto_arm_shani.la
LIBBITCOIN_CRYPTO += $(LIBBITCOIN_CRYPTO_ARM_SHANI)
endif
noinst_LTLIBRARIES += $(LIBBITCOIN_CRYPTO)

$(LIBSECP256K1): $(wildcard secp256k1/src/*.h) $(wildcard secp256k1/src/*.c) $(wildcard secp256k1/include/*)
	$(AM_V_at)$(MAKE) $(AM_MAKEFLAGS) -C $(@D) $(@F)

# Make is not made aware of per-object dependencies to avoid limiting building parallelization
# But to build the less dependent modules first, we manually select their order here:
EXTRA_LIBRARIES += \
  $(LIBBITCOIN_UTIL) \
  $(LIBBITCOIN_COMMON) \
  $(LIBBITCOIN_CONSENSUS) \
  $(LIBBITCOIN_NODE) \
  $(LIBBITCOIN_CLI) \
  $(LIBBITCOIN_IPC) \
  $(LIBBITCOIN_WALLET) \
  $(LIBBITCOIN_WALLET_TOOL) \
  $(LIBBITCOIN_ZMQ)

if BUILD_BITCOIND
  bin_PROGRAMS += elementsd
endif

if BUILD_BITCOIN_NODE
  bin_PROGRAMS += elements-node
endif

if BUILD_BITCOIN_CLI
  bin_PROGRAMS += elements-cli
endif

if BUILD_BITCOIN_TX
  bin_PROGRAMS += elements-tx
endif

if ENABLE_WALLET
if BUILD_BITCOIN_WALLET
  bin_PROGRAMS += elements-wallet
endif
endif

if BUILD_BITCOIN_UTIL
  bin_PROGRAMS += elements-util
endif

if BUILD_BITCOIN_CHAINSTATE
  bin_PROGRAMS += bitcoin-chainstate
endif

.PHONY: FORCE check-symbols check-security
# bitcoin core #
BITCOIN_CORE_H = \
  addrdb.h \
  addrman.h \
  asset.h \
  assetsdir.h \
  addrman_impl.h \
  attributes.h \
  banman.h \
  base58.h \
  bech32.h \
  blech32.h \
  blind.h \
  blindpsbt.h \
  blockencodings.h \
  blockfilter.h \
  block_proof.h \
  chain.h \
  chainparams.h \
  chainparamsbase.h \
  chainparamsseeds.h \
  checkqueue.h \
  clientversion.h \
  coins.h \
  common/bloom.h \
  common/run_command.h \
  common/url.h \
  compat/assumptions.h \
  compat/byteswap.h \
  compat/compat.h \
  compat/cpuid.h \
  compat/endian.h \
  compressor.h \
  confidential_validation.h \
  consensus/consensus.h \
  consensus/tx_check.h \
  consensus/tx_verify.h \
  core_io.h \
  core_memusage.h \
  cuckoocache.h \
  dbwrapper.h \
  deploymentinfo.h \
  deploymentstatus.h \
  dynafed.h \
  external_signer.h \
  flatfile.h \
  fs.h \
  headerssync.h \
  httprpc.h \
  httpserver.h \
  i2p.h \
  index/base.h \
  index/blockfilterindex.h \
  index/coinstatsindex.h \
  index/disktxpos.h \
  index/txindex.h \
  indirectmap.h \
  init.h \
  init/common.h \
  interfaces/chain.h \
  interfaces/echo.h \
  interfaces/handler.h \
  interfaces/init.h \
  interfaces/ipc.h \
  interfaces/node.h \
  interfaces/wallet.h \
  issuance.h \
  kernel/chain.h \
  kernel/chainstatemanager_opts.h \
  kernel/checks.h \
  kernel/coinstats.h \
  kernel/context.h \
  kernel/cs_main.h \
  kernel/mempool_entry.h \
  kernel/mempool_limits.h \
  kernel/mempool_options.h \
  kernel/mempool_persist.h \
  kernel/validation_cache_sizes.h \
  key.h \
  key_io.h \
  logging.h \
  logging/timer.h \
  mainchainrpc.h \
  mapport.h \
  memusage.h \
  merkleblock.h \
  net.h \
  net_permissions.h \
  net_processing.h \
  net_types.h \
  netaddress.h \
  netbase.h \
  netgroup.h \
  netmessagemaker.h \
  node/blockstorage.h \
  node/caches.h \
  node/chainstate.h \
  node/chainstatemanager_args.h \
  node/coin.h \
  node/coins_view_args.h \
  node/connection_types.h \
  node/context.h \
  node/database_args.h \
  node/eviction.h \
  node/interface_ui.h \
  node/mempool_args.h \
  node/mempool_persist_args.h \
  node/miner.h \
  node/minisketchwrapper.h \
  node/psbt.h \
  node/transaction.h \
  node/txreconciliation.h \
  node/utxo_snapshot.h \
  node/validation_cache_args.h \
  noui.h \
  outputtype.h \
  pegins.h \
  policy/discount.h \
  policy/feerate.h \
  policy/fees.h \
  policy/fees_args.h \
  policy/packages.h \
  policy/policy.h \
  policy/rbf.h \
  policy/settings.h \
  pow.h \
  primitives/pak.h \
  protocol.h \
  psbt.h \
  random.h \
  randomenv.h \
  rest.h \
  reverse_iterator.h \
  rpc/blockchain.h \
  rpc/client.h \
  rpc/mempool.h \
  rpc/mining.h \
  rpc/protocol.h \
  rpc/rawtransaction_util.h \
  rpc/register.h \
  rpc/request.h \
  rpc/server.h \
  rpc/server_util.h \
  rpc/util.h \
  scheduler.h \
  script/descriptor.h \
  script/generic.hpp \
  script/keyorigin.h \
  script/pegins.h \
  script/miniscript.h \
  script/sigcache.h \
  script/sign.h \
  script/signingprovider.h \
  script/standard.h \
  shutdown.h \
  signet.h \
  streams.h \
  support/allocators/secure.h \
  support/allocators/zeroafterfree.h \
  support/cleanse.h \
  support/events.h \
  support/lockedpool.h \
  sync.h \
  threadsafety.h \
  timedata.h \
  torcontrol.h \
  txdb.h \
  txmempool.h \
  txorphanage.h \
  txrequest.h \
  undo.h \
  util/asmap.h \
  util/bip32.h \
  util/bitdeque.h \
  util/bytevectorhash.h \
  util/check.h \
  util/epochguard.h \
  util/error.h \
  util/fastrange.h \
  util/fees.h \
  util/getuniquepath.h \
  util/golombrice.h \
  util/hash_type.h \
  util/hasher.h \
  util/macros.h \
  util/message.h \
  util/moneystr.h \
  util/overflow.h \
  util/overloaded.h \
  util/rbf.h \
  util/readwritefile.h \
  util/result.h \
  util/serfloat.h \
  util/settings.h \
  util/sock.h \
  util/spanparsing.h \
  util/string.h \
  util/syscall_sandbox.h \
  util/syserror.h \
  util/system.h \
  util/thread.h \
  util/threadinterrupt.h \
  util/threadnames.h \
  util/time.h \
  util/tokenpipe.h \
  util/trace.h \
  util/translation.h \
  util/types.h \
  util/ui_change_type.h \
  util/vector.h \
  validation.h \
  validationinterface.h \
  versionbits.h \
  wallet/bdb.h \
  wallet/coincontrol.h \
  wallet/coinselection.h \
  wallet/context.h \
  wallet/crypter.h \
  wallet/db.h \
  wallet/dump.h \
  wallet/external_signer_scriptpubkeyman.h \
  wallet/feebumper.h \
  wallet/fees.h \
  wallet/ismine.h \
  wallet/load.h \
  wallet/receive.h \
  wallet/rpc/util.h \
  wallet/rpc/wallet.h \
  wallet/salvage.h \
  wallet/scriptpubkeyman.h \
  wallet/spend.h \
  wallet/sqlite.h \
  wallet/transaction.h \
  wallet/wallet.h \
  wallet/walletdb.h \
  wallet/wallettool.h \
  wallet/walletutil.h \
  walletinitinterface.h \
  warnings.h \
  zmq/zmqabstractnotifier.h \
  zmq/zmqnotificationinterface.h \
  zmq/zmqpublishnotifier.h \
  zmq/zmqrpc.h \
  zmq/zmqutil.h


obj/build.h: FORCE
	@$(MKDIR_P) $(builddir)/obj
	@$(top_srcdir)/share/genbuild.sh "$(abs_top_builddir)/src/obj/build.h" \
	  "$(abs_top_srcdir)"
libbitcoin_util_a-clientversion.$(OBJEXT): obj/build.h

# node #
libbitcoin_node_a_CPPFLAGS = $(AM_CPPFLAGS) $(BITCOIN_INCLUDES) $(BOOST_CPPFLAGS) $(MINIUPNPC_CPPFLAGS) $(NATPMP_CPPFLAGS) $(EVENT_CFLAGS) $(EVENT_PTHREADS_CFLAGS)
libbitcoin_node_a_CXXFLAGS = $(AM_CXXFLAGS) $(PIE_FLAGS)
libbitcoin_node_a_SOURCES = \
  addrdb.cpp \
  addrman.cpp \
  banman.cpp \
  blockencodings.cpp \
  blockfilter.cpp \
  block_proof.cpp \
  chain.cpp \
  confidential_validation.cpp \
  consensus/tx_verify.cpp \
  dynafed.cpp \
  dbwrapper.cpp \
  deploymentstatus.cpp \
  flatfile.cpp \
  headerssync.cpp \
  httprpc.cpp \
  httpserver.cpp \
  i2p.cpp \
  index/base.cpp \
  index/blockfilterindex.cpp \
  index/coinstatsindex.cpp \
  index/txindex.cpp \
  init.cpp \
  kernel/chain.cpp \
  kernel/checks.cpp \
  kernel/coinstats.cpp \
  mainchainrpc.cpp \
  kernel/context.cpp \
  kernel/cs_main.cpp \
  kernel/mempool_persist.cpp \
  mapport.cpp \
  net.cpp \
  net_processing.cpp \
  netgroup.cpp \
  node/blockstorage.cpp \
  node/caches.cpp \
  node/chainstate.cpp \
  node/chainstatemanager_args.cpp \
  node/coin.cpp \
  node/coins_view_args.cpp \
  node/connection_types.cpp \
  node/context.cpp \
  node/database_args.cpp \
  node/eviction.cpp \
  node/interface_ui.cpp \
  node/interfaces.cpp \
  node/mempool_args.cpp \
  node/mempool_persist_args.cpp \
  node/miner.cpp \
  node/minisketchwrapper.cpp \
  node/psbt.cpp \
  node/transaction.cpp \
  node/txreconciliation.cpp \
  node/utxo_snapshot.cpp \
  node/validation_cache_args.cpp \
  noui.cpp \
  pegins.cpp \
  policy/fees.cpp \
  policy/fees_args.cpp \
  policy/packages.cpp \
  policy/rbf.cpp \
  policy/settings.cpp \
  pow.cpp \
  primitives/pak.cpp \
  rest.cpp \
  rpc/blockchain.cpp \
  rpc/fees.cpp \
  rpc/mempool.cpp \
  rpc/mining.cpp \
  rpc/net.cpp \
  rpc/node.cpp \
  rpc/output_script.cpp \
  rpc/rawtransaction.cpp \
  rpc/server.cpp \
  rpc/server_util.cpp \
  rpc/signmessage.cpp \
  rpc/txoutproof.cpp \
  script/sigcache.cpp \
  shutdown.cpp \
  signet.cpp \
  timedata.cpp \
  torcontrol.cpp \
  txdb.cpp \
  txmempool.cpp \
  txorphanage.cpp \
  txrequest.cpp \
  validation.cpp \
  validationinterface.cpp \
  versionbits.cpp \
  $(BITCOIN_CORE_H)

if ENABLE_WALLET
libbitcoin_node_a_SOURCES += wallet/init.cpp
libbitcoin_node_a_CPPFLAGS += $(BDB_CPPFLAGS)
endif
if !ENABLE_WALLET
libbitcoin_node_a_SOURCES += dummywallet.cpp
endif
#

# zmq #
if ENABLE_ZMQ
libbitcoin_zmq_a_CPPFLAGS = $(AM_CPPFLAGS) $(BITCOIN_INCLUDES) $(ZMQ_CFLAGS)
libbitcoin_zmq_a_CXXFLAGS = $(AM_CXXFLAGS) $(PIE_FLAGS)
libbitcoin_zmq_a_SOURCES = \
  zmq/zmqabstractnotifier.cpp \
  zmq/zmqnotificationinterface.cpp \
  zmq/zmqpublishnotifier.cpp \
  zmq/zmqrpc.cpp \
  zmq/zmqutil.cpp
endif
#

# wallet #
libbitcoin_wallet_a_CPPFLAGS = $(AM_CPPFLAGS) $(BITCOIN_INCLUDES) $(BOOST_CPPFLAGS) $(BDB_CPPFLAGS) $(SQLITE_CFLAGS)
libbitcoin_wallet_a_CXXFLAGS = $(AM_CXXFLAGS) $(PIE_FLAGS)
libbitcoin_wallet_a_SOURCES = \
  wallet/coincontrol.cpp \
  wallet/context.cpp \
  wallet/crypter.cpp \
  wallet/db.cpp \
  wallet/dump.cpp \
  wallet/external_signer_scriptpubkeyman.cpp \
  wallet/feebumper.cpp \
  wallet/fees.cpp \
  wallet/interfaces.cpp \
  wallet/load.cpp \
  wallet/receive.cpp \
  wallet/rpc/addresses.cpp \
  wallet/rpc/backup.cpp \
  wallet/rpc/coins.cpp \
  wallet/rpc/elements.cpp \
  wallet/rpc/encrypt.cpp \
  wallet/rpc/spend.cpp \
  wallet/rpc/signmessage.cpp \
  wallet/rpc/transactions.cpp \
  wallet/rpc/util.cpp \
  wallet/rpc/wallet.cpp \
  wallet/scriptpubkeyman.cpp \
  wallet/spend.cpp \
  wallet/transaction.cpp \
  wallet/wallet.cpp \
  wallet/walletdb.cpp \
  wallet/walletutil.cpp \
  wallet/coinselection.cpp \
  primitives/bitcoin/merkleblock.cpp \
  primitives/bitcoin/block.cpp \
  $(libbitcoin_common_a_SOURCES) \
  $(libbitcoin_node_a_SOURCES) \
  $(BITCOIN_CORE_H)

if USE_SQLITE
libbitcoin_wallet_a_SOURCES += wallet/sqlite.cpp
endif
if USE_BDB
libbitcoin_wallet_a_SOURCES += wallet/bdb.cpp wallet/salvage.cpp
endif
#

# wallet tool #
libbitcoin_wallet_tool_a_CPPFLAGS = $(AM_CPPFLAGS) $(BITCOIN_INCLUDES) $(BOOST_CPPFLAGS)
libbitcoin_wallet_tool_a_CXXFLAGS = $(AM_CXXFLAGS) $(PIE_FLAGS)
libbitcoin_wallet_tool_a_SOURCES = \
  wallet/wallettool.cpp \
  $(BITCOIN_CORE_H)
#

# crypto #
crypto_libbitcoin_crypto_base_la_CPPFLAGS = $(AM_CPPFLAGS)

# Specify -static in both CXXFLAGS and LDFLAGS so libtool will only build a
# static version of this library. We don't need a dynamic version, and a dynamic
# version can't be used on windows anyway because the library doesn't currently
# export DLL symbols.
crypto_libbitcoin_crypto_base_la_CXXFLAGS = $(AM_CXXFLAGS) $(PIE_FLAGS) -static
crypto_libbitcoin_crypto_base_la_LDFLAGS = $(AM_LDFLAGS) -static

crypto_libbitcoin_crypto_base_la_SOURCES = \
  crypto/aes.cpp \
  crypto/aes.h \
  crypto/chacha_poly_aead.h \
  crypto/chacha_poly_aead.cpp \
  crypto/chacha20.h \
  crypto/chacha20.cpp \
  crypto/common.h \
  crypto/hkdf_sha256_32.cpp \
  crypto/hkdf_sha256_32.h \
  crypto/hmac_sha256.cpp \
  crypto/hmac_sha256.h \
  crypto/hmac_sha512.cpp \
  crypto/hmac_sha512.h \
  crypto/poly1305.h \
  crypto/poly1305.cpp \
  crypto/muhash.h \
  crypto/muhash.cpp \
  crypto/ripemd160.cpp \
  crypto/ripemd160.h \
  crypto/sha1.cpp \
  crypto/sha1.h \
  crypto/sha256.cpp \
  crypto/sha256.h \
  crypto/sha3.cpp \
  crypto/sha3.h \
  crypto/sha512.cpp \
  crypto/sha512.h \
  crypto/siphash.cpp \
  crypto/siphash.h

if USE_ASM
crypto_libbitcoin_crypto_base_la_SOURCES += crypto/sha256_sse4.cpp
endif

# See explanation for -static in crypto_libbitcoin_crypto_base_la's LDFLAGS and
# CXXFLAGS above
crypto_libbitcoin_crypto_sse41_la_LDFLAGS = $(AM_LDFLAGS) -static
crypto_libbitcoin_crypto_sse41_la_CXXFLAGS = $(AM_CXXFLAGS) $(PIE_FLAGS) -static
crypto_libbitcoin_crypto_sse41_la_CPPFLAGS = $(AM_CPPFLAGS)
crypto_libbitcoin_crypto_sse41_la_CXXFLAGS += $(SSE41_CXXFLAGS)
crypto_libbitcoin_crypto_sse41_la_CPPFLAGS += -DENABLE_SSE41
crypto_libbitcoin_crypto_sse41_la_SOURCES = crypto/sha256_sse41.cpp

# See explanation for -static in crypto_libbitcoin_crypto_base_la's LDFLAGS and
# CXXFLAGS above
crypto_libbitcoin_crypto_avx2_la_LDFLAGS = $(AM_LDFLAGS) -static
crypto_libbitcoin_crypto_avx2_la_CXXFLAGS = $(AM_CXXFLAGS) $(PIE_FLAGS) -static
crypto_libbitcoin_crypto_avx2_la_CPPFLAGS = $(AM_CPPFLAGS)
crypto_libbitcoin_crypto_avx2_la_CXXFLAGS += $(AVX2_CXXFLAGS)
crypto_libbitcoin_crypto_avx2_la_CPPFLAGS += -DENABLE_AVX2
crypto_libbitcoin_crypto_avx2_la_SOURCES = crypto/sha256_avx2.cpp

# See explanation for -static in crypto_libbitcoin_crypto_base_la's LDFLAGS and
# CXXFLAGS above
crypto_libbitcoin_crypto_x86_shani_la_LDFLAGS = $(AM_LDFLAGS) -static
crypto_libbitcoin_crypto_x86_shani_la_CXXFLAGS = $(AM_CXXFLAGS) $(PIE_FLAGS) -static
crypto_libbitcoin_crypto_x86_shani_la_CPPFLAGS = $(AM_CPPFLAGS)
crypto_libbitcoin_crypto_x86_shani_la_CXXFLAGS += $(X86_SHANI_CXXFLAGS)
crypto_libbitcoin_crypto_x86_shani_la_CPPFLAGS += -DENABLE_X86_SHANI
crypto_libbitcoin_crypto_x86_shani_la_SOURCES = crypto/sha256_x86_shani.cpp

# See explanation for -static in crypto_libbitcoin_crypto_base_la's LDFLAGS and
# CXXFLAGS above
crypto_libbitcoin_crypto_arm_shani_la_LDFLAGS = $(AM_LDFLAGS) -static
crypto_libbitcoin_crypto_arm_shani_la_CXXFLAGS = $(AM_CXXFLAGS) $(PIE_FLAGS) -static
crypto_libbitcoin_crypto_arm_shani_la_CPPFLAGS = $(AM_CPPFLAGS)
crypto_libbitcoin_crypto_arm_shani_la_CXXFLAGS += $(ARM_SHANI_CXXFLAGS)
crypto_libbitcoin_crypto_arm_shani_la_CPPFLAGS += -DENABLE_ARM_SHANI
crypto_libbitcoin_crypto_arm_shani_la_SOURCES = crypto/sha256_arm_shani.cpp
#

# consensus #
libelements_consensus_a_CPPFLAGS = $(AM_CPPFLAGS) $(BITCOIN_INCLUDES)
libelements_consensus_a_CXXFLAGS = $(AM_CXXFLAGS) $(PIE_FLAGS)
libelements_consensus_a_SOURCES = \
  arith_uint256.cpp \
  arith_uint256.h \
  asset.cpp \
  consensus/amount.h \
  consensus/merkle.cpp \
  consensus/merkle.h \
  consensus/params.h \
  consensus/tx_check.cpp \
  consensus/validation.h \
  hash.cpp \
  hash.h \
  prevector.h \
  primitives/block.cpp \
  primitives/block.h \
  primitives/confidential.cpp \
  primitives/confidential.h \
  primitives/txwitness.cpp \
  primitives/txwitness.h \
  primitives/transaction.cpp \
  primitives/transaction.h \
  primitives/bitcoin/block.cpp \
  primitives/bitcoin/block.h \
  primitives/bitcoin/merkleblock.cpp \
  primitives/bitcoin/merkleblock.h \
  primitives/bitcoin/transaction.cpp \
  primitives/bitcoin/transaction.h \
  pubkey.cpp \
  pubkey.h \
  script/bitcoinconsensus.cpp \
  script/interpreter.cpp \
  script/interpreter.h \
  script/script.cpp \
  script/script.h \
  script/script_error.cpp \
  script/script_error.h \
  serialize.h \
  span.h \
  tinyformat.h \
  uint256.cpp \
  uint256.h \
  util/strencodings.cpp \
  util/strencodings.h \
  version.h
#

# common #
libbitcoin_common_a_CPPFLAGS = $(AM_CPPFLAGS) $(BITCOIN_INCLUDES) $(BOOST_CPPFLAGS)
libbitcoin_common_a_CXXFLAGS = $(AM_CXXFLAGS) $(PIE_FLAGS)
libbitcoin_common_a_SOURCES = \
  assetsdir.cpp \
  base58.cpp \
  bech32.cpp \
  blech32.cpp \
  blind.cpp \
  blindpsbt.cpp \
  block_proof.cpp \
  chainparams.cpp \
  coins.cpp \
  common/bloom.cpp \
  common/interfaces.cpp \
  common/run_command.cpp \
  compressor.cpp \
  core_read.cpp \
  core_write.cpp \
  deploymentinfo.cpp \
  external_signer.cpp \
  init/common.cpp \
  issuance.cpp \
  key.cpp \
  key_io.cpp \
  merkleblock.cpp \
  net_types.cpp \
  netaddress.cpp \
  netbase.cpp \
  net_permissions.cpp \
  outputtype.cpp \
  policy/feerate.cpp \
  policy/policy.cpp \
  protocol.cpp \
  psbt.cpp \
  rpc/external_signer.cpp \
  rpc/rawtransaction_util.cpp \
  rpc/request.cpp \
  rpc/util.cpp \
  scheduler.cpp \
  script/descriptor.cpp \
  script/pegins.cpp \
  script/miniscript.cpp \
  script/sign.cpp \
  script/signingprovider.cpp \
  script/standard.cpp \
  warnings.cpp \
  $(BITCOIN_CORE_H)

if USE_LIBEVENT
libbitcoin_common_a_CPPFLAGS += $(EVENT_CFLAGS)
libbitcoin_common_a_SOURCES += common/url.cpp
endif
#

# util #
libbitcoin_util_a_CPPFLAGS = $(AM_CPPFLAGS) $(BITCOIN_INCLUDES)
libbitcoin_util_a_CXXFLAGS = $(AM_CXXFLAGS) $(PIE_FLAGS)
libbitcoin_util_a_SOURCES = \
  support/lockedpool.cpp \
  chainparamsbase.cpp \
  clientversion.cpp \
  fs.cpp \
  logging.cpp \
  random.cpp \
  randomenv.cpp \
  support/cleanse.cpp \
  sync.cpp \
  util/asmap.cpp \
  util/bip32.cpp \
  util/bytevectorhash.cpp \
  util/check.cpp \
  util/error.cpp \
  util/fees.cpp \
  util/getuniquepath.cpp \
  util/hasher.cpp \
  util/sock.cpp \
  util/syserror.cpp \
  util/system.cpp \
  util/message.cpp \
  util/moneystr.cpp \
  util/rbf.cpp \
  util/readwritefile.cpp \
  util/settings.cpp \
  util/thread.cpp \
  util/threadinterrupt.cpp \
  util/threadnames.cpp \
  util/serfloat.cpp \
  util/spanparsing.cpp \
  util/strencodings.cpp \
  util/string.cpp \
  util/syscall_sandbox.cpp \
  util/time.cpp \
  util/tokenpipe.cpp \
  $(BITCOIN_CORE_H)
#

# cli #
libbitcoin_cli_a_CPPFLAGS = $(AM_CPPFLAGS) $(BITCOIN_INCLUDES)
libbitcoin_cli_a_CXXFLAGS = $(AM_CXXFLAGS) $(PIE_FLAGS)
libbitcoin_cli_a_SOURCES = \
  compat/stdin.h \
  compat/stdin.cpp \
  rpc/client.cpp \
  $(BITCOIN_CORE_H)

nodist_libbitcoin_util_a_SOURCES = $(srcdir)/obj/build.h
#

# bitcoind & bitcoin-node binaries #
elements_daemon_sources = bitcoind.cpp
elements_bin_cppflags = $(AM_CPPFLAGS) $(BITCOIN_INCLUDES)
elements_bin_cxxflags = $(AM_CXXFLAGS) $(PIE_FLAGS)
elements_bin_ldflags = $(RELDFLAGS) $(AM_LDFLAGS) $(LIBTOOL_APP_LDFLAGS) $(PTHREAD_FLAGS)

if TARGET_WINDOWS
elements_daemon_sources += bitcoind-res.rc
endif

elements_bin_ldadd = \
  $(LIBBITCOIN_WALLET) \
  $(LIBBITCOIN_COMMON) \
  $(LIBBITCOIN_UTIL) \
  $(LIBUNIVALUE) \
  $(LIBBITCOIN_ZMQ) \
  $(LIBBITCOIN_CONSENSUS) \
  $(LIBBITCOIN_CRYPTO) \
  $(LIBLEVELDB) \
  $(LIBMEMENV) \
  $(LIBSECP256K1) \
  $(LIBELEMENTSSIMPLICITY)

elements_bin_ldadd += $(BDB_LIBS) $(MINIUPNPC_LIBS) $(NATPMP_LIBS) $(EVENT_PTHREADS_LIBS) $(EVENT_LIBS) $(ZMQ_LIBS) $(SQLITE_LIBS)

elementsd_SOURCES = $(elements_daemon_sources) init/bitcoind.cpp
elementsd_CPPFLAGS = $(elements_bin_cppflags)
elementsd_CXXFLAGS = $(elements_bin_cxxflags)
elementsd_LDFLAGS = $(elements_bin_ldflags)
elementsd_LDADD = $(LIBBITCOIN_NODE) $(elements_bin_ldadd)

elements_node_SOURCES = $(elements_daemon_sources) init/bitcoin-node.cpp
elements_node_CPPFLAGS = $(elements_bin_cppflags)
elements_node_CXXFLAGS = $(elements_bin_cxxflags)
elements_node_LDFLAGS = $(elements_bin_ldflags)
elements_node_LDADD = $(LIBBITCOIN_NODE) $(elements_bin_ldadd) $(LIBBITCOIN_IPC) $(LIBMULTIPROCESS_LIBS)

# bitcoin-cli binary #
elements_cli_SOURCES = bitcoin-cli.cpp
elements_cli_CPPFLAGS = $(AM_CPPFLAGS) $(BITCOIN_INCLUDES) $(EVENT_CFLAGS)
elements_cli_CXXFLAGS = $(AM_CXXFLAGS) $(PIE_FLAGS)
elements_cli_LDFLAGS = $(RELDFLAGS) $(AM_LDFLAGS) $(LIBTOOL_APP_LDFLAGS) $(PTHREAD_FLAGS)

if TARGET_WINDOWS
elements_cli_SOURCES += bitcoin-cli-res.rc
endif

elements_cli_LDADD = \
  $(LIBBITCOIN_CLI) \
  $(LIBUNIVALUE) \
  $(LIBBITCOIN_COMMON) \
  $(LIBBITCOIN_UTIL) \
  $(LIBBITCOIN_CRYPTO)

elements_cli_LDADD += $(EVENT_LIBS)
#

# bitcoin-tx binary #
elements_tx_SOURCES = bitcoin-tx.cpp
elements_tx_CPPFLAGS = $(AM_CPPFLAGS) $(BITCOIN_INCLUDES)
elements_tx_CXXFLAGS = $(AM_CXXFLAGS) $(PIE_FLAGS)
elements_tx_LDFLAGS = $(RELDFLAGS) $(AM_LDFLAGS) $(LIBTOOL_APP_LDFLAGS) $(PTHREAD_FLAGS)

if TARGET_WINDOWS
elements_tx_SOURCES += bitcoin-tx-res.rc
endif

elements_tx_LDADD = \
  $(LIBUNIVALUE) \
  $(LIBBITCOIN_COMMON) \
  $(LIBBITCOIN_UTIL) \
  $(LIBBITCOIN_CONSENSUS) \
  $(LIBBITCOIN_CRYPTO) \
  $(LIBSECP256K1) \
  $(LIBELEMENTSSIMPLICITY)
#

# bitcoin-wallet binary #
elements_wallet_SOURCES = bitcoin-wallet.cpp
elements_wallet_SOURCES += init/bitcoin-wallet.cpp
elements_wallet_CPPFLAGS = $(elements_bin_cppflags)
elements_wallet_CXXFLAGS = $(elements_bin_cxxflags)
elements_wallet_LDFLAGS = $(elements_bin_ldflags)
elements_wallet_LDADD = \
  $(LIBBITCOIN_WALLET_TOOL) \
  $(LIBBITCOIN_WALLET) \
  $(LIBBITCOIN_COMMON) \
  $(LIBBITCOIN_UTIL) \
  $(LIBUNIVALUE) \
  $(LIBBITCOIN_CONSENSUS) \
  $(LIBBITCOIN_CRYPTO) \
  $(LIBSECP256K1) \
  $(LIBELEMENTSSIMPLICITY) \
  $(BDB_LIBS) \
  $(EVENT_LIBS) \
  $(LIBLEVELDB) \
  $(LIBLEVELDB_SSE42) \
  $(LIBMEMENV) \
  $(SQLITE_LIBS)

if TARGET_WINDOWS
elements_wallet_SOURCES += bitcoin-wallet-res.rc
endif
#

# bitcoin-util binary #
elements_util_SOURCES = bitcoin-util.cpp
elements_util_CPPFLAGS = $(AM_CPPFLAGS) $(BITCOIN_INCLUDES)
elements_util_CXXFLAGS = $(AM_CXXFLAGS) $(PIE_FLAGS)
elements_util_LDFLAGS = $(RELDFLAGS) $(AM_LDFLAGS) $(LIBTOOL_APP_LDFLAGS) $(PTHREAD_FLAGS)

if TARGET_WINDOWS
elements_util_SOURCES += bitcoin-util-res.rc
endif

elements_util_LDADD = \
  $(LIBBITCOIN_COMMON) \
  $(LIBBITCOIN_UTIL) \
  $(LIBUNIVALUE) \
  $(LIBBITCOIN_CONSENSUS) \
  $(LIBBITCOIN_CRYPTO) \
  $(LIBSECP256K1) \
  $(LIBELEMENTSSIMPLICITY)
#

# bitcoin-chainstate binary #
bitcoin_chainstate_SOURCES = bitcoin-chainstate.cpp
bitcoin_chainstate_CPPFLAGS = $(AM_CPPFLAGS) $(BITCOIN_INCLUDES) $(BOOST_CPPFLAGS)
bitcoin_chainstate_CXXFLAGS = $(AM_CXXFLAGS) $(PIE_FLAGS)

<<<<<<< HEAD
# ELEMENTS: additional sources for chainstate
bitcoin_chainstate_SOURCES += \
  asset.cpp \
  blind.cpp \
  blindpsbt.cpp \
  block_proof.cpp \
  common/bloom.cpp \
  confidential_validation.cpp \
  dynafed.cpp \
  issuance.cpp \
  mainchainrpc.cpp \
  merkleblock.cpp \
  pegins.cpp \
  primitives/bitcoin/block.cpp \
  primitives/bitcoin/merkleblock.cpp \
  primitives/bitcoin/transaction.cpp \
  primitives/confidential.cpp \
  primitives/pak.cpp \
  primitives/txwitness.cpp \
  psbt.cpp \
  rpc/request.cpp \
  script/pegins.cpp \
  script/sign.cpp \
  script/signingprovider.cpp \
  support/events.h \
  util/url.cpp


# $(LIBTOOL_APP_LDFLAGS) deliberately omitted here so that we can test linking
# bitcoin-chainstate against libbitcoinkernel as a shared or static library by
# setting --{en,dis}able-shared.
bitcoin_chainstate_LDFLAGS = $(RELDFLAGS) $(AM_LDFLAGS) $(PTHREAD_FLAGS)
=======
bitcoin_chainstate_LDFLAGS = $(RELDFLAGS) $(AM_LDFLAGS) $(PTHREAD_FLAGS) $(LIBTOOL_APP_LDFLAGS) -static
>>>>>>> 82793f19
bitcoin_chainstate_LDADD = $(LIBBITCOINKERNEL)

# libtool is unable to calculate this indirect dependency, presumably because it's a subproject.
# libsecp256k1 only needs to be linked in when libbitcoinkernel is static.
bitcoin_chainstate_LDADD += $(LIBSECP256K1)
#

# bitcoinkernel library #
if BUILD_BITCOIN_KERNEL_LIB
lib_LTLIBRARIES += $(LIBBITCOINKERNEL)

libbitcoinkernel_la_LDFLAGS = $(AM_LDFLAGS) -no-undefined $(RELDFLAGS) $(PTHREAD_FLAGS)
libbitcoinkernel_la_LIBADD = $(LIBBITCOIN_CRYPTO) $(LIBUNIVALUE) $(LIBLEVELDB) $(LIBMEMENV) $(LIBSECP256K1) $(LIBELEMENTSSIMPLICITY)
libbitcoinkernel_la_CPPFLAGS = $(AM_CPPFLAGS) -I$(builddir)/obj -I$(srcdir)/secp256k1/include -DBUILD_BITCOIN_INTERNAL $(BOOST_CPPFLAGS) $(LEVELDB_CPPFLAGS) -I$(srcdir)/$(UNIVALUE_INCLUDE_DIR_INT) -I$(srcdir)/$(ELEMENTS_SIMPLICITY_INCLUDE_DIR_INT)

# libbitcoinkernel requires default symbol visibility, explicitly specify that
# here so that things still work even when user configures with
#   --enable-reduce-exports
#
# Note this is a quick hack that will be removed as we incrementally define what
# to export from the library.
libbitcoinkernel_la_CXXFLAGS = $(AM_CXXFLAGS) $(PIE_FLAGS) -fvisibility=default

# TODO: libbitcoinkernel is a work in progress consensus engine library, as more
#       and more modules are decoupled from the consensus engine, this list will
#       shrink to only those which are absolutely necessary.
libbitcoinkernel_la_SOURCES = \
  kernel/bitcoinkernel.cpp \
  arith_uint256.cpp \
  chain.cpp \
  chainparamsbase.cpp \
  chainparams.cpp \
  clientversion.cpp \
  coins.cpp \
  compressor.cpp \
  consensus/merkle.cpp \
  consensus/tx_check.cpp \
  consensus/tx_verify.cpp \
  core_read.cpp \
  dbwrapper.cpp \
  deploymentinfo.cpp \
  deploymentstatus.cpp \
  flatfile.cpp \
  fs.cpp \
  hash.cpp \
  kernel/chain.cpp \
  kernel/checks.cpp \
  kernel/coinstats.cpp \
  kernel/context.cpp \
  kernel/cs_main.cpp \
  kernel/mempool_persist.cpp \
  key.cpp \
  logging.cpp \
  node/blockstorage.cpp \
  node/chainstate.cpp \
  node/interface_ui.cpp \
  node/utxo_snapshot.cpp \
  policy/feerate.cpp \
  policy/fees.cpp \
  policy/packages.cpp \
  policy/policy.cpp \
  policy/rbf.cpp \
  policy/settings.cpp \
  pow.cpp \
  primitives/block.cpp \
  primitives/transaction.cpp \
  pubkey.cpp \
  random.cpp \
  randomenv.cpp \
  scheduler.cpp \
  script/interpreter.cpp \
  script/script.cpp \
  script/script_error.cpp \
  script/sigcache.cpp \
  script/standard.cpp \
  shutdown.cpp \
  signet.cpp \
  support/cleanse.cpp \
  support/lockedpool.cpp \
  sync.cpp \
  txdb.cpp \
  txmempool.cpp \
  uint256.cpp \
  util/check.cpp \
  util/getuniquepath.cpp \
  util/hasher.cpp \
  util/moneystr.cpp \
  util/rbf.cpp \
  util/serfloat.cpp \
  util/settings.cpp \
  util/strencodings.cpp \
  util/string.cpp \
  util/syscall_sandbox.cpp \
  util/syserror.cpp \
  util/system.cpp \
  util/thread.cpp \
  util/threadnames.cpp \
  util/time.cpp \
  util/tokenpipe.cpp \
  validation.cpp \
  validationinterface.cpp \
  versionbits.cpp \
  warnings.cpp

# Required for obj/build.h to be generated first.
# More details: https://www.gnu.org/software/automake/manual/html_node/Built-Sources-Example.html
libbitcoinkernel_la-clientversion.l$(OBJEXT): obj/build.h
endif # BUILD_BITCOIN_KERNEL_LIB
#

# bitcoinconsensus library #
if BUILD_BITCOIN_LIBS
lib_LTLIBRARIES += $(LIBBITCOINCONSENSUS)

include_HEADERS = script/bitcoinconsensus.h
libelementsconsensus_la_SOURCES = support/cleanse.cpp $(crypto_libbitcoin_crypto_base_la_SOURCES) $(libelements_consensus_a_SOURCES)

libelementsconsensus_la_LDFLAGS = $(AM_LDFLAGS) -no-undefined $(RELDFLAGS)
libelementsconsensus_la_LIBADD = $(LIBSECP256K1) $(LIBELEMENTSSIMPLICITY)
libelementsconsensus_la_CPPFLAGS = $(AM_CPPFLAGS) -I$(builddir)/obj -I$(srcdir)/secp256k1/include -I$(srcdir)/$(ELEMENTS_SIMPLICITY_INCLUDE_DIR_INT) -DBUILD_BITCOIN_INTERNAL
libelementsconsensus_la_CXXFLAGS = $(AM_CXXFLAGS) $(PIE_FLAGS)

endif
#

CTAES_DIST =  crypto/ctaes/bench.c
CTAES_DIST += crypto/ctaes/ctaes.c
CTAES_DIST += crypto/ctaes/ctaes.h
CTAES_DIST += crypto/ctaes/README.md
CTAES_DIST += crypto/ctaes/test.c

CLEANFILES = $(EXTRA_LIBRARIES)

CLEANFILES += *.gcda *.gcno
CLEANFILES += compat/*.gcda compat/*.gcno
CLEANFILES += consensus/*.gcda consensus/*.gcno
CLEANFILES += crc32c/src/*.gcda crc32c/src/*.gcno
CLEANFILES += crypto/*.gcda crypto/*.gcno
CLEANFILES += index/*.gcda index/*.gcno
CLEANFILES += interfaces/*.gcda interfaces/*.gcno
CLEANFILES += node/*.gcda node/*.gcno
CLEANFILES += policy/*.gcda policy/*.gcno
CLEANFILES += primitives/*.gcda primitives/*.gcno
CLEANFILES += rpc/*.gcda rpc/*.gcno
CLEANFILES += script/*.gcda script/*.gcno
CLEANFILES += support/*.gcda support/*.gcno
CLEANFILES += univalue/*.gcda univalue/*.gcno
CLEANFILES += util/*.gcda util/*.gcno
CLEANFILES += wallet/*.gcda wallet/*.gcno
CLEANFILES += wallet/test/*.gcda wallet/test/*.gcno
CLEANFILES += zmq/*.gcda zmq/*.gcno
CLEANFILES += obj/build.h

EXTRA_DIST = $(CTAES_DIST)


config/bitcoin-config.h: config/stamp-h1
	@$(MAKE) -C $(top_builddir) $(subdir)/$(@)
config/stamp-h1: $(top_srcdir)/$(subdir)/config/bitcoin-config.h.in $(top_builddir)/config.status
	$(AM_V_at)$(MAKE) -C $(top_builddir) $(subdir)/$(@)
$(top_srcdir)/$(subdir)/config/bitcoin-config.h.in:  $(am__configure_deps)
	$(AM_V_at)$(MAKE) -C $(top_srcdir) $(subdir)/config/bitcoin-config.h.in

clean-local:
	-$(MAKE) -C secp256k1 clean
	-rm -f leveldb/*/*.gcda leveldb/*/*.gcno leveldb/helpers/memenv/*.gcda leveldb/helpers/memenv/*.gcno
	-rm -f config.h
	-rm -rf test/__pycache__

.rc.o:
	@test -f $(WINDRES)
	## FIXME: How to get the appropriate modulename_CPPFLAGS in here?
	$(AM_V_GEN) $(WINDRES) $(DEFS) $(DEFAULT_INCLUDES) $(INCLUDES) $(CPPFLAGS) -DWINDRES_PREPROC -i $< -o $@

check-symbols: $(bin_PROGRAMS)
	@echo "Running symbol and dynamic library checks..."
	$(AM_V_at) $(PYTHON) $(top_srcdir)/contrib/devtools/symbol-check.py $(bin_PROGRAMS)

check-security: $(bin_PROGRAMS)
if HARDEN
	@echo "Checking binary security..."
	$(AM_V_at) $(PYTHON) $(top_srcdir)/contrib/devtools/security-check.py $(bin_PROGRAMS)
endif

libbitcoin_ipc_mpgen_input = \
  ipc/capnp/echo.capnp \
  ipc/capnp/init.capnp
EXTRA_DIST += $(libbitcoin_ipc_mpgen_input)
%.capnp:

# Explicitly list dependencies on generated headers as described in
# https://www.gnu.org/software/automake/manual/html_node/Built-Sources-Example.html#Recording-Dependencies-manually
ipc/capnp/libbitcoin_ipc_a-protocol.$(OBJEXT): $(libbitcoin_ipc_mpgen_input:=.h)

if BUILD_MULTIPROCESS
LIBBITCOIN_IPC=libbitcoin_ipc.a
libbitcoin_ipc_a_SOURCES = \
  ipc/capnp/context.h \
  ipc/capnp/init-types.h \
  ipc/capnp/protocol.cpp \
  ipc/capnp/protocol.h \
  ipc/context.h \
  ipc/exception.h \
  ipc/interfaces.cpp \
  ipc/process.cpp \
  ipc/process.h \
  ipc/protocol.h
libbitcoin_ipc_a_CPPFLAGS = $(AM_CPPFLAGS) $(BITCOIN_INCLUDES)
libbitcoin_ipc_a_CXXFLAGS = $(AM_CXXFLAGS) $(PIE_FLAGS) $(LIBMULTIPROCESS_CFLAGS)

include $(MPGEN_PREFIX)/include/mpgen.mk
libbitcoin_ipc_mpgen_output = \
  $(libbitcoin_ipc_mpgen_input:=.c++) \
  $(libbitcoin_ipc_mpgen_input:=.h) \
  $(libbitcoin_ipc_mpgen_input:=.proxy-client.c++) \
  $(libbitcoin_ipc_mpgen_input:=.proxy-server.c++) \
  $(libbitcoin_ipc_mpgen_input:=.proxy-types.c++) \
  $(libbitcoin_ipc_mpgen_input:=.proxy-types.h) \
  $(libbitcoin_ipc_mpgen_input:=.proxy.h)
nodist_libbitcoin_ipc_a_SOURCES = $(libbitcoin_ipc_mpgen_output)
CLEANFILES += $(libbitcoin_ipc_mpgen_output)
endif

%.raw.h: %.raw
	@$(MKDIR_P) $(@D)
	@{ \
	 echo "static unsigned const char $(*F)_raw[] = {" && \
	 $(HEXDUMP) -v -e '8/1 "0x%02x, "' -e '"\n"' $< | $(SED) -e 's/0x  ,//g' && \
	 echo "};"; \
	} > "$@.new" && mv -f "$@.new" "$@"
	@echo "Generated $@"

include Makefile.minisketch.include

include Makefile.crc32c.include
include Makefile.leveldb.include

include Makefile.test_util.include
include Makefile.test_fuzz.include

include Makefile.test.include

if ENABLE_BENCH
include Makefile.bench.include
endif

if ENABLE_QT
include Makefile.qt.include
endif

if ENABLE_QT_TESTS
include Makefile.qttest.include
endif

include Makefile.univalue.include

include Makefile.elementssimplicity.include<|MERGE_RESOLUTION|>--- conflicted
+++ resolved
@@ -908,7 +908,6 @@
 bitcoin_chainstate_CPPFLAGS = $(AM_CPPFLAGS) $(BITCOIN_INCLUDES) $(BOOST_CPPFLAGS)
 bitcoin_chainstate_CXXFLAGS = $(AM_CXXFLAGS) $(PIE_FLAGS)
 
-<<<<<<< HEAD
 # ELEMENTS: additional sources for chainstate
 bitcoin_chainstate_SOURCES += \
   asset.cpp \
@@ -940,10 +939,7 @@
 # $(LIBTOOL_APP_LDFLAGS) deliberately omitted here so that we can test linking
 # bitcoin-chainstate against libbitcoinkernel as a shared or static library by
 # setting --{en,dis}able-shared.
-bitcoin_chainstate_LDFLAGS = $(RELDFLAGS) $(AM_LDFLAGS) $(PTHREAD_FLAGS)
-=======
 bitcoin_chainstate_LDFLAGS = $(RELDFLAGS) $(AM_LDFLAGS) $(PTHREAD_FLAGS) $(LIBTOOL_APP_LDFLAGS) -static
->>>>>>> 82793f19
 bitcoin_chainstate_LDADD = $(LIBBITCOINKERNEL)
 
 # libtool is unable to calculate this indirect dependency, presumably because it's a subproject.
