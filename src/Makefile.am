--- conflicted
+++ resolved
@@ -282,11 +282,7 @@
   interfaces/node.cpp \
   init.cpp \
   dbwrapper.cpp \
-<<<<<<< HEAD
   mainchainrpc.cpp \
-  merkleblock.cpp \
-=======
->>>>>>> 6a135fbe
   miner.cpp \
   net.cpp \
   net_processing.cpp \
@@ -294,11 +290,7 @@
   node/psbt.cpp \
   node/transaction.cpp \
   noui.cpp \
-<<<<<<< HEAD
-  outputtype.cpp \
   pegins.cpp \
-=======
->>>>>>> 6a135fbe
   policy/fees.cpp \
   policy/rbf.cpp \
   policy/settings.cpp \
@@ -474,12 +466,9 @@
 libbitcoin_common_a_SOURCES = \
   base58.cpp \
   bech32.cpp \
-<<<<<<< HEAD
   blech32.cpp \
   blind.cpp \
-=======
   bloom.cpp \
->>>>>>> 6a135fbe
   chainparams.cpp \
   coins.cpp \
   compressor.cpp \
