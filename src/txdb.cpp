--- conflicted
+++ resolved
@@ -16,14 +16,9 @@
 
 #include <stdint.h>
 
-<<<<<<< HEAD
-#include <boost/thread.hpp>
-
 // ELEMENTS
 #include <block_proof.h> // CheckProof
 
-=======
->>>>>>> 4ede05d4
 static const char DB_COIN = 'C';
 static const char DB_COINS = 'c';
 static const char DB_BLOCK_FILES = 'f';
