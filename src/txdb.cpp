--- conflicted
+++ resolved
@@ -16,20 +16,13 @@
 
 #include <stdint.h>
 
-<<<<<<< HEAD
 // ELEMENTS
 #include <block_proof.h> // CheckProof
 
-static const char DB_COIN = 'C';
-static const char DB_COINS = 'c';
-static const char DB_BLOCK_FILES = 'f';
-static const char DB_BLOCK_INDEX = 'b';
-=======
 static constexpr uint8_t DB_COIN{'C'};
 static constexpr uint8_t DB_COINS{'c'};
 static constexpr uint8_t DB_BLOCK_FILES{'f'};
 static constexpr uint8_t DB_BLOCK_INDEX{'b'};
->>>>>>> 5cf92c32
 
 static constexpr uint8_t DB_BEST_BLOCK{'B'};
 static constexpr uint8_t DB_HEAD_BLOCKS{'H'};
