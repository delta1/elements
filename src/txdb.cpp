--- conflicted
+++ resolved
@@ -26,20 +26,10 @@
 static constexpr uint8_t DB_COIN{'C'};
 static constexpr uint8_t DB_BEST_BLOCK{'B'};
 static constexpr uint8_t DB_HEAD_BLOCKS{'H'};
-<<<<<<< HEAD
-static constexpr uint8_t DB_FLAG{'F'};
-static constexpr uint8_t DB_REINDEX_FLAG{'R'};
-static constexpr uint8_t DB_LAST_BLOCK{'l'};
-
-// ELEMENTS:
-static constexpr uint8_t DB_PEGIN_FLAG{'w'};
-// static constexpr uint8_t DB_INVALID_BLOCK_Q{'q'};  // No longer used, but avoid reuse.
-static constexpr uint8_t DB_PAK{'p'};
-
-=======
->>>>>>> ecab8558
 // Keys used in previous version that might still be found in the DB:
 static constexpr uint8_t DB_COINS{'c'};
+// ELEMENTS
+static constexpr uint8_t DB_PEGIN_FLAG{'w'};
 
 bool CCoinsViewDB::NeedsUpgrade()
 {
@@ -259,151 +249,4 @@
     } else {
         keyTmp.first = entry.key;
     }
-<<<<<<< HEAD
-}
-
-bool CBlockTreeDB::WriteBatchSync(const std::vector<std::pair<int, const CBlockFileInfo*> >& fileInfo, int nLastFile, const std::vector<const CBlockIndex*>& blockinfo) {
-    CDBBatch batch(*this);
-    for (std::vector<std::pair<int, const CBlockFileInfo*> >::const_iterator it=fileInfo.begin(); it != fileInfo.end(); it++) {
-        batch.Write(std::make_pair(DB_BLOCK_FILES, it->first), *it->second);
-    }
-    batch.Write(DB_LAST_BLOCK, nLastFile);
-    for (std::vector<const CBlockIndex*>::const_iterator it=blockinfo.begin(); it != blockinfo.end(); it++) {
-        batch.Write(std::make_pair(DB_BLOCK_INDEX, (*it)->GetBlockHash()), CDiskBlockIndex(*it));
-    }
-    return WriteBatch(batch, true);
-}
-
-bool CBlockTreeDB::WriteFlag(const std::string &name, bool fValue) {
-    return Write(std::make_pair(DB_FLAG, name), fValue ? uint8_t{'1'} : uint8_t{'0'});
-}
-
-bool CBlockTreeDB::ReadFlag(const std::string &name, bool &fValue) {
-    uint8_t ch;
-    if (!Read(std::make_pair(DB_FLAG, name), ch))
-        return false;
-    fValue = ch == uint8_t{'1'};
-    return true;
-}
-
-bool CBlockTreeDB::ReadPAKList(std::vector<std::vector<unsigned char> >& offline_list, std::vector<std::vector<unsigned char> >& online_list, bool& reject)
-{
-        return Read(std::make_pair(DB_PAK, uint256S("1")), offline_list) && Read(std::make_pair(DB_PAK, uint256S("2")), online_list) && Read(std::make_pair(DB_PAK, uint256S("3")), reject);
-}
-
-bool CBlockTreeDB::WritePAKList(const std::vector<std::vector<unsigned char> >& offline_list, const std::vector<std::vector<unsigned char> >& online_list, bool reject)
-{
-        return Write(std::make_pair(DB_PAK, uint256S("1")), offline_list) && Write(std::make_pair(DB_PAK, uint256S("2")), online_list) && Write(std::make_pair(DB_PAK, uint256S("3")), reject);
-}
-
-const CBlockIndex *CBlockTreeDB::RegenerateFullIndex(const CBlockIndex *pindexTrimmed, CBlockIndex *pindexNew) const
-{
-    LOCK(cs_main);
-
-    if(!pindexTrimmed->trimmed()) {
-        return pindexTrimmed;
-    }
-    CBlockHeader tmp;
-    bool BlockRead = false;
-    {
-        // In unpruned nodes, same data could be read from blocks using ReadBlockFromDisk, but that turned out to
-        // be about 6x slower than reading from the index
-        std::pair<uint8_t, uint256> key(DB_BLOCK_INDEX, pindexTrimmed->GetBlockHash());
-        CDiskBlockIndex diskindex;
-        BlockRead = this->Read(key, diskindex);
-        tmp = diskindex.GetBlockHeader();
-    }
-    assert(BlockRead);
-    // Clone the needed data from the original trimmed block
-    pindexNew->pprev          = pindexTrimmed->pprev;
-    pindexNew->phashBlock     = pindexTrimmed->phashBlock;
-    // Construct block index object
-    pindexNew->nHeight        = pindexTrimmed->nHeight;
-    pindexNew->nFile          = pindexTrimmed->nFile;
-    pindexNew->nDataPos       = pindexTrimmed->nDataPos;
-    pindexNew->nUndoPos       = pindexTrimmed->nUndoPos;
-    pindexNew->nVersion       = pindexTrimmed->nVersion;
-    pindexNew->hashMerkleRoot = pindexTrimmed->hashMerkleRoot;
-    pindexNew->nTime          = pindexTrimmed->nTime;
-    pindexNew->nBits          = pindexTrimmed->nBits;
-    pindexNew->nNonce         = pindexTrimmed->nNonce;
-    pindexNew->nStatus        = pindexTrimmed->nStatus;
-    pindexNew->nTx            = pindexTrimmed->nTx;
-
-    pindexNew->proof               = tmp.proof;
-    pindexNew->m_dynafed_params    = tmp.m_dynafed_params;
-    pindexNew->m_signblock_witness = tmp.m_signblock_witness;
-
-    if (pindexTrimmed->nHeight && pindexTrimmed->nHeight % 1000 == 0) {
-        assert(CheckProof(pindexNew->GetBlockHeader(), Params().GetConsensus()));
-    }
-    return pindexNew;
-}
-
-bool CBlockTreeDB::LoadBlockIndexGuts(const Consensus::Params& consensusParams, std::function<CBlockIndex*(const uint256&)> insertBlockIndex, const util::SignalInterrupt& interrupt, int trimBelowHeight)
-{
-    AssertLockHeld(::cs_main);
-    std::unique_ptr<CDBIterator> pcursor(NewIterator());
-    pcursor->Seek(std::make_pair(DB_BLOCK_INDEX, uint256()));
-
-    int n_untrimmed = 0;
-    int n_total = 0;
-
-    // Load m_block_index
-    while (pcursor->Valid()) {
-        if (interrupt) return false;
-        std::pair<uint8_t, uint256> key;
-        if (pcursor->GetKey(key) && key.first == DB_BLOCK_INDEX) {
-            CDiskBlockIndex diskindex;
-            if (pcursor->GetValue(diskindex)) {
-                // Construct block index object
-                CBlockIndex* pindexNew = insertBlockIndex(diskindex.ConstructBlockHash());
-                pindexNew->pprev          = insertBlockIndex(diskindex.hashPrev);
-                pindexNew->nHeight        = diskindex.nHeight;
-                pindexNew->nFile          = diskindex.nFile;
-                pindexNew->nDataPos       = diskindex.nDataPos;
-                pindexNew->nUndoPos       = diskindex.nUndoPos;
-                pindexNew->nVersion       = diskindex.nVersion;
-                pindexNew->hashMerkleRoot = diskindex.hashMerkleRoot;
-                pindexNew->nTime          = diskindex.nTime;
-                pindexNew->nBits          = diskindex.nBits;
-                pindexNew->nNonce         = diskindex.nNonce;
-                pindexNew->nStatus        = diskindex.nStatus;
-                pindexNew->nTx            = diskindex.nTx;
-
-                pindexNew->proof               = diskindex.proof;
-                pindexNew->m_dynafed_params    = diskindex.m_dynafed_params;
-                pindexNew->m_signblock_witness = diskindex.m_signblock_witness;
-
-                assert(!(g_signed_blocks && diskindex.m_dynafed_params.value().IsNull() && diskindex.proof.value().IsNull()));
-
-                pindexNew->set_stored();
-                n_total++;
-
-                const uint256 block_hash = pindexNew->GetBlockHash();
-                // Only validate one of every 1000 block header for sanity check
-                if (pindexNew->nHeight % 1000 == 0 &&
-                        block_hash != consensusParams.hashGenesisBlock &&
-                        !CheckProof(pindexNew->GetBlockHeader(), consensusParams)) {
-                    return error("%s: CheckProof: %s, %s", __func__, block_hash.ToString(), pindexNew->ToString());
-                }
-                if (diskindex.nHeight >= trimBelowHeight) {
-                    n_untrimmed++;
-                } else {
-                    pindexNew->trim();
-                }
-
-                pcursor->Next();
-            } else {
-                return error("%s: failed to read value", __func__);
-            }
-        } else {
-            break;
-        }
-    }
-
-    LogPrintf("LoadBlockIndexGuts: loaded %d total / %d untrimmed (fully in-memory) headers\n", n_total, n_untrimmed);
-    return true;
-=======
->>>>>>> ecab8558
 }