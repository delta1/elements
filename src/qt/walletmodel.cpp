// Copyright (c) 2011-2019 The Bitcoin Core developers
// Distributed under the MIT software license, see the accompanying
// file COPYING or http://www.opensource.org/licenses/mit-license.php.

#if defined(HAVE_CONFIG_H)
#include <config/bitcoin-config.h>
#endif

#include <qt/walletmodel.h>

#include <qt/addresstablemodel.h>
#include <qt/guiconstants.h>
#include <qt/optionsmodel.h>
#include <qt/paymentserver.h>
#include <qt/recentrequeststablemodel.h>
#include <qt/sendcoinsdialog.h>
#include <qt/transactiontablemodel.h>

#include <interfaces/handler.h>
#include <interfaces/node.h>
#include <key_io.h>
#include <policy/policy.h>
#include <ui_interface.h>
#include <util/system.h> // for GetBoolArg
#include <wallet/coincontrol.h>
#include <wallet/wallet.h>
#include <rpc/util.h>

#include <stdint.h>

#include <QDebug>
#include <QMessageBox>
#include <QSet>
#include <QTimer>

SendAssetsRecipient::SendAssetsRecipient(SendCoinsRecipient r) :
    address(r.address),
    label(r.label),
    asset(Params().GetConsensus().pegged_asset),
    asset_amount(r.amount),
    message(r.message),
#ifdef ENABLE_BIP70
    paymentRequest(r.paymentRequest),
#else
    sPaymentRequest(r.sPaymentRequest),
#endif
    authenticatedMerchant(r.authenticatedMerchant),
    fSubtractFeeFromAmount(r.fSubtractFeeFromAmount)
{
}

#define SendCoinsRecipient SendAssetsRecipient

WalletModel::WalletModel(std::unique_ptr<interfaces::Wallet> wallet, interfaces::Node& node, const PlatformStyle *platformStyle, OptionsModel *_optionsModel, QObject *parent) :
    QObject(parent), m_wallet(std::move(wallet)), m_node(node), optionsModel(_optionsModel), addressTableModel(nullptr),
    transactionTableModel(nullptr),
    recentRequestsTableModel(nullptr),
    cachedEncryptionStatus(Unencrypted),
    cachedNumBlocks(0)
{
    fHaveWatchOnly = m_wallet->haveWatchOnly();
    addressTableModel = new AddressTableModel(this);
    transactionTableModel = new TransactionTableModel(platformStyle, this);
    recentRequestsTableModel = new RecentRequestsTableModel(this);

    // This timer will be fired repeatedly to update the balance
    pollTimer = new QTimer(this);
    connect(pollTimer, &QTimer::timeout, this, &WalletModel::pollBalanceChanged);
    pollTimer->start(MODEL_UPDATE_DELAY);

    subscribeToCoreSignals();
}

WalletModel::~WalletModel()
{
    unsubscribeFromCoreSignals();
}

std::set<CAsset> WalletModel::getAssetTypes() const
{
    return cached_asset_types;
}

void WalletModel::updateStatus()
{
    EncryptionStatus newEncryptionStatus = getEncryptionStatus();

    if(cachedEncryptionStatus != newEncryptionStatus) {
        Q_EMIT encryptionStatusChanged();
    }
}

void WalletModel::pollBalanceChanged()
{
    // Try to get balances and return early if locks can't be acquired. This
    // avoids the GUI from getting stuck on periodical polls if the core is
    // holding the locks for a longer time - for example, during a wallet
    // rescan.
    interfaces::WalletBalances new_balances;
    int numBlocks = -1;
    if (!m_wallet->tryGetBalances(new_balances, numBlocks)) {
        return;
    }

    if(fForceCheckBalanceChanged || m_node.getNumBlocks() != cachedNumBlocks)
    {
        fForceCheckBalanceChanged = false;

        // Balance and number of transactions might have changed
        cachedNumBlocks = m_node.getNumBlocks();

        checkBalanceChanged(new_balances);
        if(transactionTableModel)
            transactionTableModel->updateConfirmations();
    }
}

void WalletModel::checkBalanceChanged(const interfaces::WalletBalances& new_balances)
{
    if(new_balances.balanceChanged(m_cached_balances)) {
        m_cached_balances = new_balances;
        Q_EMIT balanceChanged(new_balances);

        std::set<CAsset> new_asset_types;
        for (const auto& assetamount : new_balances.balance + new_balances.unconfirmed_balance) {
            if (!assetamount.second) continue;
            new_asset_types.insert(assetamount.first);
        }
        if (new_asset_types != cached_asset_types) {
            cached_asset_types = new_asset_types;
            Q_EMIT assetTypesChanged();
        }
    }
}

void WalletModel::updateTransaction()
{
    // Balance and number of transactions might have changed
    fForceCheckBalanceChanged = true;
}

void WalletModel::updateAddressBook(const QString &address, const QString &label,
        bool isMine, const QString &purpose, int status)
{
    if(addressTableModel)
        addressTableModel->updateEntry(address, label, isMine, purpose, status);
}

void WalletModel::updateWatchOnlyFlag(bool fHaveWatchonly)
{
    fHaveWatchOnly = fHaveWatchonly;
    Q_EMIT notifyWatchonlyChanged(fHaveWatchonly);
}

bool WalletModel::validateAddress(const QString &address)
{
    return IsValidDestinationString(address.toStdString());
}

WalletModel::SendCoinsReturn WalletModel::prepareTransaction(WalletModelTransaction &transaction, const CCoinControl& coinControl)
{
    CAmountMap total;
    bool fSubtractFeeFromAmount = false;
    QList<SendCoinsRecipient> recipients = transaction.getRecipients();
    std::vector<CRecipient> vecSend;

    if(recipients.empty())
    {
        return OK;
    }

    QSet<QString> setAddress; // Used to detect duplicates
    int nAddresses = 0;

    // Pre-check input data for validity
    for (const SendCoinsRecipient &rcp : recipients)
    {
        if (rcp.fSubtractFeeFromAmount)
            fSubtractFeeFromAmount = true;
<<<<<<< HEAD

#ifdef ENABLE_BIP70
        if (rcp.paymentRequest.IsInitialized())
        {   // PaymentRequest...
            CAmount subtotal = 0;
            const payments::PaymentDetails& details = rcp.paymentRequest.getDetails();
            for (int i = 0; i < details.outputs_size(); i++)
            {
                const payments::Output& out = details.outputs(i);
                if (out.amount() <= 0) continue;
                subtotal += out.amount();
                const unsigned char* scriptStr = (const unsigned char*)out.script().data();
                CScript scriptPubKey(scriptStr, scriptStr+out.script().size());
                CAmount nAmount = out.amount();
                CRecipient recipient = {scriptPubKey, nAmount, ::policyAsset, CPubKey(), rcp.fSubtractFeeFromAmount};
                vecSend.push_back(recipient);
            }
            if (subtotal <= 0)
            {
                return InvalidAmount;
            }
            total[Params().GetConsensus().pegged_asset] += subtotal;
        }
        else
#endif
=======
>>>>>>> d91af476
        {   // User-entered bitcoin address / amount:
            if(!validateAddress(rcp.address))
            {
                return InvalidAddress;
            }
            if(rcp.asset_amount <= 0)
            {
                return InvalidAmount;
            }
            setAddress.insert(rcp.address);
            ++nAddresses;

            CTxDestination dest = DecodeDestination(rcp.address.toStdString());
            CScript scriptPubKey = GetScriptForDestination(dest);
            CPubKey confidentiality_pubkey = GetDestinationBlindingKey(dest);
            CRecipient recipient = {scriptPubKey, rcp.asset_amount, rcp.asset, confidentiality_pubkey, rcp.fSubtractFeeFromAmount};
            vecSend.push_back(recipient);

            total[rcp.asset] += rcp.asset_amount;
        }
    }
    if(setAddress.size() != nAddresses)
    {
        return DuplicateAddress;
    }

    CAmountMap nBalance = m_wallet->getAvailableBalance(coinControl);

    if(total > nBalance)
    {
        return AmountExceedsBalance;
    }

    {
        CAmount nFeeRequired = 0;
        int nChangePosRet = -1;
        std::string strFailReason;

        auto& newTx = transaction.getWtx();
        std::vector<CAmount> out_amounts;
        newTx = m_wallet->createTransaction(vecSend, coinControl, true /* sign */, nChangePosRet, nFeeRequired, out_amounts, strFailReason);
        transaction.setTransactionFee(nFeeRequired);
        if (fSubtractFeeFromAmount && newTx) {
            assert(out_amounts.size() == newTx->vout.size());
            transaction.reassignAmounts(out_amounts, nChangePosRet);
        }

        if(!newTx)
        {
            total[Params().GetConsensus().pegged_asset] += nFeeRequired;
            if(!fSubtractFeeFromAmount && total > nBalance)
            {
                return SendCoinsReturn(AmountWithFeeExceedsBalance);
            }
            Q_EMIT message(tr("Send Coins"), QString::fromStdString(strFailReason),
                         CClientUIInterface::MSG_ERROR);
            return TransactionCreationFailed;
        }

        // Reject absurdly high fee. (This can never happen because the
        // wallet never creates transactions with fee greater than
        // m_default_max_tx_fee. This merely a belt-and-suspenders check).
        if (nFeeRequired > m_wallet->getDefaultMaxTxFee()) {
            return AbsurdFee;
        }
    }

    return SendCoinsReturn(OK);
}

WalletModel::SendCoinsReturn WalletModel::sendCoins(WalletModelTransaction &transaction)
{
    QByteArray transaction_array; /* store serialized transaction */

    {
        std::vector<std::pair<std::string, std::string>> vOrderForm;
        for (const SendCoinsRecipient &rcp : transaction.getRecipients())
        {
            if (!rcp.message.isEmpty()) // Message from normal bitcoin:URI (bitcoin:123...?message=example)
                vOrderForm.emplace_back("Message", rcp.message.toStdString());
        }

        auto& newTx = transaction.getWtx();
        wallet().commitTransaction(newTx, {} /* mapValue */, std::move(vOrderForm));

        CDataStream ssTx(SER_NETWORK, PROTOCOL_VERSION);
        ssTx << *newTx;
        transaction_array.append(&(ssTx[0]), ssTx.size());
    }

    // Add addresses / update labels that we've sent to the address book,
    // and emit coinsSent signal for each recipient
    for (const SendCoinsRecipient &rcp : transaction.getRecipients())
    {
        {
            std::string strAddress = rcp.address.toStdString();
            CTxDestination dest = DecodeDestination(strAddress);
            std::string strLabel = rcp.label.toStdString();
            {
                // Check if we have a new address or an updated label
                std::string name;
                if (!m_wallet->getAddress(
                     dest, &name, /* is_mine= */ nullptr, /* purpose= */ nullptr))
                {
                    m_wallet->setAddressBook(dest, strLabel, "send");
                }
                else if (name != strLabel)
                {
                    m_wallet->setAddressBook(dest, strLabel, ""); // "" means don't change purpose
                }
            }
        }
        Q_EMIT coinsSent(this, rcp, transaction_array);
    }

    checkBalanceChanged(m_wallet->getBalances()); // update balance immediately, otherwise there could be a short noticeable delay until pollBalanceChanged hits

    return SendCoinsReturn(OK);
}

OptionsModel *WalletModel::getOptionsModel()
{
    return optionsModel;
}

AddressTableModel *WalletModel::getAddressTableModel()
{
    return addressTableModel;
}

TransactionTableModel *WalletModel::getTransactionTableModel()
{
    return transactionTableModel;
}

RecentRequestsTableModel *WalletModel::getRecentRequestsTableModel()
{
    return recentRequestsTableModel;
}

WalletModel::EncryptionStatus WalletModel::getEncryptionStatus() const
{
    if(!m_wallet->isCrypted())
    {
        return Unencrypted;
    }
    else if(m_wallet->isLocked())
    {
        return Locked;
    }
    else
    {
        return Unlocked;
    }
}

bool WalletModel::setWalletEncrypted(bool encrypted, const SecureString &passphrase)
{
    if(encrypted)
    {
        // Encrypt
        return m_wallet->encryptWallet(passphrase);
    }
    else
    {
        // Decrypt -- TODO; not supported yet
        return false;
    }
}

bool WalletModel::setWalletLocked(bool locked, const SecureString &passPhrase)
{
    if(locked)
    {
        // Lock
        return m_wallet->lock();
    }
    else
    {
        // Unlock
        return m_wallet->unlock(passPhrase);
    }
}

bool WalletModel::changePassphrase(const SecureString &oldPass, const SecureString &newPass)
{
    m_wallet->lock(); // Make sure wallet is locked before attempting pass change
    return m_wallet->changeWalletPassphrase(oldPass, newPass);
}

// Handlers for core signals
static void NotifyUnload(WalletModel* walletModel)
{
    qDebug() << "NotifyUnload";
    bool invoked = QMetaObject::invokeMethod(walletModel, "unload");
    assert(invoked);
}

static void NotifyKeyStoreStatusChanged(WalletModel *walletmodel)
{
    qDebug() << "NotifyKeyStoreStatusChanged";
    bool invoked = QMetaObject::invokeMethod(walletmodel, "updateStatus", Qt::QueuedConnection);
    assert(invoked);
}

static void NotifyAddressBookChanged(WalletModel *walletmodel,
        const CTxDestination &address, const std::string &label, bool isMine,
        const std::string &purpose, ChangeType status)
{
    QString strAddress = QString::fromStdString(EncodeDestination(address));
    QString strLabel = QString::fromStdString(label);
    QString strPurpose = QString::fromStdString(purpose);

    qDebug() << "NotifyAddressBookChanged: " + strAddress + " " + strLabel + " isMine=" + QString::number(isMine) + " purpose=" + strPurpose + " status=" + QString::number(status);
    bool invoked = QMetaObject::invokeMethod(walletmodel, "updateAddressBook", Qt::QueuedConnection,
                              Q_ARG(QString, strAddress),
                              Q_ARG(QString, strLabel),
                              Q_ARG(bool, isMine),
                              Q_ARG(QString, strPurpose),
                              Q_ARG(int, status));
    assert(invoked);
}

static void NotifyTransactionChanged(WalletModel *walletmodel, const uint256 &hash, ChangeType status)
{
    Q_UNUSED(hash);
    Q_UNUSED(status);
    bool invoked = QMetaObject::invokeMethod(walletmodel, "updateTransaction", Qt::QueuedConnection);
    assert(invoked);
}

static void ShowProgress(WalletModel *walletmodel, const std::string &title, int nProgress)
{
    // emits signal "showProgress"
    bool invoked = QMetaObject::invokeMethod(walletmodel, "showProgress", Qt::QueuedConnection,
                              Q_ARG(QString, QString::fromStdString(title)),
                              Q_ARG(int, nProgress));
    assert(invoked);
}

static void NotifyWatchonlyChanged(WalletModel *walletmodel, bool fHaveWatchonly)
{
    bool invoked = QMetaObject::invokeMethod(walletmodel, "updateWatchOnlyFlag", Qt::QueuedConnection,
                              Q_ARG(bool, fHaveWatchonly));
    assert(invoked);
}

static void NotifyCanGetAddressesChanged(WalletModel* walletmodel)
{
    bool invoked = QMetaObject::invokeMethod(walletmodel, "canGetAddressesChanged");
    assert(invoked);
}

void WalletModel::subscribeToCoreSignals()
{
    // Connect signals to wallet
    m_handler_unload = m_wallet->handleUnload(std::bind(&NotifyUnload, this));
    m_handler_status_changed = m_wallet->handleStatusChanged(std::bind(&NotifyKeyStoreStatusChanged, this));
    m_handler_address_book_changed = m_wallet->handleAddressBookChanged(std::bind(NotifyAddressBookChanged, this, std::placeholders::_1, std::placeholders::_2, std::placeholders::_3, std::placeholders::_4, std::placeholders::_5));
    m_handler_transaction_changed = m_wallet->handleTransactionChanged(std::bind(NotifyTransactionChanged, this, std::placeholders::_1, std::placeholders::_2));
    m_handler_show_progress = m_wallet->handleShowProgress(std::bind(ShowProgress, this, std::placeholders::_1, std::placeholders::_2));
    m_handler_watch_only_changed = m_wallet->handleWatchOnlyChanged(std::bind(NotifyWatchonlyChanged, this, std::placeholders::_1));
    m_handler_can_get_addrs_changed = m_wallet->handleCanGetAddressesChanged(boost::bind(NotifyCanGetAddressesChanged, this));
}

void WalletModel::unsubscribeFromCoreSignals()
{
    // Disconnect signals from wallet
    m_handler_unload->disconnect();
    m_handler_status_changed->disconnect();
    m_handler_address_book_changed->disconnect();
    m_handler_transaction_changed->disconnect();
    m_handler_show_progress->disconnect();
    m_handler_watch_only_changed->disconnect();
    m_handler_can_get_addrs_changed->disconnect();
}

// WalletModel::UnlockContext implementation
WalletModel::UnlockContext WalletModel::requestUnlock()
{
    bool was_locked = getEncryptionStatus() == Locked;
    if(was_locked)
    {
        // Request UI to unlock wallet
        Q_EMIT requireUnlock();
    }
    // If wallet is still locked, unlock was failed or cancelled, mark context as invalid
    bool valid = getEncryptionStatus() != Locked;

    return UnlockContext(this, valid, was_locked);
}

WalletModel::UnlockContext::UnlockContext(WalletModel *_wallet, bool _valid, bool _relock):
        wallet(_wallet),
        valid(_valid),
        relock(_relock)
{
}

WalletModel::UnlockContext::~UnlockContext()
{
    if(valid && relock)
    {
        wallet->setWalletLocked(true);
    }
}

void WalletModel::UnlockContext::CopyFrom(UnlockContext&& rhs)
{
    // Transfer context; old object no longer relocks wallet
    *this = rhs;
    rhs.relock = false;
}

void WalletModel::loadReceiveRequests(std::vector<std::string>& vReceiveRequests)
{
    vReceiveRequests = m_wallet->getDestValues("rr"); // receive request
}

bool WalletModel::saveReceiveRequest(const std::string &sAddress, const int64_t nId, const std::string &sRequest)
{
    CTxDestination dest = DecodeDestination(sAddress);

    std::stringstream ss;
    ss << nId;
    std::string key = "rr" + ss.str(); // "rr" prefix = "receive request" in destdata

    if (sRequest.empty())
        return m_wallet->eraseDestData(dest, key);
    else
        return m_wallet->addDestData(dest, key, sRequest);
}

bool WalletModel::bumpFee(uint256 hash, uint256& new_hash)
{
    CCoinControl coin_control;
    coin_control.m_signal_bip125_rbf = true;
    std::vector<std::string> errors;
    CAmount old_fee;
    CAmount new_fee;
    CMutableTransaction mtx;
    if (!m_wallet->createBumpTransaction(hash, coin_control, 0 /* totalFee */, errors, old_fee, new_fee, mtx)) {
        QMessageBox::critical(nullptr, tr("Fee bump error"), tr("Increasing transaction fee failed") + "<br />(" +
            (errors.size() ? QString::fromStdString(errors[0]) : "") +")");
         return false;
    }

    // allow a user based fee verification
    QString questionString = tr("Do you want to increase the fee?");
    questionString.append("<br />");
    questionString.append("<table style=\"text-align: left;\">");
    questionString.append("<tr><td>");
    questionString.append(tr("Current fee:"));
    questionString.append("</td><td>");
    questionString.append(BitcoinUnits::formatHtmlWithUnit(getOptionsModel()->getDisplayUnit(), old_fee));
    questionString.append("</td></tr><tr><td>");
    questionString.append(tr("Increase:"));
    questionString.append("</td><td>");
    questionString.append(BitcoinUnits::formatHtmlWithUnit(getOptionsModel()->getDisplayUnit(), new_fee - old_fee));
    questionString.append("</td></tr><tr><td>");
    questionString.append(tr("New fee:"));
    questionString.append("</td><td>");
    questionString.append(BitcoinUnits::formatHtmlWithUnit(getOptionsModel()->getDisplayUnit(), new_fee));
    questionString.append("</td></tr></table>");
    SendConfirmationDialog confirmationDialog(tr("Confirm fee bump"), questionString);
    confirmationDialog.exec();
    QMessageBox::StandardButton retval = static_cast<QMessageBox::StandardButton>(confirmationDialog.result());

    // cancel sign&broadcast if user doesn't want to bump the fee
    if (retval != QMessageBox::Yes) {
        return false;
    }

    WalletModel::UnlockContext ctx(requestUnlock());
    if(!ctx.isValid())
    {
        return false;
    }

    // sign bumped transaction
    if (!m_wallet->signBumpTransaction(mtx)) {
        QMessageBox::critical(nullptr, tr("Fee bump error"), tr("Can't sign transaction."));
        return false;
    }
    // commit the bumped transaction
    if(!m_wallet->commitBumpTransaction(hash, std::move(mtx), errors, new_hash)) {
        QMessageBox::critical(nullptr, tr("Fee bump error"), tr("Could not commit transaction") + "<br />(" +
            QString::fromStdString(errors[0])+")");
         return false;
    }
    return true;
}

bool WalletModel::isWalletEnabled()
{
   return !gArgs.GetBoolArg("-disablewallet", DEFAULT_DISABLE_WALLET);
}

bool WalletModel::privateKeysDisabled() const
{
    return m_wallet->IsWalletFlagSet(WALLET_FLAG_DISABLE_PRIVATE_KEYS);
}

bool WalletModel::canGetAddresses() const
{
    return m_wallet->canGetAddresses();
}

QString WalletModel::getWalletName() const
{
    return QString::fromStdString(m_wallet->getWalletName());
}

QString WalletModel::getDisplayName() const
{
    const QString name = getWalletName();
    return name.isEmpty() ? "["+tr("default wallet")+"]" : name;
}

bool WalletModel::isMultiwallet()
{
    return m_node.getWallets().size() > 1;
}<|MERGE_RESOLUTION|>--- conflicted
+++ resolved
@@ -11,7 +11,6 @@
 #include <qt/addresstablemodel.h>
 #include <qt/guiconstants.h>
 #include <qt/optionsmodel.h>
-#include <qt/paymentserver.h>
 #include <qt/recentrequeststablemodel.h>
 #include <qt/sendcoinsdialog.h>
 #include <qt/transactiontablemodel.h>
@@ -39,11 +38,7 @@
     asset(Params().GetConsensus().pegged_asset),
     asset_amount(r.amount),
     message(r.message),
-#ifdef ENABLE_BIP70
-    paymentRequest(r.paymentRequest),
-#else
     sPaymentRequest(r.sPaymentRequest),
-#endif
     authenticatedMerchant(r.authenticatedMerchant),
     fSubtractFeeFromAmount(r.fSubtractFeeFromAmount)
 {
@@ -177,34 +172,6 @@
     {
         if (rcp.fSubtractFeeFromAmount)
             fSubtractFeeFromAmount = true;
-<<<<<<< HEAD
-
-#ifdef ENABLE_BIP70
-        if (rcp.paymentRequest.IsInitialized())
-        {   // PaymentRequest...
-            CAmount subtotal = 0;
-            const payments::PaymentDetails& details = rcp.paymentRequest.getDetails();
-            for (int i = 0; i < details.outputs_size(); i++)
-            {
-                const payments::Output& out = details.outputs(i);
-                if (out.amount() <= 0) continue;
-                subtotal += out.amount();
-                const unsigned char* scriptStr = (const unsigned char*)out.script().data();
-                CScript scriptPubKey(scriptStr, scriptStr+out.script().size());
-                CAmount nAmount = out.amount();
-                CRecipient recipient = {scriptPubKey, nAmount, ::policyAsset, CPubKey(), rcp.fSubtractFeeFromAmount};
-                vecSend.push_back(recipient);
-            }
-            if (subtotal <= 0)
-            {
-                return InvalidAmount;
-            }
-            total[Params().GetConsensus().pegged_asset] += subtotal;
-        }
-        else
-#endif
-=======
->>>>>>> d91af476
         {   // User-entered bitcoin address / amount:
             if(!validateAddress(rcp.address))
             {
