// Copyright (c) 2011-2021 The Bitcoin Core developers
// Distributed under the MIT software license, see the accompanying
// file COPYING or http://www.opensource.org/licenses/mit-license.php.

#if defined(HAVE_CONFIG_H)
#include <config/bitcoin-config.h>
#endif

#include <qt/walletmodel.h>

#include <qt/addresstablemodel.h>
#include <qt/clientmodel.h>
#include <qt/guiconstants.h>
#include <qt/guiutil.h>
#include <qt/optionsmodel.h>
#include <qt/recentrequeststablemodel.h>
#include <qt/sendcoinsdialog.h>
#include <qt/transactiontablemodel.h>

#include <interfaces/handler.h>
#include <interfaces/node.h>
#include <key_io.h>
#include <node/interface_ui.h>
#include <policy/policy.h>
#include <psbt.h>
#include <util/system.h> // for GetBoolArg
#include <util/translation.h>
#include <wallet/coincontrol.h>
#include <wallet/wallet.h> // for CRecipient
#include <rpc/util.h>

#include <stdint.h>
#include <functional>

#include <QDebug>
#include <QMessageBox>
#include <QSet>
#include <QTimer>

using wallet::CCoinControl;
using wallet::CRecipient;
using wallet::DEFAULT_DISABLE_WALLET;

SendAssetsRecipient::SendAssetsRecipient(SendCoinsRecipient r) :
    address(r.address),
    label(r.label),
    asset(Params().GetConsensus().pegged_asset),
    asset_amount(r.amount),
    message(r.message),
    sPaymentRequest(r.sPaymentRequest),
    authenticatedMerchant(r.authenticatedMerchant),
    fSubtractFeeFromAmount(r.fSubtractFeeFromAmount)
{
}

#define SendCoinsRecipient SendAssetsRecipient

WalletModel::WalletModel(std::unique_ptr<interfaces::Wallet> wallet, ClientModel& client_model, const PlatformStyle *platformStyle, QObject *parent) :
    QObject(parent),
    m_wallet(std::move(wallet)),
    m_client_model(&client_model),
    m_node(client_model.node()),
    optionsModel(client_model.getOptionsModel()),
    addressTableModel(nullptr),
    transactionTableModel(nullptr),
    recentRequestsTableModel(nullptr),
    cachedEncryptionStatus(Unencrypted),
    timer(new QTimer(this))
{
    fHaveWatchOnly = m_wallet->haveWatchOnly();
    addressTableModel = new AddressTableModel(this);
    transactionTableModel = new TransactionTableModel(platformStyle, this);
    recentRequestsTableModel = new RecentRequestsTableModel(this);

    subscribeToCoreSignals();
}

WalletModel::~WalletModel()
{
    unsubscribeFromCoreSignals();
}

std::set<CAsset> WalletModel::getAssetTypes() const
{
    return cached_asset_types;
}

void WalletModel::startPollBalance()
{
    // Update the cached balance right away, so every view can make use of it,
    // so them don't need to waste resources recalculating it.
    pollBalanceChanged();

    // This timer will be fired repeatedly to update the balance
    // Since the QTimer::timeout is a private signal, it cannot be used
    // in the GUIUtil::ExceptionSafeConnect directly.
    connect(timer, &QTimer::timeout, this, &WalletModel::timerTimeout);
    GUIUtil::ExceptionSafeConnect(this, &WalletModel::timerTimeout, this, &WalletModel::pollBalanceChanged);
    timer->start(MODEL_UPDATE_DELAY);
}

void WalletModel::setClientModel(ClientModel* client_model)
{
    m_client_model = client_model;
    if (!m_client_model) timer->stop();
}

void WalletModel::updateStatus()
{
    EncryptionStatus newEncryptionStatus = getEncryptionStatus();

    if(cachedEncryptionStatus != newEncryptionStatus) {
        Q_EMIT encryptionStatusChanged();
    }
}

void WalletModel::pollBalanceChanged()
{
    // Avoid recomputing wallet balances unless a TransactionChanged or
    // BlockTip notification was received.
    if (!fForceCheckBalanceChanged && m_cached_last_update_tip == getLastBlockProcessed()) return;

    // Try to get balances and return early if locks can't be acquired. This
    // avoids the GUI from getting stuck on periodical polls if the core is
    // holding the locks for a longer time - for example, during a wallet
    // rescan.
    interfaces::WalletBalances new_balances;
    uint256 block_hash;
    if (!m_wallet->tryGetBalances(new_balances, block_hash)) {
        return;
    }

    if (fForceCheckBalanceChanged || block_hash != m_cached_last_update_tip) {
        fForceCheckBalanceChanged = false;

        // Balance and number of transactions might have changed
        m_cached_last_update_tip = block_hash;

        checkBalanceChanged(new_balances);
        if(transactionTableModel)
            transactionTableModel->updateConfirmations();
    }
}

void WalletModel::checkBalanceChanged(const interfaces::WalletBalances& new_balances)
{
    if (new_balances.balanceChanged(m_cached_balances)) {
        m_cached_balances = new_balances;
        Q_EMIT balanceChanged(new_balances);

        std::set<CAsset> new_asset_types;
        for (const auto& assetamount : new_balances.balance + new_balances.unconfirmed_balance) {
            if (!assetamount.second) continue;
            new_asset_types.insert(assetamount.first);
        }
        if (new_asset_types != cached_asset_types) {
            cached_asset_types = new_asset_types;
            Q_EMIT assetTypesChanged();
        }
    }
}

interfaces::WalletBalances WalletModel::getCachedBalance() const
{
    return m_cached_balances;
}

void WalletModel::updateTransaction()
{
    // Balance and number of transactions might have changed
    fForceCheckBalanceChanged = true;
}

void WalletModel::updateAddressBook(const QString &address, const QString &label,
        bool isMine, const QString &purpose, int status)
{
    if(addressTableModel)
        addressTableModel->updateEntry(address, label, isMine, purpose, status);
}

void WalletModel::updateWatchOnlyFlag(bool fHaveWatchonly)
{
    fHaveWatchOnly = fHaveWatchonly;
    Q_EMIT notifyWatchonlyChanged(fHaveWatchonly);
}

bool WalletModel::validateAddress(const QString& address) const
{
    return IsValidDestinationString(address.toStdString());
}

WalletModel::SendCoinsReturn WalletModel::prepareTransaction(WalletModelTransaction &transaction, wallet::BlindDetails *blind_details, const CCoinControl& coinControl)
{
    CAmountMap total;
    bool fSubtractFeeFromAmount = false;
    QList<SendCoinsRecipient> recipients = transaction.getRecipients();
    std::vector<CRecipient> vecSend;

    if(recipients.empty())
    {
        return OK;
    }

    QSet<QString> setAddress; // Used to detect duplicates
    int nAddresses = 0;

    // Pre-check input data for validity
    for (const SendCoinsRecipient &rcp : recipients)
    {
        if (rcp.fSubtractFeeFromAmount)
            fSubtractFeeFromAmount = true;
        {   // User-entered bitcoin address / amount:
            if(!validateAddress(rcp.address))
            {
                return InvalidAddress;
            }
            if(rcp.asset_amount <= 0)
            {
                return InvalidAmount;
            }
            setAddress.insert(rcp.address);
            ++nAddresses;

            CTxDestination dest = DecodeDestination(rcp.address.toStdString());
            CScript scriptPubKey = GetScriptForDestination(dest);
            CPubKey confidentiality_pubkey = GetDestinationBlindingKey(dest);
            CRecipient recipient = {scriptPubKey, rcp.asset_amount, rcp.asset, confidentiality_pubkey, rcp.fSubtractFeeFromAmount};
            vecSend.push_back(recipient);

            total[rcp.asset] += rcp.asset_amount;
        }
    }
    if(setAddress.size() != nAddresses)
    {
        return DuplicateAddress;
    }

<<<<<<< HEAD
    CAmountMap nBalance = m_wallet->getAvailableBalance(coinControl);
=======
    // If no coin was manually selected, use the cached balance
    // Future: can merge this call with 'createTransaction'.
    CAmount nBalance = getAvailableBalance(&coinControl);
>>>>>>> 6d4889a6

    if(total > nBalance)
    {
        return AmountExceedsBalance;
    }

    {
        CAmount nFeeRequired = 0;
        int nChangePosRet = -1;

        auto& newTx = transaction.getWtx();
        std::vector<CAmount> out_amounts;
        const auto& res = m_wallet->createTransaction(vecSend, coinControl, !wallet().privateKeysDisabled() /* sign */, nChangePosRet, nFeeRequired, blind_details);
        newTx = res ? *res : nullptr;
        transaction.setTransactionFee(nFeeRequired);
        if (fSubtractFeeFromAmount && newTx) {
            if(blind_details) {
                out_amounts = blind_details->o_amounts;
                assert(out_amounts.size() == newTx->vout.size());
            }
            transaction.reassignAmounts(out_amounts, nChangePosRet);
        }

        if(!newTx)
        {
            total[Params().GetConsensus().pegged_asset] += nFeeRequired;
            if(!fSubtractFeeFromAmount && total > nBalance)
            {
                return SendCoinsReturn(AmountWithFeeExceedsBalance);
            }
            Q_EMIT message(tr("Send Coins"), QString::fromStdString(util::ErrorString(res).translated),
                CClientUIInterface::MSG_ERROR);
            return TransactionCreationFailed;
        }

        // Reject absurdly high fee. (This can never happen because the
        // wallet never creates transactions with fee greater than
        // m_default_max_tx_fee. This merely a belt-and-suspenders check).
        if (nFeeRequired > m_wallet->getDefaultMaxTxFee()) {
            return AbsurdFee;
        }
    }

    return SendCoinsReturn(OK);
}

void WalletModel::sendCoins(WalletModelTransaction& transaction, wallet::BlindDetails *blind_details)
{
    QByteArray transaction_array; /* store serialized transaction */

    {
        std::vector<std::pair<std::string, std::string>> vOrderForm;
        for (const SendCoinsRecipient &rcp : transaction.getRecipients())
        {
            if (!rcp.message.isEmpty()) // Message from normal bitcoin:URI (bitcoin:123...?message=example)
                vOrderForm.emplace_back("Message", rcp.message.toStdString());
        }

        auto& newTx = transaction.getWtx();
        wallet().commitTransaction(newTx, {} /* mapValue */, std::move(vOrderForm), blind_details);

        CDataStream ssTx(SER_NETWORK, PROTOCOL_VERSION);
        ssTx << *newTx;
        transaction_array.append((const char*)ssTx.data(), ssTx.size());
    }

    // Add addresses / update labels that we've sent to the address book,
    // and emit coinsSent signal for each recipient
    for (const SendCoinsRecipient &rcp : transaction.getRecipients())
    {
        {
            std::string strAddress = rcp.address.toStdString();
            CTxDestination dest = DecodeDestination(strAddress);
            std::string strLabel = rcp.label.toStdString();
            {
                // Check if we have a new address or an updated label
                std::string name;
                if (!m_wallet->getAddress(
                     dest, &name, /* is_mine= */ nullptr, /* purpose= */ nullptr))
                {
                    m_wallet->setAddressBook(dest, strLabel, "send");
                }
                else if (name != strLabel)
                {
                    m_wallet->setAddressBook(dest, strLabel, ""); // "" means don't change purpose
                }
            }
        }
        Q_EMIT coinsSent(this, rcp, transaction_array);
    }

    checkBalanceChanged(m_wallet->getBalances()); // update balance immediately, otherwise there could be a short noticeable delay until pollBalanceChanged hits
}

OptionsModel* WalletModel::getOptionsModel() const
{
    return optionsModel;
}

AddressTableModel* WalletModel::getAddressTableModel() const
{
    return addressTableModel;
}

TransactionTableModel* WalletModel::getTransactionTableModel() const
{
    return transactionTableModel;
}

RecentRequestsTableModel* WalletModel::getRecentRequestsTableModel() const
{
    return recentRequestsTableModel;
}

WalletModel::EncryptionStatus WalletModel::getEncryptionStatus() const
{
    if(!m_wallet->isCrypted())
    {
        // A previous bug allowed for watchonly wallets to be encrypted (encryption keys set, but nothing is actually encrypted).
        // To avoid misrepresenting the encryption status of such wallets, we only return NoKeys for watchonly wallets that are unencrypted.
        if (m_wallet->privateKeysDisabled()) {
            return NoKeys;
        }
        return Unencrypted;
    }
    else if(m_wallet->isLocked())
    {
        return Locked;
    }
    else
    {
        return Unlocked;
    }
}

bool WalletModel::setWalletEncrypted(const SecureString& passphrase)
{
    return m_wallet->encryptWallet(passphrase);
}

bool WalletModel::setWalletLocked(bool locked, const SecureString &passPhrase)
{
    if(locked)
    {
        // Lock
        return m_wallet->lock();
    }
    else
    {
        // Unlock
        return m_wallet->unlock(passPhrase);
    }
}

bool WalletModel::changePassphrase(const SecureString &oldPass, const SecureString &newPass)
{
    m_wallet->lock(); // Make sure wallet is locked before attempting pass change
    return m_wallet->changeWalletPassphrase(oldPass, newPass);
}

// Handlers for core signals
static void NotifyUnload(WalletModel* walletModel)
{
    qDebug() << "NotifyUnload";
    bool invoked = QMetaObject::invokeMethod(walletModel, "unload");
    assert(invoked);
}

static void NotifyKeyStoreStatusChanged(WalletModel *walletmodel)
{
    qDebug() << "NotifyKeyStoreStatusChanged";
    bool invoked = QMetaObject::invokeMethod(walletmodel, "updateStatus", Qt::QueuedConnection);
    assert(invoked);
}

static void NotifyAddressBookChanged(WalletModel *walletmodel,
        const CTxDestination &address, const std::string &label, bool isMine,
        const std::string &purpose, ChangeType status)
{
    QString strAddress = QString::fromStdString(EncodeDestination(address));
    QString strLabel = QString::fromStdString(label);
    QString strPurpose = QString::fromStdString(purpose);

    qDebug() << "NotifyAddressBookChanged: " + strAddress + " " + strLabel + " isMine=" + QString::number(isMine) + " purpose=" + strPurpose + " status=" + QString::number(status);
    bool invoked = QMetaObject::invokeMethod(walletmodel, "updateAddressBook",
                              Q_ARG(QString, strAddress),
                              Q_ARG(QString, strLabel),
                              Q_ARG(bool, isMine),
                              Q_ARG(QString, strPurpose),
                              Q_ARG(int, status));
    assert(invoked);
}

static void NotifyTransactionChanged(WalletModel *walletmodel, const uint256 &hash, ChangeType status)
{
    Q_UNUSED(hash);
    Q_UNUSED(status);
    bool invoked = QMetaObject::invokeMethod(walletmodel, "updateTransaction", Qt::QueuedConnection);
    assert(invoked);
}

static void ShowProgress(WalletModel *walletmodel, const std::string &title, int nProgress)
{
    // emits signal "showProgress"
    bool invoked = QMetaObject::invokeMethod(walletmodel, "showProgress", Qt::QueuedConnection,
                              Q_ARG(QString, QString::fromStdString(title)),
                              Q_ARG(int, nProgress));
    assert(invoked);
}

static void NotifyWatchonlyChanged(WalletModel *walletmodel, bool fHaveWatchonly)
{
    bool invoked = QMetaObject::invokeMethod(walletmodel, "updateWatchOnlyFlag", Qt::QueuedConnection,
                              Q_ARG(bool, fHaveWatchonly));
    assert(invoked);
}

static void NotifyCanGetAddressesChanged(WalletModel* walletmodel)
{
    bool invoked = QMetaObject::invokeMethod(walletmodel, "canGetAddressesChanged");
    assert(invoked);
}

void WalletModel::subscribeToCoreSignals()
{
    // Connect signals to wallet
    m_handler_unload = m_wallet->handleUnload(std::bind(&NotifyUnload, this));
    m_handler_status_changed = m_wallet->handleStatusChanged(std::bind(&NotifyKeyStoreStatusChanged, this));
    m_handler_address_book_changed = m_wallet->handleAddressBookChanged(std::bind(NotifyAddressBookChanged, this, std::placeholders::_1, std::placeholders::_2, std::placeholders::_3, std::placeholders::_4, std::placeholders::_5));
    m_handler_transaction_changed = m_wallet->handleTransactionChanged(std::bind(NotifyTransactionChanged, this, std::placeholders::_1, std::placeholders::_2));
    m_handler_show_progress = m_wallet->handleShowProgress(std::bind(ShowProgress, this, std::placeholders::_1, std::placeholders::_2));
    m_handler_watch_only_changed = m_wallet->handleWatchOnlyChanged(std::bind(NotifyWatchonlyChanged, this, std::placeholders::_1));
    m_handler_can_get_addrs_changed = m_wallet->handleCanGetAddressesChanged(std::bind(NotifyCanGetAddressesChanged, this));
}

void WalletModel::unsubscribeFromCoreSignals()
{
    // Disconnect signals from wallet
    m_handler_unload->disconnect();
    m_handler_status_changed->disconnect();
    m_handler_address_book_changed->disconnect();
    m_handler_transaction_changed->disconnect();
    m_handler_show_progress->disconnect();
    m_handler_watch_only_changed->disconnect();
    m_handler_can_get_addrs_changed->disconnect();
}

// WalletModel::UnlockContext implementation
WalletModel::UnlockContext WalletModel::requestUnlock()
{
    bool was_locked = getEncryptionStatus() == Locked;
    if(was_locked)
    {
        // Request UI to unlock wallet
        Q_EMIT requireUnlock();
    }
    // If wallet is still locked, unlock was failed or cancelled, mark context as invalid
    bool valid = getEncryptionStatus() != Locked;

    return UnlockContext(this, valid, was_locked);
}

WalletModel::UnlockContext::UnlockContext(WalletModel *_wallet, bool _valid, bool _relock):
        wallet(_wallet),
        valid(_valid),
        relock(_relock)
{
}

WalletModel::UnlockContext::~UnlockContext()
{
    if(valid && relock)
    {
        wallet->setWalletLocked(true);
    }
}

void WalletModel::UnlockContext::CopyFrom(UnlockContext&& rhs)
{
    // Transfer context; old object no longer relocks wallet
    *this = rhs;
    rhs.relock = false;
}

bool WalletModel::bumpFee(uint256 hash, uint256& new_hash)
{
    CCoinControl coin_control;
    coin_control.m_signal_bip125_rbf = true;
    std::vector<bilingual_str> errors;
    CAmount old_fee;
    CAmount new_fee;
    CMutableTransaction mtx;
    if (!m_wallet->createBumpTransaction(hash, coin_control, errors, old_fee, new_fee, mtx)) {
        QMessageBox::critical(nullptr, tr("Fee bump error"), tr("Increasing transaction fee failed") + "<br />(" +
            (errors.size() ? QString::fromStdString(errors[0].translated) : "") +")");
        return false;
    }

    // allow a user based fee verification
    /*: Asks a user if they would like to manually increase the fee of a transaction that has already been created. */
    QString questionString = tr("Do you want to increase the fee?");
    questionString.append("<br />");
    questionString.append("<table style=\"text-align: left;\">");
    questionString.append("<tr><td>");
    questionString.append(tr("Current fee:"));
    questionString.append("</td><td>");
    questionString.append(BitcoinUnits::formatHtmlWithUnit(getOptionsModel()->getDisplayUnit(), old_fee));
    questionString.append("</td></tr><tr><td>");
    questionString.append(tr("Increase:"));
    questionString.append("</td><td>");
    questionString.append(BitcoinUnits::formatHtmlWithUnit(getOptionsModel()->getDisplayUnit(), new_fee - old_fee));
    questionString.append("</td></tr><tr><td>");
    questionString.append(tr("New fee:"));
    questionString.append("</td><td>");
    questionString.append(BitcoinUnits::formatHtmlWithUnit(getOptionsModel()->getDisplayUnit(), new_fee));
    questionString.append("</td></tr></table>");

    // Display warning in the "Confirm fee bump" window if the "Coin Control Features" option is enabled
    if (getOptionsModel()->getCoinControlFeatures()) {
        questionString.append("<br><br>");
        questionString.append(tr("Warning: This may pay the additional fee by reducing change outputs or adding inputs, when necessary. It may add a new change output if one does not already exist. These changes may potentially leak privacy."));
    }

    auto confirmationDialog = new SendConfirmationDialog(tr("Confirm fee bump"), questionString, "", "", SEND_CONFIRM_DELAY, !m_wallet->privateKeysDisabled(), getOptionsModel()->getEnablePSBTControls(), nullptr);
    confirmationDialog->setAttribute(Qt::WA_DeleteOnClose);
    // TODO: Replace QDialog::exec() with safer QDialog::show().
    const auto retval = static_cast<QMessageBox::StandardButton>(confirmationDialog->exec());

    // cancel sign&broadcast if user doesn't want to bump the fee
    if (retval != QMessageBox::Yes && retval != QMessageBox::Save) {
        return false;
    }

    WalletModel::UnlockContext ctx(requestUnlock());
    if(!ctx.isValid())
    {
        return false;
    }

    // Short-circuit if we are returning a bumped transaction PSBT to clipboard
    if (retval == QMessageBox::Save) {
        PartiallySignedTransaction psbtx(mtx);
        bool complete = false;
        const TransactionError err = wallet().fillPSBT(SIGHASH_ALL, false /* sign */, true /* bip32derivs */, nullptr, psbtx, complete);
        if (err != TransactionError::OK || complete) {
            QMessageBox::critical(nullptr, tr("Fee bump error"), tr("Can't draft transaction."));
            return false;
        }
        // Serialize the PSBT
        CDataStream ssTx(SER_NETWORK, PROTOCOL_VERSION);
        ssTx << psbtx;
        GUIUtil::setClipboard(EncodeBase64(ssTx.str()).c_str());
        Q_EMIT message(tr("PSBT copied"), "Copied to clipboard", CClientUIInterface::MSG_INFORMATION);
        return true;
    }

    assert(!m_wallet->privateKeysDisabled());

    // sign bumped transaction
    if (!m_wallet->signBumpTransaction(mtx)) {
        QMessageBox::critical(nullptr, tr("Fee bump error"), tr("Can't sign transaction."));
        return false;
    }
    // commit the bumped transaction
    if(!m_wallet->commitBumpTransaction(hash, std::move(mtx), errors, new_hash)) {
        QMessageBox::critical(nullptr, tr("Fee bump error"), tr("Could not commit transaction") + "<br />(" +
            QString::fromStdString(errors[0].translated)+")");
        return false;
    }
    return true;
}

bool WalletModel::displayAddress(std::string sAddress) const
{
    CTxDestination dest = DecodeDestination(sAddress);
    bool res = false;
    try {
        res = m_wallet->displayAddress(dest);
    } catch (const std::runtime_error& e) {
        QMessageBox::critical(nullptr, tr("Can't display address"), e.what());
    }
    return res;
}

bool WalletModel::isWalletEnabled()
{
   return !gArgs.GetBoolArg("-disablewallet", DEFAULT_DISABLE_WALLET);
}

QString WalletModel::getWalletName() const
{
    return QString::fromStdString(m_wallet->getWalletName());
}

QString WalletModel::getDisplayName() const
{
    const QString name = getWalletName();
    return name.isEmpty() ? "["+tr("default wallet")+"]" : name;
}

bool WalletModel::isMultiwallet() const
{
    return m_node.walletLoader().getWallets().size() > 1;
}

void WalletModel::refresh(bool pk_hash_only)
{
    addressTableModel = new AddressTableModel(this, pk_hash_only);
}

uint256 WalletModel::getLastBlockProcessed() const
{
    return m_client_model ? m_client_model->getBestBlockHash() : uint256{};
}

CAmount WalletModel::getAvailableBalance(const CCoinControl* control)
{
    return control && control->HasSelected() ? wallet().getAvailableBalance(*control) : getCachedBalance().balance;
}<|MERGE_RESOLUTION|>--- conflicted
+++ resolved
@@ -235,13 +235,9 @@
         return DuplicateAddress;
     }
 
-<<<<<<< HEAD
-    CAmountMap nBalance = m_wallet->getAvailableBalance(coinControl);
-=======
     // If no coin was manually selected, use the cached balance
     // Future: can merge this call with 'createTransaction'.
-    CAmount nBalance = getAvailableBalance(&coinControl);
->>>>>>> 6d4889a6
+    CAmountMap nBalance = getAvailableBalance(&coinControl);
 
     if(total > nBalance)
     {
@@ -657,7 +653,7 @@
     return m_client_model ? m_client_model->getBestBlockHash() : uint256{};
 }
 
-CAmount WalletModel::getAvailableBalance(const CCoinControl* control)
+CAmountMap WalletModel::getAvailableBalance(const CCoinControl* control)
 {
     return control && control->HasSelected() ? wallet().getAvailableBalance(*control) : getCachedBalance().balance;
 }