--- conflicted
+++ resolved
@@ -249,12 +249,8 @@
         int nChangePosRet = -1;
 
         auto& newTx = transaction.getWtx();
-<<<<<<< HEAD
         std::vector<CAmount> out_amounts;
-        const auto& res = m_wallet->createTransaction(vecSend, coinControl, !wallet().privateKeysDisabled() /* sign */, nChangePosRet, nFeeRequired, blind_details);
-=======
-        const auto& res = m_wallet->createTransaction(vecSend, coinControl, /*sign=*/!wallet().privateKeysDisabled(), nChangePosRet, nFeeRequired);
->>>>>>> 8ccab65f
+        const auto& res = m_wallet->createTransaction(vecSend, coinControl, /*sign=*/!wallet().privateKeysDisabled(), nChangePosRet, nFeeRequired, blind_details);
         newTx = res ? *res : nullptr;
         transaction.setTransactionFee(nFeeRequired);
         if (fSubtractFeeFromAmount && newTx) {
@@ -301,11 +297,7 @@
         }
 
         auto& newTx = transaction.getWtx();
-<<<<<<< HEAD
-        wallet().commitTransaction(newTx, {} /* mapValue */, std::move(vOrderForm), blind_details);
-=======
-        wallet().commitTransaction(newTx, /*value_map=*/{}, std::move(vOrderForm));
->>>>>>> 8ccab65f
+        wallet().commitTransaction(newTx, /*value_map=*/{}, std::move(vOrderForm), blind_details);
 
         CDataStream ssTx(SER_NETWORK, PROTOCOL_VERSION);
         ssTx << *newTx;
