--- conflicted
+++ resolved
@@ -238,13 +238,9 @@
         int nChangePosRet = -1;
 
         auto& newTx = transaction.getWtx();
-<<<<<<< HEAD
         std::vector<CAmount> out_amounts;
-        newTx = m_wallet->createTransaction(vecSend, coinControl, !wallet().privateKeysDisabled() /* sign */, nChangePosRet, nFeeRequired, blind_details, error);
-=======
-        const auto& res = m_wallet->createTransaction(vecSend, coinControl, !wallet().privateKeysDisabled() /* sign */, nChangePosRet, nFeeRequired);
+        const auto& res = m_wallet->createTransaction(vecSend, coinControl, !wallet().privateKeysDisabled() /* sign */, nChangePosRet, nFeeRequired, blind_details);
         newTx = res ? res.GetObj() : nullptr;
->>>>>>> 316afb1e
         transaction.setTransactionFee(nFeeRequired);
         if (fSubtractFeeFromAmount && newTx) {
             if(blind_details) {
