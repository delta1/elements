--- conflicted
+++ resolved
@@ -217,14 +217,10 @@
             setAddress.insert(rcp.address);
             ++nAddresses;
 
-<<<<<<< HEAD
             CTxDestination dest = DecodeDestination(rcp.address.toStdString());
             CScript scriptPubKey = GetScriptForDestination(dest);
             CPubKey confidentiality_pubkey = GetDestinationBlindingKey(dest);
-            CRecipient recipient = {scriptPubKey, rcp.asset_amount, rcp.asset, confidentiality_pubkey, rcp.fSubtractFeeFromAmount};
-=======
-            CRecipient recipient{DecodeDestination(rcp.address.toStdString()), rcp.amount, rcp.fSubtractFeeFromAmount};
->>>>>>> cb8844e2
+            CRecipient recipient = {dest, rcp.asset_amount, rcp.asset, confidentiality_pubkey, rcp.fSubtractFeeFromAmount};
             vecSend.push_back(recipient);
 
             total[rcp.asset] += rcp.asset_amount;
