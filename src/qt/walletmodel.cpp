// Copyright (c) 2011-2019 The Bitcoin Core developers
// Distributed under the MIT software license, see the accompanying
// file COPYING or http://www.opensource.org/licenses/mit-license.php.

#if defined(HAVE_CONFIG_H)
#include <config/bitcoin-config.h>
#endif

#include <qt/walletmodel.h>

#include <qt/addresstablemodel.h>
#include <qt/guiconstants.h>
#include <qt/guiutil.h>
#include <qt/optionsmodel.h>
#include <qt/recentrequeststablemodel.h>
#include <qt/sendcoinsdialog.h>
#include <qt/transactiontablemodel.h>

#include <interfaces/handler.h>
#include <interfaces/node.h>
#include <key_io.h>
#include <policy/policy.h>
#include <ui_interface.h>
#include <util/system.h> // for GetBoolArg
#include <wallet/coincontrol.h>
<<<<<<< HEAD
#include <wallet/wallet.h>
#include <rpc/util.h>
=======
#include <wallet/wallet.h> // for CRecipient
>>>>>>> ac579ada

#include <stdint.h>

#include <QDebug>
#include <QMessageBox>
#include <QSet>
#include <QTimer>

SendAssetsRecipient::SendAssetsRecipient(SendCoinsRecipient r) :
    address(r.address),
    label(r.label),
    asset(Params().GetConsensus().pegged_asset),
    asset_amount(r.amount),
    message(r.message),
    sPaymentRequest(r.sPaymentRequest),
    authenticatedMerchant(r.authenticatedMerchant),
    fSubtractFeeFromAmount(r.fSubtractFeeFromAmount)
{
}

#define SendCoinsRecipient SendAssetsRecipient

WalletModel::WalletModel(std::unique_ptr<interfaces::Wallet> wallet, interfaces::Node& node, const PlatformStyle *platformStyle, OptionsModel *_optionsModel, QObject *parent) :
    QObject(parent), m_wallet(std::move(wallet)), m_node(node), optionsModel(_optionsModel), addressTableModel(nullptr),
    transactionTableModel(nullptr),
    recentRequestsTableModel(nullptr),
    cachedEncryptionStatus(Unencrypted),
    cachedNumBlocks(0)
{
    fHaveWatchOnly = m_wallet->haveWatchOnly();
    addressTableModel = new AddressTableModel(this);
    transactionTableModel = new TransactionTableModel(platformStyle, this);
    recentRequestsTableModel = new RecentRequestsTableModel(this);

    subscribeToCoreSignals();
}

WalletModel::~WalletModel()
{
    unsubscribeFromCoreSignals();
}

std::set<CAsset> WalletModel::getAssetTypes() const
{
    return cached_asset_types;
}

void WalletModel::startPollBalance()
{
    // This timer will be fired repeatedly to update the balance
    QTimer* timer = new QTimer(this);
    connect(timer, &QTimer::timeout, this, &WalletModel::pollBalanceChanged);
    timer->start(MODEL_UPDATE_DELAY);
}

void WalletModel::updateStatus()
{
    EncryptionStatus newEncryptionStatus = getEncryptionStatus();

    if(cachedEncryptionStatus != newEncryptionStatus) {
        Q_EMIT encryptionStatusChanged();
    }
}

void WalletModel::pollBalanceChanged()
{
    // Try to get balances and return early if locks can't be acquired. This
    // avoids the GUI from getting stuck on periodical polls if the core is
    // holding the locks for a longer time - for example, during a wallet
    // rescan.
    interfaces::WalletBalances new_balances;
    int numBlocks = -1;
    if (!m_wallet->tryGetBalances(new_balances, numBlocks)) {
        return;
    }

    if(fForceCheckBalanceChanged || numBlocks != cachedNumBlocks)
    {
        fForceCheckBalanceChanged = false;

        // Balance and number of transactions might have changed
        cachedNumBlocks = numBlocks;

        checkBalanceChanged(new_balances);
        if(transactionTableModel)
            transactionTableModel->updateConfirmations();
    }
}

void WalletModel::checkBalanceChanged(const interfaces::WalletBalances& new_balances)
{
    if(new_balances.balanceChanged(m_cached_balances)) {
        m_cached_balances = new_balances;
        Q_EMIT balanceChanged(new_balances);

        std::set<CAsset> new_asset_types;
        for (const auto& assetamount : new_balances.balance + new_balances.unconfirmed_balance) {
            if (!assetamount.second) continue;
            new_asset_types.insert(assetamount.first);
        }
        if (new_asset_types != cached_asset_types) {
            cached_asset_types = new_asset_types;
            Q_EMIT assetTypesChanged();
        }
    }
}

void WalletModel::updateTransaction()
{
    // Balance and number of transactions might have changed
    fForceCheckBalanceChanged = true;
}

void WalletModel::updateAddressBook(const QString &address, const QString &label,
        bool isMine, const QString &purpose, int status)
{
    if(addressTableModel)
        addressTableModel->updateEntry(address, label, isMine, purpose, status);
}

void WalletModel::updateWatchOnlyFlag(bool fHaveWatchonly)
{
    fHaveWatchOnly = fHaveWatchonly;
    Q_EMIT notifyWatchonlyChanged(fHaveWatchonly);
}

bool WalletModel::validateAddress(const QString &address)
{
    return IsValidDestinationString(address.toStdString());
}

WalletModel::SendCoinsReturn WalletModel::prepareTransaction(WalletModelTransaction &transaction, const CCoinControl& coinControl)
{
    CAmountMap total;
    bool fSubtractFeeFromAmount = false;
    QList<SendCoinsRecipient> recipients = transaction.getRecipients();
    std::vector<CRecipient> vecSend;

    if(recipients.empty())
    {
        return OK;
    }

    QSet<QString> setAddress; // Used to detect duplicates
    int nAddresses = 0;

    // Pre-check input data for validity
    for (const SendCoinsRecipient &rcp : recipients)
    {
        if (rcp.fSubtractFeeFromAmount)
            fSubtractFeeFromAmount = true;
        {   // User-entered bitcoin address / amount:
            if(!validateAddress(rcp.address))
            {
                return InvalidAddress;
            }
            if(rcp.asset_amount <= 0)
            {
                return InvalidAmount;
            }
            setAddress.insert(rcp.address);
            ++nAddresses;

            CTxDestination dest = DecodeDestination(rcp.address.toStdString());
            CScript scriptPubKey = GetScriptForDestination(dest);
            CPubKey confidentiality_pubkey = GetDestinationBlindingKey(dest);
            CRecipient recipient = {scriptPubKey, rcp.asset_amount, rcp.asset, confidentiality_pubkey, rcp.fSubtractFeeFromAmount};
            vecSend.push_back(recipient);

            total[rcp.asset] += rcp.asset_amount;
        }
    }
    if(setAddress.size() != nAddresses)
    {
        return DuplicateAddress;
    }

    CAmountMap nBalance = m_wallet->getAvailableBalance(coinControl);

    if(total > nBalance)
    {
        return AmountExceedsBalance;
    }

    {
        CAmount nFeeRequired = 0;
        int nChangePosRet = -1;
        std::string strFailReason;

        auto& newTx = transaction.getWtx();
<<<<<<< HEAD
        std::vector<CAmount> out_amounts;
        newTx = m_wallet->createTransaction(vecSend, coinControl, !privateKeysDisabled() /* sign */, nChangePosRet, nFeeRequired, out_amounts, strFailReason);
=======
        newTx = m_wallet->createTransaction(vecSend, coinControl, !wallet().privateKeysDisabled() /* sign */, nChangePosRet, nFeeRequired, strFailReason);
>>>>>>> ac579ada
        transaction.setTransactionFee(nFeeRequired);
        if (fSubtractFeeFromAmount && newTx) {
            assert(out_amounts.size() == newTx->vout.size());
            transaction.reassignAmounts(out_amounts, nChangePosRet);
        }

        if(!newTx)
        {
            total[Params().GetConsensus().pegged_asset] += nFeeRequired;
            if(!fSubtractFeeFromAmount && total > nBalance)
            {
                return SendCoinsReturn(AmountWithFeeExceedsBalance);
            }
            Q_EMIT message(tr("Send Coins"), QString::fromStdString(strFailReason),
                         CClientUIInterface::MSG_ERROR);
            return TransactionCreationFailed;
        }

        // Reject absurdly high fee. (This can never happen because the
        // wallet never creates transactions with fee greater than
        // m_default_max_tx_fee. This merely a belt-and-suspenders check).
        if (nFeeRequired > m_wallet->getDefaultMaxTxFee()) {
            return AbsurdFee;
        }
    }

    return SendCoinsReturn(OK);
}

WalletModel::SendCoinsReturn WalletModel::sendCoins(WalletModelTransaction &transaction)
{
    QByteArray transaction_array; /* store serialized transaction */

    {
        std::vector<std::pair<std::string, std::string>> vOrderForm;
        for (const SendCoinsRecipient &rcp : transaction.getRecipients())
        {
            if (!rcp.message.isEmpty()) // Message from normal bitcoin:URI (bitcoin:123...?message=example)
                vOrderForm.emplace_back("Message", rcp.message.toStdString());
        }

        auto& newTx = transaction.getWtx();
        wallet().commitTransaction(newTx, {} /* mapValue */, std::move(vOrderForm));

        CDataStream ssTx(SER_NETWORK, PROTOCOL_VERSION);
        ssTx << *newTx;
        transaction_array.append(&(ssTx[0]), ssTx.size());
    }

    // Add addresses / update labels that we've sent to the address book,
    // and emit coinsSent signal for each recipient
    for (const SendCoinsRecipient &rcp : transaction.getRecipients())
    {
        {
            std::string strAddress = rcp.address.toStdString();
            CTxDestination dest = DecodeDestination(strAddress);
            std::string strLabel = rcp.label.toStdString();
            {
                // Check if we have a new address or an updated label
                std::string name;
                if (!m_wallet->getAddress(
                     dest, &name, /* is_mine= */ nullptr, /* purpose= */ nullptr))
                {
                    m_wallet->setAddressBook(dest, strLabel, "send");
                }
                else if (name != strLabel)
                {
                    m_wallet->setAddressBook(dest, strLabel, ""); // "" means don't change purpose
                }
            }
        }
        Q_EMIT coinsSent(this, rcp, transaction_array);
    }

    checkBalanceChanged(m_wallet->getBalances()); // update balance immediately, otherwise there could be a short noticeable delay until pollBalanceChanged hits

    return SendCoinsReturn(OK);
}

OptionsModel *WalletModel::getOptionsModel()
{
    return optionsModel;
}

AddressTableModel *WalletModel::getAddressTableModel()
{
    return addressTableModel;
}

TransactionTableModel *WalletModel::getTransactionTableModel()
{
    return transactionTableModel;
}

RecentRequestsTableModel *WalletModel::getRecentRequestsTableModel()
{
    return recentRequestsTableModel;
}

WalletModel::EncryptionStatus WalletModel::getEncryptionStatus() const
{
    if(!m_wallet->isCrypted())
    {
        return Unencrypted;
    }
    else if(m_wallet->isLocked())
    {
        return Locked;
    }
    else
    {
        return Unlocked;
    }
}

bool WalletModel::setWalletEncrypted(bool encrypted, const SecureString &passphrase)
{
    if(encrypted)
    {
        // Encrypt
        return m_wallet->encryptWallet(passphrase);
    }
    else
    {
        // Decrypt -- TODO; not supported yet
        return false;
    }
}

bool WalletModel::setWalletLocked(bool locked, const SecureString &passPhrase)
{
    if(locked)
    {
        // Lock
        return m_wallet->lock();
    }
    else
    {
        // Unlock
        return m_wallet->unlock(passPhrase);
    }
}

bool WalletModel::changePassphrase(const SecureString &oldPass, const SecureString &newPass)
{
    m_wallet->lock(); // Make sure wallet is locked before attempting pass change
    return m_wallet->changeWalletPassphrase(oldPass, newPass);
}

// Handlers for core signals
static void NotifyUnload(WalletModel* walletModel)
{
    qDebug() << "NotifyUnload";
    bool invoked = QMetaObject::invokeMethod(walletModel, "unload");
    assert(invoked);
}

static void NotifyKeyStoreStatusChanged(WalletModel *walletmodel)
{
    qDebug() << "NotifyKeyStoreStatusChanged";
    bool invoked = QMetaObject::invokeMethod(walletmodel, "updateStatus", Qt::QueuedConnection);
    assert(invoked);
}

static void NotifyAddressBookChanged(WalletModel *walletmodel,
        const CTxDestination &address, const std::string &label, bool isMine,
        const std::string &purpose, ChangeType status)
{
    QString strAddress = QString::fromStdString(EncodeDestination(address));
    QString strLabel = QString::fromStdString(label);
    QString strPurpose = QString::fromStdString(purpose);

    qDebug() << "NotifyAddressBookChanged: " + strAddress + " " + strLabel + " isMine=" + QString::number(isMine) + " purpose=" + strPurpose + " status=" + QString::number(status);
    bool invoked = QMetaObject::invokeMethod(walletmodel, "updateAddressBook", Qt::QueuedConnection,
                              Q_ARG(QString, strAddress),
                              Q_ARG(QString, strLabel),
                              Q_ARG(bool, isMine),
                              Q_ARG(QString, strPurpose),
                              Q_ARG(int, status));
    assert(invoked);
}

static void NotifyTransactionChanged(WalletModel *walletmodel, const uint256 &hash, ChangeType status)
{
    Q_UNUSED(hash);
    Q_UNUSED(status);
    bool invoked = QMetaObject::invokeMethod(walletmodel, "updateTransaction", Qt::QueuedConnection);
    assert(invoked);
}

static void ShowProgress(WalletModel *walletmodel, const std::string &title, int nProgress)
{
    // emits signal "showProgress"
    bool invoked = QMetaObject::invokeMethod(walletmodel, "showProgress", Qt::QueuedConnection,
                              Q_ARG(QString, QString::fromStdString(title)),
                              Q_ARG(int, nProgress));
    assert(invoked);
}

static void NotifyWatchonlyChanged(WalletModel *walletmodel, bool fHaveWatchonly)
{
    bool invoked = QMetaObject::invokeMethod(walletmodel, "updateWatchOnlyFlag", Qt::QueuedConnection,
                              Q_ARG(bool, fHaveWatchonly));
    assert(invoked);
}

static void NotifyCanGetAddressesChanged(WalletModel* walletmodel)
{
    bool invoked = QMetaObject::invokeMethod(walletmodel, "canGetAddressesChanged");
    assert(invoked);
}

void WalletModel::subscribeToCoreSignals()
{
    // Connect signals to wallet
    m_handler_unload = m_wallet->handleUnload(std::bind(&NotifyUnload, this));
    m_handler_status_changed = m_wallet->handleStatusChanged(std::bind(&NotifyKeyStoreStatusChanged, this));
    m_handler_address_book_changed = m_wallet->handleAddressBookChanged(std::bind(NotifyAddressBookChanged, this, std::placeholders::_1, std::placeholders::_2, std::placeholders::_3, std::placeholders::_4, std::placeholders::_5));
    m_handler_transaction_changed = m_wallet->handleTransactionChanged(std::bind(NotifyTransactionChanged, this, std::placeholders::_1, std::placeholders::_2));
    m_handler_show_progress = m_wallet->handleShowProgress(std::bind(ShowProgress, this, std::placeholders::_1, std::placeholders::_2));
    m_handler_watch_only_changed = m_wallet->handleWatchOnlyChanged(std::bind(NotifyWatchonlyChanged, this, std::placeholders::_1));
    m_handler_can_get_addrs_changed = m_wallet->handleCanGetAddressesChanged(boost::bind(NotifyCanGetAddressesChanged, this));
}

void WalletModel::unsubscribeFromCoreSignals()
{
    // Disconnect signals from wallet
    m_handler_unload->disconnect();
    m_handler_status_changed->disconnect();
    m_handler_address_book_changed->disconnect();
    m_handler_transaction_changed->disconnect();
    m_handler_show_progress->disconnect();
    m_handler_watch_only_changed->disconnect();
    m_handler_can_get_addrs_changed->disconnect();
}

// WalletModel::UnlockContext implementation
WalletModel::UnlockContext WalletModel::requestUnlock()
{
    bool was_locked = getEncryptionStatus() == Locked;
    if(was_locked)
    {
        // Request UI to unlock wallet
        Q_EMIT requireUnlock();
    }
    // If wallet is still locked, unlock was failed or cancelled, mark context as invalid
    bool valid = getEncryptionStatus() != Locked;

    return UnlockContext(this, valid, was_locked);
}

WalletModel::UnlockContext::UnlockContext(WalletModel *_wallet, bool _valid, bool _relock):
        wallet(_wallet),
        valid(_valid),
        relock(_relock)
{
}

WalletModel::UnlockContext::~UnlockContext()
{
    if(valid && relock)
    {
        wallet->setWalletLocked(true);
    }
}

void WalletModel::UnlockContext::CopyFrom(UnlockContext&& rhs)
{
    // Transfer context; old object no longer relocks wallet
    *this = rhs;
    rhs.relock = false;
}

void WalletModel::loadReceiveRequests(std::vector<std::string>& vReceiveRequests)
{
    vReceiveRequests = m_wallet->getDestValues("rr"); // receive request
}

bool WalletModel::saveReceiveRequest(const std::string &sAddress, const int64_t nId, const std::string &sRequest)
{
    CTxDestination dest = DecodeDestination(sAddress);

    std::stringstream ss;
    ss << nId;
    std::string key = "rr" + ss.str(); // "rr" prefix = "receive request" in destdata

    if (sRequest.empty())
        return m_wallet->eraseDestData(dest, key);
    else
        return m_wallet->addDestData(dest, key, sRequest);
}

bool WalletModel::bumpFee(uint256 hash, uint256& new_hash)
{
    CCoinControl coin_control;
    coin_control.m_signal_bip125_rbf = true;
    std::vector<std::string> errors;
    CAmount old_fee;
    CAmount new_fee;
    CMutableTransaction mtx;
    if (!m_wallet->createBumpTransaction(hash, coin_control, 0 /* totalFee */, errors, old_fee, new_fee, mtx)) {
        QMessageBox::critical(nullptr, tr("Fee bump error"), tr("Increasing transaction fee failed") + "<br />(" +
            (errors.size() ? QString::fromStdString(errors[0]) : "") +")");
         return false;
    }

    const bool create_psbt = m_wallet->privateKeysDisabled();

    // allow a user based fee verification
    QString questionString = create_psbt ? tr("Do you want to draft a transaction with fee increase?") : tr("Do you want to increase the fee?");
    questionString.append("<br />");
    questionString.append("<table style=\"text-align: left;\">");
    questionString.append("<tr><td>");
    questionString.append(tr("Current fee:"));
    questionString.append("</td><td>");
    questionString.append(BitcoinUnits::formatHtmlWithUnit(getOptionsModel()->getDisplayUnit(), old_fee));
    questionString.append("</td></tr><tr><td>");
    questionString.append(tr("Increase:"));
    questionString.append("</td><td>");
    questionString.append(BitcoinUnits::formatHtmlWithUnit(getOptionsModel()->getDisplayUnit(), new_fee - old_fee));
    questionString.append("</td></tr><tr><td>");
    questionString.append(tr("New fee:"));
    questionString.append("</td><td>");
    questionString.append(BitcoinUnits::formatHtmlWithUnit(getOptionsModel()->getDisplayUnit(), new_fee));
    questionString.append("</td></tr></table>");
    SendConfirmationDialog confirmationDialog(tr("Confirm fee bump"), questionString);
    confirmationDialog.exec();
    QMessageBox::StandardButton retval = static_cast<QMessageBox::StandardButton>(confirmationDialog.result());

    // cancel sign&broadcast if user doesn't want to bump the fee
    if (retval != QMessageBox::Yes) {
        return false;
    }

    WalletModel::UnlockContext ctx(requestUnlock());
    if(!ctx.isValid())
    {
        return false;
    }

    // Short-circuit if we are returning a bumped transaction PSBT to clipboard
    if (create_psbt) {
        PartiallySignedTransaction psbtx(mtx);
        bool complete = false;
        const TransactionError err = wallet().fillPSBT(SIGHASH_ALL, false /* sign */, true /* bip32derivs */, psbtx, complete);
        if (err != TransactionError::OK || complete) {
            QMessageBox::critical(nullptr, tr("Fee bump error"), tr("Can't draft transaction."));
            return false;
        }
        // Serialize the PSBT
        CDataStream ssTx(SER_NETWORK, PROTOCOL_VERSION);
        ssTx << psbtx;
        GUIUtil::setClipboard(EncodeBase64(ssTx.str()).c_str());
        Q_EMIT message(tr("PSBT copied"), "Copied to clipboard", CClientUIInterface::MSG_INFORMATION);
        return true;
    }

    // sign bumped transaction
    if (!m_wallet->signBumpTransaction(mtx)) {
        QMessageBox::critical(nullptr, tr("Fee bump error"), tr("Can't sign transaction."));
        return false;
    }
    // commit the bumped transaction
    if(!m_wallet->commitBumpTransaction(hash, std::move(mtx), errors, new_hash)) {
        QMessageBox::critical(nullptr, tr("Fee bump error"), tr("Could not commit transaction") + "<br />(" +
            QString::fromStdString(errors[0])+")");
         return false;
    }
    return true;
}

bool WalletModel::isWalletEnabled()
{
   return !gArgs.GetBoolArg("-disablewallet", DEFAULT_DISABLE_WALLET);
}

QString WalletModel::getWalletName() const
{
    return QString::fromStdString(m_wallet->getWalletName());
}

QString WalletModel::getDisplayName() const
{
    const QString name = getWalletName();
    return name.isEmpty() ? "["+tr("default wallet")+"]" : name;
}

bool WalletModel::isMultiwallet()
{
    return m_node.getWallets().size() > 1;
}<|MERGE_RESOLUTION|>--- conflicted
+++ resolved
@@ -23,12 +23,8 @@
 #include <ui_interface.h>
 #include <util/system.h> // for GetBoolArg
 #include <wallet/coincontrol.h>
-<<<<<<< HEAD
-#include <wallet/wallet.h>
+#include <wallet/wallet.h> // for CRecipient
 #include <rpc/util.h>
-=======
-#include <wallet/wallet.h> // for CRecipient
->>>>>>> ac579ada
 
 #include <stdint.h>
 
@@ -219,12 +215,8 @@
         std::string strFailReason;
 
         auto& newTx = transaction.getWtx();
-<<<<<<< HEAD
         std::vector<CAmount> out_amounts;
-        newTx = m_wallet->createTransaction(vecSend, coinControl, !privateKeysDisabled() /* sign */, nChangePosRet, nFeeRequired, out_amounts, strFailReason);
-=======
-        newTx = m_wallet->createTransaction(vecSend, coinControl, !wallet().privateKeysDisabled() /* sign */, nChangePosRet, nFeeRequired, strFailReason);
->>>>>>> ac579ada
+        newTx = m_wallet->createTransaction(vecSend, coinControl, !wallet().privateKeysDisabled() /* sign */, nChangePosRet, nFeeRequired, out_amounts, strFailReason);
         transaction.setTransactionFee(nFeeRequired);
         if (fSubtractFeeFromAmount && newTx) {
             assert(out_amounts.size() == newTx->vout.size());
