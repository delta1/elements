--- conflicted
+++ resolved
@@ -7,12 +7,9 @@
 
 #include <amount.h>
 #include <fs.h>
-<<<<<<< HEAD
+#include <net.h>
 #include <qt/bitcoinunits.h>
 #include <asset.h>
-=======
-#include <net.h>
->>>>>>> 09440243
 #include <netaddress.h>
 
 #include <QEvent>
@@ -243,14 +240,10 @@
     /** Convert enum Network to QString */
     QString NetworkToQString(Network net);
 
-<<<<<<< HEAD
-    /* Convert seconds into a QString with days, hours, mins, secs */
-=======
     /** Convert enum ConnectionType to QString */
     QString ConnectionTypeToQString(ConnectionType conn_type);
 
     /** Convert seconds into a QString with days, hours, mins, secs */
->>>>>>> 09440243
     QString formatDurationStr(int secs);
 
     /** Format CNodeStats.nServices bitmask into a user-readable string */
