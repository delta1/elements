--- conflicted
+++ resolved
@@ -7,12 +7,9 @@
 
 #include <amount.h>
 #include <fs.h>
-<<<<<<< HEAD
 #include <qt/bitcoinunits.h>
 #include <asset.h>
-=======
 #include <netaddress.h>
->>>>>>> d875bcc8
 
 #include <QEvent>
 #include <QHeaderView>
@@ -230,7 +227,6 @@
     /** Convert OS specific boost path to QString through UTF-8 */
     QString boostPathToQString(const fs::path &path);
 
-<<<<<<< HEAD
     /* Format an amount of assets in a user-friendly style */
     QString formatAssetAmount(const CAsset&, const CAmount&, int bitcoin_unit, BitcoinUnits::SeparatorStyle, bool include_asset_name = true);
 
@@ -240,13 +236,10 @@
     /* Parse an amount of a given asset from text */
     bool parseAssetAmount(const CAsset&, const QString& text, int bitcoin_unit, CAmount *val_out);
 
-    /* Convert seconds into a QString with days, hours, mins, secs */
-=======
     /** Convert enum Network to QString */
     QString NetworkToQString(Network net);
 
-    /** Convert seconds into a QString with days, hours, mins, secs */
->>>>>>> d875bcc8
+    /* Convert seconds into a QString with days, hours, mins, secs */
     QString formatDurationStr(int secs);
 
     /** Format CNodeStats.nServices bitmask into a user-readable string */
