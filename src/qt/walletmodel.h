// Copyright (c) 2011-2021 The Bitcoin Core developers
// Distributed under the MIT software license, see the accompanying
// file COPYING or http://www.opensource.org/licenses/mit-license.php.

#ifndef BITCOIN_QT_WALLETMODEL_H
#define BITCOIN_QT_WALLETMODEL_H

#if defined(HAVE_CONFIG_H)
#include <config/bitcoin-config.h>
#endif

#include <key.h>
#include <script/standard.h>

#include <qt/walletmodeltransaction.h>

#include <interfaces/wallet.h>
#include <support/allocators/secure.h>

#include <vector>

#include <QObject>

enum class OutputType;

class AddressTableModel;
class ClientModel;
class OptionsModel;
class PlatformStyle;
class RecentRequestsTableModel;
class SendCoinsRecipient;
class TransactionTableModel;
class WalletModelTransaction;

class CKeyID;
class COutPoint;
class CPubKey;
class uint256;

namespace interfaces {
class Node;
} // namespace interfaces
namespace wallet {
struct BlindDetails;
class CCoinControl;
} // namespace wallet

QT_BEGIN_NAMESPACE
class QTimer;
QT_END_NAMESPACE

/** Interface to Bitcoin wallet from Qt view code. */
class WalletModel : public QObject
{
    Q_OBJECT

public:
    explicit WalletModel(std::unique_ptr<interfaces::Wallet> wallet, ClientModel& client_model, const PlatformStyle *platformStyle, QObject *parent = nullptr);
    ~WalletModel();

    enum StatusCode // Returned by sendCoins
    {
        OK,
        InvalidAmount,
        InvalidAddress,
        AmountExceedsBalance,
        AmountWithFeeExceedsBalance,
        DuplicateAddress,
        TransactionCreationFailed, // Error returned when wallet is still locked
        AbsurdFee
    };

    enum EncryptionStatus
    {
        Unencrypted,  // !wallet->IsCrypted()
        Locked,       // wallet->IsCrypted() && wallet->IsLocked()
        Unlocked      // wallet->IsCrypted() && !wallet->IsLocked()
    };

    OptionsModel* getOptionsModel() const;
    AddressTableModel* getAddressTableModel() const;
    TransactionTableModel* getTransactionTableModel() const;
    RecentRequestsTableModel* getRecentRequestsTableModel() const;

    std::set<CAsset> getAssetTypes() const;
    EncryptionStatus getEncryptionStatus() const;

    // Check address for validity
    bool validateAddress(const QString& address) const;

    // Return status record for SendCoins, contains error id + information
    struct SendCoinsReturn
    {
        SendCoinsReturn(StatusCode _status = OK, QString _reasonCommitFailed = "")
            : status(_status),
              reasonCommitFailed(_reasonCommitFailed)
        {
        }
        StatusCode status;
        QString reasonCommitFailed;
    };

    // prepare transaction for getting txfee before sending coins
    SendCoinsReturn prepareTransaction(WalletModelTransaction &transaction, wallet::BlindDetails *blind_details, const wallet::CCoinControl& coinControl);

    // Send coins to a list of recipients
<<<<<<< HEAD
    SendCoinsReturn sendCoins(WalletModelTransaction &transaction, wallet::BlindDetails *blind_details);
=======
    void sendCoins(WalletModelTransaction& transaction);
>>>>>>> 9ef180a0

    // Wallet encryption
    bool setWalletEncrypted(const SecureString& passphrase);
    // Passphrase only needed when unlocking
    bool setWalletLocked(bool locked, const SecureString &passPhrase=SecureString());
    bool changePassphrase(const SecureString &oldPass, const SecureString &newPass);

    // RAI object for unlocking wallet, returned by requestUnlock()
    class UnlockContext
    {
    public:
        UnlockContext(WalletModel *wallet, bool valid, bool relock);
        ~UnlockContext();

        bool isValid() const { return valid; }

        // Copy constructor is disabled.
        UnlockContext(const UnlockContext&) = delete;
        // Move operator and constructor transfer the context
        UnlockContext(UnlockContext&& obj) { CopyFrom(std::move(obj)); }
        UnlockContext& operator=(UnlockContext&& rhs) { CopyFrom(std::move(rhs)); return *this; }
    private:
        WalletModel *wallet;
        bool valid;
        mutable bool relock; // mutable, as it can be set to false by copying

        UnlockContext& operator=(const UnlockContext&) = default;
        void CopyFrom(UnlockContext&& rhs);
    };

    UnlockContext requestUnlock();

    bool bumpFee(uint256 hash, uint256& new_hash);
    bool displayAddress(std::string sAddress) const;

    static bool isWalletEnabled();

    interfaces::Node& node() const { return m_node; }
    interfaces::Wallet& wallet() const { return *m_wallet; }
    ClientModel& clientModel() const { return *m_client_model; }
    void setClientModel(ClientModel* client_model);

    QString getWalletName() const;
    QString getDisplayName() const;

    bool isMultiwallet() const;

    void refresh(bool pk_hash_only = false);

    uint256 getLastBlockProcessed() const;

private:
    std::unique_ptr<interfaces::Wallet> m_wallet;
    std::unique_ptr<interfaces::Handler> m_handler_unload;
    std::unique_ptr<interfaces::Handler> m_handler_status_changed;
    std::unique_ptr<interfaces::Handler> m_handler_address_book_changed;
    std::unique_ptr<interfaces::Handler> m_handler_transaction_changed;
    std::unique_ptr<interfaces::Handler> m_handler_show_progress;
    std::unique_ptr<interfaces::Handler> m_handler_watch_only_changed;
    std::unique_ptr<interfaces::Handler> m_handler_can_get_addrs_changed;
    ClientModel* m_client_model;
    interfaces::Node& m_node;

    bool fHaveWatchOnly;
    bool fForceCheckBalanceChanged{false};

    // Wallet has an options model for wallet-specific options
    // (transaction fee, for example)
    OptionsModel *optionsModel;

    AddressTableModel *addressTableModel;
    TransactionTableModel *transactionTableModel;
    RecentRequestsTableModel *recentRequestsTableModel;

    // Cache some values to be able to detect changes
    interfaces::WalletBalances m_cached_balances;
    std::set<CAsset> cached_asset_types;
    EncryptionStatus cachedEncryptionStatus;
    QTimer* timer;

    // Block hash denoting when the last balance update was done.
    uint256 m_cached_last_update_tip{};

    void subscribeToCoreSignals();
    void unsubscribeFromCoreSignals();
    void checkBalanceChanged(const interfaces::WalletBalances& new_balances);

Q_SIGNALS:
    // Signal that balance in wallet changed
    void balanceChanged(const interfaces::WalletBalances& balances);

    // Signal that the set of possessed asset types changed
    void assetTypesChanged();

    // Encryption status of wallet changed
    void encryptionStatusChanged();

    // Signal emitted when wallet needs to be unlocked
    // It is valid behaviour for listeners to keep the wallet locked after this signal;
    // this means that the unlocking failed or was cancelled.
    void requireUnlock();

    // Fired when a message should be reported to the user
    void message(const QString &title, const QString &message, unsigned int style);

    // Coins sent: from wallet, to recipient, in (serialized) transaction:
    void coinsSent(WalletModel* wallet, SendAssetsRecipient recipient, QByteArray transaction);

    // Show progress dialog e.g. for rescan
    void showProgress(const QString &title, int nProgress);

    // Watch-only address added
    void notifyWatchonlyChanged(bool fHaveWatchonly);

    // Signal that wallet is about to be removed
    void unload();

    // Notify that there are now keys in the keypool
    void canGetAddressesChanged();

    void timerTimeout();

public Q_SLOTS:
    /* Starts a timer to periodically update the balance */
    void startPollBalance();

    /* Wallet status might have changed */
    void updateStatus();
    /* New transaction, or transaction changed status */
    void updateTransaction();
    /* New, updated or removed address book entry */
    void updateAddressBook(const QString &address, const QString &label, bool isMine, const QString &purpose, int status);
    /* Watch-only added */
    void updateWatchOnlyFlag(bool fHaveWatchonly);
    /* Current, immature or unconfirmed balance might have changed - emit 'balanceChanged' if so */
    void pollBalanceChanged();
};

#endif // BITCOIN_QT_WALLETMODEL_H<|MERGE_RESOLUTION|>--- conflicted
+++ resolved
@@ -104,11 +104,7 @@
     SendCoinsReturn prepareTransaction(WalletModelTransaction &transaction, wallet::BlindDetails *blind_details, const wallet::CCoinControl& coinControl);
 
     // Send coins to a list of recipients
-<<<<<<< HEAD
-    SendCoinsReturn sendCoins(WalletModelTransaction &transaction, wallet::BlindDetails *blind_details);
-=======
-    void sendCoins(WalletModelTransaction& transaction);
->>>>>>> 9ef180a0
+    void sendCoins(WalletModelTransaction& transaction, wallet::BlindDetails *blind_details);
 
     // Wallet encryption
     bool setWalletEncrypted(const SecureString& passphrase);
