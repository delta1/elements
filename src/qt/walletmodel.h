// Copyright (c) 2011-2019 The Bitcoin Core developers
// Distributed under the MIT software license, see the accompanying
// file COPYING or http://www.opensource.org/licenses/mit-license.php.

#ifndef BITCOIN_QT_WALLETMODEL_H
#define BITCOIN_QT_WALLETMODEL_H

#if defined(HAVE_CONFIG_H)
#include <config/bitcoin-config.h>
#endif

#include <amount.h>
#include <key.h>
#include <serialize.h>
#include <script/standard.h>

#include <qt/walletmodeltransaction.h>

#include <interfaces/wallet.h>
#include <support/allocators/secure.h>

#include <vector>

#include <QObject>

enum class OutputType;

class AddressTableModel;
class OptionsModel;
class PlatformStyle;
class RecentRequestsTableModel;
class TransactionTableModel;
class WalletModelTransaction;

class CCoinControl;
class CKeyID;
class COutPoint;
class COutput;
class CPubKey;
class uint256;

namespace interfaces {
class Node;
} // namespace interfaces

QT_BEGIN_NAMESPACE
class QTimer;
QT_END_NAMESPACE

class SendCoinsRecipient
{
public:
    explicit SendCoinsRecipient() : amount(0), fSubtractFeeFromAmount(false), nVersion(SendCoinsRecipient::CURRENT_VERSION) { }
    explicit SendCoinsRecipient(const QString &addr, const QString &_label, const CAmount& _amount, const QString &_message):
        address(addr), label(_label), amount(_amount), message(_message), fSubtractFeeFromAmount(false), nVersion(SendCoinsRecipient::CURRENT_VERSION) {}

    // If from an unauthenticated payment request, this is used for storing
    // the addresses, e.g. address-A<br />address-B<br />address-C.
    // Info: As we don't need to process addresses in here when using
    // payment requests, we can abuse it for displaying an address list.
    // Todo: This is a hack, should be replaced with a cleaner solution!
    QString address;
    QString label;
    CAmount amount;
    // If from a payment request, this is used for storing the memo
    QString message;
<<<<<<< HEAD
    // Keep the payment request around as a seerialized string to ensure
    // load/store is lossless
=======
    // Keep the payment request around as a serialized string to ensure
    // load/store is lossless.
>>>>>>> 463eab5e
    std::string sPaymentRequest;
    // Empty if no authentication or invalid signature/cert/etc.
    QString authenticatedMerchant;

    bool fSubtractFeeFromAmount; // memory only

    static const int CURRENT_VERSION = 1;
    int nVersion;

    ADD_SERIALIZE_METHODS;

    template <typename Stream, typename Operation>
    inline void SerializationOp(Stream& s, Operation ser_action) {
        std::string sAddress = address.toStdString();
        std::string sLabel = label.toStdString();
        std::string sMessage = message.toStdString();
        std::string sAuthenticatedMerchant = authenticatedMerchant.toStdString();

        READWRITE(this->nVersion);
        READWRITE(sAddress);
        READWRITE(sLabel);
        READWRITE(amount);
        READWRITE(sMessage);
        READWRITE(sPaymentRequest);
        READWRITE(sAuthenticatedMerchant);

        if (ser_action.ForRead())
        {
            address = QString::fromStdString(sAddress);
            label = QString::fromStdString(sLabel);
            message = QString::fromStdString(sMessage);
            authenticatedMerchant = QString::fromStdString(sAuthenticatedMerchant);
        }
    }
};

class SendAssetsRecipient
{
public:
    explicit SendAssetsRecipient() : fSubtractFeeFromAmount(false) { }
    explicit SendAssetsRecipient(SendCoinsRecipient r);
public:
    QString address;
    QString label;
    CAsset asset;
    CAmount asset_amount;
    QString message;

    // Keep the payment request around as a seerialized string to ensure
    // load/store is lossless
    std::string sPaymentRequest;
    QString authenticatedMerchant;

    bool fSubtractFeeFromAmount; // memory only
};

/** Interface to Bitcoin wallet from Qt view code. */
class WalletModel : public QObject
{
    Q_OBJECT

public:
    explicit WalletModel(std::unique_ptr<interfaces::Wallet> wallet, interfaces::Node& node, const PlatformStyle *platformStyle, OptionsModel *optionsModel, QObject *parent = nullptr);
    ~WalletModel();

    enum StatusCode // Returned by sendCoins
    {
        OK,
        InvalidAmount,
        InvalidAddress,
        AmountExceedsBalance,
        AmountWithFeeExceedsBalance,
        DuplicateAddress,
        TransactionCreationFailed, // Error returned when wallet is still locked
        AbsurdFee,
        PaymentRequestExpired
    };

    enum EncryptionStatus
    {
        Unencrypted,  // !wallet->IsCrypted()
        Locked,       // wallet->IsCrypted() && wallet->IsLocked()
        Unlocked      // wallet->IsCrypted() && !wallet->IsLocked()
    };

    OptionsModel *getOptionsModel();
    AddressTableModel *getAddressTableModel();
    TransactionTableModel *getTransactionTableModel();
    RecentRequestsTableModel *getRecentRequestsTableModel();

    std::set<CAsset> getAssetTypes() const;
    EncryptionStatus getEncryptionStatus() const;

    // Check address for validity
    bool validateAddress(const QString &address);

    // Return status record for SendCoins, contains error id + information
    struct SendCoinsReturn
    {
        SendCoinsReturn(StatusCode _status = OK, QString _reasonCommitFailed = "")
            : status(_status),
              reasonCommitFailed(_reasonCommitFailed)
        {
        }
        StatusCode status;
        QString reasonCommitFailed;
    };

    // prepare transaction for getting txfee before sending coins
    SendCoinsReturn prepareTransaction(WalletModelTransaction &transaction, const CCoinControl& coinControl);

    // Send coins to a list of recipients
    SendCoinsReturn sendCoins(WalletModelTransaction &transaction);

    // Wallet encryption
    bool setWalletEncrypted(bool encrypted, const SecureString &passphrase);
    // Passphrase only needed when unlocking
    bool setWalletLocked(bool locked, const SecureString &passPhrase=SecureString());
    bool changePassphrase(const SecureString &oldPass, const SecureString &newPass);

    // RAI object for unlocking wallet, returned by requestUnlock()
    class UnlockContext
    {
    public:
        UnlockContext(WalletModel *wallet, bool valid, bool relock);
        ~UnlockContext();

        bool isValid() const { return valid; }

        // Copy constructor is disabled.
        UnlockContext(const UnlockContext&) = delete;
        // Move operator and constructor transfer the context
        UnlockContext(UnlockContext&& obj) { CopyFrom(std::move(obj)); }
        UnlockContext& operator=(UnlockContext&& rhs) { CopyFrom(std::move(rhs)); return *this; }
    private:
        WalletModel *wallet;
        bool valid;
        mutable bool relock; // mutable, as it can be set to false by copying

        UnlockContext& operator=(const UnlockContext&) = default;
        void CopyFrom(UnlockContext&& rhs);
    };

    UnlockContext requestUnlock();

    void loadReceiveRequests(std::vector<std::string>& vReceiveRequests);
    bool saveReceiveRequest(const std::string &sAddress, const int64_t nId, const std::string &sRequest);

    bool bumpFee(uint256 hash, uint256& new_hash);

    static bool isWalletEnabled();
    bool privateKeysDisabled() const;
    bool canGetAddresses() const;

    interfaces::Node& node() const { return m_node; }
    interfaces::Wallet& wallet() const { return *m_wallet; }

    QString getWalletName() const;
    QString getDisplayName() const;

    bool isMultiwallet();

    AddressTableModel* getAddressTableModel() const { return addressTableModel; }
private:
    std::unique_ptr<interfaces::Wallet> m_wallet;
    std::unique_ptr<interfaces::Handler> m_handler_unload;
    std::unique_ptr<interfaces::Handler> m_handler_status_changed;
    std::unique_ptr<interfaces::Handler> m_handler_address_book_changed;
    std::unique_ptr<interfaces::Handler> m_handler_transaction_changed;
    std::unique_ptr<interfaces::Handler> m_handler_show_progress;
    std::unique_ptr<interfaces::Handler> m_handler_watch_only_changed;
    std::unique_ptr<interfaces::Handler> m_handler_can_get_addrs_changed;
    interfaces::Node& m_node;

    bool fHaveWatchOnly;
    bool fForceCheckBalanceChanged{false};

    // Wallet has an options model for wallet-specific options
    // (transaction fee, for example)
    OptionsModel *optionsModel;

    AddressTableModel *addressTableModel;
    TransactionTableModel *transactionTableModel;
    RecentRequestsTableModel *recentRequestsTableModel;

    // Cache some values to be able to detect changes
    interfaces::WalletBalances m_cached_balances;
    std::set<CAsset> cached_asset_types;
    EncryptionStatus cachedEncryptionStatus;
    int cachedNumBlocks;

    void subscribeToCoreSignals();
    void unsubscribeFromCoreSignals();
    void checkBalanceChanged(const interfaces::WalletBalances& new_balances);

Q_SIGNALS:
    // Signal that balance in wallet changed
    void balanceChanged(const interfaces::WalletBalances& balances);

    // Signal that the set of possessed asset types changed
    void assetTypesChanged();

    // Encryption status of wallet changed
    void encryptionStatusChanged();

    // Signal emitted when wallet needs to be unlocked
    // It is valid behaviour for listeners to keep the wallet locked after this signal;
    // this means that the unlocking failed or was cancelled.
    void requireUnlock();

    // Fired when a message should be reported to the user
    void message(const QString &title, const QString &message, unsigned int style);

    // Coins sent: from wallet, to recipient, in (serialized) transaction:
    void coinsSent(WalletModel* wallet, SendAssetsRecipient recipient, QByteArray transaction);

    // Show progress dialog e.g. for rescan
    void showProgress(const QString &title, int nProgress);

    // Watch-only address added
    void notifyWatchonlyChanged(bool fHaveWatchonly);

    // Signal that wallet is about to be removed
    void unload();

    // Notify that there are now keys in the keypool
    void canGetAddressesChanged();

public Q_SLOTS:
    /* Starts a timer to periodically update the balance */
    void startPollBalance();

    /* Wallet status might have changed */
    void updateStatus();
    /* New transaction, or transaction changed status */
    void updateTransaction();
    /* New, updated or removed address book entry */
    void updateAddressBook(const QString &address, const QString &label, bool isMine, const QString &purpose, int status);
    /* Watch-only added */
    void updateWatchOnlyFlag(bool fHaveWatchonly);
    /* Current, immature or unconfirmed balance might have changed - emit 'balanceChanged' if so */
    void pollBalanceChanged();
};

#endif // BITCOIN_QT_WALLETMODEL_H<|MERGE_RESOLUTION|>--- conflicted
+++ resolved
@@ -64,13 +64,8 @@
     CAmount amount;
     // If from a payment request, this is used for storing the memo
     QString message;
-<<<<<<< HEAD
-    // Keep the payment request around as a seerialized string to ensure
-    // load/store is lossless
-=======
     // Keep the payment request around as a serialized string to ensure
     // load/store is lossless.
->>>>>>> 463eab5e
     std::string sPaymentRequest;
     // Empty if no authentication or invalid signature/cert/etc.
     QString authenticatedMerchant;
