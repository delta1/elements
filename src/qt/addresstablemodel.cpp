// Copyright (c) 2011-2021 The Bitcoin Core developers
// Distributed under the MIT software license, see the accompanying
// file COPYING or http://www.opensource.org/licenses/mit-license.php.

#include <qt/addresstablemodel.h>

#include <qt/guiutil.h>
#include <qt/walletmodel.h>

#include <key_io.h>
#include <wallet/wallet.h>

#include <algorithm>

#include <QFont>
#include <QDebug>

const QString AddressTableModel::Send = "S";
const QString AddressTableModel::Receive = "R";

struct AddressTableEntry
{
    enum Type {
        Sending,
        Receiving,
        Hidden /* QSortFilterProxyModel will filter these out */
    };

    Type type;
    QString label;
    QString address;

    AddressTableEntry() = default;
    AddressTableEntry(Type _type, const QString &_label, const QString &_address):
        type(_type), label(_label), address(_address) {}
};

struct AddressTableEntryLessThan
{
    bool operator()(const AddressTableEntry &a, const AddressTableEntry &b) const
    {
        return a.address < b.address;
    }
    bool operator()(const AddressTableEntry &a, const QString &b) const
    {
        return a.address < b;
    }
    bool operator()(const QString &a, const AddressTableEntry &b) const
    {
        return a < b.address;
    }
};

/* Determine address type from address purpose */
static AddressTableEntry::Type translateTransactionType(const QString &strPurpose, bool isMine)
{
    AddressTableEntry::Type addressType = AddressTableEntry::Hidden;
    // "refund" addresses aren't shown, and change addresses aren't returned by getAddresses at all.
    if (strPurpose == "send")
        addressType = AddressTableEntry::Sending;
    else if (strPurpose == "receive")
        addressType = AddressTableEntry::Receiving;
    else if (strPurpose == "unknown" || strPurpose == "") // if purpose not set, guess
        addressType = (isMine ? AddressTableEntry::Receiving : AddressTableEntry::Sending);
    return addressType;
}

// Private implementation
class AddressTablePriv
{
public:
    QList<AddressTableEntry> cachedAddressTable;
    AddressTableModel *parent;

    explicit AddressTablePriv(AddressTableModel *_parent):
        parent(_parent) {}

    void refreshAddressTable(interfaces::Wallet& wallet, bool pk_hash_only = false)
    {
        cachedAddressTable.clear();
        {
            for (const auto& address : wallet.getAddresses())
            {
                if (pk_hash_only && !std::holds_alternative<PKHash>(address.dest)) {
                    continue;
                }
                AddressTableEntry::Type addressType = translateTransactionType(
                        QString::fromStdString(address.purpose), address.is_mine);
                cachedAddressTable.append(AddressTableEntry(addressType,
                                  QString::fromStdString(address.name),
                                  QString::fromStdString(EncodeDestination(address.dest))));
            }
        }
        // std::lower_bound() and std::upper_bound() require our cachedAddressTable list to be sorted in asc order
        // Even though the map is already sorted this re-sorting step is needed because the originating map
        // is sorted by binary address, not by base58() address.
        std::sort(cachedAddressTable.begin(), cachedAddressTable.end(), AddressTableEntryLessThan());
    }

    void updateEntry(const QString &address, const QString &label, bool isMine, const QString &purpose, int status)
    {
        // Find address / label in model
        QList<AddressTableEntry>::iterator lower = std::lower_bound(
            cachedAddressTable.begin(), cachedAddressTable.end(), address, AddressTableEntryLessThan());
        QList<AddressTableEntry>::iterator upper = std::upper_bound(
            cachedAddressTable.begin(), cachedAddressTable.end(), address, AddressTableEntryLessThan());
        int lowerIndex = (lower - cachedAddressTable.begin());
        int upperIndex = (upper - cachedAddressTable.begin());
        bool inModel = (lower != upper);
        AddressTableEntry::Type newEntryType = translateTransactionType(purpose, isMine);

        switch(status)
        {
        case CT_NEW:
            if(inModel)
            {
                qWarning() << "AddressTablePriv::updateEntry: Warning: Got CT_NEW, but entry is already in model";
                break;
            }
            parent->beginInsertRows(QModelIndex(), lowerIndex, lowerIndex);
            cachedAddressTable.insert(lowerIndex, AddressTableEntry(newEntryType, label, address));
            parent->endInsertRows();
            break;
        case CT_UPDATED:
            if(!inModel)
            {
                qWarning() << "AddressTablePriv::updateEntry: Warning: Got CT_UPDATED, but entry is not in model";
                break;
            }
            lower->type = newEntryType;
            lower->label = label;
            parent->emitDataChanged(lowerIndex);
            break;
        case CT_DELETED:
            if(!inModel)
            {
                qWarning() << "AddressTablePriv::updateEntry: Warning: Got CT_DELETED, but entry is not in model";
                break;
            }
            parent->beginRemoveRows(QModelIndex(), lowerIndex, upperIndex-1);
            cachedAddressTable.erase(lower, upper);
            parent->endRemoveRows();
            break;
        }
    }

    int size()
    {
        return cachedAddressTable.size();
    }

    AddressTableEntry *index(int idx)
    {
        if(idx >= 0 && idx < cachedAddressTable.size())
        {
            return &cachedAddressTable[idx];
        }
        else
        {
            return nullptr;
        }
    }
};

AddressTableModel::AddressTableModel(WalletModel *parent, bool pk_hash_only) :
    QAbstractTableModel(parent), walletModel(parent)
{
    columns << tr("Label") << tr("Address");
    priv = new AddressTablePriv(this);
    priv->refreshAddressTable(parent->wallet(), pk_hash_only);
}

AddressTableModel::~AddressTableModel()
{
    delete priv;
}

int AddressTableModel::rowCount(const QModelIndex &parent) const
{
    if (parent.isValid()) {
        return 0;
    }
    return priv->size();
}

int AddressTableModel::columnCount(const QModelIndex &parent) const
{
    if (parent.isValid()) {
        return 0;
    }
    return columns.length();
}

QVariant AddressTableModel::data(const QModelIndex &index, int role) const
{
    if(!index.isValid())
        return QVariant();

    AddressTableEntry *rec = static_cast<AddressTableEntry*>(index.internalPointer());

    const auto column = static_cast<ColumnIndex>(index.column());
    if (role == Qt::DisplayRole || role == Qt::EditRole) {
        switch (column) {
        case Label:
            if (rec->label.isEmpty() && role == Qt::DisplayRole) {
                return tr("(no label)");
            } else {
                return rec->label;
            }
        case Address:
            return rec->address;
        } // no default case, so the compiler can warn about missing cases
        assert(false);
    } else if (role == Qt::FontRole) {
        switch (column) {
        case Label:
            return QFont();
        case Address:
            return GUIUtil::fixedPitchFont();
        } // no default case, so the compiler can warn about missing cases
        assert(false);
    } else if (role == TypeRole) {
        switch(rec->type)
        {
        case AddressTableEntry::Sending:
            return Send;
        case AddressTableEntry::Receiving:
            return Receive;
        case AddressTableEntry::Hidden:
            return {};
        } // no default case, so the compiler can warn about missing cases
        assert(false);
    }
    return QVariant();
}

bool AddressTableModel::setData(const QModelIndex &index, const QVariant &value, int role)
{
    if(!index.isValid())
        return false;
    AddressTableEntry *rec = static_cast<AddressTableEntry*>(index.internalPointer());
    std::string strPurpose = (rec->type == AddressTableEntry::Sending ? "send" : "receive");
    editStatus = OK;

    if(role == Qt::EditRole)
    {
        CTxDestination curAddress = DecodeDestination(rec->address.toStdString());
        if(index.column() == Label)
        {
            // Do nothing, if old label == new label
            if(rec->label == value.toString())
            {
                editStatus = NO_CHANGES;
                return false;
            }
            walletModel->wallet().setAddressBook(curAddress, value.toString().toStdString(), strPurpose);
        } else if(index.column() == Address) {
            CTxDestination newAddress = DecodeDestination(value.toString().toStdString());
            // Refuse to set invalid address, set error status and return false
            if(std::get_if<CNoDestination>(&newAddress))
            {
                editStatus = INVALID_ADDRESS;
                return false;
            }
            // Do nothing, if old address == new address
            else if(newAddress == curAddress)
            {
                editStatus = NO_CHANGES;
                return false;
            }
            // Check for duplicate addresses to prevent accidental deletion of addresses, if you try
            // to paste an existing address over another address (with a different label)
            if (walletModel->wallet().getAddress(
                    newAddress, /* name= */ nullptr, /* is_mine= */ nullptr, /* purpose= */ nullptr))
            {
                editStatus = DUPLICATE_ADDRESS;
                return false;
            }
            // Double-check that we're not overwriting a receiving address
            else if(rec->type == AddressTableEntry::Sending)
            {
                // Remove old entry
                walletModel->wallet().delAddressBook(curAddress);
                // Add new entry with new address
                walletModel->wallet().setAddressBook(newAddress, value.toString().toStdString(), strPurpose);
            }
        }
        return true;
    }
    return false;
}

QVariant AddressTableModel::headerData(int section, Qt::Orientation orientation, int role) const
{
    if(orientation == Qt::Horizontal)
    {
        if(role == Qt::DisplayRole && section < columns.size())
        {
            return columns[section];
        }
    }
    return QVariant();
}

Qt::ItemFlags AddressTableModel::flags(const QModelIndex &index) const
{
    if (!index.isValid()) return Qt::NoItemFlags;

    AddressTableEntry *rec = static_cast<AddressTableEntry*>(index.internalPointer());

    Qt::ItemFlags retval = Qt::ItemIsSelectable | Qt::ItemIsEnabled;
    // Can edit address and label for sending addresses,
    // and only label for receiving addresses.
    if(rec->type == AddressTableEntry::Sending ||
      (rec->type == AddressTableEntry::Receiving && index.column()==Label))
    {
        retval |= Qt::ItemIsEditable;
    }
    return retval;
}

QModelIndex AddressTableModel::index(int row, int column, const QModelIndex &parent) const
{
    Q_UNUSED(parent);
    AddressTableEntry *data = priv->index(row);
    if(data)
    {
        return createIndex(row, column, priv->index(row));
    }
    else
    {
        return QModelIndex();
    }
}

void AddressTableModel::updateEntry(const QString &address,
        const QString &label, bool isMine, const QString &purpose, int status)
{
    // Update address book model from Bitcoin core
    priv->updateEntry(address, label, isMine, purpose, status);
}

QString AddressTableModel::addRow(const QString &type, const QString &label, const QString &address, const OutputType address_type)
{
    std::string strLabel = label.toStdString();
    std::string strAddress = address.toStdString();

    editStatus = OK;

    if(type == Send)
    {
        if(!walletModel->validateAddress(address))
        {
            editStatus = INVALID_ADDRESS;
            return QString();
        }
        // Check for duplicate addresses
        {
            if (walletModel->wallet().getAddress(
                    DecodeDestination(strAddress), /* name= */ nullptr, /* is_mine= */ nullptr, /* purpose= */ nullptr))
            {
                editStatus = DUPLICATE_ADDRESS;
                return QString();
            }
        }

        // Add entry
        walletModel->wallet().setAddressBook(DecodeDestination(strAddress), strLabel, "send");
    }
    else if(type == Receive)
    {
        // Generate a new address to associate with given label
<<<<<<< HEAD
        CTxDestination dest;
        if(!walletModel->wallet().getNewDestination(address_type, strLabel, dest, true))
        {
=======
        auto op_dest = walletModel->wallet().getNewDestination(address_type, strLabel);
        if (!op_dest) {
>>>>>>> 316afb1e
            WalletModel::UnlockContext ctx(walletModel->requestUnlock());
            if (!ctx.isValid()) {
                // Unlock wallet failed or was cancelled
                editStatus = WALLET_UNLOCK_FAILURE;
                return QString();
            }
<<<<<<< HEAD
            if(!walletModel->wallet().getNewDestination(address_type, strLabel, dest, true))
            {
=======
            op_dest = walletModel->wallet().getNewDestination(address_type, strLabel);
            if (!op_dest) {
>>>>>>> 316afb1e
                editStatus = KEY_GENERATION_FAILURE;
                return QString();
            }
        }
        strAddress = EncodeDestination(op_dest.GetObj());
    }
    else
    {
        return QString();
    }
    return QString::fromStdString(strAddress);
}

bool AddressTableModel::removeRows(int row, int count, const QModelIndex &parent)
{
    Q_UNUSED(parent);
    AddressTableEntry *rec = priv->index(row);
    if(count != 1 || !rec || rec->type == AddressTableEntry::Receiving)
    {
        // Can only remove one row at a time, and cannot remove rows not in model.
        // Also refuse to remove receiving addresses.
        return false;
    }
    walletModel->wallet().delAddressBook(DecodeDestination(rec->address.toStdString()));
    return true;
}

QString AddressTableModel::labelForAddress(const QString &address) const
{
    std::string name;
    if (getAddressData(address, &name, /* purpose= */ nullptr)) {
        return QString::fromStdString(name);
    }
    return QString();
}

QString AddressTableModel::purposeForAddress(const QString &address) const
{
    std::string purpose;
    if (getAddressData(address, /* name= */ nullptr, &purpose)) {
        return QString::fromStdString(purpose);
    }
    return QString();
}

bool AddressTableModel::getAddressData(const QString &address,
        std::string* name,
        std::string* purpose) const {
    CTxDestination destination = DecodeDestination(address.toStdString());
    return walletModel->wallet().getAddress(destination, name, /* is_mine= */ nullptr, purpose);
}

int AddressTableModel::lookupAddress(const QString &address) const
{
    QModelIndexList lst = match(index(0, Address, QModelIndex()),
                                Qt::EditRole, address, 1, Qt::MatchExactly);
    if(lst.isEmpty())
    {
        return -1;
    }
    else
    {
        return lst.at(0).row();
    }
}

OutputType AddressTableModel::GetDefaultAddressType() const { return walletModel->wallet().getDefaultAddressType(); };

void AddressTableModel::emitDataChanged(int idx)
{
    Q_EMIT dataChanged(index(idx, 0, QModelIndex()), index(idx, columns.length()-1, QModelIndex()));
}<|MERGE_RESOLUTION|>--- conflicted
+++ resolved
@@ -370,27 +370,16 @@
     else if(type == Receive)
     {
         // Generate a new address to associate with given label
-<<<<<<< HEAD
-        CTxDestination dest;
-        if(!walletModel->wallet().getNewDestination(address_type, strLabel, dest, true))
-        {
-=======
-        auto op_dest = walletModel->wallet().getNewDestination(address_type, strLabel);
+        auto op_dest = walletModel->wallet().getNewDestination(address_type, strLabel, true);
         if (!op_dest) {
->>>>>>> 316afb1e
             WalletModel::UnlockContext ctx(walletModel->requestUnlock());
             if (!ctx.isValid()) {
                 // Unlock wallet failed or was cancelled
                 editStatus = WALLET_UNLOCK_FAILURE;
                 return QString();
             }
-<<<<<<< HEAD
-            if(!walletModel->wallet().getNewDestination(address_type, strLabel, dest, true))
-            {
-=======
-            op_dest = walletModel->wallet().getNewDestination(address_type, strLabel);
+            op_dest = walletModel->wallet().getNewDestination(address_type, strLabel, true);
             if (!op_dest) {
->>>>>>> 316afb1e
                 editStatus = KEY_GENERATION_FAILURE;
                 return QString();
             }
