--- conflicted
+++ resolved
@@ -366,7 +366,7 @@
     {
         // Generate a new address to associate with given label
         CTxDestination dest;
-        if(!walletModel->wallet().getNewDestination(address_type, strLabel, dest))
+        if(!walletModel->wallet().getNewDestination(address_type, strLabel, dest, true))
         {
             WalletModel::UnlockContext ctx(walletModel->requestUnlock());
             if(!ctx.isValid())
@@ -375,19 +375,13 @@
                 editStatus = WALLET_UNLOCK_FAILURE;
                 return QString();
             }
-            if(!walletModel->wallet().getNewDestination(address_type, strLabel, dest))
+            if(!walletModel->wallet().getNewDestination(address_type, strLabel, dest, true))
             {
                 editStatus = KEY_GENERATION_FAILURE;
                 return QString();
             }
         }
-<<<<<<< HEAD
-        walletModel->wallet().learnRelatedScripts(newKey, address_type);
-        CPubKey blinding_pubkey = walletModel->wallet().getBlindingPubKey(GetScriptForDestination(GetDestinationForKey(newKey, address_type)));
-        strAddress = EncodeDestination(GetDestinationForKey(newKey, address_type, blinding_pubkey));
-=======
         strAddress = EncodeDestination(dest);
->>>>>>> 8d128601
     }
     else
     {
