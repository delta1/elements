// Copyright (c) 2011-2021 The Bitcoin Core developers
// Distributed under the MIT software license, see the accompanying
// file COPYING or http://www.opensource.org/licenses/mit-license.php.

#ifndef BITCOIN_QT_TRANSACTIONRECORD_H
#define BITCOIN_QT_TRANSACTIONRECORD_H

#include <asset.h>
#include <consensus/amount.h>
#include <uint256.h>

#include <QList>
#include <QString>

namespace interfaces {
class Node;
class Wallet;
struct WalletTx;
struct WalletTxStatus;
}

/** UI model for transaction status. The transaction status is the part of a transaction that will change over time.
 */
struct TransactionStatus {
    enum Status {
        Confirmed,          /**< Have 6 or more confirmations (normal tx) or fully mature (mined tx) **/
        /// Normal (sent/received) transactions
        Unconfirmed,        /**< Not yet mined into a block **/
        Confirming,         /**< Confirmed, but waiting for the recommended number of confirmations **/
        Conflicted,         /**< Conflicts with other transaction or mempool **/
        Abandoned,          /**< Abandoned from the wallet **/
        /// Generated (mined) transactions
        Immature,           /**< Mined but waiting for maturity */
        NotAccepted         /**< Mined but not accepted */
    };

    /// Transaction counts towards available balance
    bool countsForBalance{false};
    /// Sorting key based on status
    std::string sortKey;

    /** @name Generated (mined) transactions
       @{*/
    int matures_in{0};
    /**@}*/

    /** @name Reported status
       @{*/
    Status status{Unconfirmed};
    qint64 depth{0};
    /**@}*/

    /** Current block hash (to know whether cached status is still valid) */
    uint256 m_cur_block_hash{};

    bool needsUpdate{false};
};

/** UI model for a transaction. A core transaction can be represented by multiple UI transactions if it has
    multiple outputs.
 */
class TransactionRecord
{
public:
    enum Type
    {
        Other,
        Generated,
        SendToAddress,
        SendToOther,
        RecvWithAddress,
        RecvFromOther,
        SendToSelf,
        Fee,
        IssuedAsset,
    };

    /** Number of confirmation recommended for accepting a transaction */
    static const int RecommendedNumConfirmations = 2;

    TransactionRecord():
<<<<<<< HEAD
            hash(), time(0), type(Other), address(""), amount(0), idx(0)
=======
            hash(), time(0), type(Other), debit(0), credit(0), idx(0)
>>>>>>> 5055d07e
    {
    }

    TransactionRecord(uint256 _hash, qint64 _time):
<<<<<<< HEAD
            hash(_hash), time(_time), type(Other), address(""), amount(0),
            idx(0)
=======
            hash(_hash), time(_time), type(Other), debit(0),
            credit(0), idx(0)
>>>>>>> 5055d07e
    {
    }

    TransactionRecord(uint256 _hash, qint64 _time,
                Type _type, const std::string &_address,
                const CAmount& _amount, const CAsset& _asset):
            hash(_hash), time(_time), type(_type), address(_address),
            amount(_amount), asset(_asset),
            idx(0)
    {
    }

    /** Decompose CWallet transaction to model transaction records.
     */
    static bool showTransaction();
    static QList<TransactionRecord> decomposeTransaction(const interfaces::WalletTx& wtx);

    /** @name Immutable transaction attributes
      @{*/
    uint256 hash;
    qint64 time;
    Type type;
    std::string address;
    CAmount amount;
    CAsset asset;
    /**@}*/

    /** Subtransaction index, for sort key */
    int idx;

    /** Status: can change with block chain update */
    TransactionStatus status;

    /** Whether the transaction was sent/received with a watch-only address */
    bool involvesWatchAddress;

    /** Return the unique identifier for this transaction (part) */
    QString getTxHash() const;

    /** Return the output index of the subtransaction  */
    int getOutputIndex() const;

    /** Update status from core wallet tx.
     */
    void updateStatus(const interfaces::WalletTxStatus& wtx, const uint256& block_hash, int numBlocks, int64_t block_time);

    /** Return whether a status update is needed.
     */
    bool statusUpdateNeeded(const uint256& block_hash) const;
};

#endif // BITCOIN_QT_TRANSACTIONRECORD_H<|MERGE_RESOLUTION|>--- conflicted
+++ resolved
@@ -79,22 +79,13 @@
     static const int RecommendedNumConfirmations = 2;
 
     TransactionRecord():
-<<<<<<< HEAD
-            hash(), time(0), type(Other), address(""), amount(0), idx(0)
-=======
-            hash(), time(0), type(Other), debit(0), credit(0), idx(0)
->>>>>>> 5055d07e
+            hash(), time(0), type(Other), amount(0), idx(0)
     {
     }
 
     TransactionRecord(uint256 _hash, qint64 _time):
-<<<<<<< HEAD
-            hash(_hash), time(_time), type(Other), address(""), amount(0),
+            hash(_hash), time(_time), type(Other), amount(0),
             idx(0)
-=======
-            hash(_hash), time(_time), type(Other), debit(0),
-            credit(0), idx(0)
->>>>>>> 5055d07e
     {
     }
 
