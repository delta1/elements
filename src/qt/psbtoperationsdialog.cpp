--- conflicted
+++ resolved
@@ -179,17 +179,10 @@
     BitcoinUnit unit = m_client_model->getOptionsModel()->getDisplayUnit();
     for (const PSBTOutput& out : psbtx.outputs) {
         CTxDestination address;
-<<<<<<< HEAD
         ExtractDestination(*out.script, address);
         totalAmount += *out.amount;
-        tx_description.append(tr(" * Sends %1 to %2")
+        tx_description.append(bullet_point).append(tr(" * Sends %1 to %2")
             .arg(GUIUtil::formatAssetAmount(CAsset(out.m_asset), *out.amount, std::make_optional(unit), BitcoinUnits::SeparatorStyle::ALWAYS))
-=======
-        ExtractDestination(out.scriptPubKey, address);
-        totalAmount += out.nValue;
-        tx_description.append(bullet_point).append(tr("Sends %1 to %2")
-            .arg(BitcoinUnits::formatWithUnit(BitcoinUnit::BTC, out.nValue))
->>>>>>> 64879f4c
             .arg(QString::fromStdString(EncodeDestination(address))));
         // Check if the address is one of ours
         if (m_wallet_model != nullptr && m_wallet_model->wallet().txoutIsMine(out.GetTxOut())) tx_description.append(" (" + tr("own address") + ")");
