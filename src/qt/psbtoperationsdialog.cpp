--- conflicted
+++ resolved
@@ -137,11 +137,7 @@
         }
         CTxDestination address;
         ExtractDestination(out.scriptPubKey, address);
-<<<<<<< HEAD
-        QString amount = BitcoinUnits::format(m_wallet_model->getOptionsModel()->getDisplayUnit(), out.nValue.GetAmount());
-=======
-        QString amount = BitcoinUnits::format(m_client_model->getOptionsModel()->getDisplayUnit(), out.nValue);
->>>>>>> e614cc8c
+        QString amount = BitcoinUnits::format(m_client_model->getOptionsModel()->getDisplayUnit(), out.nValue.GetAmount());
         QString address_str = QString::fromStdString(EncodeDestination(address));
         filename_suggestion.append(address_str + "-" + amount);
         first = false;
