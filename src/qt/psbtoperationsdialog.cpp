--- conflicted
+++ resolved
@@ -129,22 +129,14 @@
 
 void PSBTOperationsDialog::copyToClipboard() {
     DataStream ssTx{};
-<<<<<<< HEAD
-    ssTx << TX_WITH_WITNESS(m_transaction_data);
-=======
     ssTx << m_transaction_data;
->>>>>>> fe4e83f5
     GUIUtil::setClipboard(EncodeBase64(ssTx.str()).c_str());
     showStatus(tr("PSBT copied to clipboard."), StatusLevel::INFO);
 }
 
 void PSBTOperationsDialog::saveTransaction() {
     DataStream ssTx{};
-<<<<<<< HEAD
-    ssTx << TX_WITH_WITNESS(m_transaction_data);
-=======
     ssTx << m_transaction_data;
->>>>>>> fe4e83f5
 
     QString selected_filter;
     QString filename_suggestion = "";
