--- conflicted
+++ resolved
@@ -88,14 +88,6 @@
     // Handle an incoming URI, URI with local file scheme or file
     void handleURIOrFile(const QString& s);
 
-<<<<<<< HEAD
-#ifdef ENABLE_BIP70
-    // Submit Payment message to a merchant, get back PaymentACK:
-    void fetchPaymentACK(WalletModel* walletModel, const SendAssetsRecipient& recipient, QByteArray transaction);
-#endif
-
-=======
->>>>>>> d91af476
 private Q_SLOTS:
     void handleURIConnection();
 
