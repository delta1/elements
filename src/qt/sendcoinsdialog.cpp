--- conflicted
+++ resolved
@@ -423,15 +423,16 @@
     msgBox.setDefaultButton(QMessageBox::Discard);
     switch (msgBox.exec()) {
     case QMessageBox::Save: {
+        int bitcoin_unit = model->getOptionsModel()->getDisplayUnit();
         QString selectedFilter;
         QString fileNameSuggestion = "";
         bool first = true;
-        for (const SendCoinsRecipient &rcp : m_current_transaction->getRecipients()) {
+        for (const SendAssetsRecipient &rcp : m_current_transaction->getRecipients()) {
             if (!first) {
                 fileNameSuggestion.append(" - ");
             }
             QString labelOrAddress = rcp.label.isEmpty() ? rcp.address : rcp.label;
-            QString amount = BitcoinUnits::formatWithUnit(model->getOptionsModel()->getDisplayUnit(), rcp.amount);
+            QString amount = GUIUtil::formatAssetAmount(rcp.asset, rcp.asset_amount, bitcoin_unit, BitcoinUnits::SeparatorStyle::STANDARD, true);
             fileNameSuggestion.append(labelOrAddress + "-" + amount);
             first = false;
         }
@@ -550,20 +551,11 @@
             }
         }
 
-<<<<<<< HEAD
-        // Broadcast transaction if complete (even with an external signer this
-        // is not always the case, e.g. in a multisig wallet).
-        if (complete) {
-            const CTransactionRef tx = MakeTransactionRef(mtx);
-            m_current_transaction->setWtx(tx);
-            WalletModel::SendCoinsReturn sendStatus = model->sendCoins(*m_current_transaction, m_current_blind_details.get());
-=======
         // Broadcast the transaction, unless an external signer was used and it
         // failed, or more signatures are needed.
         if (broadcast) {
             // now send the prepared transaction
-            WalletModel::SendCoinsReturn sendStatus = model->sendCoins(*m_current_transaction);
->>>>>>> aece5662
+            WalletModel::SendCoinsReturn sendStatus = model->sendCoins(*m_current_transaction, m_current_blind_details.get());
             // process sendStatus and on error generate message shown to user
             processSendCoinsReturn(sendStatus);
 
@@ -572,68 +564,6 @@
             } else {
                 send_failure = true;
             }
-<<<<<<< HEAD
-            return;
-        }
-
-        // Copy PSBT to clipboard and offer to save
-        assert(!complete);
-        // Serialize the PSBT
-        CDataStream ssTx(SER_NETWORK, PROTOCOL_VERSION);
-        ssTx << psbtx;
-        GUIUtil::setClipboard(EncodeBase64(ssTx.str()).c_str());
-        QMessageBox msgBox;
-        msgBox.setText("Unsigned Transaction");
-        msgBox.setInformativeText("The PSBT has been copied to the clipboard. You can also save it.");
-        msgBox.setStandardButtons(QMessageBox::Save | QMessageBox::Discard);
-        msgBox.setDefaultButton(QMessageBox::Discard);
-        switch (msgBox.exec()) {
-        case QMessageBox::Save: {
-            int bitcoin_unit = model->getOptionsModel()->getDisplayUnit();
-            QString selectedFilter;
-            QString fileNameSuggestion = "";
-            bool first = true;
-            for (const SendAssetsRecipient &rcp : m_current_transaction->getRecipients()) {
-                if (!first) {
-                    fileNameSuggestion.append(" - ");
-                }
-                QString labelOrAddress = rcp.label.isEmpty() ? rcp.address : rcp.label;
-                QString amount = GUIUtil::formatAssetAmount(rcp.asset, rcp.asset_amount, bitcoin_unit, BitcoinUnits::SeparatorStyle::STANDARD, true);
-                fileNameSuggestion.append(labelOrAddress + "-" + amount);
-                first = false;
-            }
-            fileNameSuggestion.append(".psbt");
-            QString filename = GUIUtil::getSaveFileName(this,
-                tr("Save Transaction Data"), fileNameSuggestion,
-                //: Expanded name of the binary PSBT file format. See: BIP 174.
-                tr("Partially Signed Transaction (Binary)") + QLatin1String(" (*.psbt)"), &selectedFilter);
-            if (filename.isEmpty()) {
-                return;
-            }
-            std::ofstream out{filename.toLocal8Bit().data(), std::ofstream::out | std::ofstream::binary};
-            out << ssTx.str();
-            out.close();
-            Q_EMIT message(tr("PSBT saved"), "PSBT saved to disk", CClientUIInterface::MSG_INFORMATION);
-            break;
-        }
-        case QMessageBox::Discard:
-            break;
-        default:
-            assert(false);
-        } // msgBox.exec()
-    } else {
-        assert(!model->wallet().privateKeysDisabled());
-        // now send the prepared transaction
-        WalletModel::SendCoinsReturn sendStatus = model->sendCoins(*m_current_transaction, m_current_blind_details.get());
-        // process sendStatus and on error generate message shown to user
-        processSendCoinsReturn(sendStatus);
-
-        if (sendStatus.status == WalletModel::OK) {
-            Q_EMIT coinsSent(m_current_transaction->getWtx()->GetHash());
-        } else {
-            send_failure = true;
-=======
->>>>>>> aece5662
         }
     }
     if (!send_failure) {
