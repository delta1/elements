// Copyright (c) 2011-2022 The Bitcoin Core developers
// Distributed under the MIT software license, see the accompanying
// file COPYING or http://www.opensource.org/licenses/mit-license.php.

#if defined(HAVE_CONFIG_H)
#include <config/bitcoin-config.h>
#endif

#include <qt/sendcoinsdialog.h>
#include <qt/forms/ui_sendcoinsdialog.h>

#include <qt/addresstablemodel.h>
#include <qt/bitcoinunits.h>
#include <qt/clientmodel.h>
#include <qt/coincontroldialog.h>
#include <qt/guiutil.h>
#include <qt/optionsmodel.h>
#include <qt/platformstyle.h>
#include <qt/sendcoinsentry.h>

#include <chainparams.h>
#include <interfaces/node.h>
#include <key_io.h>
#include <node/interface_ui.h>
#include <policy/fees.h>
#include <policy/policy.h>
#include <txmempool.h>
#include <validation.h>
#include <wallet/coincontrol.h>
#include <wallet/fees.h>
#include <wallet/wallet.h>

#include <array>
#include <chrono>
#include <fstream>
#include <memory>

#include <QFontMetrics>
#include <QScrollBar>
#include <QSettings>
#include <QTextDocument>

using wallet::CCoinControl;
using wallet::DEFAULT_PAY_TX_FEE;

static constexpr std::array confTargets{2, 4, 6, 12, 24, 48, 144, 504, 1008};
int getConfTargetForIndex(int index) {
    if (index+1 > static_cast<int>(confTargets.size())) {
        return confTargets.back();
    }
    if (index < 0) {
        return confTargets[0];
    }
    return confTargets[index];
}
int getIndexForConfTarget(int target) {
    for (unsigned int i = 0; i < confTargets.size(); i++) {
        if (confTargets[i] >= target) {
            return i;
        }
    }
    return confTargets.size() - 1;
}

SendCoinsDialog::SendCoinsDialog(const PlatformStyle *_platformStyle, QWidget *parent) :
    QDialog(parent, GUIUtil::dialog_flags),
    ui(new Ui::SendCoinsDialog),
    m_coin_control(new CCoinControl),
    platformStyle(_platformStyle)
{
    ui->setupUi(this);

    if (!_platformStyle->getImagesOnButtons()) {
        ui->addButton->setIcon(QIcon());
        ui->clearButton->setIcon(QIcon());
        ui->sendButton->setIcon(QIcon());
    } else {
        ui->addButton->setIcon(_platformStyle->SingleColorIcon(":/icons/add"));
        ui->clearButton->setIcon(_platformStyle->SingleColorIcon(":/icons/remove"));
        ui->sendButton->setIcon(_platformStyle->SingleColorIcon(":/icons/send"));
    }

    GUIUtil::setupAddressWidget(ui->lineEditCoinControlChange, this);

    addEntry();

    connect(ui->addButton, &QPushButton::clicked, this, &SendCoinsDialog::addEntry);
    connect(ui->clearButton, &QPushButton::clicked, this, &SendCoinsDialog::clear);

    // Coin Control
    connect(ui->pushButtonCoinControl, &QPushButton::clicked, this, &SendCoinsDialog::coinControlButtonClicked);
    connect(ui->checkBoxCoinControlChange, &QCheckBox::stateChanged, this, &SendCoinsDialog::coinControlChangeChecked);
    connect(ui->lineEditCoinControlChange, &QValidatedLineEdit::textEdited, this, &SendCoinsDialog::coinControlChangeEdited);

    // Coin Control: clipboard actions
    QAction *clipboardQuantityAction = new QAction(tr("Copy quantity"), this);
    QAction *clipboardAmountAction = new QAction(tr("Copy amount"), this);
    QAction *clipboardFeeAction = new QAction(tr("Copy fee"), this);
    QAction *clipboardAfterFeeAction = new QAction(tr("Copy after fee"), this);
    QAction *clipboardBytesAction = new QAction(tr("Copy bytes"), this);
    QAction *clipboardLowOutputAction = new QAction(tr("Copy dust"), this);
    QAction *clipboardChangeAction = new QAction(tr("Copy change"), this);
    connect(clipboardQuantityAction, &QAction::triggered, this, &SendCoinsDialog::coinControlClipboardQuantity);
    connect(clipboardAmountAction, &QAction::triggered, this, &SendCoinsDialog::coinControlClipboardAmount);
    connect(clipboardFeeAction, &QAction::triggered, this, &SendCoinsDialog::coinControlClipboardFee);
    connect(clipboardAfterFeeAction, &QAction::triggered, this, &SendCoinsDialog::coinControlClipboardAfterFee);
    connect(clipboardBytesAction, &QAction::triggered, this, &SendCoinsDialog::coinControlClipboardBytes);
    connect(clipboardLowOutputAction, &QAction::triggered, this, &SendCoinsDialog::coinControlClipboardLowOutput);
    connect(clipboardChangeAction, &QAction::triggered, this, &SendCoinsDialog::coinControlClipboardChange);
    ui->labelCoinControlQuantity->addAction(clipboardQuantityAction);
    ui->labelCoinControlAmount->addAction(clipboardAmountAction);
    ui->labelCoinControlFee->addAction(clipboardFeeAction);
    ui->labelCoinControlAfterFee->addAction(clipboardAfterFeeAction);
    ui->labelCoinControlBytes->addAction(clipboardBytesAction);
    ui->labelCoinControlLowOutput->addAction(clipboardLowOutputAction);
    ui->labelCoinControlChange->addAction(clipboardChangeAction);

    // init transaction fee section
    QSettings settings;
    if (!settings.contains("fFeeSectionMinimized"))
        settings.setValue("fFeeSectionMinimized", true);
    if (!settings.contains("nFeeRadio") && settings.contains("nTransactionFee") && settings.value("nTransactionFee").toLongLong() > 0) // compatibility
        settings.setValue("nFeeRadio", 1); // custom
    if (!settings.contains("nFeeRadio"))
        settings.setValue("nFeeRadio", 0); // recommended
    if (!settings.contains("nSmartFeeSliderPosition"))
        settings.setValue("nSmartFeeSliderPosition", 0);
    if (!settings.contains("nTransactionFee"))
        settings.setValue("nTransactionFee", (qint64)DEFAULT_PAY_TX_FEE);
    ui->groupFee->setId(ui->radioSmartFee, 0);
    ui->groupFee->setId(ui->radioCustomFee, 1);
    ui->groupFee->button((int)std::max(0, std::min(1, settings.value("nFeeRadio").toInt())))->setChecked(true);
    ui->customFee->SetAllowEmpty(false);
    ui->customFee->setValue(settings.value("nTransactionFee").toLongLong());
    minimizeFeeSection(settings.value("fFeeSectionMinimized").toBool());

    GUIUtil::ExceptionSafeConnect(ui->sendButton, &QPushButton::clicked, this, &SendCoinsDialog::sendButtonClicked);
}

void SendCoinsDialog::setClientModel(ClientModel *_clientModel)
{
    this->clientModel = _clientModel;

    if (_clientModel) {
        connect(_clientModel, &ClientModel::numBlocksChanged, this, &SendCoinsDialog::updateNumberOfBlocks);
    }
}

void SendCoinsDialog::setModel(WalletModel *_model)
{
    this->model = _model;

    if(_model && _model->getOptionsModel())
    {
        for(int i = 0; i < ui->entries->count(); ++i)
        {
            SendCoinsEntry *entry = qobject_cast<SendCoinsEntry*>(ui->entries->itemAt(i)->widget());
            if(entry)
            {
                entry->setModel(_model);
            }
        }

        connect(_model, &WalletModel::balanceChanged, this, &SendCoinsDialog::setBalance);
        connect(_model->getOptionsModel(), &OptionsModel::displayUnitChanged, this, &SendCoinsDialog::refreshBalance);
        refreshBalance();

        // Coin Control
        connect(_model->getOptionsModel(), &OptionsModel::displayUnitChanged, this, &SendCoinsDialog::coinControlUpdateLabels);
        connect(_model->getOptionsModel(), &OptionsModel::coinControlFeaturesChanged, this, &SendCoinsDialog::coinControlFeatureChanged);
        ui->frameCoinControl->setVisible(_model->getOptionsModel()->getCoinControlFeatures());
        coinControlUpdateLabels();

        // fee section
        for (const int n : confTargets) {
            ui->confTargetSelector->addItem(tr("%1 (%2 blocks)").arg(GUIUtil::formatNiceTimeOffset(n*Params().GetConsensus().nPowTargetSpacing)).arg(n));
        }
        connect(ui->confTargetSelector, qOverload<int>(&QComboBox::currentIndexChanged), this, &SendCoinsDialog::updateSmartFeeLabel);
        connect(ui->confTargetSelector, qOverload<int>(&QComboBox::currentIndexChanged), this, &SendCoinsDialog::coinControlUpdateLabels);

#if (QT_VERSION >= QT_VERSION_CHECK(5, 15, 0))
        connect(ui->groupFee, &QButtonGroup::idClicked, this, &SendCoinsDialog::updateFeeSectionControls);
        connect(ui->groupFee, &QButtonGroup::idClicked, this, &SendCoinsDialog::coinControlUpdateLabels);
#else
        connect(ui->groupFee, qOverload<int>(&QButtonGroup::buttonClicked), this, &SendCoinsDialog::updateFeeSectionControls);
        connect(ui->groupFee, qOverload<int>(&QButtonGroup::buttonClicked), this, &SendCoinsDialog::coinControlUpdateLabels);
#endif

        connect(ui->customFee, &BitcoinAmountField::valueChanged, this, &SendCoinsDialog::coinControlUpdateLabels);
        connect(ui->optInRBF, &QCheckBox::stateChanged, this, &SendCoinsDialog::updateSmartFeeLabel);
        connect(ui->optInRBF, &QCheckBox::stateChanged, this, &SendCoinsDialog::coinControlUpdateLabels);
        CAmount requiredFee = model->wallet().getRequiredFee(1000);
        ui->customFee->SetMinValue(requiredFee);
        if (ui->customFee->value() < requiredFee) {
            ui->customFee->setValue(requiredFee);
        }
        ui->customFee->setSingleStep(requiredFee);
        updateFeeSectionControls();
        updateSmartFeeLabel();

        // set default rbf checkbox state
        ui->optInRBF->setCheckState(Qt::Checked);

        if (model->wallet().hasExternalSigner()) {
            //: "device" usually means a hardware wallet.
            ui->sendButton->setText(tr("Sign on device"));
            if (model->getOptionsModel()->hasSigner()) {
                ui->sendButton->setEnabled(true);
                ui->sendButton->setToolTip(tr("Connect your hardware wallet first."));
            } else {
                ui->sendButton->setEnabled(false);
                //: "External signer" means using devices such as hardware wallets.
                ui->sendButton->setToolTip(tr("Set external signer script path in Options -> Wallet"));
            }
        } else if (model->wallet().privateKeysDisabled()) {
            ui->sendButton->setText(tr("Cr&eate Unsigned"));
            ui->sendButton->setToolTip(tr("Creates a Partially Signed Bitcoin Transaction (PSBT) for use with e.g. an offline %1 wallet, or a PSBT-compatible hardware wallet.").arg(PACKAGE_NAME));
        }

        // set the smartfee-sliders default value (wallets default conf.target or last stored value)
        QSettings settings;
        if (settings.value("nSmartFeeSliderPosition").toInt() != 0) {
            // migrate nSmartFeeSliderPosition to nConfTarget
            // nConfTarget is available since 0.15 (replaced nSmartFeeSliderPosition)
            int nConfirmTarget = 25 - settings.value("nSmartFeeSliderPosition").toInt(); // 25 == old slider range
            settings.setValue("nConfTarget", nConfirmTarget);
            settings.remove("nSmartFeeSliderPosition");
        }
        if (settings.value("nConfTarget").toInt() == 0)
            ui->confTargetSelector->setCurrentIndex(getIndexForConfTarget(model->wallet().getConfirmTarget()));
        else
            ui->confTargetSelector->setCurrentIndex(getIndexForConfTarget(settings.value("nConfTarget").toInt()));
    }
}

SendCoinsDialog::~SendCoinsDialog()
{
    QSettings settings;
    settings.setValue("fFeeSectionMinimized", fFeeMinimized);
    settings.setValue("nFeeRadio", ui->groupFee->checkedId());
    settings.setValue("nConfTarget", getConfTargetForIndex(ui->confTargetSelector->currentIndex()));
    settings.setValue("nTransactionFee", (qint64)ui->customFee->value());

    delete ui;
}

bool SendCoinsDialog::PrepareSendText(QString& question_string, QString& informative_text, QString& detailed_text)
{
    QList<SendAssetsRecipient> recipients;
    bool valid = true;

    for(int i = 0; i < ui->entries->count(); ++i)
    {
        SendCoinsEntry *entry = qobject_cast<SendCoinsEntry*>(ui->entries->itemAt(i)->widget());
        if(entry)
        {
            if(entry->validate(model->node()))
            {
                recipients.append(entry->getValue());
            }
            else if (valid)
            {
                ui->scrollArea->ensureWidgetVisible(entry);
                valid = false;
            }
        }
    }

    if(!valid || recipients.isEmpty())
    {
        return false;
    }

    fNewRecipientAllowed = false;
    WalletModel::UnlockContext ctx(model->requestUnlock());
    if(!ctx.isValid())
    {
        // Unlock wallet was cancelled
        fNewRecipientAllowed = true;
        return false;
    }

    // prepare transaction for getting txFee earlier
    m_current_transaction = std::make_unique<WalletModelTransaction>(recipients);
    if (g_con_elementsmode)
        m_current_blind_details = std::make_unique<wallet::BlindDetails>();
    WalletModel::SendCoinsReturn prepareStatus;

    updateCoinControlState();

    CCoinControl coin_control = *m_coin_control;
    coin_control.m_allow_other_inputs = !coin_control.HasSelected(); // future, could introduce a checkbox to customize this value.
    prepareStatus = model->prepareTransaction(*m_current_transaction, m_current_blind_details.get(), coin_control);

    // process prepareStatus and on error generate message shown to user
    processSendCoinsReturn(prepareStatus,
        BitcoinUnits::formatWithUnit(model->getOptionsModel()->getDisplayUnit(), m_current_transaction->getTransactionFee()));

    if(prepareStatus.status != WalletModel::OK) {
        fNewRecipientAllowed = true;
        return false;
    }

    CAmount txFee = m_current_transaction->getTransactionFee();
    BitcoinUnit bitcoin_unit = model->getOptionsModel()->getDisplayUnit();
    QStringList formatted;
    for (const SendAssetsRecipient &rcp : m_current_transaction->getRecipients())
    {
        // generate amount string with wallet name in case of multiwallet
        QString amount = GUIUtil::formatAssetAmount(rcp.asset, rcp.asset_amount, std::make_optional(bitcoin_unit), BitcoinUnits::SeparatorStyle::STANDARD, true);
        if (model->isMultiwallet()) {
            amount.append(tr(" from wallet '%1'").arg(GUIUtil::HtmlEscape(model->getWalletName())));
        }

        // generate address string
        QString address = rcp.address;

        QString recipientElement;

        {
            if(rcp.label.length() > 0) // label with address
            {
                recipientElement.append(tr("%1 to '%2'").arg(amount, GUIUtil::HtmlEscape(rcp.label)));
                recipientElement.append(QString(" (%1)").arg(address));
            }
            else // just address
            {
                recipientElement.append(tr("%1 to %2").arg(amount, address));
            }
        }
        formatted.append(recipientElement);
    }

    /*: Message displayed when attempting to create a transaction. Cautionary text to prompt the user to verify
        that the displayed transaction details represent the transaction the user intends to create. */
    question_string.append(tr("Do you want to create this transaction?"));
    question_string.append("<br /><span style='font-size:10pt;'>");
    if (model->wallet().privateKeysDisabled() && !model->wallet().hasExternalSigner()) {
        /*: Text to inform a user attempting to create a transaction of their current options. At this stage,
            a user can only create a PSBT. This string is displayed when private keys are disabled and an external
            signer is not available. */
        question_string.append(tr("Please, review your transaction proposal. This will produce a Partially Signed Bitcoin Transaction (PSBT) which you can save or copy and then sign with e.g. an offline %1 wallet, or a PSBT-compatible hardware wallet.").arg(PACKAGE_NAME));
    } else if (model->getOptionsModel()->getEnablePSBTControls()) {
        /*: Text to inform a user attempting to create a transaction of their current options. At this stage,
            a user can send their transaction or create a PSBT. This string is displayed when both private keys
            and PSBT controls are enabled. */
        question_string.append(tr("Please, review your transaction. You can create and send this transaction or create a Partially Signed Bitcoin Transaction (PSBT), which you can save or copy and then sign with, e.g., an offline %1 wallet, or a PSBT-compatible hardware wallet.").arg(PACKAGE_NAME));
    } else {
        /*: Text to prompt a user to review the details of the transaction they are attempting to send. */
        question_string.append(tr("Please, review your transaction."));
    }
    question_string.append("</span>%1");

    if(txFee > 0)
    {
        // append fee string if a fee is required
        question_string.append("<hr /><b>");
        question_string.append(tr("Transaction fee"));
        question_string.append("</b>");

        // append transaction size
        //: When reviewing a newly created PSBT (via Send flow), the transaction fee is shown, with "virtual size" of the transaction displayed for context
        question_string.append(" (" + tr("%1 kvB", "PSBT transaction creation").arg((double)m_current_transaction->getTransactionSize() / 1000, 0, 'g', 3) + "): ");

        // append transaction fee value
        question_string.append("<span style='color:#aa0000; font-weight:bold;'>");
        question_string.append(BitcoinUnits::formatHtmlWithUnit(model->getOptionsModel()->getDisplayUnit(), txFee));
        question_string.append("</span><br />");

        // append RBF message according to transaction's signalling
        question_string.append("<span style='font-size:10pt; font-weight:normal;'>");
        if (ui->optInRBF->isChecked()) {
            question_string.append(tr("You can increase the fee later (signals Replace-By-Fee, BIP-125)."));
        } else {
            question_string.append(tr("Not signalling Replace-By-Fee, BIP-125."));
        }
        question_string.append("</span>");
    }

    // add total amount in all subdivision units
    question_string.append("<hr />");
    CAmountMap totalAmount = m_current_transaction->getTotalTransactionAmount();
    totalAmount[Params().GetConsensus().pegged_asset] += txFee;
    QStringList alternativeUnits;
    for (const BitcoinUnit u : BitcoinUnits::availableUnits()) {
        if(u != model->getOptionsModel()->getDisplayUnit())
            alternativeUnits.append(BitcoinUnits::formatHtmlWithUnit(u, totalAmount[Params().GetConsensus().pegged_asset]));
    }
    question_string.append(QString("<b>%1</b>: <b>%2</b>").arg(tr("Total Amount"))
        .arg(BitcoinUnits::formatHtmlWithUnit(model->getOptionsModel()->getDisplayUnit(), totalAmount[Params().GetConsensus().pegged_asset])));
    question_string.append(QString("<br /><span style='font-size:10pt; font-weight:normal;'>(=%1)</span>")
        .arg(alternativeUnits.join(" " + tr("or") + " ")));
    totalAmount.erase(Params().GetConsensus().pegged_asset);
    if (!!totalAmount) {
        question_string.append(" " + tr("and") + "<br />" + GUIUtil::formatMultiAssetAmount(totalAmount, std::nullopt /*bitcoin unit, hide*/, BitcoinUnits::SeparatorStyle::STANDARD, ";<br />"));
    }

    if (formatted.size() > 1) {
        question_string = question_string.arg("");
        informative_text = tr("To review recipient list click \"Show Details…\"");
        detailed_text = formatted.join("\n\n");
    } else {
        question_string = question_string.arg("<br /><br />" + formatted.at(0));
    }

    return true;
}

void SendCoinsDialog::presentPSBT(PartiallySignedTransaction& psbtx)
{
    // Serialize the PSBT
    CDataStream ssTx(SER_NETWORK, PROTOCOL_VERSION);
    ssTx << psbtx;
    GUIUtil::setClipboard(EncodeBase64(ssTx.str()).c_str());
    QMessageBox msgBox(this);
    //: Caption of "PSBT has been copied" messagebox
    msgBox.setText(tr("Unsigned Transaction", "PSBT copied"));
    msgBox.setInformativeText(tr("The PSBT has been copied to the clipboard. You can also save it."));
    msgBox.setStandardButtons(QMessageBox::Save | QMessageBox::Discard);
    msgBox.setDefaultButton(QMessageBox::Discard);
    switch (msgBox.exec()) {
    case QMessageBox::Save: {
        BitcoinUnit bitcoin_unit = model->getOptionsModel()->getDisplayUnit();
        QString selectedFilter;
        QString fileNameSuggestion = "";
        bool first = true;
        for (const SendAssetsRecipient &rcp : m_current_transaction->getRecipients()) {
            if (!first) {
                fileNameSuggestion.append(" - ");
            }
            QString labelOrAddress = rcp.label.isEmpty() ? rcp.address : rcp.label;
            QString amount = GUIUtil::formatAssetAmount(rcp.asset, rcp.asset_amount, std::make_optional(bitcoin_unit), BitcoinUnits::SeparatorStyle::STANDARD, true);
            fileNameSuggestion.append(labelOrAddress + "-" + amount);
            first = false;
        }
        fileNameSuggestion.append(".psbt");
        QString filename = GUIUtil::getSaveFileName(this,
            tr("Save Transaction Data"), fileNameSuggestion,
            //: Expanded name of the binary PSBT file format. See: BIP 174.
            tr("Partially Signed Transaction (Binary)") + QLatin1String(" (*.psbt)"), &selectedFilter);
        if (filename.isEmpty()) {
            return;
        }
        std::ofstream out{filename.toLocal8Bit().data(), std::ofstream::out | std::ofstream::binary};
        out << ssTx.str();
        out.close();
        //: Popup message when a PSBT has been saved to a file
        Q_EMIT message(tr("PSBT saved"), tr("PSBT saved to disk"), CClientUIInterface::MSG_INFORMATION);
        break;
    }
    case QMessageBox::Discard:
        break;
    default:
        assert(false);
    } // msgBox.exec()
}

bool SendCoinsDialog::signWithExternalSigner(PartiallySignedTransaction& psbtx, CMutableTransaction& mtx, bool& complete) {
    TransactionError err;
    try {
        err = model->wallet().fillPSBT(SIGHASH_ALL, /*sign=*/true, /*bip32derivs=*/true, /*n_signed=*/nullptr, psbtx, complete);
    } catch (const std::runtime_error& e) {
        QMessageBox::critical(nullptr, tr("Sign failed"), e.what());
        return false;
    }
    if (err == TransactionError::EXTERNAL_SIGNER_NOT_FOUND) {
        //: "External signer" means using devices such as hardware wallets.
        const QString msg = tr("External signer not found");
        QMessageBox::critical(nullptr, msg, msg);
        return false;
    }
    if (err == TransactionError::EXTERNAL_SIGNER_FAILED) {
        //: "External signer" means using devices such as hardware wallets.
        const QString msg = tr("External signer failure");
        QMessageBox::critical(nullptr, msg, msg);
        return false;
    }
    if (err != TransactionError::OK) {
        tfm::format(std::cerr, "Failed to sign PSBT");
        processSendCoinsReturn(WalletModel::TransactionCreationFailed);
        return false;
    }
    // fillPSBT does not always properly finalize
    complete = FinalizeAndExtractPSBT(psbtx, mtx);
    return true;
}

void SendCoinsDialog::sendButtonClicked([[maybe_unused]] bool checked)
{
    if(!model || !model->getOptionsModel())
        return;

    QString question_string, informative_text, detailed_text;
    if (!PrepareSendText(question_string, informative_text, detailed_text)) return;
    assert(m_current_transaction);
    assert(!g_con_elementsmode || m_current_blind_details);

    const QString confirmation = tr("Confirm send coins");
    const bool enable_send{!model->wallet().privateKeysDisabled() || model->wallet().hasExternalSigner()};
    const bool always_show_unsigned{model->getOptionsModel()->getEnablePSBTControls()};
    auto confirmationDialog = new SendConfirmationDialog(confirmation, question_string, informative_text, detailed_text, SEND_CONFIRM_DELAY, enable_send, always_show_unsigned, this);
    confirmationDialog->setAttribute(Qt::WA_DeleteOnClose);
    // TODO: Replace QDialog::exec() with safer QDialog::show().
    const auto retval = static_cast<QMessageBox::StandardButton>(confirmationDialog->exec());

    if(retval != QMessageBox::Yes && retval != QMessageBox::Save)
    {
        fNewRecipientAllowed = true;
        return;
    }

    bool send_failure = false;
    if (retval == QMessageBox::Save) {
        // "Create Unsigned" clicked
        CMutableTransaction mtx = CMutableTransaction{*(m_current_transaction->getWtx())};
        PartiallySignedTransaction psbtx(mtx);
        bool complete = false;
        // Fill without signing
        TransactionError err = model->wallet().fillPSBT(SIGHASH_ALL, /*sign=*/false, /*bip32derivs=*/true, /*n_signed=*/nullptr, psbtx, complete);
        assert(!complete);
        assert(err == TransactionError::OK);

        // Copy PSBT to clipboard and offer to save
        presentPSBT(psbtx);
    } else {
        // "Send" clicked
        assert(!model->wallet().privateKeysDisabled() || model->wallet().hasExternalSigner());
        bool broadcast = true;
        if (model->wallet().hasExternalSigner()) {
            CMutableTransaction mtx = CMutableTransaction{*(m_current_transaction->getWtx())};
            PartiallySignedTransaction psbtx(mtx);
            bool complete = false;
            // Always fill without signing first. This prevents an external signer
            // from being called prematurely and is not expensive.
            TransactionError err = model->wallet().fillPSBT(SIGHASH_ALL, /*sign=*/false, /*bip32derivs=*/true, /*n_signed=*/nullptr, psbtx, complete);
            assert(!complete);
            assert(err == TransactionError::OK);
            send_failure = !signWithExternalSigner(psbtx, mtx, complete);
            // Don't broadcast when user rejects it on the device or there's a failure:
            broadcast = complete && !send_failure;
            if (!send_failure) {
                // A transaction signed with an external signer is not always complete,
                // e.g. in a multisig wallet.
                if (complete) {
                    // Prepare transaction for broadcast transaction if complete
                    const CTransactionRef tx = MakeTransactionRef(mtx);
                    m_current_transaction->setWtx(tx);
                } else {
                    presentPSBT(psbtx);
                }
            }
        }

        // Broadcast the transaction, unless an external signer was used and it
        // failed, or more signatures are needed.
        if (broadcast) {
            // now send the prepared transaction
            model->sendCoins(*m_current_transaction, m_current_blind_details.get());
            Q_EMIT coinsSent(m_current_transaction->getWtx()->GetHash());
        }
    }
    if (!send_failure) {
        accept();
        m_coin_control->UnSelectAll();
        coinControlUpdateLabels();
    }
    fNewRecipientAllowed = true;
    m_current_transaction.reset();
    m_current_blind_details.reset();
}

void SendCoinsDialog::clear()
{
    m_current_transaction.reset();
    m_current_blind_details.reset();

    // Clear coin control settings
    m_coin_control->UnSelectAll();
    ui->checkBoxCoinControlChange->setChecked(false);
    ui->lineEditCoinControlChange->clear();
    coinControlUpdateLabels();

    // Remove entries until only one left
    while(ui->entries->count())
    {
        ui->entries->takeAt(0)->widget()->deleteLater();
    }
    addEntry();

    updateTabsAndLabels();
}

void SendCoinsDialog::reject()
{
    clear();
}

void SendCoinsDialog::accept()
{
    clear();
}

SendCoinsEntry *SendCoinsDialog::addEntry()
{
    SendCoinsEntry *entry = new SendCoinsEntry(platformStyle, this);
    entry->setModel(model);
    ui->entries->addWidget(entry);
    connect(entry, &SendCoinsEntry::removeEntry, this, &SendCoinsDialog::removeEntry);
    connect(entry, &SendCoinsEntry::useAvailableBalance, this, &SendCoinsDialog::useAvailableBalance);
    connect(entry, &SendCoinsEntry::payAmountChanged, this, &SendCoinsDialog::coinControlUpdateLabels);
    connect(entry, &SendCoinsEntry::subtractFeeFromAmountChanged, this, &SendCoinsDialog::coinControlUpdateLabels);

    // Focus the field, so that entry can start immediately
    entry->clear();
    entry->setFocus();
    ui->scrollAreaWidgetContents->resize(ui->scrollAreaWidgetContents->sizeHint());

    // Scroll to the newly added entry on a QueuedConnection because Qt doesn't
    // adjust the scroll area and scrollbar immediately when the widget is added.
    // Invoking on a DirectConnection will only scroll to the second-to-last entry.
    QMetaObject::invokeMethod(ui->scrollArea, [this] {
        if (ui->scrollArea->verticalScrollBar()) {
            ui->scrollArea->verticalScrollBar()->setValue(ui->scrollArea->verticalScrollBar()->maximum());
        }
    }, Qt::QueuedConnection);

    updateTabsAndLabels();
    return entry;
}

void SendCoinsDialog::updateTabsAndLabels()
{
    setupTabChain(nullptr);
    coinControlUpdateLabels();
}

void SendCoinsDialog::removeEntry(SendCoinsEntry* entry)
{
    entry->hide();

    // If the last entry is about to be removed add an empty one
    if (ui->entries->count() == 1)
        addEntry();

    entry->deleteLater();

    updateTabsAndLabels();
}

QWidget *SendCoinsDialog::setupTabChain(QWidget *prev)
{
    for(int i = 0; i < ui->entries->count(); ++i)
    {
        SendCoinsEntry *entry = qobject_cast<SendCoinsEntry*>(ui->entries->itemAt(i)->widget());
        if(entry)
        {
            prev = entry->setupTabChain(prev);
        }
    }
    QWidget::setTabOrder(prev, ui->sendButton);
    QWidget::setTabOrder(ui->sendButton, ui->clearButton);
    QWidget::setTabOrder(ui->clearButton, ui->addButton);
    return ui->addButton;
}

void SendCoinsDialog::setAddress(const QString &address)
{
    SendCoinsEntry *entry = nullptr;
    // Replace the first entry if it is still unused
    if(ui->entries->count() == 1)
    {
        SendCoinsEntry *first = qobject_cast<SendCoinsEntry*>(ui->entries->itemAt(0)->widget());
        if(first->isClear())
        {
            entry = first;
        }
    }
    if(!entry)
    {
        entry = addEntry();
    }

    entry->setAddress(address);
}

void SendCoinsDialog::pasteEntry(const SendCoinsRecipient &rv)
{
    if(!fNewRecipientAllowed)
        return;

    SendCoinsEntry *entry = nullptr;
    // Replace the first entry if it is still unused
    if(ui->entries->count() == 1)
    {
        SendCoinsEntry *first = qobject_cast<SendCoinsEntry*>(ui->entries->itemAt(0)->widget());
        if(first->isClear())
        {
            entry = first;
        }
    }
    if(!entry)
    {
        entry = addEntry();
    }

    entry->setValue(SendAssetsRecipient(rv));
    updateTabsAndLabels();
}

bool SendCoinsDialog::handlePaymentRequest(const SendCoinsRecipient &rv)
{
    // Just paste the entry, all pre-checks
    // are done in paymentserver.cpp.
    pasteEntry(rv);
    return true;
}

void SendCoinsDialog::setBalance(const interfaces::WalletBalances& balances)
{
    if(model && model->getOptionsModel())
    {
        CAmount balance = valueFor(balances.balance, ::policyAsset);
        if (model->wallet().hasExternalSigner()) {
            ui->labelBalanceName->setText(tr("External balance:"));
        } else if (model->wallet().isLegacy() && model->wallet().privateKeysDisabled()) {
            balance = valueFor(balances.watch_only_balance, ::policyAsset);
            ui->labelBalanceName->setText(tr("Watch-only balance:"));
        }
        ui->labelBalance->setText(BitcoinUnits::formatWithUnit(model->getOptionsModel()->getDisplayUnit(), balance));
    }
}

void SendCoinsDialog::refreshBalance()
{
    setBalance(model->getCachedBalance());
    ui->customFee->setDisplayUnit(model->getOptionsModel()->getDisplayUnit());
    updateSmartFeeLabel();
}

void SendCoinsDialog::processSendCoinsReturn(const WalletModel::SendCoinsReturn &sendCoinsReturn, const QString &msgArg)
{
    QPair<QString, CClientUIInterface::MessageBoxFlags> msgParams;
    // Default to a warning message, override if error message is needed
    msgParams.second = CClientUIInterface::MSG_WARNING;

    // This comment is specific to SendCoinsDialog usage of WalletModel::SendCoinsReturn.
    // All status values are used only in WalletModel::prepareTransaction()
    switch(sendCoinsReturn.status)
    {
    case WalletModel::InvalidAddress:
        msgParams.first = tr("The recipient address is not valid. Please recheck.");
        break;
    case WalletModel::InvalidAmount:
        msgParams.first = tr("The amount to pay must be larger than 0.");
        break;
    case WalletModel::AmountExceedsBalance:
        msgParams.first = tr("The amount exceeds your balance.");
        break;
    case WalletModel::AmountWithFeeExceedsBalance:
        msgParams.first = tr("The total exceeds your balance when the %1 transaction fee is included.").arg(msgArg);
        break;
    case WalletModel::DuplicateAddress:
        msgParams.first = tr("Duplicate address found: addresses should only be used once each.");
        break;
    case WalletModel::TransactionCreationFailed:
        msgParams.first = tr("Transaction creation failed!");
        msgParams.second = CClientUIInterface::MSG_ERROR;
        break;
    case WalletModel::AbsurdFee:
        msgParams.first = tr("A fee higher than %1 is considered an absurdly high fee.").arg(BitcoinUnits::formatWithUnit(model->getOptionsModel()->getDisplayUnit(), model->wallet().getDefaultMaxTxFee()));
        break;
    // included to prevent a compiler warning.
    case WalletModel::OK:
    default:
        return;
    }

    Q_EMIT message(tr("Send Coins"), msgParams.first, msgParams.second);
}

void SendCoinsDialog::minimizeFeeSection(bool fMinimize)
{
    ui->labelFeeMinimized->setVisible(fMinimize);
    ui->buttonChooseFee  ->setVisible(fMinimize);
    ui->buttonMinimizeFee->setVisible(!fMinimize);
    ui->frameFeeSelection->setVisible(!fMinimize);
    ui->horizontalLayoutSmartFee->setContentsMargins(0, (fMinimize ? 0 : 6), 0, 0);
    fFeeMinimized = fMinimize;
}

void SendCoinsDialog::on_buttonChooseFee_clicked()
{
    minimizeFeeSection(false);
}

void SendCoinsDialog::on_buttonMinimizeFee_clicked()
{
    updateFeeMinimizedLabel();
    minimizeFeeSection(true);
}

void SendCoinsDialog::useAvailableBalance(SendCoinsEntry* entry)
{
    // Include watch-only for wallets without private key
    m_coin_control->fAllowWatchOnly = model->wallet().privateKeysDisabled() && !model->wallet().hasExternalSigner();

<<<<<<< HEAD
    SendAssetsRecipient recipient = entry->getValue();
    // Calculate available amount to send.
    CAmount amount = valueFor(model->wallet().getAvailableBalance(*m_coin_control), recipient.asset);
=======
    // Same behavior as send: if we have selected coins, only obtain their available balance.
    // Copy to avoid modifying the member's data.
    CCoinControl coin_control = *m_coin_control;
    coin_control.m_allow_other_inputs = !coin_control.HasSelected();

    // Calculate available amount to send.
    CAmount amount = model->getAvailableBalance(&coin_control);
>>>>>>> 27dcc07c
    for (int i = 0; i < ui->entries->count(); ++i) {
        SendCoinsEntry* e = qobject_cast<SendCoinsEntry*>(ui->entries->itemAt(i)->widget());
        if (e && !e->isHidden() && e != entry && e->getValue().asset == recipient.asset) {
            amount -= e->getValue().asset_amount;
        }
    }

    if (amount > 0) {
        if (recipient.asset == ::policyAsset) {
            entry->checkSubtractFeeFromAmount();
        }
        recipient.asset_amount = amount;
    } else {
        recipient.asset_amount = 0;
    }
    entry->setValue(recipient);
}

void SendCoinsDialog::updateFeeSectionControls()
{
    ui->confTargetSelector      ->setEnabled(ui->radioSmartFee->isChecked());
    ui->labelSmartFee           ->setEnabled(ui->radioSmartFee->isChecked());
    ui->labelSmartFee2          ->setEnabled(ui->radioSmartFee->isChecked());
    ui->labelSmartFee3          ->setEnabled(ui->radioSmartFee->isChecked());
    ui->labelFeeEstimation      ->setEnabled(ui->radioSmartFee->isChecked());
    ui->labelCustomFeeWarning   ->setEnabled(ui->radioCustomFee->isChecked());
    ui->labelCustomPerKilobyte  ->setEnabled(ui->radioCustomFee->isChecked());
    ui->customFee               ->setEnabled(ui->radioCustomFee->isChecked());
}

void SendCoinsDialog::updateFeeMinimizedLabel()
{
    if(!model || !model->getOptionsModel())
        return;

    if (ui->radioSmartFee->isChecked())
        ui->labelFeeMinimized->setText(ui->labelSmartFee->text());
    else {
        ui->labelFeeMinimized->setText(tr("%1/kvB").arg(BitcoinUnits::formatWithUnit(model->getOptionsModel()->getDisplayUnit(), ui->customFee->value())));
    }
}

void SendCoinsDialog::updateCoinControlState()
{
    if (ui->radioCustomFee->isChecked()) {
        m_coin_control->m_feerate = CFeeRate(ui->customFee->value());
    } else {
        m_coin_control->m_feerate.reset();
    }
    // Avoid using global defaults when sending money from the GUI
    // Either custom fee will be used or if not selected, the confirmation target from dropdown box
    m_coin_control->m_confirm_target = getConfTargetForIndex(ui->confTargetSelector->currentIndex());
    m_coin_control->m_signal_bip125_rbf = ui->optInRBF->isChecked();
    // Include watch-only for wallets without private key
    m_coin_control->fAllowWatchOnly = model->wallet().privateKeysDisabled() && !model->wallet().hasExternalSigner();
}

void SendCoinsDialog::updateNumberOfBlocks(int count, const QDateTime& blockDate, double nVerificationProgress, SyncType synctype, SynchronizationState sync_state) {
    if (sync_state == SynchronizationState::POST_INIT) {
        updateSmartFeeLabel();
    }
}

void SendCoinsDialog::updateSmartFeeLabel()
{
    if(!model || !model->getOptionsModel())
        return;
    updateCoinControlState();
    m_coin_control->m_feerate.reset(); // Explicitly use only fee estimation rate for smart fee labels
    int returned_target;
    FeeReason reason;
    CFeeRate feeRate = CFeeRate(model->wallet().getMinimumFee(1000, *m_coin_control, &returned_target, &reason));

    ui->labelSmartFee->setText(tr("%1/kvB").arg(BitcoinUnits::formatWithUnit(model->getOptionsModel()->getDisplayUnit(), feeRate.GetFeePerK())));

    if (reason == FeeReason::FALLBACK) {
        ui->labelSmartFee2->show(); // (Smart fee not initialized yet. This usually takes a few blocks...)
        ui->labelFeeEstimation->setText("");
        ui->fallbackFeeWarningLabel->setVisible(true);
        int lightness = ui->fallbackFeeWarningLabel->palette().color(QPalette::WindowText).lightness();
        QColor warning_colour(255 - (lightness / 5), 176 - (lightness / 3), 48 - (lightness / 14));
        ui->fallbackFeeWarningLabel->setStyleSheet("QLabel { color: " + warning_colour.name() + "; }");
        ui->fallbackFeeWarningLabel->setIndent(GUIUtil::TextWidth(QFontMetrics(ui->fallbackFeeWarningLabel->font()), "x"));
    }
    else
    {
        ui->labelSmartFee2->hide();
        ui->labelFeeEstimation->setText(tr("Estimated to begin confirmation within %n block(s).", "", returned_target));
        ui->fallbackFeeWarningLabel->setVisible(false);
    }

    updateFeeMinimizedLabel();
}

// Coin Control: copy label "Quantity" to clipboard
void SendCoinsDialog::coinControlClipboardQuantity()
{
    GUIUtil::setClipboard(ui->labelCoinControlQuantity->text());
}

// Coin Control: copy label "Amount" to clipboard
void SendCoinsDialog::coinControlClipboardAmount()
{
    GUIUtil::setClipboard(ui->labelCoinControlAmount->text().left(ui->labelCoinControlAmount->text().indexOf(" ")));
}

// Coin Control: copy label "Fee" to clipboard
void SendCoinsDialog::coinControlClipboardFee()
{
    GUIUtil::setClipboard(ui->labelCoinControlFee->text().left(ui->labelCoinControlFee->text().indexOf(" ")).replace(ASYMP_UTF8, ""));
}

// Coin Control: copy label "After fee" to clipboard
void SendCoinsDialog::coinControlClipboardAfterFee()
{
    GUIUtil::setClipboard(ui->labelCoinControlAfterFee->text().left(ui->labelCoinControlAfterFee->text().indexOf(" ")).replace(ASYMP_UTF8, ""));
}

// Coin Control: copy label "Bytes" to clipboard
void SendCoinsDialog::coinControlClipboardBytes()
{
    GUIUtil::setClipboard(ui->labelCoinControlBytes->text().replace(ASYMP_UTF8, ""));
}

// Coin Control: copy label "Dust" to clipboard
void SendCoinsDialog::coinControlClipboardLowOutput()
{
    GUIUtil::setClipboard(ui->labelCoinControlLowOutput->text());
}

// Coin Control: copy label "Change" to clipboard
void SendCoinsDialog::coinControlClipboardChange()
{
    GUIUtil::setClipboard(ui->labelCoinControlChange->text().left(ui->labelCoinControlChange->text().indexOf(" ")).replace(ASYMP_UTF8, ""));
}

// Coin Control: settings menu - coin control enabled/disabled by user
void SendCoinsDialog::coinControlFeatureChanged(bool checked)
{
    ui->frameCoinControl->setVisible(checked);

    if (!checked && model) { // coin control features disabled
        m_coin_control = std::make_unique<CCoinControl>();
    }

    coinControlUpdateLabels();
}

// Coin Control: button inputs -> show actual coin control dialog
void SendCoinsDialog::coinControlButtonClicked()
{
    auto dlg = new CoinControlDialog(*m_coin_control, model, platformStyle);
    connect(dlg, &QDialog::finished, this, &SendCoinsDialog::coinControlUpdateLabels);
    GUIUtil::ShowModalDialogAsynchronously(dlg);
}

// Coin Control: checkbox custom change address
void SendCoinsDialog::coinControlChangeChecked(int state)
{
    if (state == Qt::Unchecked)
    {
        // ELEMENTS: it's a map now, should be initialized automatically
        //m_coin_control->destChange = CNoDestination();
        ui->labelCoinControlChangeLabel->clear();
    }
    else
        // use this to re-validate an already entered address
        coinControlChangeEdited(ui->lineEditCoinControlChange->text());

    ui->lineEditCoinControlChange->setEnabled((state == Qt::Checked));
}

// Coin Control: custom change address changed
void SendCoinsDialog::coinControlChangeEdited(const QString& text)
{
    if (model && model->getAddressTableModel())
    {
        // Default to no change address until verified
        // ELEMENTS: it's a map now, should be initialized automatically
        //m_coin_control->destChange = CNoDestination();
        ui->labelCoinControlChangeLabel->setStyleSheet("QLabel{color:red;}");

        const CTxDestination dest = DecodeDestination(text.toStdString());

        if (text.isEmpty()) // Nothing entered
        {
            ui->labelCoinControlChangeLabel->setText("");
        }
        else if (!IsValidDestination(dest)) // Invalid address
        {
            ui->labelCoinControlChangeLabel->setText(tr("Warning: Invalid address"));
        }
        else // Valid address
        {
            if (!model->wallet().isSpendable(dest)) {
                ui->labelCoinControlChangeLabel->setText(tr("Warning: Unknown change address"));

                // confirmation dialog
                QMessageBox::StandardButton btnRetVal = QMessageBox::question(this, tr("Confirm custom change address"), tr("The address you selected for change is not part of this wallet. Any or all funds in your wallet may be sent to this address. Are you sure?"),
                    QMessageBox::Yes | QMessageBox::Cancel, QMessageBox::Cancel);

                if(btnRetVal == QMessageBox::Yes) {
                    // ELEMENTS: it's a map now
                    //m_coin_control->destChange = dest;
                }
                else
                {
                    ui->lineEditCoinControlChange->setText("");
                    ui->labelCoinControlChangeLabel->setStyleSheet("QLabel{color:black;}");
                    ui->labelCoinControlChangeLabel->setText("");
                }
            }
            else // Known change address
            {
                ui->labelCoinControlChangeLabel->setStyleSheet("QLabel{color:black;}");

                // Query label
                QString associatedLabel = model->getAddressTableModel()->labelForAddress(text);
                if (!associatedLabel.isEmpty())
                    ui->labelCoinControlChangeLabel->setText(associatedLabel);
                else
                    ui->labelCoinControlChangeLabel->setText(tr("(no label)"));

                // ELEMENTS: it's a map now
                //m_coin_control->destChange = dest;
            }
        }
    }
}

// Coin Control: update labels
void SendCoinsDialog::coinControlUpdateLabels()
{
    if (!model || !model->getOptionsModel())
        return;

    updateCoinControlState();

    // set pay amounts
    CoinControlDialog::payAmounts.clear();
    CoinControlDialog::fSubtractFeeFromAmount = false;

    for(int i = 0; i < ui->entries->count(); ++i)
    {
        SendCoinsEntry *entry = qobject_cast<SendCoinsEntry*>(ui->entries->itemAt(i)->widget());
        if(entry && !entry->isHidden())
        {
            SendAssetsRecipient rcp = entry->getValue();
            if (rcp.asset == Params().GetConsensus().pegged_asset) {
                CoinControlDialog::payAmounts.append(rcp.asset_amount);
            }
            if (rcp.fSubtractFeeFromAmount)
                CoinControlDialog::fSubtractFeeFromAmount = true;
        }
    }

    if (m_coin_control->HasSelected())
    {
        // actual coin control calculation
        CoinControlDialog::updateLabels(*m_coin_control, model, this);

        // show coin control stats
        ui->labelCoinControlAutomaticallySelected->hide();
        ui->widgetCoinControl->show();
    }
    else
    {
        // hide coin control stats
        ui->labelCoinControlAutomaticallySelected->show();
        ui->widgetCoinControl->hide();
        ui->labelCoinControlInsuffFunds->hide();
    }
}

SendConfirmationDialog::SendConfirmationDialog(const QString& title, const QString& text, const QString& informative_text, const QString& detailed_text, int _secDelay, bool enable_send, bool always_show_unsigned, QWidget* parent)
    : QMessageBox(parent), secDelay(_secDelay), m_enable_send(enable_send)
{
    setIcon(QMessageBox::Question);
    setWindowTitle(title); // On macOS, the window title is ignored (as required by the macOS Guidelines).
    setText(text);
    setInformativeText(informative_text);
    setDetailedText(detailed_text);
    setStandardButtons(QMessageBox::Yes | QMessageBox::Cancel);
    if (always_show_unsigned || !enable_send) addButton(QMessageBox::Save);
    setDefaultButton(QMessageBox::Cancel);
    yesButton = button(QMessageBox::Yes);
    if (confirmButtonText.isEmpty()) {
        confirmButtonText = yesButton->text();
    }
    m_psbt_button = button(QMessageBox::Save);
    updateButtons();
    connect(&countDownTimer, &QTimer::timeout, this, &SendConfirmationDialog::countDown);
}

int SendConfirmationDialog::exec()
{
    updateButtons();
    countDownTimer.start(1s);
    return QMessageBox::exec();
}

void SendConfirmationDialog::countDown()
{
    secDelay--;
    updateButtons();

    if(secDelay <= 0)
    {
        countDownTimer.stop();
    }
}

void SendConfirmationDialog::updateButtons()
{
    if(secDelay > 0)
    {
        yesButton->setEnabled(false);
        yesButton->setText(confirmButtonText + (m_enable_send ? (" (" + QString::number(secDelay) + ")") : QString("")));
        if (m_psbt_button) {
            m_psbt_button->setEnabled(false);
            m_psbt_button->setText(m_psbt_button_text + " (" + QString::number(secDelay) + ")");
        }
    }
    else
    {
        yesButton->setEnabled(m_enable_send);
        yesButton->setText(confirmButtonText);
        if (m_psbt_button) {
            m_psbt_button->setEnabled(true);
            m_psbt_button->setText(m_psbt_button_text);
        }
    }
}<|MERGE_RESOLUTION|>--- conflicted
+++ resolved
@@ -804,19 +804,14 @@
     // Include watch-only for wallets without private key
     m_coin_control->fAllowWatchOnly = model->wallet().privateKeysDisabled() && !model->wallet().hasExternalSigner();
 
-<<<<<<< HEAD
     SendAssetsRecipient recipient = entry->getValue();
-    // Calculate available amount to send.
-    CAmount amount = valueFor(model->wallet().getAvailableBalance(*m_coin_control), recipient.asset);
-=======
     // Same behavior as send: if we have selected coins, only obtain their available balance.
     // Copy to avoid modifying the member's data.
     CCoinControl coin_control = *m_coin_control;
     coin_control.m_allow_other_inputs = !coin_control.HasSelected();
 
     // Calculate available amount to send.
-    CAmount amount = model->getAvailableBalance(&coin_control);
->>>>>>> 27dcc07c
+    CAmount amount = valueFor(model->wallet().getAvailableBalance(coin_control), recipient.asset);
     for (int i = 0; i < ui->entries->count(); ++i) {
         SendCoinsEntry* e = qobject_cast<SendCoinsEntry*>(ui->entries->itemAt(i)->widget());
         if (e && !e->isHidden() && e != entry && e->getValue().asset == recipient.asset) {
