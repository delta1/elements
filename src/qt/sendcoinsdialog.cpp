// Copyright (c) 2011-2020 The Bitcoin Core developers
// Distributed under the MIT software license, see the accompanying
// file COPYING or http://www.opensource.org/licenses/mit-license.php.

#if defined(HAVE_CONFIG_H)
#include <config/bitcoin-config.h>
#endif

#include <qt/sendcoinsdialog.h>
#include <qt/forms/ui_sendcoinsdialog.h>

#include <qt/addresstablemodel.h>
#include <qt/bitcoinunits.h>
#include <qt/clientmodel.h>
#include <qt/coincontroldialog.h>
#include <qt/guiutil.h>
#include <qt/optionsmodel.h>
#include <qt/platformstyle.h>
#include <qt/sendcoinsentry.h>

#include <chainparams.h>
#include <interfaces/node.h>
#include <key_io.h>
#include <node/ui_interface.h>
#include <policy/fees.h>
#include <policy/policy.h>
#include <txmempool.h>
#include <wallet/coincontrol.h>
#include <wallet/fees.h>
#include <wallet/wallet.h>

#include <validation.h>

#include <QFontMetrics>
#include <QScrollBar>
#include <QSettings>
#include <QTextDocument>

static constexpr std::array confTargets{2, 4, 6, 12, 24, 48, 144, 504, 1008};
int getConfTargetForIndex(int index) {
    if (index+1 > static_cast<int>(confTargets.size())) {
        return confTargets.back();
    }
    if (index < 0) {
        return confTargets[0];
    }
    return confTargets[index];
}
int getIndexForConfTarget(int target) {
    for (unsigned int i = 0; i < confTargets.size(); i++) {
        if (confTargets[i] >= target) {
            return i;
        }
    }
    return confTargets.size() - 1;
}

SendCoinsDialog::SendCoinsDialog(const PlatformStyle *_platformStyle, QWidget *parent) :
    QDialog(parent, GUIUtil::dialog_flags),
    ui(new Ui::SendCoinsDialog),
    clientModel(nullptr),
    model(nullptr),
    m_coin_control(new CCoinControl),
    fNewRecipientAllowed(true),
    fFeeMinimized(true),
    platformStyle(_platformStyle)
{
    ui->setupUi(this);

    if (!_platformStyle->getImagesOnButtons()) {
        ui->addButton->setIcon(QIcon());
        ui->clearButton->setIcon(QIcon());
        ui->sendButton->setIcon(QIcon());
    } else {
        ui->addButton->setIcon(_platformStyle->SingleColorIcon(":/icons/add"));
        ui->clearButton->setIcon(_platformStyle->SingleColorIcon(":/icons/remove"));
        ui->sendButton->setIcon(_platformStyle->SingleColorIcon(":/icons/send"));
    }

    GUIUtil::setupAddressWidget(ui->lineEditCoinControlChange, this);

    addEntry();

    connect(ui->addButton, &QPushButton::clicked, this, &SendCoinsDialog::addEntry);
    connect(ui->clearButton, &QPushButton::clicked, this, &SendCoinsDialog::clear);

    // Coin Control
    connect(ui->pushButtonCoinControl, &QPushButton::clicked, this, &SendCoinsDialog::coinControlButtonClicked);
    connect(ui->checkBoxCoinControlChange, &QCheckBox::stateChanged, this, &SendCoinsDialog::coinControlChangeChecked);
    connect(ui->lineEditCoinControlChange, &QValidatedLineEdit::textEdited, this, &SendCoinsDialog::coinControlChangeEdited);

    // Coin Control: clipboard actions
    QAction *clipboardQuantityAction = new QAction(tr("Copy quantity"), this);
    QAction *clipboardAmountAction = new QAction(tr("Copy amount"), this);
    QAction *clipboardFeeAction = new QAction(tr("Copy fee"), this);
    QAction *clipboardAfterFeeAction = new QAction(tr("Copy after fee"), this);
    QAction *clipboardBytesAction = new QAction(tr("Copy bytes"), this);
    QAction *clipboardLowOutputAction = new QAction(tr("Copy dust"), this);
    QAction *clipboardChangeAction = new QAction(tr("Copy change"), this);
    connect(clipboardQuantityAction, &QAction::triggered, this, &SendCoinsDialog::coinControlClipboardQuantity);
    connect(clipboardAmountAction, &QAction::triggered, this, &SendCoinsDialog::coinControlClipboardAmount);
    connect(clipboardFeeAction, &QAction::triggered, this, &SendCoinsDialog::coinControlClipboardFee);
    connect(clipboardAfterFeeAction, &QAction::triggered, this, &SendCoinsDialog::coinControlClipboardAfterFee);
    connect(clipboardBytesAction, &QAction::triggered, this, &SendCoinsDialog::coinControlClipboardBytes);
    connect(clipboardLowOutputAction, &QAction::triggered, this, &SendCoinsDialog::coinControlClipboardLowOutput);
    connect(clipboardChangeAction, &QAction::triggered, this, &SendCoinsDialog::coinControlClipboardChange);
    ui->labelCoinControlQuantity->addAction(clipboardQuantityAction);
    ui->labelCoinControlAmount->addAction(clipboardAmountAction);
    ui->labelCoinControlFee->addAction(clipboardFeeAction);
    ui->labelCoinControlAfterFee->addAction(clipboardAfterFeeAction);
    ui->labelCoinControlBytes->addAction(clipboardBytesAction);
    ui->labelCoinControlLowOutput->addAction(clipboardLowOutputAction);
    ui->labelCoinControlChange->addAction(clipboardChangeAction);

    // init transaction fee section
    QSettings settings;
    if (!settings.contains("fFeeSectionMinimized"))
        settings.setValue("fFeeSectionMinimized", true);
    if (!settings.contains("nFeeRadio") && settings.contains("nTransactionFee") && settings.value("nTransactionFee").toLongLong() > 0) // compatibility
        settings.setValue("nFeeRadio", 1); // custom
    if (!settings.contains("nFeeRadio"))
        settings.setValue("nFeeRadio", 0); // recommended
    if (!settings.contains("nSmartFeeSliderPosition"))
        settings.setValue("nSmartFeeSliderPosition", 0);
    if (!settings.contains("nTransactionFee"))
        settings.setValue("nTransactionFee", (qint64)DEFAULT_PAY_TX_FEE);
    ui->groupFee->setId(ui->radioSmartFee, 0);
    ui->groupFee->setId(ui->radioCustomFee, 1);
    ui->groupFee->button((int)std::max(0, std::min(1, settings.value("nFeeRadio").toInt())))->setChecked(true);
    ui->customFee->SetAllowEmpty(false);
    ui->customFee->setValue(settings.value("nTransactionFee").toLongLong());
    minimizeFeeSection(settings.value("fFeeSectionMinimized").toBool());

    GUIUtil::ExceptionSafeConnect(ui->sendButton, &QPushButton::clicked, this, &SendCoinsDialog::sendButtonClicked);
}

void SendCoinsDialog::setClientModel(ClientModel *_clientModel)
{
    this->clientModel = _clientModel;

    if (_clientModel) {
        connect(_clientModel, &ClientModel::numBlocksChanged, this, &SendCoinsDialog::updateNumberOfBlocks);
    }
}

void SendCoinsDialog::setModel(WalletModel *_model)
{
    this->model = _model;

    if(_model && _model->getOptionsModel())
    {
        for(int i = 0; i < ui->entries->count(); ++i)
        {
            SendCoinsEntry *entry = qobject_cast<SendCoinsEntry*>(ui->entries->itemAt(i)->widget());
            if(entry)
            {
                entry->setModel(_model);
            }
        }

        interfaces::WalletBalances balances = _model->wallet().getBalances();
        setBalance(balances);
        connect(_model, &WalletModel::balanceChanged, this, &SendCoinsDialog::setBalance);
        connect(_model->getOptionsModel(), &OptionsModel::displayUnitChanged, this, &SendCoinsDialog::updateDisplayUnit);
        updateDisplayUnit();

        // Coin Control
        connect(_model->getOptionsModel(), &OptionsModel::displayUnitChanged, this, &SendCoinsDialog::coinControlUpdateLabels);
        connect(_model->getOptionsModel(), &OptionsModel::coinControlFeaturesChanged, this, &SendCoinsDialog::coinControlFeatureChanged);
        ui->frameCoinControl->setVisible(_model->getOptionsModel()->getCoinControlFeatures());
        coinControlUpdateLabels();

        // fee section
        for (const int n : confTargets) {
            ui->confTargetSelector->addItem(tr("%1 (%2 blocks)").arg(GUIUtil::formatNiceTimeOffset(n*Params().GetConsensus().nPowTargetSpacing)).arg(n));
        }
        connect(ui->confTargetSelector, qOverload<int>(&QComboBox::currentIndexChanged), this, &SendCoinsDialog::updateSmartFeeLabel);
        connect(ui->confTargetSelector, qOverload<int>(&QComboBox::currentIndexChanged), this, &SendCoinsDialog::coinControlUpdateLabels);

#if (QT_VERSION >= QT_VERSION_CHECK(5, 15, 0))
        connect(ui->groupFee, &QButtonGroup::idClicked, this, &SendCoinsDialog::updateFeeSectionControls);
        connect(ui->groupFee, &QButtonGroup::idClicked, this, &SendCoinsDialog::coinControlUpdateLabels);
#else
        connect(ui->groupFee, qOverload<int>(&QButtonGroup::buttonClicked), this, &SendCoinsDialog::updateFeeSectionControls);
        connect(ui->groupFee, qOverload<int>(&QButtonGroup::buttonClicked), this, &SendCoinsDialog::coinControlUpdateLabels);
#endif

        connect(ui->customFee, &BitcoinAmountField::valueChanged, this, &SendCoinsDialog::coinControlUpdateLabels);
        connect(ui->optInRBF, &QCheckBox::stateChanged, this, &SendCoinsDialog::updateSmartFeeLabel);
        connect(ui->optInRBF, &QCheckBox::stateChanged, this, &SendCoinsDialog::coinControlUpdateLabels);
        CAmount requiredFee = model->wallet().getRequiredFee(1000);
        ui->customFee->SetMinValue(requiredFee);
        if (ui->customFee->value() < requiredFee) {
            ui->customFee->setValue(requiredFee);
        }
        ui->customFee->setSingleStep(requiredFee);
        updateFeeSectionControls();
        updateSmartFeeLabel();

        // set default rbf checkbox state
        ui->optInRBF->setCheckState(Qt::Checked);

        if (model->wallet().hasExternalSigner()) {
            ui->sendButton->setText(tr("Sign on device"));
            if (gArgs.GetArg("-signer", "") != "") {
                ui->sendButton->setEnabled(true);
                ui->sendButton->setToolTip(tr("Connect your hardware wallet first."));
            } else {
                ui->sendButton->setEnabled(false);
                ui->sendButton->setToolTip(tr("Set external signer script path in Options -> Wallet"));
            }
        } else if (model->wallet().privateKeysDisabled()) {
            ui->sendButton->setText(tr("Cr&eate Unsigned"));
            ui->sendButton->setToolTip(tr("Creates a Partially Signed Bitcoin Transaction (PSBT) for use with e.g. an offline %1 wallet, or a PSBT-compatible hardware wallet.").arg(PACKAGE_NAME));
        }

        // set the smartfee-sliders default value (wallets default conf.target or last stored value)
        QSettings settings;
        if (settings.value("nSmartFeeSliderPosition").toInt() != 0) {
            // migrate nSmartFeeSliderPosition to nConfTarget
            // nConfTarget is available since 0.15 (replaced nSmartFeeSliderPosition)
            int nConfirmTarget = 25 - settings.value("nSmartFeeSliderPosition").toInt(); // 25 == old slider range
            settings.setValue("nConfTarget", nConfirmTarget);
            settings.remove("nSmartFeeSliderPosition");
        }
        if (settings.value("nConfTarget").toInt() == 0)
            ui->confTargetSelector->setCurrentIndex(getIndexForConfTarget(model->wallet().getConfirmTarget()));
        else
            ui->confTargetSelector->setCurrentIndex(getIndexForConfTarget(settings.value("nConfTarget").toInt()));
    }
}

SendCoinsDialog::~SendCoinsDialog()
{
    QSettings settings;
    settings.setValue("fFeeSectionMinimized", fFeeMinimized);
    settings.setValue("nFeeRadio", ui->groupFee->checkedId());
    settings.setValue("nConfTarget", getConfTargetForIndex(ui->confTargetSelector->currentIndex()));
    settings.setValue("nTransactionFee", (qint64)ui->customFee->value());

    delete ui;
}

bool SendCoinsDialog::PrepareSendText(QString& question_string, QString& informative_text, QString& detailed_text)
{
    QList<SendAssetsRecipient> recipients;
    bool valid = true;

    for(int i = 0; i < ui->entries->count(); ++i)
    {
        SendCoinsEntry *entry = qobject_cast<SendCoinsEntry*>(ui->entries->itemAt(i)->widget());
        if(entry)
        {
            if(entry->validate(model->node()))
            {
                recipients.append(entry->getValue());
            }
            else if (valid)
            {
                ui->scrollArea->ensureWidgetVisible(entry);
                valid = false;
            }
        }
    }

    if(!valid || recipients.isEmpty())
    {
        return false;
    }

    fNewRecipientAllowed = false;
    WalletModel::UnlockContext ctx(model->requestUnlock());
    if(!ctx.isValid())
    {
        // Unlock wallet was cancelled
        fNewRecipientAllowed = true;
        return false;
    }

    // prepare transaction for getting txFee earlier
    m_current_transaction = std::make_unique<WalletModelTransaction>(recipients);
    WalletModel::SendCoinsReturn prepareStatus;

    updateCoinControlState();

    prepareStatus = model->prepareTransaction(*m_current_transaction, *m_coin_control);

    // process prepareStatus and on error generate message shown to user
    processSendCoinsReturn(prepareStatus,
        BitcoinUnits::formatWithUnit(model->getOptionsModel()->getDisplayUnit(), m_current_transaction->getTransactionFee()));

    if(prepareStatus.status != WalletModel::OK) {
        fNewRecipientAllowed = true;
        return false;
    }

    CAmount txFee = m_current_transaction->getTransactionFee();
    int bitcoin_unit = model->getOptionsModel()->getDisplayUnit();
    QStringList formatted;
    for (const SendAssetsRecipient &rcp : m_current_transaction->getRecipients())
    {
        // generate amount string with wallet name in case of multiwallet
        QString amount = GUIUtil::formatAssetAmount(rcp.asset, rcp.asset_amount, bitcoin_unit, BitcoinUnits::SeparatorStyle::STANDARD, true);
        if (model->isMultiwallet()) {
            amount.append(tr(" from wallet '%1'").arg(GUIUtil::HtmlEscape(model->getWalletName())));
        }

        // generate address string
        QString address = rcp.address;

        QString recipientElement;

        {
            if(rcp.label.length() > 0) // label with address
            {
                recipientElement.append(tr("%1 to '%2'").arg(amount, GUIUtil::HtmlEscape(rcp.label)));
                recipientElement.append(QString(" (%1)").arg(address));
            }
            else // just address
            {
                recipientElement.append(tr("%1 to %2").arg(amount, address));
            }
        }
        formatted.append(recipientElement);
    }

    if (model->wallet().privateKeysDisabled() && !model->wallet().hasExternalSigner()) {
        question_string.append(tr("Do you want to draft this transaction?"));
    } else {
        question_string.append(tr("Are you sure you want to send?"));
    }

    question_string.append("<br /><span style='font-size:10pt;'>");
    if (model->wallet().privateKeysDisabled() && !model->wallet().hasExternalSigner()) {
        question_string.append(tr("Please, review your transaction proposal. This will produce a Partially Signed Bitcoin Transaction (PSBT) which you can save or copy and then sign with e.g. an offline %1 wallet, or a PSBT-compatible hardware wallet.").arg(PACKAGE_NAME));
    } else {
        question_string.append(tr("Please, review your transaction."));
    }
    question_string.append("</span>%1");

    if(txFee > 0)
    {
        // append fee string if a fee is required
        question_string.append("<hr /><b>");
        question_string.append(tr("Transaction fee"));
        question_string.append("</b>");

        // append transaction size
        question_string.append(" (" + QString::number((double)m_current_transaction->getTransactionSize() / 1000) + " kB): ");

        // append transaction fee value
        question_string.append("<span style='color:#aa0000; font-weight:bold;'>");
        question_string.append(BitcoinUnits::formatHtmlWithUnit(model->getOptionsModel()->getDisplayUnit(), txFee));
        question_string.append("</span><br />");

        // append RBF message according to transaction's signalling
        question_string.append("<span style='font-size:10pt; font-weight:normal;'>");
        if (ui->optInRBF->isChecked()) {
            question_string.append(tr("You can increase the fee later (signals Replace-By-Fee, BIP-125)."));
        } else {
            question_string.append(tr("Not signalling Replace-By-Fee, BIP-125."));
        }
        question_string.append("</span>");
    }

    // add total amount in all subdivision units
    question_string.append("<hr />");
    CAmountMap totalAmount = m_current_transaction->getTotalTransactionAmount();
    totalAmount[Params().GetConsensus().pegged_asset] += txFee;
    QStringList alternativeUnits;
    for (const BitcoinUnits::Unit u : BitcoinUnits::availableUnits())
    {
        if(u != model->getOptionsModel()->getDisplayUnit())
            alternativeUnits.append(BitcoinUnits::formatHtmlWithUnit(u, totalAmount[Params().GetConsensus().pegged_asset]));
    }
    question_string.append(QString("<b>%1</b>: <b>%2</b>").arg(tr("Total Amount"))
        .arg(BitcoinUnits::formatHtmlWithUnit(model->getOptionsModel()->getDisplayUnit(), totalAmount[Params().GetConsensus().pegged_asset])));
    question_string.append(QString("<br /><span style='font-size:10pt; font-weight:normal;'>(=%1)</span>")
        .arg(alternativeUnits.join(" " + tr("or") + " ")));
    totalAmount.erase(Params().GetConsensus().pegged_asset);
    if (!!totalAmount) {
        question_string.append(" " + tr("and") + "<br />" + GUIUtil::formatMultiAssetAmount(totalAmount, -1 /*bitcoin unit, hide*/, BitcoinUnits::SeparatorStyle::STANDARD, ";<br />"));
    }

    if (formatted.size() > 1) {
        question_string = question_string.arg("");
        informative_text = tr("To review recipient list click \"Show Details…\"");
        detailed_text = formatted.join("\n\n");
    } else {
        question_string = question_string.arg("<br /><br />" + formatted.at(0));
    }

    return true;
}

void SendCoinsDialog::sendButtonClicked([[maybe_unused]] bool checked)
{
    if(!model || !model->getOptionsModel())
        return;

    QString question_string, informative_text, detailed_text;
    if (!PrepareSendText(question_string, informative_text, detailed_text)) return;
    assert(m_current_transaction);

    const QString confirmation = model->wallet().privateKeysDisabled() && !model->wallet().hasExternalSigner() ? tr("Confirm transaction proposal") : tr("Confirm send coins");
    const QString confirmButtonText = model->wallet().privateKeysDisabled() && !model->wallet().hasExternalSigner() ? tr("Create Unsigned") : tr("Sign and send");
    SendConfirmationDialog confirmationDialog(confirmation, question_string, informative_text, detailed_text, SEND_CONFIRM_DELAY, confirmButtonText, this);
    confirmationDialog.exec();
    QMessageBox::StandardButton retval = static_cast<QMessageBox::StandardButton>(confirmationDialog.result());

    if(retval != QMessageBox::Yes)
    {
        fNewRecipientAllowed = true;
        return;
    }

    bool send_failure = false;
    if (model->wallet().privateKeysDisabled()) {
        CMutableTransaction mtx = CMutableTransaction{*(m_current_transaction->getWtx())};
        PartiallySignedTransaction psbtx(mtx);
        bool complete = false;
        // Always fill without signing first. This prevents an external signer
        // from being called prematurely and is not expensive.
        TransactionError err = model->wallet().fillPSBT(SIGHASH_ALL, false /* sign */, true /* bip32derivs */, psbtx, complete, nullptr);
        assert(!complete);
        assert(err == TransactionError::OK);
        if (model->wallet().hasExternalSigner()) {
            try {
                err = model->wallet().fillPSBT(SIGHASH_ALL, true /* sign */, true /* bip32derivs */, psbtx, complete, nullptr);
            } catch (const std::runtime_error& e) {
                QMessageBox::critical(nullptr, tr("Sign failed"), e.what());
                send_failure = true;
                return;
            }
            if (err == TransactionError::EXTERNAL_SIGNER_NOT_FOUND) {
                QMessageBox::critical(nullptr, tr("External signer not found"), "External signer not found");
                send_failure = true;
                return;
            }
            if (err == TransactionError::EXTERNAL_SIGNER_FAILED) {
                QMessageBox::critical(nullptr, tr("External signer failure"), "External signer failure");
                send_failure = true;
                return;
            }
            if (err != TransactionError::OK) {
                tfm::format(std::cerr, "Failed to sign PSBT");
                processSendCoinsReturn(WalletModel::TransactionCreationFailed);
                send_failure = true;
                return;
            }
            // fillPSBT does not always properly finalize
            complete = FinalizeAndExtractPSBT(psbtx, mtx);
        }

        // Broadcast transaction if complete (even with an external signer this
        // is not always the case, e.g. in a multisig wallet).
        if (complete) {
            const CTransactionRef tx = MakeTransactionRef(mtx);
            m_current_transaction->setWtx(tx);
            WalletModel::SendCoinsReturn sendStatus = model->sendCoins(*m_current_transaction);
            // process sendStatus and on error generate message shown to user
            processSendCoinsReturn(sendStatus);

            if (sendStatus.status == WalletModel::OK) {
                Q_EMIT coinsSent(m_current_transaction->getWtx()->GetHash());
            } else {
                send_failure = true;
            }
            return;
        }

        // Copy PSBT to clipboard and offer to save
        assert(!complete);
        // Serialize the PSBT
        CDataStream ssTx(SER_NETWORK, PROTOCOL_VERSION);
        ssTx << psbtx;
        GUIUtil::setClipboard(EncodeBase64(ssTx.str()).c_str());
        QMessageBox msgBox;
        msgBox.setText("Unsigned Transaction");
        msgBox.setInformativeText("The PSBT has been copied to the clipboard. You can also save it.");
        msgBox.setStandardButtons(QMessageBox::Save | QMessageBox::Discard);
        msgBox.setDefaultButton(QMessageBox::Discard);
        switch (msgBox.exec()) {
        case QMessageBox::Save: {
            int bitcoin_unit = model->getOptionsModel()->getDisplayUnit();
            QString selectedFilter;
            QString fileNameSuggestion = "";
            bool first = true;
            for (const SendAssetsRecipient &rcp : m_current_transaction->getRecipients()) {
                if (!first) {
                    fileNameSuggestion.append(" - ");
                }
                QString labelOrAddress = rcp.label.isEmpty() ? rcp.address : rcp.label;
                QString amount = GUIUtil::formatAssetAmount(rcp.asset, rcp.asset_amount, bitcoin_unit, BitcoinUnits::SeparatorStyle::STANDARD, true);
                fileNameSuggestion.append(labelOrAddress + "-" + amount);
                first = false;
            }
            fileNameSuggestion.append(".psbt");
            QString filename = GUIUtil::getSaveFileName(this,
                tr("Save Transaction Data"), fileNameSuggestion,
                //: Expanded name of the binary PSBT file format. See: BIP 174.
                tr("Partially Signed Transaction (Binary)") + QLatin1String(" (*.psbt)"), &selectedFilter);
            if (filename.isEmpty()) {
                return;
            }
            std::ofstream out(filename.toLocal8Bit().data(), std::ofstream::out | std::ofstream::binary);
            out << ssTx.str();
            out.close();
            Q_EMIT message(tr("PSBT saved"), "PSBT saved to disk", CClientUIInterface::MSG_INFORMATION);
            break;
        }
        case QMessageBox::Discard:
            break;
        default:
            assert(false);
        } // msgBox.exec()
    } else {
        // now send the prepared transaction
        WalletModel::SendCoinsReturn sendStatus = model->sendCoins(*m_current_transaction);
        // process sendStatus and on error generate message shown to user
        processSendCoinsReturn(sendStatus);

        if (sendStatus.status == WalletModel::OK) {
            Q_EMIT coinsSent(m_current_transaction->getWtx()->GetHash());
        } else {
            send_failure = true;
        }
    }
    if (!send_failure) {
        accept();
        m_coin_control->UnSelectAll();
        coinControlUpdateLabels();
    }
    fNewRecipientAllowed = true;
    m_current_transaction.reset();
}

void SendCoinsDialog::clear()
{
    m_current_transaction.reset();

    // Clear coin control settings
    m_coin_control->UnSelectAll();
    ui->checkBoxCoinControlChange->setChecked(false);
    ui->lineEditCoinControlChange->clear();
    coinControlUpdateLabels();

    // Remove entries until only one left
    while(ui->entries->count())
    {
        ui->entries->takeAt(0)->widget()->deleteLater();
    }
    addEntry();

    updateTabsAndLabels();
}

void SendCoinsDialog::reject()
{
    clear();
}

void SendCoinsDialog::accept()
{
    clear();
}

SendCoinsEntry *SendCoinsDialog::addEntry()
{
    SendCoinsEntry *entry = new SendCoinsEntry(platformStyle, this);
    entry->setModel(model);
    ui->entries->addWidget(entry);
    connect(entry, &SendCoinsEntry::removeEntry, this, &SendCoinsDialog::removeEntry);
    connect(entry, &SendCoinsEntry::useAvailableBalance, this, &SendCoinsDialog::useAvailableBalance);
    connect(entry, &SendCoinsEntry::payAmountChanged, this, &SendCoinsDialog::coinControlUpdateLabels);
    connect(entry, &SendCoinsEntry::subtractFeeFromAmountChanged, this, &SendCoinsDialog::coinControlUpdateLabels);

    // Focus the field, so that entry can start immediately
    entry->clear();
    entry->setFocus();
    ui->scrollAreaWidgetContents->resize(ui->scrollAreaWidgetContents->sizeHint());
    qApp->processEvents();
    QScrollBar* bar = ui->scrollArea->verticalScrollBar();
    if(bar)
        bar->setSliderPosition(bar->maximum());

    updateTabsAndLabels();
    return entry;
}

void SendCoinsDialog::updateTabsAndLabels()
{
    setupTabChain(nullptr);
    coinControlUpdateLabels();
}

void SendCoinsDialog::removeEntry(SendCoinsEntry* entry)
{
    entry->hide();

    // If the last entry is about to be removed add an empty one
    if (ui->entries->count() == 1)
        addEntry();

    entry->deleteLater();

    updateTabsAndLabels();
}

QWidget *SendCoinsDialog::setupTabChain(QWidget *prev)
{
    for(int i = 0; i < ui->entries->count(); ++i)
    {
        SendCoinsEntry *entry = qobject_cast<SendCoinsEntry*>(ui->entries->itemAt(i)->widget());
        if(entry)
        {
            prev = entry->setupTabChain(prev);
        }
    }
    QWidget::setTabOrder(prev, ui->sendButton);
    QWidget::setTabOrder(ui->sendButton, ui->clearButton);
    QWidget::setTabOrder(ui->clearButton, ui->addButton);
    return ui->addButton;
}

void SendCoinsDialog::setAddress(const QString &address)
{
    SendCoinsEntry *entry = nullptr;
    // Replace the first entry if it is still unused
    if(ui->entries->count() == 1)
    {
        SendCoinsEntry *first = qobject_cast<SendCoinsEntry*>(ui->entries->itemAt(0)->widget());
        if(first->isClear())
        {
            entry = first;
        }
    }
    if(!entry)
    {
        entry = addEntry();
    }

    entry->setAddress(address);
}

void SendCoinsDialog::pasteEntry(const SendCoinsRecipient &rv)
{
    if(!fNewRecipientAllowed)
        return;

    SendCoinsEntry *entry = nullptr;
    // Replace the first entry if it is still unused
    if(ui->entries->count() == 1)
    {
        SendCoinsEntry *first = qobject_cast<SendCoinsEntry*>(ui->entries->itemAt(0)->widget());
        if(first->isClear())
        {
            entry = first;
        }
    }
    if(!entry)
    {
        entry = addEntry();
    }

    entry->setValue(SendAssetsRecipient(rv));
    updateTabsAndLabels();
}

bool SendCoinsDialog::handlePaymentRequest(const SendCoinsRecipient &rv)
{
    // Just paste the entry, all pre-checks
    // are done in paymentserver.cpp.
    pasteEntry(rv);
    return true;
}

void SendCoinsDialog::setBalance(const interfaces::WalletBalances& balances)
{
    if(model && model->getOptionsModel())
    {
<<<<<<< HEAD
        CAmount balance = valueFor(balances.balance, ::policyAsset);
        if (model->wallet().privateKeysDisabled()) {
            balance = valueFor(balances.watch_only_balance, ::policyAsset);
=======
        CAmount balance = balances.balance;
        if (model->wallet().hasExternalSigner()) {
            ui->labelBalanceName->setText(tr("External balance:"));
        } else if (model->wallet().privateKeysDisabled()) {
            balance = balances.watch_only_balance;
>>>>>>> 68a89d7a
            ui->labelBalanceName->setText(tr("Watch-only balance:"));
        }
        ui->labelBalance->setText(BitcoinUnits::formatWithUnit(model->getOptionsModel()->getDisplayUnit(), balance));
    }
}

void SendCoinsDialog::updateDisplayUnit()
{
    setBalance(model->wallet().getBalances());
    ui->customFee->setDisplayUnit(model->getOptionsModel()->getDisplayUnit());
    updateSmartFeeLabel();
}

void SendCoinsDialog::processSendCoinsReturn(const WalletModel::SendCoinsReturn &sendCoinsReturn, const QString &msgArg)
{
    QPair<QString, CClientUIInterface::MessageBoxFlags> msgParams;
    // Default to a warning message, override if error message is needed
    msgParams.second = CClientUIInterface::MSG_WARNING;

    // This comment is specific to SendCoinsDialog usage of WalletModel::SendCoinsReturn.
    // All status values are used only in WalletModel::prepareTransaction()
    switch(sendCoinsReturn.status)
    {
    case WalletModel::InvalidAddress:
        msgParams.first = tr("The recipient address is not valid. Please recheck.");
        break;
    case WalletModel::InvalidAmount:
        msgParams.first = tr("The amount to pay must be larger than 0.");
        break;
    case WalletModel::AmountExceedsBalance:
        msgParams.first = tr("The amount exceeds your balance.");
        break;
    case WalletModel::AmountWithFeeExceedsBalance:
        msgParams.first = tr("The total exceeds your balance when the %1 transaction fee is included.").arg(msgArg);
        break;
    case WalletModel::DuplicateAddress:
        msgParams.first = tr("Duplicate address found: addresses should only be used once each.");
        break;
    case WalletModel::TransactionCreationFailed:
        msgParams.first = tr("Transaction creation failed!");
        msgParams.second = CClientUIInterface::MSG_ERROR;
        break;
    case WalletModel::AbsurdFee:
        msgParams.first = tr("A fee higher than %1 is considered an absurdly high fee.").arg(BitcoinUnits::formatWithUnit(model->getOptionsModel()->getDisplayUnit(), model->wallet().getDefaultMaxTxFee()));
        break;
    case WalletModel::PaymentRequestExpired:
        msgParams.first = tr("Payment request expired.");
        msgParams.second = CClientUIInterface::MSG_ERROR;
        break;
    // included to prevent a compiler warning.
    case WalletModel::OK:
    default:
        return;
    }

    Q_EMIT message(tr("Send Coins"), msgParams.first, msgParams.second);
}

void SendCoinsDialog::minimizeFeeSection(bool fMinimize)
{
    ui->labelFeeMinimized->setVisible(fMinimize);
    ui->buttonChooseFee  ->setVisible(fMinimize);
    ui->buttonMinimizeFee->setVisible(!fMinimize);
    ui->frameFeeSelection->setVisible(!fMinimize);
    ui->horizontalLayoutSmartFee->setContentsMargins(0, (fMinimize ? 0 : 6), 0, 0);
    fFeeMinimized = fMinimize;
}

void SendCoinsDialog::on_buttonChooseFee_clicked()
{
    minimizeFeeSection(false);
}

void SendCoinsDialog::on_buttonMinimizeFee_clicked()
{
    updateFeeMinimizedLabel();
    minimizeFeeSection(true);
}

void SendCoinsDialog::useAvailableBalance(SendCoinsEntry* entry)
{
    // Include watch-only for wallets without private key
    m_coin_control->fAllowWatchOnly = model->wallet().privateKeysDisabled() && !model->wallet().hasExternalSigner();

    // Calculate available amount to send.
    CAmount amount = valueFor(model->wallet().getAvailableBalance(*m_coin_control), ::policyAsset);
    for (int i = 0; i < ui->entries->count(); ++i) {
        SendCoinsEntry* e = qobject_cast<SendCoinsEntry*>(ui->entries->itemAt(i)->widget());
        if (e && !e->isHidden() && e != entry) {
            amount -= e->getValue().asset_amount;
        }
    }

    if (amount > 0) {
      entry->checkSubtractFeeFromAmount();
      entry->setAmount(amount);
    } else {
      entry->setAmount(0);
    }
}

void SendCoinsDialog::updateFeeSectionControls()
{
    ui->confTargetSelector      ->setEnabled(ui->radioSmartFee->isChecked());
    ui->labelSmartFee           ->setEnabled(ui->radioSmartFee->isChecked());
    ui->labelSmartFee2          ->setEnabled(ui->radioSmartFee->isChecked());
    ui->labelSmartFee3          ->setEnabled(ui->radioSmartFee->isChecked());
    ui->labelFeeEstimation      ->setEnabled(ui->radioSmartFee->isChecked());
    ui->labelCustomFeeWarning   ->setEnabled(ui->radioCustomFee->isChecked());
    ui->labelCustomPerKilobyte  ->setEnabled(ui->radioCustomFee->isChecked());
    ui->customFee               ->setEnabled(ui->radioCustomFee->isChecked());
}

void SendCoinsDialog::updateFeeMinimizedLabel()
{
    if(!model || !model->getOptionsModel())
        return;

    if (ui->radioSmartFee->isChecked())
        ui->labelFeeMinimized->setText(ui->labelSmartFee->text());
    else {
        ui->labelFeeMinimized->setText(BitcoinUnits::formatWithUnit(model->getOptionsModel()->getDisplayUnit(), ui->customFee->value()) + "/kvB");
    }
}

void SendCoinsDialog::updateCoinControlState()
{
    if (ui->radioCustomFee->isChecked()) {
        m_coin_control->m_feerate = CFeeRate(ui->customFee->value());
    } else {
        m_coin_control->m_feerate.reset();
    }
    // Avoid using global defaults when sending money from the GUI
    // Either custom fee will be used or if not selected, the confirmation target from dropdown box
    m_coin_control->m_confirm_target = getConfTargetForIndex(ui->confTargetSelector->currentIndex());
    m_coin_control->m_signal_bip125_rbf = ui->optInRBF->isChecked();
    // Include watch-only for wallets without private key
    m_coin_control->fAllowWatchOnly = model->wallet().privateKeysDisabled() && !model->wallet().hasExternalSigner();
}

void SendCoinsDialog::updateNumberOfBlocks(int count, const QDateTime& blockDate, double nVerificationProgress, bool headers, SynchronizationState sync_state) {
    if (sync_state == SynchronizationState::POST_INIT) {
        updateSmartFeeLabel();
    }
}

void SendCoinsDialog::updateSmartFeeLabel()
{
    if(!model || !model->getOptionsModel())
        return;
    updateCoinControlState();
    m_coin_control->m_feerate.reset(); // Explicitly use only fee estimation rate for smart fee labels
    int returned_target;
    FeeReason reason;
    CFeeRate feeRate = CFeeRate(model->wallet().getMinimumFee(1000, *m_coin_control, &returned_target, &reason));

    ui->labelSmartFee->setText(BitcoinUnits::formatWithUnit(model->getOptionsModel()->getDisplayUnit(), feeRate.GetFeePerK()) + "/kvB");

    if (reason == FeeReason::FALLBACK) {
        ui->labelSmartFee2->show(); // (Smart fee not initialized yet. This usually takes a few blocks...)
        ui->labelFeeEstimation->setText("");
        ui->fallbackFeeWarningLabel->setVisible(true);
        int lightness = ui->fallbackFeeWarningLabel->palette().color(QPalette::WindowText).lightness();
        QColor warning_colour(255 - (lightness / 5), 176 - (lightness / 3), 48 - (lightness / 14));
        ui->fallbackFeeWarningLabel->setStyleSheet("QLabel { color: " + warning_colour.name() + "; }");
        ui->fallbackFeeWarningLabel->setIndent(GUIUtil::TextWidth(QFontMetrics(ui->fallbackFeeWarningLabel->font()), "x"));
    }
    else
    {
        ui->labelSmartFee2->hide();
        ui->labelFeeEstimation->setText(tr("Estimated to begin confirmation within %n block(s).", "", returned_target));
        ui->fallbackFeeWarningLabel->setVisible(false);
    }

    updateFeeMinimizedLabel();
}

// Coin Control: copy label "Quantity" to clipboard
void SendCoinsDialog::coinControlClipboardQuantity()
{
    GUIUtil::setClipboard(ui->labelCoinControlQuantity->text());
}

// Coin Control: copy label "Amount" to clipboard
void SendCoinsDialog::coinControlClipboardAmount()
{
    GUIUtil::setClipboard(ui->labelCoinControlAmount->text().left(ui->labelCoinControlAmount->text().indexOf(" ")));
}

// Coin Control: copy label "Fee" to clipboard
void SendCoinsDialog::coinControlClipboardFee()
{
    GUIUtil::setClipboard(ui->labelCoinControlFee->text().left(ui->labelCoinControlFee->text().indexOf(" ")).replace(ASYMP_UTF8, ""));
}

// Coin Control: copy label "After fee" to clipboard
void SendCoinsDialog::coinControlClipboardAfterFee()
{
    GUIUtil::setClipboard(ui->labelCoinControlAfterFee->text().left(ui->labelCoinControlAfterFee->text().indexOf(" ")).replace(ASYMP_UTF8, ""));
}

// Coin Control: copy label "Bytes" to clipboard
void SendCoinsDialog::coinControlClipboardBytes()
{
    GUIUtil::setClipboard(ui->labelCoinControlBytes->text().replace(ASYMP_UTF8, ""));
}

// Coin Control: copy label "Dust" to clipboard
void SendCoinsDialog::coinControlClipboardLowOutput()
{
    GUIUtil::setClipboard(ui->labelCoinControlLowOutput->text());
}

// Coin Control: copy label "Change" to clipboard
void SendCoinsDialog::coinControlClipboardChange()
{
    GUIUtil::setClipboard(ui->labelCoinControlChange->text().left(ui->labelCoinControlChange->text().indexOf(" ")).replace(ASYMP_UTF8, ""));
}

// Coin Control: settings menu - coin control enabled/disabled by user
void SendCoinsDialog::coinControlFeatureChanged(bool checked)
{
    ui->frameCoinControl->setVisible(checked);

    if (!checked && model) { // coin control features disabled
        m_coin_control = std::make_unique<CCoinControl>();
    }

    coinControlUpdateLabels();
}

// Coin Control: button inputs -> show actual coin control dialog
void SendCoinsDialog::coinControlButtonClicked()
{
    CoinControlDialog dlg(*m_coin_control, model, platformStyle);
    dlg.exec();
    coinControlUpdateLabels();
}

// Coin Control: checkbox custom change address
void SendCoinsDialog::coinControlChangeChecked(int state)
{
    if (state == Qt::Unchecked)
    {
        // ELEMENTS: it's a map now, should be initialized automatically
        //m_coin_control->destChange = CNoDestination();
        ui->labelCoinControlChangeLabel->clear();
    }
    else
        // use this to re-validate an already entered address
        coinControlChangeEdited(ui->lineEditCoinControlChange->text());

    ui->lineEditCoinControlChange->setEnabled((state == Qt::Checked));
}

// Coin Control: custom change address changed
void SendCoinsDialog::coinControlChangeEdited(const QString& text)
{
    if (model && model->getAddressTableModel())
    {
        // Default to no change address until verified
        // ELEMENTS: it's a map now, should be initialized automatically
        //m_coin_control->destChange = CNoDestination();
        ui->labelCoinControlChangeLabel->setStyleSheet("QLabel{color:red;}");

        const CTxDestination dest = DecodeDestination(text.toStdString());

        if (text.isEmpty()) // Nothing entered
        {
            ui->labelCoinControlChangeLabel->setText("");
        }
        else if (!IsValidDestination(dest)) // Invalid address
        {
            ui->labelCoinControlChangeLabel->setText(tr("Warning: Invalid address"));
        }
        else // Valid address
        {
            if (!model->wallet().isSpendable(dest)) {
                ui->labelCoinControlChangeLabel->setText(tr("Warning: Unknown change address"));

                // confirmation dialog
                QMessageBox::StandardButton btnRetVal = QMessageBox::question(this, tr("Confirm custom change address"), tr("The address you selected for change is not part of this wallet. Any or all funds in your wallet may be sent to this address. Are you sure?"),
                    QMessageBox::Yes | QMessageBox::Cancel, QMessageBox::Cancel);

                if(btnRetVal == QMessageBox::Yes) {
                    // ELEMENTS: it's a map now
                    //m_coin_control->destChange = dest;
                }
                else
                {
                    ui->lineEditCoinControlChange->setText("");
                    ui->labelCoinControlChangeLabel->setStyleSheet("QLabel{color:black;}");
                    ui->labelCoinControlChangeLabel->setText("");
                }
            }
            else // Known change address
            {
                ui->labelCoinControlChangeLabel->setStyleSheet("QLabel{color:black;}");

                // Query label
                QString associatedLabel = model->getAddressTableModel()->labelForAddress(text);
                if (!associatedLabel.isEmpty())
                    ui->labelCoinControlChangeLabel->setText(associatedLabel);
                else
                    ui->labelCoinControlChangeLabel->setText(tr("(no label)"));

                // ELEMENTS: it's a map now
                //m_coin_control->destChange = dest;
            }
        }
    }
}

// Coin Control: update labels
void SendCoinsDialog::coinControlUpdateLabels()
{
    if (!model || !model->getOptionsModel())
        return;

    updateCoinControlState();

    // set pay amounts
    CoinControlDialog::payAmounts.clear();
    CoinControlDialog::fSubtractFeeFromAmount = false;

    for(int i = 0; i < ui->entries->count(); ++i)
    {
        SendCoinsEntry *entry = qobject_cast<SendCoinsEntry*>(ui->entries->itemAt(i)->widget());
        if(entry && !entry->isHidden())
        {
            SendAssetsRecipient rcp = entry->getValue();
            if (rcp.asset == Params().GetConsensus().pegged_asset) {
                CoinControlDialog::payAmounts.append(rcp.asset_amount);
            }
            if (rcp.fSubtractFeeFromAmount)
                CoinControlDialog::fSubtractFeeFromAmount = true;
        }
    }

    if (m_coin_control->HasSelected())
    {
        // actual coin control calculation
        CoinControlDialog::updateLabels(*m_coin_control, model, this);

        // show coin control stats
        ui->labelCoinControlAutomaticallySelected->hide();
        ui->widgetCoinControl->show();
    }
    else
    {
        // hide coin control stats
        ui->labelCoinControlAutomaticallySelected->show();
        ui->widgetCoinControl->hide();
        ui->labelCoinControlInsuffFunds->hide();
    }
}

SendConfirmationDialog::SendConfirmationDialog(const QString& title, const QString& text, const QString& informative_text, const QString& detailed_text, int _secDelay, const QString& _confirmButtonText, QWidget* parent)
    : QMessageBox(parent), secDelay(_secDelay), confirmButtonText(_confirmButtonText)
{
    setIcon(QMessageBox::Question);
    setWindowTitle(title); // On macOS, the window title is ignored (as required by the macOS Guidelines).
    setText(text);
    setInformativeText(informative_text);
    setDetailedText(detailed_text);
    setStandardButtons(QMessageBox::Yes | QMessageBox::Cancel);
    setDefaultButton(QMessageBox::Cancel);
    yesButton = button(QMessageBox::Yes);
    if (confirmButtonText.isEmpty()) {
        confirmButtonText = yesButton->text();
    }
    updateYesButton();
    connect(&countDownTimer, &QTimer::timeout, this, &SendConfirmationDialog::countDown);
}

int SendConfirmationDialog::exec()
{
    updateYesButton();
    countDownTimer.start(1000);
    return QMessageBox::exec();
}

void SendConfirmationDialog::countDown()
{
    secDelay--;
    updateYesButton();

    if(secDelay <= 0)
    {
        countDownTimer.stop();
    }
}

void SendConfirmationDialog::updateYesButton()
{
    if(secDelay > 0)
    {
        yesButton->setEnabled(false);
        yesButton->setText(confirmButtonText + " (" + QString::number(secDelay) + ")");
    }
    else
    {
        yesButton->setEnabled(true);
        yesButton->setText(confirmButtonText);
    }
}<|MERGE_RESOLUTION|>--- conflicted
+++ resolved
@@ -679,17 +679,11 @@
 {
     if(model && model->getOptionsModel())
     {
-<<<<<<< HEAD
         CAmount balance = valueFor(balances.balance, ::policyAsset);
-        if (model->wallet().privateKeysDisabled()) {
-            balance = valueFor(balances.watch_only_balance, ::policyAsset);
-=======
-        CAmount balance = balances.balance;
         if (model->wallet().hasExternalSigner()) {
             ui->labelBalanceName->setText(tr("External balance:"));
         } else if (model->wallet().privateKeysDisabled()) {
-            balance = balances.watch_only_balance;
->>>>>>> 68a89d7a
+            balance = valueFor(balances.watch_only_balance, ::policyAsset);
             ui->labelBalanceName->setText(tr("Watch-only balance:"));
         }
         ui->labelBalance->setText(BitcoinUnits::formatWithUnit(model->getOptionsModel()->getDisplayUnit(), balance));
