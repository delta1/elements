--- conflicted
+++ resolved
@@ -407,11 +407,7 @@
 {
     // Serialize the PSBT
     DataStream ssTx{};
-<<<<<<< HEAD
-    ssTx << TX_WITH_WITNESS(psbtx);
-=======
     ssTx << psbtx;
->>>>>>> fe4e83f5
     GUIUtil::setClipboard(EncodeBase64(ssTx.str()).c_str());
     QMessageBox msgBox(this);
     //: Caption of "PSBT has been copied" messagebox
