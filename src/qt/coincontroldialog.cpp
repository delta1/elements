--- conflicted
+++ resolved
@@ -487,12 +487,8 @@
 
             if (nChange > 0) {
                 // Assumes a p2pkh script size
-<<<<<<< HEAD
                 CTxOut txout(::policyAsset, nChange, CScript() << std::vector<unsigned char>(24, 0));
-=======
-                CTxOut txout(nChange, CScript() << std::vector<unsigned char>(24, 0));
                 // Never create dust outputs; if we would, just add the dust to the fee.
->>>>>>> 6d5771ba
                 if (IsDust(txout, model->node().getDustRelayFee()))
                 {
                     nPayFee += nChange;
