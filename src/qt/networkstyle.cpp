// Copyright (c) 2014-2021 The Bitcoin Core developers
// Distributed under the MIT software license, see the accompanying
// file COPYING or http://www.opensource.org/licenses/mit-license.php.

#include <qt/networkstyle.h>

#include <qt/guiconstants.h>

#include <tinyformat.h>
#include <util/chaintype.h>

#include <QApplication>

static const struct {
    const ChainType networkId;
    const char *appName;
    const int iconColorHueShift;
    const int iconColorSaturationReduction;
} network_styles[] = {
<<<<<<< HEAD
    {"main", QAPP_APP_NAME_DEFAULT, 0, 0},
    {"test", QAPP_APP_NAME_TESTNET, 70, 30},
    {"liquidv1", QAPP_APP_NAME_LIQUID, 0, 0},
    {"liquidtestnet", QAPP_APP_NAME_LIQUIDTESTNET, 80, 80},
    {"signet", QAPP_APP_NAME_SIGNET, 35, 15},
    {"regtest", QAPP_APP_NAME_REGTEST, 160, 30}
=======
    {ChainType::MAIN, QAPP_APP_NAME_DEFAULT, 0, 0},
    {ChainType::TESTNET, QAPP_APP_NAME_TESTNET, 70, 30},
    {ChainType::SIGNET, QAPP_APP_NAME_SIGNET, 35, 15},
    {ChainType::REGTEST, QAPP_APP_NAME_REGTEST, 160, 30},
>>>>>>> fc06881f
};

// titleAddText needs to be const char* for tr()
NetworkStyle::NetworkStyle(const QString &_appName, const int iconColorHueShift, const int iconColorSaturationReduction, const char *_titleAddText):
    appName(_appName),
    titleAddText(qApp->translate("SplashScreen", _titleAddText))
{
    // load pixmap
    QPixmap pixmap(":/icons/bitcoin");

    if(iconColorHueShift != 0 && iconColorSaturationReduction != 0)
    {
        // generate QImage from QPixmap
        QImage img = pixmap.toImage();

        int h,s,l,a;

        // traverse though lines
        for(int y=0;y<img.height();y++)
        {
            QRgb *scL = reinterpret_cast< QRgb *>( img.scanLine( y ) );

            // loop through pixels
            for(int x=0;x<img.width();x++)
            {
                // preserve alpha because QColor::getHsl doesn't return the alpha value
                a = qAlpha(scL[x]);
                QColor col(scL[x]);

                // get hue value
                col.getHsl(&h,&s,&l);

                // rotate color on RGB color circle
                // 70° should end up with the typical "testnet" green
                h+=iconColorHueShift;

                // change saturation value
                if(s>iconColorSaturationReduction)
                {
                    s -= iconColorSaturationReduction;
                }
                col.setHsl(h,s,l,a);

                // set the pixel
                scL[x] = col.rgba();
            }
        }

        //convert back to QPixmap
        pixmap.convertFromImage(img);
    }

    appIcon             = QIcon(pixmap);
    trayAndWindowIcon   = QIcon(pixmap.scaled(QSize(256,256)));
}

const NetworkStyle* NetworkStyle::instantiate(const ChainType networkId)
{
<<<<<<< HEAD
    std::string titleAddText = networkId == "liquidv1" ? "" : strprintf("[%s]", networkId);
=======
    std::string titleAddText = networkId == ChainType::MAIN ? "" : strprintf("[%s]", ChainTypeToString(networkId));
>>>>>>> fc06881f
    for (const auto& network_style : network_styles) {
        if (networkId == network_style.networkId)
            return new NetworkStyle(
                    network_style.appName,
                    network_style.iconColorHueShift,
                    network_style.iconColorSaturationReduction,
                    titleAddText.c_str());
    }
    // If it doesn't match any, use regtest since it's a custom chain
    assert(networkId != "regtest");
    // but keep the chain name in the title
    NetworkStyle* instance = const_cast<NetworkStyle*>(instantiate("regtest"));
    instance->titleAddText = titleAddText.c_str();
    return instance;
}<|MERGE_RESOLUTION|>--- conflicted
+++ resolved
@@ -17,19 +17,12 @@
     const int iconColorHueShift;
     const int iconColorSaturationReduction;
 } network_styles[] = {
-<<<<<<< HEAD
-    {"main", QAPP_APP_NAME_DEFAULT, 0, 0},
-    {"test", QAPP_APP_NAME_TESTNET, 70, 30},
-    {"liquidv1", QAPP_APP_NAME_LIQUID, 0, 0},
-    {"liquidtestnet", QAPP_APP_NAME_LIQUIDTESTNET, 80, 80},
-    {"signet", QAPP_APP_NAME_SIGNET, 35, 15},
-    {"regtest", QAPP_APP_NAME_REGTEST, 160, 30}
-=======
     {ChainType::MAIN, QAPP_APP_NAME_DEFAULT, 0, 0},
     {ChainType::TESTNET, QAPP_APP_NAME_TESTNET, 70, 30},
     {ChainType::SIGNET, QAPP_APP_NAME_SIGNET, 35, 15},
     {ChainType::REGTEST, QAPP_APP_NAME_REGTEST, 160, 30},
->>>>>>> fc06881f
+    {ChainType::LIQUID1, QAPP_APP_NAME_LIQUID, 0, 0},
+    {ChainType::LIQUIDTESTNET, QAPP_APP_NAME_LIQUIDTESTNET, 80, 80},
 };
 
 // titleAddText needs to be const char* for tr()
@@ -88,11 +81,7 @@
 
 const NetworkStyle* NetworkStyle::instantiate(const ChainType networkId)
 {
-<<<<<<< HEAD
-    std::string titleAddText = networkId == "liquidv1" ? "" : strprintf("[%s]", networkId);
-=======
-    std::string titleAddText = networkId == ChainType::MAIN ? "" : strprintf("[%s]", ChainTypeToString(networkId));
->>>>>>> fc06881f
+    std::string titleAddText = networkId == ChainType::LIQUID1 ? "" : strprintf("[%s]", ChainTypeToString(networkId));
     for (const auto& network_style : network_styles) {
         if (networkId == network_style.networkId)
             return new NetworkStyle(
@@ -102,9 +91,9 @@
                     titleAddText.c_str());
     }
     // If it doesn't match any, use regtest since it's a custom chain
-    assert(networkId != "regtest");
+    assert(networkId != ChainType::REGTEST);
     // but keep the chain name in the title
-    NetworkStyle* instance = const_cast<NetworkStyle*>(instantiate("regtest"));
+    NetworkStyle* instance = const_cast<NetworkStyle*>(instantiate(ChainType::REGTEST));
     instance->titleAddText = titleAddText.c_str();
     return instance;
 }