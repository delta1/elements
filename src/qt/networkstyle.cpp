// Copyright (c) 2014-2018 The Bitcoin Core developers
// Distributed under the MIT software license, see the accompanying
// file COPYING or http://www.opensource.org/licenses/mit-license.php.

#include <qt/networkstyle.h>

#include <qt/guiconstants.h>

#include <chainparamsbase.h>
#include <tinyformat.h>

#include <QApplication>

static const struct {
    const char *networkId;
    const char *appName;
    const int iconColorHueShift;
    const int iconColorSaturationReduction;
} network_styles[] = {
<<<<<<< HEAD
    {"main", QAPP_APP_NAME_DEFAULT, 0, 0},
    {"test", QAPP_APP_NAME_TESTNET, 70, 30},
    {"liquidv1", "Liquid-Qt-liquidv1", 0, 0},
    {"regtest", QAPP_APP_NAME_TESTNET, 160, 30}
=======
    {"main", QAPP_APP_NAME_DEFAULT, 0, 0, ""},
    {"test", QAPP_APP_NAME_TESTNET, 70, 30, QT_TRANSLATE_NOOP("SplashScreen", "[testnet]")},
    {"regtest", QAPP_APP_NAME_REGTEST, 160, 30, "[regtest]"}
>>>>>>> 519b0bc5
};
static const unsigned network_styles_count = sizeof(network_styles)/sizeof(*network_styles);

// titleAddText needs to be const char* for tr()
NetworkStyle::NetworkStyle(const QString &_appName, const int iconColorHueShift, const int iconColorSaturationReduction, const char *_titleAddText):
    appName(_appName),
    titleAddText(qApp->translate("SplashScreen", _titleAddText))
{
    // load pixmap
    QPixmap pixmap(":/icons/bitcoin");

    if(iconColorHueShift != 0 && iconColorSaturationReduction != 0)
    {
        // generate QImage from QPixmap
        QImage img = pixmap.toImage();

        int h,s,l,a;

        // traverse though lines
        for(int y=0;y<img.height();y++)
        {
            QRgb *scL = reinterpret_cast< QRgb *>( img.scanLine( y ) );

            // loop through pixels
            for(int x=0;x<img.width();x++)
            {
                // preserve alpha because QColor::getHsl doesn't return the alpha value
                a = qAlpha(scL[x]);
                QColor col(scL[x]);

                // get hue value
                col.getHsl(&h,&s,&l);

                // rotate color on RGB color circle
                // 70° should end up with the typical "testnet" green
                h+=iconColorHueShift;

                // change saturation value
                if(s>iconColorSaturationReduction)
                {
                    s -= iconColorSaturationReduction;
                }
                col.setHsl(h,s,l,a);

                // set the pixel
                scL[x] = col.rgba();
            }
        }

        //convert back to QPixmap
        pixmap.convertFromImage(img);
    }

    appIcon             = QIcon(pixmap);
    trayAndWindowIcon   = QIcon(pixmap.scaled(QSize(256,256)));
}

const NetworkStyle* NetworkStyle::instantiate(const std::string& networkId)
{
    std::string titleAddText = networkId == "liquidv1" ? "" : strprintf("[%s]", networkId);
    for (unsigned x=0; x<network_styles_count; ++x)
    {
        if (networkId == network_styles[x].networkId)
        {
            return new NetworkStyle(
                    network_styles[x].appName,
                    network_styles[x].iconColorHueShift,
                    network_styles[x].iconColorSaturationReduction,
                    titleAddText.c_str());
        }
    }
<<<<<<< HEAD
    return new NetworkStyle(strprintf("%s-%s", QAPP_APP_NAME_DEFAULT, networkId).c_str(), 250, 30, titleAddText.c_str());
=======
    return nullptr;
>>>>>>> 519b0bc5
}<|MERGE_RESOLUTION|>--- conflicted
+++ resolved
@@ -17,16 +17,10 @@
     const int iconColorHueShift;
     const int iconColorSaturationReduction;
 } network_styles[] = {
-<<<<<<< HEAD
-    {"main", QAPP_APP_NAME_DEFAULT, 0, 0},
-    {"test", QAPP_APP_NAME_TESTNET, 70, 30},
-    {"liquidv1", "Liquid-Qt-liquidv1", 0, 0},
-    {"regtest", QAPP_APP_NAME_TESTNET, 160, 30}
-=======
     {"main", QAPP_APP_NAME_DEFAULT, 0, 0, ""},
     {"test", QAPP_APP_NAME_TESTNET, 70, 30, QT_TRANSLATE_NOOP("SplashScreen", "[testnet]")},
+    {"liquidv1", "Liquid-Qt-liquidv1", 0, 0},
     {"regtest", QAPP_APP_NAME_REGTEST, 160, 30, "[regtest]"}
->>>>>>> 519b0bc5
 };
 static const unsigned network_styles_count = sizeof(network_styles)/sizeof(*network_styles);
 
@@ -98,9 +92,5 @@
                     titleAddText.c_str());
         }
     }
-<<<<<<< HEAD
-    return new NetworkStyle(strprintf("%s-%s", QAPP_APP_NAME_DEFAULT, networkId).c_str(), 250, 30, titleAddText.c_str());
-=======
     return nullptr;
->>>>>>> 519b0bc5
 }