--- conflicted
+++ resolved
@@ -80,24 +80,16 @@
 
 const NetworkStyle* NetworkStyle::instantiate(const std::string& networkId)
 {
-<<<<<<< HEAD
     std::string titleAddText = networkId == "liquidv1" ? "" : strprintf("[%s]", networkId);
-    for (unsigned x=0; x<network_styles_count; ++x)
-    {
-        // If it doesn't match any, use regtest since it's a custom chain
-        if (networkId == network_styles[x].networkId || x == network_styles_count - 1)
-        {
-=======
-    std::string titleAddText = networkId == CBaseChainParams::MAIN ? "" : strprintf("[%s]", networkId);
     for (const auto& network_style : network_styles) {
-        if (networkId == network_style.networkId) {
->>>>>>> cd66d8b1
+        if (networkId == network_style.networkId)
             return new NetworkStyle(
                     network_style.appName,
                     network_style.iconColorHueShift,
                     network_style.iconColorSaturationReduction,
                     titleAddText.c_str());
-        }
     }
-    return nullptr;
+    // If it doesn't match any, use regtest since it's a custom chain
+    assert(networkId != "regtest");
+    return instantiate("regtest");
 }