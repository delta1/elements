// Copyright (c) 2011-2022 The Bitcoin Core developers
// Distributed under the MIT software license, see the accompanying
// file COPYING or http://www.opensource.org/licenses/mit-license.php.

#include <qt/bitcoingui.h>

#include <qt/bitcoinunits.h>
#include <qt/clientmodel.h>
#include <qt/createwalletdialog.h>
#include <qt/guiconstants.h>
#include <qt/guiutil.h>
#include <qt/modaloverlay.h>
#include <qt/networkstyle.h>
#include <qt/notificator.h>
#include <qt/openuridialog.h>
#include <qt/optionsdialog.h>
#include <qt/optionsmodel.h>
#include <qt/platformstyle.h>
#include <qt/rpcconsole.h>
#include <qt/utilitydialog.h>

#ifdef ENABLE_WALLET
#include <qt/walletcontroller.h>
#include <qt/walletframe.h>
#include <qt/walletmodel.h>
#include <qt/walletview.h>
#endif // ENABLE_WALLET

#ifdef Q_OS_MACOS
#include <qt/macdockiconhandler.h>
#endif

#include <chain.h>
#include <chainparams.h>
#include <common/system.h>
#include <interfaces/handler.h>
#include <interfaces/node.h>
#include <node/interface_ui.h>
#include <util/translation.h>
#include <validation.h>

#include <functional>

#include <QAction>
#include <QActionGroup>
#include <QApplication>
#include <QComboBox>
#include <QCursor>
#include <QDateTime>
#include <QDragEnterEvent>
#include <QInputDialog>
#include <QKeySequence>
#include <QListWidget>
#include <QMenu>
#include <QMenuBar>
#include <QMessageBox>
#include <QMimeData>
#include <QProgressDialog>
#include <QScreen>
#include <QSettings>
#include <QShortcut>
#include <QStackedWidget>
#include <QStatusBar>
#include <QStyle>
#include <QSystemTrayIcon>
#include <QTimer>
#include <QToolBar>
#include <QUrlQuery>
#include <QVBoxLayout>
#include <QWindow>


const std::string BitcoinGUI::DEFAULT_UIPLATFORM =
#if defined(Q_OS_MACOS)
        "macosx"
#elif defined(Q_OS_WIN)
        "windows"
#else
        "other"
#endif
        ;

BitcoinGUI::BitcoinGUI(interfaces::Node& node, const PlatformStyle *_platformStyle, const NetworkStyle *networkStyle, QWidget *parent) :
    QMainWindow(parent),
    m_node(node),
    trayIconMenu{new QMenu()},
    platformStyle(_platformStyle),
    m_network_style(networkStyle)
{
    QSettings settings;
    if (!restoreGeometry(settings.value("MainWindowGeometry").toByteArray())) {
        // Restore failed (perhaps missing setting), center the window
        move(QGuiApplication::primaryScreen()->availableGeometry().center() - frameGeometry().center());
    }

    setContextMenuPolicy(Qt::PreventContextMenu);

#ifdef ENABLE_WALLET
    enableWallet = WalletModel::isWalletEnabled();
#endif // ENABLE_WALLET
    QApplication::setWindowIcon(m_network_style->getTrayAndWindowIcon());
    setWindowIcon(m_network_style->getTrayAndWindowIcon());
    updateWindowTitle();

    rpcConsole = new RPCConsole(node, _platformStyle, nullptr);
    helpMessageDialog = new HelpMessageDialog(this, false);
#ifdef ENABLE_WALLET
    if(enableWallet)
    {
        /** Create wallet frame and make it the central widget */
        walletFrame = new WalletFrame(_platformStyle, this);
        connect(walletFrame, &WalletFrame::createWalletButtonClicked, this, &BitcoinGUI::createWallet);
        connect(walletFrame, &WalletFrame::message, [this](const QString& title, const QString& message, unsigned int style) {
            this->message(title, message, style);
        });
        connect(walletFrame, &WalletFrame::currentWalletSet, [this] { updateWalletStatus(); });
        setCentralWidget(walletFrame);
    } else
#endif // ENABLE_WALLET
    {
        /* When compiled without wallet or -disablewallet is provided,
         * the central widget is the rpc console.
         */
        setCentralWidget(rpcConsole);
        Q_EMIT consoleShown(rpcConsole);
    }

    modalOverlay = new ModalOverlay(enableWallet, this->centralWidget());

    // Accept D&D of URIs
    setAcceptDrops(true);

    // Create actions for the toolbar, menu bar and tray/dock icon
    // Needs walletFrame to be initialized
    createActions();

    // Create application menu bar
    createMenuBar();

    // Create the toolbars
    createToolBars();

    // Create system tray icon and notification
    if (QSystemTrayIcon::isSystemTrayAvailable()) {
        createTrayIcon();
    }
    notificator = new Notificator(QApplication::applicationName(), trayIcon, this);

    // Create status bar
    statusBar();

    // Disable size grip because it looks ugly and nobody needs it
    statusBar()->setSizeGripEnabled(false);

    // Status bar notification icons
    QFrame *frameBlocks = new QFrame();
    frameBlocks->setContentsMargins(0,0,0,0);
    frameBlocks->setSizePolicy(QSizePolicy::Fixed, QSizePolicy::Preferred);
    QHBoxLayout *frameBlocksLayout = new QHBoxLayout(frameBlocks);
    frameBlocksLayout->setContentsMargins(3,0,3,0);
    frameBlocksLayout->setSpacing(3);
    unitDisplayControl = new UnitDisplayStatusBarControl(platformStyle);
    labelWalletEncryptionIcon = new GUIUtil::ThemedLabel(platformStyle);
    labelWalletHDStatusIcon = new GUIUtil::ThemedLabel(platformStyle);
    labelProxyIcon = new GUIUtil::ClickableLabel(platformStyle);
    connectionsControl = new GUIUtil::ClickableLabel(platformStyle);
    labelBlocksIcon = new GUIUtil::ClickableLabel(platformStyle);
    if(enableWallet)
    {
        frameBlocksLayout->addStretch();
        frameBlocksLayout->addWidget(unitDisplayControl);
        frameBlocksLayout->addStretch();
        frameBlocksLayout->addWidget(labelWalletEncryptionIcon);
        labelWalletEncryptionIcon->hide();
        frameBlocksLayout->addWidget(labelWalletHDStatusIcon);
        labelWalletHDStatusIcon->hide();
    }
    frameBlocksLayout->addWidget(labelProxyIcon);
    frameBlocksLayout->addStretch();
    frameBlocksLayout->addWidget(connectionsControl);
    frameBlocksLayout->addStretch();
    frameBlocksLayout->addWidget(labelBlocksIcon);
    frameBlocksLayout->addStretch();

    // Progress bar and label for blocks download
    progressBarLabel = new QLabel();
    progressBarLabel->setVisible(false);
    progressBar = new GUIUtil::ProgressBar();
    progressBar->setAlignment(Qt::AlignCenter);
    progressBar->setVisible(false);

    // Override style sheet for progress bar for styles that have a segmented progress bar,
    // as they make the text unreadable (workaround for issue #1071)
    // See https://doc.qt.io/qt-5/gallery.html
    QString curStyle = QApplication::style()->metaObject()->className();
    if(curStyle == "QWindowsStyle" || curStyle == "QWindowsXPStyle")
    {
        progressBar->setStyleSheet("QProgressBar { background-color: #e8e8e8; border: 1px solid grey; border-radius: 7px; padding: 1px; text-align: center; } QProgressBar::chunk { background: QLinearGradient(x1: 0, y1: 0, x2: 1, y2: 0, stop: 0 #FF8000, stop: 1 orange); border-radius: 7px; margin: 0px; }");
    }

    statusBar()->addWidget(progressBarLabel);
    statusBar()->addWidget(progressBar);
    statusBar()->addPermanentWidget(frameBlocks);

    // Install event filter to be able to catch status tip events (QEvent::StatusTip)
    this->installEventFilter(this);

    // Initially wallet actions should be disabled
    setWalletActionsEnabled(false);

    // Subscribe to notifications from core
    subscribeToCoreSignals();

    connect(labelProxyIcon, &GUIUtil::ClickableLabel::clicked, [this] {
        openOptionsDialogWithTab(OptionsDialog::TAB_NETWORK);
    });

    connect(labelBlocksIcon, &GUIUtil::ClickableLabel::clicked, this, &BitcoinGUI::showModalOverlay);
    connect(progressBar, &GUIUtil::ClickableProgressBar::clicked, this, &BitcoinGUI::showModalOverlay);

#ifdef Q_OS_MACOS
    m_app_nap_inhibitor = new CAppNapInhibitor;
#endif

    GUIUtil::handleCloseWindowShortcut(this);
}

BitcoinGUI::~BitcoinGUI()
{
    // Unsubscribe from notifications from core
    unsubscribeFromCoreSignals();

    QSettings settings;
    settings.setValue("MainWindowGeometry", saveGeometry());
    if(trayIcon) // Hide tray icon, as deleting will let it linger until quit (on Ubuntu)
        trayIcon->hide();
#ifdef Q_OS_MACOS
    delete m_app_nap_inhibitor;
    MacDockIconHandler::cleanup();
#endif

    delete rpcConsole;
}

void BitcoinGUI::createActions()
{
    QActionGroup *tabGroup = new QActionGroup(this);
    connect(modalOverlay, &ModalOverlay::triggered, tabGroup, &QActionGroup::setEnabled);

    overviewAction = new QAction(platformStyle->SingleColorIcon(":/icons/overview"), tr("&Overview"), this);
    overviewAction->setStatusTip(tr("Show general overview of wallet"));
    overviewAction->setToolTip(overviewAction->statusTip());
    overviewAction->setCheckable(true);
    overviewAction->setShortcut(QKeySequence(QStringLiteral("Alt+1")));
    tabGroup->addAction(overviewAction);

    sendCoinsAction = new QAction(platformStyle->SingleColorIcon(":/icons/send"), tr("&Send"), this);
    sendCoinsAction->setStatusTip(tr("Send coins to a %1 address").arg("Liquid"));
    sendCoinsAction->setToolTip(sendCoinsAction->statusTip());
    sendCoinsAction->setCheckable(true);
    sendCoinsAction->setShortcut(QKeySequence(QStringLiteral("Alt+2")));
    tabGroup->addAction(sendCoinsAction);

    receiveCoinsAction = new QAction(platformStyle->SingleColorIcon(":/icons/receiving_addresses"), tr("&Receive"), this);
    receiveCoinsAction->setStatusTip(tr("Request payments (generates QR codes and %1 addresses)").arg("Liquid"));
    receiveCoinsAction->setToolTip(receiveCoinsAction->statusTip());
    receiveCoinsAction->setCheckable(true);
    receiveCoinsAction->setShortcut(QKeySequence(QStringLiteral("Alt+3")));
    tabGroup->addAction(receiveCoinsAction);

    historyAction = new QAction(platformStyle->SingleColorIcon(":/icons/history"), tr("&Transactions"), this);
    historyAction->setStatusTip(tr("Browse transaction history"));
    historyAction->setToolTip(historyAction->statusTip());
    historyAction->setCheckable(true);
    historyAction->setShortcut(QKeySequence(QStringLiteral("Alt+4")));
    tabGroup->addAction(historyAction);

#ifdef ENABLE_WALLET
    // These showNormalIfMinimized are needed because Send Coins and Receive Coins
    // can be triggered from the tray menu, and need to show the GUI to be useful.
    connect(overviewAction, &QAction::triggered, [this]{ showNormalIfMinimized(); });
    connect(overviewAction, &QAction::triggered, this, &BitcoinGUI::gotoOverviewPage);
    connect(sendCoinsAction, &QAction::triggered, [this]{ showNormalIfMinimized(); });
    connect(sendCoinsAction, &QAction::triggered, [this]{ gotoSendCoinsPage(); });
    connect(receiveCoinsAction, &QAction::triggered, [this]{ showNormalIfMinimized(); });
    connect(receiveCoinsAction, &QAction::triggered, this, &BitcoinGUI::gotoReceiveCoinsPage);
    connect(historyAction, &QAction::triggered, [this]{ showNormalIfMinimized(); });
    connect(historyAction, &QAction::triggered, this, &BitcoinGUI::gotoHistoryPage);
#endif // ENABLE_WALLET

    quitAction = new QAction(tr("E&xit"), this);
    quitAction->setStatusTip(tr("Quit application"));
    quitAction->setShortcut(QKeySequence(tr("Ctrl+Q")));
    quitAction->setMenuRole(QAction::QuitRole);
    aboutAction = new QAction(tr("&About %1").arg(PACKAGE_NAME), this);
    aboutAction->setStatusTip(tr("Show information about %1").arg(PACKAGE_NAME));
    aboutAction->setMenuRole(QAction::AboutRole);
    aboutAction->setEnabled(false);
    aboutQtAction = new QAction(tr("About &Qt"), this);
    aboutQtAction->setStatusTip(tr("Show information about Qt"));
    aboutQtAction->setMenuRole(QAction::AboutQtRole);
    optionsAction = new QAction(tr("&Options…"), this);
    optionsAction->setStatusTip(tr("Modify configuration options for %1").arg(PACKAGE_NAME));
    optionsAction->setMenuRole(QAction::PreferencesRole);
    optionsAction->setEnabled(false);

    encryptWalletAction = new QAction(tr("&Encrypt Wallet…"), this);
    encryptWalletAction->setStatusTip(tr("Encrypt the private keys that belong to your wallet"));
    encryptWalletAction->setCheckable(true);
    backupWalletAction = new QAction(tr("&Backup Wallet…"), this);
    backupWalletAction->setStatusTip(tr("Backup wallet to another location"));
    changePassphraseAction = new QAction(tr("&Change Passphrase…"), this);
    changePassphraseAction->setStatusTip(tr("Change the passphrase used for wallet encryption"));
    signMessageAction = new QAction(tr("Sign &message…"), this);
    signMessageAction->setStatusTip(tr("Sign messages with your %1 addresses to prove you own them").arg("Liquid"));
    verifyMessageAction = new QAction(tr("&Verify message…"), this);
    verifyMessageAction->setStatusTip(tr("Verify messages to ensure they were signed with specified %1 addresses").arg("Liquid"));
    m_load_psbt_action = new QAction(tr("&Load PSET from file…"), this);
    m_load_psbt_action->setStatusTip(tr("Load Partially Signed Elements Transaction"));
    m_load_psbt_clipboard_action = new QAction(tr("Load PSET from &clipboard…"), this);
    m_load_psbt_clipboard_action->setStatusTip(tr("Load Partially Signed Elements Transaction from clipboard"));

    openRPCConsoleAction = new QAction(tr("Node window"), this);
    openRPCConsoleAction->setStatusTip(tr("Open node debugging and diagnostic console"));
    // initially disable the debug window menu item
    openRPCConsoleAction->setEnabled(false);
    openRPCConsoleAction->setObjectName("openRPCConsoleAction");

    usedSendingAddressesAction = new QAction(tr("&Sending addresses"), this);
    usedSendingAddressesAction->setStatusTip(tr("Show the list of used sending addresses and labels"));
    usedReceivingAddressesAction = new QAction(tr("&Receiving addresses"), this);
    usedReceivingAddressesAction->setStatusTip(tr("Show the list of used receiving addresses and labels"));

    m_open_wallet_action = new QAction(tr("Open Wallet"), this);
    m_open_wallet_action->setEnabled(false);
    m_open_wallet_action->setStatusTip(tr("Open a wallet"));
    m_open_wallet_menu = new QMenu(this);

    m_close_wallet_action = new QAction(tr("Close Wallet…"), this);
    m_close_wallet_action->setStatusTip(tr("Close wallet"));

    m_create_wallet_action = new QAction(tr("Create Wallet…"), this);
    m_create_wallet_action->setEnabled(false);
    m_create_wallet_action->setStatusTip(tr("Create a new wallet"));

    //: Name of the menu item that restores wallet from a backup file.
    m_restore_wallet_action = new QAction(tr("Restore Wallet…"), this);
    m_restore_wallet_action->setEnabled(false);
    //: Status tip for Restore Wallet menu item
    m_restore_wallet_action->setStatusTip(tr("Restore a wallet from a backup file"));

    m_close_all_wallets_action = new QAction(tr("Close All Wallets…"), this);
    m_close_all_wallets_action->setStatusTip(tr("Close all wallets"));

    m_migrate_wallet_action = new QAction(tr("Migrate Wallet"), this);
    m_migrate_wallet_action->setEnabled(false);
    m_migrate_wallet_action->setStatusTip(tr("Migrate a wallet"));

    showHelpMessageAction = new QAction(tr("&Command-line options"), this);
    showHelpMessageAction->setMenuRole(QAction::NoRole);
    showHelpMessageAction->setStatusTip(tr("Show the %1 help message to get a list with possible command-line options").arg(PACKAGE_NAME));

    m_mask_values_action = new QAction(tr("&Mask values"), this);
    m_mask_values_action->setShortcut(QKeySequence(Qt::CTRL | Qt::SHIFT | Qt::Key_M));
    m_mask_values_action->setStatusTip(tr("Mask the values in the Overview tab"));
    m_mask_values_action->setCheckable(true);

    connect(quitAction, &QAction::triggered, this, &BitcoinGUI::quitRequested);
    connect(aboutAction, &QAction::triggered, this, &BitcoinGUI::aboutClicked);
    connect(aboutQtAction, &QAction::triggered, qApp, QApplication::aboutQt);
    connect(optionsAction, &QAction::triggered, this, &BitcoinGUI::optionsClicked);
    connect(showHelpMessageAction, &QAction::triggered, this, &BitcoinGUI::showHelpMessageClicked);
    connect(openRPCConsoleAction, &QAction::triggered, this, &BitcoinGUI::showDebugWindow);
    // prevents an open debug window from becoming stuck/unusable on client shutdown
    connect(quitAction, &QAction::triggered, rpcConsole, &QWidget::hide);

#ifdef ENABLE_WALLET
    if(walletFrame)
    {
        connect(encryptWalletAction, &QAction::triggered, walletFrame, &WalletFrame::encryptWallet);
        connect(backupWalletAction, &QAction::triggered, walletFrame, &WalletFrame::backupWallet);
        connect(changePassphraseAction, &QAction::triggered, walletFrame, &WalletFrame::changePassphrase);
        connect(signMessageAction, &QAction::triggered, [this]{ showNormalIfMinimized(); });
        connect(signMessageAction, &QAction::triggered, [this]{ gotoSignMessageTab(); });
        connect(m_load_psbt_action, &QAction::triggered, [this]{ gotoLoadPSBT(); });
        connect(m_load_psbt_clipboard_action, &QAction::triggered, [this]{ gotoLoadPSBT(true); });
        connect(verifyMessageAction, &QAction::triggered, [this]{ showNormalIfMinimized(); });
        connect(verifyMessageAction, &QAction::triggered, [this]{ gotoVerifyMessageTab(); });
        connect(usedSendingAddressesAction, &QAction::triggered, walletFrame, &WalletFrame::usedSendingAddresses);
        connect(usedReceivingAddressesAction, &QAction::triggered, walletFrame, &WalletFrame::usedReceivingAddresses);
<<<<<<< HEAD
        connect(m_open_wallet_menu, &QMenu::aboutToShow, m_wallet_controller, [this] {
=======
        connect(openAction, &QAction::triggered, this, &BitcoinGUI::openClicked);
        connect(m_open_wallet_menu, &QMenu::aboutToShow, [this] {
>>>>>>> 565c5511
            m_open_wallet_menu->clear();
            for (const std::pair<const std::string, bool>& i : m_wallet_controller->listWalletDir()) {
                const std::string& path = i.first;
                QString name = path.empty() ? QString("["+tr("default wallet")+"]") : QString::fromStdString(path);
                // Menu items remove single &. Single & are shown when && is in
                // the string, but only the first occurrence. So replace only
                // the first & with &&.
                name.replace(name.indexOf(QChar('&')), 1, QString("&&"));
                QAction* action = m_open_wallet_menu->addAction(name);

                if (i.second) {
                    // This wallet is already loaded
                    action->setEnabled(false);
                    continue;
                }

                connect(action, &QAction::triggered, [this, path] {
                    auto activity = new OpenWalletActivity(m_wallet_controller, this);
                    connect(activity, &OpenWalletActivity::opened, this, &BitcoinGUI::setCurrentWallet, Qt::QueuedConnection);
                    connect(activity, &OpenWalletActivity::opened, rpcConsole, &RPCConsole::setCurrentWallet, Qt::QueuedConnection);
                    activity->open(path);
                });
            }
            if (m_open_wallet_menu->isEmpty()) {
                QAction* action = m_open_wallet_menu->addAction(tr("No wallets available"));
                action->setEnabled(false);
            }
        });
        connect(m_restore_wallet_action, &QAction::triggered, [this] {
            //: Name of the wallet data file format.
            QString name_data_file = tr("Wallet Data");

            //: The title for Restore Wallet File Windows
            QString title_windows = tr("Load Wallet Backup");

            QString backup_file = GUIUtil::getOpenFileName(this, title_windows, QString(), name_data_file + QLatin1String(" (*.dat)"), nullptr);
            if (backup_file.isEmpty()) return;

            bool wallet_name_ok;
            /*: Title of pop-up window shown when the user is attempting to
                restore a wallet. */
            QString title = tr("Restore Wallet");
            //: Label of the input field where the name of the wallet is entered.
            QString label = tr("Wallet Name");
            QString wallet_name = QInputDialog::getText(this, title, label, QLineEdit::Normal, "", &wallet_name_ok);
            if (!wallet_name_ok || wallet_name.isEmpty()) return;

            auto activity = new RestoreWalletActivity(m_wallet_controller, this);
            connect(activity, &RestoreWalletActivity::restored, this, &BitcoinGUI::setCurrentWallet, Qt::QueuedConnection);
            connect(activity, &RestoreWalletActivity::restored, rpcConsole, &RPCConsole::setCurrentWallet, Qt::QueuedConnection);

            auto backup_file_path = fs::PathFromString(backup_file.toStdString());
            activity->restore(backup_file_path, wallet_name.toStdString());
        });
        connect(m_close_wallet_action, &QAction::triggered, [this] {
            m_wallet_controller->closeWallet(walletFrame->currentWalletModel(), this);
        });
        connect(m_create_wallet_action, &QAction::triggered, this, &BitcoinGUI::createWallet);
        connect(m_close_all_wallets_action, &QAction::triggered, [this] {
            m_wallet_controller->closeAllWallets(this);
        });
        connect(m_migrate_wallet_action, &QAction::triggered, [this] {
            auto activity = new MigrateWalletActivity(m_wallet_controller, this);
            connect(activity, &MigrateWalletActivity::migrated, this, &BitcoinGUI::setCurrentWallet);
            activity->migrate(walletFrame->currentWalletModel());
        });
        connect(m_mask_values_action, &QAction::toggled, this, &BitcoinGUI::setPrivacy);
        connect(m_mask_values_action, &QAction::toggled, this, &BitcoinGUI::enableHistoryAction);
    }
#endif // ENABLE_WALLET

    connect(new QShortcut(QKeySequence(Qt::CTRL | Qt::SHIFT | Qt::Key_C), this), &QShortcut::activated, this, &BitcoinGUI::showDebugWindowActivateConsole);
    connect(new QShortcut(QKeySequence(Qt::CTRL | Qt::SHIFT | Qt::Key_D), this), &QShortcut::activated, this, &BitcoinGUI::showDebugWindow);
}

void BitcoinGUI::createMenuBar()
{
    appMenuBar = menuBar();

    // Configure the menus
    QMenu *file = appMenuBar->addMenu(tr("&File"));
    if(walletFrame)
    {
        file->addAction(m_create_wallet_action);
        file->addAction(m_open_wallet_action);
        file->addAction(m_close_wallet_action);
        file->addAction(m_close_all_wallets_action);
        file->addAction(m_migrate_wallet_action);
        file->addSeparator();
        file->addAction(backupWalletAction);
        file->addAction(m_restore_wallet_action);
        file->addSeparator();
        file->addAction(openAction);
        file->addAction(signMessageAction);
        file->addAction(verifyMessageAction);
        file->addAction(m_load_psbt_action);
        file->addAction(m_load_psbt_clipboard_action);
        file->addSeparator();
    }
    file->addAction(quitAction);

    QMenu *settings = appMenuBar->addMenu(tr("&Settings"));
    if(walletFrame)
    {
        settings->addAction(encryptWalletAction);
        settings->addAction(changePassphraseAction);
        settings->addSeparator();
        settings->addAction(m_mask_values_action);
        settings->addSeparator();
    }
    settings->addAction(optionsAction);

    QMenu* window_menu = appMenuBar->addMenu(tr("&Window"));

    QAction* minimize_action = window_menu->addAction(tr("&Minimize"));
    minimize_action->setShortcut(QKeySequence(tr("Ctrl+M")));
    connect(minimize_action, &QAction::triggered, [] {
        QApplication::activeWindow()->showMinimized();
    });
    connect(qApp, &QApplication::focusWindowChanged, this, [minimize_action] (QWindow* window) {
        minimize_action->setEnabled(window != nullptr && (window->flags() & Qt::Dialog) != Qt::Dialog && window->windowState() != Qt::WindowMinimized);
    });

#ifdef Q_OS_MACOS
    QAction* zoom_action = window_menu->addAction(tr("Zoom"));
    connect(zoom_action, &QAction::triggered, [] {
        QWindow* window = qApp->focusWindow();
        if (window->windowState() != Qt::WindowMaximized) {
            window->showMaximized();
        } else {
            window->showNormal();
        }
    });

    connect(qApp, &QApplication::focusWindowChanged, this, [zoom_action] (QWindow* window) {
        zoom_action->setEnabled(window != nullptr);
    });
#endif

    if (walletFrame) {
#ifdef Q_OS_MACOS
        window_menu->addSeparator();
        QAction* main_window_action = window_menu->addAction(tr("Main Window"));
        connect(main_window_action, &QAction::triggered, [this] {
            GUIUtil::bringToFront(this);
        });
#endif
        window_menu->addSeparator();
        window_menu->addAction(usedSendingAddressesAction);
        window_menu->addAction(usedReceivingAddressesAction);
    }

    window_menu->addSeparator();
    for (RPCConsole::TabTypes tab_type : rpcConsole->tabs()) {
        QAction* tab_action = window_menu->addAction(rpcConsole->tabTitle(tab_type));
        tab_action->setShortcut(rpcConsole->tabShortcut(tab_type));
        connect(tab_action, &QAction::triggered, [this, tab_type] {
            rpcConsole->setTabFocus(tab_type);
            showDebugWindow();
        });
    }

    QMenu *help = appMenuBar->addMenu(tr("&Help"));
    help->addAction(showHelpMessageAction);
    help->addSeparator();
    help->addAction(aboutAction);
    help->addAction(aboutQtAction);
}

void BitcoinGUI::createToolBars()
{
    if(walletFrame)
    {
        QToolBar *toolbar = addToolBar(tr("Tabs toolbar"));
        appToolBar = toolbar;
        toolbar->setMovable(false);
        toolbar->setToolButtonStyle(Qt::ToolButtonTextBesideIcon);
        toolbar->addAction(overviewAction);
        toolbar->addAction(sendCoinsAction);
        toolbar->addAction(receiveCoinsAction);
        toolbar->addAction(historyAction);
        overviewAction->setChecked(true);

#ifdef ENABLE_WALLET
        QWidget *spacer = new QWidget();
        spacer->setSizePolicy(QSizePolicy::Expanding, QSizePolicy::Expanding);
        toolbar->addWidget(spacer);

        m_wallet_selector = new QComboBox();
        m_wallet_selector->setSizeAdjustPolicy(QComboBox::AdjustToContents);
        connect(m_wallet_selector, qOverload<int>(&QComboBox::currentIndexChanged), this, &BitcoinGUI::setCurrentWalletBySelectorIndex);

        m_wallet_selector_label = new QLabel();
        m_wallet_selector_label->setText(tr("Wallet:") + " ");
        m_wallet_selector_label->setBuddy(m_wallet_selector);

        m_wallet_selector_label_action = appToolBar->addWidget(m_wallet_selector_label);
        m_wallet_selector_action = appToolBar->addWidget(m_wallet_selector);

        m_wallet_selector_label_action->setVisible(false);
        m_wallet_selector_action->setVisible(false);
#endif
    }
}

void BitcoinGUI::setClientModel(ClientModel *_clientModel, interfaces::BlockAndHeaderTipInfo* tip_info)
{
    this->clientModel = _clientModel;
    if(_clientModel)
    {
        // Create system tray menu (or setup the dock menu) that late to prevent users from calling actions,
        // while the client has not yet fully loaded
        createTrayIconMenu();

        // Keep up to date with client
        setNetworkActive(m_node.getNetworkActive());
        connect(connectionsControl, &GUIUtil::ClickableLabel::clicked, [this] {
            GUIUtil::PopupMenu(m_network_context_menu, QCursor::pos());
        });
        connect(_clientModel, &ClientModel::numConnectionsChanged, this, &BitcoinGUI::setNumConnections);
        connect(_clientModel, &ClientModel::networkActiveChanged, this, &BitcoinGUI::setNetworkActive);

        modalOverlay->setKnownBestHeight(tip_info->header_height, QDateTime::fromSecsSinceEpoch(tip_info->header_time), /*presync=*/false);
        setNumBlocks(tip_info->block_height, QDateTime::fromSecsSinceEpoch(tip_info->block_time), tip_info->verification_progress, SyncType::BLOCK_SYNC, SynchronizationState::INIT_DOWNLOAD);
        connect(_clientModel, &ClientModel::numBlocksChanged, this, &BitcoinGUI::setNumBlocks);

        // Receive and report messages from client model
        connect(_clientModel, &ClientModel::message, [this](const QString &title, const QString &message, unsigned int style){
            this->message(title, message, style);
        });

        // Show progress dialog
        connect(_clientModel, &ClientModel::showProgress, this, &BitcoinGUI::showProgress);

        rpcConsole->setClientModel(_clientModel, tip_info->block_height, tip_info->block_time, tip_info->verification_progress);

        updateProxyIcon();

#ifdef ENABLE_WALLET
        if(walletFrame)
        {
            walletFrame->setClientModel(_clientModel);
        }
#endif // ENABLE_WALLET
        unitDisplayControl->setOptionsModel(_clientModel->getOptionsModel());

        OptionsModel* optionsModel = _clientModel->getOptionsModel();
        if (optionsModel && trayIcon) {
            // be aware of the tray icon disable state change reported by the OptionsModel object.
            connect(optionsModel, &OptionsModel::showTrayIconChanged, trayIcon, &QSystemTrayIcon::setVisible);

            // initialize the disable state of the tray icon with the current value in the model.
            trayIcon->setVisible(optionsModel->getShowTrayIcon());
        }

        m_mask_values_action->setChecked(_clientModel->getOptionsModel()->getOption(OptionsModel::OptionID::MaskValues).toBool());
    } else {
        // Shutdown requested, disable menus
        if (trayIconMenu)
        {
            // Disable context menu on tray icon
            trayIconMenu->clear();
        }
        // Propagate cleared model to child objects
        rpcConsole->setClientModel(nullptr);
#ifdef ENABLE_WALLET
        if (walletFrame)
        {
            walletFrame->setClientModel(nullptr);
        }
#endif // ENABLE_WALLET
        unitDisplayControl->setOptionsModel(nullptr);
        // Disable top bar menu actions
        appMenuBar->clear();
    }
}

#ifdef ENABLE_WALLET
void BitcoinGUI::enableHistoryAction(bool privacy)
{
    historyAction->setEnabled(!privacy);
    if (historyAction->isChecked()) gotoOverviewPage();
}

void BitcoinGUI::setWalletController(WalletController* wallet_controller, bool show_loading_minimized)
{
    assert(!m_wallet_controller);
    assert(wallet_controller);

    m_wallet_controller = wallet_controller;

    m_create_wallet_action->setEnabled(true);
    m_open_wallet_action->setEnabled(true);
    m_open_wallet_action->setMenu(m_open_wallet_menu);
    m_restore_wallet_action->setEnabled(true);

    GUIUtil::ExceptionSafeConnect(wallet_controller, &WalletController::walletAdded, this, &BitcoinGUI::addWallet);
    connect(wallet_controller, &WalletController::walletRemoved, this, &BitcoinGUI::removeWallet);
    connect(wallet_controller, &WalletController::destroyed, this, [this] {
        // wallet_controller gets destroyed manually, but it leaves our member copy dangling
        m_wallet_controller = nullptr;
    });

    auto activity = new LoadWalletsActivity(m_wallet_controller, this);
    activity->load(show_loading_minimized);
}

WalletController* BitcoinGUI::getWalletController()
{
    return m_wallet_controller;
}

void BitcoinGUI::addWallet(WalletModel* walletModel)
{
    if (!walletFrame || !m_wallet_controller) return;

    WalletView* wallet_view = new WalletView(walletModel, platformStyle, walletFrame);
    if (!walletFrame->addView(wallet_view)) return;

    rpcConsole->addWallet(walletModel);
    if (m_wallet_selector->count() == 0) {
        setWalletActionsEnabled(true);
    } else if (m_wallet_selector->count() == 1) {
        m_wallet_selector_label_action->setVisible(true);
        m_wallet_selector_action->setVisible(true);
    }

    connect(wallet_view, &WalletView::outOfSyncWarningClicked, this, &BitcoinGUI::showModalOverlay);
    connect(wallet_view, &WalletView::transactionClicked, this, &BitcoinGUI::gotoHistoryPage);
    connect(wallet_view, &WalletView::coinsSent, this, &BitcoinGUI::gotoHistoryPage);
    connect(wallet_view, &WalletView::message, [this](const QString& title, const QString& message, unsigned int style) {
        this->message(title, message, style);
    });
    connect(wallet_view, &WalletView::encryptionStatusChanged, this, &BitcoinGUI::updateWalletStatus);
    connect(wallet_view, &WalletView::incomingTransaction, this, &BitcoinGUI::incomingTransaction);
    connect(this, &BitcoinGUI::setPrivacy, wallet_view, &WalletView::setPrivacy);
    const bool privacy = isPrivacyModeActivated();
    wallet_view->setPrivacy(privacy);
    enableHistoryAction(privacy);
    const QString display_name = walletModel->getDisplayName();
    m_wallet_selector->addItem(display_name, QVariant::fromValue(walletModel));
}

void BitcoinGUI::removeWallet(WalletModel* walletModel)
{
    if (!walletFrame) return;

    labelWalletHDStatusIcon->hide();
    labelWalletEncryptionIcon->hide();

    int index = m_wallet_selector->findData(QVariant::fromValue(walletModel));
    m_wallet_selector->removeItem(index);
    if (m_wallet_selector->count() == 0) {
        setWalletActionsEnabled(false);
        overviewAction->setChecked(true);
    } else if (m_wallet_selector->count() == 1) {
        m_wallet_selector_label_action->setVisible(false);
        m_wallet_selector_action->setVisible(false);
    }
    rpcConsole->removeWallet(walletModel);
    walletFrame->removeWallet(walletModel);
    updateWindowTitle();
}

void BitcoinGUI::setCurrentWallet(WalletModel* wallet_model)
{
    if (!walletFrame || !m_wallet_controller) return;
    walletFrame->setCurrentWallet(wallet_model);
    for (int index = 0; index < m_wallet_selector->count(); ++index) {
        if (m_wallet_selector->itemData(index).value<WalletModel*>() == wallet_model) {
            m_wallet_selector->setCurrentIndex(index);
            break;
        }
    }
    updateWindowTitle();
    m_migrate_wallet_action->setEnabled(wallet_model->wallet().isLegacy());
}

void BitcoinGUI::setCurrentWalletBySelectorIndex(int index)
{
    WalletModel* wallet_model = m_wallet_selector->itemData(index).value<WalletModel*>();
    if (wallet_model) setCurrentWallet(wallet_model);
}

void BitcoinGUI::removeAllWallets()
{
    if(!walletFrame)
        return;
    setWalletActionsEnabled(false);
    walletFrame->removeAllWallets();
}
#endif // ENABLE_WALLET

void BitcoinGUI::setWalletActionsEnabled(bool enabled)
{
    overviewAction->setEnabled(enabled);
    sendCoinsAction->setEnabled(enabled);
    receiveCoinsAction->setEnabled(enabled);
    historyAction->setEnabled(enabled);
    encryptWalletAction->setEnabled(enabled);
    backupWalletAction->setEnabled(enabled);
    changePassphraseAction->setEnabled(enabled);
    signMessageAction->setEnabled(enabled);
    verifyMessageAction->setEnabled(enabled);
    usedSendingAddressesAction->setEnabled(enabled);
    usedReceivingAddressesAction->setEnabled(enabled);
    m_close_wallet_action->setEnabled(enabled);
    m_close_all_wallets_action->setEnabled(enabled);
    m_migrate_wallet_action->setEnabled(enabled);
}

void BitcoinGUI::createTrayIcon()
{
    assert(QSystemTrayIcon::isSystemTrayAvailable());

#ifndef Q_OS_MACOS
    if (QSystemTrayIcon::isSystemTrayAvailable()) {
        trayIcon = new QSystemTrayIcon(m_network_style->getTrayAndWindowIcon(), this);
        QString toolTip = tr("%1 client").arg(PACKAGE_NAME) + " " + m_network_style->getTitleAddText();
        trayIcon->setToolTip(toolTip);
    }
#endif
}

void BitcoinGUI::createTrayIconMenu()
{
#ifndef Q_OS_MACOS
    if (!trayIcon) return;
#endif // Q_OS_MACOS

    // Configuration of the tray icon (or Dock icon) menu.
    QAction* show_hide_action{nullptr};
#ifndef Q_OS_MACOS
    // Note: On macOS, the Dock icon's menu already has Show / Hide action.
    show_hide_action = trayIconMenu->addAction(QString(), this, &BitcoinGUI::toggleHidden);
    trayIconMenu->addSeparator();
#endif // Q_OS_MACOS

    QAction* send_action{nullptr};
    QAction* receive_action{nullptr};
    QAction* sign_action{nullptr};
    QAction* verify_action{nullptr};
    if (enableWallet) {
        send_action = trayIconMenu->addAction(sendCoinsAction->text(), sendCoinsAction, &QAction::trigger);
        receive_action = trayIconMenu->addAction(receiveCoinsAction->text(), receiveCoinsAction, &QAction::trigger);
        trayIconMenu->addSeparator();
        sign_action = trayIconMenu->addAction(signMessageAction->text(), signMessageAction, &QAction::trigger);
        verify_action = trayIconMenu->addAction(verifyMessageAction->text(), verifyMessageAction, &QAction::trigger);
        trayIconMenu->addSeparator();
    }
    QAction* options_action = trayIconMenu->addAction(optionsAction->text(), optionsAction, &QAction::trigger);
    options_action->setMenuRole(QAction::PreferencesRole);
    QAction* node_window_action = trayIconMenu->addAction(openRPCConsoleAction->text(), openRPCConsoleAction, &QAction::trigger);
    QAction* quit_action{nullptr};
#ifndef Q_OS_MACOS
    // Note: On macOS, the Dock icon's menu already has Quit action.
    trayIconMenu->addSeparator();
    quit_action = trayIconMenu->addAction(quitAction->text(), quitAction, &QAction::trigger);

    trayIcon->setContextMenu(trayIconMenu.get());
    connect(trayIcon, &QSystemTrayIcon::activated, [this](QSystemTrayIcon::ActivationReason reason) {
        if (reason == QSystemTrayIcon::Trigger) {
            // Click on system tray icon triggers show/hide of the main window
            toggleHidden();
        }
    });
#else
    // Note: On macOS, the Dock icon is used to provide the tray's functionality.
    MacDockIconHandler* dockIconHandler = MacDockIconHandler::instance();
    connect(dockIconHandler, &MacDockIconHandler::dockIconClicked, [this] {
        if (m_node.shutdownRequested()) return; // nothing to show, node is shutting down.
        show();
        activateWindow();
    });
    trayIconMenu->setAsDockMenu();
#endif // Q_OS_MACOS

    connect(
        // Using QSystemTrayIcon::Context is not reliable.
        // See https://bugreports.qt.io/browse/QTBUG-91697
        trayIconMenu.get(), &QMenu::aboutToShow,
        [this, show_hide_action, send_action, receive_action, sign_action, verify_action, options_action, node_window_action, quit_action] {
            if (m_node.shutdownRequested()) return; // nothing to do, node is shutting down.

            if (show_hide_action) show_hide_action->setText(
                (!isHidden() && !isMinimized() && !GUIUtil::isObscured(this)) ?
                    tr("&Hide") :
                    tr("S&how"));
            if (QApplication::activeModalWidget()) {
                for (QAction* a : trayIconMenu.get()->actions()) {
                    a->setEnabled(false);
                }
            } else {
                if (show_hide_action) show_hide_action->setEnabled(true);
                if (enableWallet) {
                    send_action->setEnabled(sendCoinsAction->isEnabled());
                    receive_action->setEnabled(receiveCoinsAction->isEnabled());
                    sign_action->setEnabled(signMessageAction->isEnabled());
                    verify_action->setEnabled(verifyMessageAction->isEnabled());
                }
                options_action->setEnabled(optionsAction->isEnabled());
                node_window_action->setEnabled(openRPCConsoleAction->isEnabled());
                if (quit_action) quit_action->setEnabled(true);
            }
        });
}

void BitcoinGUI::optionsClicked()
{
    openOptionsDialogWithTab(OptionsDialog::TAB_MAIN);
}

void BitcoinGUI::aboutClicked()
{
    if(!clientModel)
        return;

    auto dlg = new HelpMessageDialog(this, /*about=*/true);
    GUIUtil::ShowModalDialogAsynchronously(dlg);
}

void BitcoinGUI::showDebugWindow()
{
    GUIUtil::bringToFront(rpcConsole);
    Q_EMIT consoleShown(rpcConsole);
}

void BitcoinGUI::showDebugWindowActivateConsole()
{
    rpcConsole->setTabFocus(RPCConsole::TabTypes::CONSOLE);
    showDebugWindow();
}

void BitcoinGUI::showHelpMessageClicked()
{
    GUIUtil::bringToFront(helpMessageDialog);
}

#ifdef ENABLE_WALLET
void BitcoinGUI::gotoOverviewPage()
{
    overviewAction->setChecked(true);
    if (walletFrame) walletFrame->gotoOverviewPage();
}

void BitcoinGUI::gotoHistoryPage()
{
    historyAction->setChecked(true);
    if (walletFrame) walletFrame->gotoHistoryPage();
}

void BitcoinGUI::gotoReceiveCoinsPage()
{
    receiveCoinsAction->setChecked(true);
    if (walletFrame) walletFrame->gotoReceiveCoinsPage();
}

void BitcoinGUI::gotoSendCoinsPage(QString addr)
{
    sendCoinsAction->setChecked(true);
    if (walletFrame) walletFrame->gotoSendCoinsPage(addr);
}

void BitcoinGUI::gotoSignMessageTab(QString addr)
{
    if (walletFrame) walletFrame->gotoSignMessageTab(addr);
}

void BitcoinGUI::gotoVerifyMessageTab(QString addr)
{
    if (walletFrame) walletFrame->gotoVerifyMessageTab(addr);
}
void BitcoinGUI::gotoLoadPSBT(bool from_clipboard)
{
    if (walletFrame) walletFrame->gotoLoadPSBT(from_clipboard);
}
#endif // ENABLE_WALLET

void BitcoinGUI::updateNetworkState()
{
    int count = clientModel->getNumConnections();
    QString icon;
    switch(count)
    {
    case 0: icon = ":/icons/connect_0"; break;
    case 1: case 2: case 3: icon = ":/icons/connect_1"; break;
    case 4: case 5: case 6: icon = ":/icons/connect_2"; break;
    case 7: case 8: case 9: icon = ":/icons/connect_3"; break;
    default: icon = ":/icons/connect_4"; break;
    }

    QString tooltip;

    if (m_node.getNetworkActive()) {
        //: A substring of the tooltip.
        tooltip = tr("%n active connection(s) to %1 network", "", count).arg("Liquid");
    } else {
        //: A substring of the tooltip.
        tooltip = tr("Network activity disabled.");
        icon = ":/icons/network_disabled";
    }

    // Don't word-wrap this (fixed-width) tooltip
    tooltip = QLatin1String("<nobr>") + tooltip + QLatin1String("<br>") +
              //: A substring of the tooltip. "More actions" are available via the context menu.
              tr("Click for more actions.") + QLatin1String("</nobr>");
    connectionsControl->setToolTip(tooltip);

    connectionsControl->setThemedPixmap(icon, STATUSBAR_ICONSIZE, STATUSBAR_ICONSIZE);
}

void BitcoinGUI::setNumConnections(int count)
{
    updateNetworkState();
}

void BitcoinGUI::setNetworkActive(bool network_active)
{
    updateNetworkState();
    m_network_context_menu->clear();
    m_network_context_menu->addAction(
        //: A context menu item. The "Peers tab" is an element of the "Node window".
        tr("Show Peers tab"),
        [this] {
            rpcConsole->setTabFocus(RPCConsole::TabTypes::PEERS);
            showDebugWindow();
        });
    m_network_context_menu->addAction(
        network_active ?
            //: A context menu item.
            tr("Disable network activity") :
            //: A context menu item. The network activity was disabled previously.
            tr("Enable network activity"),
        [this, new_state = !network_active] { m_node.setNetworkActive(new_state); });
}

void BitcoinGUI::updateHeadersSyncProgressLabel()
{
    int64_t headersTipTime = clientModel->getHeaderTipTime();
    int headersTipHeight = clientModel->getHeaderTipHeight();
    int estHeadersLeft = (GetTime() - headersTipTime) / Params().GetConsensus().nPowTargetSpacing;
    if (estHeadersLeft > HEADER_HEIGHT_DELTA_SYNC)
        progressBarLabel->setText(tr("Syncing Headers (%1%)…").arg(QString::number(100.0 / (headersTipHeight+estHeadersLeft)*headersTipHeight, 'f', 1)));
}

void BitcoinGUI::updateHeadersPresyncProgressLabel(int64_t height, const QDateTime& blockDate)
{
    int estHeadersLeft = blockDate.secsTo(QDateTime::currentDateTime()) / Params().GetConsensus().nPowTargetSpacing;
    if (estHeadersLeft > HEADER_HEIGHT_DELTA_SYNC)
        progressBarLabel->setText(tr("Pre-syncing Headers (%1%)…").arg(QString::number(100.0 / (height+estHeadersLeft)*height, 'f', 1)));
}

void BitcoinGUI::openOptionsDialogWithTab(OptionsDialog::Tab tab)
{
    if (!clientModel || !clientModel->getOptionsModel())
        return;

    auto dlg = new OptionsDialog(this, enableWallet);
    connect(dlg, &OptionsDialog::quitOnReset, this, &BitcoinGUI::quitRequested);
    dlg->setCurrentTab(tab);
    dlg->setClientModel(clientModel);
    dlg->setModel(clientModel->getOptionsModel());
    GUIUtil::ShowModalDialogAsynchronously(dlg);
}

void BitcoinGUI::setNumBlocks(int count, const QDateTime& blockDate, double nVerificationProgress, SyncType synctype, SynchronizationState sync_state)
{
// Disabling macOS App Nap on initial sync, disk and reindex operations.
#ifdef Q_OS_MACOS
    if (sync_state == SynchronizationState::POST_INIT) {
        m_app_nap_inhibitor->enableAppNap();
    } else {
        m_app_nap_inhibitor->disableAppNap();
    }
#endif

    if (modalOverlay)
    {
        if (synctype != SyncType::BLOCK_SYNC)
            modalOverlay->setKnownBestHeight(count, blockDate, synctype == SyncType::HEADER_PRESYNC);
        else
            modalOverlay->tipUpdate(count, blockDate, nVerificationProgress);
    }
    if (!clientModel)
        return;

    // Prevent orphan statusbar messages (e.g. hover Quit in main menu, wait until chain-sync starts -> garbled text)
    statusBar()->clearMessage();

    // Acquire current block source
    BlockSource blockSource{clientModel->getBlockSource()};
    switch (blockSource) {
        case BlockSource::NETWORK:
            if (synctype == SyncType::HEADER_PRESYNC) {
                updateHeadersPresyncProgressLabel(count, blockDate);
                return;
            } else if (synctype == SyncType::HEADER_SYNC) {
                updateHeadersSyncProgressLabel();
                return;
            }
            progressBarLabel->setText(tr("Synchronizing with network…"));
            updateHeadersSyncProgressLabel();
            break;
        case BlockSource::DISK:
            if (synctype != SyncType::BLOCK_SYNC) {
                progressBarLabel->setText(tr("Indexing blocks on disk…"));
            } else {
                progressBarLabel->setText(tr("Processing blocks on disk…"));
            }
            break;
        case BlockSource::NONE:
            if (synctype != SyncType::BLOCK_SYNC) {
                return;
            }
            progressBarLabel->setText(tr("Connecting to peers…"));
            break;
    }

    QString tooltip;

    QDateTime currentDate = QDateTime::currentDateTime();
    qint64 secs = blockDate.secsTo(currentDate);

    tooltip = tr("Processed %n block(s) of transaction history.", "", count);

    // Set icon state: spinning if catching up, tick otherwise
    if (secs < MAX_BLOCK_TIME_GAP) {
        tooltip = tr("Up to date") + QString(".<br>") + tooltip;
        labelBlocksIcon->setThemedPixmap(QStringLiteral(":/icons/synced"), STATUSBAR_ICONSIZE, STATUSBAR_ICONSIZE);

#ifdef ENABLE_WALLET
        if(walletFrame)
        {
            walletFrame->showOutOfSyncWarning(false);
            modalOverlay->showHide(true, true);
        }
#endif // ENABLE_WALLET

        progressBarLabel->setVisible(false);
        progressBar->setVisible(false);
    }
    else
    {
        QString timeBehindText = GUIUtil::formatNiceTimeOffset(secs);

        progressBarLabel->setVisible(true);
        progressBar->setFormat(tr("%1 behind").arg(timeBehindText));
        progressBar->setMaximum(1000000000);
        progressBar->setValue(nVerificationProgress * 1000000000.0 + 0.5);
        progressBar->setVisible(true);

        tooltip = tr("Catching up…") + QString("<br>") + tooltip;
        if(count != prevBlocks)
        {
            labelBlocksIcon->setThemedPixmap(
                QString(":/animation/spinner-%1").arg(spinnerFrame, 3, 10, QChar('0')),
                STATUSBAR_ICONSIZE, STATUSBAR_ICONSIZE);
            spinnerFrame = (spinnerFrame + 1) % SPINNER_FRAMES;
        }
        prevBlocks = count;

#ifdef ENABLE_WALLET
        if(walletFrame)
        {
            walletFrame->showOutOfSyncWarning(true);
            modalOverlay->showHide();
        }
#endif // ENABLE_WALLET

        tooltip += QString("<br>");
        tooltip += tr("Last received block was generated %1 ago.").arg(timeBehindText);
        tooltip += QString("<br>");
        tooltip += tr("Transactions after this will not yet be visible.");
    }

    // Don't word-wrap this (fixed-width) tooltip
    tooltip = QString("<nobr>") + tooltip + QString("</nobr>");

    labelBlocksIcon->setToolTip(tooltip);
    progressBarLabel->setToolTip(tooltip);
    progressBar->setToolTip(tooltip);
}

void BitcoinGUI::createWallet()
{
#ifdef ENABLE_WALLET
#ifndef USE_SQLITE
    // Compiled without sqlite support (required for descriptor wallets)
    message(tr("Error creating wallet"), tr("Cannot create new wallet, the software was compiled without sqlite support (required for descriptor wallets)"), CClientUIInterface::MSG_ERROR);
    return;
#endif // USE_SQLITE
    auto activity = new CreateWalletActivity(getWalletController(), this);
    connect(activity, &CreateWalletActivity::created, this, &BitcoinGUI::setCurrentWallet);
    connect(activity, &CreateWalletActivity::created, rpcConsole, &RPCConsole::setCurrentWallet);
    activity->create();
#endif // ENABLE_WALLET
}

void BitcoinGUI::message(const QString& title, QString message, unsigned int style, bool* ret, const QString& detailed_message)
{
    // Default title. On macOS, the window title is ignored (as required by the macOS Guidelines).
    QString strTitle{PACKAGE_NAME};
    // Default to information icon
    int nMBoxIcon = QMessageBox::Information;
    int nNotifyIcon = Notificator::Information;

    QString msgType;
    if (!title.isEmpty()) {
        msgType = title;
    } else {
        switch (style) {
        case CClientUIInterface::MSG_ERROR:
            msgType = tr("Error");
            message = tr("Error: %1").arg(message);
            break;
        case CClientUIInterface::MSG_WARNING:
            msgType = tr("Warning");
            message = tr("Warning: %1").arg(message);
            break;
        case CClientUIInterface::MSG_INFORMATION:
            msgType = tr("Information");
            // No need to prepend the prefix here.
            break;
        default:
            break;
        }
    }

    if (!msgType.isEmpty()) {
        strTitle += " - " + msgType;
    }

    if (style & CClientUIInterface::ICON_ERROR) {
        nMBoxIcon = QMessageBox::Critical;
        nNotifyIcon = Notificator::Critical;
    } else if (style & CClientUIInterface::ICON_WARNING) {
        nMBoxIcon = QMessageBox::Warning;
        nNotifyIcon = Notificator::Warning;
    }

    if (style & CClientUIInterface::MODAL) {
        // Check for buttons, use OK as default, if none was supplied
        QMessageBox::StandardButton buttons;
        if (!(buttons = (QMessageBox::StandardButton)(style & CClientUIInterface::BTN_MASK)))
            buttons = QMessageBox::Ok;

        showNormalIfMinimized();
        QMessageBox mBox(static_cast<QMessageBox::Icon>(nMBoxIcon), strTitle, message, buttons, this);
        mBox.setTextFormat(Qt::PlainText);
        mBox.setDetailedText(detailed_message);
        int r = mBox.exec();
        if (ret != nullptr)
            *ret = r == QMessageBox::Ok;
    } else {
        notificator->notify(static_cast<Notificator::Class>(nNotifyIcon), strTitle, message);
    }
}

void BitcoinGUI::changeEvent(QEvent *e)
{
    if (e->type() == QEvent::PaletteChange) {
        overviewAction->setIcon(platformStyle->SingleColorIcon(QStringLiteral(":/icons/overview")));
        sendCoinsAction->setIcon(platformStyle->SingleColorIcon(QStringLiteral(":/icons/send")));
        receiveCoinsAction->setIcon(platformStyle->SingleColorIcon(QStringLiteral(":/icons/receiving_addresses")));
        historyAction->setIcon(platformStyle->SingleColorIcon(QStringLiteral(":/icons/history")));
    }

    QMainWindow::changeEvent(e);

#ifndef Q_OS_MACOS // Ignored on Mac
    if(e->type() == QEvent::WindowStateChange)
    {
        if(clientModel && clientModel->getOptionsModel() && clientModel->getOptionsModel()->getMinimizeToTray())
        {
            QWindowStateChangeEvent *wsevt = static_cast<QWindowStateChangeEvent*>(e);
            if(!(wsevt->oldState() & Qt::WindowMinimized) && isMinimized())
            {
                QTimer::singleShot(0, this, &BitcoinGUI::hide);
                e->ignore();
            }
            else if((wsevt->oldState() & Qt::WindowMinimized) && !isMinimized())
            {
                QTimer::singleShot(0, this, &BitcoinGUI::show);
                e->ignore();
            }
        }
    }
#endif
}

void BitcoinGUI::closeEvent(QCloseEvent *event)
{
#ifndef Q_OS_MACOS // Ignored on Mac
    if(clientModel && clientModel->getOptionsModel())
    {
        if(!clientModel->getOptionsModel()->getMinimizeOnClose())
        {
            // close rpcConsole in case it was open to make some space for the shutdown window
            rpcConsole->close();

            Q_EMIT quitRequested();
        }
        else
        {
            QMainWindow::showMinimized();
            event->ignore();
        }
    }
#else
    QMainWindow::closeEvent(event);
#endif
}

void BitcoinGUI::showEvent(QShowEvent *event)
{
    // enable the debug window when the main window shows up
    openRPCConsoleAction->setEnabled(true);
    aboutAction->setEnabled(true);
    optionsAction->setEnabled(true);
}

#ifdef ENABLE_WALLET
void BitcoinGUI::incomingTransaction(const QString& date, const QString& assetamount_str, const QString& type, const QString& address, const QString& label, const QString& walletName)
{
    // On new transaction, make an info balloon
    QString msg = tr("Date: %1\n").arg(date) +
                  tr("Amount: %1\n").arg(assetamount_str);
    if (m_node.walletLoader().getWallets().size() > 1 && !walletName.isEmpty()) {
        msg += tr("Wallet: %1\n").arg(walletName);
    }
    msg += tr("Type: %1\n").arg(type);
    if (!label.isEmpty())
        msg += tr("Label: %1\n").arg(label);
    else if (!address.isEmpty())
        msg += tr("Address: %1\n").arg(address);
    message(assetamount_str.startsWith("-") ? tr("Sent transaction") : tr("Incoming transaction"),
             msg, CClientUIInterface::MSG_INFORMATION);
}
#endif // ENABLE_WALLET

void BitcoinGUI::dragEnterEvent(QDragEnterEvent *event)
{
    // Accept only URIs
    if(event->mimeData()->hasUrls())
        event->acceptProposedAction();
}

bool BitcoinGUI::eventFilter(QObject *object, QEvent *event)
{
    // Catch status tip events
    if (event->type() == QEvent::StatusTip)
    {
        // Prevent adding text from setStatusTip(), if we currently use the status bar for displaying other stuff
        if (progressBarLabel->isVisible() || progressBar->isVisible())
            return true;
    }
    return QMainWindow::eventFilter(object, event);
}

#ifdef ENABLE_WALLET
bool BitcoinGUI::handlePaymentRequest(const SendCoinsRecipient& recipient)
{
    // URI has to be valid
    if (walletFrame && walletFrame->handlePaymentRequest(recipient))
    {
        showNormalIfMinimized();
        gotoSendCoinsPage();
        return true;
    }
    return false;
}

void BitcoinGUI::setHDStatus(bool privkeyDisabled, int hdEnabled)
{
    labelWalletHDStatusIcon->setThemedPixmap(privkeyDisabled ? QStringLiteral(":/icons/eye") : hdEnabled ? QStringLiteral(":/icons/hd_enabled") : QStringLiteral(":/icons/hd_disabled"), STATUSBAR_ICONSIZE, STATUSBAR_ICONSIZE);
    labelWalletHDStatusIcon->setToolTip(privkeyDisabled ? tr("Private key <b>disabled</b>") : hdEnabled ? tr("HD key generation is <b>enabled</b>") : tr("HD key generation is <b>disabled</b>"));
    labelWalletHDStatusIcon->show();
}

void BitcoinGUI::setEncryptionStatus(int status)
{
    switch(status)
    {
    case WalletModel::NoKeys:
        labelWalletEncryptionIcon->hide();
        encryptWalletAction->setChecked(false);
        changePassphraseAction->setEnabled(false);
        encryptWalletAction->setEnabled(false);
        break;
    case WalletModel::Unencrypted:
        labelWalletEncryptionIcon->hide();
        encryptWalletAction->setChecked(false);
        changePassphraseAction->setEnabled(false);
        encryptWalletAction->setEnabled(true);
        break;
    case WalletModel::Unlocked:
        labelWalletEncryptionIcon->show();
        labelWalletEncryptionIcon->setThemedPixmap(QStringLiteral(":/icons/lock_open"), STATUSBAR_ICONSIZE, STATUSBAR_ICONSIZE);
        labelWalletEncryptionIcon->setToolTip(tr("Wallet is <b>encrypted</b> and currently <b>unlocked</b>"));
        encryptWalletAction->setChecked(true);
        changePassphraseAction->setEnabled(true);
        encryptWalletAction->setEnabled(false);
        break;
    case WalletModel::Locked:
        labelWalletEncryptionIcon->show();
        labelWalletEncryptionIcon->setThemedPixmap(QStringLiteral(":/icons/lock_closed"), STATUSBAR_ICONSIZE, STATUSBAR_ICONSIZE);
        labelWalletEncryptionIcon->setToolTip(tr("Wallet is <b>encrypted</b> and currently <b>locked</b>"));
        encryptWalletAction->setChecked(true);
        changePassphraseAction->setEnabled(true);
        encryptWalletAction->setEnabled(false);
        break;
    }
}

void BitcoinGUI::updateWalletStatus()
{
    assert(walletFrame);

    WalletView * const walletView = walletFrame->currentWalletView();
    if (!walletView) {
        return;
    }
    WalletModel * const walletModel = walletView->getWalletModel();
    setEncryptionStatus(walletModel->getEncryptionStatus());
    setHDStatus(walletModel->wallet().privateKeysDisabled(), walletModel->wallet().hdEnabled());
}
#endif // ENABLE_WALLET

void BitcoinGUI::updateProxyIcon()
{
    std::string ip_port;
    bool proxy_enabled = clientModel->getProxyInfo(ip_port);

    if (proxy_enabled) {
        if (!GUIUtil::HasPixmap(labelProxyIcon)) {
            QString ip_port_q = QString::fromStdString(ip_port);
            labelProxyIcon->setThemedPixmap((":/icons/proxy"), STATUSBAR_ICONSIZE, STATUSBAR_ICONSIZE);
            labelProxyIcon->setToolTip(tr("Proxy is <b>enabled</b>: %1").arg(ip_port_q));
        } else {
            labelProxyIcon->show();
        }
    } else {
        labelProxyIcon->hide();
    }
}

void BitcoinGUI::updateWindowTitle()
{
    QString window_title = PACKAGE_NAME;
#ifdef ENABLE_WALLET
    if (walletFrame) {
        WalletModel* const wallet_model = walletFrame->currentWalletModel();
        if (wallet_model && !wallet_model->getWalletName().isEmpty()) {
            window_title += " - " + wallet_model->getDisplayName();
        }
    }
#endif
    if (!m_network_style->getTitleAddText().isEmpty()) {
        window_title += " - " + m_network_style->getTitleAddText();
    }
    setWindowTitle(window_title);
}

void BitcoinGUI::showNormalIfMinimized(bool fToggleHidden)
{
    if(!clientModel)
        return;

    if (!isHidden() && !isMinimized() && !GUIUtil::isObscured(this) && fToggleHidden) {
        hide();
    } else {
        GUIUtil::bringToFront(this);
    }
}

void BitcoinGUI::toggleHidden()
{
    showNormalIfMinimized(true);
}

void BitcoinGUI::detectShutdown()
{
    if (m_node.shutdownRequested())
    {
        if(rpcConsole)
            rpcConsole->hide();
        Q_EMIT quitRequested();
    }
}

void BitcoinGUI::showProgress(const QString &title, int nProgress)
{
    if (nProgress == 0) {
        progressDialog = new QProgressDialog(title, QString(), 0, 100);
        GUIUtil::PolishProgressDialog(progressDialog);
        progressDialog->setWindowModality(Qt::ApplicationModal);
        progressDialog->setAutoClose(false);
        progressDialog->setValue(0);
    } else if (nProgress == 100) {
        if (progressDialog) {
            progressDialog->close();
            progressDialog->deleteLater();
            progressDialog = nullptr;
        }
    } else if (progressDialog) {
        progressDialog->setValue(nProgress);
    }
}

void BitcoinGUI::showModalOverlay()
{
    if (modalOverlay && (progressBar->isVisible() || modalOverlay->isLayerVisible()))
        modalOverlay->toggleVisibility();
}

static bool ThreadSafeMessageBox(BitcoinGUI* gui, const bilingual_str& message, const std::string& caption, unsigned int style)
{
    bool modal = (style & CClientUIInterface::MODAL);
    // The SECURE flag has no effect in the Qt GUI.
    // bool secure = (style & CClientUIInterface::SECURE);
    style &= ~CClientUIInterface::SECURE;
    bool ret = false;

    QString detailed_message; // This is original message, in English, for googling and referencing.
    if (message.original != message.translated) {
        detailed_message = BitcoinGUI::tr("Original message:") + "\n" + QString::fromStdString(message.original);
    }

    // In case of modal message, use blocking connection to wait for user to click a button
    bool invoked = QMetaObject::invokeMethod(gui, "message",
                               modal ? GUIUtil::blockingGUIThreadConnection() : Qt::QueuedConnection,
                               Q_ARG(QString, QString::fromStdString(caption)),
                               Q_ARG(QString, QString::fromStdString(message.translated)),
                               Q_ARG(unsigned int, style),
                               Q_ARG(bool*, &ret),
                               Q_ARG(QString, detailed_message));
    assert(invoked);
    return ret;
}

void BitcoinGUI::subscribeToCoreSignals()
{
    // Connect signals to client
    m_handler_message_box = m_node.handleMessageBox(std::bind(ThreadSafeMessageBox, this, std::placeholders::_1, std::placeholders::_2, std::placeholders::_3));
    m_handler_question = m_node.handleQuestion(std::bind(ThreadSafeMessageBox, this, std::placeholders::_1, std::placeholders::_3, std::placeholders::_4));
}

void BitcoinGUI::unsubscribeFromCoreSignals()
{
    // Disconnect signals from client
    m_handler_message_box->disconnect();
    m_handler_question->disconnect();
}

bool BitcoinGUI::isPrivacyModeActivated() const
{
    assert(m_mask_values_action);
    return m_mask_values_action->isChecked();
}

UnitDisplayStatusBarControl::UnitDisplayStatusBarControl(const PlatformStyle* platformStyle)
    : m_platform_style{platformStyle}
{
    createContextMenu();
    setToolTip(tr("Unit to show amounts in. Click to select another unit."));
    QList<BitcoinUnit> units = BitcoinUnits::availableUnits();
    int max_width = 0;
    const QFontMetrics fm(font());
    for (const BitcoinUnit unit : units) {
        max_width = qMax(max_width, GUIUtil::TextWidth(fm, BitcoinUnits::longName(unit)));
    }
    setMinimumSize(max_width, 0);
    setAlignment(Qt::AlignRight | Qt::AlignVCenter);
    setStyleSheet(QString("QLabel { color : %1 }").arg(m_platform_style->SingleColor().name()));
}

/** So that it responds to button clicks */
void UnitDisplayStatusBarControl::mousePressEvent(QMouseEvent *event)
{
    onDisplayUnitsClicked(event->pos());
}

void UnitDisplayStatusBarControl::changeEvent(QEvent* e)
{
    if (e->type() == QEvent::PaletteChange) {
        QString style = QString("QLabel { color : %1 }").arg(m_platform_style->SingleColor().name());
        if (style != styleSheet()) {
            setStyleSheet(style);
        }
    }

    QLabel::changeEvent(e);
}

/** Creates context menu, its actions, and wires up all the relevant signals for mouse events. */
void UnitDisplayStatusBarControl::createContextMenu()
{
    menu = new QMenu(this);
    for (const BitcoinUnit u : BitcoinUnits::availableUnits()) {
        menu->addAction(BitcoinUnits::longName(u))->setData(QVariant::fromValue(u));
    }
    connect(menu, &QMenu::triggered, this, &UnitDisplayStatusBarControl::onMenuSelection);
}

/** Lets the control know about the Options Model (and its signals) */
void UnitDisplayStatusBarControl::setOptionsModel(OptionsModel *_optionsModel)
{
    if (_optionsModel)
    {
        this->optionsModel = _optionsModel;

        // be aware of a display unit change reported by the OptionsModel object.
        connect(_optionsModel, &OptionsModel::displayUnitChanged, this, &UnitDisplayStatusBarControl::updateDisplayUnit);

        // initialize the display units label with the current value in the model.
        updateDisplayUnit(_optionsModel->getDisplayUnit());
    }
}

/** When Display Units are changed on OptionsModel it will refresh the display text of the control on the status bar */
void UnitDisplayStatusBarControl::updateDisplayUnit(BitcoinUnit newUnits)
{
    setText(BitcoinUnits::longName(newUnits));
}

/** Shows context menu with Display Unit options by the mouse coordinates */
void UnitDisplayStatusBarControl::onDisplayUnitsClicked(const QPoint& point)
{
    QPoint globalPos = mapToGlobal(point);
    menu->exec(globalPos);
}

/** Tells underlying optionsModel to update its current display unit. */
void UnitDisplayStatusBarControl::onMenuSelection(QAction* action)
{
    if (action)
    {
        optionsModel->setDisplayUnit(action->data());
    }
}<|MERGE_RESOLUTION|>--- conflicted
+++ resolved
@@ -388,12 +388,7 @@
         connect(verifyMessageAction, &QAction::triggered, [this]{ gotoVerifyMessageTab(); });
         connect(usedSendingAddressesAction, &QAction::triggered, walletFrame, &WalletFrame::usedSendingAddresses);
         connect(usedReceivingAddressesAction, &QAction::triggered, walletFrame, &WalletFrame::usedReceivingAddresses);
-<<<<<<< HEAD
-        connect(m_open_wallet_menu, &QMenu::aboutToShow, m_wallet_controller, [this] {
-=======
-        connect(openAction, &QAction::triggered, this, &BitcoinGUI::openClicked);
         connect(m_open_wallet_menu, &QMenu::aboutToShow, [this] {
->>>>>>> 565c5511
             m_open_wallet_menu->clear();
             for (const std::pair<const std::string, bool>& i : m_wallet_controller->listWalletDir()) {
                 const std::string& path = i.first;
