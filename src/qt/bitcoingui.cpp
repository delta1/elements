--- conflicted
+++ resolved
@@ -901,12 +901,8 @@
     QString tooltip;
 
     if (m_node.getNetworkActive()) {
-<<<<<<< HEAD
-        tooltip = tr("%n active connection(s) to %1 network", "", count).arg("Liquid") + QString(".<br>") + tr("Click to disable network activity.");
-=======
         //: A substring of the tooltip.
-        tooltip = tr("%n active connection(s) to Bitcoin network.", "", count);
->>>>>>> 11225905
+        tooltip = tr("%n active connection(s) to %1 network", "", count).arg("Liquid");
     } else {
         //: A substring of the tooltip.
         tooltip = tr("Network activity disabled.");
