<TS version="2.1" language="szl">
<context>
    <name>AddressBookPage</name>
    <message>
        <source>Right-click to edit address or label</source>
        <translation type="unfinished">Kliknij prawy knefel mysze, coby edytować adresã abo etyketã</translation>
    </message>
    <message>
        <source>Create a new address</source>
        <translation type="unfinished">Zrychtuj nowõ adresã</translation>
    </message>
    <message>
        <source>&amp;New</source>
        <translation type="unfinished">&amp;Nowy</translation>
    </message>
    <message>
        <source>Copy the currently selected address to the system clipboard</source>
        <translation type="unfinished">Skopiyruj aktualnie ôbranõ adresã do skrytki</translation>
    </message>
    <message>
        <source>&amp;Copy</source>
        <translation type="unfinished">&amp;Kopiyruj</translation>
    </message>
    <message>
        <source>C&amp;lose</source>
        <translation type="unfinished">&amp;Zawrzij</translation>
    </message>
    <message>
        <source>Delete the currently selected address from the list</source>
        <translation type="unfinished">Wychrōń zaznaczōnõ adresã z brify</translation>
    </message>
    <message>
        <source>Enter address or label to search</source>
        <translation type="unfinished">Wkludź adresã abo etyketã coby wyszukać</translation>
    </message>
    <message>
        <source>Export the data in the current tab to a file</source>
        <translation type="unfinished">Eksportuj dane z aktywnyj szkarty do zbioru</translation>
    </message>
    <message>
        <source>&amp;Export</source>
        <translation type="unfinished">&amp;Eksportuj</translation>
    </message>
    <message>
        <source>&amp;Delete</source>
        <translation type="unfinished">&amp;Wychrōń</translation>
    </message>
    <message>
        <source>Choose the address to send coins to</source>
        <translation type="unfinished">Ôbier adresã, na kerõ chcesz posłać mōnety</translation>
    </message>
    <message>
        <source>Choose the address to receive coins with</source>
        <translation type="unfinished">Ôbier adresã, na kerõ chcesz dostać mōnety</translation>
    </message>
    <message>
        <source>C&amp;hoose</source>
        <translation type="unfinished">Ô&amp;bier</translation>
    </message>
    <message>
        <source>Sending addresses</source>
        <translation type="unfinished">Adresy posyłaniŏ</translation>
    </message>
    <message>
        <source>Receiving addresses</source>
        <translation type="unfinished">Adresy ôdbiyraniŏ</translation>
    </message>
    <message>
        <source>These are your Bitcoin addresses for sending payments. Always check the amount and the receiving address before sending coins.</source>
        <translation type="unfinished">Tukej sōm adresy Bitcoin na kere posyłŏsz płaty. Dycki wybaduj wielość i adresã ôdbiyrŏcza przed posłaniym mōnet.</translation>
    </message>
    <message>
        <source>&amp;Copy Address</source>
        <translation type="unfinished">&amp;Kopiyruj Adresã</translation>
    </message>
    <message>
        <source>Copy &amp;Label</source>
        <translation type="unfinished">Kopiyruj &amp;Etyketã</translation>
    </message>
    <message>
        <source>&amp;Edit</source>
        <translation type="unfinished">&amp;Edytuj</translation>
    </message>
    <message>
        <source>Export Address List</source>
        <translation type="unfinished">Eksportuj wykŏz adres</translation>
    </message>
    <message>
        <source>There was an error trying to save the address list to %1. Please try again.</source>
        <extracomment>An error message. %1 is a stand-in argument for the name of the file we attempted to save to.</extracomment>
        <translation type="unfinished">Przitrefiōł sie feler w czasie spamiyntowaniŏ brify adres do %1. Proszã sprōbować zaś.</translation>
    </message>
    <message>
        <source>Exporting Failed</source>
        <translation type="unfinished">Eksportowanie niy podarziło sie</translation>
    </message>
</context>
<context>
    <name>AddressTableModel</name>
    <message>
        <source>Label</source>
        <translation type="unfinished">Etyketa</translation>
    </message>
    <message>
        <source>Address</source>
        <translation type="unfinished">Adresa</translation>
    </message>
    <message>
        <source>(no label)</source>
        <translation type="unfinished">(chyba etykety)</translation>
    </message>
</context>
<context>
    <name>AskPassphraseDialog</name>
    <message>
        <source>Passphrase Dialog</source>
        <translation type="unfinished">Ôkiynko Hasła</translation>
    </message>
    <message>
        <source>Enter passphrase</source>
        <translation type="unfinished">Wkludź hasło</translation>
    </message>
    <message>
        <source>New passphrase</source>
        <translation type="unfinished">Nowe hasło</translation>
    </message>
    <message>
        <source>Repeat new passphrase</source>
        <translation type="unfinished">Powtōrz nowe hasło</translation>
    </message>
    <message>
        <source>Encrypt wallet</source>
        <translation type="unfinished">Zaszyfruj portmanyj</translation>
    </message>
    <message>
        <source>This operation needs your wallet passphrase to unlock the wallet.</source>
        <translation type="unfinished">Ta ôperacyjŏ wymŏgŏ hasła do portmanyja coby ôdszperować portmanyj.</translation>
    </message>
    <message>
        <source>Unlock wallet</source>
        <translation type="unfinished">Ôdszperuj portmanyj.</translation>
    </message>
    <message>
        <source>Change passphrase</source>
        <translation type="unfinished">Pōmiyń hasło</translation>
    </message>
    <message>
        <source>Confirm wallet encryption</source>
        <translation type="unfinished">Przituplikuj szyfrowanie portmanyja</translation>
    </message>
    <message>
        <source>Warning: If you encrypt your wallet and lose your passphrase, you will &lt;b&gt;LOSE ALL OF YOUR BITCOINS&lt;/b&gt;!</source>
        <translation type="unfinished">Pozōr: jeźli zaszyfrujesz swōj portmanyj i stracisz hasło &lt;b&gt;STRACISZ WSZYJSKE SWOJE BITCOINY&lt;/b&gt;!</translation>
    </message>
    <message>
        <source>Are you sure you wish to encrypt your wallet?</source>
        <translation type="unfinished">Na isto chcesz zaszyfrować swōj portmanyj?</translation>
    </message>
    <message>
        <source>Wallet encrypted</source>
        <translation type="unfinished">Portmanyj zaszyfrowany</translation>
    </message>
    <message>
        <source>IMPORTANT: Any previous backups you have made of your wallet file should be replaced with the newly generated, encrypted wallet file. For security reasons, previous backups of the unencrypted wallet file will become useless as soon as you start using the new, encrypted wallet.</source>
        <translation type="unfinished">WŎŻNE: Wszyjske wykōnane wczaśnij kopije zbioru portmanyja winny być umiyniōne na nowe, szyfrowane zbiory. Z powodōw bezpiyczyństwa, piyrwyjsze kopije niyszyfrowanych zbiorōw portmanyja stōnõ sie bezużyteczne jak ino zaczniesz używać nowego, szyfrowanego portmanyja.</translation>
    </message>
    <message>
        <source>Wallet encryption failed</source>
        <translation type="unfinished">Zaszyfrowanie portmanyja niy podarziło sie</translation>
    </message>
    <message>
        <source>Wallet encryption failed due to an internal error. Your wallet was not encrypted.</source>
        <translation type="unfinished">Zaszyfrowanie portmanyja niy podarziło sie bez wnyntrzny feler. Twōj portmanyj niy ôstoł zaszyfrowany.</translation>
    </message>
    <message>
        <source>The supplied passphrases do not match.</source>
        <translation type="unfinished">Podane hasła niy sōm take same.</translation>
    </message>
    <message>
        <source>Wallet unlock failed</source>
        <translation type="unfinished">Ôdszperowanie portmanyja niy podarziło sie</translation>
    </message>
    <message>
        <source>The passphrase entered for the wallet decryption was incorrect.</source>
        <translation type="unfinished">Wkludzōne hasło do ôdszyfrowaniŏ portmanyja je niynŏleżne.</translation>
    </message>
    <message>
        <source>Wallet passphrase was successfully changed.</source>
        <translation type="unfinished">Hasło do portmanyja ôstało sprŏwnie pōmiyniōne.</translation>
    </message>
    <message>
        <source>Warning: The Caps Lock key is on!</source>
        <translation type="unfinished">Pozōr: Caps Lock je zapuszczōny!</translation>
    </message>
</context>
<context>
    <name>BanTableModel</name>
    <message>
        <source>IP/Netmask</source>
        <translation type="unfinished">IP/Maska necu</translation>
    </message>
    <message>
        <source>Banned Until</source>
        <translation type="unfinished">Szpera do</translation>
    </message>
</context>
<context>
    <name>QObject</name>
    <message>
        <source>Error: %1</source>
        <translation type="unfinished">Feler: %1</translation>
    </message>
    <message>
        <source>unknown</source>
        <translation type="unfinished">niyznōme</translation>
    </message>
    <message>
        <source>Amount</source>
        <translation type="unfinished">Kwota</translation>
    </message>
    <message>
        <source>Enter a Bitcoin address (e.g. %1)</source>
        <translation type="unfinished">Wkludź adresã Bitcoin (bp. %1)</translation>
    </message>
    <message>
        <source>Inbound</source>
        <extracomment>An inbound connection from a peer. An inbound connection is a connection initiated by a peer.</extracomment>
        <translation type="unfinished">Wchodowy</translation>
    </message>
    <message>
        <source>Outbound</source>
        <extracomment>An outbound connection to a peer. An outbound connection is a connection initiated by us.</extracomment>
        <translation type="unfinished">Wychodowy</translation>
    </message>
    <message numerus="yes">
        <source>%n second(s)</source>
        <translation type="unfinished">
            <numerusform />
        </translation>
    </message>
    <message numerus="yes">
        <source>%n minute(s)</source>
        <translation type="unfinished">
            <numerusform />
        </translation>
    </message>
    <message numerus="yes">
        <source>%n hour(s)</source>
        <translation type="unfinished">
            <numerusform />
        </translation>
    </message>
    <message numerus="yes">
        <source>%n day(s)</source>
        <translation type="unfinished">
            <numerusform />
        </translation>
    </message>
    <message numerus="yes">
        <source>%n week(s)</source>
        <translation type="unfinished">
            <numerusform />
        </translation>
    </message>
    <message numerus="yes">
        <source>%n year(s)</source>
        <translation type="unfinished">
            <numerusform />
        </translation>
    </message>
    </context>
<context>
    <name>bitcoin-core</name>
    <message>
        <source>The %s developers</source>
        <translation type="unfinished">Twōrcy %s</translation>
    </message>
    <message>
        <source>Total length of network version string (%i) exceeds maximum length (%i). Reduce the number or size of uacomments.</source>
        <translation type="unfinished">Imyntnŏ dugość kety wersyje (%i) przekrŏczŏ maksymalnõ dopuszczalnõ dugość (%i). Zmyńsz wielość abo miara parametra uacomment.</translation>
    </message>
    <message>
        <source>Warning: Private keys detected in wallet {%s} with disabled private keys</source>
        <translation type="unfinished">Pozōr: Wykryto było klucze prywatne w portmanyju {%s} kery mŏ zastawiōne klucze prywatne</translation>
    </message>
    <message>
        <source>Done loading</source>
        <translation type="unfinished">Wgrŏwanie zakōńczōne</translation>
    </message>
    <message>
        <source>Error loading %s</source>
        <translation type="unfinished">Feler wgrŏwaniŏ %s</translation>
    </message>
    <message>
        <source>Error loading %s: Private keys can only be disabled during creation</source>
        <translation type="unfinished">Feler wgrŏwaniŏ %s: Klucze prywatne mogōm być zastawiōne ino w czasie tworzyniŏ</translation>
    </message>
    <message>
        <source>Error loading %s: Wallet corrupted</source>
        <translation type="unfinished">Feler wgrŏwaniŏ %s: Portmanyj poprzniōny</translation>
    </message>
    <message>
        <source>Error loading %s: Wallet requires newer version of %s</source>
        <translation type="unfinished">Feler wgrŏwaniŏ %s: Portmanyj fołdruje nowszyj wersyje %s</translation>
    </message>
    <message>
        <source>Error loading block database</source>
        <translation type="unfinished">Feler wgrŏwaniŏ bazy blokōw</translation>
    </message>
    <message>
        <source>Error: Disk space is low for %s</source>
        <translation type="unfinished">Feler: Za mało wolnego placu na dysku dlŏ %s</translation>
    </message>
    <message>
        <source>Signing transaction failed</source>
        <translation type="unfinished">Szkryftniyńcie transakcyji niy podarziło sie</translation>
    </message>
    <message>
        <source>This is experimental software.</source>
        <translation type="unfinished">To je eksperymyntalny softwer.</translation>
    </message>
    <message>
        <source>Transaction too large</source>
        <translation type="unfinished">Transakcyjŏ za srogŏ</translation>
    </message>
    <message>
        <source>Unknown network specified in -onlynet: '%s'</source>
        <translation type="unfinished">Niyznōmy nec ôkryślōny w -onlynet: '%s'</translation>
    </message>
    <message>
        <source>Unsupported logging category %s=%s.</source>
        <translation type="unfinished">Niypodpiyranŏ kategoryjŏ registrowaniŏ %s=%s.</translation>
    </message>
    </context>
<context>
    <name>BitcoinGUI</name>
    <message>
        <source>&amp;Overview</source>
        <translation type="unfinished">&amp;Podsumowanie</translation>
    </message>
    <message>
        <source>Show general overview of wallet</source>
        <translation type="unfinished">Pokazuje ôgōlny widok portmanyja</translation>
    </message>
    <message>
        <source>&amp;Transactions</source>
        <translation type="unfinished">&amp;Transakcyje</translation>
    </message>
    <message>
        <source>Browse transaction history</source>
        <translation type="unfinished">Przeglōndej historyjõ transakcyji</translation>
    </message>
    <message>
        <source>E&amp;xit</source>
        <translation type="unfinished">&amp;Zakōńcz</translation>
    </message>
    <message>
        <source>Quit application</source>
        <translation type="unfinished">Zawrzij aplikacyjõ</translation>
    </message>
    <message>
        <source>&amp;About %1</source>
        <translation type="unfinished">&amp;Ô %1</translation>
    </message>
    <message>
        <source>Show information about %1</source>
        <translation type="unfinished">Pokŏż informacyje ô %1</translation>
    </message>
    <message>
        <source>About &amp;Qt</source>
        <translation type="unfinished">Ô &amp;Qt</translation>
    </message>
    <message>
        <source>Show information about Qt</source>
        <translation type="unfinished">Pokŏż informacyje ô Qt</translation>
    </message>
    <message>
        <source>Modify configuration options for %1</source>
        <translation type="unfinished">Zmiyń ôpcyje kōnfiguracyje dlŏ %1</translation>
    </message>
    <message>
        <source>Wallet:</source>
        <translation type="unfinished">Portmanyj:</translation>
    </message>
    <message>
        <source>Network activity disabled.</source>
        <extracomment>A substring of the tooltip.</extracomment>
        <translation type="unfinished">Aktywność necowŏ ôstała zastawiōnŏ.</translation>
    </message>
    <message>
        <source>Proxy is &lt;b&gt;enabled&lt;/b&gt;: %1</source>
        <translation type="unfinished">Proxy je &lt;b&gt;zapuszczone&lt;/b&gt;: %1</translation>
    </message>
    <message>
        <source>Send coins to a Bitcoin address</source>
        <translation type="unfinished">Poślij mōnety na adresã Bitcoin</translation>
    </message>
    <message>
        <source>Backup wallet to another location</source>
        <translation type="unfinished">Ibryczny portmanyj w inkszyj lokalizacyje</translation>
    </message>
    <message>
        <source>Change the passphrase used for wallet encryption</source>
        <translation type="unfinished">Pōmiyń hasło użyte do szyfrowaniŏ portmanyja</translation>
    </message>
    <message>
        <source>&amp;Send</source>
        <translation type="unfinished">&amp;Poślij</translation>
    </message>
    <message>
        <source>&amp;Receive</source>
        <translation type="unfinished">Ôd&amp;bier</translation>
    </message>
    <message>
        <source>Encrypt the private keys that belong to your wallet</source>
        <translation type="unfinished">Szyfruj klucze prywatne, kere sōm we twojim portmanyju</translation>
    </message>
    <message>
        <source>Sign messages with your Bitcoin addresses to prove you own them</source>
        <translation type="unfinished">Podpisz wiadōmości swojōm adresōm coby dowiyść jejich posiadanie</translation>
    </message>
    <message>
        <source>Verify messages to ensure they were signed with specified Bitcoin addresses</source>
        <translation type="unfinished">Zweryfikuj wiadōmość, coby wejzdrzeć sie, iże ôstała podpisanŏ podanōm adresōm Bitcoin.</translation>
    </message>
    <message>
        <source>&amp;File</source>
        <translation type="unfinished">&amp;Zbiōr</translation>
    </message>
    <message>
        <source>&amp;Settings</source>
        <translation type="unfinished">&amp;Nasztalowania</translation>
    </message>
    <message>
        <source>&amp;Help</source>
        <translation type="unfinished">Pō&amp;moc</translation>
    </message>
    <message>
        <source>Tabs toolbar</source>
        <translation type="unfinished">Lajsta szkart</translation>
    </message>
    <message>
        <source>Request payments (generates QR codes and bitcoin: URIs)</source>
        <translation type="unfinished">Żōndej płatu (gyneruje kod QR jak tyż URI bitcoin:)</translation>
    </message>
    <message>
        <source>Show the list of used sending addresses and labels</source>
        <translation type="unfinished">Pokŏż wykŏz adres i etyket użytych do posyłaniŏ</translation>
    </message>
    <message>
        <source>Show the list of used receiving addresses and labels</source>
        <translation type="unfinished">Pokŏż wykŏz adres i etyket użytych do ôdbiyraniŏ</translation>
    </message>
    <message>
        <source>&amp;Command-line options</source>
        <translation type="unfinished">Ôp&amp;cyje piski nakŏzań</translation>
    </message>
    <message numerus="yes">
        <source>Processed %n block(s) of transaction history.</source>
        <translation type="unfinished">
            <numerusform />
        </translation>
    </message>
    <message>
        <source>%1 behind</source>
        <translation type="unfinished">%1 za</translation>
    </message>
    <message>
        <source>Last received block was generated %1 ago.</source>
        <translation type="unfinished">Ôstatni dostany blok ôstoł wygynerowany %1 tymu.</translation>
    </message>
    <message>
        <source>Transactions after this will not yet be visible.</source>
        <translation type="unfinished">Transakcyje po tym mōmyncie niy bydōm jeszcze widzialne.</translation>
    </message>
    <message>
        <source>Error</source>
        <translation type="unfinished">Feler</translation>
    </message>
    <message>
        <source>Warning</source>
        <translation type="unfinished">Pozōr</translation>
    </message>
    <message>
        <source>Information</source>
        <translation type="unfinished">Informacyjŏ</translation>
    </message>
    <message>
        <source>Up to date</source>
        <translation type="unfinished">Terŏźny</translation>
    </message>
    <message>
        <source>&amp;Sending addresses</source>
        <translation type="unfinished">&amp;Adresy posyłaniŏ</translation>
    </message>
    <message>
        <source>Show the %1 help message to get a list with possible Bitcoin command-line options</source>
        <translation type="unfinished">Pokŏż pōmoc %1 coby zobŏczyć wykŏz wszyjskich ôpcyji piski nakŏzań.</translation>
    </message>
    <message>
        <source>default wallet</source>
        <translation type="unfinished">wychodny portmanyj</translation>
    </message>
    <message>
        <source>&amp;Window</source>
        <translation type="unfinished">Ô&amp;kno</translation>
    </message>
    <message>
        <source>%1 client</source>
        <translation type="unfinished">%1 klijynt</translation>
    </message>
    <message numerus="yes">
        <source>%n active connection(s) to Bitcoin network.</source>
        <extracomment>A substring of the tooltip.</extracomment>
        <translation type="unfinished">
            <numerusform />
        </translation>
    </message>
    <message>
        <source>Error: %1</source>
        <translation type="unfinished">Feler: %1</translation>
    </message>
    <message>
        <source>Date: %1
</source>
        <translation type="unfinished">Datōm: %1
</translation>
    </message>
    <message>
        <source>Amount: %1
</source>
        <translation type="unfinished">Kwota: %1
</translation>
    </message>
    <message>
        <source>Wallet: %1
</source>
        <translation type="unfinished">Portmanyj: %1
</translation>
    </message>
    <message>
        <source>Type: %1
</source>
        <translation type="unfinished">Zorta: %1
</translation>
    </message>
    <message>
        <source>Label: %1
</source>
        <translation type="unfinished">Etyketa: %1
</translation>
    </message>
    <message>
        <source>Address: %1
</source>
        <translation type="unfinished">Adresa: %1
</translation>
    </message>
    <message>
        <source>Sent transaction</source>
        <translation type="unfinished">Transakcyjŏ wysłanŏ</translation>
    </message>
    <message>
        <source>Incoming transaction</source>
        <translation type="unfinished">Transakcyjŏ przichodzōncŏ</translation>
    </message>
    <message>
        <source>HD key generation is &lt;b&gt;enabled&lt;/b&gt;</source>
        <translation type="unfinished">Gynerowanie kluczy HD je &lt;b&gt;zapuszczone&lt;/b&gt;</translation>
    </message>
    <message>
        <source>HD key generation is &lt;b&gt;disabled&lt;/b&gt;</source>
        <translation type="unfinished">Gynerowanie kluczy HD je &lt;b&gt;zastawiōne&lt;/b&gt;</translation>
    </message>
    <message>
        <source>Wallet is &lt;b&gt;encrypted&lt;/b&gt; and currently &lt;b&gt;unlocked&lt;/b&gt;</source>
        <translation type="unfinished">Portmanyj je &lt;b&gt;zaszyfrowany&lt;/b&gt; i terŏźnie &lt;b&gt;ôdszperowany&lt;/b&gt;</translation>
    </message>
    <message>
        <source>Wallet is &lt;b&gt;encrypted&lt;/b&gt; and currently &lt;b&gt;locked&lt;/b&gt;</source>
        <translation type="unfinished">Portmanyj je &lt;b&gt;zaszyfrowany&lt;/b&gt; i terŏźnie &lt;b&gt;zaszperowany&lt;/b&gt;</translation>
    </message>
    </context>
<context>
    <name>CoinControlDialog</name>
    <message>
        <source>Coin Selection</source>
        <translation type="unfinished">Ôbiōr mōnet</translation>
    </message>
    <message>
        <source>Quantity:</source>
        <translation type="unfinished">Wielość:</translation>
    </message>
    <message>
        <source>Bytes:</source>
        <translation type="unfinished">Bajtōw:</translation>
    </message>
    <message>
        <source>Amount:</source>
        <translation type="unfinished">Kwota:</translation>
    </message>
    <message>
        <source>Fee:</source>
        <translation type="unfinished">Ôpłŏcka:</translation>
    </message>
    <message>
        <source>Dust:</source>
        <translation type="unfinished">Sztaub:</translation>
    </message>
    <message>
        <source>After Fee:</source>
        <translation type="unfinished">Po ôpłŏcce:</translation>
    </message>
    <message>
        <source>Change:</source>
        <translation type="unfinished">Wydŏwka:</translation>
    </message>
    <message>
        <source>(un)select all</source>
        <translation type="unfinished">Zaznacz/Ôdznacz wszyjsko</translation>
    </message>
    <message>
        <source>Tree mode</source>
        <translation type="unfinished">Tryb strōma</translation>
    </message>
    <message>
        <source>List mode</source>
        <translation type="unfinished">Tryb wykŏzu</translation>
    </message>
    <message>
        <source>Amount</source>
        <translation type="unfinished">Kwota</translation>
    </message>
    <message>
        <source>Received with label</source>
        <translation type="unfinished">Ôdebrane z etyketōm</translation>
    </message>
    <message>
        <source>Received with address</source>
        <translation type="unfinished">Ôdebrane z adresōm</translation>
    </message>
    <message>
        <source>Date</source>
        <translation type="unfinished">Datōm</translation>
    </message>
    <message>
        <source>Confirmations</source>
        <translation type="unfinished">Przituplowania</translation>
    </message>
    <message>
        <source>Confirmed</source>
        <translation type="unfinished">Przituplowany</translation>
    </message>
    <message>
        <source>Copy amount</source>
        <translation type="unfinished">Kopiyruj kwotã</translation>
    </message>
    <message>
        <source>Copy quantity</source>
        <translation type="unfinished">Kopiyruj wielość</translation>
    </message>
    <message>
        <source>Copy fee</source>
        <translation type="unfinished">Kopiyruj ôpłŏckã</translation>
    </message>
    <message>
        <source>Copy after fee</source>
        <translation type="unfinished">Kopiyruj wielość po ôpłŏcce</translation>
    </message>
    <message>
        <source>Copy bytes</source>
        <translation type="unfinished">Kopiyruj wielość bajtōw</translation>
    </message>
    <message>
        <source>Copy dust</source>
        <translation type="unfinished">Kopiyruj sztaub</translation>
    </message>
    <message>
        <source>Copy change</source>
        <translation type="unfinished">Kopiyruj wydŏwkã</translation>
    </message>
    <message>
        <source>(%1 locked)</source>
        <translation type="unfinished">(%1 zaszperowane)</translation>
    </message>
    <message>
        <source>yes</source>
        <translation type="unfinished">ja</translation>
    </message>
    <message>
        <source>no</source>
        <translation type="unfinished">niy</translation>
    </message>
    <message>
        <source>This label turns red if any recipient receives an amount smaller than the current dust threshold.</source>
        <translation type="unfinished">Ta etyketa stŏwŏ sie czyrwōnŏ jeźli keryś z ôdbiyrŏczy dostŏwŏ kwotã myńszõ aniżeli terŏźny prōg sztaubu.</translation>
    </message>
    <message>
        <source>Can vary +/- %1 satoshi(s) per input.</source>
        <translation type="unfinished">Chwiyrŏ sie +/- %1 satoshi na wchōd.</translation>
    </message>
    <message>
        <source>(no label)</source>
        <translation type="unfinished">(chyba etykety)</translation>
    </message>
    <message>
        <source>change from %1 (%2)</source>
        <translation type="unfinished">wydŏwka z %1 (%2)</translation>
    </message>
    <message>
        <source>(change)</source>
        <translation type="unfinished">(wydŏwka)</translation>
    </message>
</context>
<context>
    <name>OpenWalletActivity</name>
    <message>
        <source>default wallet</source>
        <translation type="unfinished">wychodny portmanyj</translation>
    </message>
    </context>
<context>
    <name>CreateWalletDialog</name>
    <message>
        <source>Wallet</source>
        <translation type="unfinished">Portmanyj</translation>
    </message>
    </context>
<context>
    <name>EditAddressDialog</name>
    <message>
        <source>Edit Address</source>
        <translation type="unfinished">Edytuj adresã</translation>
    </message>
    <message>
        <source>&amp;Label</source>
        <translation type="unfinished">&amp;Etyketa</translation>
    </message>
    <message>
        <source>The label associated with this address list entry</source>
        <translation type="unfinished">Etyketa ôbwiōnzanŏ z tym wpisym na wykŏzie adres</translation>
    </message>
    <message>
        <source>The address associated with this address list entry. This can only be modified for sending addresses.</source>
        <translation type="unfinished">Ta adresa je ôbwiōnzanŏ z wpisym na wykŏzie adres. Może być zmodyfikowany jyno dlŏ adres posyłajōncych.</translation>
    </message>
    <message>
        <source>&amp;Address</source>
        <translation type="unfinished">&amp;Adresa</translation>
    </message>
    <message>
        <source>New sending address</source>
        <translation type="unfinished">Nowŏ adresa posyłaniŏ</translation>
    </message>
    <message>
        <source>Edit receiving address</source>
        <translation type="unfinished">Edytuj adresã ôdbiōru</translation>
    </message>
    <message>
        <source>Edit sending address</source>
        <translation type="unfinished">Edytuj adresã posyłaniŏ</translation>
    </message>
    <message>
        <source>The entered address "%1" is not a valid Bitcoin address.</source>
        <translation type="unfinished">Wkludzōnŏ adresa "%1" niyma nŏleżnōm adresōm Bitcoin.</translation>
    </message>
    <message>
        <source>Address "%1" already exists as a receiving address with label "%2" and so cannot be added as a sending address.</source>
        <translation type="unfinished">Adresa "%1" już je za adresã ôdbiorczõ z etyketōm "%2" i bez to niy idzie jeji przidać za adresã nadŏwcy.</translation>
    </message>
    <message>
        <source>The entered address "%1" is already in the address book with label "%2".</source>
        <translation type="unfinished">Wkludzōnŏ adresa "%1" już je w ksiōnżce adres z ôpisym "%2".</translation>
    </message>
    <message>
        <source>Could not unlock wallet.</source>
        <translation type="unfinished">Niy idzie było ôdszperować portmanyja.</translation>
    </message>
    <message>
        <source>New key generation failed.</source>
        <translation type="unfinished">Gynerowanie nowego klucza niy podarziło sie.</translation>
    </message>
</context>
<context>
    <name>FreespaceChecker</name>
    <message>
        <source>A new data directory will be created.</source>
        <translation type="unfinished">Bydzie zrychtowany nowy folder danych.</translation>
    </message>
    <message>
        <source>name</source>
        <translation type="unfinished">miano</translation>
    </message>
    <message>
        <source>Directory already exists. Add %1 if you intend to create a new directory here.</source>
        <translation type="unfinished">Katalog już je. Przidej %1 jeźli mŏsz zastrojynie zrychtować tukej nowy katalog.</translation>
    </message>
    <message>
        <source>Cannot create data directory here.</source>
        <translation type="unfinished">Niy idzie było tukej zrychtować folderu datōw.</translation>
    </message>
</context>
<context>
    <name>Intro</name>
    <message>
        <source>At least %1 GB of data will be stored in this directory, and it will grow over time.</source>
        <translation type="unfinished">Co nojmynij %1 GB datōw ôstanie spamiyntane w tym katalogu, daty te bydōm z czasym corŏz srogsze.</translation>
    </message>
    <message>
        <source>Approximately %1 GB of data will be stored in this directory.</source>
        <translation type="unfinished">Kole %1 GB datōw ôstanie spamiyntane w tym katalogu.</translation>
    </message>
    <message numerus="yes">
        <source>(sufficient to restore backups %n day(s) old)</source>
        <extracomment>Explanatory text on the capability of the current prune target.</extracomment>
        <translation type="unfinished">
            <numerusform />
        </translation>
    </message>
    <message>
        <source>%1 will download and store a copy of the Bitcoin block chain.</source>
        <translation type="unfinished">%1 sebiere i spamiyntŏ kopijõ kety blokōw Bitcoin.</translation>
    </message>
    <message>
        <source>The wallet will also be stored in this directory.</source>
        <translation type="unfinished">Portmanyj tyż ôstanie spamiyntany w tym katalogu.</translation>
    </message>
    <message>
        <source>Error: Specified data directory "%1" cannot be created.</source>
        <translation type="unfinished">Feler: podany folder datōw "%1" niy mōg ôstać zrychtowany.</translation>
    </message>
    <message>
        <source>Error</source>
        <translation type="unfinished">Feler</translation>
    </message>
    <message>
        <source>Welcome</source>
        <translation type="unfinished">Witej</translation>
    </message>
    <message>
        <source>Welcome to %1.</source>
        <translation type="unfinished">Witej w %1.</translation>
    </message>
    <message>
        <source>As this is the first time the program is launched, you can choose where %1 will store its data.</source>
        <translation type="unfinished">Pōniywŏż je to piyrsze sztartniyńcie programu, możesz ôbrać kaj %1 bydzie spamiyntować swoje daty.</translation>
    </message>
    <message>
        <source>When you click OK, %1 will begin to download and process the full %4 block chain (%2GB) starting with the earliest transactions in %3 when %4 initially launched.</source>
        <translation type="unfinished">Kej naciśniesz OK, %1 zacznie pobiyrać i przetwŏrzać cołkõ %4 keta blokōw (%2GB) przi zaczynaniu ôd piyrszych transakcyji w %3 kej %4 ôstoł sztartniynty.</translation>
    </message>
    <message>
        <source>This initial synchronisation is very demanding, and may expose hardware problems with your computer that had previously gone unnoticed. Each time you run %1, it will continue downloading where it left off.</source>
        <translation type="unfinished">Wstympnŏ synchrōnizacyjŏ je barzo wymŏgajōncŏ i może wyzdradzić wczaśnij niyzaôbserwowane niyprzileżytości sprzyntowe. Za kożdym sztartniyńciym %1 sebiyranie bydzie kōntynuowane ôd placu w kerym ôstało zastawiōne.</translation>
    </message>
    <message>
        <source>If you have chosen to limit block chain storage (pruning), the historical data must still be downloaded and processed, but will be deleted afterward to keep your disk usage low.</source>
        <translation type="unfinished">Jeźli ôbrołś ôpcyjõ ukrōcyniŏ spamiyntowaniŏ kety blokōw (przicinanie) daty historyczne cołki czas bydōm musiały być sebrane i przetworzōne, jednak po tym ôstanõ wychrōniōne coby ôgraniczyć użycie dysku.</translation>
    </message>
    <message>
        <source>Use the default data directory</source>
        <translation type="unfinished">Użyj wychodnego folderu datōw</translation>
    </message>
    <message>
        <source>Use a custom data directory:</source>
<<<<<<< HEAD
        <translation>Użyj ôbranego folderu datōw</translation>
    </message>
    <message>
        <source>Bitcoin</source>
        <translation>Bitcoin</translation>
    </message>
    <message>
        <source>At least %1 GB of data will be stored in this directory, and it will grow over time.</source>
        <translation>Co nojmynij %1 GB datōw ôstanie spamiyntane w tym katalogu, daty te bydōm z czasym corŏz srogsze.</translation>
    </message>
    <message>
        <source>Approximately %1 GB of data will be stored in this directory.</source>
        <translation>Kole %1 GB datōw ôstanie spamiyntane w tym katalogu.</translation>
    </message>
    <message>
        <source>%1 will download and store a copy of the %2 block chain.</source>
        <translation>%1 sebiere i spamiyntŏ kopijõ kety blokōw %2.</translation>
=======
        <translation type="unfinished">Użyj ôbranego folderu datōw</translation>
>>>>>>> 024b8e12
    </message>
</context>
<context>
    <name>HelpMessageDialog</name>
    <message>
        <source>version</source>
        <translation type="unfinished">wersyjŏ</translation>
    </message>
    <message>
        <source>About %1</source>
        <translation type="unfinished">Ô %1</translation>
    </message>
    <message>
        <source>Command-line options</source>
        <translation type="unfinished">Ôpcyje piski nakŏzań</translation>
    </message>
</context>
<context>
    <name>ModalOverlay</name>
    <message>
        <source>Form</source>
        <translation type="unfinished">Formular</translation>
    </message>
    <message>
        <source>Recent transactions may not yet be visible, and therefore your wallet's balance might be incorrect. This information will be correct once your wallet has finished synchronizing with the bitcoin network, as detailed below.</source>
        <translation type="unfinished">Świyże transakcyje mogōm niy być jeszcze widzialne, a tedyć saldo portmanyja może być niynŏleżne. Te detale bydōm nŏleżne, kej portmanyj zakōńczy synchrōnizacyjõ z necym bitcoin, zgodnie z miyniōnym ôpisym.</translation>
    </message>
    <message>
        <source>Attempting to spend bitcoins that are affected by not-yet-displayed transactions will not be accepted by the network.</source>
        <translation type="unfinished">Prōba wydaniŏ bitcoinōw kere niy sōm jeszcze wyświytlōne za transakcyjŏ ôstanie ôdciepniyntŏ bez nec.</translation>
    </message>
    <message>
        <source>Number of blocks left</source>
        <translation type="unfinished">Ôstało blokōw</translation>
    </message>
    <message>
        <source>Last block time</source>
        <translation type="unfinished">Czas ôstatnigo bloku</translation>
    </message>
    <message>
        <source>Progress</source>
        <translation type="unfinished">Postymp</translation>
    </message>
    <message>
        <source>Progress increase per hour</source>
        <translation type="unfinished">Przirost postympu na godzinã</translation>
    </message>
    <message>
        <source>Estimated time left until synced</source>
        <translation type="unfinished">Przewidowany czŏs abszlusu synchrōnizacyje</translation>
    </message>
    <message>
        <source>Hide</source>
        <translation type="unfinished">Skryj</translation>
    </message>
    </context>
<context>
    <name>OptionsDialog</name>
    <message>
        <source>Options</source>
        <translation type="unfinished">Ôpcyje</translation>
    </message>
    <message>
        <source>&amp;Main</source>
        <translation type="unfinished">&amp;Bazowe</translation>
    </message>
    <message>
        <source>Automatically start %1 after logging in to the system.</source>
        <translation type="unfinished">Autōmatycznie sztartnij %1 po wlogowaniu do systymu.</translation>
    </message>
    <message>
        <source>&amp;Start %1 on system login</source>
        <translation type="unfinished">&amp;Sztartuj %1 w czasie logowaniŏ do systymu</translation>
    </message>
    <message>
        <source>Size of &amp;database cache</source>
        <translation type="unfinished">Srogość bufōra bazy datōw</translation>
    </message>
    <message>
        <source>Number of script &amp;verification threads</source>
        <translation type="unfinished">Wielość wōntkōw &amp;weryfikacyje skryptu</translation>
    </message>
    <message>
        <source>IP address of the proxy (e.g. IPv4: 127.0.0.1 / IPv6: ::1)</source>
        <translation type="unfinished">Adresa IP proxy (bp. IPv4: 127.0.0.1 / IPv6: ::1)</translation>
    </message>
    <message>
        <source>Minimize instead of exit the application when the window is closed. When this option is enabled, the application will be closed only after selecting Exit in the menu.</source>
        <translation type="unfinished">Minimalizuje zamiast zakōńczyć fungowanie aplikacyje przi zawiyraniu ôkna. Kej ta ôpcyjŏ je zapuszczonŏ, aplikacyjŏ zakōńczy fungowanie po ôbraniu Zawrzij w myni.</translation>
    </message>
    <message>
        <source>Open the %1 configuration file from the working directory.</source>
        <translation type="unfinished">Ôdewrzij %1 zbiōr kōnfiguracyje z czynnego katalogu.</translation>
    </message>
    <message>
        <source>Open Configuration File</source>
        <translation type="unfinished">Ôdewrzij zbiōr kōnfiguracyje</translation>
    </message>
    <message>
        <source>Reset all client options to default.</source>
        <translation type="unfinished">Prziwrōć wszyjske wychodne ustawiyniŏ klijynta.</translation>
    </message>
    <message>
        <source>&amp;Reset Options</source>
        <translation type="unfinished">&amp;Resetuj Ôpcyje</translation>
    </message>
    <message>
        <source>&amp;Network</source>
        <translation type="unfinished">&amp;Nec</translation>
    </message>
    <message>
        <source>Prune &amp;block storage to</source>
        <translation type="unfinished">Przitnij skłŏd &amp;blokōw do</translation>
    </message>
    <message>
        <source>Reverting this setting requires re-downloading the entire blockchain.</source>
        <translation type="unfinished">Cŏfniyńcie tego ustawiyniŏ fołdruje pōnownego sebraniŏ cołkij kety blokōw.</translation>
    </message>
    <message>
        <source>(0 = auto, &lt;0 = leave that many cores free)</source>
        <translation type="unfinished">(0 = autōmatycznie, &lt;0 = ôstŏw tela swobodnych drzyni)</translation>
    </message>
    <message>
        <source>W&amp;allet</source>
        <translation type="unfinished">Portm&amp;anyj</translation>
    </message>
    <message>
        <source>Expert</source>
        <translation type="unfinished">Ekspert</translation>
    </message>
    <message>
        <source>Enable coin &amp;control features</source>
        <translation type="unfinished">Zapuść funkcyje kōntroli mōnet</translation>
    </message>
    <message>
        <source>If you disable the spending of unconfirmed change, the change from a transaction cannot be used until that transaction has at least one confirmation. This also affects how your balance is computed.</source>
        <translation type="unfinished">Jeźli zastawisz możebność wydaniŏ niyprzituplikowanyj wydanej wydŏwki, wydŏwka z transakcyje niy bydzie mogła ôstać użytŏ, podwiela ta transakcyjŏ niy bydzie miała nojmynij jednego przituplowaniŏ. To tyż mŏ wpływ na porachowanie Twojigo salda.</translation>
    </message>
    <message>
        <source>&amp;Spend unconfirmed change</source>
        <translation type="unfinished">&amp;Wydej niyprzituplowanõ wydŏwkã</translation>
    </message>
    <message>
        <source>Automatically open the Bitcoin client port on the router. This only works when your router supports UPnP and it is enabled.</source>
        <translation type="unfinished">Autōmatycznie ôdewrzij port klijynta Bitcoin na routerze. Ta ôpcyjŏ funguje ino jeźli twōj router podpiyrŏ UPnP i je ôno zapuszczone.</translation>
    </message>
    <message>
        <source>Map port using &amp;UPnP</source>
        <translation type="unfinished">Mapuj port przi używaniu &amp;UPnP</translation>
    </message>
    <message>
        <source>Accept connections from outside.</source>
        <translation type="unfinished">Akceptuj skuplowania ôd zewnōntrz.</translation>
    </message>
    <message>
        <source>Allow incomin&amp;g connections</source>
        <translation type="unfinished">Zwōl na skuplowania przichodzōnce</translation>
    </message>
    <message>
        <source>Connect to the Bitcoin network through a SOCKS5 proxy.</source>
        <translation type="unfinished">Skupluj sie z necym Bitcoin bez SOCKS5 proxy.</translation>
    </message>
    <message>
        <source>&amp;Connect through SOCKS5 proxy (default proxy):</source>
        <translation type="unfinished">&amp;Skupluj bez proxy SOCKS5 (wychodne proxy):</translation>
    </message>
    <message>
        <source>Port of the proxy (e.g. 9050)</source>
        <translation type="unfinished">Port ôd proxy (bp. 9050)</translation>
    </message>
    <message>
        <source>&amp;Window</source>
        <translation type="unfinished">Ô&amp;kno</translation>
    </message>
    <message>
        <source>User Interface &amp;language:</source>
        <translation type="unfinished">Gŏdka &amp;używŏcza:</translation>
    </message>
    <message>
        <source>The user interface language can be set here. This setting will take effect after restarting %1.</source>
        <translation type="unfinished">Idzie sam nasztalować gŏdka interfejsu używŏcza. Nasztalowanie prziniesie skutki po resztarcie %1.</translation>
    </message>
    <message>
        <source>&amp;Cancel</source>
        <translation type="unfinished">&amp;Pociep</translation>
    </message>
    <message>
        <source>default</source>
        <translation type="unfinished">wychodny</translation>
    </message>
    <message>
        <source>none</source>
        <translation type="unfinished">żŏdyn</translation>
    </message>
    <message>
        <source>Configuration options</source>
        <extracomment>Window title text of pop-up box that allows opening up of configuration file.</extracomment>
        <translation type="unfinished">Ôpcyje kōnfiguracyje</translation>
    </message>
    <message>
        <source>Cancel</source>
        <translation type="unfinished">Pociep</translation>
    </message>
    <message>
        <source>Error</source>
        <translation type="unfinished">Feler</translation>
    </message>
    </context>
<context>
    <name>OverviewPage</name>
    <message>
        <source>Form</source>
        <translation type="unfinished">Formular</translation>
    </message>
    <message>
        <source>The displayed information may be out of date. Your wallet automatically synchronizes with the Bitcoin network after a connection is established, but this process has not completed yet.</source>
        <translation type="unfinished">Wyświytlanŏ informacyjŏ może być niyterŏźnŏ. Twōj portmanyj synchrōnizuje sie autōmatycznie z necym bitcoin zarŏz po tym, jak zrychtowane je skuplowanie, ale proces tyn niy ôstoł jeszcze skōńczōny.</translation>
    </message>
    <message>
        <source>Available:</source>
        <translation type="unfinished">Dostympne:</translation>
    </message>
    <message>
        <source>Pending:</source>
        <translation type="unfinished">Czekajōnce:</translation>
    </message>
    <message>
        <source>Balances</source>
        <translation type="unfinished">Salda</translation>
    </message>
    <message>
        <source>Total:</source>
        <translation type="unfinished">Cuzamyn:</translation>
    </message>
    <message>
        <source>Your current total balance</source>
        <translation type="unfinished">Twoje terŏźne saldo</translation>
    </message>
    </context>
<context>
    <name>PSBTOperationsDialog</name>
    <message>
        <source>or</source>
        <translation type="unfinished">abo</translation>
    </message>
    </context>
<context>
    <name>PaymentServer</name>
    <message>
        <source>Payment request error</source>
        <translation type="unfinished">Feler żōndaniŏ płatu</translation>
    </message>
    <message>
        <source>URI handling</source>
        <translation type="unfinished">Bedynōng URI</translation>
    </message>
    <message>
        <source>'bitcoin://' is not a valid URI. Use 'bitcoin:' instead.</source>
        <translation type="unfinished">'bitcoin://' to niyma nŏleżne URI. Użyj 'bitcoin:'.</translation>
    </message>
    </context>
<context>
    <name>PeerTableModel</name>
    <message>
        <source>User Agent</source>
        <extracomment>Title of Peers Table column which contains the peer's User Agent string.</extracomment>
        <translation type="unfinished">Agynt Używŏcza</translation>
    </message>
    <message>
        <source>Direction</source>
        <extracomment>Title of Peers Table column which indicates the direction the peer connection was initiated from.</extracomment>
        <translation type="unfinished">Richtōng</translation>
    </message>
    <message>
        <source>Received</source>
        <extracomment>Title of Peers Table column which indicates the total amount of network information we have received from the peer.</extracomment>
        <translation type="unfinished">Ôdebrane</translation>
    </message>
    <message>
        <source>Address</source>
        <extracomment>Title of Peers Table column which contains the IP/Onion/I2P address of the connected peer.</extracomment>
        <translation type="unfinished">Adresa</translation>
    </message>
    <message>
        <source>Type</source>
        <extracomment>Title of Peers Table column which describes the type of peer connection. The "type" describes why the connection exists.</extracomment>
        <translation type="unfinished">Zorta</translation>
    </message>
    <message>
        <source>Network</source>
        <extracomment>Title of Peers Table column which states the network the peer connected through.</extracomment>
        <translation type="unfinished">Nec</translation>
    </message>
    <message>
        <source>Inbound</source>
        <extracomment>An Inbound Connection from a Peer.</extracomment>
        <translation type="unfinished">Wchodowy</translation>
    </message>
    <message>
        <source>Outbound</source>
        <extracomment>An Outbound Connection to a Peer.</extracomment>
        <translation type="unfinished">Wychodowy</translation>
    </message>
</context>
<context>
    <name>QRImageWidget</name>
    <message>
        <source>&amp;Copy Image</source>
        <translation type="unfinished">&amp;Kopiyruj Ôbrŏzek</translation>
    </message>
    <message>
        <source>Save QR Code</source>
        <translation type="unfinished">Spamiyntej kod QR</translation>
    </message>
    </context>
<context>
    <name>RPCConsole</name>
    <message>
        <source>Client version</source>
        <translation type="unfinished">Wersyjŏ klijynta</translation>
    </message>
    <message>
        <source>Datadir</source>
        <translation type="unfinished">Katalog datōw</translation>
    </message>
    <message>
        <source>Startup time</source>
        <translation type="unfinished">Czŏs sztartniyńciŏ</translation>
    </message>
    <message>
        <source>Network</source>
        <translation type="unfinished">Nec</translation>
    </message>
    <message>
        <source>Name</source>
        <translation type="unfinished">Miano</translation>
    </message>
    <message>
        <source>Number of connections</source>
        <translation type="unfinished">Wielość skuplowań</translation>
    </message>
    <message>
        <source>Block chain</source>
        <translation type="unfinished">Keta blokōw</translation>
    </message>
    <message>
        <source>Current number of transactions</source>
        <translation type="unfinished">Terŏźniŏ wielość transakcyji</translation>
    </message>
    <message>
        <source>Wallet: </source>
        <translation type="unfinished">Portmanyj:</translation>
    </message>
    <message>
        <source>Received</source>
        <translation type="unfinished">Ôdebrane</translation>
    </message>
    <message>
        <source>Version</source>
        <translation type="unfinished">Wersyjŏ</translation>
    </message>
    <message>
        <source>User Agent</source>
        <translation type="unfinished">Agynt Używŏcza</translation>
    </message>
    <message>
        <source>Services</source>
        <translation type="unfinished">Usugi</translation>
    </message>
    <message>
        <source>Connection Time</source>
        <translation type="unfinished">Czŏs Skuplowaniŏ</translation>
    </message>
    <message>
        <source>Last block time</source>
        <translation type="unfinished">Czas ôstatnigo bloku</translation>
    </message>
    <message>
        <source>&amp;Open</source>
        <translation type="unfinished">Ô&amp;dewrzij</translation>
    </message>
    <message>
        <source>&amp;Network Traffic</source>
        <translation type="unfinished">&amp;Ruch necowy</translation>
    </message>
    <message>
        <source>In:</source>
        <translation type="unfinished">Wchōd:</translation>
    </message>
    <message>
        <source>Out:</source>
        <translation type="unfinished">Wychōd:</translation>
    </message>
    <message>
        <source>&amp;Disconnect</source>
        <translation type="unfinished">Ô&amp;dkupluj</translation>
    </message>
    <message>
        <source>Network activity disabled</source>
        <translation type="unfinished">Aktywność necowŏ zastawiōnŏ</translation>
    </message>
    <message>
        <source>Yes</source>
        <translation type="unfinished">Ja</translation>
    </message>
    <message>
        <source>No</source>
        <translation type="unfinished">Niy</translation>
    </message>
    <message>
        <source>To</source>
        <translation type="unfinished">Do</translation>
    </message>
    <message>
        <source>From</source>
        <translation type="unfinished">Z</translation>
    </message>
    </context>
<context>
    <name>ReceiveCoinsDialog</name>
    <message>
        <source>&amp;Label:</source>
        <translation type="unfinished">&amp;Etyketa:</translation>
    </message>
    <message>
        <source>An optional message to attach to the payment request, which will be displayed when the request is opened. Note: The message will not be sent with the payment over the Bitcoin network.</source>
        <translation type="unfinished">Ôpcyjōnalnŏ wiadōmość do prziwstōniŏ do żōndaniŏ płatu, kerŏ bydzie wyświytlanŏ, kej żōndanie ôstanie ôdewrzōne. Napōmniynie: wiadōmość ta niy ôstanie wysłanŏ z płatym w nec Bitcoin.</translation>
    </message>
    <message>
        <source>Clear</source>
        <translation type="unfinished">Wypucuj</translation>
    </message>
    <message>
        <source>Show</source>
        <translation type="unfinished">Pokŏż</translation>
    </message>
    <message>
        <source>Remove</source>
        <translation type="unfinished">Wychrōń</translation>
    </message>
    <message>
        <source>Copy &amp;URI</source>
        <translation type="unfinished">Kopiyruj &amp;URI</translation>
    </message>
    <message>
        <source>Could not unlock wallet.</source>
        <translation type="unfinished">Niy idzie było ôdszperować portmanyja.</translation>
    </message>
    </context>
<context>
    <name>ReceiveRequestDialog</name>
    <message>
        <source>Amount:</source>
        <translation type="unfinished">Kwota:</translation>
    </message>
    <message>
        <source>Message:</source>
        <translation type="unfinished">Wiadōmość:</translation>
    </message>
    <message>
        <source>Wallet:</source>
        <translation type="unfinished">Portmanyj:</translation>
    </message>
    <message>
        <source>Copy &amp;URI</source>
        <translation type="unfinished">Kopiyruj &amp;URI</translation>
    </message>
    <message>
        <source>Copy &amp;Address</source>
        <translation type="unfinished">Kopiyruj &amp;Adresã</translation>
    </message>
    <message>
        <source>Payment information</source>
        <translation type="unfinished">Informacyje ô płacie</translation>
    </message>
    </context>
<context>
    <name>RecentRequestsTableModel</name>
    <message>
        <source>Date</source>
        <translation type="unfinished">Datōm</translation>
    </message>
    <message>
        <source>Label</source>
        <translation type="unfinished">Etyketa</translation>
    </message>
    <message>
        <source>Message</source>
        <translation type="unfinished">Wiadōmość</translation>
    </message>
    <message>
        <source>(no label)</source>
        <translation type="unfinished">(chyba etykety)</translation>
    </message>
    </context>
<context>
    <name>SendCoinsDialog</name>
    <message>
        <source>Send Coins</source>
        <translation type="unfinished">Poślij mōnety</translation>
    </message>
    <message>
        <source>Quantity:</source>
        <translation type="unfinished">Wielość:</translation>
    </message>
    <message>
        <source>Bytes:</source>
        <translation type="unfinished">Bajtōw:</translation>
    </message>
    <message>
        <source>Amount:</source>
        <translation type="unfinished">Kwota:</translation>
    </message>
    <message>
        <source>Fee:</source>
        <translation type="unfinished">Ôpłŏcka:</translation>
    </message>
    <message>
        <source>After Fee:</source>
        <translation type="unfinished">Po ôpłŏcce:</translation>
    </message>
    <message>
        <source>Change:</source>
        <translation type="unfinished">Wydŏwka:</translation>
    </message>
    <message>
        <source>Warning: Fee estimation is currently not possible.</source>
        <translation type="unfinished">Pozōr: Ôszacowanie ôpłŏcki za transakcyje je aktualnie niymożebne.</translation>
    </message>
    <message>
        <source>per kilobyte</source>
        <translation type="unfinished">na kilobajt</translation>
    </message>
    <message>
        <source>Hide</source>
        <translation type="unfinished">Skryj</translation>
    </message>
    <message>
        <source>Recommended:</source>
        <translation type="unfinished">Doradzane:</translation>
    </message>
    <message>
        <source>Custom:</source>
        <translation type="unfinished">Włŏsne:</translation>
    </message>
    <message>
        <source>Dust:</source>
        <translation type="unfinished">Sztaub:</translation>
    </message>
    <message>
        <source>Balance:</source>
        <translation type="unfinished">Saldo:</translation>
    </message>
    <message>
        <source>Copy quantity</source>
        <translation type="unfinished">Kopiyruj wielość</translation>
    </message>
    <message>
        <source>Copy amount</source>
        <translation type="unfinished">Kopiyruj kwotã</translation>
    </message>
    <message>
        <source>Copy fee</source>
        <translation type="unfinished">Kopiyruj ôpłŏckã</translation>
    </message>
    <message>
        <source>Copy after fee</source>
        <translation type="unfinished">Kopiyruj wielość po ôpłŏcce</translation>
    </message>
    <message>
        <source>Copy bytes</source>
        <translation type="unfinished">Kopiyruj wielość bajtōw</translation>
    </message>
    <message>
        <source>Copy dust</source>
        <translation type="unfinished">Kopiyruj sztaub</translation>
    </message>
    <message>
        <source>Copy change</source>
        <translation type="unfinished">Kopiyruj wydŏwkã</translation>
    </message>
    <message>
        <source>%1 (%2 blocks)</source>
        <translation type="unfinished">%1 (%2 blokōw)</translation>
    </message>
    <message>
        <source>or</source>
        <translation type="unfinished">abo</translation>
    </message>
    <message>
        <source>Transaction creation failed!</source>
        <translation type="unfinished">Utworzynie transakcyje niy podarziło sie!</translation>
    </message>
    <message numerus="yes">
        <source>Estimated to begin confirmation within %n block(s).</source>
        <translation type="unfinished">
            <numerusform />
        </translation>
    </message>
    <message>
        <source>Warning: Invalid Bitcoin address</source>
        <translation type="unfinished">Pozōr: niynŏleżnŏ adresa Bitcoin</translation>
    </message>
    <message>
        <source>Warning: Unknown change address</source>
        <translation type="unfinished">Pozōr: Niyznōmŏ adresa wydŏwki</translation>
    </message>
    <message>
        <source>(no label)</source>
        <translation type="unfinished">(chyba etykety)</translation>
    </message>
</context>
<context>
    <name>SendCoinsEntry</name>
    <message>
        <source>&amp;Label:</source>
        <translation type="unfinished">&amp;Etyketa:</translation>
    </message>
    <message>
        <source>The Bitcoin address to send the payment to</source>
        <translation type="unfinished">Adresa Bitcoin, na kerõ chcesz posłać płat</translation>
    </message>
    <message>
        <source>Use available balance</source>
        <translation type="unfinished">Użyj dostympnego salda</translation>
    </message>
    <message>
        <source>Message:</source>
        <translation type="unfinished">Wiadōmość:</translation>
    </message>
    <message>
        <source>A message that was attached to the bitcoin: URI which will be stored with the transaction for your reference. Note: This message will not be sent over the Bitcoin network.</source>
        <translation type="unfinished">Wiadōmość, kerŏ ôstała prziwstōnŏ do URI bitcoin:, kerŏ bydzie przechowowanŏ z transakcyjōm w cylach informacyjnych. Napōmniynie: Ta wiadōmość niy bydzie rozszyrzowanŏ w necu Bitcoin.</translation>
    </message>
    </context>
<context>
    <name>SignVerifyMessageDialog</name>
    <message>
        <source>Signatures - Sign / Verify a Message</source>
        <translation type="unfinished">Szkryfki - Podpisz / Zweryfikuj Wiadōmość</translation>
    </message>
    <message>
        <source>&amp;Sign Message</source>
        <translation type="unfinished">&amp;Szkryftnij Wiadōmość</translation>
    </message>
    <message>
        <source>Sign &amp;Message</source>
        <translation type="unfinished">Szkryftnij &amp;Wiadōmość</translation>
    </message>
    <message>
        <source>&amp;Verify Message</source>
        <translation type="unfinished">&amp;Weryfikuj Wiadōmość</translation>
    </message>
    <message>
        <source>Message signing failed.</source>
        <translation type="unfinished">Szkryftniyńcie wiadōmości niy podarziło sie.</translation>
    </message>
    <message>
        <source>Message signed.</source>
        <translation type="unfinished">Wiadōmość szkryftniyntŏ.</translation>
    </message>
    <message>
        <source>Message verification failed.</source>
        <translation type="unfinished">Weryfikacyjŏ wiadōmości niy podarziła sie.</translation>
    </message>
    </context>
<context>
    <name>TransactionDesc</name>
    <message>
        <source>Status</source>
        <translation type="unfinished">Sztatus</translation>
    </message>
    <message>
        <source>Date</source>
        <translation type="unfinished">Datōm</translation>
    </message>
    <message>
        <source>Source</source>
        <translation type="unfinished">Źrōdło</translation>
    </message>
    <message>
        <source>From</source>
        <translation type="unfinished">Z</translation>
    </message>
    <message>
        <source>unknown</source>
        <translation type="unfinished">niyznōme</translation>
    </message>
    <message>
        <source>To</source>
        <translation type="unfinished">Do</translation>
    </message>
    <message>
        <source>label</source>
        <translation type="unfinished">etyketa</translation>
    </message>
    <message numerus="yes">
        <source>matures in %n more block(s)</source>
        <translation type="unfinished">
            <numerusform />
        </translation>
    </message>
    <message>
        <source>Message</source>
        <translation type="unfinished">Wiadōmość</translation>
    </message>
    <message>
        <source>Comment</source>
        <translation type="unfinished">Kōmyntŏrz</translation>
    </message>
    <message>
        <source>Transaction</source>
        <translation type="unfinished">Transakcyjŏ</translation>
    </message>
    <message>
        <source>Amount</source>
        <translation type="unfinished">Kwota</translation>
    </message>
    </context>
<context>
    <name>TransactionTableModel</name>
    <message>
        <source>Date</source>
        <translation type="unfinished">Datōm</translation>
    </message>
    <message>
        <source>Type</source>
        <translation type="unfinished">Zorta</translation>
    </message>
    <message>
        <source>Label</source>
        <translation type="unfinished">Etyketa</translation>
    </message>
    <message>
        <source>Received with</source>
        <translation type="unfinished">Ôdebrane z</translation>
    </message>
    <message>
        <source>Received from</source>
        <translation type="unfinished">Ôdebrane ôd</translation>
    </message>
    <message>
        <source>Payment to yourself</source>
        <translation type="unfinished">Płat do siebie</translation>
    </message>
    <message>
        <source>(no label)</source>
        <translation type="unfinished">(chyba etykety)</translation>
    </message>
    </context>
<context>
    <name>TransactionView</name>
    <message>
        <source>All</source>
        <translation type="unfinished">Wszyjske</translation>
    </message>
    <message>
        <source>Today</source>
        <translation type="unfinished">Dzisiej</translation>
    </message>
    <message>
        <source>Received with</source>
        <translation type="unfinished">Ôdebrane z</translation>
    </message>
    <message>
        <source>Other</source>
        <translation type="unfinished">Inksze</translation>
    </message>
    <message>
        <source>Enter address, transaction id, or label to search</source>
        <translation type="unfinished">Wkludź adresa, idyntyfikatōr transakcyje abo etyketã coby wyszukać</translation>
    </message>
    <message>
        <source>Confirmed</source>
        <translation type="unfinished">Przituplowany</translation>
    </message>
    <message>
        <source>Date</source>
        <translation type="unfinished">Datōm</translation>
    </message>
    <message>
        <source>Type</source>
        <translation type="unfinished">Zorta</translation>
    </message>
    <message>
        <source>Label</source>
        <translation type="unfinished">Etyketa</translation>
    </message>
    <message>
        <source>Address</source>
        <translation type="unfinished">Adresa</translation>
    </message>
    <message>
        <source>Exporting Failed</source>
        <translation type="unfinished">Eksportowanie niy podarziło sie</translation>
    </message>
    <message>
        <source>to</source>
        <translation type="unfinished">do</translation>
    </message>
</context>
<context>
    <name>WalletFrame</name>
    <message>
        <source>Error</source>
        <translation type="unfinished">Feler</translation>
    </message>
    </context>
<context>
    <name>WalletModel</name>
    <message>
        <source>Send Coins</source>
        <translation type="unfinished">Poślij mōnety</translation>
    </message>
    <message>
        <source>New fee:</source>
        <translation type="unfinished">Nowŏ ôpłŏcka:</translation>
    </message>
    <message>
        <source>default wallet</source>
        <translation type="unfinished">wychodny portmanyj</translation>
    </message>
</context>
<context>
    <name>WalletView</name>
    <message>
        <source>&amp;Export</source>
        <translation type="unfinished">&amp;Eksportuj</translation>
    </message>
    <message>
        <source>Export the data in the current tab to a file</source>
        <translation type="unfinished">Eksportuj dane z aktywnyj szkarty do zbioru</translation>
    </message>
    <message>
        <source>Backup Failed</source>
        <translation type="unfinished">Backup niy podarził sie</translation>
    </message>
    <message>
        <source>Cancel</source>
        <translation type="unfinished">Pociep</translation>
    </message>
</context>
</TS><|MERGE_RESOLUTION|>--- conflicted
+++ resolved
@@ -863,27 +863,7 @@
     </message>
     <message>
         <source>Use a custom data directory:</source>
-<<<<<<< HEAD
-        <translation>Użyj ôbranego folderu datōw</translation>
-    </message>
-    <message>
-        <source>Bitcoin</source>
-        <translation>Bitcoin</translation>
-    </message>
-    <message>
-        <source>At least %1 GB of data will be stored in this directory, and it will grow over time.</source>
-        <translation>Co nojmynij %1 GB datōw ôstanie spamiyntane w tym katalogu, daty te bydōm z czasym corŏz srogsze.</translation>
-    </message>
-    <message>
-        <source>Approximately %1 GB of data will be stored in this directory.</source>
-        <translation>Kole %1 GB datōw ôstanie spamiyntane w tym katalogu.</translation>
-    </message>
-    <message>
-        <source>%1 will download and store a copy of the %2 block chain.</source>
-        <translation>%1 sebiere i spamiyntŏ kopijõ kety blokōw %2.</translation>
-=======
         <translation type="unfinished">Użyj ôbranego folderu datōw</translation>
->>>>>>> 024b8e12
     </message>
 </context>
 <context>
