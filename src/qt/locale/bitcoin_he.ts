--- conflicted
+++ resolved
@@ -969,13 +969,8 @@
         </translation>
     </message>
     <message>
-<<<<<<< HEAD
-        <source>%1 will download and store a copy of the %2 block chain.</source>
-        <translation type="unfinished"></translation>
-=======
         <source>%1 behind</source>
         <translation type="unfinished">%1 מאחור</translation>
->>>>>>> 024b8e12
     </message>
     <message>
         <source>Last received block was generated %1 ago.</source>
