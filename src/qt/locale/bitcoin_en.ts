--- conflicted
+++ resolved
@@ -1870,13 +1870,8 @@
         <translation type="unfinished">Amount</translation>
     </message>
     <message>
-<<<<<<< HEAD
-        <location filename="../guiutil.cpp" line="+115"/>
+        <location filename="../guiutil.cpp" line="+111"/>
         <source>Enter a Liquid address (e.g. %1)</source>
-=======
-        <location filename="../guiutil.cpp" line="+111"/>
-        <source>Enter a Bitcoin address (e.g. %1)</source>
->>>>>>> 519b0bc5
         <translation type="unfinished"></translation>
     </message>
     <message>
