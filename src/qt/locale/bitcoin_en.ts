<?xml version="1.0" encoding="utf-8"?>
<!DOCTYPE TS>
<TS version="2.1" language="en">
<context>
    <name>AddressBookPage</name>
    <message>
        <location filename="../forms/addressbookpage.ui" line="+37"/>
        <source>Right-click to edit address or label</source>
        <translation type="unfinished"></translation>
    </message>
    <message>
        <location line="+27"/>
        <source>Create a new address</source>
        <translation>Create a new address</translation>
    </message>
    <message>
        <location line="+3"/>
        <source>&amp;New</source>
        <translation type="unfinished"></translation>
    </message>
    <message>
        <location line="+14"/>
        <source>Copy the currently selected address to the system clipboard</source>
        <translation>Copy the currently selected address to the system clipboard</translation>
    </message>
    <message>
        <location line="+3"/>
        <source>&amp;Copy</source>
        <translation type="unfinished"></translation>
    </message>
    <message>
        <location line="+67"/>
        <source>C&amp;lose</source>
        <translation type="unfinished"></translation>
    </message>
    <message>
        <location line="-53"/>
        <source>Delete the currently selected address from the list</source>
        <translation>Delete the currently selected address from the list</translation>
    </message>
    <message>
        <location line="-71"/>
        <source>Enter address or label to search</source>
        <translation type="unfinished"></translation>
    </message>
    <message>
        <location line="+101"/>
        <source>Export the data in the current tab to a file</source>
        <translation>Export the data in the current tab to a file</translation>
    </message>
    <message>
        <location line="+3"/>
        <source>&amp;Export</source>
        <translation>&amp;Export</translation>
    </message>
    <message>
        <location line="-30"/>
        <source>&amp;Delete</source>
        <translation>&amp;Delete</translation>
    </message>
    <message>
        <location filename="../addressbookpage.cpp" line="+84"/>
        <source>Choose the address to send coins to</source>
        <translation type="unfinished"></translation>
    </message>
    <message>
        <location line="+1"/>
        <source>Choose the address to receive coins with</source>
        <translation type="unfinished"></translation>
    </message>
    <message>
        <location line="+5"/>
        <source>C&amp;hoose</source>
        <translation type="unfinished"></translation>
    </message>
    <message>
        <location line="+6"/>
        <source>Sending addresses</source>
        <translation type="unfinished"></translation>
    </message>
    <message>
        <location line="+1"/>
        <source>Receiving addresses</source>
        <translation type="unfinished"></translation>
    </message>
    <message>
        <location line="+7"/>
        <source>These are your Bitcoin addresses for sending payments. Always check the amount and the receiving address before sending coins.</source>
        <translation type="unfinished"></translation>
    </message>
    <message>
        <location line="+5"/>
        <source>These are your Bitcoin addresses for receiving payments. Use the &apos;Create new receiving address&apos; button in the receive tab to create new addresses.
Signing is only possible with addresses of the type &apos;legacy&apos;.</source>
        <translation type="unfinished"></translation>
    </message>
    <message>
        <location line="+8"/>
        <source>Copy Address</source>
        <translation type="unfinished"></translation>
    </message>
    <message>
        <location line="+1"/>
        <source>Copy Label</source>
        <translation type="unfinished"></translation>
    </message>
    <message>
        <location line="+1"/>
        <source>Edit</source>
        <translation type="unfinished"></translation>
    </message>
    <message>
        <location line="+3"/>
        <source>Delete</source>
        <translation type="unfinished"></translation>
    </message>
    <message>
        <location line="+161"/>
        <source>Export Address List</source>
        <translation type="unfinished"></translation>
    </message>
    <message>
        <location line="+1"/>
        <source>Comma separated file</source>
        <comment>Name of CSV file format</comment>
        <translation type="unfinished"></translation>
    </message>
    <message>
        <location line="+15"/>
        <source>There was an error trying to save the address list to %1. Please try again.</source>
        <comment>An error message.</comment>
        <extracomment>%1 is a name of the file (e.g., &quot;addrbook.csv&quot;) that the bitcoin addresses were exported to.</extracomment>
        <translation type="unfinished"></translation>
    </message>
    <message>
        <location line="-2"/>
        <source>Exporting Failed</source>
        <translation type="unfinished"></translation>
    </message>
</context>
<context>
    <name>AddressTableModel</name>
    <message>
        <location filename="../addresstablemodel.cpp" line="+168"/>
        <source>Label</source>
        <translation type="unfinished"></translation>
    </message>
    <message>
        <location line="+0"/>
        <source>Address</source>
        <translation type="unfinished"></translation>
    </message>
    <message>
        <location line="+38"/>
        <source>(no label)</source>
        <translation type="unfinished"></translation>
    </message>
</context>
<context>
    <name>AskPassphraseDialog</name>
    <message>
        <location filename="../forms/askpassphrasedialog.ui" line="+26"/>
        <source>Passphrase Dialog</source>
        <translation>Passphrase Dialog</translation>
    </message>
    <message>
        <location line="+30"/>
        <source>Enter passphrase</source>
        <translation>Enter passphrase</translation>
    </message>
    <message>
        <location line="+14"/>
        <source>New passphrase</source>
        <translation>New passphrase</translation>
    </message>
    <message>
        <location line="+14"/>
        <source>Repeat new passphrase</source>
        <translation>Repeat new passphrase</translation>
    </message>
    <message>
        <location line="+14"/>
        <source>Show passphrase</source>
        <translation type="unfinished"></translation>
    </message>
    <message>
        <location filename="../askpassphrasedialog.cpp" line="+51"/>
        <source>Encrypt wallet</source>
        <translation type="unfinished"></translation>
    </message>
    <message>
        <location line="+3"/>
        <source>This operation needs your wallet passphrase to unlock the wallet.</source>
        <translation type="unfinished"></translation>
    </message>
    <message>
        <location line="+5"/>
        <source>Unlock wallet</source>
        <translation type="unfinished"></translation>
    </message>
    <message>
        <location line="+3"/>
        <source>Change passphrase</source>
        <translation type="unfinished"></translation>
    </message>
    <message>
        <location line="+48"/>
        <source>Confirm wallet encryption</source>
        <translation type="unfinished"></translation>
    </message>
    <message>
        <location line="+1"/>
        <source>Warning: If you encrypt your wallet and lose your passphrase, you will &lt;b&gt;LOSE ALL OF YOUR BITCOINS&lt;/b&gt;!</source>
        <translation type="unfinished"></translation>
    </message>
    <message>
        <location line="+0"/>
        <source>Are you sure you wish to encrypt your wallet?</source>
        <translation type="unfinished"></translation>
    </message>
    <message>
        <location line="+18"/>
        <location line="+44"/>
        <source>Wallet encrypted</source>
        <translation type="unfinished"></translation>
    </message>
    <message>
        <location line="-125"/>
        <source>Enter the new passphrase for the wallet.&lt;br/&gt;Please use a passphrase of &lt;b&gt;ten or more random characters&lt;/b&gt;, or &lt;b&gt;eight or more words&lt;/b&gt;.</source>
        <translation type="unfinished"></translation>
    </message>
    <message>
        <location line="+15"/>
        <source>Enter the old passphrase and new passphrase for the wallet.</source>
        <translation type="unfinished"></translation>
    </message>
    <message>
        <location line="+55"/>
        <source>Remember that encrypting your wallet cannot fully protect your bitcoins from being stolen by malware infecting your computer.</source>
        <translation type="unfinished"></translation>
    </message>
    <message>
        <location line="+4"/>
        <source>Wallet to be encrypted</source>
        <translation type="unfinished"></translation>
    </message>
    <message>
        <location line="+2"/>
        <source>Your wallet is about to be encrypted. </source>
        <translation type="unfinished"></translation>
    </message>
    <message>
        <location line="+7"/>
        <source>Your wallet is now encrypted. </source>
        <translation type="unfinished"></translation>
    </message>
    <message>
        <location line="+2"/>
        <source>IMPORTANT: Any previous backups you have made of your wallet file should be replaced with the newly generated, encrypted wallet file. For security reasons, previous backups of the unencrypted wallet file will become useless as soon as you start using the new, encrypted wallet.</source>
        <translation type="unfinished"></translation>
    </message>
    <message>
        <location line="+6"/>
        <location line="+8"/>
        <location line="+32"/>
        <location line="+6"/>
        <source>Wallet encryption failed</source>
        <translation type="unfinished"></translation>
    </message>
    <message>
        <location line="-45"/>
        <source>Wallet encryption failed due to an internal error. Your wallet was not encrypted.</source>
        <translation type="unfinished"></translation>
    </message>
    <message>
        <location line="+8"/>
        <location line="+38"/>
        <source>The supplied passphrases do not match.</source>
        <translation type="unfinished"></translation>
    </message>
    <message>
        <location line="-27"/>
        <location line="+6"/>
        <source>Wallet unlock failed</source>
        <translation type="unfinished"></translation>
    </message>
    <message>
        <location line="-5"/>
        <location line="+20"/>
        <source>The passphrase entered for the wallet decryption was incorrect.</source>
        <translation type="unfinished"></translation>
    </message>
    <message>
        <location line="-6"/>
        <source>Wallet passphrase was successfully changed.</source>
        <translation type="unfinished"></translation>
    </message>
    <message>
        <location line="+46"/>
        <location line="+33"/>
        <source>Warning: The Caps Lock key is on!</source>
        <translation type="unfinished"></translation>
    </message>
</context>
<context>
    <name>BanTableModel</name>
    <message>
        <location filename="../bantablemodel.cpp" line="+85"/>
        <source>IP/Netmask</source>
        <translation type="unfinished"></translation>
    </message>
    <message>
        <location line="+0"/>
        <source>Banned Until</source>
        <translation type="unfinished"></translation>
    </message>
</context>
<context>
    <name>BitcoinApplication</name>
    <message>
        <location filename="../bitcoin.cpp" line="+421"/>
        <source>Runaway exception</source>
        <translation type="unfinished"></translation>
    </message>
    <message>
        <location line="+1"/>
        <source>A fatal error occurred. %1 can no longer continue safely and will quit.</source>
        <translation type="unfinished"></translation>
    </message>
    <message>
        <location line="+9"/>
        <source>Internal error</source>
        <translation type="unfinished"></translation>
    </message>
    <message>
        <location line="+1"/>
        <source>An internal error occurred. %1 will attempt to continue safely. This is an unexpected bug which can be reported as described below.</source>
        <translation type="unfinished"></translation>
    </message>
</context>
<context>
    <name>BitcoinGUI</name>
    <message>
        <location filename="../bitcoingui.cpp" line="+247"/>
        <source>&amp;Overview</source>
        <translation>&amp;Overview</translation>
    </message>
    <message>
        <location line="+1"/>
        <source>Show general overview of wallet</source>
        <translation>Show general overview of wallet</translation>
    </message>
    <message>
        <location line="+28"/>
        <source>&amp;Transactions</source>
        <translation>&amp;Transactions</translation>
    </message>
    <message>
        <location line="+1"/>
        <source>Browse transaction history</source>
        <translation>Browse transaction history</translation>
    </message>
    <message>
        <location line="+23"/>
        <source>E&amp;xit</source>
        <translation>E&amp;xit</translation>
    </message>
    <message>
        <location line="+1"/>
        <source>Quit application</source>
        <translation>Quit application</translation>
    </message>
    <message>
        <location line="+3"/>
        <source>&amp;About %1</source>
        <translation type="unfinished"></translation>
    </message>
    <message>
        <location line="+1"/>
        <source>Show information about %1</source>
        <translation type="unfinished"></translation>
    </message>
    <message>
        <location line="+3"/>
        <source>About &amp;Qt</source>
        <translation>About &amp;Qt</translation>
    </message>
    <message>
        <location line="+1"/>
        <source>Show information about Qt</source>
        <translation>Show information about Qt</translation>
    </message>
    <message>
        <location line="+3"/>
        <source>Modify configuration options for %1</source>
        <translation type="unfinished"></translation>
    </message>
    <message>
        <location line="+46"/>
        <source>Create a new wallet</source>
        <translation type="unfinished"></translation>
    </message>
    <message>
        <location line="+209"/>
        <source>Wallet:</source>
        <translation type="unfinished"></translation>
    </message>
    <message>
        <location line="+351"/>
        <source>Click to disable network activity.</source>
        <translation type="unfinished"></translation>
    </message>
    <message>
        <location line="+2"/>
        <source>Network activity disabled.</source>
        <translation type="unfinished"></translation>
    </message>
    <message>
        <location line="+0"/>
        <source>Click to enable network activity again.</source>
        <translation type="unfinished"></translation>
    </message>
    <message>
        <location line="+399"/>
        <source>Proxy is &lt;b&gt;enabled&lt;/b&gt;: %1</source>
        <translation type="unfinished"></translation>
    </message>
    <message>
        <location line="-1064"/>
        <source>Send coins to a Bitcoin address</source>
        <translation>Send coins to a Bitcoin address</translation>
    </message>
    <message>
        <location line="+67"/>
        <source>Backup wallet to another location</source>
        <translation>Backup wallet to another location</translation>
    </message>
    <message>
        <location line="+2"/>
        <source>Change the passphrase used for wallet encryption</source>
        <translation>Change the passphrase used for wallet encryption</translation>
    </message>
    <message>
        <location line="-70"/>
        <source>&amp;Send</source>
        <translation>&amp;Send</translation>
    </message>
    <message>
        <location line="+11"/>
        <source>&amp;Receive</source>
        <translation>&amp;Receive</translation>
    </message>
    <message>
        <location line="+46"/>
        <source>&amp;Options…</source>
        <translation type="unfinished"></translation>
    </message>
    <message>
        <location line="+4"/>
        <source>&amp;Show / Hide</source>
        <translation>&amp;Show / Hide</translation>
    </message>
    <message>
        <location line="+1"/>
        <source>Show or hide the main Window</source>
        <translation>Show or hide the main Window</translation>
    </message>
    <message>
        <location line="+2"/>
        <source>&amp;Encrypt Wallet…</source>
        <translation type="unfinished"></translation>
    </message>
    <message>
        <location line="+1"/>
        <source>Encrypt the private keys that belong to your wallet</source>
        <translation>Encrypt the private keys that belong to your wallet</translation>
    </message>
    <message>
        <location line="+2"/>
        <source>&amp;Backup Wallet…</source>
        <translation type="unfinished"></translation>
    </message>
    <message>
        <location line="+2"/>
        <source>&amp;Change Passphrase…</source>
        <translation type="unfinished"></translation>
    </message>
    <message>
        <location line="+2"/>
        <source>Sign &amp;message…</source>
        <translation type="unfinished"></translation>
    </message>
    <message>
        <location line="+1"/>
        <source>Sign messages with your Bitcoin addresses to prove you own them</source>
        <translation>Sign messages with your Bitcoin addresses to prove you own them</translation>
    </message>
    <message>
        <location line="+1"/>
        <source>&amp;Verify message…</source>
        <translation type="unfinished"></translation>
    </message>
    <message>
        <location line="+1"/>
        <source>Verify messages to ensure they were signed with specified Bitcoin addresses</source>
        <translation>Verify messages to ensure they were signed with specified Bitcoin addresses</translation>
    </message>
    <message>
        <location line="+1"/>
        <source>&amp;Load PSBT from file…</source>
        <translation type="unfinished"></translation>
    </message>
    <message>
        <location line="+2"/>
        <source>Load PSBT from clipboard…</source>
        <translation type="unfinished"></translation>
    </message>
    <message>
        <location line="+14"/>
        <source>Open &amp;URI…</source>
        <translation type="unfinished"></translation>
    </message>
    <message>
        <location line="+8"/>
        <source>Close Wallet…</source>
        <translation type="unfinished"></translation>
    </message>
    <message>
        <location line="+3"/>
        <source>Create Wallet…</source>
        <translation type="unfinished"></translation>
    </message>
    <message>
        <location line="+4"/>
        <source>Close All Wallets…</source>
        <translation type="unfinished"></translation>
    </message>
    <message>
        <location line="+97"/>
        <source>&amp;File</source>
        <translation>&amp;File</translation>
    </message>
    <message>
        <location line="+18"/>
        <source>&amp;Settings</source>
        <translation>&amp;Settings</translation>
    </message>
    <message>
        <location line="+61"/>
        <source>&amp;Help</source>
        <translation>&amp;Help</translation>
    </message>
    <message>
        <location line="+11"/>
        <source>Tabs toolbar</source>
        <translation>Tabs toolbar</translation>
    </message>
    <message>
        <location line="+400"/>
        <source>Syncing Headers (%1%)…</source>
        <translation type="unfinished"></translation>
    </message>
    <message>
        <location line="+46"/>
        <source>Synchronizing with network…</source>
        <translation type="unfinished"></translation>
    </message>
    <message>
        <location line="+5"/>
        <source>Indexing blocks on disk…</source>
        <translation type="unfinished"></translation>
    </message>
    <message>
        <location line="+2"/>
        <source>Processing blocks on disk…</source>
        <translation type="unfinished"></translation>
    </message>
    <message>
        <location line="+4"/>
        <source>Reindexing blocks on disk…</source>
        <translation type="unfinished"></translation>
    </message>
    <message>
        <location line="+6"/>
        <source>Connecting to peers…</source>
        <translation type="unfinished"></translation>
    </message>
    <message>
        <location line="-744"/>
        <source>Request payments (generates QR codes and bitcoin: URIs)</source>
        <translation type="unfinished"></translation>
    </message>
    <message>
        <location line="+75"/>
        <source>Show the list of used sending addresses and labels</source>
        <translation type="unfinished"></translation>
    </message>
    <message>
        <location line="+2"/>
        <source>Show the list of used receiving addresses and labels</source>
        <translation type="unfinished"></translation>
    </message>
    <message>
        <location line="+20"/>
        <source>&amp;Command-line options</source>
        <translation type="unfinished"></translation>
    </message>
    <message numerus="yes">
        <location line="+555"/>
        <source>%n active connection(s) to Bitcoin network</source>
        <translation>
            <numerusform>%n active connection to Bitcoin network</numerusform>
            <numerusform>%n active connections to Bitcoin network</numerusform>
        </translation>
    </message>
    <message numerus="yes">
        <location line="+101"/>
        <source>Processed %n block(s) of transaction history.</source>
        <translation>
            <numerusform>Processed %n block of transaction history.</numerusform>
            <numerusform>Processed %n blocks of transaction history.</numerusform>
        </translation>
    </message>
    <message>
        <location line="+23"/>
        <source>%1 behind</source>
        <translation>%1 behind</translation>
    </message>
    <message>
        <location line="+5"/>
        <source>Catching up…</source>
        <translation type="unfinished"></translation>
    </message>
    <message>
        <location line="+19"/>
        <source>Last received block was generated %1 ago.</source>
        <translation>Last received block was generated %1 ago.</translation>
    </message>
    <message>
        <location line="+2"/>
        <source>Transactions after this will not yet be visible.</source>
        <translation>Transactions after this will not yet be visible.</translation>
    </message>
    <message>
        <location line="+25"/>
        <source>Error</source>
        <translation>Error</translation>
    </message>
    <message>
        <location line="+4"/>
        <source>Warning</source>
        <translation>Warning</translation>
    </message>
    <message>
        <location line="+4"/>
        <source>Information</source>
        <translation>Information</translation>
    </message>
    <message>
        <location line="-78"/>
        <source>Up to date</source>
        <translation>Up to date</translation>
    </message>
    <message>
        <location line="-693"/>
        <source>Load Partially Signed Bitcoin Transaction</source>
        <translation type="unfinished"></translation>
    </message>
    <message>
        <location line="+2"/>
        <source>Load Partially Signed Bitcoin Transaction from clipboard</source>
        <translation type="unfinished"></translation>
    </message>
    <message>
        <location line="+2"/>
        <source>Node window</source>
        <translation type="unfinished"></translation>
    </message>
    <message>
        <location line="+1"/>
        <source>Open node debugging and diagnostic console</source>
        <translation type="unfinished"></translation>
    </message>
    <message>
        <location line="+5"/>
        <source>&amp;Sending addresses</source>
        <translation type="unfinished"></translation>
    </message>
    <message>
        <location line="+2"/>
        <source>&amp;Receiving addresses</source>
        <translation type="unfinished"></translation>
    </message>
    <message>
        <location line="+4"/>
        <source>Open a bitcoin: URI</source>
        <translation type="unfinished"></translation>
    </message>
    <message>
        <location line="+2"/>
        <source>Open Wallet</source>
        <translation type="unfinished"></translation>
    </message>
    <message>
        <location line="+2"/>
        <source>Open a wallet</source>
        <translation type="unfinished"></translation>
    </message>
    <message>
        <location line="+4"/>
        <source>Close wallet</source>
        <translation type="unfinished"></translation>
    </message>
    <message>
        <location line="+7"/>
        <source>Close all wallets</source>
        <translation type="unfinished"></translation>
    </message>
    <message>
        <location line="+4"/>
        <source>Show the %1 help message to get a list with possible Bitcoin command-line options</source>
        <translation type="unfinished"></translation>
    </message>
    <message>
        <location line="+2"/>
        <source>&amp;Mask values</source>
        <translation type="unfinished"></translation>
    </message>
    <message>
        <location line="+2"/>
        <source>Mask the values in the Overview tab</source>
        <translation type="unfinished"></translation>
    </message>
    <message>
        <location line="+32"/>
        <source>default wallet</source>
        <translation type="unfinished"></translation>
    </message>
    <message>
        <location line="+21"/>
        <source>No wallets available</source>
        <translation type="unfinished"></translation>
    </message>
    <message>
        <location line="+64"/>
        <source>&amp;Window</source>
        <translation type="unfinished">&amp;Window</translation>
    </message>
    <message>
        <location line="+2"/>
        <source>Minimize</source>
        <translation type="unfinished"></translation>
    </message>
    <message>
        <location line="+10"/>
        <source>Zoom</source>
        <translation type="unfinished"></translation>
    </message>
    <message>
        <location line="+18"/>
        <source>Main Window</source>
        <translation type="unfinished"></translation>
    </message>
    <message>
        <location line="+245"/>
        <source>%1 client</source>
        <translation type="unfinished"></translation>
    </message>
    <message>
        <location line="+333"/>
        <source>Error: %1</source>
        <translation type="unfinished"></translation>
    </message>
    <message>
        <location line="+4"/>
        <source>Warning: %1</source>
        <translation type="unfinished"></translation>
    </message>
    <message>
        <location line="+100"/>
        <source>Date: %1
</source>
        <translation type="unfinished"></translation>
    </message>
    <message>
        <location line="+1"/>
        <source>Amount: %1
</source>
        <translation type="unfinished"></translation>
    </message>
    <message>
        <location line="+2"/>
        <source>Wallet: %1
</source>
        <translation type="unfinished"></translation>
    </message>
    <message>
        <location line="+2"/>
        <source>Type: %1
</source>
        <translation type="unfinished"></translation>
    </message>
    <message>
        <location line="+2"/>
        <source>Label: %1
</source>
        <translation type="unfinished"></translation>
    </message>
    <message>
        <location line="+2"/>
        <source>Address: %1
</source>
        <translation type="unfinished"></translation>
    </message>
    <message>
        <location line="+1"/>
        <source>Sent transaction</source>
        <translation>Sent transaction</translation>
    </message>
    <message>
        <location line="+0"/>
        <source>Incoming transaction</source>
        <translation>Incoming transaction</translation>
    </message>
    <message>
        <location line="+52"/>
        <source>HD key generation is &lt;b&gt;enabled&lt;/b&gt;</source>
        <translation type="unfinished"></translation>
    </message>
    <message>
        <location line="+0"/>
        <source>HD key generation is &lt;b&gt;disabled&lt;/b&gt;</source>
        <translation type="unfinished"></translation>
    </message>
    <message>
        <location line="+0"/>
        <source>Private key &lt;b&gt;disabled&lt;/b&gt;</source>
        <translation type="unfinished"></translation>
    </message>
    <message>
        <location line="+19"/>
        <source>Wallet is &lt;b&gt;encrypted&lt;/b&gt; and currently &lt;b&gt;unlocked&lt;/b&gt;</source>
        <translation>Wallet is &lt;b&gt;encrypted&lt;/b&gt; and currently &lt;b&gt;unlocked&lt;/b&gt;</translation>
    </message>
    <message>
        <location line="+8"/>
        <source>Wallet is &lt;b&gt;encrypted&lt;/b&gt; and currently &lt;b&gt;locked&lt;/b&gt;</source>
        <translation>Wallet is &lt;b&gt;encrypted&lt;/b&gt; and currently &lt;b&gt;locked&lt;/b&gt;</translation>
    </message>
    <message>
        <location line="+121"/>
        <source>Original message:</source>
        <translation type="unfinished"></translation>
    </message>
</context>
<context>
    <name>CoinControlDialog</name>
    <message>
        <location filename="../forms/coincontroldialog.ui" line="+14"/>
        <source>Coin Selection</source>
        <translation type="unfinished"></translation>
    </message>
    <message>
        <location line="+34"/>
        <source>Quantity:</source>
        <translation type="unfinished"></translation>
    </message>
    <message>
        <location line="+29"/>
        <source>Bytes:</source>
        <translation type="unfinished"></translation>
    </message>
    <message>
        <location line="+45"/>
        <source>Amount:</source>
        <translation type="unfinished"></translation>
    </message>
    <message>
        <location line="+80"/>
        <source>Fee:</source>
        <translation type="unfinished"></translation>
    </message>
    <message>
        <location line="-48"/>
        <source>Dust:</source>
        <translation type="unfinished"></translation>
    </message>
    <message>
        <location line="+93"/>
        <source>After Fee:</source>
        <translation type="unfinished"></translation>
    </message>
    <message>
        <location line="+32"/>
        <source>Change:</source>
        <translation type="unfinished"></translation>
    </message>
    <message>
        <location line="+56"/>
        <source>(un)select all</source>
        <translation type="unfinished"></translation>
    </message>
    <message>
        <location line="+16"/>
        <source>Tree mode</source>
        <translation type="unfinished"></translation>
    </message>
    <message>
        <location line="+13"/>
        <source>List mode</source>
        <translation type="unfinished"></translation>
    </message>
    <message>
        <location line="+56"/>
        <source>Amount</source>
        <translation type="unfinished">Amount</translation>
    </message>
    <message>
        <location line="+5"/>
        <source>Received with label</source>
        <translation type="unfinished"></translation>
    </message>
    <message>
        <location line="+5"/>
        <source>Received with address</source>
        <translation type="unfinished"></translation>
    </message>
    <message>
        <location line="+5"/>
        <source>Date</source>
        <translation type="unfinished">Date</translation>
    </message>
    <message>
        <location line="+5"/>
        <source>Confirmations</source>
        <translation type="unfinished"></translation>
    </message>
    <message>
        <location line="+3"/>
        <source>Confirmed</source>
        <translation type="unfinished">Confirmed</translation>
    </message>
    <message>
        <location filename="../coincontroldialog.cpp" line="+55"/>
        <source>Copy address</source>
        <translation type="unfinished"></translation>
    </message>
    <message>
        <location line="+1"/>
        <source>Copy label</source>
        <translation type="unfinished"></translation>
    </message>
    <message>
        <location line="+1"/>
        <location line="+9"/>
        <source>Copy amount</source>
        <translation type="unfinished"></translation>
    </message>
    <message>
        <location line="-8"/>
        <source>Copy transaction ID</source>
        <translation type="unfinished"></translation>
    </message>
    <message>
        <location line="+2"/>
        <source>Lock unspent</source>
        <translation type="unfinished"></translation>
    </message>
    <message>
        <location line="+1"/>
        <source>Unlock unspent</source>
        <translation type="unfinished"></translation>
    </message>
    <message>
        <location line="+4"/>
        <source>Copy quantity</source>
        <translation type="unfinished"></translation>
    </message>
    <message>
        <location line="+2"/>
        <source>Copy fee</source>
        <translation type="unfinished"></translation>
    </message>
    <message>
        <location line="+1"/>
        <source>Copy after fee</source>
        <translation type="unfinished"></translation>
    </message>
    <message>
        <location line="+1"/>
        <source>Copy bytes</source>
        <translation type="unfinished"></translation>
    </message>
    <message>
        <location line="+1"/>
        <source>Copy dust</source>
        <translation type="unfinished"></translation>
    </message>
    <message>
        <location line="+1"/>
        <source>Copy change</source>
        <translation type="unfinished"></translation>
    </message>
    <message>
        <location line="+302"/>
        <source>(%1 locked)</source>
        <translation type="unfinished"></translation>
    </message>
    <message>
        <location line="+155"/>
        <source>yes</source>
        <translation type="unfinished"></translation>
    </message>
    <message>
        <location line="+0"/>
        <source>no</source>
        <translation type="unfinished"></translation>
    </message>
    <message>
        <location line="+14"/>
        <source>This label turns red if any recipient receives an amount smaller than the current dust threshold.</source>
        <translation type="unfinished"></translation>
    </message>
    <message>
        <location line="+5"/>
        <source>Can vary +/- %1 satoshi(s) per input.</source>
        <translation type="unfinished"></translation>
    </message>
    <message>
        <location line="+38"/>
        <location line="+54"/>
        <source>(no label)</source>
        <translation type="unfinished"></translation>
    </message>
    <message>
        <location line="-7"/>
        <source>change from %1 (%2)</source>
        <translation type="unfinished"></translation>
    </message>
    <message>
        <location line="+1"/>
        <source>(change)</source>
        <translation type="unfinished"></translation>
    </message>
</context>
<context>
    <name>CreateWalletActivity</name>
    <message>
        <location filename="../walletcontroller.cpp" line="+250"/>
        <source>Creating Wallet &lt;b&gt;%1&lt;/b&gt;…</source>
        <translation type="unfinished"></translation>
    </message>
    <message>
        <location line="+28"/>
        <source>Create wallet failed</source>
        <translation type="unfinished"></translation>
    </message>
    <message>
        <location line="+2"/>
        <source>Create wallet warning</source>
        <translation type="unfinished"></translation>
    </message>
</context>
<context>
    <name>CreateWalletDialog</name>
    <message>
        <location filename="../forms/createwalletdialog.ui" line="+14"/>
        <source>Create Wallet</source>
        <translation type="unfinished"></translation>
    </message>
    <message>
        <location line="+11"/>
        <source>Wallet Name</source>
        <translation type="unfinished"></translation>
    </message>
    <message>
        <location line="+13"/>
        <source>Wallet</source>
        <translation type="unfinished"></translation>
    </message>
    <message>
        <location line="+9"/>
        <source>Encrypt the wallet. The wallet will be encrypted with a passphrase of your choice.</source>
        <translation type="unfinished"></translation>
    </message>
    <message>
        <location line="+3"/>
        <source>Encrypt Wallet</source>
        <translation type="unfinished"></translation>
    </message>
    <message>
        <location line="+26"/>
        <source>Advanced Options</source>
        <translation type="unfinished"></translation>
    </message>
    <message>
        <location line="+9"/>
        <source>Disable private keys for this wallet. Wallets with private keys disabled will have no private keys and cannot have an HD seed or imported private keys. This is ideal for watch-only wallets.</source>
        <translation type="unfinished"></translation>
    </message>
    <message>
        <location line="+3"/>
        <source>Disable Private Keys</source>
        <translation type="unfinished"></translation>
    </message>
    <message>
        <location line="+7"/>
        <source>Make a blank wallet. Blank wallets do not initially have private keys or scripts. Private keys and addresses can be imported, or an HD seed can be set, at a later time.</source>
        <translation type="unfinished"></translation>
    </message>
    <message>
        <location line="+3"/>
        <source>Make Blank Wallet</source>
        <translation type="unfinished"></translation>
    </message>
    <message>
        <location line="+7"/>
        <source>Use descriptors for scriptPubKey management</source>
        <translation type="unfinished"></translation>
    </message>
    <message>
        <location line="+3"/>
        <source>Descriptor Wallet</source>
        <translation type="unfinished"></translation>
    </message>
    <message>
        <location filename="../createwalletdialog.cpp" line="+21"/>
        <source>Create</source>
        <translation type="unfinished"></translation>
    </message>
    <message>
        <location line="+42"/>
        <source>Compiled without sqlite support (required for descriptor wallets)</source>
        <translation type="unfinished"></translation>
    </message>
</context>
<context>
    <name>EditAddressDialog</name>
    <message>
        <location filename="../forms/editaddressdialog.ui" line="+14"/>
        <source>Edit Address</source>
        <translation>Edit Address</translation>
    </message>
    <message>
        <location line="+11"/>
        <source>&amp;Label</source>
        <translation>&amp;Label</translation>
    </message>
    <message>
        <location line="+10"/>
        <source>The label associated with this address list entry</source>
        <translation type="unfinished"></translation>
    </message>
    <message>
        <location line="+17"/>
        <source>The address associated with this address list entry. This can only be modified for sending addresses.</source>
        <translation type="unfinished"></translation>
    </message>
    <message>
        <location line="-10"/>
        <source>&amp;Address</source>
        <translation>&amp;Address</translation>
    </message>
    <message>
        <location filename="../editaddressdialog.cpp" line="+29"/>
        <source>New sending address</source>
        <translation type="unfinished"></translation>
    </message>
    <message>
        <location line="+3"/>
        <source>Edit receiving address</source>
        <translation type="unfinished"></translation>
    </message>
    <message>
        <location line="+4"/>
        <source>Edit sending address</source>
        <translation type="unfinished"></translation>
    </message>
    <message>
        <location line="+77"/>
        <source>The entered address &quot;%1&quot; is not a valid Bitcoin address.</source>
        <translation type="unfinished"></translation>
    </message>
    <message>
        <location line="+33"/>
        <source>Address &quot;%1&quot; already exists as a receiving address with label &quot;%2&quot; and so cannot be added as a sending address.</source>
        <translation type="unfinished"></translation>
    </message>
    <message>
        <location line="+5"/>
        <source>The entered address &quot;%1&quot; is already in the address book with label &quot;%2&quot;.</source>
        <translation type="unfinished"></translation>
    </message>
    <message>
        <location line="-28"/>
        <source>Could not unlock wallet.</source>
        <translation type="unfinished"></translation>
    </message>
    <message>
        <location line="+5"/>
        <source>New key generation failed.</source>
        <translation type="unfinished"></translation>
    </message>
</context>
<context>
    <name>FreespaceChecker</name>
    <message>
        <location filename="../intro.cpp" line="+73"/>
        <source>A new data directory will be created.</source>
        <translation>A new data directory will be created.</translation>
    </message>
    <message>
        <location line="+22"/>
        <source>name</source>
        <translation>name</translation>
    </message>
    <message>
        <location line="+2"/>
        <source>Directory already exists. Add %1 if you intend to create a new directory here.</source>
        <translation>Directory already exists. Add %1 if you intend to create a new directory here.</translation>
    </message>
    <message>
        <location line="+3"/>
        <source>Path already exists, and is not a directory.</source>
        <translation>Path already exists, and is not a directory.</translation>
    </message>
    <message>
        <location line="+7"/>
        <source>Cannot create data directory here.</source>
        <translation>Cannot create data directory here.</translation>
    </message>
</context>
<context>
    <name>HelpMessageDialog</name>
    <message>
        <location filename="../utilitydialog.cpp" line="+37"/>
        <source>version</source>
        <translation type="unfinished">version</translation>
    </message>
    <message>
        <location line="+4"/>
        <source>About %1</source>
        <translation type="unfinished"></translation>
    </message>
    <message>
        <location line="+19"/>
        <source>Command-line options</source>
        <translation type="unfinished"></translation>
    </message>
</context>
<context>
    <name>Intro</name>
    <message>
        <location filename="../forms/intro.ui" line="+14"/>
        <source>Welcome</source>
        <translation>Welcome</translation>
    </message>
    <message>
        <location line="+9"/>
        <source>Welcome to %1.</source>
        <translation type="unfinished"></translation>
    </message>
    <message>
        <location line="+26"/>
        <source>As this is the first time the program is launched, you can choose where %1 will store its data.</source>
        <translation type="unfinished"></translation>
    </message>
    <message>
        <location line="+157"/>
        <source>When you click OK, %1 will begin to download and process the full %4 block chain (%2GB) starting with the earliest transactions in %3 when %4 initially launched.</source>
        <translation type="unfinished"></translation>
    </message>
    <message>
        <location line="+32"/>
        <source>Limit block chain storage to</source>
        <translation type="unfinished"></translation>
    </message>
    <message>
        <location line="+3"/>
        <source>Reverting this setting requires re-downloading the entire blockchain. It is faster to download the full chain first and prune it later. Disables some advanced features.</source>
        <translation type="unfinished"></translation>
    </message>
    <message>
        <location line="+7"/>
        <source> GB</source>
        <translation type="unfinished"></translation>
    </message>
    <message>
        <location line="-32"/>
        <source>This initial synchronisation is very demanding, and may expose hardware problems with your computer that had previously gone unnoticed. Each time you run %1, it will continue downloading where it left off.</source>
        <translation type="unfinished"></translation>
    </message>
    <message>
        <location line="+10"/>
        <source>If you have chosen to limit block chain storage (pruning), the historical data must still be downloaded and processed, but will be deleted afterward to keep your disk usage low.</source>
        <translation type="unfinished"></translation>
    </message>
    <message>
        <location line="-160"/>
        <source>Use the default data directory</source>
        <translation>Use the default data directory</translation>
    </message>
    <message>
        <location line="+7"/>
        <source>Use a custom data directory:</source>
        <translation>Use a custom data directory:</translation>
    </message>
    <message>
        <location filename="../intro.cpp" line="+32"/>
        <source>Bitcoin</source>
        <translation type="unfinished">Bitcoin</translation>
    </message>
    <message>
        <location line="+162"/>
        <source>%1 GB of free space available</source>
        <translation type="unfinished"></translation>
    </message>
    <message>
        <location line="+2"/>
        <source>(of %1 GB needed)</source>
        <translation type="unfinished"></translation>
    </message>
    <message>
        <location line="+3"/>
        <source>(%1 GB needed for full chain)</source>
        <translation type="unfinished"></translation>
    </message>
    <message>
        <location line="+72"/>
        <source>At least %1 GB of data will be stored in this directory, and it will grow over time.</source>
        <translation type="unfinished"></translation>
    </message>
    <message>
        <location line="+3"/>
        <source>Approximately %1 GB of data will be stored in this directory.</source>
        <translation type="unfinished"></translation>
    </message>
    <message numerus="yes">
        <location line="+7"/>
        <source>(sufficient to restore backups %n day(s) old)</source>
        <comment>block chain pruning</comment>
        <translation type="unfinished">
            <numerusform></numerusform>
            <numerusform></numerusform>
        </translation>
    </message>
    <message>
<<<<<<< HEAD
        <location line="+4"/>
        <source>%1 will download and store a copy of the %2 block chain.</source>
=======
        <location line="+2"/>
        <source>%1 will download and store a copy of the Bitcoin block chain.</source>
>>>>>>> 6d1d33d3
        <translation type="unfinished"></translation>
    </message>
    <message>
        <location line="+2"/>
        <source>The wallet will also be stored in this directory.</source>
        <translation type="unfinished"></translation>
    </message>
    <message>
        <location line="-142"/>
        <source>Error: Specified data directory &quot;%1&quot; cannot be created.</source>
        <translation type="unfinished"></translation>
    </message>
    <message>
        <location line="+30"/>
        <source>Error</source>
        <translation>Error</translation>
    </message>
</context>
<context>
    <name>ModalOverlay</name>
    <message>
        <location filename="../forms/modaloverlay.ui" line="+14"/>
        <source>Form</source>
        <translation type="unfinished">Form</translation>
    </message>
    <message>
        <location line="+119"/>
        <source>Recent transactions may not yet be visible, and therefore your wallet&apos;s balance might be incorrect. This information will be correct once your wallet has finished synchronizing with the bitcoin network, as detailed below.</source>
        <translation type="unfinished"></translation>
    </message>
    <message>
        <location line="+19"/>
        <source>Attempting to spend bitcoins that are affected by not-yet-displayed transactions will not be accepted by the network.</source>
        <translation type="unfinished"></translation>
    </message>
    <message>
        <location line="+63"/>
        <source>Number of blocks left</source>
        <translation type="unfinished"></translation>
    </message>
    <message>
        <location line="+7"/>
        <location line="+26"/>
        <location filename="../modaloverlay.cpp" line="+152"/>
        <source>Unknown…</source>
        <translation type="unfinished"></translation>
    </message>
    <message>
        <location line="+44"/>
        <location line="+20"/>
        <source>calculating…</source>
        <translation type="unfinished"></translation>
    </message>
    <message>
        <location line="-77"/>
        <source>Last block time</source>
        <translation type="unfinished">Last block time</translation>
    </message>
    <message>
        <location line="+26"/>
        <source>Progress</source>
        <translation type="unfinished"></translation>
    </message>
    <message>
        <location line="+24"/>
        <source>Progress increase per hour</source>
        <translation type="unfinished"></translation>
    </message>
    <message>
        <location line="+20"/>
        <source>Estimated time left until synced</source>
        <translation type="unfinished"></translation>
    </message>
    <message>
        <location line="+37"/>
        <source>Hide</source>
        <translation type="unfinished"></translation>
    </message>
    <message>
        <location line="+3"/>
        <source>Esc</source>
        <translation type="unfinished"></translation>
    </message>
    <message>
        <location filename="../modaloverlay.cpp" line="-118"/>
        <source>%1 is currently syncing.  It will download headers and blocks from peers and validate them until reaching the tip of the block chain.</source>
        <translation type="unfinished"></translation>
    </message>
    <message>
        <location line="+124"/>
        <source>Unknown. Syncing Headers (%1, %2%)…</source>
        <translation type="unfinished"></translation>
    </message>
</context>
<context>
    <name>OpenURIDialog</name>
    <message>
        <location filename="../forms/openuridialog.ui" line="+14"/>
        <source>Open bitcoin URI</source>
        <translation type="unfinished"></translation>
    </message>
    <message>
        <location line="+8"/>
        <source>URI:</source>
        <translation type="unfinished"></translation>
    </message>
</context>
<context>
    <name>OpenWalletActivity</name>
    <message>
        <location filename="../walletcontroller.cpp" line="+39"/>
        <source>Open wallet failed</source>
        <translation type="unfinished"></translation>
    </message>
    <message>
        <location line="+2"/>
        <source>Open wallet warning</source>
        <translation type="unfinished"></translation>
    </message>
    <message>
        <location line="+10"/>
        <source>default wallet</source>
        <translation type="unfinished"></translation>
    </message>
    <message>
        <location line="+2"/>
        <source>Opening Wallet &lt;b&gt;%1&lt;/b&gt;…</source>
        <translation type="unfinished"></translation>
    </message>
</context>
<context>
    <name>OptionsDialog</name>
    <message>
        <location filename="../forms/optionsdialog.ui" line="+14"/>
        <source>Options</source>
        <translation>Options</translation>
    </message>
    <message>
        <location line="+13"/>
        <source>&amp;Main</source>
        <translation>&amp;Main</translation>
    </message>
    <message>
        <location line="+6"/>
        <source>Automatically start %1 after logging in to the system.</source>
        <translation type="unfinished"></translation>
    </message>
    <message>
        <location line="+3"/>
        <source>&amp;Start %1 on system login</source>
        <translation type="unfinished"></translation>
    </message>
    <message>
        <location line="+22"/>
        <source>Enabling pruning significantly reduces the disk space required to store transactions. All blocks are still fully validated. Reverting this setting requires re-downloading the entire blockchain.</source>
        <translation type="unfinished"></translation>
    </message>
    <message>
        <location line="+50"/>
        <source>Size of &amp;database cache</source>
        <translation type="unfinished"></translation>
    </message>
    <message>
        <location line="+43"/>
        <source>Number of script &amp;verification threads</source>
        <translation type="unfinished"></translation>
    </message>
    <message>
        <location line="+171"/>
        <location line="+187"/>
        <source>IP address of the proxy (e.g. IPv4: 127.0.0.1 / IPv6: ::1)</source>
        <translation type="unfinished"></translation>
    </message>
    <message>
        <location line="-118"/>
        <location line="+23"/>
        <location line="+23"/>
        <source>Shows if the supplied default SOCKS5 proxy is used to reach peers via this network type.</source>
        <translation type="unfinished"></translation>
    </message>
    <message>
        <location line="+169"/>
        <source>Minimize instead of exit the application when the window is closed. When this option is enabled, the application will be closed only after selecting Exit in the menu.</source>
        <translation type="unfinished"></translation>
    </message>
    <message>
        <location line="+80"/>
        <location line="+13"/>
        <source>Third party URLs (e.g. a block explorer) that appear in the transactions tab as context menu items. %s in the URL is replaced by transaction hash. Multiple URLs are separated by vertical bar |.</source>
        <translation type="unfinished"></translation>
    </message>
    <message>
        <location line="+179"/>
        <source>Open the %1 configuration file from the working directory.</source>
        <translation type="unfinished"></translation>
    </message>
    <message>
        <location line="+3"/>
        <source>Open Configuration File</source>
        <translation type="unfinished"></translation>
    </message>
    <message>
        <location line="+10"/>
        <source>Reset all client options to default.</source>
        <translation>Reset all client options to default.</translation>
    </message>
    <message>
        <location line="+3"/>
        <source>&amp;Reset Options</source>
        <translation>&amp;Reset Options</translation>
    </message>
    <message>
        <location line="-645"/>
        <source>&amp;Network</source>
        <translation>&amp;Network</translation>
    </message>
    <message>
        <location line="-188"/>
        <source>Prune &amp;block storage to</source>
        <translation type="unfinished"></translation>
    </message>
    <message>
        <location line="+10"/>
        <source>GB</source>
        <translation type="unfinished"></translation>
    </message>
    <message>
        <location line="+25"/>
        <source>Reverting this setting requires re-downloading the entire blockchain.</source>
        <translation type="unfinished"></translation>
    </message>
    <message>
        <location line="+28"/>
        <source>MiB</source>
        <translation type="unfinished"></translation>
    </message>
    <message>
        <location line="+40"/>
        <source>(0 = auto, &lt;0 = leave that many cores free)</source>
        <translation type="unfinished"></translation>
    </message>
    <message>
        <location line="+36"/>
        <source>W&amp;allet</source>
        <translation type="unfinished"></translation>
    </message>
    <message>
        <location line="+6"/>
        <source>Expert</source>
        <translation type="unfinished"></translation>
    </message>
    <message>
        <location line="+9"/>
        <source>Enable coin &amp;control features</source>
        <translation type="unfinished"></translation>
    </message>
    <message>
        <location line="+7"/>
        <source>If you disable the spending of unconfirmed change, the change from a transaction cannot be used until that transaction has at least one confirmation. This also affects how your balance is computed.</source>
        <translation type="unfinished"></translation>
    </message>
    <message>
        <location line="+3"/>
        <source>&amp;Spend unconfirmed change</source>
        <translation type="unfinished"></translation>
    </message>
    <message>
        <location line="+30"/>
        <source>Automatically open the Bitcoin client port on the router. This only works when your router supports UPnP and it is enabled.</source>
        <translation>Automatically open the Bitcoin client port on the router. This only works when your router supports UPnP and it is enabled.</translation>
    </message>
    <message>
        <location line="+3"/>
        <source>Map port using &amp;UPnP</source>
        <translation>Map port using &amp;UPnP</translation>
    </message>
    <message>
        <location line="+7"/>
        <source>Automatically open the Bitcoin client port on the router. This only works when your router supports NAT-PMP and it is enabled. The external port could be random.</source>
        <translation type="unfinished"></translation>
    </message>
    <message>
        <location line="+3"/>
        <source>Map port using NA&amp;T-PMP</source>
        <translation type="unfinished"></translation>
    </message>
    <message>
        <location line="+7"/>
        <source>Accept connections from outside.</source>
        <translation type="unfinished"></translation>
    </message>
    <message>
        <location line="+3"/>
        <source>Allow incomin&amp;g connections</source>
        <translation type="unfinished"></translation>
    </message>
    <message>
        <location line="+7"/>
        <source>Connect to the Bitcoin network through a SOCKS5 proxy.</source>
        <translation type="unfinished"></translation>
    </message>
    <message>
        <location line="+3"/>
        <source>&amp;Connect through SOCKS5 proxy (default proxy):</source>
        <translation type="unfinished"></translation>
    </message>
    <message>
        <location line="+9"/>
        <location line="+187"/>
        <source>Proxy &amp;IP:</source>
        <translation>Proxy &amp;IP:</translation>
    </message>
    <message>
        <location line="-155"/>
        <location line="+187"/>
        <source>&amp;Port:</source>
        <translation>&amp;Port:</translation>
    </message>
    <message>
        <location line="-162"/>
        <location line="+187"/>
        <source>Port of the proxy (e.g. 9050)</source>
        <translation>Port of the proxy (e.g. 9050)</translation>
    </message>
    <message>
        <location line="-163"/>
        <source>Used for reaching peers via:</source>
        <translation type="unfinished"></translation>
    </message>
    <message>
        <location line="+23"/>
        <source>IPv4</source>
        <translation type="unfinished"></translation>
    </message>
    <message>
        <location line="+23"/>
        <source>IPv6</source>
        <translation type="unfinished"></translation>
    </message>
    <message>
        <location line="+23"/>
        <source>Tor</source>
        <translation type="unfinished"></translation>
    </message>
    <message>
        <location line="+130"/>
        <source>&amp;Window</source>
        <translation>&amp;Window</translation>
    </message>
    <message>
        <location line="+6"/>
        <source>Show the icon in the system tray.</source>
        <translation type="unfinished"></translation>
    </message>
    <message>
        <location line="+3"/>
        <source>&amp;Show tray icon</source>
        <translation type="unfinished"></translation>
    </message>
    <message>
        <location line="+10"/>
        <source>Show only a tray icon after minimizing the window.</source>
        <translation>Show only a tray icon after minimizing the window.</translation>
    </message>
    <message>
        <location line="+3"/>
        <source>&amp;Minimize to the tray instead of the taskbar</source>
        <translation>&amp;Minimize to the tray instead of the taskbar</translation>
    </message>
    <message>
        <location line="+10"/>
        <source>M&amp;inimize on close</source>
        <translation>M&amp;inimize on close</translation>
    </message>
    <message>
        <location line="+21"/>
        <source>&amp;Display</source>
        <translation>&amp;Display</translation>
    </message>
    <message>
        <location line="+8"/>
        <source>User Interface &amp;language:</source>
        <translation>User Interface &amp;language:</translation>
    </message>
    <message>
        <location line="+13"/>
        <source>The user interface language can be set here. This setting will take effect after restarting %1.</source>
        <translation type="unfinished"></translation>
    </message>
    <message>
        <location line="+11"/>
        <source>&amp;Unit to show amounts in:</source>
        <translation>&amp;Unit to show amounts in:</translation>
    </message>
    <message>
        <location line="+13"/>
        <source>Choose the default subdivision unit to show in the interface and when sending coins.</source>
        <translation>Choose the default subdivision unit to show in the interface and when sending coins.</translation>
    </message>
    <message>
        <location line="-463"/>
        <source>Whether to show coin control features or not.</source>
        <translation type="unfinished"></translation>
    </message>
    <message>
        <location line="+260"/>
        <source>Connect to the Bitcoin network through a separate SOCKS5 proxy for Tor onion services.</source>
        <translation type="unfinished"></translation>
    </message>
    <message>
        <location line="+3"/>
        <source>Use separate SOCKS&amp;5 proxy to reach peers via Tor onion services:</source>
        <translation type="unfinished"></translation>
    </message>
    <message>
        <location line="+214"/>
        <source>&amp;Third party transaction URLs</source>
        <translation type="unfinished"></translation>
    </message>
    <message>
        <location line="+22"/>
        <source>Monospaced font in the Overview tab:</source>
        <translation type="unfinished"></translation>
    </message>
    <message>
        <location line="+8"/>
        <source>embedded &quot;%1&quot;</source>
        <translation type="unfinished"></translation>
    </message>
    <message>
        <location line="+22"/>
        <location line="+49"/>
        <source>111.11111111 BTC</source>
        <translation type="unfinished"></translation>
    </message>
    <message>
        <location line="-42"/>
        <location line="+49"/>
        <source>909.09090909 BTC</source>
        <translation type="unfinished"></translation>
    </message>
    <message>
        <location line="-29"/>
        <source>closest matching &quot;%1&quot;</source>
        <translation type="unfinished"></translation>
    </message>
    <message>
        <location line="+65"/>
        <source>Options set in this dialog are overridden by the command line or in the configuration file:</source>
        <translation type="unfinished"></translation>
    </message>
    <message>
        <location line="+141"/>
        <source>&amp;OK</source>
        <translation>&amp;OK</translation>
    </message>
    <message>
        <location line="+13"/>
        <source>&amp;Cancel</source>
        <translation>&amp;Cancel</translation>
    </message>
    <message>
        <location filename="../optionsdialog.cpp" line="+104"/>
        <source>default</source>
        <translation>default</translation>
    </message>
    <message>
        <location line="+81"/>
        <source>none</source>
        <translation type="unfinished"></translation>
    </message>
    <message>
        <location line="+91"/>
        <source>Confirm options reset</source>
        <translation>Confirm options reset</translation>
    </message>
    <message>
        <location line="+1"/>
        <location line="+57"/>
        <source>Client restart required to activate changes.</source>
        <translation type="unfinished"></translation>
    </message>
    <message>
        <location line="-57"/>
        <source>Client will be shut down. Do you want to proceed?</source>
        <translation type="unfinished"></translation>
    </message>
    <message>
        <location line="+15"/>
        <source>Configuration options</source>
        <translation type="unfinished"></translation>
    </message>
    <message>
        <location line="+1"/>
        <source>The configuration file is used to specify advanced user options which override GUI settings. Additionally, any command-line options will override this configuration file.</source>
        <translation type="unfinished"></translation>
    </message>
    <message>
        <location line="+5"/>
        <source>Error</source>
        <translation type="unfinished">Error</translation>
    </message>
    <message>
        <location line="+0"/>
        <source>The configuration file could not be opened.</source>
        <translation type="unfinished"></translation>
    </message>
    <message>
        <location line="+40"/>
        <source>This change would require a client restart.</source>
        <translation type="unfinished"></translation>
    </message>
    <message>
        <location line="+28"/>
        <source>The supplied proxy address is invalid.</source>
        <translation>The supplied proxy address is invalid.</translation>
    </message>
</context>
<context>
    <name>OverviewPage</name>
    <message>
        <location filename="../forms/overviewpage.ui" line="+14"/>
        <source>Form</source>
        <translation>Form</translation>
    </message>
    <message>
        <location line="+62"/>
        <location line="+335"/>
        <source>The displayed information may be out of date. Your wallet automatically synchronizes with the Bitcoin network after a connection is established, but this process has not completed yet.</source>
        <translation>The displayed information may be out of date. Your wallet automatically synchronizes with the Bitcoin network after a connection is established, but this process has not completed yet.</translation>
    </message>
    <message>
        <location line="-127"/>
        <source>Watch-only:</source>
        <translation type="unfinished"></translation>
    </message>
    <message>
        <location line="+10"/>
        <source>Available:</source>
        <translation type="unfinished"></translation>
    </message>
    <message>
        <location line="+10"/>
        <source>Your current spendable balance</source>
        <translation>Your current spendable balance</translation>
    </message>
    <message>
        <location line="+35"/>
        <source>Pending:</source>
        <translation type="unfinished"></translation>
    </message>
    <message>
        <location line="-200"/>
        <source>Total of transactions that have yet to be confirmed, and do not yet count toward the spendable balance</source>
        <translation>Total of transactions that have yet to be confirmed, and do not yet count toward the spendable balance</translation>
    </message>
    <message>
        <location line="+100"/>
        <source>Immature:</source>
        <translation>Immature:</translation>
    </message>
    <message>
        <location line="-29"/>
        <source>Mined balance that has not yet matured</source>
        <translation>Mined balance that has not yet matured</translation>
    </message>
    <message>
        <location line="-150"/>
        <source>Balances</source>
        <translation type="unfinished"></translation>
    </message>
    <message>
        <location line="+140"/>
        <source>Total:</source>
        <translation>Total:</translation>
    </message>
    <message>
        <location line="+49"/>
        <source>Your current total balance</source>
        <translation>Your current total balance</translation>
    </message>
    <message>
        <location line="+74"/>
        <source>Your current balance in watch-only addresses</source>
        <translation type="unfinished"></translation>
    </message>
    <message>
        <location line="+23"/>
        <source>Spendable:</source>
        <translation type="unfinished"></translation>
    </message>
    <message>
        <location line="+49"/>
        <source>Recent transactions</source>
        <translation type="unfinished"></translation>
    </message>
    <message>
        <location line="-275"/>
        <source>Unconfirmed transactions to watch-only addresses</source>
        <translation type="unfinished"></translation>
    </message>
    <message>
        <location line="+38"/>
        <source>Mined balance in watch-only addresses that has not yet matured</source>
        <translation type="unfinished"></translation>
    </message>
    <message>
        <location line="+110"/>
        <source>Current total balance in watch-only addresses</source>
        <translation type="unfinished"></translation>
    </message>
    <message>
        <location filename="../overviewpage.cpp" line="+191"/>
        <source>Privacy mode activated for the Overview tab. To unmask the values, uncheck Settings-&gt;Mask values.</source>
        <translation type="unfinished"></translation>
    </message>
</context>
<context>
    <name>PSBTOperationsDialog</name>
    <message>
        <location filename="../forms/psbtoperationsdialog.ui" line="+14"/>
        <source>Dialog</source>
        <translation type="unfinished"></translation>
    </message>
    <message>
        <location line="+72"/>
        <source>Sign Tx</source>
        <translation type="unfinished"></translation>
    </message>
    <message>
        <location line="+16"/>
        <source>Broadcast Tx</source>
        <translation type="unfinished"></translation>
    </message>
    <message>
        <location line="+20"/>
        <source>Copy to Clipboard</source>
        <translation type="unfinished"></translation>
    </message>
    <message>
        <location line="+7"/>
        <source>Save…</source>
        <translation type="unfinished"></translation>
    </message>
    <message>
        <location line="+7"/>
        <source>Close</source>
        <translation type="unfinished"></translation>
    </message>
    <message>
        <location filename="../psbtoperationsdialog.cpp" line="+55"/>
        <source>Failed to load transaction: %1</source>
        <translation type="unfinished"></translation>
    </message>
    <message>
        <location line="+18"/>
        <source>Failed to sign transaction: %1</source>
        <translation type="unfinished"></translation>
    </message>
    <message>
        <location line="+8"/>
        <source>Could not sign any more inputs.</source>
        <translation type="unfinished"></translation>
    </message>
    <message>
        <location line="+2"/>
        <source>Signed %1 inputs, but more signatures are still required.</source>
        <translation type="unfinished"></translation>
    </message>
    <message>
        <location line="+3"/>
        <source>Signed transaction successfully. Transaction is ready to broadcast.</source>
        <translation type="unfinished"></translation>
    </message>
    <message>
        <location line="+12"/>
        <source>Unknown error processing transaction.</source>
        <translation type="unfinished"></translation>
    </message>
    <message>
        <location line="+10"/>
        <source>Transaction broadcast successfully! Transaction ID: %1</source>
        <translation type="unfinished"></translation>
    </message>
    <message>
        <location line="+3"/>
        <source>Transaction broadcast failed: %1</source>
        <translation type="unfinished"></translation>
    </message>
    <message>
        <location line="+9"/>
        <source>PSBT copied to clipboard.</source>
        <translation type="unfinished"></translation>
    </message>
    <message>
        <location line="+23"/>
        <source>Save Transaction Data</source>
        <translation type="unfinished"></translation>
    </message>
    <message>
        <location line="+1"/>
        <source>Partially Signed Transaction (Binary)</source>
        <comment>Name of binary PSBT file format</comment>
        <translation type="unfinished"></translation>
    </message>
    <message>
        <location line="+7"/>
        <source>PSBT saved to disk.</source>
        <translation type="unfinished"></translation>
    </message>
    <message>
        <location line="+16"/>
        <source> * Sends %1 to %2</source>
        <translation type="unfinished"></translation>
    </message>
    <message>
        <location line="+10"/>
        <source>Unable to calculate transaction fee or total transaction amount.</source>
        <translation type="unfinished"></translation>
    </message>
    <message>
        <location line="+2"/>
        <source>Pays transaction fee: </source>
        <translation type="unfinished"></translation>
    </message>
    <message>
        <location line="+12"/>
        <source>Total Amount</source>
        <translation type="unfinished"></translation>
    </message>
    <message>
        <location line="+3"/>
        <source>or</source>
        <translation type="unfinished"></translation>
    </message>
    <message>
        <location line="+6"/>
        <source>Transaction has %1 unsigned inputs.</source>
        <translation type="unfinished"></translation>
    </message>
    <message>
        <location line="+42"/>
        <source>Transaction is missing some information about inputs.</source>
        <translation type="unfinished"></translation>
    </message>
    <message>
        <location line="+4"/>
        <source>Transaction still needs signature(s).</source>
        <translation type="unfinished"></translation>
    </message>
    <message>
        <location line="+3"/>
        <source>(But this wallet cannot sign transactions.)</source>
        <translation type="unfinished"></translation>
    </message>
    <message>
        <location line="+3"/>
        <source>(But this wallet does not have the right keys.)</source>
        <translation type="unfinished"></translation>
    </message>
    <message>
        <location line="+8"/>
        <source>Transaction is fully signed and ready for broadcast.</source>
        <translation type="unfinished"></translation>
    </message>
    <message>
        <location line="+4"/>
        <source>Transaction status is unknown.</source>
        <translation type="unfinished"></translation>
    </message>
</context>
<context>
    <name>PaymentServer</name>
    <message>
        <location filename="../paymentserver.cpp" line="+173"/>
        <source>Payment request error</source>
        <translation type="unfinished"></translation>
    </message>
    <message>
        <location line="+1"/>
        <source>Cannot start bitcoin: click-to-pay handler</source>
        <translation type="unfinished"></translation>
    </message>
    <message>
        <location line="+50"/>
        <location line="+16"/>
        <location line="+6"/>
        <location line="+7"/>
        <source>URI handling</source>
        <translation type="unfinished"></translation>
    </message>
    <message>
        <location line="-29"/>
        <source>&apos;bitcoin://&apos; is not a valid URI. Use &apos;bitcoin:&apos; instead.</source>
        <translation type="unfinished"></translation>
    </message>
    <message>
        <location line="+17"/>
        <location line="+23"/>
        <source>Cannot process payment request because BIP70 is not supported.
Due to widespread security flaws in BIP70 it&apos;s strongly recommended that any merchant instructions to switch wallets be ignored.
If you are receiving this error you should request the merchant provide a BIP21 compatible URI.</source>
        <translation type="unfinished"></translation>
    </message>
    <message>
        <location line="-10"/>
        <source>URI cannot be parsed! This can be caused by an invalid Bitcoin address or malformed URI parameters.</source>
        <translation type="unfinished"></translation>
    </message>
    <message>
        <location line="+9"/>
        <source>Payment request file handling</source>
        <translation type="unfinished"></translation>
    </message>
</context>
<context>
    <name>PeerTableModel</name>
    <message>
        <location filename="../peertablemodel.h" line="+77"/>
        <source>User Agent</source>
        <translation type="unfinished"></translation>
    </message>
    <message>
        <location line="+0"/>
        <source>Ping</source>
        <translation type="unfinished"></translation>
    </message>
    <message>
        <location line="+0"/>
        <source>Sent</source>
        <translation type="unfinished"></translation>
    </message>
    <message>
        <location line="+0"/>
        <source>Received</source>
        <translation type="unfinished"></translation>
    </message>
    <message>
        <location line="+0"/>
        <source>Peer Id</source>
        <translation type="unfinished"></translation>
    </message>
    <message>
        <location line="+0"/>
        <source>Address</source>
        <translation type="unfinished"></translation>
    </message>
    <message>
        <location line="+0"/>
        <source>Type</source>
        <translation type="unfinished"></translation>
    </message>
    <message>
        <location line="+0"/>
        <source>Network</source>
        <translation type="unfinished">Network</translation>
    </message>
</context>
<context>
    <name>QObject</name>
    <message>
        <location filename="../bitcoinunits.cpp" line="+213"/>
        <source>Amount</source>
        <translation type="unfinished">Amount</translation>
    </message>
    <message>
        <location filename="../guiutil.cpp" line="+118"/>
        <source>Enter a Bitcoin address (e.g. %1)</source>
        <translation type="unfinished"></translation>
    </message>
    <message>
        <location line="+535"/>
        <source>Unroutable</source>
        <translation type="unfinished"></translation>
    </message>
    <message>
        <location line="+6"/>
        <source>Internal</source>
        <translation type="unfinished"></translation>
    </message>
    <message>
        <location line="+10"/>
        <source>Inbound</source>
        <translation type="unfinished"></translation>
    </message>
    <message>
        <location line="+0"/>
        <source>Outbound</source>
        <translation type="unfinished"></translation>
    </message>
    <message>
        <location line="+4"/>
        <source>Full Relay</source>
        <translation type="unfinished"></translation>
    </message>
    <message>
        <location line="+1"/>
        <source>Block Relay</source>
        <translation type="unfinished"></translation>
    </message>
    <message>
        <location line="+1"/>
        <source>Manual</source>
        <translation type="unfinished"></translation>
    </message>
    <message>
        <location line="+1"/>
        <source>Feeler</source>
        <translation type="unfinished"></translation>
    </message>
    <message>
        <location line="+1"/>
        <source>Address Fetch</source>
        <translation type="unfinished"></translation>
    </message>
    <message>
        <location line="+14"/>
        <source>%1 d</source>
        <translation type="unfinished"></translation>
    </message>
    <message>
        <location line="+2"/>
        <source>%1 h</source>
        <translation type="unfinished"></translation>
    </message>
    <message>
        <location line="+2"/>
        <source>%1 m</source>
        <translation type="unfinished"></translation>
    </message>
    <message>
        <location line="+2"/>
        <location line="+28"/>
        <source>%1 s</source>
        <translation type="unfinished"></translation>
    </message>
    <message>
        <location line="-12"/>
        <source>None</source>
        <translation type="unfinished"></translation>
    </message>
    <message>
        <location line="+6"/>
        <source>N/A</source>
        <translation type="unfinished">N/A</translation>
    </message>
    <message>
        <location line="+1"/>
        <source>%1 ms</source>
        <translation type="unfinished"></translation>
    </message>
    <message numerus="yes">
        <location line="+18"/>
        <source>%n second(s)</source>
        <translation>
            <numerusform>%n second</numerusform>
            <numerusform>%n seconds</numerusform>
        </translation>
    </message>
    <message numerus="yes">
        <location line="+4"/>
        <source>%n minute(s)</source>
        <translation>
            <numerusform>%n minute</numerusform>
            <numerusform>%n minutes</numerusform>
        </translation>
    </message>
    <message numerus="yes">
        <location line="+4"/>
        <source>%n hour(s)</source>
        <translation type="unfinished">
            <numerusform>%n hour</numerusform>
            <numerusform>%n hours</numerusform>
        </translation>
    </message>
    <message numerus="yes">
        <location line="+4"/>
        <source>%n day(s)</source>
        <translation type="unfinished">
            <numerusform>%n day</numerusform>
            <numerusform>%n days</numerusform>
        </translation>
    </message>
    <message numerus="yes">
        <location line="+4"/>
        <location line="+6"/>
        <source>%n week(s)</source>
        <translation type="unfinished">
            <numerusform>%n week</numerusform>
            <numerusform>%n weeks</numerusform>
        </translation>
    </message>
    <message>
        <location line="+0"/>
        <source>%1 and %2</source>
        <translation type="unfinished"></translation>
    </message>
    <message numerus="yes">
        <location line="+0"/>
        <source>%n year(s)</source>
        <translation type="unfinished">
            <numerusform>%n year</numerusform>
            <numerusform>%n years</numerusform>
        </translation>
    </message>
    <message>
        <location line="+8"/>
        <source>%1 B</source>
        <translation type="unfinished"></translation>
    </message>
    <message>
        <location line="+2"/>
        <source>%1 kB</source>
        <translation type="unfinished"></translation>
    </message>
    <message>
        <location line="+2"/>
        <source>%1 MB</source>
        <translation type="unfinished"></translation>
    </message>
    <message>
        <location line="+2"/>
        <source>%1 GB</source>
        <translation type="unfinished"></translation>
    </message>
    <message>
        <location filename="../bitcoin.cpp" line="+111"/>
        <source>Error: Specified data directory &quot;%1&quot; does not exist.</source>
        <translation type="unfinished"></translation>
    </message>
    <message>
        <location line="+6"/>
        <source>Error: Cannot parse configuration file: %1.</source>
        <translation type="unfinished"></translation>
    </message>
    <message>
        <location line="+15"/>
        <source>Error: %1</source>
        <translation type="unfinished"></translation>
    </message>
    <message>
        <location line="+9"/>
        <source>Error initializing settings: %1</source>
        <translation type="unfinished"></translation>
    </message>
    <message>
        <location line="+63"/>
        <source>%1 didn&apos;t yet exit safely…</source>
        <translation type="unfinished"></translation>
    </message>
    <message>
        <location filename="../modaloverlay.cpp" line="-35"/>
        <source>unknown</source>
        <translation type="unfinished"></translation>
    </message>
</context>
<context>
    <name>QRImageWidget</name>
    <message>
        <location filename="../qrimagewidget.cpp" line="+30"/>
        <source>Save Image…</source>
        <translation type="unfinished"></translation>
    </message>
    <message>
        <location line="+1"/>
        <source>Copy Image</source>
        <translation type="unfinished"></translation>
    </message>
    <message>
        <location line="+11"/>
        <source>Resulting URI too long, try to reduce the text for label / message.</source>
        <translation type="unfinished"></translation>
    </message>
    <message>
        <location line="+7"/>
        <source>Error encoding URI into QR Code.</source>
        <translation type="unfinished"></translation>
    </message>
    <message>
        <location line="+41"/>
        <source>QR code support not available.</source>
        <translation type="unfinished"></translation>
    </message>
    <message>
        <location line="+30"/>
        <source>Save QR Code</source>
        <translation type="unfinished"></translation>
    </message>
    <message>
        <location line="+1"/>
        <source>PNG Image</source>
        <comment>Name of PNG file format</comment>
        <translation type="unfinished"></translation>
    </message>
</context>
<context>
    <name>RPCConsole</name>
    <message>
        <location filename="../forms/debugwindow.ui" line="+75"/>
        <location line="+26"/>
        <location line="+26"/>
        <location line="+29"/>
        <location line="+26"/>
        <location line="+36"/>
        <location line="+23"/>
        <location line="+36"/>
        <location line="+23"/>
        <location line="+36"/>
        <location line="+23"/>
        <location line="+722"/>
        <location line="+26"/>
        <location line="+26"/>
        <location line="+23"/>
        <location line="+23"/>
        <location line="+23"/>
        <location line="+29"/>
        <location line="+26"/>
        <location line="+23"/>
        <location line="+23"/>
        <location line="+23"/>
        <location line="+23"/>
        <location line="+26"/>
        <location line="+26"/>
        <location line="+23"/>
        <location line="+23"/>
        <location line="+23"/>
        <location line="+23"/>
        <location line="+23"/>
        <location line="+26"/>
        <location line="+23"/>
        <location line="+23"/>
        <location line="+26"/>
        <location filename="../rpcconsole.h" line="+137"/>
        <source>N/A</source>
        <translation>N/A</translation>
    </message>
    <message>
        <location line="-1549"/>
        <source>Client version</source>
        <translation>Client version</translation>
    </message>
    <message>
        <location line="-22"/>
        <source>&amp;Information</source>
        <translation>&amp;Information</translation>
    </message>
    <message>
        <location line="+15"/>
        <source>General</source>
        <translation type="unfinished"></translation>
    </message>
    <message>
        <location line="+56"/>
        <source>Datadir</source>
        <translation type="unfinished"></translation>
    </message>
    <message>
        <location line="+10"/>
        <source>To specify a non-default location of the data directory use the &apos;%1&apos; option.</source>
        <translation type="unfinished"></translation>
    </message>
    <message>
        <location line="+19"/>
        <source>Blocksdir</source>
        <translation type="unfinished"></translation>
    </message>
    <message>
        <location line="+10"/>
        <source>To specify a non-default location of the blocks directory use the &apos;%1&apos; option.</source>
        <translation type="unfinished"></translation>
    </message>
    <message>
        <location line="+19"/>
        <source>Startup time</source>
        <translation>Startup time</translation>
    </message>
    <message>
        <location line="+29"/>
        <location line="+922"/>
        <source>Network</source>
        <translation>Network</translation>
    </message>
    <message>
        <location line="-915"/>
        <source>Name</source>
        <translation type="unfinished"></translation>
    </message>
    <message>
        <location line="+23"/>
        <source>Number of connections</source>
        <translation>Number of connections</translation>
    </message>
    <message>
        <location line="+29"/>
        <source>Block chain</source>
        <translation>Block chain</translation>
    </message>
    <message>
        <location line="+59"/>
        <source>Memory Pool</source>
        <translation type="unfinished"></translation>
    </message>
    <message>
        <location line="+7"/>
        <source>Current number of transactions</source>
        <translation type="unfinished"></translation>
    </message>
    <message>
        <location line="+23"/>
        <source>Memory usage</source>
        <translation type="unfinished"></translation>
    </message>
    <message>
        <location line="+94"/>
        <source>Wallet: </source>
        <translation type="unfinished"></translation>
    </message>
    <message>
        <location line="+11"/>
        <source>(none)</source>
        <translation type="unfinished"></translation>
    </message>
    <message>
        <location line="+241"/>
        <source>&amp;Reset</source>
        <translation type="unfinished"></translation>
    </message>
    <message>
        <location line="+80"/>
        <location line="+708"/>
        <source>Received</source>
        <translation type="unfinished"></translation>
    </message>
    <message>
        <location line="-628"/>
        <location line="+605"/>
        <source>Sent</source>
        <translation type="unfinished"></translation>
    </message>
    <message>
        <location line="-564"/>
        <source>&amp;Peers</source>
        <translation type="unfinished"></translation>
    </message>
    <message>
        <location line="+76"/>
        <source>Banned peers</source>
        <translation type="unfinished"></translation>
    </message>
    <message>
        <location line="+68"/>
        <location filename="../rpcconsole.cpp" line="+1033"/>
        <source>Select a peer to view detailed information.</source>
        <translation type="unfinished"></translation>
    </message>
    <message>
        <location line="+106"/>
        <source>Version</source>
        <translation type="unfinished"></translation>
    </message>
    <message>
        <location line="+124"/>
        <source>Starting Block</source>
        <translation type="unfinished"></translation>
    </message>
    <message>
        <location line="+23"/>
        <source>Synced Headers</source>
        <translation type="unfinished"></translation>
    </message>
    <message>
        <location line="+23"/>
        <source>Synced Blocks</source>
        <translation type="unfinished"></translation>
    </message>
    <message>
        <location line="+285"/>
        <source>The mapped Autonomous System used for diversifying peer selection.</source>
        <translation type="unfinished"></translation>
    </message>
    <message>
        <location line="+3"/>
        <source>Mapped AS</source>
        <translation type="unfinished"></translation>
    </message>
    <message>
        <location line="-1516"/>
        <location line="+1081"/>
        <source>User Agent</source>
        <translation type="unfinished"></translation>
    </message>
    <message>
        <location line="-1155"/>
        <source>Node window</source>
        <translation type="unfinished"></translation>
    </message>
    <message>
        <location line="+253"/>
        <source>Current block height</source>
        <translation type="unfinished"></translation>
    </message>
    <message>
        <location line="+130"/>
        <source>Open the %1 debug log file from the current data directory. This can take a few seconds for large log files.</source>
        <translation type="unfinished"></translation>
    </message>
    <message>
        <location line="+84"/>
        <source>Decrease font size</source>
        <translation type="unfinished"></translation>
    </message>
    <message>
        <location line="+32"/>
        <source>Increase font size</source>
        <translation type="unfinished"></translation>
    </message>
    <message>
        <location line="+558"/>
        <source>Permissions</source>
        <translation type="unfinished"></translation>
    </message>
    <message>
        <location line="+23"/>
        <source>The direction and type of peer connection: %1</source>
        <translation type="unfinished"></translation>
    </message>
    <message>
        <location line="+3"/>
        <source>Direction/Type</source>
        <translation type="unfinished"></translation>
    </message>
    <message>
        <location line="+23"/>
        <source>The network protocol this peer is connected through: IPv4, IPv6, Onion, I2P, or CJDNS.</source>
        <translation type="unfinished"></translation>
    </message>
    <message>
        <location line="+72"/>
        <source>Services</source>
        <translation type="unfinished"></translation>
    </message>
    <message>
        <location line="+26"/>
        <source>Whether the peer requested us to relay transactions.</source>
        <translation type="unfinished"></translation>
    </message>
    <message>
        <location line="+3"/>
        <source>Wants Tx Relay</source>
        <translation type="unfinished"></translation>
    </message>
    <message>
        <location line="+23"/>
        <source>High bandwidth BIP152 compact block relay: %1</source>
        <translation type="unfinished"></translation>
    </message>
    <message>
        <location line="+3"/>
        <source>High Bandwidth</source>
        <translation type="unfinished"></translation>
    </message>
    <message>
        <location line="+92"/>
        <source>Connection Time</source>
        <translation type="unfinished"></translation>
    </message>
    <message>
        <location line="+23"/>
        <source>Elapsed time since a novel block passing initial validity checks was received from this peer.</source>
        <translation type="unfinished"></translation>
    </message>
    <message>
        <location line="+3"/>
        <source>Last Block</source>
        <translation type="unfinished"></translation>
    </message>
    <message>
        <location line="+23"/>
        <source>Elapsed time since a novel transaction accepted into our mempool was received from this peer.</source>
        <translation type="unfinished"></translation>
    </message>
    <message>
        <location line="+3"/>
        <source>Last Tx</source>
        <translation type="unfinished"></translation>
    </message>
    <message>
        <location line="+23"/>
        <source>Last Send</source>
        <translation type="unfinished"></translation>
    </message>
    <message>
        <location line="+23"/>
        <source>Last Receive</source>
        <translation type="unfinished"></translation>
    </message>
    <message>
        <location line="+69"/>
        <source>Ping Time</source>
        <translation type="unfinished"></translation>
    </message>
    <message>
        <location line="+23"/>
        <source>The duration of a currently outstanding ping.</source>
        <translation type="unfinished"></translation>
    </message>
    <message>
        <location line="+3"/>
        <source>Ping Wait</source>
        <translation type="unfinished"></translation>
    </message>
    <message>
        <location line="+23"/>
        <source>Min Ping</source>
        <translation type="unfinished"></translation>
    </message>
    <message>
        <location line="+23"/>
        <source>Time Offset</source>
        <translation type="unfinished"></translation>
    </message>
    <message>
        <location line="-1288"/>
        <source>Last block time</source>
        <translation>Last block time</translation>
    </message>
    <message>
        <location line="+110"/>
        <source>&amp;Open</source>
        <translation>&amp;Open</translation>
    </message>
    <message>
        <location line="+26"/>
        <source>&amp;Console</source>
        <translation>&amp;Console</translation>
    </message>
    <message>
        <location line="+217"/>
        <source>&amp;Network Traffic</source>
        <translation type="unfinished"></translation>
    </message>
    <message>
        <location line="+68"/>
        <source>Totals</source>
        <translation type="unfinished"></translation>
    </message>
    <message>
        <location filename="../rpcconsole.cpp" line="-181"/>
        <source>In:</source>
        <translation type="unfinished"></translation>
    </message>
    <message>
        <location line="+1"/>
        <source>Out:</source>
        <translation type="unfinished"></translation>
    </message>
    <message>
        <location filename="../forms/debugwindow.ui" line="-321"/>
        <source>Debug log file</source>
        <translation>Debug log file</translation>
    </message>
    <message>
        <location line="+155"/>
        <source>Clear console</source>
        <translation>Clear console</translation>
    </message>
    <message>
        <location filename="../rpcconsole.h" line="-1"/>
        <source>Yes</source>
        <translation type="unfinished"></translation>
    </message>
    <message>
        <location line="+0"/>
        <source>No</source>
        <translation type="unfinished"></translation>
    </message>
    <message>
        <location line="+0"/>
        <source>To</source>
        <translation type="unfinished"></translation>
    </message>
    <message>
        <location line="+0"/>
        <source>From</source>
        <translation type="unfinished"></translation>
    </message>
    <message>
        <location line="+1"/>
        <source>Ban for</source>
        <translation type="unfinished"></translation>
    </message>
    <message>
        <location line="+37"/>
        <source>Never</source>
        <translation type="unfinished"></translation>
    </message>
    <message>
        <location filename="../rpcconsole.cpp" line="-379"/>
        <source>Inbound: initiated by peer</source>
        <translation type="unfinished"></translation>
    </message>
    <message>
        <location line="+1"/>
        <source>Outbound Full Relay: default</source>
        <translation type="unfinished"></translation>
    </message>
    <message>
        <location line="+1"/>
        <source>Outbound Block Relay: does not relay transactions or addresses</source>
        <translation type="unfinished"></translation>
    </message>
    <message>
        <location line="+1"/>
        <source>Outbound Manual: added using RPC %1 or %2/%3 configuration options</source>
        <translation type="unfinished"></translation>
    </message>
    <message>
        <location line="+4"/>
        <source>Outbound Feeler: short-lived, for testing addresses</source>
        <translation type="unfinished"></translation>
    </message>
    <message>
        <location line="+1"/>
        <source>Outbound Address Fetch: short-lived, for soliciting addresses</source>
        <translation type="unfinished"></translation>
    </message>
    <message>
        <location line="+4"/>
        <source>we selected the peer for high bandwidth relay</source>
        <translation type="unfinished"></translation>
    </message>
    <message>
        <location line="+1"/>
        <source>the peer selected us for high bandwidth relay</source>
        <translation type="unfinished"></translation>
    </message>
    <message>
        <location line="+1"/>
        <source>no high bandwidth relay selected</source>
        <translation type="unfinished"></translation>
    </message>
    <message>
        <location line="+327"/>
        <source>Welcome to the %1 RPC console.</source>
        <translation type="unfinished"></translation>
    </message>
    <message>
        <location line="+1"/>
        <source>Use up and down arrows to navigate history, and %1 to clear screen.</source>
        <translation type="unfinished"></translation>
    </message>
    <message>
        <location line="+1"/>
        <source>Type %1 for an overview of available commands.</source>
        <translation type="unfinished"></translation>
    </message>
    <message>
        <location line="+1"/>
        <source>For more information on using this console type %1.</source>
        <translation type="unfinished"></translation>
    </message>
    <message>
        <location line="+2"/>
        <source>WARNING: Scammers have been active, telling users to type commands here, stealing their wallet contents. Do not use this console without fully understanding the ramifications of a command.</source>
        <translation type="unfinished"></translation>
    </message>
    <message>
        <location line="+36"/>
        <source>Network activity disabled</source>
        <translation type="unfinished"></translation>
    </message>
    <message>
        <location line="+66"/>
        <source>Executing command without any wallet</source>
        <translation type="unfinished"></translation>
    </message>
    <message>
        <location line="+117"/>
        <source>(peer id: %1)</source>
        <translation type="unfinished"></translation>
    </message>
    <message>
        <location line="-119"/>
        <source>Executing command using &quot;%1&quot; wallet</source>
        <translation type="unfinished"></translation>
    </message>
    <message>
        <location line="-280"/>
        <source>Disconnect</source>
        <translation type="unfinished"></translation>
    </message>
    <message>
        <location line="+1"/>
        <source>1 hour</source>
        <translation type="unfinished"></translation>
    </message>
    <message>
        <location line="+1"/>
        <source>1 day</source>
        <translation type="unfinished"></translation>
    </message>
    <message>
        <location line="+1"/>
        <source>1 week</source>
        <translation type="unfinished"></translation>
    </message>
    <message>
        <location line="+1"/>
        <source>1 year</source>
        <translation type="unfinished"></translation>
    </message>
    <message>
        <location line="+19"/>
        <source>Unban</source>
        <translation type="unfinished"></translation>
    </message>
    <message>
        <location line="+378"/>
        <source>via %1</source>
        <translation type="unfinished"></translation>
    </message>
    <message>
        <location filename="../rpcconsole.h" line="-37"/>
        <source>Unknown</source>
        <translation type="unfinished"></translation>
    </message>
</context>
<context>
    <name>ReceiveCoinsDialog</name>
    <message>
        <location filename="../forms/receivecoinsdialog.ui" line="+37"/>
        <source>&amp;Amount:</source>
        <translation type="unfinished"></translation>
    </message>
    <message>
        <location line="+46"/>
        <source>&amp;Label:</source>
        <translation type="unfinished">&amp;Label:</translation>
    </message>
    <message>
        <location line="-30"/>
        <source>&amp;Message:</source>
        <translation type="unfinished"></translation>
    </message>
    <message>
        <location line="-3"/>
        <source>An optional message to attach to the payment request, which will be displayed when the request is opened. Note: The message will not be sent with the payment over the Bitcoin network.</source>
        <translation type="unfinished"></translation>
    </message>
    <message>
        <location line="+30"/>
        <source>An optional label to associate with the new receiving address.</source>
        <translation type="unfinished"></translation>
    </message>
    <message>
        <location line="-7"/>
        <source>Use this form to request payments. All fields are &lt;b&gt;optional&lt;/b&gt;.</source>
        <translation type="unfinished"></translation>
    </message>
    <message>
        <location line="-39"/>
        <location line="+159"/>
        <source>An optional amount to request. Leave this empty or zero to not request a specific amount.</source>
        <translation type="unfinished"></translation>
    </message>
    <message>
        <location line="-127"/>
        <source>An optional label to associate with the new receiving address (used by you to identify an invoice).  It is also attached to the payment request.</source>
        <translation type="unfinished"></translation>
    </message>
    <message>
        <location line="+30"/>
        <source>An optional message that is attached to the payment request and may be displayed to the sender.</source>
        <translation type="unfinished"></translation>
    </message>
    <message>
        <location line="+15"/>
        <source>&amp;Create new receiving address</source>
        <translation type="unfinished"></translation>
    </message>
    <message>
        <location line="+23"/>
        <source>Clear all fields of the form.</source>
        <translation type="unfinished"></translation>
    </message>
    <message>
        <location line="+3"/>
        <source>Clear</source>
        <translation type="unfinished"></translation>
    </message>
    <message>
        <location line="+78"/>
        <source>Native segwit addresses (aka Bech32 or BIP-173) reduce your transaction fees later on and offer better protection against typos, but old wallets don&apos;t support them. When unchecked, an address compatible with older wallets will be created instead.</source>
        <translation type="unfinished"></translation>
    </message>
    <message>
        <location line="+3"/>
        <source>Generate native segwit (Bech32) address</source>
        <translation type="unfinished"></translation>
    </message>
    <message>
        <location line="+61"/>
        <source>Requested payments history</source>
        <translation type="unfinished"></translation>
    </message>
    <message>
        <location line="+25"/>
        <source>Show the selected request (does the same as double clicking an entry)</source>
        <translation type="unfinished"></translation>
    </message>
    <message>
        <location line="+3"/>
        <source>Show</source>
        <translation type="unfinished"></translation>
    </message>
    <message>
        <location line="+17"/>
        <source>Remove the selected entries from the list</source>
        <translation type="unfinished"></translation>
    </message>
    <message>
        <location line="+3"/>
        <source>Remove</source>
        <translation type="unfinished"></translation>
    </message>
    <message>
        <location filename="../receivecoinsdialog.cpp" line="+47"/>
        <source>Copy URI</source>
        <translation type="unfinished"></translation>
    </message>
    <message>
        <location line="+1"/>
        <source>Copy address</source>
        <translation type="unfinished"></translation>
    </message>
    <message>
        <location line="+1"/>
        <source>Copy label</source>
        <translation type="unfinished"></translation>
    </message>
    <message>
        <location line="+1"/>
        <source>Copy message</source>
        <translation type="unfinished"></translation>
    </message>
    <message>
        <location line="+1"/>
        <source>Copy amount</source>
        <translation type="unfinished"></translation>
    </message>
    <message>
        <location line="+125"/>
        <source>Could not unlock wallet.</source>
        <translation type="unfinished"></translation>
    </message>
    <message>
        <location line="+5"/>
        <source>Could not generate new %1 address</source>
        <translation type="unfinished"></translation>
    </message>
</context>
<context>
    <name>ReceiveRequestDialog</name>
    <message>
        <location filename="../forms/receiverequestdialog.ui" line="+14"/>
        <source>Request payment to …</source>
        <translation type="unfinished"></translation>
    </message>
    <message>
        <location line="+76"/>
        <source>Address:</source>
        <translation type="unfinished"></translation>
    </message>
    <message>
        <location line="+29"/>
        <source>Amount:</source>
        <translation type="unfinished"></translation>
    </message>
    <message>
        <location line="+29"/>
        <source>Label:</source>
        <translation type="unfinished"></translation>
    </message>
    <message>
        <location line="+32"/>
        <source>Message:</source>
        <translation type="unfinished"></translation>
    </message>
    <message>
        <location line="+32"/>
        <source>Wallet:</source>
        <translation type="unfinished"></translation>
    </message>
    <message>
        <location line="+28"/>
        <source>Copy &amp;URI</source>
        <translation type="unfinished"></translation>
    </message>
    <message>
        <location line="+10"/>
        <source>Copy &amp;Address</source>
        <translation type="unfinished"></translation>
    </message>
    <message>
        <location line="+10"/>
        <source>&amp;Save Image…</source>
        <translation type="unfinished"></translation>
    </message>
    <message>
        <location filename="../receiverequestdialog.cpp" line="+49"/>
        <source>Request payment to %1</source>
        <translation type="unfinished"></translation>
    </message>
    <message>
        <location filename="../forms/receiverequestdialog.ui" line="-221"/>
        <source>Payment information</source>
        <translation type="unfinished"></translation>
    </message>
</context>
<context>
    <name>RecentRequestsTableModel</name>
    <message>
        <location filename="../recentrequeststablemodel.cpp" line="+27"/>
        <source>Date</source>
        <translation type="unfinished">Date</translation>
    </message>
    <message>
        <location line="+0"/>
        <source>Label</source>
        <translation type="unfinished"></translation>
    </message>
    <message>
        <location line="+0"/>
        <source>Message</source>
        <translation type="unfinished"></translation>
    </message>
    <message>
        <location line="+41"/>
        <source>(no label)</source>
        <translation type="unfinished"></translation>
    </message>
    <message>
        <location line="+9"/>
        <source>(no message)</source>
        <translation type="unfinished"></translation>
    </message>
    <message>
        <location line="+8"/>
        <source>(no amount requested)</source>
        <translation type="unfinished"></translation>
    </message>
    <message>
        <location line="+42"/>
        <source>Requested</source>
        <translation type="unfinished"></translation>
    </message>
</context>
<context>
    <name>SendCoinsDialog</name>
    <message>
        <location filename="../forms/sendcoinsdialog.ui" line="+14"/>
        <location filename="../sendcoinsdialog.cpp" line="+673"/>
        <source>Send Coins</source>
        <translation>Send Coins</translation>
    </message>
    <message>
        <location line="+76"/>
        <source>Coin Control Features</source>
        <translation type="unfinished"></translation>
    </message>
    <message>
        <location line="+30"/>
        <source>automatically selected</source>
        <translation type="unfinished"></translation>
    </message>
    <message>
        <location line="+19"/>
        <source>Insufficient funds!</source>
        <translation type="unfinished"></translation>
    </message>
    <message>
        <location line="+89"/>
        <source>Quantity:</source>
        <translation type="unfinished"></translation>
    </message>
    <message>
        <location line="+35"/>
        <source>Bytes:</source>
        <translation type="unfinished"></translation>
    </message>
    <message>
        <location line="+48"/>
        <source>Amount:</source>
        <translation type="unfinished"></translation>
    </message>
    <message>
        <location line="+80"/>
        <source>Fee:</source>
        <translation type="unfinished"></translation>
    </message>
    <message>
        <location line="+51"/>
        <source>After Fee:</source>
        <translation type="unfinished"></translation>
    </message>
    <message>
        <location line="+32"/>
        <source>Change:</source>
        <translation type="unfinished"></translation>
    </message>
    <message>
        <location line="+44"/>
        <source>If this is activated, but the change address is empty or invalid, change will be sent to a newly generated address.</source>
        <translation type="unfinished"></translation>
    </message>
    <message>
        <location line="+3"/>
        <source>Custom change address</source>
        <translation type="unfinished"></translation>
    </message>
    <message>
        <location line="+206"/>
        <source>Transaction Fee:</source>
        <translation type="unfinished"></translation>
    </message>
    <message>
        <location line="+38"/>
        <source>Using the fallbackfee can result in sending a transaction that will take several hours or days (or never) to confirm. Consider choosing your fee manually or wait until you have validated the complete chain.</source>
        <translation type="unfinished"></translation>
    </message>
    <message>
        <location line="+9"/>
        <source>Warning: Fee estimation is currently not possible.</source>
        <translation type="unfinished"></translation>
    </message>
    <message>
        <location line="+82"/>
        <source>per kilobyte</source>
        <translation type="unfinished"></translation>
    </message>
    <message>
        <location line="-53"/>
        <source>Hide</source>
        <translation type="unfinished"></translation>
    </message>
    <message>
        <location line="+112"/>
        <source>Recommended:</source>
        <translation type="unfinished"></translation>
    </message>
    <message>
        <location line="+30"/>
        <source>Custom:</source>
        <translation type="unfinished"></translation>
    </message>
    <message>
        <location line="+215"/>
        <source>Send to multiple recipients at once</source>
        <translation>Send to multiple recipients at once</translation>
    </message>
    <message>
        <location line="+3"/>
        <source>Add &amp;Recipient</source>
        <translation>Add &amp;Recipient</translation>
    </message>
    <message>
        <location line="-20"/>
        <source>Clear all fields of the form.</source>
        <translation type="unfinished"></translation>
    </message>
    <message>
        <location line="-1033"/>
        <source>Inputs…</source>
        <translation type="unfinished"></translation>
    </message>
    <message>
        <location line="+233"/>
        <source>Dust:</source>
        <translation type="unfinished"></translation>
    </message>
    <message>
        <location line="+398"/>
        <source>Choose…</source>
        <translation type="unfinished"></translation>
    </message>
    <message>
        <location line="+59"/>
        <source>Hide transaction fee settings</source>
        <translation type="unfinished"></translation>
    </message>
    <message>
        <location line="+51"/>
        <source>Specify a custom fee per kB (1,000 bytes) of the transaction&apos;s virtual size.

Note:  Since the fee is calculated on a per-byte basis, a fee rate of &quot;100 satoshis per kvB&quot; for a transaction size of 500 virtual bytes (half of 1 kvB) would ultimately yield a fee of only 50 satoshis.</source>
        <translation type="unfinished"></translation>
    </message>
    <message>
        <location line="+35"/>
        <source>When there is less transaction volume than space in the blocks, miners as well as relaying nodes may enforce a minimum fee. Paying only this minimum fee is just fine, but be aware that this can result in a never confirming transaction once there is more demand for bitcoin transactions than the network can process.</source>
        <translation type="unfinished"></translation>
    </message>
    <message>
        <location line="+3"/>
        <source>A too low fee might result in a never confirming transaction (read the tooltip)</source>
        <translation type="unfinished"></translation>
    </message>
    <message>
        <location line="+105"/>
        <source>(Smart fee not initialized yet. This usually takes a few blocks…)</source>
        <translation type="unfinished"></translation>
    </message>
    <message>
        <location line="+26"/>
        <source>Confirmation time target:</source>
        <translation type="unfinished"></translation>
    </message>
    <message>
        <location line="+58"/>
        <source>Enable Replace-By-Fee</source>
        <translation type="unfinished"></translation>
    </message>
    <message>
        <location line="+3"/>
        <source>With Replace-By-Fee (BIP-125) you can increase a transaction&apos;s fee after it is sent. Without this, a higher fee may be recommended to compensate for increased transaction delay risk.</source>
        <translation type="unfinished"></translation>
    </message>
    <message>
        <location line="+65"/>
        <source>Clear &amp;All</source>
        <translation>Clear &amp;All</translation>
    </message>
    <message>
        <location line="+55"/>
        <source>Balance:</source>
        <translation>Balance:</translation>
    </message>
    <message>
        <location line="-84"/>
        <source>Confirm the send action</source>
        <translation>Confirm the send action</translation>
    </message>
    <message>
        <location line="+3"/>
        <source>S&amp;end</source>
        <translation>S&amp;end</translation>
    </message>
    <message>
        <location filename="../sendcoinsdialog.cpp" line="-581"/>
        <source>Copy quantity</source>
        <translation type="unfinished"></translation>
    </message>
    <message>
        <location line="+1"/>
        <source>Copy amount</source>
        <translation type="unfinished"></translation>
    </message>
    <message>
        <location line="+1"/>
        <source>Copy fee</source>
        <translation type="unfinished"></translation>
    </message>
    <message>
        <location line="+1"/>
        <source>Copy after fee</source>
        <translation type="unfinished"></translation>
    </message>
    <message>
        <location line="+1"/>
        <source>Copy bytes</source>
        <translation type="unfinished"></translation>
    </message>
    <message>
        <location line="+1"/>
        <source>Copy dust</source>
        <translation type="unfinished"></translation>
    </message>
    <message>
        <location line="+1"/>
        <source>Copy change</source>
        <translation type="unfinished"></translation>
    </message>
    <message>
        <location line="+76"/>
        <source>%1 (%2 blocks)</source>
        <translation type="unfinished"></translation>
    </message>
    <message>
        <location line="+29"/>
        <source>Cr&amp;eate Unsigned</source>
        <translation type="unfinished"></translation>
    </message>
    <message>
        <location line="+1"/>
        <source>Creates a Partially Signed Bitcoin Transaction (PSBT) for use with e.g. an offline %1 wallet, or a PSBT-compatible hardware wallet.</source>
        <translation type="unfinished"></translation>
    </message>
    <message>
        <location line="+90"/>
        <source> from wallet &apos;%1&apos;</source>
        <translation type="unfinished"></translation>
    </message>
    <message>
        <location line="+11"/>
        <source>%1 to &apos;%2&apos;</source>
        <translation type="unfinished"></translation>
    </message>
    <message>
        <location line="+5"/>
        <source>%1 to %2</source>
        <translation type="unfinished"></translation>
    </message>
    <message>
        <location line="+7"/>
        <source>Do you want to draft this transaction?</source>
        <translation type="unfinished"></translation>
    </message>
    <message>
        <location line="+2"/>
        <source>Are you sure you want to send?</source>
        <translation type="unfinished"></translation>
    </message>
    <message>
        <location line="+52"/>
        <source>To review recipient list click &quot;Show Details…&quot;</source>
        <translation type="unfinished"></translation>
    </message>
    <message>
        <location line="+19"/>
        <source>Create Unsigned</source>
        <translation type="unfinished"></translation>
    </message>
    <message>
        <location line="+44"/>
        <source>Save Transaction Data</source>
        <translation type="unfinished"></translation>
    </message>
    <message>
        <location line="+8"/>
        <source>PSBT saved</source>
        <translation type="unfinished"></translation>
    </message>
    <message>
        <location line="-75"/>
        <source>or</source>
        <translation type="unfinished"></translation>
    </message>
    <message>
        <location line="-19"/>
        <source>You can increase the fee later (signals Replace-By-Fee, BIP-125).</source>
        <translation type="unfinished"></translation>
    </message>
    <message>
        <location line="-24"/>
        <source>Please, review your transaction proposal. This will produce a Partially Signed Bitcoin Transaction (PSBT) which you can save or copy and then sign with e.g. an offline %1 wallet, or a PSBT-compatible hardware wallet.</source>
        <translation type="unfinished"></translation>
    </message>
    <message>
        <location line="+2"/>
        <source>Please, review your transaction.</source>
        <translation type="unfinished"></translation>
    </message>
    <message>
        <location line="+8"/>
        <source>Transaction fee</source>
        <translation type="unfinished"></translation>
    </message>
    <message>
        <location line="+16"/>
        <source>Not signalling Replace-By-Fee, BIP-125.</source>
        <translation type="unfinished"></translation>
    </message>
    <message>
        <location line="+14"/>
        <source>Total Amount</source>
        <translation type="unfinished"></translation>
    </message>
    <message>
        <location line="+25"/>
        <source>Confirm send coins</source>
        <translation type="unfinished"></translation>
    </message>
    <message>
        <location line="+0"/>
        <source>Confirm transaction proposal</source>
        <translation type="unfinished"></translation>
    </message>
    <message>
        <location line="+1"/>
        <source>Send</source>
        <translation type="unfinished"></translation>
    </message>
    <message>
        <location line="+45"/>
        <source>Partially Signed Transaction (Binary)</source>
        <comment>Name of binary PSBT file format</comment>
        <translation type="unfinished"></translation>
    </message>
    <message>
        <location line="+183"/>
        <source>Watch-only balance:</source>
        <translation type="unfinished"></translation>
    </message>
    <message>
        <location line="+24"/>
        <source>The recipient address is not valid. Please recheck.</source>
        <translation type="unfinished"></translation>
    </message>
    <message>
        <location line="+3"/>
        <source>The amount to pay must be larger than 0.</source>
        <translation type="unfinished"></translation>
    </message>
    <message>
        <location line="+3"/>
        <source>The amount exceeds your balance.</source>
        <translation type="unfinished"></translation>
    </message>
    <message>
        <location line="+3"/>
        <source>The total exceeds your balance when the %1 transaction fee is included.</source>
        <translation type="unfinished"></translation>
    </message>
    <message>
        <location line="+3"/>
        <source>Duplicate address found: addresses should only be used once each.</source>
        <translation type="unfinished"></translation>
    </message>
    <message>
        <location line="+3"/>
        <source>Transaction creation failed!</source>
        <translation type="unfinished"></translation>
    </message>
    <message>
        <location line="+4"/>
        <source>A fee higher than %1 is considered an absurdly high fee.</source>
        <translation type="unfinished"></translation>
    </message>
    <message>
        <location line="+3"/>
        <source>Payment request expired.</source>
        <translation type="unfinished"></translation>
    </message>
    <message numerus="yes">
        <location line="+124"/>
        <source>Estimated to begin confirmation within %n block(s).</source>
        <translation>
            <numerusform>Estimated to begin confirmation within %n block.</numerusform>
            <numerusform>Estimated to begin confirmation within %n blocks.</numerusform>
        </translation>
    </message>
    <message>
        <location line="+101"/>
        <source>Warning: Invalid Bitcoin address</source>
        <translation type="unfinished"></translation>
    </message>
    <message>
        <location line="+5"/>
        <source>Warning: Unknown change address</source>
        <translation type="unfinished"></translation>
    </message>
    <message>
        <location line="+3"/>
        <source>Confirm custom change address</source>
        <translation type="unfinished"></translation>
    </message>
    <message>
        <location line="+0"/>
        <source>The address you selected for change is not part of this wallet. Any or all funds in your wallet may be sent to this address. Are you sure?</source>
        <translation type="unfinished"></translation>
    </message>
    <message>
        <location line="+21"/>
        <source>(no label)</source>
        <translation type="unfinished"></translation>
    </message>
</context>
<context>
    <name>SendCoinsEntry</name>
    <message>
        <location filename="../forms/sendcoinsentry.ui" line="+155"/>
        <location line="+550"/>
        <location line="+533"/>
        <source>A&amp;mount:</source>
        <translation>A&amp;mount:</translation>
    </message>
    <message>
        <location line="-1199"/>
        <source>Pay &amp;To:</source>
        <translation>Pay &amp;To:</translation>
    </message>
    <message>
        <location line="+93"/>
        <source>&amp;Label:</source>
        <translation>&amp;Label:</translation>
    </message>
    <message>
        <location line="-68"/>
        <source>Choose previously used address</source>
        <translation type="unfinished"></translation>
    </message>
    <message>
        <location line="-7"/>
        <source>The Bitcoin address to send the payment to</source>
        <translation type="unfinished"></translation>
    </message>
    <message>
        <location line="+23"/>
        <source>Alt+A</source>
        <translation>Alt+A</translation>
    </message>
    <message>
        <location line="+7"/>
        <source>Paste address from clipboard</source>
        <translation>Paste address from clipboard</translation>
    </message>
    <message>
        <location line="+16"/>
        <source>Alt+P</source>
        <translation>Alt+P</translation>
    </message>
    <message>
        <location line="+7"/>
        <location line="+562"/>
        <location line="+533"/>
        <source>Remove this entry</source>
        <translation type="unfinished"></translation>
    </message>
    <message>
        <location line="-1035"/>
        <source>The amount to send in the selected unit</source>
        <translation type="unfinished"></translation>
    </message>
    <message>
        <location line="+7"/>
        <source>The fee will be deducted from the amount being sent. The recipient will receive less bitcoins than you enter in the amount field. If multiple recipients are selected, the fee is split equally.</source>
        <translation type="unfinished"></translation>
    </message>
    <message>
        <location line="+3"/>
        <source>S&amp;ubtract fee from amount</source>
        <translation type="unfinished"></translation>
    </message>
    <message>
        <location line="+7"/>
        <source>Use available balance</source>
        <translation type="unfinished"></translation>
    </message>
    <message>
        <location line="+9"/>
        <source>Message:</source>
        <translation type="unfinished"></translation>
    </message>
    <message>
        <location line="+443"/>
        <source>This is an unauthenticated payment request.</source>
        <translation type="unfinished"></translation>
    </message>
    <message>
        <location line="+529"/>
        <source>This is an authenticated payment request.</source>
        <translation type="unfinished"></translation>
    </message>
    <message>
        <location line="-1023"/>
        <location line="+3"/>
        <source>Enter a label for this address to add it to the list of used addresses</source>
        <translation type="unfinished"></translation>
    </message>
    <message>
        <location line="+58"/>
        <source>A message that was attached to the bitcoin: URI which will be stored with the transaction for your reference. Note: This message will not be sent over the Bitcoin network.</source>
        <translation type="unfinished"></translation>
    </message>
    <message>
        <location line="+448"/>
        <location line="+529"/>
        <source>Pay To:</source>
        <translation type="unfinished"></translation>
    </message>
    <message>
        <location line="-495"/>
        <location line="+533"/>
        <source>Memo:</source>
        <translation type="unfinished"></translation>
    </message>
</context>
<context>
    <name>ShutdownWindow</name>
    <message>
        <location filename="../utilitydialog.cpp" line="+85"/>
        <source>%1 is shutting down…</source>
        <translation type="unfinished"></translation>
    </message>
    <message>
        <location line="+1"/>
        <source>Do not shut down the computer until this window disappears.</source>
        <translation type="unfinished"></translation>
    </message>
</context>
<context>
    <name>SignVerifyMessageDialog</name>
    <message>
        <location filename="../forms/signverifymessagedialog.ui" line="+14"/>
        <source>Signatures - Sign / Verify a Message</source>
        <translation>Signatures - Sign / Verify a Message</translation>
    </message>
    <message>
        <location line="+13"/>
        <source>&amp;Sign Message</source>
        <translation>&amp;Sign Message</translation>
    </message>
    <message>
        <location line="+6"/>
        <source>You can sign messages/agreements with your addresses to prove you can receive bitcoins sent to them. Be careful not to sign anything vague or random, as phishing attacks may try to trick you into signing your identity over to them. Only sign fully-detailed statements you agree to.</source>
        <translation type="unfinished"></translation>
    </message>
    <message>
        <location line="+18"/>
        <source>The Bitcoin address to sign the message with</source>
        <translation type="unfinished"></translation>
    </message>
    <message>
        <location line="+7"/>
        <location line="+216"/>
        <source>Choose previously used address</source>
        <translation type="unfinished"></translation>
    </message>
    <message>
        <location line="-206"/>
        <location line="+216"/>
        <source>Alt+A</source>
        <translation>Alt+A</translation>
    </message>
    <message>
        <location line="-206"/>
        <source>Paste address from clipboard</source>
        <translation>Paste address from clipboard</translation>
    </message>
    <message>
        <location line="+10"/>
        <source>Alt+P</source>
        <translation>Alt+P</translation>
    </message>
    <message>
        <location line="+12"/>
        <location line="+3"/>
        <source>Enter the message you want to sign here</source>
        <translation>Enter the message you want to sign here</translation>
    </message>
    <message>
        <location line="+7"/>
        <source>Signature</source>
        <translation>Signature</translation>
    </message>
    <message>
        <location line="+30"/>
        <source>Copy the current signature to the system clipboard</source>
        <translation>Copy the current signature to the system clipboard</translation>
    </message>
    <message>
        <location line="+21"/>
        <source>Sign the message to prove you own this Bitcoin address</source>
        <translation>Sign the message to prove you own this Bitcoin address</translation>
    </message>
    <message>
        <location line="+3"/>
        <source>Sign &amp;Message</source>
        <translation>Sign &amp;Message</translation>
    </message>
    <message>
        <location line="+14"/>
        <source>Reset all sign message fields</source>
        <translation>Reset all sign message fields</translation>
    </message>
    <message>
        <location line="+3"/>
        <location line="+157"/>
        <source>Clear &amp;All</source>
        <translation>Clear &amp;All</translation>
    </message>
    <message>
        <location line="-98"/>
        <source>&amp;Verify Message</source>
        <translation>&amp;Verify Message</translation>
    </message>
    <message>
        <location line="+6"/>
        <source>Enter the receiver&apos;s address, message (ensure you copy line breaks, spaces, tabs, etc. exactly) and signature below to verify the message. Be careful not to read more into the signature than what is in the signed message itself, to avoid being tricked by a man-in-the-middle attack. Note that this only proves the signing party receives with the address, it cannot prove sendership of any transaction!</source>
        <translation type="unfinished"></translation>
    </message>
    <message>
        <location line="+21"/>
        <source>The Bitcoin address the message was signed with</source>
        <translation type="unfinished"></translation>
    </message>
    <message>
        <location line="+29"/>
        <location line="+3"/>
        <source>The signed message to verify</source>
        <translation type="unfinished"></translation>
    </message>
    <message>
        <location line="+7"/>
        <location line="+3"/>
        <source>The signature given when the message was signed</source>
        <translation type="unfinished"></translation>
    </message>
    <message>
        <location line="+9"/>
        <source>Verify the message to ensure it was signed with the specified Bitcoin address</source>
        <translation>Verify the message to ensure it was signed with the specified Bitcoin address</translation>
    </message>
    <message>
        <location line="+3"/>
        <source>Verify &amp;Message</source>
        <translation>Verify &amp;Message</translation>
    </message>
    <message>
        <location line="+14"/>
        <source>Reset all verify message fields</source>
        <translation>Reset all verify message fields</translation>
    </message>
    <message>
        <location line="-210"/>
        <source>Click &quot;Sign Message&quot; to generate signature</source>
        <translation type="unfinished"></translation>
    </message>
    <message>
        <location filename="../signverifymessagedialog.cpp" line="+120"/>
        <location line="+99"/>
        <source>The entered address is invalid.</source>
        <translation type="unfinished"></translation>
    </message>
    <message>
        <location line="-99"/>
        <location line="+7"/>
        <location line="+93"/>
        <location line="+7"/>
        <source>Please check the address and try again.</source>
        <translation type="unfinished"></translation>
    </message>
    <message>
        <location line="-100"/>
        <location line="+99"/>
        <source>The entered address does not refer to a key.</source>
        <translation type="unfinished"></translation>
    </message>
    <message>
        <location line="-91"/>
        <source>Wallet unlock was cancelled.</source>
        <translation type="unfinished"></translation>
    </message>
    <message>
        <location line="+11"/>
        <source>No error</source>
        <translation type="unfinished"></translation>
    </message>
    <message>
        <location line="+3"/>
        <source>Private key for the entered address is not available.</source>
        <translation type="unfinished"></translation>
    </message>
    <message>
        <location line="+3"/>
        <source>Message signing failed.</source>
        <translation type="unfinished"></translation>
    </message>
    <message>
        <location line="+12"/>
        <source>Message signed.</source>
        <translation type="unfinished"></translation>
    </message>
    <message>
        <location line="+69"/>
        <source>The signature could not be decoded.</source>
        <translation type="unfinished"></translation>
    </message>
    <message>
        <location line="+1"/>
        <location line="+7"/>
        <source>Please check the signature and try again.</source>
        <translation type="unfinished"></translation>
    </message>
    <message>
        <location line="-1"/>
        <source>The signature did not match the message digest.</source>
        <translation type="unfinished"></translation>
    </message>
    <message>
        <location line="+6"/>
        <source>Message verification failed.</source>
        <translation type="unfinished"></translation>
    </message>
    <message>
        <location line="-32"/>
        <source>Message verified.</source>
        <translation type="unfinished"></translation>
    </message>
</context>
<context>
    <name>TrafficGraphWidget</name>
    <message>
        <location filename="../trafficgraphwidget.cpp" line="+82"/>
        <source>kB/s</source>
        <translation type="unfinished"></translation>
    </message>
</context>
<context>
    <name>TransactionDesc</name>
    <message numerus="yes">
        <location filename="../transactiondesc.cpp" line="+34"/>
        <source>Open for %n more block(s)</source>
        <translation>
            <numerusform>Open for %n more block</numerusform>
            <numerusform>Open for %n more blocks</numerusform>
        </translation>
    </message>
    <message>
        <location line="+2"/>
        <source>Open until %1</source>
        <translation type="unfinished"></translation>
    </message>
    <message>
        <location line="+6"/>
        <source>conflicted with a transaction with %1 confirmations</source>
        <translation type="unfinished"></translation>
    </message>
    <message>
        <location line="+2"/>
        <source>0/unconfirmed, %1</source>
        <translation type="unfinished"></translation>
    </message>
    <message>
        <location line="+0"/>
        <source>in memory pool</source>
        <translation type="unfinished"></translation>
    </message>
    <message>
        <location line="+0"/>
        <source>not in memory pool</source>
        <translation type="unfinished"></translation>
    </message>
    <message>
        <location line="+0"/>
        <source>abandoned</source>
        <translation type="unfinished"></translation>
    </message>
    <message>
        <location line="+2"/>
        <source>%1/unconfirmed</source>
        <translation type="unfinished"></translation>
    </message>
    <message>
        <location line="+2"/>
        <source>%1 confirmations</source>
        <translation type="unfinished"></translation>
    </message>
    <message>
        <location line="+50"/>
        <source>Status</source>
        <translation type="unfinished"></translation>
    </message>
    <message>
        <location line="+3"/>
        <source>Date</source>
        <translation type="unfinished">Date</translation>
    </message>
    <message>
        <location line="+7"/>
        <source>Source</source>
        <translation type="unfinished"></translation>
    </message>
    <message>
        <location line="+0"/>
        <source>Generated</source>
        <translation type="unfinished"></translation>
    </message>
    <message>
        <location line="+5"/>
        <location line="+14"/>
        <location line="+72"/>
        <source>From</source>
        <translation type="unfinished"></translation>
    </message>
    <message>
        <location line="-72"/>
        <source>unknown</source>
        <translation type="unfinished"></translation>
    </message>
    <message>
        <location line="+1"/>
        <location line="+20"/>
        <location line="+70"/>
        <source>To</source>
        <translation type="unfinished"></translation>
    </message>
    <message>
        <location line="-88"/>
        <source>own address</source>
        <translation type="unfinished"></translation>
    </message>
    <message>
        <location line="+0"/>
        <location line="+69"/>
        <source>watch-only</source>
        <translation type="unfinished"></translation>
    </message>
    <message>
        <location line="-67"/>
        <source>label</source>
        <translation type="unfinished"></translation>
    </message>
    <message>
        <location line="+36"/>
        <location line="+12"/>
        <location line="+54"/>
        <location line="+30"/>
        <location line="+60"/>
        <source>Credit</source>
        <translation type="unfinished"></translation>
    </message>
    <message numerus="yes">
        <location line="-154"/>
        <source>matures in %n more block(s)</source>
        <translation>
            <numerusform>matures in %n more block</numerusform>
            <numerusform>matures in %n more blocks</numerusform>
        </translation>
    </message>
    <message>
        <location line="+2"/>
        <source>not accepted</source>
        <translation type="unfinished"></translation>
    </message>
    <message>
        <location line="+60"/>
        <location line="+26"/>
        <location line="+63"/>
        <source>Debit</source>
        <translation type="unfinished"></translation>
    </message>
    <message>
        <location line="-79"/>
        <source>Total debit</source>
        <translation type="unfinished"></translation>
    </message>
    <message>
        <location line="+1"/>
        <source>Total credit</source>
        <translation type="unfinished"></translation>
    </message>
    <message>
        <location line="+5"/>
        <source>Transaction fee</source>
        <translation type="unfinished"></translation>
    </message>
    <message>
        <location line="+22"/>
        <source>Net amount</source>
        <translation type="unfinished"></translation>
    </message>
    <message>
        <location line="+6"/>
        <location line="+12"/>
        <source>Message</source>
        <translation type="unfinished"></translation>
    </message>
    <message>
        <location line="-10"/>
        <source>Comment</source>
        <translation type="unfinished"></translation>
    </message>
    <message>
        <location line="+2"/>
        <source>Transaction ID</source>
        <translation type="unfinished"></translation>
    </message>
    <message>
        <location line="+1"/>
        <source>Transaction total size</source>
        <translation type="unfinished"></translation>
    </message>
    <message>
        <location line="+1"/>
        <source>Transaction virtual size</source>
        <translation type="unfinished"></translation>
    </message>
    <message>
        <location line="+1"/>
        <source>Output index</source>
        <translation type="unfinished"></translation>
    </message>
    <message>
        <location line="+16"/>
        <source> (Certificate was not verified)</source>
        <translation type="unfinished"></translation>
    </message>
    <message>
        <location line="+3"/>
        <source>Merchant</source>
        <translation type="unfinished"></translation>
    </message>
    <message>
        <location line="+8"/>
        <source>Generated coins must mature %1 blocks before they can be spent. When you generated this block, it was broadcast to the network to be added to the block chain. If it fails to get into the chain, its state will change to &quot;not accepted&quot; and it won&apos;t be spendable. This may occasionally happen if another node generates a block within a few seconds of yours.</source>
        <translation type="unfinished"></translation>
    </message>
    <message>
        <location line="+8"/>
        <source>Debug information</source>
        <translation type="unfinished"></translation>
    </message>
    <message>
        <location line="+8"/>
        <source>Transaction</source>
        <translation type="unfinished"></translation>
    </message>
    <message>
        <location line="+3"/>
        <source>Inputs</source>
        <translation type="unfinished"></translation>
    </message>
    <message>
        <location line="+21"/>
        <source>Amount</source>
        <translation type="unfinished">Amount</translation>
    </message>
    <message>
        <location line="+1"/>
        <location line="+1"/>
        <source>true</source>
        <translation type="unfinished"></translation>
    </message>
    <message>
        <location line="-1"/>
        <location line="+1"/>
        <source>false</source>
        <translation type="unfinished"></translation>
    </message>
</context>
<context>
    <name>TransactionDescDialog</name>
    <message>
        <location filename="../forms/transactiondescdialog.ui" line="+20"/>
        <source>This pane shows a detailed description of the transaction</source>
        <translation>This pane shows a detailed description of the transaction</translation>
    </message>
    <message>
        <location filename="../transactiondescdialog.cpp" line="+18"/>
        <source>Details for %1</source>
        <translation type="unfinished"></translation>
    </message>
</context>
<context>
    <name>TransactionTableModel</name>
    <message>
        <location filename="../transactiontablemodel.cpp" line="+252"/>
        <source>Date</source>
        <translation type="unfinished">Date</translation>
    </message>
    <message>
        <location line="+0"/>
        <source>Type</source>
        <translation type="unfinished"></translation>
    </message>
    <message>
        <location line="+0"/>
        <source>Label</source>
        <translation type="unfinished"></translation>
    </message>
    <message numerus="yes">
        <location line="+62"/>
        <source>Open for %n more block(s)</source>
        <translation>
            <numerusform>Open for %n more block</numerusform>
            <numerusform>Open for %n more blocks</numerusform>
        </translation>
    </message>
    <message>
        <location line="+3"/>
        <source>Open until %1</source>
        <translation type="unfinished"></translation>
    </message>
    <message>
        <location line="+3"/>
        <source>Unconfirmed</source>
        <translation type="unfinished"></translation>
    </message>
    <message>
        <location line="+3"/>
        <source>Abandoned</source>
        <translation type="unfinished"></translation>
    </message>
    <message>
        <location line="+3"/>
        <source>Confirming (%1 of %2 recommended confirmations)</source>
        <translation type="unfinished"></translation>
    </message>
    <message>
        <location line="+3"/>
        <source>Confirmed (%1 confirmations)</source>
        <translation type="unfinished"></translation>
    </message>
    <message>
        <location line="+3"/>
        <source>Conflicted</source>
        <translation type="unfinished"></translation>
    </message>
    <message>
        <location line="+3"/>
        <source>Immature (%1 confirmations, will be available after %2)</source>
        <translation type="unfinished"></translation>
    </message>
    <message>
        <location line="+3"/>
        <source>Generated but not accepted</source>
        <translation type="unfinished"></translation>
    </message>
    <message>
        <location line="+39"/>
        <source>Received with</source>
        <translation type="unfinished"></translation>
    </message>
    <message>
        <location line="+2"/>
        <source>Received from</source>
        <translation type="unfinished"></translation>
    </message>
    <message>
        <location line="+3"/>
        <source>Sent to</source>
        <translation type="unfinished"></translation>
    </message>
    <message>
        <location line="+2"/>
        <source>Payment to yourself</source>
        <translation type="unfinished"></translation>
    </message>
    <message>
        <location line="+2"/>
        <source>Mined</source>
        <translation type="unfinished"></translation>
    </message>
    <message>
        <location line="+28"/>
        <source>watch-only</source>
        <translation type="unfinished"></translation>
    </message>
    <message>
        <location line="+16"/>
        <source>(n/a)</source>
        <translation type="unfinished"></translation>
    </message>
    <message>
        <location line="+210"/>
        <source>(no label)</source>
        <translation type="unfinished"></translation>
    </message>
    <message>
        <location line="+39"/>
        <source>Transaction status. Hover over this field to show number of confirmations.</source>
        <translation type="unfinished"></translation>
    </message>
    <message>
        <location line="+2"/>
        <source>Date and time that the transaction was received.</source>
        <translation type="unfinished"></translation>
    </message>
    <message>
        <location line="+2"/>
        <source>Type of transaction.</source>
        <translation type="unfinished"></translation>
    </message>
    <message>
        <location line="+2"/>
        <source>Whether or not a watch-only address is involved in this transaction.</source>
        <translation type="unfinished"></translation>
    </message>
    <message>
        <location line="+2"/>
        <source>User-defined intent/purpose of the transaction.</source>
        <translation type="unfinished"></translation>
    </message>
    <message>
        <location line="+2"/>
        <source>Amount removed from or added to balance.</source>
        <translation type="unfinished"></translation>
    </message>
</context>
<context>
    <name>TransactionView</name>
    <message>
        <location filename="../transactionview.cpp" line="+70"/>
        <location line="+16"/>
        <source>All</source>
        <translation type="unfinished"></translation>
    </message>
    <message>
        <location line="-15"/>
        <source>Today</source>
        <translation type="unfinished"></translation>
    </message>
    <message>
        <location line="+1"/>
        <source>This week</source>
        <translation type="unfinished"></translation>
    </message>
    <message>
        <location line="+1"/>
        <source>This month</source>
        <translation type="unfinished"></translation>
    </message>
    <message>
        <location line="+1"/>
        <source>Last month</source>
        <translation type="unfinished"></translation>
    </message>
    <message>
        <location line="+1"/>
        <source>This year</source>
        <translation type="unfinished"></translation>
    </message>
    <message>
        <location line="+12"/>
        <source>Received with</source>
        <translation type="unfinished"></translation>
    </message>
    <message>
        <location line="+2"/>
        <source>Sent to</source>
        <translation type="unfinished"></translation>
    </message>
    <message>
        <location line="+2"/>
        <source>To yourself</source>
        <translation type="unfinished"></translation>
    </message>
    <message>
        <location line="+1"/>
        <source>Mined</source>
        <translation type="unfinished"></translation>
    </message>
    <message>
        <location line="+1"/>
        <source>Other</source>
        <translation type="unfinished"></translation>
    </message>
    <message>
        <location line="+5"/>
        <source>Enter address, transaction id, or label to search</source>
        <translation type="unfinished"></translation>
    </message>
    <message>
        <location line="+4"/>
        <source>Min amount</source>
        <translation type="unfinished"></translation>
    </message>
    <message>
        <location line="+75"/>
        <source>Abandon transaction</source>
        <translation type="unfinished"></translation>
    </message>
    <message>
        <location line="-3"/>
        <source>Increase transaction fee</source>
        <translation type="unfinished"></translation>
    </message>
    <message>
        <location line="-8"/>
        <source>Copy address</source>
        <translation type="unfinished"></translation>
    </message>
    <message>
        <location line="+1"/>
        <source>Copy label</source>
        <translation type="unfinished"></translation>
    </message>
    <message>
        <location line="+1"/>
        <source>Copy amount</source>
        <translation type="unfinished"></translation>
    </message>
    <message>
        <location line="+1"/>
        <source>Copy transaction ID</source>
        <translation type="unfinished"></translation>
    </message>
    <message>
        <location line="+1"/>
        <source>Copy raw transaction</source>
        <translation type="unfinished"></translation>
    </message>
    <message>
        <location line="+1"/>
        <source>Copy full transaction details</source>
        <translation type="unfinished"></translation>
    </message>
    <message>
        <location line="+7"/>
        <source>Edit address label</source>
        <translation type="unfinished"></translation>
    </message>
    <message>
        <location line="+161"/>
        <source>Comma separated file</source>
        <comment>Name of CSV file format</comment>
        <translation type="unfinished"></translation>
    </message>
    <message>
        <location line="-167"/>
        <source>Show transaction details</source>
        <translation type="unfinished"></translation>
    </message>
    <message>
        <location line="-96"/>
        <source>Range…</source>
        <translation type="unfinished"></translation>
    </message>
    <message>
        <location line="+262"/>
        <source>Export Transaction History</source>
        <translation type="unfinished"></translation>
    </message>
    <message>
        <location line="+10"/>
        <source>Confirmed</source>
        <translation type="unfinished">Confirmed</translation>
    </message>
    <message>
        <location line="+2"/>
        <source>Watch-only</source>
        <translation type="unfinished"></translation>
    </message>
    <message>
        <location line="+1"/>
        <source>Date</source>
        <translation type="unfinished">Date</translation>
    </message>
    <message>
        <location line="+1"/>
        <source>Type</source>
        <translation type="unfinished"></translation>
    </message>
    <message>
        <location line="+1"/>
        <source>Label</source>
        <translation type="unfinished"></translation>
    </message>
    <message>
        <location line="+1"/>
        <source>Address</source>
        <translation type="unfinished"></translation>
    </message>
    <message>
        <location line="+2"/>
        <source>ID</source>
        <translation type="unfinished"></translation>
    </message>
    <message>
        <location line="+3"/>
        <source>Exporting Failed</source>
        <translation type="unfinished"></translation>
    </message>
    <message>
        <location line="+0"/>
        <source>There was an error trying to save the transaction history to %1.</source>
        <translation type="unfinished"></translation>
    </message>
    <message>
        <location line="+4"/>
        <source>Exporting Successful</source>
        <translation type="unfinished"></translation>
    </message>
    <message>
        <location line="+0"/>
        <source>The transaction history was successfully saved to %1.</source>
        <translation type="unfinished"></translation>
    </message>
    <message>
        <location line="+172"/>
        <source>Range:</source>
        <translation type="unfinished"></translation>
    </message>
    <message>
        <location line="+8"/>
        <source>to</source>
        <translation type="unfinished"></translation>
    </message>
</context>
<context>
    <name>UnitDisplayStatusBarControl</name>
    <message>
        <location filename="../bitcoingui.cpp" line="+40"/>
        <source>Unit to show amounts in. Click to select another unit.</source>
        <translation type="unfinished"></translation>
    </message>
</context>
<context>
    <name>WalletController</name>
    <message>
        <location filename="../walletcontroller.cpp" line="-247"/>
        <source>Close wallet</source>
        <translation type="unfinished"></translation>
    </message>
    <message>
        <location line="+1"/>
        <source>Are you sure you wish to close the wallet &lt;i&gt;%1&lt;/i&gt;?</source>
        <translation type="unfinished"></translation>
    </message>
    <message>
        <location line="+1"/>
        <source>Closing the wallet for too long can result in having to resync the entire chain if pruning is enabled.</source>
        <translation type="unfinished"></translation>
    </message>
    <message>
        <location line="+13"/>
        <source>Close all wallets</source>
        <translation type="unfinished"></translation>
    </message>
    <message>
        <location line="+1"/>
        <source>Are you sure you wish to close all wallets?</source>
        <translation type="unfinished"></translation>
    </message>
</context>
<context>
    <name>WalletFrame</name>
    <message>
        <location filename="../walletframe.cpp" line="+39"/>
        <source>No wallet has been loaded.
Go to File &gt; Open Wallet to load a wallet.
- OR -</source>
        <translation type="unfinished"></translation>
    </message>
    <message>
        <location line="+5"/>
        <source>Create a new wallet</source>
        <translation type="unfinished"></translation>
    </message>
</context>
<context>
    <name>WalletModel</name>
    <message>
        <location filename="../walletmodel.cpp" line="+218"/>
        <source>Send Coins</source>
        <translation type="unfinished">Send Coins</translation>
    </message>
    <message>
        <location line="+279"/>
        <location line="+52"/>
        <location line="+13"/>
        <location line="+5"/>
        <source>Fee bump error</source>
        <translation type="unfinished"></translation>
    </message>
    <message>
        <location line="-70"/>
        <source>Increasing transaction fee failed</source>
        <translation type="unfinished"></translation>
    </message>
    <message>
        <location line="+8"/>
        <source>Do you want to increase the fee?</source>
        <translation type="unfinished"></translation>
    </message>
    <message>
        <location line="+0"/>
        <source>Do you want to draft a transaction with fee increase?</source>
        <translation type="unfinished"></translation>
    </message>
    <message>
        <location line="+4"/>
        <source>Current fee:</source>
        <translation type="unfinished"></translation>
    </message>
    <message>
        <location line="+4"/>
        <source>Increase:</source>
        <translation type="unfinished"></translation>
    </message>
    <message>
        <location line="+4"/>
        <source>New fee:</source>
        <translation type="unfinished"></translation>
    </message>
    <message>
        <location line="+8"/>
        <source>Warning: This may pay the additional fee by reducing change outputs or adding inputs, when necessary. It may add a new change output if one does not already exist. These changes may potentially leak privacy.</source>
        <translation type="unfinished"></translation>
    </message>
    <message>
        <location line="+3"/>
        <source>Confirm fee bump</source>
        <translation type="unfinished"></translation>
    </message>
    <message>
        <location line="+21"/>
        <source>Can&apos;t draft transaction.</source>
        <translation type="unfinished"></translation>
    </message>
    <message>
        <location line="+7"/>
        <source>PSBT copied</source>
        <translation type="unfinished"></translation>
    </message>
    <message>
        <location line="+6"/>
        <source>Can&apos;t sign transaction.</source>
        <translation type="unfinished"></translation>
    </message>
    <message>
        <location line="+5"/>
        <source>Could not commit transaction</source>
        <translation type="unfinished"></translation>
    </message>
    <message>
        <location line="+20"/>
        <source>default wallet</source>
        <translation type="unfinished"></translation>
    </message>
</context>
<context>
    <name>WalletView</name>
    <message>
        <location filename="../walletview.cpp" line="+51"/>
        <source>&amp;Export</source>
        <translation type="unfinished">&amp;Export</translation>
    </message>
    <message>
        <location line="+1"/>
        <source>Export the data in the current tab to a file</source>
        <translation type="unfinished">Export the data in the current tab to a file</translation>
    </message>
    <message>
        <location line="+165"/>
        <location line="+9"/>
        <location line="+10"/>
        <source>Error</source>
        <translation type="unfinished">Error</translation>
    </message>
    <message>
        <location line="-19"/>
        <source>Unable to decode PSBT from clipboard (invalid base64)</source>
        <translation type="unfinished"></translation>
    </message>
    <message>
        <location line="+5"/>
        <source>Load Transaction Data</source>
        <translation type="unfinished"></translation>
    </message>
    <message>
        <location line="+1"/>
        <source>Partially Signed Transaction (*.psbt)</source>
        <translation type="unfinished"></translation>
    </message>
    <message>
        <location line="+3"/>
        <source>PSBT file must be smaller than 100 MiB</source>
        <translation type="unfinished"></translation>
    </message>
    <message>
        <location line="+10"/>
        <source>Unable to decode PSBT</source>
        <translation type="unfinished"></translation>
    </message>
    <message>
        <location line="+39"/>
        <source>Backup Wallet</source>
        <translation type="unfinished"></translation>
    </message>
    <message>
        <location line="+1"/>
        <source>Wallet Data</source>
        <comment>Name of wallet data file format</comment>
        <translation type="unfinished"></translation>
    </message>
    <message>
        <location line="+6"/>
        <source>Backup Failed</source>
        <translation type="unfinished"></translation>
    </message>
    <message>
        <location line="+0"/>
        <source>There was an error trying to save the wallet data to %1.</source>
        <translation type="unfinished"></translation>
    </message>
    <message>
        <location line="+4"/>
        <source>Backup Successful</source>
        <translation type="unfinished"></translation>
    </message>
    <message>
        <location line="+0"/>
        <source>The wallet data was successfully saved to %1.</source>
        <translation type="unfinished"></translation>
    </message>
    <message>
        <location line="+44"/>
        <source>Cancel</source>
        <translation type="unfinished"></translation>
    </message>
</context>
<context>
    <name>bitcoin-core</name>
    <message>
        <location filename="../bitcoinstrings.cpp" line="+12"/>
        <source>The %s developers</source>
        <translation type="unfinished"></translation>
    </message>
    <message>
        <location line="+1"/>
        <source>%s corrupt. Try using the wallet tool bitcoin-wallet to salvage or restoring a backup.</source>
        <translation type="unfinished"></translation>
    </message>
    <message>
        <location line="+3"/>
        <source>-maxtxfee is set very high! Fees this large could be paid on a single transaction.</source>
        <translation type="unfinished"></translation>
    </message>
    <message>
        <location line="+3"/>
        <source>Cannot downgrade wallet from version %i to version %i. Wallet version unchanged.</source>
        <translation type="unfinished"></translation>
    </message>
    <message>
        <location line="+3"/>
        <source>Cannot obtain a lock on data directory %s. %s is probably already running.</source>
        <translation type="unfinished"></translation>
    </message>
    <message>
        <location line="+2"/>
        <source>Cannot provide specific connections and have addrman find outgoing connections at the same.</source>
        <translation type="unfinished"></translation>
    </message>
    <message>
        <location line="+3"/>
        <source>Cannot upgrade a non HD split wallet from version %i to version %i without upgrading to support pre-split keypool. Please use version %i or no version specified.</source>
        <translation type="unfinished"></translation>
    </message>
    <message>
        <location line="+4"/>
        <source>Distributed under the MIT software license, see the accompanying file %s or %s</source>
        <translation type="unfinished"></translation>
    </message>
    <message>
        <location line="+3"/>
        <source>Error reading %s! All keys read correctly, but transaction data or address book entries might be missing or incorrect.</source>
        <translation type="unfinished"></translation>
    </message>
    <message>
        <location line="+3"/>
        <source>Error: Dumpfile format record is incorrect. Got &quot;%s&quot;, expected &quot;format&quot;.</source>
        <translation type="unfinished"></translation>
    </message>
    <message>
        <location line="+2"/>
        <source>Error: Dumpfile identifier record is incorrect. Got &quot;%s&quot;, expected &quot;%s&quot;.</source>
        <translation type="unfinished"></translation>
    </message>
    <message>
        <location line="+2"/>
        <source>Error: Dumpfile version is not supported. This version of bitcoin-wallet only supports version 1 dumpfiles. Got dumpfile with version %s</source>
        <translation type="unfinished"></translation>
    </message>
    <message>
        <location line="+3"/>
        <source>Error: Listening for incoming connections failed (listen returned error %s)</source>
        <translation type="unfinished"></translation>
    </message>
    <message>
        <location line="+2"/>
        <source>Fee estimation failed. Fallbackfee is disabled. Wait a few blocks or enable -fallbackfee.</source>
        <translation type="unfinished"></translation>
    </message>
    <message>
        <location line="+3"/>
        <source>File %s already exists. If you are sure this is what you want, move it out of the way first.</source>
        <translation type="unfinished"></translation>
    </message>
    <message>
        <location line="+3"/>
        <source>Invalid amount for -maxtxfee=&lt;amount&gt;: &apos;%s&apos; (must be at least the minrelay fee of %s to prevent stuck transactions)</source>
        <translation type="unfinished"></translation>
    </message>
    <message>
        <location line="+3"/>
        <source>More than one onion bind address is provided. Using %s for the automatically created Tor onion service.</source>
        <translation type="unfinished"></translation>
    </message>
    <message>
        <location line="+3"/>
        <source>No dump file provided. To use createfromdump, -dumpfile=&lt;filename&gt; must be provided.</source>
        <translation type="unfinished"></translation>
    </message>
    <message>
        <location line="+3"/>
        <source>No dump file provided. To use dump, -dumpfile=&lt;filename&gt; must be provided.</source>
        <translation type="unfinished"></translation>
    </message>
    <message>
        <location line="+2"/>
        <source>No wallet file format provided. To use createfromdump, -format=&lt;format&gt; must be provided.</source>
        <translation type="unfinished"></translation>
    </message>
    <message>
        <location line="+3"/>
        <source>Please check that your computer&apos;s date and time are correct! If your clock is wrong, %s will not work properly.</source>
        <translation type="unfinished"></translation>
    </message>
    <message>
        <location line="+3"/>
        <source>Please contribute if you find %s useful. Visit %s for further information about the software.</source>
        <translation type="unfinished"></translation>
    </message>
    <message>
        <location line="+3"/>
        <source>Prune configured below the minimum of %d MiB.  Please use a higher number.</source>
        <translation type="unfinished"></translation>
    </message>
    <message>
        <location line="+2"/>
        <source>Prune: last wallet synchronisation goes beyond pruned data. You need to -reindex (download the whole blockchain again in case of pruned node)</source>
        <translation type="unfinished"></translation>
    </message>
    <message>
        <location line="+3"/>
        <source>SQLiteDatabase: Failed to prepare the statement to fetch sqlite wallet schema version: %s</source>
        <translation type="unfinished"></translation>
    </message>
    <message>
        <location line="+3"/>
        <source>SQLiteDatabase: Failed to prepare the statement to fetch the application id: %s</source>
        <translation type="unfinished"></translation>
    </message>
    <message>
        <location line="+3"/>
        <source>SQLiteDatabase: Unknown sqlite wallet schema version %d. Only version %d is supported</source>
        <translation type="unfinished"></translation>
    </message>
    <message>
        <location line="+3"/>
        <source>The block database contains a block which appears to be from the future. This may be due to your computer&apos;s date and time being set incorrectly. Only rebuild the block database if you are sure that your computer&apos;s date and time are correct</source>
        <translation type="unfinished"></translation>
    </message>
    <message>
        <location line="+5"/>
        <source>The transaction amount is too small to send after the fee has been deducted</source>
        <translation type="unfinished"></translation>
    </message>
    <message>
        <location line="+2"/>
        <source>This error could occur if this wallet was not shutdown cleanly and was last loaded using a build with a newer version of Berkeley DB. If so, please use the software that last loaded this wallet</source>
        <translation type="unfinished"></translation>
    </message>
    <message>
        <location line="+4"/>
        <source>This is a pre-release test build - use at your own risk - do not use for mining or merchant applications</source>
        <translation type="unfinished"></translation>
    </message>
    <message>
        <location line="+3"/>
        <source>This is the maximum transaction fee you pay (in addition to the normal fee) to prioritize partial spend avoidance over regular coin selection.</source>
        <translation type="unfinished"></translation>
    </message>
    <message>
        <location line="+3"/>
        <source>This is the transaction fee you may discard if change is smaller than dust at this level</source>
        <translation type="unfinished"></translation>
    </message>
    <message>
        <location line="+3"/>
        <source>This is the transaction fee you may pay when fee estimates are not available.</source>
        <translation type="unfinished"></translation>
    </message>
    <message>
        <location line="+2"/>
        <source>Total length of network version string (%i) exceeds maximum length (%i). Reduce the number or size of uacomments.</source>
        <translation type="unfinished"></translation>
    </message>
    <message>
        <location line="+3"/>
        <source>Transaction needs a change address, but we can&apos;t generate it. Please call keypoolrefill first.</source>
        <translation type="unfinished"></translation>
    </message>
    <message>
        <location line="+3"/>
        <source>Unable to replay blocks. You will need to rebuild the database using -reindex-chainstate.</source>
        <translation type="unfinished"></translation>
    </message>
    <message>
        <location line="+3"/>
        <source>Unknown wallet file format &quot;%s&quot; provided. Please provide one of &quot;bdb&quot; or &quot;sqlite&quot;.</source>
        <translation type="unfinished"></translation>
    </message>
    <message>
        <location line="+3"/>
        <source>Warning: Dumpfile wallet format &quot;%s&quot; does not match command line specified format &quot;%s&quot;.</source>
        <translation type="unfinished"></translation>
    </message>
    <message>
        <location line="+3"/>
        <source>Warning: Private keys detected in wallet {%s} with disabled private keys</source>
        <translation type="unfinished"></translation>
    </message>
    <message>
        <location line="+2"/>
        <source>Warning: We do not appear to fully agree with our peers! You may need to upgrade, or other nodes may need to upgrade.</source>
        <translation type="unfinished"></translation>
    </message>
    <message>
        <location line="+3"/>
        <source>Witness data for blocks after height %d requires validation. Please restart with -reindex.</source>
        <translation type="unfinished"></translation>
    </message>
    <message>
        <location line="+3"/>
        <source>You need to rebuild the database using -reindex to go back to unpruned mode.  This will redownload the entire blockchain</source>
        <translation type="unfinished"></translation>
    </message>
    <message>
        <location line="+3"/>
        <source>%s is set very high!</source>
        <translation type="unfinished"></translation>
    </message>
    <message>
        <location line="+1"/>
        <source>-maxmempool must be at least %d MB</source>
        <translation type="unfinished"></translation>
    </message>
    <message>
        <location line="+1"/>
        <source>A fatal internal error occurred, see debug.log for details</source>
        <translation type="unfinished"></translation>
    </message>
    <message>
        <location line="+1"/>
        <source>Cannot resolve -%s address: &apos;%s&apos;</source>
        <translation type="unfinished"></translation>
    </message>
    <message>
        <location line="+1"/>
        <source>Cannot set -peerblockfilters without -blockfilterindex.</source>
        <translation type="unfinished"></translation>
    </message>
    <message>
        <location line="+1"/>
        <source>Cannot write to data directory &apos;%s&apos;; check permissions.</source>
        <translation type="unfinished"></translation>
    </message>
    <message>
        <location line="+1"/>
        <source>Change index out of range</source>
        <translation type="unfinished"></translation>
    </message>
    <message>
        <location line="+1"/>
        <source>Config setting for %s only applied on %s network when in [%s] section.</source>
        <translation type="unfinished"></translation>
    </message>
    <message>
        <location line="+1"/>
        <source>Copyright (C) %i-%i</source>
        <translation type="unfinished"></translation>
    </message>
    <message>
        <location line="+1"/>
        <source>Corrupted block database detected</source>
        <translation type="unfinished"></translation>
    </message>
    <message>
        <location line="+1"/>
        <source>Could not find asmap file %s</source>
        <translation type="unfinished"></translation>
    </message>
    <message>
        <location line="+1"/>
        <source>Could not parse asmap file %s</source>
        <translation type="unfinished"></translation>
    </message>
    <message>
        <location line="+1"/>
        <source>Disk space is too low!</source>
        <translation type="unfinished"></translation>
    </message>
    <message>
        <location line="+1"/>
        <source>Do you want to rebuild the block database now?</source>
        <translation type="unfinished"></translation>
    </message>
    <message>
        <location line="+1"/>
        <source>Done loading</source>
        <translation type="unfinished"></translation>
    </message>
    <message>
        <location line="+1"/>
        <source>Dump file %s does not exist.</source>
        <translation type="unfinished"></translation>
    </message>
    <message>
        <location line="+1"/>
        <source>Error creating %s</source>
        <translation type="unfinished"></translation>
    </message>
    <message>
        <location line="+1"/>
        <source>Error initializing block database</source>
        <translation type="unfinished"></translation>
    </message>
    <message>
        <location line="+1"/>
        <source>Error initializing wallet database environment %s!</source>
        <translation type="unfinished"></translation>
    </message>
    <message>
        <location line="+1"/>
        <source>Error loading %s</source>
        <translation type="unfinished"></translation>
    </message>
    <message>
        <location line="+1"/>
        <source>Error loading %s: Private keys can only be disabled during creation</source>
        <translation type="unfinished"></translation>
    </message>
    <message>
        <location line="+1"/>
        <source>Error loading %s: Wallet corrupted</source>
        <translation type="unfinished"></translation>
    </message>
    <message>
        <location line="+1"/>
        <source>Error loading %s: Wallet requires newer version of %s</source>
        <translation type="unfinished"></translation>
    </message>
    <message>
        <location line="+1"/>
        <source>Error loading block database</source>
        <translation type="unfinished"></translation>
    </message>
    <message>
        <location line="+1"/>
        <source>Error opening block database</source>
        <translation type="unfinished"></translation>
    </message>
    <message>
        <location line="+1"/>
        <source>Error reading from database, shutting down.</source>
        <translation type="unfinished"></translation>
    </message>
    <message>
        <location line="+1"/>
        <source>Error reading next record from wallet database</source>
        <translation type="unfinished"></translation>
    </message>
    <message>
        <location line="+1"/>
        <source>Error upgrading chainstate database</source>
        <translation type="unfinished"></translation>
    </message>
    <message>
        <location line="+1"/>
        <source>Error: Couldn&apos;t create cursor into database</source>
        <translation type="unfinished"></translation>
    </message>
    <message>
        <location line="+1"/>
        <source>Error: Disk space is low for %s</source>
        <translation type="unfinished"></translation>
    </message>
    <message>
        <location line="+1"/>
        <source>Error: Dumpfile checksum does not match. Computed %s, expected %s</source>
        <translation type="unfinished"></translation>
    </message>
    <message>
        <location line="+1"/>
        <source>Error: Got key that was not hex: %s</source>
        <translation type="unfinished"></translation>
    </message>
    <message>
        <location line="+1"/>
        <source>Error: Got value that was not hex: %s</source>
        <translation type="unfinished"></translation>
    </message>
    <message>
        <location line="+1"/>
        <source>Error: Keypool ran out, please call keypoolrefill first</source>
        <translation type="unfinished"></translation>
    </message>
    <message>
        <location line="+1"/>
        <source>Error: Missing checksum</source>
        <translation type="unfinished"></translation>
    </message>
    <message>
        <location line="+1"/>
        <source>Error: Unable to parse version %u as a uint32_t</source>
        <translation type="unfinished"></translation>
    </message>
    <message>
        <location line="+1"/>
        <source>Error: Unable to write record to new wallet</source>
        <translation type="unfinished"></translation>
    </message>
    <message>
        <location line="+1"/>
        <source>Failed to listen on any port. Use -listen=0 if you want this.</source>
        <translation type="unfinished"></translation>
    </message>
    <message>
        <location line="+1"/>
        <source>Failed to rescan the wallet during initialization</source>
        <translation type="unfinished"></translation>
    </message>
    <message>
        <location line="+1"/>
        <source>Failed to verify database</source>
        <translation type="unfinished"></translation>
    </message>
    <message>
        <location line="+1"/>
        <source>Fee rate (%s) is lower than the minimum fee rate setting (%s)</source>
        <translation type="unfinished"></translation>
    </message>
    <message>
        <location line="+1"/>
        <source>Ignoring duplicate -wallet %s.</source>
        <translation type="unfinished"></translation>
    </message>
    <message>
        <location line="+1"/>
        <source>Importing…</source>
        <translation type="unfinished"></translation>
    </message>
    <message>
        <location line="+1"/>
        <source>Incorrect or no genesis block found. Wrong datadir for network?</source>
        <translation type="unfinished"></translation>
    </message>
    <message>
        <location line="+1"/>
        <source>Initialization sanity check failed. %s is shutting down.</source>
        <translation type="unfinished"></translation>
    </message>
    <message>
        <location line="+1"/>
        <source>Insufficient funds</source>
        <translation type="unfinished"></translation>
    </message>
    <message>
        <location line="+1"/>
        <source>Invalid -i2psam address or hostname: &apos;%s&apos;</source>
        <translation type="unfinished"></translation>
    </message>
    <message>
        <location line="+1"/>
        <source>Invalid -onion address or hostname: &apos;%s&apos;</source>
        <translation type="unfinished"></translation>
    </message>
    <message>
        <location line="+1"/>
        <source>Invalid -proxy address or hostname: &apos;%s&apos;</source>
        <translation type="unfinished"></translation>
    </message>
    <message>
        <location line="+1"/>
        <source>Invalid P2P permission: &apos;%s&apos;</source>
        <translation type="unfinished"></translation>
    </message>
    <message>
        <location line="+1"/>
        <source>Invalid amount for -%s=&lt;amount&gt;: &apos;%s&apos;</source>
        <translation type="unfinished"></translation>
    </message>
    <message>
        <location line="+1"/>
        <source>Invalid amount for -discardfee=&lt;amount&gt;: &apos;%s&apos;</source>
        <translation type="unfinished"></translation>
    </message>
    <message>
        <location line="+1"/>
        <source>Invalid amount for -fallbackfee=&lt;amount&gt;: &apos;%s&apos;</source>
        <translation type="unfinished"></translation>
    </message>
    <message>
        <location line="+1"/>
        <source>Invalid amount for -paytxfee=&lt;amount&gt;: &apos;%s&apos; (must be at least %s)</source>
        <translation type="unfinished"></translation>
    </message>
    <message>
        <location line="+1"/>
        <source>Invalid netmask specified in -whitelist: &apos;%s&apos;</source>
        <translation type="unfinished"></translation>
    </message>
    <message>
        <location line="+1"/>
        <source>Loading P2P addresses…</source>
        <translation type="unfinished"></translation>
    </message>
    <message>
        <location line="+1"/>
        <source>Loading banlist…</source>
        <translation type="unfinished"></translation>
    </message>
    <message>
        <location line="+1"/>
        <source>Loading block index…</source>
        <translation type="unfinished"></translation>
    </message>
    <message>
        <location line="+1"/>
        <source>Loading wallet…</source>
        <translation type="unfinished"></translation>
    </message>
    <message>
        <location line="+1"/>
        <source>Need to specify a port with -whitebind: &apos;%s&apos;</source>
        <translation type="unfinished"></translation>
    </message>
    <message>
        <location line="+1"/>
        <source>No proxy server specified. Use -proxy=&lt;ip&gt; or -proxy=&lt;ip:port&gt;.</source>
        <translation type="unfinished"></translation>
    </message>
    <message>
        <location line="+1"/>
        <source>Not enough file descriptors available.</source>
        <translation type="unfinished"></translation>
    </message>
    <message>
        <location line="+1"/>
        <source>Prune cannot be configured with a negative value.</source>
        <translation type="unfinished"></translation>
    </message>
    <message>
        <location line="+1"/>
        <source>Prune mode is incompatible with -coinstatsindex.</source>
        <translation type="unfinished"></translation>
    </message>
    <message>
        <location line="+1"/>
        <source>Prune mode is incompatible with -txindex.</source>
        <translation type="unfinished"></translation>
    </message>
    <message>
        <location line="+1"/>
        <source>Pruning blockstore…</source>
        <translation type="unfinished"></translation>
    </message>
    <message>
        <location line="+1"/>
        <source>Reducing -maxconnections from %d to %d, because of system limitations.</source>
        <translation type="unfinished"></translation>
    </message>
    <message>
        <location line="+1"/>
        <source>Replaying blocks…</source>
        <translation type="unfinished"></translation>
    </message>
    <message>
        <location line="+1"/>
        <source>Rescanning…</source>
        <translation type="unfinished"></translation>
    </message>
    <message>
        <location line="+1"/>
        <source>SQLiteDatabase: Failed to execute statement to verify database: %s</source>
        <translation type="unfinished"></translation>
    </message>
    <message>
        <location line="+1"/>
        <source>SQLiteDatabase: Failed to fetch sqlite wallet schema version: %s</source>
        <translation type="unfinished"></translation>
    </message>
    <message>
        <location line="+1"/>
        <source>SQLiteDatabase: Failed to fetch the application id: %s</source>
        <translation type="unfinished"></translation>
    </message>
    <message>
        <location line="+1"/>
        <source>SQLiteDatabase: Failed to prepare statement to verify database: %s</source>
        <translation type="unfinished"></translation>
    </message>
    <message>
        <location line="+1"/>
        <source>SQLiteDatabase: Failed to read database verification error: %s</source>
        <translation type="unfinished"></translation>
    </message>
    <message>
        <location line="+1"/>
        <source>SQLiteDatabase: Unexpected application id. Expected %u, got %u</source>
        <translation type="unfinished"></translation>
    </message>
    <message>
        <location line="+1"/>
        <source>Section [%s] is not recognized.</source>
        <translation type="unfinished"></translation>
    </message>
    <message>
        <location line="+1"/>
        <source>Signing transaction failed</source>
        <translation type="unfinished"></translation>
    </message>
    <message>
        <location line="+1"/>
        <source>Specified -walletdir &quot;%s&quot; does not exist</source>
        <translation type="unfinished"></translation>
    </message>
    <message>
        <location line="+1"/>
        <source>Specified -walletdir &quot;%s&quot; is a relative path</source>
        <translation type="unfinished"></translation>
    </message>
    <message>
        <location line="+1"/>
        <source>Specified -walletdir &quot;%s&quot; is not a directory</source>
        <translation type="unfinished"></translation>
    </message>
    <message>
        <location line="+1"/>
        <source>Specified blocks directory &quot;%s&quot; does not exist.</source>
        <translation type="unfinished"></translation>
    </message>
    <message>
        <location line="+1"/>
        <source>Starting network threads…</source>
        <translation type="unfinished"></translation>
    </message>
    <message>
        <location line="+1"/>
        <source>The source code is available from %s.</source>
        <translation type="unfinished"></translation>
    </message>
    <message>
        <location line="+1"/>
        <source>The specified config file %s does not exist</source>
        <translation type="unfinished"></translation>
    </message>
    <message>
        <location line="+1"/>
        <source>The transaction amount is too small to pay the fee</source>
        <translation type="unfinished"></translation>
    </message>
    <message>
        <location line="+1"/>
        <source>The wallet will avoid paying less than the minimum relay fee.</source>
        <translation type="unfinished"></translation>
    </message>
    <message>
        <location line="+1"/>
        <source>This is experimental software.</source>
        <translation type="unfinished"></translation>
    </message>
    <message>
        <location line="+1"/>
        <source>This is the minimum transaction fee you pay on every transaction.</source>
        <translation type="unfinished"></translation>
    </message>
    <message>
        <location line="+1"/>
        <source>This is the transaction fee you will pay if you send a transaction.</source>
        <translation type="unfinished"></translation>
    </message>
    <message>
        <location line="+1"/>
        <source>Transaction amount too small</source>
        <translation type="unfinished"></translation>
    </message>
    <message>
        <location line="+1"/>
        <source>Transaction amounts must not be negative</source>
        <translation type="unfinished"></translation>
    </message>
    <message>
        <location line="+1"/>
        <source>Transaction fee and change calculation failed</source>
        <translation type="unfinished"></translation>
    </message>
    <message>
        <location line="+1"/>
        <source>Transaction has too long of a mempool chain</source>
        <translation type="unfinished"></translation>
    </message>
    <message>
        <location line="+1"/>
        <source>Transaction must have at least one recipient</source>
        <translation type="unfinished"></translation>
    </message>
    <message>
        <location line="+1"/>
        <source>Transaction too large</source>
        <translation type="unfinished"></translation>
    </message>
    <message>
        <location line="+1"/>
        <source>Unable to bind to %s on this computer (bind returned error %s)</source>
        <translation type="unfinished"></translation>
    </message>
    <message>
        <location line="+1"/>
        <source>Unable to bind to %s on this computer. %s is probably already running.</source>
        <translation type="unfinished"></translation>
    </message>
    <message>
        <location line="+1"/>
        <source>Unable to create the PID file &apos;%s&apos;: %s</source>
        <translation type="unfinished"></translation>
    </message>
    <message>
        <location line="+1"/>
        <source>Unable to generate initial keys</source>
        <translation type="unfinished"></translation>
    </message>
    <message>
        <location line="+1"/>
        <source>Unable to generate keys</source>
        <translation type="unfinished"></translation>
    </message>
    <message>
        <location line="+1"/>
        <source>Unable to open %s for writing</source>
        <translation type="unfinished"></translation>
    </message>
    <message>
        <location line="+1"/>
        <source>Unable to start HTTP server. See debug log for details.</source>
        <translation type="unfinished"></translation>
    </message>
    <message>
        <location line="+1"/>
        <source>Unknown -blockfilterindex value %s.</source>
        <translation type="unfinished"></translation>
    </message>
    <message>
        <location line="+1"/>
        <source>Unknown address type &apos;%s&apos;</source>
        <translation type="unfinished"></translation>
    </message>
    <message>
        <location line="+1"/>
        <source>Unknown change type &apos;%s&apos;</source>
        <translation type="unfinished"></translation>
    </message>
    <message>
        <location line="+1"/>
        <source>Unknown network specified in -onlynet: &apos;%s&apos;</source>
        <translation type="unfinished"></translation>
    </message>
    <message>
        <location line="+1"/>
        <source>Unsupported logging category %s=%s.</source>
        <translation type="unfinished"></translation>
    </message>
    <message>
        <location line="+1"/>
        <source>Upgrading UTXO database</source>
        <translation type="unfinished"></translation>
    </message>
    <message>
        <location line="+1"/>
        <source>Upgrading txindex database</source>
        <translation type="unfinished"></translation>
    </message>
    <message>
        <location line="+1"/>
        <source>User Agent comment (%s) contains unsafe characters.</source>
        <translation type="unfinished"></translation>
    </message>
    <message>
        <location line="+1"/>
        <source>Verifying blocks…</source>
        <translation type="unfinished"></translation>
    </message>
    <message>
        <location line="+1"/>
        <source>Verifying wallet(s)…</source>
        <translation type="unfinished"></translation>
    </message>
    <message>
        <location line="+1"/>
        <source>Wallet needed to be rewritten: restart %s to complete</source>
        <translation type="unfinished"></translation>
    </message>
    <message>
        <location line="+1"/>
        <source>Warning: unknown new rules activated (versionbit %i)</source>
        <translation type="unfinished"></translation>
    </message>
</context>
</TS><|MERGE_RESOLUTION|>--- conflicted
+++ resolved
@@ -1345,13 +1345,8 @@
         </translation>
     </message>
     <message>
-<<<<<<< HEAD
         <location line="+4"/>
         <source>%1 will download and store a copy of the %2 block chain.</source>
-=======
-        <location line="+2"/>
-        <source>%1 will download and store a copy of the Bitcoin block chain.</source>
->>>>>>> 6d1d33d3
         <translation type="unfinished"></translation>
     </message>
     <message>
