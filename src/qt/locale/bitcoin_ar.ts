--- conflicted
+++ resolved
@@ -1733,13 +1733,8 @@
         <translation type="unfinished">النسخة</translation>
     </message>
     <message>
-<<<<<<< HEAD
-        <source>%1 will download and store a copy of the %2 block chain.</source>
-        <translation type="unfinished"></translation>
-=======
         <source>About %1</source>
         <translation type="unfinished">حوالي %1</translation>
->>>>>>> 024b8e12
     </message>
     <message>
         <source>Command-line options</source>
