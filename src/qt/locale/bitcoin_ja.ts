<TS language="ja" version="2.1">
<context>
    <name>AddressBookPage</name>
    <message>
        <source>Right-click to edit address or label</source>
        <translation>右クリックでアドレスまたはラベルを編集</translation>
    </message>
    <message>
        <source>Create a new address</source>
        <translation>新しいアドレスを作成</translation>
    </message>
    <message>
        <source>&amp;New</source>
        <translation>新規(&amp;N)</translation>
    </message>
    <message>
        <source>Copy the currently selected address to the system clipboard</source>
        <translation>現在選択されているアドレスをシステムのクリップボードにコピー</translation>
    </message>
    <message>
        <source>&amp;Copy</source>
        <translation>コピー(&amp;C)</translation>
    </message>
    <message>
        <source>C&amp;lose</source>
        <translation>閉じる(&amp;C)</translation>
    </message>
    <message>
        <source>Delete the currently selected address from the list</source>
        <translation>選択されたアドレスを一覧から削除</translation>
    </message>
    <message>
        <source>Enter address or label to search</source>
        <translation>検索したいアドレスまたはラベルを入力</translation>
    </message>
    <message>
        <source>Export the data in the current tab to a file</source>
        <translation>このタブのデータをファイルにエクスポート</translation>
    </message>
    <message>
        <source>&amp;Export</source>
        <translation>エクスポート (&amp;E)</translation>
    </message>
    <message>
        <source>&amp;Delete</source>
        <translation>削除(&amp;D)</translation>
    </message>
    <message>
        <source>Choose the address to send coins to</source>
        <translation>コインを送りたいアドレスを選択</translation>
    </message>
    <message>
        <source>Choose the address to receive coins with</source>
        <translation>コインを受け取りたいアドレスを選択</translation>
    </message>
    <message>
        <source>C&amp;hoose</source>
        <translation>選択(&amp;C)</translation>
    </message>
    <message>
        <source>Sending addresses</source>
        <translation>送金先アドレス</translation>
    </message>
    <message>
        <source>Receiving addresses</source>
        <translation>受取用アドレス</translation>
    </message>
    <message>
        <source>These are your Bitcoin addresses for sending payments. Always check the amount and the receiving address before sending coins.</source>
        <translation>これらは、あなたが知っている支払い送り先の Bitcoin アドレスです。コインを送る前に、必ず金額と送金先アドレスを確認してください。</translation>
    </message>
    <message>
        <source>&amp;Copy Address</source>
        <translation>アドレスをコピー(&amp;C)</translation>
    </message>
    <message>
        <source>Copy &amp;Label</source>
        <translation>ラベルをコピー(&amp;L)</translation>
    </message>
    <message>
        <source>&amp;Edit</source>
        <translation>編集(&amp;E)</translation>
    </message>
    <message>
        <source>Export Address List</source>
        <translation>アドレス帳をエクスポート</translation>
    </message>
    <message>
        <source>Comma separated file (*.csv)</source>
        <translation>テキスト CSV (*.csv)</translation>
    </message>
    <message>
        <source>Exporting Failed</source>
        <translation>エクスポートに失敗しました</translation>
    </message>
    <message>
        <source>There was an error trying to save the address list to %1. Please try again.</source>
        <translation>トランザクション履歴を %1 へ保存する際にエラーが発生しました。再試行してください。</translation>
    </message>
</context>
<context>
    <name>AddressTableModel</name>
    <message>
        <source>Label</source>
        <translation>ラベル</translation>
    </message>
    <message>
        <source>Address</source>
        <translation>アドレス</translation>
    </message>
    <message>
        <source>(no label)</source>
        <translation>(ラベル無し)</translation>
    </message>
</context>
<context>
    <name>AskPassphraseDialog</name>
    <message>
        <source>Passphrase Dialog</source>
        <translation>パスフレーズ ダイアログ</translation>
    </message>
    <message>
        <source>Enter passphrase</source>
        <translation>パスフレーズを入力</translation>
    </message>
    <message>
        <source>New passphrase</source>
        <translation>新しいパスフレーズ</translation>
    </message>
    <message>
        <source>Repeat new passphrase</source>
        <translation>新しいパスフレーズをもう一度</translation>
    </message>
    <message>
        <source>Encrypt wallet</source>
        <translation>ウォレットを暗号化</translation>
    </message>
    <message>
        <source>This operation needs your wallet passphrase to unlock the wallet.</source>
        <translation>この操作を続行するには、パスフレーズを入力してウォレットをアンロックする必要があります。</translation>
    </message>
    <message>
        <source>Unlock wallet</source>
        <translation>ウォレットをアンロック</translation>
    </message>
    <message>
        <source>This operation needs your wallet passphrase to decrypt the wallet.</source>
        <translation>この操作を続行するには、パスフレーズを入力してウォレットの暗号化を解除する必要があります。</translation>
    </message>
    <message>
        <source>Decrypt wallet</source>
        <translation>ウォレットの暗号化を解除</translation>
    </message>
    <message>
        <source>Change passphrase</source>
        <translation>パスフレーズの変更</translation>
    </message>
    <message>
        <source>Confirm wallet encryption</source>
        <translation>ウォレットの暗号化の承諾</translation>
    </message>
    <message>
        <source>Warning: If you encrypt your wallet and lose your passphrase, you will &lt;b&gt;LOSE ALL OF YOUR BITCOINS&lt;/b&gt;!</source>
        <translation>警告: もしもあなたのウォレットを暗号化してパスフレーズを忘れてしまったら、&lt;b&gt;あなたの Bitcoin はすべて失われます&lt;/b&gt;！</translation>
    </message>
    <message>
        <source>Are you sure you wish to encrypt your wallet?</source>
        <translation>本当にウォレットを暗号化しますか?</translation>
    </message>
    <message>
        <source>Wallet encrypted</source>
        <translation>ウォレットの暗号化の完了</translation>
    </message>
    <message>
        <source>IMPORTANT: Any previous backups you have made of your wallet file should be replaced with the newly generated, encrypted wallet file. For security reasons, previous backups of the unencrypted wallet file will become useless as soon as you start using the new, encrypted wallet.</source>
        <translation>重要: 今までに作成されたウォレット ファイルのバックアップは、暗号化された新しいウォレット ファイルに置き換える必要があります。セキュリティ上の理由により、暗号化された新しいウォレットを使い始めると、暗号化されていないウォレット ファイルのバックアップはすぐに使えなくなります。</translation>
    </message>
    <message>
        <source>Wallet encryption failed</source>
        <translation>ウォレットの暗号化に失敗</translation>
    </message>
    <message>
        <source>Wallet encryption failed due to an internal error. Your wallet was not encrypted.</source>
        <translation>内部エラーによりウォレットの暗号化に失敗しました。ウォレットは暗号化されませんでした。</translation>
    </message>
    <message>
        <source>The supplied passphrases do not match.</source>
        <translation>入力されたパスフレーズが一致しません。</translation>
    </message>
    <message>
        <source>Wallet unlock failed</source>
        <translation>ウォレットのアンロックに失敗</translation>
    </message>
    <message>
        <source>The passphrase entered for the wallet decryption was incorrect.</source>
        <translation>ウォレットの暗号化解除のパスフレーズが正しくありません。</translation>
    </message>
    <message>
        <source>Wallet decryption failed</source>
        <translation>ウォレットの暗号化解除に失敗</translation>
    </message>
    <message>
        <source>Wallet passphrase was successfully changed.</source>
        <translation>ウォレットのパスフレーズが正常に変更されました。</translation>
    </message>
    <message>
        <source>Warning: The Caps Lock key is on!</source>
        <translation>警告: Caps Lock キーがオンになっています！</translation>
    </message>
</context>
<context>
    <name>BanTableModel</name>
    <message>
        <source>IP/Netmask</source>
        <translation>IPアドレス/ネットマスク</translation>
    </message>
    <message>
        <source>Banned Until</source>
        <translation>Ban 解除予定時刻</translation>
    </message>
</context>
<context>
    <name>BitcoinGUI</name>
    <message>
        <source>Sign &amp;message...</source>
        <translation>メッセージの署名...(&amp;m)</translation>
    </message>
    <message>
        <source>Synchronizing with network...</source>
        <translation>ネットワークに同期中...</translation>
    </message>
    <message>
        <source>&amp;Overview</source>
        <translation>概要(&amp;O)</translation>
    </message>
    <message>
        <source>Show general overview of wallet</source>
        <translation>ウォレットの概要を見る</translation>
    </message>
    <message>
        <source>&amp;Transactions</source>
        <translation>取引(&amp;T)</translation>
    </message>
    <message>
        <source>Browse transaction history</source>
        <translation>取引履歴を見る</translation>
    </message>
    <message>
        <source>E&amp;xit</source>
        <translation>終了(&amp;E)</translation>
    </message>
    <message>
        <source>Quit application</source>
        <translation>アプリケーションを終了する</translation>
    </message>
    <message>
        <source>&amp;About %1</source>
        <translation>%1 について(&amp;A)</translation>
    </message>
    <message>
        <source>Show information about %1</source>
        <translation>%1 の情報を表示する</translation>
    </message>
    <message>
        <source>About &amp;Qt</source>
        <translation>Qt について(&amp;Q)</translation>
    </message>
    <message>
        <source>Show information about Qt</source>
        <translation>Qt の情報を表示する</translation>
    </message>
    <message>
        <source>&amp;Options...</source>
        <translation>オプション...(&amp;O)</translation>
    </message>
    <message>
        <source>Modify configuration options for %1</source>
        <translation>%1 の設定を変更する</translation>
    </message>
    <message>
        <source>&amp;Encrypt Wallet...</source>
        <translation>ウォレットの暗号化(&amp;E)...</translation>
    </message>
    <message>
        <source>&amp;Backup Wallet...</source>
        <translation>ウォレットのバックアップ(&amp;B)...</translation>
    </message>
    <message>
        <source>&amp;Change Passphrase...</source>
        <translation>パスフレーズの変更(&amp;C)...</translation>
    </message>
    <message>
        <source>Open &amp;URI...</source>
        <translation>URI を開く(&amp;U)...</translation>
    </message>
    <message>
        <source>Wallet:</source>
        <translation>ウォレット:</translation>
    </message>
    <message>
        <source>Click to disable network activity.</source>
        <translation>クリックするとネットワーク活動を無効化します。</translation>
    </message>
    <message>
        <source>Network activity disabled.</source>
        <translation>ネットワーク活動は無効化されました。</translation>
    </message>
    <message>
        <source>Click to enable network activity again.</source>
        <translation>クリックするとネットワーク活動を再び有効化します。</translation>
    </message>
    <message>
        <source>Syncing Headers (%1%)...</source>
        <translation>ヘッダを同期中 (%1%)...</translation>
    </message>
    <message>
        <source>Reindexing blocks on disk...</source>
        <translation>ディスク上のブロックを再インデックス中...</translation>
    </message>
    <message>
        <source>Proxy is &lt;b&gt;enabled&lt;/b&gt;: %1</source>
        <translation>プロキシは&lt;b&gt;有効&lt;/b&gt;: %1</translation>
    </message>
    <message>
        <source>Send coins to a Bitcoin address</source>
        <translation>Bitcoin アドレスにコインを送る</translation>
    </message>
    <message>
        <source>Backup wallet to another location</source>
        <translation>ウォレットを他の場所にバックアップする</translation>
    </message>
    <message>
        <source>Change the passphrase used for wallet encryption</source>
        <translation>ウォレット暗号化用パスフレーズを変更する</translation>
    </message>
    <message>
        <source>&amp;Debug window</source>
        <translation>デバッグ ウインドウ(&amp;D)</translation>
    </message>
    <message>
        <source>Open debugging and diagnostic console</source>
        <translation>デバッグ・診断コンソールを開く</translation>
    </message>
    <message>
        <source>&amp;Verify message...</source>
        <translation>メッセージの検証(&amp;V)...</translation>
    </message>
    <message>
        <source>&amp;Send</source>
        <translation>送金(&amp;S)</translation>
    </message>
    <message>
        <source>&amp;Receive</source>
        <translation>受取(&amp;R)</translation>
    </message>
    <message>
        <source>&amp;Show / Hide</source>
        <translation>表示 / 非表示(&amp;S)</translation>
    </message>
    <message>
        <source>Show or hide the main Window</source>
        <translation>メイン ウインドウを表示または非表示する</translation>
    </message>
    <message>
        <source>Encrypt the private keys that belong to your wallet</source>
        <translation>ウォレットの秘密鍵を暗号化する</translation>
    </message>
    <message>
        <source>Sign messages with your Bitcoin addresses to prove you own them</source>
        <translation>Bitcoin アドレスでメッセージに署名して、アドレスを所有していることを証明する</translation>
    </message>
    <message>
        <source>Verify messages to ensure they were signed with specified Bitcoin addresses</source>
        <translation>メッセージを検証して、指定された Bitcoin アドレスで署名されたことを確認する</translation>
    </message>
    <message>
        <source>&amp;File</source>
        <translation>ファイル(&amp;F)</translation>
    </message>
    <message>
        <source>&amp;Settings</source>
        <translation>設定(&amp;S)</translation>
    </message>
    <message>
        <source>&amp;Help</source>
        <translation>ヘルプ(&amp;H)</translation>
    </message>
    <message>
        <source>Tabs toolbar</source>
        <translation>タブツールバー</translation>
    </message>
    <message>
        <source>Request payments (generates QR codes and bitcoin: URIs)</source>
        <translation>支払いをリクエストする (QRコードと bitcoin: URIを生成する)&lt;</translation>
    </message>
    <message>
        <source>Show the list of used sending addresses and labels</source>
        <translation>送金したことがあるアドレスとラベルの一覧を表示する</translation>
    </message>
    <message>
        <source>Show the list of used receiving addresses and labels</source>
        <translation>受け取ったことがあるアドレスとラベルの一覧を表示する</translation>
    </message>
    <message>
        <source>Open a bitcoin: URI or payment request</source>
        <translation>bitcoin: URIや支払いリクエストを開く</translation>
    </message>
    <message>
        <source>&amp;Command-line options</source>
        <translation>コマンドラインオプション(&amp;C)</translation>
    </message>
    <message numerus="yes">
        <source>%n active connection(s) to Bitcoin network</source>
        <translation><numerusform>Bitcoin ネットワークへのアクティブな接続は %n 個</numerusform></translation>
    </message>
    <message>
        <source>Indexing blocks on disk...</source>
        <translation>ディスク上のブロックをインデックス中...</translation>
    </message>
    <message>
        <source>Processing blocks on disk...</source>
        <translation>ディスク上のブロックを処理中...</translation>
    </message>
    <message numerus="yes">
        <source>Processed %n block(s) of transaction history.</source>
        <translation><numerusform>%n ブロックの取引履歴を処理済み。</numerusform></translation>
    </message>
    <message>
        <source>%1 behind</source>
        <translation>%1 遅延</translation>
    </message>
    <message>
        <source>Last received block was generated %1 ago.</source>
        <translation>最後に受信したブロックは %1 前に生成。</translation>
    </message>
    <message>
        <source>Transactions after this will not yet be visible.</source>
        <translation>これより後の取引はまだ表示されていません。</translation>
    </message>
    <message>
        <source>Error</source>
        <translation>エラー</translation>
    </message>
    <message>
        <source>Warning</source>
        <translation>警告</translation>
    </message>
    <message>
        <source>Information</source>
        <translation>情報</translation>
    </message>
    <message>
        <source>Up to date</source>
        <translation>ブロックは最新</translation>
    </message>
    <message>
        <source>&amp;Sending addresses</source>
        <translation>送金先アドレス一覧(&amp;S)...</translation>
    </message>
    <message>
        <source>&amp;Receiving addresses</source>
        <translation>受取用アドレス一覧(&amp;R)...</translation>
    </message>
    <message>
        <source>Open Wallet</source>
        <translation>ウォレットを開く</translation>
    </message>
    <message>
        <source>Open a wallet</source>
        <translation>ウォレットを開く</translation>
    </message>
    <message>
        <source>Close Wallet...</source>
        <translation>ウォレットを閉じる</translation>
    </message>
    <message>
        <source>Close wallet</source>
        <translation>ウォレットを閉じる</translation>
    </message>
    <message>
        <source>Show the %1 help message to get a list with possible Bitcoin command-line options</source>
        <translation>%1 のヘルプ メッセージを表示して、使用可能な XPChain のコマンドライン オプションの一覧を見る。</translation>
    </message>
    <message>
        <source>default wallet</source>
        <translation>デフォルトウォレット</translation>
    </message>
    <message>
        <source>No wallets available</source>
        <translation>ウォレットは利用できません</translation>
    </message>
    <message>
        <source>&amp;Window</source>
        <translation>ウインドウ (&amp;W)</translation>
    </message>
    <message>
        <source>Minimize</source>
        <translation>最小化</translation>
    </message>
    <message>
        <source>Zoom</source>
        <translation>拡大／縮小</translation>
    </message>
    <message>
        <source>Main Window</source>
        <translation>メインウィンドウ</translation>
    </message>
    <message>
        <source>%1 client</source>
        <translation>%1 クライアント</translation>
    </message>
    <message>
        <source>Connecting to peers...</source>
        <translation>ピアに接続中...</translation>
    </message>
    <message>
        <source>Catching up...</source>
        <translation>遅延取戻し中...</translation>
    </message>
    <message>
        <source>Error: %1</source>
        <translation>エラー: %1</translation>
    </message>
    <message>
        <source>Date: %1
</source>
        <translation>日付: %1
</translation>
    </message>
    <message>
        <source>Amount: %1
</source>
        <translation>金額: %1
</translation>
    </message>
    <message>
        <source>Wallet: %1
</source>
        <translation>ウォレット: %1
</translation>
    </message>
    <message>
        <source>Type: %1
</source>
        <translation>種別: %1
</translation>
    </message>
    <message>
        <source>Label: %1
</source>
        <translation>ラベル: %1
</translation>
    </message>
    <message>
        <source>Address: %1
</source>
        <translation>アドレス: %1
</translation>
    </message>
    <message>
        <source>Sent transaction</source>
        <translation>送金取引</translation>
    </message>
    <message>
        <source>Incoming transaction</source>
        <translation>入金取引</translation>
    </message>
    <message>
        <source>HD key generation is &lt;b&gt;enabled&lt;/b&gt;</source>
        <translation>HD鍵生成は&lt;b&gt;有効&lt;/b&gt;</translation>
    </message>
    <message>
        <source>HD key generation is &lt;b&gt;disabled&lt;/b&gt;</source>
        <translation>HD鍵生成は&lt;b&gt;無効&lt;/b&gt;</translation>
    </message>
    <message>
        <source>Private key &lt;b&gt;disabled&lt;/b&gt;</source>
        <translation>秘密鍵は&lt;b&gt;無効&lt;/b&gt;</translation>
    </message>
    <message>
        <source>Wallet is &lt;b&gt;encrypted&lt;/b&gt; and currently &lt;b&gt;unlocked&lt;/b&gt;</source>
        <translation>ウォレットは&lt;b&gt;暗号化済み&lt;/b&gt;・&lt;b&gt;アンロック状態&lt;/b&gt;</translation>
    </message>
    <message>
        <source>Wallet is &lt;b&gt;encrypted&lt;/b&gt; and currently &lt;b&gt;locked&lt;/b&gt;</source>
        <translation>ウォレットは&lt;b&gt;暗号化済み&lt;/b&gt;・&lt;b&gt;ロック状態&lt;/b&gt;</translation>
    </message>
    <message>
        <source>A fatal error occurred. Bitcoin can no longer continue safely and will quit.</source>
        <translation>致命的なエラーが発生しました。Bitcoin を安全に動作し続けることができないため終了します。</translation>
    </message>
</context>
<context>
    <name>CoinControlDialog</name>
    <message>
        <source>Coin Selection</source>
        <translation>コインの選択</translation>
    </message>
    <message>
        <source>Quantity:</source>
        <translation>選択数:</translation>
    </message>
    <message>
        <source>Bytes:</source>
        <translation>バイト数:</translation>
    </message>
    <message>
        <source>Amount:</source>
        <translation>金額:</translation>
    </message>
    <message>
        <source>Fee:</source>
        <translation>手数料:</translation>
    </message>
    <message>
        <source>Dust:</source>
        <translation>ダスト：</translation>
    </message>
    <message>
        <source>After Fee:</source>
        <translation>手数料差引後金額:</translation>
    </message>
    <message>
        <source>Change:</source>
        <translation>お釣り:</translation>
    </message>
    <message>
        <source>(un)select all</source>
        <translation>全て選択/選択解除</translation>
    </message>
    <message>
        <source>Tree mode</source>
        <translation>ツリーモード</translation>
    </message>
    <message>
        <source>List mode</source>
        <translation>リストモード</translation>
    </message>
    <message>
        <source>Amount</source>
        <translation>金額</translation>
    </message>
    <message>
        <source>Received with label</source>
        <translation>対応するラベル</translation>
    </message>
    <message>
        <source>Received with address</source>
        <translation>対応するアドレス</translation>
    </message>
    <message>
        <source>Date</source>
        <translation>日時</translation>
    </message>
    <message>
        <source>Confirmations</source>
        <translation>検証数</translation>
    </message>
    <message>
        <source>Confirmed</source>
        <translation>検証済み</translation>
    </message>
    <message>
        <source>Copy address</source>
        <translation>アドレスをコピー</translation>
    </message>
    <message>
        <source>Copy label</source>
        <translation>ラベルをコピー</translation>
    </message>
    <message>
        <source>Copy amount</source>
        <translation>金額をコピー</translation>
    </message>
    <message>
        <source>Copy transaction ID</source>
        <translation>取引 ID をコピー</translation>
    </message>
    <message>
        <source>Lock unspent</source>
        <translation>未使用トランザクションをロック</translation>
    </message>
    <message>
        <source>Unlock unspent</source>
        <translation>未使用トランザクションのロックを解除</translation>
    </message>
    <message>
        <source>Copy quantity</source>
        <translation>選択数をコピー</translation>
    </message>
    <message>
        <source>Copy fee</source>
        <translation>手数料をコピーす</translation>
    </message>
    <message>
        <source>Copy after fee</source>
        <translation>手数料差引後金額をコピー</translation>
    </message>
    <message>
        <source>Copy bytes</source>
        <translation>バイト数をコピー</translation>
    </message>
    <message>
        <source>Copy dust</source>
        <translation>ダストをコピー</translation>
    </message>
    <message>
        <source>Copy change</source>
        <translation>お釣りをコピー</translation>
    </message>
    <message>
        <source>(%1 locked)</source>
        <translation>(ロック済み %1個)</translation>
    </message>
    <message>
        <source>yes</source>
        <translation>はい</translation>
    </message>
    <message>
        <source>no</source>
        <translation>いいえ</translation>
    </message>
    <message>
        <source>This label turns red if any recipient receives an amount smaller than the current dust threshold.</source>
        <translation>受取額が現在のダスト閾値を下回るアドレスがひとつでもあると、このラベルが赤くなります。</translation>
    </message>
    <message>
        <source>Can vary +/- %1 satoshi(s) per input.</source>
        <translation>ひとつの入力につき %1 satoshi 前後ずれることがあります。</translation>
    </message>
    <message>
        <source>(no label)</source>
        <translation>(ラベル無し)</translation>
    </message>
    <message>
        <source>change from %1 (%2)</source>
        <translation>%1 (%2) からのおつり</translation>
    </message>
    <message>
        <source>(change)</source>
        <translation>(おつり)</translation>
    </message>
</context>
<context>
    <name>CreateWalletActivity</name>
    </context>
<context>
    <name>CreateWalletDialog</name>
    </context>
<context>
    <name>EditAddressDialog</name>
    <message>
        <source>Edit Address</source>
        <translation>アドレスを編集</translation>
    </message>
    <message>
        <source>&amp;Label</source>
        <translation>ラベル(&amp;L)</translation>
    </message>
    <message>
        <source>The label associated with this address list entry</source>
        <translation>このアドレス帳項目のラベル</translation>
    </message>
    <message>
        <source>The address associated with this address list entry. This can only be modified for sending addresses.</source>
        <translation>このアドレス帳項目のアドレス。アドレスは送金先アドレスの場合のみ編集することができます。</translation>
    </message>
    <message>
        <source>&amp;Address</source>
        <translation>アドレス(&amp;A)</translation>
    </message>
    <message>
        <source>New sending address</source>
        <translation>新しい送金先アドレス</translation>
    </message>
    <message>
        <source>Edit receiving address</source>
        <translation>受取用アドレスを編集</translation>
    </message>
    <message>
        <source>Edit sending address</source>
        <translation>送金先アドレスを編集</translation>
    </message>
    <message>
        <source>The entered address "%1" is not a valid Bitcoin address.</source>
        <translation>入力されたアドレス "%1" は無効な Bitcoin アドレスです。</translation>
    </message>
    <message>
        <source>Address "%1" already exists as a receiving address with label "%2" and so cannot be added as a sending address.</source>
        <translation>アドレス "%1" は既に受取用アドレスにラベル "%2" として存在するので、送金先アドレスとしては追加できません。</translation>
    </message>
    <message>
        <source>The entered address "%1" is already in the address book with label "%2".</source>
        <translation>入力されたアドレス "%1" は既にラベル "%2" としてアドレス帳に存在します｡</translation>
    </message>
    <message>
        <source>Could not unlock wallet.</source>
        <translation>ウォレットをアンロックできませんでした。</translation>
    </message>
    <message>
        <source>New key generation failed.</source>
        <translation>新しい鍵の生成に失敗しました。</translation>
    </message>
</context>
<context>
    <name>FreespaceChecker</name>
    <message>
        <source>A new data directory will be created.</source>
        <translation>新しいデータ ディレクトリが作成されます。</translation>
    </message>
    <message>
        <source>name</source>
        <translation>ディレクトリ名</translation>
    </message>
    <message>
        <source>Directory already exists. Add %1 if you intend to create a new directory here.</source>
        <translation>ディレクトリが既に存在します。新しいディレクトリを作りたい場合は %1 と追記してください。</translation>
    </message>
    <message>
        <source>Path already exists, and is not a directory.</source>
        <translation>パスが存在しますがディレクトリではありません。</translation>
    </message>
    <message>
        <source>Cannot create data directory here.</source>
        <translation>ここにデータ ディレクトリを作成することはできません。</translation>
    </message>
</context>
<context>
    <name>HelpMessageDialog</name>
    <message>
        <source>version</source>
        <translation>バージョン</translation>
    </message>
    <message>
        <source>(%1-bit)</source>
        <translation>(%1 ビット)</translation>
    </message>
    <message>
        <source>About %1</source>
        <translation>%1 について</translation>
    </message>
    <message>
        <source>Command-line options</source>
        <translation>コマンドライン オプション</translation>
    </message>
</context>
<context>
    <name>Intro</name>
    <message>
        <source>Welcome</source>
        <translation>ようこそ</translation>
    </message>
    <message>
        <source>Welcome to %1.</source>
        <translation>%1 へようこそ。</translation>
    </message>
    <message>
        <source>As this is the first time the program is launched, you can choose where %1 will store its data.</source>
        <translation>これはプログラムの最初の起動です。%1 がデータを保存する場所を選択してください。</translation>
    </message>
    <message>
        <source>When you click OK, %1 will begin to download and process the full %4 block chain (%2GB) starting with the earliest transactions in %3 when %4 initially launched.</source>
        <translation>OKをクリックすると、%1 は %4 がリリースされた%3年最初の取引からの完全な %4 ブロックチェーン（%2GB）のダウンロードおよび処理を開始します。</translation>
    </message>
    <message>
        <source>This initial synchronisation is very demanding, and may expose hardware problems with your computer that had previously gone unnoticed. Each time you run %1, it will continue downloading where it left off.</source>
        <translation>この初回同期には多大なリソースを消費し、あなたのコンピュータでこれまで見つからなかったハードウェア上の問題が発生する場合があります。%1 を実行する度に、中断された時点からダウンロードを再開します。</translation>
    </message>
    <message>
        <source>If you have chosen to limit block chain storage (pruning), the historical data must still be downloaded and processed, but will be deleted afterward to keep your disk usage low.</source>
        <translation>ブロックチェーンの保存容量に制限を設けること（剪定）を選択した場合にも、過去のデータのダウンロードおよび処理が必要になります。しかし、これらのデータはディスク使用量を低く抑えるために、後で削除されます。</translation>
    </message>
    <message>
        <source>Use the default data directory</source>
        <translation>デフォルトのデータ ディレクトリを使用</translation>
    </message>
    <message>
        <source>Use a custom data directory:</source>
        <translation>カスタム データ ディレクトリを使用:</translation>
    </message>
    <message>
        <source>Bitcoin</source>
        <translation>Bitcoin</translation>
    </message>
    <message>
        <source>At least %1 GB of data will be stored in this directory, and it will grow over time.</source>
        <translation>最低でも%1 GBのデータをこのディレクトリに保存する必要があります。またこのデータは時間とともに増加していきます。</translation>
    </message>
    <message>
        <source>Approximately %1 GB of data will be stored in this directory.</source>
        <translation>約%1 GBのデータがこのディレクトリに保存されます。</translation>
    </message>
    <message>
        <source>%1 will download and store a copy of the Bitcoin block chain.</source>
        <translation>%1 は Bitcoin ブロックチェーンのコピーをダウンロードし保存します。</translation>
    </message>
    <message>
        <source>The wallet will also be stored in this directory.</source>
        <translation>ウォレットもこのディレクトリに保存されます。</translation>
    </message>
    <message>
        <source>Error: Specified data directory "%1" cannot be created.</source>
        <translation>エラー: 指定のデータディレクトリ "%1" を作成できません。</translation>
    </message>
    <message>
        <source>Error</source>
        <translation>エラー</translation>
    </message>
    <message numerus="yes">
        <source>%n GB of free space available</source>
        <translation><numerusform>利用可能な空き容量 %n GB</numerusform></translation>
    </message>
    <message numerus="yes">
        <source>(of %n GB needed)</source>
        <translation><numerusform>(%n GB必要)</numerusform></translation>
    </message>
    </context>
<context>
    <name>ModalOverlay</name>
    <message>
        <source>Form</source>
        <translation>フォーム</translation>
    </message>
    <message>
        <source>Recent transactions may not yet be visible, and therefore your wallet's balance might be incorrect. This information will be correct once your wallet has finished synchronizing with the bitcoin network, as detailed below.</source>
        <translation>最近の取引がまだ表示されていない可能性があります。そのため、ウォレットの残高が正しく表示されていないかもしれません。この情報は、ウォレットが Bitcoin ネットワークへの同期が完了すると正確なものとなります。詳細は下記を参照してください。</translation>
    </message>
    <message>
        <source>Attempting to spend bitcoins that are affected by not-yet-displayed transactions will not be accepted by the network.</source>
        <translation>まだ表示されていない取引が関係する Bitcoin を使用しようとすると、ネットワークから認証を受けられません。</translation>
    </message>
    <message>
        <source>Number of blocks left</source>
        <translation>残りのブロック数</translation>
    </message>
    <message>
        <source>Unknown...</source>
        <translation>不明...</translation>
    </message>
    <message>
        <source>Last block time</source>
        <translation>最終ブロックの日時</translation>
    </message>
    <message>
        <source>Progress</source>
        <translation>進捗</translation>
    </message>
    <message>
        <source>Progress increase per hour</source>
        <translation>一時間あたりの進捗増加</translation>
    </message>
    <message>
        <source>calculating...</source>
        <translation>計算中...</translation>
    </message>
    <message>
        <source>Estimated time left until synced</source>
        <translation>同期完了までの推定残り時間</translation>
    </message>
    <message>
        <source>Hide</source>
        <translation>隠す</translation>
    </message>
    <message>
        <source>Unknown. Syncing Headers (%1, %2%)...</source>
        <translation>不明。ヘッダ (%1, %2%) の同期中...</translation>
    </message>
</context>
<context>
    <name>OpenURIDialog</name>
    <message>
        <source>Open URI</source>
        <translation>URIを開く</translation>
    </message>
    <message>
        <source>Open payment request from URI or file</source>
        <translation>URIまたはファイルから支払いリクエストを開く</translation>
    </message>
    <message>
        <source>URI:</source>
        <translation>URI:</translation>
    </message>
    <message>
        <source>Select payment request file</source>
        <translation>支払いリクエストファイルを選択</translation>
    </message>
    <message>
        <source>Select payment request file to open</source>
        <translation>支払いリクエストファイルを選択</translation>
    </message>
</context>
<context>
    <name>OpenWalletActivity</name>
    <message>
        <source>default wallet</source>
        <translation>デフォルトウォレット</translation>
    </message>
    <message>
        <source>Opening Wallet &lt;b&gt;%1&lt;/b&gt;...</source>
        <translation>ウォレット &lt;b&gt;%1&lt;/b&gt;を開いています...</translation>
    </message>
</context>
<context>
    <name>OptionsDialog</name>
    <message>
        <source>Options</source>
        <translation>設定</translation>
    </message>
    <message>
        <source>&amp;Main</source>
        <translation>メイン(&amp;M)</translation>
    </message>
    <message>
        <source>Automatically start %1 after logging in to the system.</source>
        <translation>システムにログインした際、自動的に %1 を起動する。</translation>
    </message>
    <message>
        <source>&amp;Start %1 on system login</source>
        <translation>システムのログイン時に %1 を起動(&amp;S)</translation>
    </message>
    <message>
        <source>Size of &amp;database cache</source>
        <translation>データベースキャッシュのサイズ(&amp;D)</translation>
    </message>
    <message>
        <source>Number of script &amp;verification threads</source>
        <translation>スクリプト検証用スレッド数(&amp;V)</translation>
    </message>
    <message>
        <source>IP address of the proxy (e.g. IPv4: 127.0.0.1 / IPv6: ::1)</source>
        <translation>プロキシのIPアドレス (例 IPv4: 127.0.0.1 / IPv6: ::1)</translation>
    </message>
    <message>
        <source>Shows if the supplied default SOCKS5 proxy is used to reach peers via this network type.</source>
        <translation>指定されたデフォルト SOCKS5 プロキシが、このネットワークタイプ経由でピアに接続しているかどうか。</translation>
    </message>
    <message>
        <source>Use separate SOCKS&amp;5 proxy to reach peers via Tor hidden services:</source>
        <translation>Tor秘匿サービス経由でピアに接続するために専用の SOCKS5 プロキシを利用する(&amp;5):</translation>
    </message>
    <message>
        <source>Hide the icon from the system tray.</source>
        <translation>システムトレイのアイコンを隠す</translation>
    </message>
    <message>
        <source>&amp;Hide tray icon</source>
        <translation>トレイアイコンを隠す(&amp;H)</translation>
    </message>
    <message>
        <source>Minimize instead of exit the application when the window is closed. When this option is enabled, the application will be closed only after selecting Exit in the menu.</source>
        <translation>ウィンドウが閉じられたとき、アプリケーションを終了するのではなく最小化します。このオプションが有効の場合、メニューから終了が選択されたときのみアプリケーションが終了します。</translation>
    </message>
    <message>
        <source>Third party URLs (e.g. a block explorer) that appear in the transactions tab as context menu items. %s in the URL is replaced by transaction hash. Multiple URLs are separated by vertical bar |.</source>
        <translation>取引タブのコンテキストメニュー項目に表示する、サードパーティURL（例: ブロックエクスプローラ）。URL中の %s は取引のハッシュ値に置き換えられます。半角垂直バー | で区切ることで、複数のURLを指定できます。</translation>
    </message>
    <message>
        <source>Open the %1 configuration file from the working directory.</source>
        <translation>作業ディレクトリ内の %1 の設定ファイルを開く。</translation>
    </message>
    <message>
        <source>Open Configuration File</source>
        <translation>設定ファイルを開く</translation>
    </message>
    <message>
        <source>Reset all client options to default.</source>
        <translation>全ての設定を初期値に戻す。</translation>
    </message>
    <message>
        <source>&amp;Reset Options</source>
        <translation>オプションをリセット(&amp;R)</translation>
    </message>
    <message>
        <source>&amp;Network</source>
        <translation>ネットワーク(&amp;N)</translation>
    </message>
    <message>
        <source>Disables some advanced features but all blocks will still be fully validated. Reverting this setting requires re-downloading the entire blockchain. Actual disk usage may be somewhat higher.</source>
        <translation>いくつかの高度な機能は無効になりますが、全てのブロックが完全に検証されることは変わりません。この設定を元に戻すには、ブロックチェーン全体を再ダウンロードする必要があります。実際のディスク使用量は若干多くなる場合があります。</translation>
    </message>
    <message>
        <source>Prune &amp;block storage to</source>
        <translation>ブロックの保存容量を次の値までに剪定する(&amp;amp;B):</translation>
    </message>
    <message>
        <source>GB</source>
        <translation>GB</translation>
    </message>
    <message>
        <source>Reverting this setting requires re-downloading the entire blockchain.</source>
        <translation>この設定を元に戻すには、ブロック チェーン全体を再ダウンロードする必要があります。</translation>
    </message>
    <message>
        <source>MiB</source>
        <translation>MiB</translation>
    </message>
    <message>
        <source>(0 = auto, &lt;0 = leave that many cores free)</source>
        <translation>(0 = 自動、0以上 = 指定した数のコアを解放する)</translation>
    </message>
    <message>
        <source>W&amp;allet</source>
        <translation>ウォレット(&amp;A)</translation>
    </message>
    <message>
        <source>Expert</source>
        <translation>上級者向け機能</translation>
    </message>
    <message>
        <source>Enable coin &amp;control features</source>
        <translation>コインコントロール機能を有効化する(&amp;C)</translation>
    </message>
    <message>
        <source>If you disable the spending of unconfirmed change, the change from a transaction cannot be used until that transaction has at least one confirmation. This also affects how your balance is computed.</source>
        <translation>未承認のお釣りを使用しない場合、取引が最低1回検証されるまではその取引のお釣りは利用できなくなります。これは残高の計算方法にも影響します。</translation>
    </message>
    <message>
        <source>&amp;Spend unconfirmed change</source>
        <translation>未検証のお釣りを使用する(&amp;S)</translation>
    </message>
    <message>
        <source>Automatically open the Bitcoin client port on the router. This only works when your router supports UPnP and it is enabled.</source>
        <translation>自動的にルーター上の Bitcoin クライアントのポートを開放します。あなたのルーターが UPnP に対応していて、それが有効になっている場合のみ動作します。</translation>
    </message>
    <message>
        <source>Map port using &amp;UPnP</source>
        <translation>UPnP を使ってポートを割り当てる(&amp;U)</translation>
    </message>
    <message>
        <source>Accept connections from outside.</source>
        <translation>外部からの接続を許可する。</translation>
    </message>
    <message>
        <source>Allow incomin&amp;g connections</source>
        <translation>外部からの接続を許可する(&amp;G)</translation>
    </message>
    <message>
        <source>Connect to the Bitcoin network through a SOCKS5 proxy.</source>
        <translation>SOCKS5 プロキシ経由で Bitcoin ネットワークに接続する。</translation>
    </message>
    <message>
        <source>&amp;Connect through SOCKS5 proxy (default proxy):</source>
        <translation>SOCKS5 プロキシ経由で接続する（デフォルトプロキシ）(&amp;C):</translation>
    </message>
    <message>
        <source>Proxy &amp;IP:</source>
        <translation>プロキシ IP(&amp;I):</translation>
    </message>
    <message>
        <source>&amp;Port:</source>
        <translation>ポート(&amp;P):</translation>
    </message>
    <message>
        <source>Port of the proxy (e.g. 9050)</source>
        <translation>プロキシのポート番号（例: 9050）</translation>
    </message>
    <message>
        <source>Used for reaching peers via:</source>
        <translation>ピアへの接続手段:</translation>
    </message>
    <message>
        <source>IPv4</source>
        <translation>IPv4</translation>
    </message>
    <message>
        <source>IPv6</source>
        <translation>IPv6</translation>
    </message>
    <message>
        <source>Tor</source>
        <translation>Tor</translation>
    </message>
    <message>
        <source>Connect to the Bitcoin network through a separate SOCKS5 proxy for Tor hidden services.</source>
        <translation>Tor秘匿サービスを利用するため、専用の SOCKS5 プロキシ経由で Bitcoin ネットワークに接続する。</translation>
    </message>
    <message>
        <source>&amp;Window</source>
        <translation>ウインドウ(&amp;W)</translation>
    </message>
    <message>
        <source>Show only a tray icon after minimizing the window.</source>
        <translation>ウインドウを最小化したあとトレイ アイコンのみ表示する。</translation>
    </message>
    <message>
        <source>&amp;Minimize to the tray instead of the taskbar</source>
        <translation>タスクバーではなくトレイに最小化(&amp;M)</translation>
    </message>
    <message>
        <source>M&amp;inimize on close</source>
        <translation>閉じるときに最小化(&amp;I)</translation>
    </message>
    <message>
        <source>&amp;Display</source>
        <translation>表示(&amp;D)</translation>
    </message>
    <message>
        <source>User Interface &amp;language:</source>
        <translation>ユーザインターフェースの言語(&amp;L):</translation>
    </message>
    <message>
        <source>The user interface language can be set here. This setting will take effect after restarting %1.</source>
        <translation>ユーザーインターフェイスの言語を設定できます。設定を反映するには %1 の再起動が必要です。</translation>
    </message>
    <message>
        <source>&amp;Unit to show amounts in:</source>
        <translation>金額の表示単位(&amp;U):</translation>
    </message>
    <message>
        <source>Choose the default subdivision unit to show in the interface and when sending coins.</source>
        <translation>インターフェイスや送金時に使用する単位を選択する。</translation>
    </message>
    <message>
        <source>Whether to show coin control features or not.</source>
        <translation>コインコントロール機能を表示するかどうか。</translation>
    </message>
    <message>
        <source>&amp;Third party transaction URLs</source>
        <translation>サードパーティの取引確認URL(&amp;T)</translation>
    </message>
    <message>
        <source>Options set in this dialog are overridden by the command line or in the configuration file:</source>
        <translation>このダイアログで指定したオプションは、コマンドラインや設定ファイルの内容でオーバーライドされます:</translation>
    </message>
    <message>
        <source>&amp;OK</source>
        <translation>&amp;OK</translation>
    </message>
    <message>
        <source>&amp;Cancel</source>
        <translation>キャンセル(&amp;C)</translation>
    </message>
    <message>
        <source>default</source>
        <translation>初期値</translation>
    </message>
    <message>
        <source>none</source>
        <translation>なし</translation>
    </message>
    <message>
        <source>Confirm options reset</source>
        <translation>設定リセットの確認</translation>
    </message>
    <message>
        <source>Client restart required to activate changes.</source>
        <translation>変更を有効化するにはクライアントを再起動する必要があります。</translation>
    </message>
    <message>
        <source>Client will be shut down. Do you want to proceed?</source>
        <translation>クライアントを終了します。よろしいですか？</translation>
    </message>
    <message>
        <source>Configuration options</source>
        <translation>設定オプション</translation>
    </message>
    <message>
        <source>The configuration file is used to specify advanced user options which override GUI settings. Additionally, any command-line options will override this configuration file.</source>
        <translation>設定ファイルは、GUIでの設定を上書きする高度なユーザーオプションを指定するためのものです。また、コマンドラインオプションはこの設定ファイルの内容も上書きします</translation>
    </message>
    <message>
        <source>Error</source>
        <translation>エラー</translation>
    </message>
    <message>
        <source>The configuration file could not be opened.</source>
        <translation>設定ファイルを開くことができませんでした。</translation>
    </message>
    <message>
        <source>This change would require a client restart.</source>
        <translation>この変更はクライアントの再起動が必要です。</translation>
    </message>
    <message>
        <source>The supplied proxy address is invalid.</source>
        <translation>プロキシアドレスが無効です。</translation>
    </message>
</context>
<context>
    <name>OverviewPage</name>
    <message>
        <source>Form</source>
        <translation>フォーム</translation>
    </message>
    <message>
        <source>The displayed information may be out of date. Your wallet automatically synchronizes with the Bitcoin network after a connection is established, but this process has not completed yet.</source>
        <translation>表示されている情報は古い可能性があります。ウォレットは接続確立後に Bitcoin ネットワークと自動的に同期しますが、同期処理はまだ完了していません。</translation>
    </message>
    <message>
        <source>Watch-only:</source>
        <translation>ウォッチ限定:</translation>
    </message>
    <message>
        <source>Available:</source>
        <translation>利用可能:</translation>
    </message>
    <message>
        <source>Your current spendable balance</source>
        <translation>送金可能な残高</translation>
    </message>
    <message>
        <source>Pending:</source>
        <translation>検証待ち:</translation>
    </message>
    <message>
        <source>Total of transactions that have yet to be confirmed, and do not yet count toward the spendable balance</source>
        <translation>取引が未承認で残高に反映されていない総額</translation>
    </message>
    <message>
        <source>Immature:</source>
        <translation>未成熟:</translation>
    </message>
    <message>
        <source>Mined balance that has not yet matured</source>
        <translation>採掘された未成熟な残高</translation>
    </message>
    <message>
        <source>Balances</source>
        <translation>残高</translation>
    </message>
    <message>
        <source>Total:</source>
        <translation>合計:</translation>
    </message>
    <message>
        <source>Your current total balance</source>
        <translation>現在の残高の総計</translation>
    </message>
    <message>
        <source>Your current balance in watch-only addresses</source>
        <translation>ウォッチ限定アドレス内の現在の残高</translation>
    </message>
    <message>
        <source>Spendable:</source>
        <translation>送金可能:</translation>
    </message>
    <message>
        <source>Recent transactions</source>
        <translation>最近の取引</translation>
    </message>
    <message>
        <source>Unconfirmed transactions to watch-only addresses</source>
        <translation>ウォッチ限定アドレスの未承認取引</translation>
    </message>
    <message>
        <source>Mined balance in watch-only addresses that has not yet matured</source>
        <translation>ウォッチ限定アドレスで採掘された未成熟な残高</translation>
    </message>
    <message>
        <source>Current total balance in watch-only addresses</source>
        <translation>ウォッチ限定アドレスの現在の残高の総計</translation>
    </message>
</context>
<context>
    <name>PaymentServer</name>
    <message>
        <source>Payment request error</source>
        <translation>支払いリクエスト エラー</translation>
    </message>
    <message>
        <source>Cannot start bitcoin: click-to-pay handler</source>
        <translation>Bitcoin を起動できません: click-to-pay handler</translation>
    </message>
    <message>
        <source>URI handling</source>
        <translation>URIの処理</translation>
    </message>
    <message>
        <source>'bitcoin://' is not a valid URI. Use 'bitcoin:' instead.</source>
        <translation>'bitcoin://' は正しいURIではありません｡ 'bitcoin:'を使用してください｡</translation>
    </message>
    <message>
        <source>You are using a BIP70 URL which will be unsupported in the future.</source>
        <translation>将来サポートされなくなる予定のBIP70形式のURLをお使いです。</translation>
    </message>
    <message>
        <source>Payment request fetch URL is invalid: %1</source>
        <translation>支払いリクエストの取得先URLが無効です: %1</translation>
    </message>
    <message>
        <source>Cannot process payment request because BIP70 support was not compiled in.</source>
        <translation>BIP70のサポートが組み込まれていないため、支払いリクエストを処理することができません。</translation>
    </message>
    <message>
        <source>Invalid payment address %1</source>
        <translation>支払い先アドレス「 %1 」は無効です</translation>
    </message>
    <message>
        <source>URI cannot be parsed! This can be caused by an invalid Bitcoin address or malformed URI parameters.</source>
        <translation>URIを解析できませんでした！ Bitcoin アドレスが無効であるか、URIパラメーターが不正な形式である可能性があります。</translation>
    </message>
    <message>
        <source>Payment request file handling</source>
        <translation>支払いリクエストファイルの処理</translation>
    </message>
    <message>
        <source>Payment request file cannot be read! This can be caused by an invalid payment request file.</source>
        <translation>支払いリクエストファイルを読み込めませんでした！ 無効な支払いリクエストファイルである可能性があります。</translation>
    </message>
    <message>
        <source>Payment request rejected</source>
        <translation>支払いリクエストの拒否</translation>
    </message>
    <message>
        <source>Payment request network doesn't match client network.</source>
        <translation>支払いリクエストのネットワークが現在のクライアントのネットワークと一致しません。</translation>
    </message>
    <message>
        <source>Payment request expired.</source>
        <translation>支払いリクエストが期限切れです。</translation>
    </message>
    <message>
        <source>Payment request is not initialized.</source>
        <translation>支払いリクエストが初期化されていません。</translation>
    </message>
    <message>
        <source>Unverified payment requests to custom payment scripts are unsupported.</source>
        <translation>カスタム支払いスクリプトに対する、未検証支払いリクエストはサポートされていません。</translation>
    </message>
    <message>
        <source>Invalid payment request.</source>
        <translation>無効な支払いリクエストです。</translation>
    </message>
    <message>
        <source>Requested payment amount of %1 is too small (considered dust).</source>
        <translation>リクエストされた支払い額 %1 は小さすぎます（ダストとみなされてしまいます)。</translation>
    </message>
    <message>
        <source>Refund from %1</source>
        <translation>%1 からのお釣り</translation>
    </message>
    <message>
        <source>Payment request %1 is too large (%2 bytes, allowed %3 bytes).</source>
        <translation>支払いリクエスト %1 は大きすぎます（サイズ: %2バイト / 最大処理可能サイズ: %3バイト）。</translation>
    </message>
    <message>
        <source>Error communicating with %1: %2</source>
        <translation>%1 との通信時にエラーが発生しました: %2</translation>
    </message>
    <message>
        <source>Payment request cannot be parsed!</source>
        <translation>支払いリクエストを解析できませんでした！</translation>
    </message>
    <message>
        <source>Bad response from server %1</source>
        <translation>%1 サーバーの応答が無効でした</translation>
    </message>
    <message>
        <source>Network request error</source>
        <translation>ネットワーク リクエストエラー</translation>
    </message>
    <message>
        <source>Payment acknowledged</source>
        <translation>支払いは承認されました</translation>
    </message>
</context>
<context>
    <name>PeerTableModel</name>
    <message>
        <source>User Agent</source>
        <translation>ユーザーエージェント</translation>
    </message>
    <message>
        <source>Node/Service</source>
        <translation>ノード/サービス</translation>
    </message>
    <message>
        <source>NodeId</source>
        <translation>ノードID</translation>
    </message>
    <message>
        <source>Ping</source>
        <translation>Ping</translation>
    </message>
    <message>
        <source>Sent</source>
        <translation>送信</translation>
    </message>
    <message>
        <source>Received</source>
        <translation>受信</translation>
    </message>
</context>
<context>
    <name>QObject</name>
    <message>
        <source>Amount</source>
        <translation>金額</translation>
    </message>
    <message>
<<<<<<< HEAD
        <source>Enter a Liquid address (e.g. %1)</source>
        <translation>Bitcoinアドレスを入力してください (例 %1)</translation>
=======
        <source>Enter a Bitcoin address (e.g. %1)</source>
        <translation>Bitcoin アドレスを入力してください (例: %1)</translation>
>>>>>>> 2fe6c185
    </message>
    <message>
        <source>%1 d</source>
        <translation>%1日</translation>
    </message>
    <message>
        <source>%1 h</source>
        <translation>%1時間</translation>
    </message>
    <message>
        <source>%1 m</source>
        <translation>%1分</translation>
    </message>
    <message>
        <source>%1 s</source>
        <translation>%1秒</translation>
    </message>
    <message>
        <source>None</source>
        <translation>なし</translation>
    </message>
    <message>
        <source>N/A</source>
        <translation>N/A</translation>
    </message>
    <message>
        <source>%1 ms</source>
        <translation>%1ミリ秒</translation>
    </message>
    <message numerus="yes">
        <source>%n second(s)</source>
        <translation><numerusform>%n 秒</numerusform></translation>
    </message>
    <message numerus="yes">
        <source>%n minute(s)</source>
        <translation><numerusform>%n分</numerusform></translation>
    </message>
    <message numerus="yes">
        <source>%n hour(s)</source>
        <translation><numerusform>%n時間</numerusform></translation>
    </message>
    <message numerus="yes">
        <source>%n day(s)</source>
        <translation><numerusform>%n日</numerusform></translation>
    </message>
    <message numerus="yes">
        <source>%n week(s)</source>
        <translation><numerusform>%n週間</numerusform></translation>
    </message>
    <message>
        <source>%1 and %2</source>
        <translation>%1 %2</translation>
    </message>
    <message numerus="yes">
        <source>%n year(s)</source>
        <translation><numerusform>%n年</numerusform></translation>
    </message>
    <message>
        <source>%1 B</source>
        <translation>%1 B</translation>
    </message>
    <message>
        <source>%1 KB</source>
        <translation>%1 KB</translation>
    </message>
    <message>
        <source>%1 MB</source>
        <translation>%1 MB</translation>
    </message>
    <message>
        <source>%1 GB</source>
        <translation>%1 GB</translation>
    </message>
    <message>
        <source>Error: Specified data directory "%1" does not exist.</source>
        <translation>エラー: 指定されたデータ ディレクトリ "%1" は存在しません。</translation>
    </message>
    <message>
        <source>Error: Cannot parse configuration file: %1.</source>
        <translation>エラー: 設定ファイルが読み込めません: %1</translation>
    </message>
    <message>
        <source>Error: %1</source>
        <translation>エラー: %1</translation>
    </message>
    <message>
        <source>%1 didn't yet exit safely...</source>
        <translation>%1 はまだ安全に終了していません...</translation>
    </message>
    <message>
        <source>unknown</source>
        <translation>不明</translation>
    </message>
</context>
<context>
    <name>QRImageWidget</name>
    <message>
        <source>&amp;Save Image...</source>
        <translation>画像を保存(&amp;S)</translation>
    </message>
    <message>
        <source>&amp;Copy Image</source>
        <translation>画像をコピー(&amp;C)</translation>
    </message>
    <message>
        <source>Resulting URI too long, try to reduce the text for label / message.</source>
        <translation>生成されたURIが長すぎです。ラベルやメッセージのテキストを短くしてください。</translation>
    </message>
    <message>
        <source>Error encoding URI into QR Code.</source>
        <translation>URIをQRコードへ変換している際にエラーが発生しました。</translation>
    </message>
    <message>
        <source>Save QR Code</source>
        <translation>QRコードの保存</translation>
    </message>
    <message>
        <source>PNG Image (*.png)</source>
        <translation>PNG画像 (*.png)</translation>
    </message>
</context>
<context>
    <name>RPCConsole</name>
    <message>
        <source>N/A</source>
        <translation>N/A</translation>
    </message>
    <message>
        <source>Client version</source>
        <translation>クライアントのバージョン</translation>
    </message>
    <message>
        <source>&amp;Information</source>
        <translation>情報(&amp;I)</translation>
    </message>
    <message>
        <source>Debug window</source>
        <translation>デバッグ ウインドウ</translation>
    </message>
    <message>
        <source>General</source>
        <translation>全般</translation>
    </message>
    <message>
        <source>Using BerkeleyDB version</source>
        <translation>使用している BerkleyDB のバージョン</translation>
    </message>
    <message>
        <source>Datadir</source>
        <translation>データ ディレクトリ</translation>
    </message>
    <message>
        <source>To specify a non-default location of the data directory use the '%1' option.</source>
        <translation>データディレクトリを初期値以外にするには '%1' オプションを使用します。</translation>
    </message>
    <message>
        <source>Blocksdir</source>
        <translation>ブロックディレクトリ</translation>
    </message>
    <message>
        <source>To specify a non-default location of the blocks directory use the '%1' option.</source>
        <translation>ブロックディレクトリを初期値以外にするには '%1' オプションを使用します。</translation>
    </message>
    <message>
        <source>Startup time</source>
        <translation>起動日時</translation>
    </message>
    <message>
        <source>Network</source>
        <translation>ネットワーク</translation>
    </message>
    <message>
        <source>Name</source>
        <translation>名前</translation>
    </message>
    <message>
        <source>Number of connections</source>
        <translation>接続数</translation>
    </message>
    <message>
        <source>Block chain</source>
        <translation>ブロック チェーン</translation>
    </message>
    <message>
        <source>Current number of blocks</source>
        <translation>現在のブロック数</translation>
    </message>
    <message>
        <source>Memory Pool</source>
        <translation>メモリ プール</translation>
    </message>
    <message>
        <source>Current number of transactions</source>
        <translation>現在の取引数</translation>
    </message>
    <message>
        <source>Memory usage</source>
        <translation>メモリ使用量</translation>
    </message>
    <message>
        <source>Wallet: </source>
        <translation>ウォレット:</translation>
    </message>
    <message>
        <source>(none)</source>
        <translation>(なし)</translation>
    </message>
    <message>
        <source>&amp;Reset</source>
        <translation>リセット(&amp;R)</translation>
    </message>
    <message>
        <source>Received</source>
        <translation>受信</translation>
    </message>
    <message>
        <source>Sent</source>
        <translation>送信</translation>
    </message>
    <message>
        <source>&amp;Peers</source>
        <translation>ピア(&amp;P)</translation>
    </message>
    <message>
        <source>Banned peers</source>
        <translation>Banされたピア</translation>
    </message>
    <message>
        <source>Select a peer to view detailed information.</source>
        <translation>詳しい情報を見たいピアを選択してください。</translation>
    </message>
    <message>
        <source>Whitelisted</source>
        <translation>ホワイトリスト登録済み</translation>
    </message>
    <message>
        <source>Direction</source>
        <translation>方向</translation>
    </message>
    <message>
        <source>Version</source>
        <translation>バージョン</translation>
    </message>
    <message>
        <source>Starting Block</source>
        <translation>開始ブロック</translation>
    </message>
    <message>
        <source>Synced Headers</source>
        <translation>同期済みヘッダ</translation>
    </message>
    <message>
        <source>Synced Blocks</source>
        <translation>同期済みブロック</translation>
    </message>
    <message>
        <source>User Agent</source>
        <translation>ユーザーエージェント</translation>
    </message>
    <message>
        <source>Open the %1 debug log file from the current data directory. This can take a few seconds for large log files.</source>
        <translation>現在のデータディレクトリから %1 のデバッグ用ログファイルを開きます。ログファイルが巨大な場合、数秒かかることがあります。</translation>
    </message>
    <message>
        <source>Decrease font size</source>
        <translation>文字サイズを縮小</translation>
    </message>
    <message>
        <source>Increase font size</source>
        <translation>文字サイズを拡大</translation>
    </message>
    <message>
        <source>Services</source>
        <translation>サービス</translation>
    </message>
    <message>
        <source>Ban Score</source>
        <translation>Banスコア</translation>
    </message>
    <message>
        <source>Connection Time</source>
        <translation>接続時間</translation>
    </message>
    <message>
        <source>Last Send</source>
        <translation>最終送信</translation>
    </message>
    <message>
        <source>Last Receive</source>
        <translation>最終受信</translation>
    </message>
    <message>
        <source>Ping Time</source>
        <translation>Ping時間</translation>
    </message>
    <message>
        <source>The duration of a currently outstanding ping.</source>
        <translation>現在実行中の ping にかかっている時間。</translation>
    </message>
    <message>
        <source>Ping Wait</source>
        <translation>Ping待ち</translation>
    </message>
    <message>
        <source>Min Ping</source>
        <translation>最小 Ping</translation>
    </message>
    <message>
        <source>Time Offset</source>
        <translation>時間オフセット</translation>
    </message>
    <message>
        <source>Last block time</source>
        <translation>最終ブロックの日時</translation>
    </message>
    <message>
        <source>&amp;Open</source>
        <translation>開く(&amp;O)</translation>
    </message>
    <message>
        <source>&amp;Console</source>
        <translation>コンソール(&amp;C)</translation>
    </message>
    <message>
        <source>&amp;Network Traffic</source>
        <translation>ネットワークトラフィック(&amp;N)</translation>
    </message>
    <message>
        <source>Totals</source>
        <translation>合計</translation>
    </message>
    <message>
        <source>In:</source>
        <translation>入力:</translation>
    </message>
    <message>
        <source>Out:</source>
        <translation>出力:</translation>
    </message>
    <message>
        <source>Debug log file</source>
        <translation>デバッグ用ログファイル</translation>
    </message>
    <message>
        <source>Clear console</source>
        <translation>コンソールをクリア</translation>
    </message>
    <message>
        <source>1 &amp;hour</source>
        <translation>1時間(&amp;H)</translation>
    </message>
    <message>
        <source>1 &amp;day</source>
        <translation>1日(&amp;D)</translation>
    </message>
    <message>
        <source>1 &amp;week</source>
        <translation>1週間(&amp;W)</translation>
    </message>
    <message>
        <source>1 &amp;year</source>
        <translation>1年(&amp;Y)</translation>
    </message>
    <message>
        <source>&amp;Disconnect</source>
        <translation>切断(&amp;D)</translation>
    </message>
    <message>
        <source>Ban for</source>
        <translation>Banする:</translation>
    </message>
    <message>
        <source>&amp;Unban</source>
        <translation>Banを解除する(&amp;U)</translation>
    </message>
    <message>
        <source>Welcome to the %1 RPC console.</source>
        <translation>%1 の RPC コンソールへようこそ。</translation>
    </message>
    <message>
        <source>Use up and down arrows to navigate history, and %1 to clear screen.</source>
        <translation>上下の矢印で履歴をたどれます。%1 でスクリーンを消去できます。</translation>
    </message>
    <message>
        <source>Type %1 for an overview of available commands.</source>
        <translation>使用可能なコマンドを見るには %1 と入力します。</translation>
    </message>
    <message>
        <source>For more information on using this console type %1.</source>
        <translation>詳しくは、コンソールで %1 と入力してください。</translation>
    </message>
    <message>
        <source>WARNING: Scammers have been active, telling users to type commands here, stealing their wallet contents. Do not use this console without fully understanding the ramifications of a command.</source>
        <translation>警告: 以前から詐欺師が活発に活動しており、この画面でユーザーにコマンドを入力させてウォレットの中身を盗もうとしています。コマンドを実行した結果何が起こるかを完全に理解していない場合は、このコンソールを利用しないでください。</translation>
    </message>
    <message>
        <source>Network activity disabled</source>
        <translation>ネットワーク活動が無効になりました</translation>
    </message>
    <message>
        <source>Executing command without any wallet</source>
        <translation>どのウォレットも使わずにコマンドを実行します</translation>
    </message>
    <message>
        <source>Executing command using "%1" wallet</source>
        <translation>"%1" ウォレットを使ってコマンドを実行します</translation>
    </message>
    <message>
        <source>(node id: %1)</source>
        <translation>(ノードID: %1)</translation>
    </message>
    <message>
        <source>via %1</source>
        <translation>%1 経由</translation>
    </message>
    <message>
        <source>never</source>
        <translation>まだ無し</translation>
    </message>
    <message>
        <source>Inbound</source>
        <translation>内向き</translation>
    </message>
    <message>
        <source>Outbound</source>
        <translation>外向き</translation>
    </message>
    <message>
        <source>Yes</source>
        <translation>はい</translation>
    </message>
    <message>
        <source>No</source>
        <translation>いいえ</translation>
    </message>
    <message>
        <source>Unknown</source>
        <translation>不明</translation>
    </message>
</context>
<context>
    <name>ReceiveCoinsDialog</name>
    <message>
        <source>&amp;Amount:</source>
        <translation>金額:(&amp;A)</translation>
    </message>
    <message>
        <source>&amp;Label:</source>
        <translation>ラベル(&amp;L):</translation>
    </message>
    <message>
        <source>&amp;Message:</source>
        <translation>メッセージ (&amp;M):</translation>
    </message>
    <message>
        <source>An optional message to attach to the payment request, which will be displayed when the request is opened. Note: The message will not be sent with the payment over the Bitcoin network.</source>
        <translation>支払いリクエストに添付するメッセージ（任意）。支払リクエスト開始時に表示されます。注意: メッセージは Bitcoin ネットワーク上へ送信されません。</translation>
    </message>
    <message>
        <source>An optional label to associate with the new receiving address.</source>
        <translation>新規受取用アドレスに紐づけるラベル（任意）。</translation>
    </message>
    <message>
        <source>Use this form to request payments. All fields are &lt;b&gt;optional&lt;/b&gt;.</source>
        <translation>このフォームで支払いをリクエストしましょう。全ての入力欄は&lt;b&gt;任意入力&lt;/b&gt;です。</translation>
    </message>
    <message>
        <source>An optional amount to request. Leave this empty or zero to not request a specific amount.</source>
        <translation>リクエストする金額（任意）。特定の金額をリクエストしない場合は、この欄は空白のままかゼロにしてください。</translation>
    </message>
    <message>
        <source>Clear all fields of the form.</source>
        <translation>全ての入力欄をクリア</translation>
    </message>
    <message>
        <source>Clear</source>
        <translation>クリア</translation>
    </message>
    <message>
        <source>Native segwit addresses (aka Bech32 or BIP-173) reduce your transaction fees later on and offer better protection against typos, but old wallets don't support them. When unchecked, an address compatible with older wallets will be created instead.</source>
        <translation>ネイティブ Segwit アドレス(別名: Bech32 アドレス・ BIP-173 アドレス)を利用することで、取引手数料が安くなり、誤入力防止機能も強化されますが、Segwit アドレスをサポートしない古いウォレットとは取引できません。チェックを外すと、古いウォレットとの互換性を保ったアドレスが代わりに生成されます。</translation>
    </message>
    <message>
<<<<<<< HEAD
        <source>Generate blinded native segwit (Blech32) address</source>
        <translation>Segwitアドレス(Bech32アドレス)を生成する</translation>
=======
        <source>Generate native segwit (Bech32) address</source>
        <translation>Segwit アドレス（Bech32 アドレス）を生成</translation>
>>>>>>> 2fe6c185
    </message>
    <message>
        <source>Requested payments history</source>
        <translation>支払いリクエスト履歴</translation>
    </message>
    <message>
        <source>Show the selected request (does the same as double clicking an entry)</source>
        <translation>選択されたリクエストを表示（項目をダブルクリックすることでも表示できます）</translation>
    </message>
    <message>
        <source>Show</source>
        <translation>表示</translation>
    </message>
    <message>
        <source>Remove the selected entries from the list</source>
        <translation>選択項目をリストから削除</translation>
    </message>
    <message>
        <source>Remove</source>
        <translation>削除</translation>
    </message>
    <message>
        <source>Copy URI</source>
        <translation>URIをコピー</translation>
    </message>
    <message>
        <source>Copy label</source>
        <translation>ラベルをコピー</translation>
    </message>
    <message>
        <source>Copy message</source>
        <translation>メッセージをコピー</translation>
    </message>
    <message>
        <source>Copy amount</source>
        <translation>金額をコピー</translation>
    </message>
</context>
<context>
    <name>ReceiveRequestDialog</name>
    <message>
        <source>QR Code</source>
        <translation>QRコード</translation>
    </message>
    <message>
        <source>Copy &amp;URI</source>
        <translation>URIをコピーする(&amp;U)</translation>
    </message>
    <message>
        <source>Copy &amp;Address</source>
        <translation>アドレスをコピー(&amp;A)</translation>
    </message>
    <message>
        <source>&amp;Save Image...</source>
        <translation>画像を保存(&amp;S)...</translation>
    </message>
    <message>
        <source>Request payment to %1</source>
        <translation>%1 への支払いリクエスト</translation>
    </message>
    <message>
        <source>Payment information</source>
        <translation>支払い情報</translation>
    </message>
    <message>
        <source>URI</source>
        <translation>URI</translation>
    </message>
    <message>
        <source>Address</source>
        <translation>アドレス</translation>
    </message>
    <message>
        <source>Amount</source>
        <translation>金額</translation>
    </message>
    <message>
        <source>Label</source>
        <translation>ラベル</translation>
    </message>
    <message>
        <source>Message</source>
        <translation>メッセージ</translation>
    </message>
    <message>
        <source>Wallet</source>
        <translation>ウォレット</translation>
    </message>
</context>
<context>
    <name>RecentRequestsTableModel</name>
    <message>
        <source>Date</source>
        <translation>日時</translation>
    </message>
    <message>
        <source>Label</source>
        <translation>ラベル</translation>
    </message>
    <message>
        <source>Message</source>
        <translation>メッセージ</translation>
    </message>
    <message>
        <source>(no label)</source>
        <translation>(ラベル無し)</translation>
    </message>
    <message>
        <source>(no message)</source>
        <translation>(メッセージ無し)</translation>
    </message>
    <message>
        <source>(no amount requested)</source>
        <translation>(指定無し)</translation>
    </message>
    <message>
        <source>Requested</source>
        <translation>リクエストされた金額</translation>
    </message>
</context>
<context>
    <name>SendCoinsDialog</name>
    <message>
        <source>Send Coins</source>
        <translation>コインの送金</translation>
    </message>
    <message>
        <source>Coin Control Features</source>
        <translation>コインコントロール機能</translation>
    </message>
    <message>
        <source>Inputs...</source>
        <translation>インプット...</translation>
    </message>
    <message>
        <source>automatically selected</source>
        <translation>自動選択</translation>
    </message>
    <message>
        <source>Insufficient funds!</source>
        <translation>残高不足です！</translation>
    </message>
    <message>
        <source>Quantity:</source>
        <translation>選択数:</translation>
    </message>
    <message>
        <source>Bytes:</source>
        <translation>バイト数:</translation>
    </message>
    <message>
        <source>Amount:</source>
        <translation>金額:</translation>
    </message>
    <message>
        <source>Fee:</source>
        <translation>手数料:</translation>
    </message>
    <message>
        <source>After Fee:</source>
        <translation>手数料差引後金額:</translation>
    </message>
    <message>
        <source>Change:</source>
        <translation>お釣り:</translation>
    </message>
    <message>
        <source>If this is activated, but the change address is empty or invalid, change will be sent to a newly generated address.</source>
        <translation>チェックが付いているにもかかわらず、お釣りアドレスが空欄や無効である場合、お釣りは新しく生成されたアドレスへ送金されます。</translation>
    </message>
    <message>
        <source>Custom change address</source>
        <translation>カスタムお釣りアドレス</translation>
    </message>
    <message>
        <source>Transaction Fee:</source>
        <translation>トランザクション手数料：</translation>
    </message>
    <message>
        <source>Choose...</source>
        <translation>選択...</translation>
    </message>
    <message>
        <source>Using the fallbackfee can result in sending a transaction that will take several hours or days (or never) to confirm. Consider choosing your fee manually or wait until you have validated the complete chain.</source>
        <translation> 代替料金を利用することで、承認されるまでに数時間または数日 (ないし一生承認されない) トランザクションを送信してしまう可能性があります。手動にて手数料を選択するか、完全なブロックチェーンの検証が終わるまで待つことを検討しましょう</translation>
    </message>
    <message>
        <source>Warning: Fee estimation is currently not possible.</source>
        <translation>警告: 手数料推定機能は現在利用できません。</translation>
    </message>
    <message>
        <source>collapse fee-settings</source>
        <translation>手数料設定を折りたたむ</translation>
    </message>
    <message>
        <source>Specify a custom fee per kB (1,000 bytes) of the transaction's virtual size.

Note:  Since the fee is calculated on a per-byte basis, a fee of "100 satoshis per kB" for a transaction size of 500 bytes (half of 1 kB) would ultimately yield a fee of only 50 satoshis.</source>
        <translation>トランザクションの仮想サイズの1 kB(1,000 バイト)あたりのカスタム手数料を指定する。

注: 手数料はバイト単位で計算されるので、500 バイト(1 kBの半分)のトランザクションサイズに対する「1 kBあたり 100 satoshi」の手数料は、最終的にはわずか 50 satoshi となります。</translation>
    </message>
    <message>
        <source>per kilobyte</source>
        <translation>1キロバイトあたり</translation>
    </message>
    <message>
        <source>Hide</source>
        <translation>隠す</translation>
    </message>
    <message>
        <source>Recommended:</source>
        <translation>推奨:</translation>
    </message>
    <message>
        <source>Custom:</source>
        <translation>カスタム:</translation>
    </message>
    <message>
        <source>(Smart fee not initialized yet. This usually takes a few blocks...)</source>
        <translation>（スマート手数料はまだ初期化されていません。これにはおおよそ数ブロックほどかかります...）</translation>
    </message>
    <message>
        <source>Send to multiple recipients at once</source>
        <translation>一度に複数の送金先に送る</translation>
    </message>
    <message>
        <source>Add &amp;Recipient</source>
        <translation>送金先を追加(&amp;R)</translation>
    </message>
    <message>
        <source>Clear all fields of the form.</source>
        <translation>全ての入力欄をクリア</translation>
    </message>
    <message>
        <source>Dust:</source>
        <translation>ダスト:</translation>
    </message>
    <message>
        <source>When there is less transaction volume than space in the blocks, miners as well as relaying nodes may enforce a minimum fee. Paying only this minimum fee is just fine, but be aware that this can result in a never confirming transaction once there is more demand for bitcoin transactions than the network can process.</source>
        <translation>ブロック内の空きよりトランザクション流量が少ない場合、マイナーや中継ノードは最低限の手数料でも処理することがあります。この最低限の手数料だけを支払っても問題ありませんが、一度トランザクションの需要がネットワークの処理能力を超えてしまった場合には、トランザクションが永久に承認されなくなってしまう可能性があることにご注意ください。</translation>
    </message>
    <message>
        <source>A too low fee might result in a never confirming transaction (read the tooltip)</source>
        <translation>手数料が低すぎるとトランザクションが永久に承認されなくなる可能性があります (ツールチップを参照)</translation>
    </message>
    <message>
        <source>Confirmation time target:</source>
        <translation>目標承認時間</translation>
    </message>
    <message>
        <source>Enable Replace-By-Fee</source>
        <translation>Replace-By-Fee を有効化する</translation>
    </message>
    <message>
        <source>With Replace-By-Fee (BIP-125) you can increase a transaction's fee after it is sent. Without this, a higher fee may be recommended to compensate for increased transaction delay risk.</source>
        <translation>Replace-By-Fee(手数料の上乗せ: BIP-125)機能を有効にすることで、トランザクション送信後でも手数料を上乗せすることができます。この機能を利用しない場合、予め手数料を多めに見積もっておかないと取引が遅れる可能性があります。</translation>
    </message>
    <message>
        <source>Clear &amp;All</source>
        <translation>全てクリア(&amp;A)</translation>
    </message>
    <message>
        <source>Balance:</source>
        <translation>残高:</translation>
    </message>
    <message>
        <source>Confirm the send action</source>
        <translation>送金内容を確認</translation>
    </message>
    <message>
        <source>S&amp;end</source>
        <translation>送金(&amp;E)</translation>
    </message>
    <message>
        <source>Copy quantity</source>
        <translation>選択数をコピー</translation>
    </message>
    <message>
        <source>Copy amount</source>
        <translation>金額をコピー</translation>
    </message>
    <message>
        <source>Copy fee</source>
        <translation>手数料をコピー</translation>
    </message>
    <message>
        <source>Copy after fee</source>
        <translation>手数料差引後金額をコピー</translation>
    </message>
    <message>
        <source>Copy bytes</source>
        <translation>バイト数をコピーす</translation>
    </message>
    <message>
        <source>Copy dust</source>
        <translation>ダストをコピー</translation>
    </message>
    <message>
        <source>Copy change</source>
        <translation>お釣りをコピー</translation>
    </message>
    <message>
        <source>%1 (%2 blocks)</source>
        <translation>%1 (%2 ブロック)</translation>
    </message>
    <message>
        <source>%1 to %2</source>
        <translation>%1 送金先: %2</translation>
    </message>
    <message>
        <source>Are you sure you want to send?</source>
        <translation>送金してもよろしいですか？</translation>
    </message>
    <message>
        <source>or</source>
        <translation>または</translation>
    </message>
    <message>
        <source>You can increase the fee later (signals Replace-By-Fee, BIP-125).</source>
        <translation>手数料は後から上乗せ可能です(Replace-By-Fee(手数料の上乗せ: BIP-125)機能が有効)。</translation>
    </message>
    <message>
        <source>Please, review your transaction.</source>
        <translation>取引内容の最終確認をしてください。</translation>
    </message>
    <message>
        <source>Transaction fee</source>
        <translation>取引手数料</translation>
    </message>
    <message>
        <source>Not signalling Replace-By-Fee, BIP-125.</source>
        <translation>Replace-By-Fee(手数料の上乗せ: BIP-125)機能は有効になっていません。</translation>
    </message>
    <message>
        <source>Total Amount</source>
        <translation>合計</translation>
    </message>
    <message>
        <source>Confirm send coins</source>
        <translation>送金の確認</translation>
    </message>
    <message>
        <source>The recipient address is not valid. Please recheck.</source>
        <translation>送金先アドレスが不正です。再確認してください。</translation>
    </message>
    <message>
        <source>The amount to pay must be larger than 0.</source>
        <translation>支払い総額は0より大きい必要があります。</translation>
    </message>
    <message>
        <source>The amount exceeds your balance.</source>
        <translation>支払い総額が残高を超えています。</translation>
    </message>
    <message>
        <source>The total exceeds your balance when the %1 transaction fee is included.</source>
        <translation>取引手数料 %1 を含めた総額が残高を超えています。</translation>
    </message>
    <message>
        <source>Duplicate address found: addresses should only be used once each.</source>
        <translation>重複したアドレスが見つかりました: アドレスはそれぞれ一度のみ使用することができます。</translation>
    </message>
    <message>
        <source>Transaction creation failed!</source>
        <translation>取引の作成に失敗しました！</translation>
    </message>
    <message>
        <source>The transaction was rejected with the following reason: %1</source>
        <translation>取引は次の理由により拒否されました: %1</translation>
    </message>
    <message>
        <source>A fee higher than %1 is considered an absurdly high fee.</source>
        <translation>%1 よりも高い手数料は、異常に高すぎです。</translation>
    </message>
    <message>
        <source>Payment request expired.</source>
        <translation>支払いリクエストが期限切れです。</translation>
    </message>
    <message numerus="yes">
        <source>Estimated to begin confirmation within %n block(s).</source>
        <translation><numerusform>予想される承認開始ブロック: %n ブロック以内</numerusform></translation>
    </message>
    <message>
        <source>Warning: Invalid Bitcoin address</source>
        <translation>警告: 無効な Bitcoin アドレス</translation>
    </message>
    <message>
        <source>Warning: Unknown change address</source>
        <translation>警告：正体不明のお釣りアドレスです</translation>
    </message>
    <message>
        <source>Confirm custom change address</source>
        <translation>カスタムお釣りアドレスの確認</translation>
    </message>
    <message>
        <source>The address you selected for change is not part of this wallet. Any or all funds in your wallet may be sent to this address. Are you sure?</source>
        <translation>お釣り用として指定されたアドレスはこのウォレットのものではありません。このウォレットの一部又は全部の資産がこのアドレスへ送金されます。よろしいですか？</translation>
    </message>
    <message>
        <source>(no label)</source>
        <translation>(ラベル無し)</translation>
    </message>
</context>
<context>
    <name>SendCoinsEntry</name>
    <message>
        <source>A&amp;mount:</source>
        <translation>金額(&amp;A):</translation>
    </message>
    <message>
        <source>Pay &amp;To:</source>
        <translation>送金先(&amp;T):</translation>
    </message>
    <message>
        <source>&amp;Label:</source>
        <translation>ラベル(&amp;L):</translation>
    </message>
    <message>
        <source>Choose previously used address</source>
        <translation>これまでに送金したことがあるアドレスから選択</translation>
    </message>
    <message>
        <source>This is a normal payment.</source>
        <translation>これは通常の支払いです。</translation>
    </message>
    <message>
        <source>The Bitcoin address to send the payment to</source>
        <translation>支払い先 Bitcoin アドレス</translation>
    </message>
    <message>
        <source>Alt+A</source>
        <translation>Alt+A</translation>
    </message>
    <message>
        <source>Paste address from clipboard</source>
        <translation>クリップボードからアドレスを貼り付け</translation>
    </message>
    <message>
        <source>Alt+P</source>
        <translation>Alt+P</translation>
    </message>
    <message>
        <source>Remove this entry</source>
        <translation>この項目を削除</translation>
    </message>
    <message>
        <source>The fee will be deducted from the amount being sent. The recipient will receive less bitcoins than you enter in the amount field. If multiple recipients are selected, the fee is split equally.</source>
        <translation>手数料は送金する金額から差し引かれます。送金先には金額欄で指定した額よりも少ない Bitcoin が送られます。送金先が複数ある場合は、手数料は均等に分けられます。</translation>
    </message>
    <message>
        <source>S&amp;ubtract fee from amount</source>
        <translation>送金額から手数料を差し引く(&amp;U)</translation>
    </message>
    <message>
        <source>Use available balance</source>
        <translation>利用可能な残額を使用</translation>
    </message>
    <message>
        <source>Message:</source>
        <translation>メッセージ:</translation>
    </message>
    <message>
        <source>This is an unauthenticated payment request.</source>
        <translation>これは未認証の支払いリクエストです。</translation>
    </message>
    <message>
        <source>This is an authenticated payment request.</source>
        <translation>これは認証済みの支払いリクエストです。</translation>
    </message>
    <message>
        <source>Enter a label for this address to add it to the list of used addresses</source>
        <translation>このアドレスに対するラベルを入力することで、送金したことがあるアドレスの一覧に追加することができます</translation>
    </message>
    <message>
        <source>A message that was attached to the bitcoin: URI which will be stored with the transaction for your reference. Note: This message will not be sent over the Bitcoin network.</source>
        <translation>bitcoin: URIに添付されていたメッセージです。これは参照用として取引とともに保存されます。注意: メッセージは Bitcoin ネットワーク上へ送信されません。</translation>
    </message>
    <message>
        <source>Pay To:</source>
        <translation>送金先:</translation>
    </message>
    <message>
        <source>Memo:</source>
        <translation>メモ:</translation>
    </message>
    <message>
        <source>Enter a label for this address to add it to your address book</source>
        <translation>アドレス帳に追加するには、このアドレスのラベルを入力します</translation>
    </message>
</context>
<context>
    <name>SendConfirmationDialog</name>
    <message>
        <source>Yes</source>
        <translation>はい</translation>
    </message>
</context>
<context>
    <name>ShutdownWindow</name>
    <message>
        <source>%1 is shutting down...</source>
        <translation>%1 をシャットダウンしています...</translation>
    </message>
    <message>
        <source>Do not shut down the computer until this window disappears.</source>
        <translation>このウィンドウが消えるまでコンピュータをシャットダウンしないでください。</translation>
    </message>
</context>
<context>
    <name>SignVerifyMessageDialog</name>
    <message>
        <source>Signatures - Sign / Verify a Message</source>
        <translation>署名 - メッセージの署名・検証</translation>
    </message>
    <message>
        <source>&amp;Sign Message</source>
        <translation>メッセージの署名(&amp;S)</translation>
    </message>
    <message>
        <source>You can sign messages/agreements with your addresses to prove you can receive bitcoins sent to them. Be careful not to sign anything vague or random, as phishing attacks may try to trick you into signing your identity over to them. Only sign fully-detailed statements you agree to.</source>
        <translation>あなたが所有しているアドレスでメッセージや契約書に署名をすることで、それらのアドレスへ送られた Bitcoin を受け取ることができることを証明できます。フィッシング攻撃者があなたを騙して、あなたの身分情報に署名させようとしている可能性があるため、よくわからないものやランダムな文字列に対して署名しないでください。あなたが同意した、よく詳細の記された文言にのみ署名するようにしてください。</translation>
    </message>
    <message>
        <source>The Bitcoin address to sign the message with</source>
        <translation>メッセージの署名に使用する Bitcoin アドレス</translation>
    </message>
    <message>
        <source>Choose previously used address</source>
        <translation>これまでに使用したことがあるアドレスから選択</translation>
    </message>
    <message>
        <source>Alt+A</source>
        <translation>Alt+A</translation>
    </message>
    <message>
        <source>Paste address from clipboard</source>
        <translation>クリップボードからアドレスを貼り付け</translation>
    </message>
    <message>
        <source>Alt+P</source>
        <translation>Alt+P</translation>
    </message>
    <message>
        <source>Enter the message you want to sign here</source>
        <translation>署名するメッセージを入力</translation>
    </message>
    <message>
        <source>Signature</source>
        <translation>署名</translation>
    </message>
    <message>
        <source>Copy the current signature to the system clipboard</source>
        <translation>この署名をシステムのクリップボードにコピー</translation>
    </message>
    <message>
        <source>Sign the message to prove you own this Bitcoin address</source>
        <translation>メッセージに署名してこの Bitcoin アドレスを所有していることを証明</translation>
    </message>
    <message>
        <source>Sign &amp;Message</source>
        <translation>メッセージを署名(&amp;M)</translation>
    </message>
    <message>
        <source>Reset all sign message fields</source>
        <translation>入力欄の内容を全て消去</translation>
    </message>
    <message>
        <source>Clear &amp;All</source>
        <translation>全てクリア(&amp;A)</translation>
    </message>
    <message>
        <source>&amp;Verify Message</source>
        <translation>メッセージの検証(&amp;V)</translation>
    </message>
    <message>
        <source>Enter the receiver's address, message (ensure you copy line breaks, spaces, tabs, etc. exactly) and signature below to verify the message. Be careful not to read more into the signature than what is in the signed message itself, to avoid being tricked by a man-in-the-middle attack. Note that this only proves the signing party receives with the address, it cannot prove sendership of any transaction!</source>
        <translation>送金先のアドレスと、メッセージ（改行やスペース、タブなども完全に一致させること）および署名を以下に入力し、メッセージを検証します。中間者攻撃により騙されるのを防ぐため、署名対象のメッセージから書かれていること以上の意味を読み取ろうとしないでください。また、これは署名作成者がこのアドレスで受け取れることを証明するだけであり、取引の送信権限を証明するものではありません！</translation>
    </message>
    <message>
        <source>The Bitcoin address the message was signed with</source>
        <translation>メッセージの署名に使われた Bitcoin アドレス</translation>
    </message>
    <message>
        <source>Verify the message to ensure it was signed with the specified Bitcoin address</source>
        <translation>メッセージを検証して指定された Bitcoin アドレスで署名されたことを確認</translation>
    </message>
    <message>
        <source>Verify &amp;Message</source>
        <translation>メッセージを検証(&amp;M)</translation>
    </message>
    <message>
        <source>Reset all verify message fields</source>
        <translation>入力欄の内容を全て消去</translation>
    </message>
    <message>
        <source>Click "Sign Message" to generate signature</source>
        <translation>「メッセージを署名」をクリックして署名を生成</translation>
    </message>
    <message>
        <source>The entered address is invalid.</source>
        <translation>不正なアドレスが入力されました。</translation>
    </message>
    <message>
        <source>Please check the address and try again.</source>
        <translation>アドレスが正しいか確かめてから、もう一度試してください。</translation>
    </message>
    <message>
        <source>The entered address does not refer to a key.</source>
        <translation>入力されたアドレスに紐づく鍵がありません。</translation>
    </message>
    <message>
        <source>Wallet unlock was cancelled.</source>
        <translation>ウォレットのアンロックはキャンセルされました。</translation>
    </message>
    <message>
        <source>Private key for the entered address is not available.</source>
        <translation>入力されたアドレスの秘密鍵は利用できません。</translation>
    </message>
    <message>
        <source>Message signing failed.</source>
        <translation>メッセージの署名に失敗しました。</translation>
    </message>
    <message>
        <source>Message signed.</source>
        <translation>メッセージに署名しました。</translation>
    </message>
    <message>
        <source>The signature could not be decoded.</source>
        <translation>署名が復号できませんでした。</translation>
    </message>
    <message>
        <source>Please check the signature and try again.</source>
        <translation>署名が正しいか確認してから、もう一度試してください。</translation>
    </message>
    <message>
        <source>The signature did not match the message digest.</source>
        <translation>署名がメッセージダイジェストと一致しませんでした。</translation>
    </message>
    <message>
        <source>Message verification failed.</source>
        <translation>メッセージの検証に失敗しました。</translation>
    </message>
    <message>
        <source>Message verified.</source>
        <translation>メッセージは検証されました。</translation>
    </message>
</context>
<context>
    <name>TrafficGraphWidget</name>
    <message>
        <source>KB/s</source>
        <translation>KB/秒</translation>
    </message>
</context>
<context>
    <name>TransactionDesc</name>
    <message numerus="yes">
        <source>Open for %n more block(s)</source>
        <translation><numerusform>あと %n ブロックは未承認の予定</numerusform></translation>
    </message>
    <message>
        <source>Open until %1</source>
        <translation>%1 まで未承認の予定</translation>
    </message>
    <message>
        <source>conflicted with a transaction with %1 confirmations</source>
        <translation>%1 承認の取引と衝突</translation>
    </message>
    <message>
        <source>0/unconfirmed, %1</source>
        <translation>0/未承認, %1</translation>
    </message>
    <message>
        <source>in memory pool</source>
        <translation>メモリプール内</translation>
    </message>
    <message>
        <source>not in memory pool</source>
        <translation>メモリプール外</translation>
    </message>
    <message>
        <source>abandoned</source>
        <translation>送信中止</translation>
    </message>
    <message>
        <source>%1/unconfirmed</source>
        <translation>%1/未承認</translation>
    </message>
    <message>
        <source>%1 confirmations</source>
        <translation>%1 承認</translation>
    </message>
    <message>
        <source>Status</source>
        <translation>状態</translation>
    </message>
    <message>
        <source>Date</source>
        <translation>日付</translation>
    </message>
    <message>
        <source>Source</source>
        <translation>ソース</translation>
    </message>
    <message>
        <source>Generated</source>
        <translation>生成</translation>
    </message>
    <message>
        <source>From</source>
        <translation>送金元</translation>
    </message>
    <message>
        <source>unknown</source>
        <translation>不明</translation>
    </message>
    <message>
        <source>To</source>
        <translation>送金先</translation>
    </message>
    <message>
        <source>own address</source>
        <translation>自分のアドレス</translation>
    </message>
    <message>
        <source>watch-only</source>
        <translation>ウォッチ限定</translation>
    </message>
    <message>
        <source>label</source>
        <translation>ラベル</translation>
    </message>
    <message>
        <source>Credit</source>
        <translation>貸方</translation>
    </message>
    <message numerus="yes">
        <source>matures in %n more block(s)</source>
        <translation><numerusform>あと %n ブロックで成熟</numerusform></translation>
    </message>
    <message>
        <source>not accepted</source>
        <translation>承認されていない</translation>
    </message>
    <message>
        <source>Debit</source>
        <translation>借方</translation>
    </message>
    <message>
        <source>Total debit</source>
        <translation>借方総計</translation>
    </message>
    <message>
        <source>Total credit</source>
        <translation>貸方総計</translation>
    </message>
    <message>
        <source>Transaction fee</source>
        <translation>取引手数料</translation>
    </message>
    <message>
        <source>Net amount</source>
        <translation>正味金額</translation>
    </message>
    <message>
        <source>Message</source>
        <translation>メッセージ</translation>
    </message>
    <message>
        <source>Comment</source>
        <translation>コメント</translation>
    </message>
    <message>
        <source>Transaction ID</source>
        <translation>取引ID</translation>
    </message>
    <message>
        <source>Transaction total size</source>
        <translation>トランザクションの全体サイズ</translation>
    </message>
    <message>
        <source>Transaction virtual size</source>
        <translation>トランザクションの仮想サイズ</translation>
    </message>
    <message>
        <source>Output index</source>
        <translation>アウトプット インデックス数</translation>
    </message>
    <message>
        <source>Merchant</source>
        <translation>リクエスト元</translation>
    </message>
    <message>
        <source>Generated coins must mature %1 blocks before they can be spent. When you generated this block, it was broadcast to the network to be added to the block chain. If it fails to get into the chain, its state will change to "not accepted" and it won't be spendable. This may occasionally happen if another node generates a block within a few seconds of yours.</source>
        <translation>生成されたコインは、%1 ブロックの間成熟させたあとに使用可能になります。このブロックは生成された際、ブロックチェーンに取り込まれるためにネットワークに放流されました。ブロックチェーンに取り込まれられなかった場合、取引状態が「承認されていない」に変更され、コインは使用不能になります。これは、別のノードがあなたの数秒前にブロックを生成した場合に時々起こる場合があります。</translation>
    </message>
    <message>
        <source>Debug information</source>
        <translation>デバッグ情報</translation>
    </message>
    <message>
        <source>Transaction</source>
        <translation>トランザクション</translation>
    </message>
    <message>
        <source>Inputs</source>
        <translation>インプット</translation>
    </message>
    <message>
        <source>Amount</source>
        <translation>金額</translation>
    </message>
    <message>
        <source>true</source>
        <translation>はい</translation>
    </message>
    <message>
        <source>false</source>
        <translation>いいえ</translation>
    </message>
</context>
<context>
    <name>TransactionDescDialog</name>
    <message>
        <source>This pane shows a detailed description of the transaction</source>
        <translation>取引の詳細</translation>
    </message>
    <message>
        <source>Details for %1</source>
        <translation>%1 の詳細</translation>
    </message>
</context>
<context>
    <name>TransactionTableModel</name>
    <message>
        <source>Date</source>
        <translation>日時</translation>
    </message>
    <message>
        <source>Type</source>
        <translation>種別</translation>
    </message>
    <message>
        <source>Label</source>
        <translation>ラベル</translation>
    </message>
    <message numerus="yes">
        <source>Open for %n more block(s)</source>
        <translation><numerusform>あと %n ブロックは未承認の予定</numerusform></translation>
    </message>
    <message>
        <source>Open until %1</source>
        <translation>%1 まで未承認の予定</translation>
    </message>
    <message>
        <source>Unconfirmed</source>
        <translation>未承認</translation>
    </message>
    <message>
        <source>Abandoned</source>
        <translation>送信中止</translation>
    </message>
    <message>
        <source>Confirming (%1 of %2 recommended confirmations)</source>
        <translation>承認中（推奨承認数 %2 のうち %1 承認が完了）</translation>
    </message>
    <message>
        <source>Confirmed (%1 confirmations)</source>
        <translation>承認されました（%1 承認）</translation>
    </message>
    <message>
        <source>Conflicted</source>
        <translation>衝突</translation>
    </message>
    <message>
        <source>Immature (%1 confirmations, will be available after %2)</source>
        <translation>未成熟（%1 承認。%2 承認完了後に使用可能）</translation>
    </message>
    <message>
        <source>Generated but not accepted</source>
        <translation>生成されましたが承認されませんでした</translation>
    </message>
    <message>
        <source>Received with</source>
        <translation>受取(通常)</translation>
    </message>
    <message>
        <source>Received from</source>
        <translation>受取(その他)</translation>
    </message>
    <message>
        <source>Sent to</source>
        <translation>送金</translation>
    </message>
    <message>
        <source>Payment to yourself</source>
        <translation>自分への送金</translation>
    </message>
    <message>
        <source>Mined</source>
        <translation>発掘</translation>
    </message>
    <message>
        <source>watch-only</source>
        <translation>ウォッチ限定</translation>
    </message>
    <message>
        <source>(n/a)</source>
        <translation>(n/a)</translation>
    </message>
    <message>
        <source>(no label)</source>
        <translation>(ラベル無し)</translation>
    </message>
    <message>
        <source>Transaction status. Hover over this field to show number of confirmations.</source>
        <translation>取引の状況。このフィールドの上にカーソルを置くと承認数が表示されます。</translation>
    </message>
    <message>
        <source>Date and time that the transaction was received.</source>
        <translation>取引を受信した日時。</translation>
    </message>
    <message>
        <source>Type of transaction.</source>
        <translation>取引の種類。</translation>
    </message>
    <message>
        <source>Whether or not a watch-only address is involved in this transaction.</source>
        <translation>ウォッチ限定アドレスがこの取引に含まれているかどうか。</translation>
    </message>
    <message>
        <source>User-defined intent/purpose of the transaction.</source>
        <translation>ユーザー定義の取引の目的や用途。</translation>
    </message>
    <message>
        <source>Amount removed from or added to balance.</source>
        <translation>残高から増えた又は減った総額。</translation>
    </message>
</context>
<context>
    <name>TransactionView</name>
    <message>
        <source>All</source>
        <translation>すべて</translation>
    </message>
    <message>
        <source>Today</source>
        <translation>今日</translation>
    </message>
    <message>
        <source>This week</source>
        <translation>今週</translation>
    </message>
    <message>
        <source>This month</source>
        <translation>今月</translation>
    </message>
    <message>
        <source>Last month</source>
        <translation>先月</translation>
    </message>
    <message>
        <source>This year</source>
        <translation>今年</translation>
    </message>
    <message>
        <source>Range...</source>
        <translation>期間指定...</translation>
    </message>
    <message>
        <source>Received with</source>
        <translation>受取</translation>
    </message>
    <message>
        <source>Sent to</source>
        <translation>送金</translation>
    </message>
    <message>
        <source>To yourself</source>
        <translation>自己送金</translation>
    </message>
    <message>
        <source>Mined</source>
        <translation>発掘</translation>
    </message>
    <message>
        <source>Other</source>
        <translation>その他</translation>
    </message>
    <message>
        <source>Enter address, transaction id, or label to search</source>
        <translation>検索したいアドレスや取引ID、ラベルを入力</translation>
    </message>
    <message>
        <source>Min amount</source>
        <translation>表示最小金額</translation>
    </message>
    <message>
        <source>Abandon transaction</source>
        <translation>取引の送信を中止</translation>
    </message>
    <message>
        <source>Increase transaction fee</source>
        <translation>取引手数料を上乗せ</translation>
    </message>
    <message>
        <source>Copy address</source>
        <translation>アドレスをコピー</translation>
    </message>
    <message>
        <source>Copy label</source>
        <translation>ラベルをコピー</translation>
    </message>
    <message>
        <source>Copy amount</source>
        <translation>金額をコピー</translation>
    </message>
    <message>
        <source>Copy transaction ID</source>
        <translation>取引IDをコピー</translation>
    </message>
    <message>
        <source>Copy raw transaction</source>
        <translation>生トランザクションをコピー</translation>
    </message>
    <message>
        <source>Copy full transaction details</source>
        <translation>取引の詳細すべてをコピー</translation>
    </message>
    <message>
        <source>Edit label</source>
        <translation>ラベルを編集</translation>
    </message>
    <message>
        <source>Show transaction details</source>
        <translation>取引の詳細を表示</translation>
    </message>
    <message>
        <source>Export Transaction History</source>
        <translation>取引履歴をエクスポート</translation>
    </message>
    <message>
        <source>Comma separated file (*.csv)</source>
        <translation>テキスト CSV (*.csv)</translation>
    </message>
    <message>
        <source>Confirmed</source>
        <translation>承認済み</translation>
    </message>
    <message>
        <source>Watch-only</source>
        <translation>ウォッチ限定</translation>
    </message>
    <message>
        <source>Date</source>
        <translation>日時</translation>
    </message>
    <message>
        <source>Type</source>
        <translation>種別</translation>
    </message>
    <message>
        <source>Label</source>
        <translation>ラベル</translation>
    </message>
    <message>
        <source>Address</source>
        <translation>アドレス</translation>
    </message>
    <message>
        <source>ID</source>
        <translation>ID</translation>
    </message>
    <message>
        <source>Exporting Failed</source>
        <translation>エクスポートに失敗しました</translation>
    </message>
    <message>
        <source>There was an error trying to save the transaction history to %1.</source>
        <translation>取引履歴を %1 に保存する際にエラーが発生しました。</translation>
    </message>
    <message>
        <source>Exporting Successful</source>
        <translation>エクスポートに成功しました</translation>
    </message>
    <message>
        <source>The transaction history was successfully saved to %1.</source>
        <translation>取引履歴は正常に %1 に保存されました。</translation>
    </message>
    <message>
        <source>Range:</source>
        <translation>期間:</translation>
    </message>
    <message>
        <source>to</source>
        <translation>〜</translation>
    </message>
</context>
<context>
    <name>UnitDisplayStatusBarControl</name>
    <message>
        <source>Unit to show amounts in. Click to select another unit.</source>
        <translation>金額を表示する際の単位。クリックすると他の単位を選択できます。</translation>
    </message>
</context>
<context>
    <name>WalletController</name>
    <message>
        <source>Close wallet</source>
        <translation>ウォレットを閉じる</translation>
    </message>
    <message>
        <source>Closing the wallet for too long can result in having to resync the entire chain if pruning is enabled.</source>
        <translation>ブロックファイル剪定が有効の場合、長期間ウォレットを起動しないと全チェーンを再度同期させる必要があるかもしれません。</translation>
    </message>
</context>
<context>
    <name>WalletFrame</name>
    <message>
        <source>No wallet has been loaded.</source>
        <translation>ウォレットが読み込まれていません。</translation>
    </message>
</context>
<context>
    <name>WalletModel</name>
    <message>
        <source>Send Coins</source>
        <translation>コインの送金</translation>
    </message>
    <message>
        <source>Fee bump error</source>
        <translation>手数料上乗せエラー</translation>
    </message>
    <message>
        <source>Increasing transaction fee failed</source>
        <translation>取引手数料の上乗せに失敗しました</translation>
    </message>
    <message>
        <source>Do you want to increase the fee?</source>
        <translation>手数料を上乗せしてもよろしいですか？</translation>
    </message>
    <message>
        <source>Current fee:</source>
        <translation>現在の手数料:</translation>
    </message>
    <message>
        <source>Increase:</source>
        <translation>上乗せ額:</translation>
    </message>
    <message>
        <source>New fee:</source>
        <translation>新しい手数料:</translation>
    </message>
    <message>
        <source>Confirm fee bump</source>
        <translation>手数料上乗せの確認</translation>
    </message>
    <message>
        <source>Can't sign transaction.</source>
        <translation>トランザクションを署名できませんでした。</translation>
    </message>
    <message>
        <source>Could not commit transaction</source>
        <translation>トランザクションのコミットに失敗しました</translation>
    </message>
    <message>
        <source>default wallet</source>
        <translation>デフォルトウォレット</translation>
    </message>
</context>
<context>
    <name>WalletView</name>
    <message>
        <source>&amp;Export</source>
        <translation>エクスポート(&amp;E)</translation>
    </message>
    <message>
        <source>Export the data in the current tab to a file</source>
        <translation>現在のタブのデータをファイルにエクスポート</translation>
    </message>
    <message>
        <source>Backup Wallet</source>
        <translation>ウォレットのバックアップ</translation>
    </message>
    <message>
        <source>Wallet Data (*.dat)</source>
        <translation>ウォレット データ (*.dat)</translation>
    </message>
    <message>
        <source>Backup Failed</source>
        <translation>バックアップ失敗</translation>
    </message>
    <message>
        <source>There was an error trying to save the wallet data to %1.</source>
        <translation>ウォレットデータを %1 へ保存する際にエラーが発生しました。</translation>
    </message>
    <message>
        <source>Backup Successful</source>
        <translation>バックアップ成功</translation>
    </message>
    <message>
        <source>The wallet data was successfully saved to %1.</source>
        <translation>ウォレット データは正常に %1 に保存されました。</translation>
    </message>
    <message>
        <source>Cancel</source>
        <translation>キャンセル</translation>
    </message>
</context>
<context>
    <name>bitcoin-core</name>
    <message>
        <source>Distributed under the MIT software license, see the accompanying file %s or %s</source>
        <translation>MIT ソフトウェアライセンスのもとで配布されています。付属の %s ファイルか、 %s を参照してください</translation>
    </message>
    <message>
        <source>Prune configured below the minimum of %d MiB.  Please use a higher number.</source>
        <translation>剪定設定が、設定可能最小値の %d MiBより低く設定されています。より大きい値を使用してください。</translation>
    </message>
    <message>
        <source>Prune: last wallet synchronisation goes beyond pruned data. You need to -reindex (download the whole blockchain again in case of pruned node)</source>
        <translation>剪定: 最後のウォレット同期ポイントが、剪定されたデータを越えています。-reindex を実行する必要があります (剪定されたノードの場合、ブロックチェーン全体を再ダウンロードします)</translation>
    </message>
    <message>
        <source>Rescans are not possible in pruned mode. You will need to use -reindex which will download the whole blockchain again.</source>
        <translation>剪定モードでは再スキャンを行うことはできません。-reindex オプションを指定し、ブロックチェーン全体を再ダウンロードする必要があります。</translation>
    </message>
    <message>
        <source>Error: A fatal internal error occurred, see debug.log for details</source>
        <translation>エラー: 致命的な内部エラーが発生しました。詳細は debug.log を参照してください</translation>
    </message>
    <message>
        <source>Pruning blockstore...</source>
        <translation>ブロック保存容量を剪定中...</translation>
    </message>
    <message>
        <source>Unable to start HTTP server. See debug log for details.</source>
        <translation>HTTPサーバを開始できませんでした。詳細は debug.log を参照してください。</translation>
    </message>
    <message>
        <source>The %s developers</source>
        <translation>%s の開発者</translation>
    </message>
    <message>
        <source>Can't generate a change-address key. No keys in the internal keypool and can't generate any keys.</source>
        <translation>おつりアドレスの鍵を作成することができません。内部のキープールに鍵が存在しないため、鍵を生成することができません。</translation>
    </message>
    <message>
        <source>Cannot obtain a lock on data directory %s. %s is probably already running.</source>
        <translation>データ ディレクトリ %s のロックを取得することができません。%s がおそらく既に実行中です。</translation>
    </message>
    <message>
        <source>Cannot provide specific connections and have addrman find outgoing connections at the same.</source>
        <translation>指定された接続が利用できず、また addrman は外向き接続を見つけられませんでした。</translation>
    </message>
    <message>
        <source>Error reading %s! All keys read correctly, but transaction data or address book entries might be missing or incorrect.</source>
        <translation>%s の読み込み中にエラーが発生しました！ 全ての鍵は正しく読み込めましたが、取引データやアドレス帳の項目が失われたか、正しくない可能性があります。</translation>
    </message>
    <message>
        <source>Please check that your computer's date and time are correct! If your clock is wrong, %s will not work properly.</source>
        <translation>お使いのコンピューターの日付と時刻が正しいことを確認してください！ PCの時計が正しくない場合 %s は正確に動作しません。</translation>
    </message>
    <message>
        <source>Please contribute if you find %s useful. Visit %s for further information about the software.</source>
        <translation>%s が有用だと感じられた方はぜひプロジェクトへの貢献をお願いします。ソフトウェアのより詳細な情報については %s をご覧ください。</translation>
    </message>
    <message>
        <source>The block database contains a block which appears to be from the future. This may be due to your computer's date and time being set incorrectly. Only rebuild the block database if you are sure that your computer's date and time are correct</source>
        <translation>ブロックデータベースに未来の時刻のブロックが含まれています。お使いのコンピューターの日付と時刻が間違っている可能性があります。コンピュータの日付と時刻が本当に正しい場合にのみ、ブロックデータベースの再構築を実行してください。</translation>
    </message>
    <message>
        <source>This is a pre-release test build - use at your own risk - do not use for mining or merchant applications</source>
        <translation>これはリリース前のテストビルドです - 自己責任で使用してください - 採掘や商取引に使用しないでください</translation>
    </message>
    <message>
        <source>This is the transaction fee you may discard if change is smaller than dust at this level</source>
        <translation>これは、このレベルでダストよりもお釣りが小さい場合に破棄されるトランザクション手数料です。</translation>
    </message>
    <message>
        <source>Unable to replay blocks. You will need to rebuild the database using -reindex-chainstate.</source>
        <translation>ブロックのリプレイができませんでした。-reindex-chainstate オプションを指定してデータベースを再構築する必要があります。</translation>
    </message>
    <message>
        <source>Unable to rewind the database to a pre-fork state. You will need to redownload the blockchain</source>
        <translation>データベースをフォーク前の状態に巻き戻せませんでした。ブロックチェーンを再ダウンロードする必要があります</translation>
    </message>
    <message>
        <source>Warning: The network does not appear to fully agree! Some miners appear to be experiencing issues.</source>
        <translation>警告: ネットワークは完全に合意が取れていないようです。問題が発生しているマイナーがいる可能性があります。</translation>
    </message>
    <message>
        <source>Warning: We do not appear to fully agree with our peers! You may need to upgrade, or other nodes may need to upgrade.</source>
        <translation>警告: ピアと完全に合意が取れていないようです！ このノードもしくは他のノードのアップグレードが必要な可能性があります。</translation>
    </message>
    <message>
        <source>%d of last 100 blocks have unexpected version</source>
        <translation>直近の100ブロックの内、%d ブロックが予期しないバージョンを含んでいます</translation>
    </message>
    <message>
        <source>%s corrupt, salvage failed</source>
        <translation>%s が壊れています。復旧にも失敗しました</translation>
    </message>
    <message>
        <source>-maxmempool must be at least %d MB</source>
        <translation>-maxmempoolは最低でも %d MB必要です</translation>
    </message>
    <message>
        <source>Cannot resolve -%s address: '%s'</source>
        <translation>-%s アドレス '%s' を解決できません</translation>
    </message>
    <message>
        <source>Change index out of range</source>
        <translation>お釣りのインデックスが範囲外です</translation>
    </message>
    <message>
        <source>Config setting for %s only applied on %s network when in [%s] section.</source>
        <translation>%s の設定は、 [%s] セクションに書かれた場合のみ %s ネットワークへ適用されます。</translation>
    </message>
    <message>
        <source>Copyright (C) %i-%i</source>
        <translation>Copyright (C) %i-%i</translation>
    </message>
    <message>
        <source>Corrupted block database detected</source>
        <translation>破損したブロック データベースが見つかりました</translation>
    </message>
    <message>
        <source>Do you want to rebuild the block database now?</source>
        <translation>ブロック データベースを今すぐ再構築しますか？</translation>
    </message>
    <message>
        <source>Error initializing block database</source>
        <translation>ブロックデータベースの初期化時にエラーが発生しました</translation>
    </message>
    <message>
        <source>Error initializing wallet database environment %s!</source>
        <translation>ウォレットデータベース環境 %s の初期化時にエラーが発生しました！</translation>
    </message>
    <message>
        <source>Error loading %s</source>
        <translation>%s の読み込みエラー</translation>
    </message>
    <message>
        <source>Error loading %s: Private keys can only be disabled during creation</source>
        <translation>%s の読み込みエラー: 秘密鍵の無効化はウォレットの生成時のみ可能です</translation>
    </message>
    <message>
        <source>Error loading %s: Wallet corrupted</source>
        <translation>%s の読み込みエラー: ウォレットが壊れています</translation>
    </message>
    <message>
        <source>Error loading %s: Wallet requires newer version of %s</source>
        <translation>%s の読み込みエラー: より新しいバージョンの %s が必要です</translation>
    </message>
    <message>
        <source>Error loading block database</source>
        <translation>ブロックデータベースの読み込み時にエラーが発生しました</translation>
    </message>
    <message>
        <source>Error opening block database</source>
        <translation>ブロックデータベースのオープン時にエラーが発生しました</translation>
    </message>
    <message>
        <source>Failed to listen on any port. Use -listen=0 if you want this.</source>
        <translation>ポートのリッスンに失敗しました。必要であれば -listen=0 を指定してください。</translation>
    </message>
    <message>
        <source>Failed to rescan the wallet during initialization</source>
        <translation>初期化中にウォレットの再スキャンに失敗しました</translation>
    </message>
    <message>
        <source>Importing...</source>
        <translation>インポート中...</translation>
    </message>
    <message>
        <source>Incorrect or no genesis block found. Wrong datadir for network?</source>
        <translation>ジェネシスブロックが不正であるか、見つかりません。ネットワークの datadir が間違っていませんか？</translation>
    </message>
    <message>
        <source>Initialization sanity check failed. %s is shutting down.</source>
        <translation>初期化時の健全性検査に失敗しました。%s を終了します。</translation>
    </message>
    <message>
        <source>Invalid amount for -%s=&lt;amount&gt;: '%s'</source>
        <translation>-%s=&lt;amount&gt; オプションに対する不正な amount: '%s'</translation>
    </message>
    <message>
        <source>Invalid amount for -discardfee=&lt;amount&gt;: '%s'</source>
        <translation>-discardfee=&lt;amount&gt; オプションに対する不正な amount: '%s'</translation>
    </message>
    <message>
        <source>Invalid amount for -fallbackfee=&lt;amount&gt;: '%s'</source>
        <translation>-fallbackfee=&lt;amount&gt; オプションに対する不正な amount: '%s'</translation>
    </message>
    <message>
        <source>Specified blocks directory "%s" does not exist.</source>
        <translation>指定されたブロックディレクトリ "%s" は存在しません｡</translation>
    </message>
    <message>
        <source>Unknown address type '%s'</source>
        <translation>未知のアドレス形式 '%s' です</translation>
    </message>
    <message>
        <source>Unknown change type '%s'</source>
        <translation>未知のおつり用アドレス形式 '%s' です</translation>
    </message>
    <message>
        <source>Upgrading txindex database</source>
        <translation>txindex データベースの更新中</translation>
    </message>
    <message>
        <source>Loading P2P addresses...</source>
        <translation>P2Pアドレスの読み込み中...</translation>
    </message>
    <message>
        <source>Loading banlist...</source>
        <translation>banリストの読み込み中...</translation>
    </message>
    <message>
        <source>Not enough file descriptors available.</source>
        <translation>使用可能なファイルディスクリプタが不足しています。</translation>
    </message>
    <message>
        <source>Prune cannot be configured with a negative value.</source>
        <translation>剪定モードの設定値は負の値にはできません。</translation>
    </message>
    <message>
        <source>Prune mode is incompatible with -txindex.</source>
        <translation>剪定モードは -txindex オプションと互換性がありません。</translation>
    </message>
    <message>
        <source>Replaying blocks...</source>
        <translation>ブロックのリプレイ中...</translation>
    </message>
    <message>
        <source>Rewinding blocks...</source>
        <translation>ブロックの巻き戻し中...</translation>
    </message>
    <message>
        <source>The source code is available from %s.</source>
        <translation>ソースコードは %s から入手できます。</translation>
    </message>
    <message>
        <source>Transaction fee and change calculation failed</source>
        <translation>トランザクション手数料およびお釣りの計算に失敗しました</translation>
    </message>
    <message>
        <source>Unable to bind to %s on this computer. %s is probably already running.</source>
        <translation>このコンピュータの %s にバインドすることができません。%s がおそらく既に実行中です。</translation>
    </message>
    <message>
        <source>Unable to generate keys</source>
        <translation>鍵を生成できません</translation>
    </message>
    <message>
        <source>Unsupported logging category %s=%s.</source>
        <translation>サポートされていないログカテゴリ %s=%s 。</translation>
    </message>
    <message>
        <source>Upgrading UTXO database</source>
        <translation>UTXOデータベースの更新中</translation>
    </message>
    <message>
        <source>User Agent comment (%s) contains unsafe characters.</source>
        <translation>ユーザエージェントのコメント ( %s ) に安全でない文字が含まれています。</translation>
    </message>
    <message>
        <source>Verifying blocks...</source>
        <translation>ブロックの検証中...</translation>
    </message>
    <message>
        <source>Wallet needed to be rewritten: restart %s to complete</source>
        <translation>ウォレットの書き直しが必要です: 完了するために %s を再起動します</translation>
    </message>
    <message>
        <source>Error: Listening for incoming connections failed (listen returned error %s)</source>
        <translation>エラー: 内向きの接続をリッスンするのに失敗しました（%s エラーが返却されました）</translation>
    </message>
    <message>
        <source>Invalid amount for -maxtxfee=&lt;amount&gt;: '%s' (must be at least the minrelay fee of %s to prevent stuck transactions)</source>
        <translation>-maxtxfee=&lt;amount&gt; オプションに対する不正な amount: '%s'（トランザクション詰まり防止のため、最小中継手数料の %s より大きくする必要があります）</translation>
    </message>
    <message>
        <source>The transaction amount is too small to send after the fee has been deducted</source>
        <translation>取引の手数料差引後金額が小さすぎるため、送金できません。</translation>
    </message>
    <message>
        <source>You need to rebuild the database using -reindex to go back to unpruned mode.  This will redownload the entire blockchain</source>
        <translation>非剪定モードに戻るためには -reindex オプションを指定してデータベースを再構築する必要があります。 ブロックチェーン全体の再ダウンロードが必要となります。</translation>
    </message>
    <message>
        <source>Error reading from database, shutting down.</source>
        <translation>データベースの読み込みエラー。シャットダウンします。</translation>
    </message>
    <message>
        <source>Error upgrading chainstate database</source>
        <translation>chainstate データベースの更新時にエラーが発生しました</translation>
    </message>
    <message>
        <source>Error: Disk space is low for %s</source>
        <translation>エラー: %s 用のディスク容量が不足しています</translation>
    </message>
    <message>
        <source>Invalid -onion address or hostname: '%s'</source>
        <translation>-onion オプションに対する不正なアドレスまたはホスト名: '%s'</translation>
    </message>
    <message>
        <source>Invalid -proxy address or hostname: '%s'</source>
        <translation>-proxy オプションに対する不正なアドレスまたはホスト名: '%s'</translation>
    </message>
    <message>
        <source>Invalid amount for -paytxfee=&lt;amount&gt;: '%s' (must be at least %s)</source>
        <translation>-paytxfee=&lt;amount&gt; オプションにに対する不正な amount: '%s'（最低でも %s である必要があります）</translation>
    </message>
    <message>
        <source>Invalid netmask specified in -whitelist: '%s'</source>
        <translation>-whitelist オプションに対する不正なネットマスク: '%s'</translation>
    </message>
    <message>
        <source>Need to specify a port with -whitebind: '%s'</source>
        <translation>-whitebind オプションでポートを指定する必要があります: '%s'</translation>
    </message>
    <message>
        <source>Reducing -maxconnections from %d to %d, because of system limitations.</source>
        <translation>システム上の制約から、-maxconnections を %d から %d に削減しました。</translation>
    </message>
    <message>
        <source>Section [%s] is not recognized.</source>
        <translation>セクション名 [%s] は認識されません。</translation>
    </message>
    <message>
        <source>Signing transaction failed</source>
        <translation>取引の署名に失敗しました</translation>
    </message>
    <message>
        <source>Specified -walletdir "%s" does not exist</source>
        <translation>指定された -walletdir "%s" は存在しません。</translation>
    </message>
    <message>
        <source>Specified -walletdir "%s" is a relative path</source>
        <translation>指定された -walletdir "%s" は相対パスです。</translation>
    </message>
    <message>
        <source>Specified -walletdir "%s" is not a directory</source>
        <translation>指定された-walletdir "%s" はディレクトリではありません。</translation>
    </message>
    <message>
        <source>The specified config file %s does not exist
</source>
        <translation>指定された設定ファイル %s が存在しません｡
</translation>
    </message>
    <message>
        <source>The transaction amount is too small to pay the fee</source>
        <translation>取引の手数料差引後金額が小さすぎるため、送金できません。</translation>
    </message>
    <message>
        <source>This is experimental software.</source>
        <translation>これは実験用のソフトウェアです。</translation>
    </message>
    <message>
        <source>Transaction amount too small</source>
        <translation>取引の金額が小さすぎます</translation>
    </message>
    <message>
        <source>Transaction too large</source>
        <translation>トランザクションが大きすぎます</translation>
    </message>
    <message>
        <source>Unable to bind to %s on this computer (bind returned error %s)</source>
        <translation>このコンピュータの %s にバインドすることができません（%s エラーが返却されました）</translation>
    </message>
    <message>
        <source>Unable to create the PID file '%s': %s</source>
        <translation>PIDファイルの作成に失敗しました ('%s': %s)</translation>
    </message>
    <message>
        <source>Unable to generate initial keys</source>
        <translation>イニシャル鍵を生成できません</translation>
    </message>
    <message>
        <source>Verifying wallet(s)...</source>
        <translation>ウォレットの確認中...</translation>
    </message>
    <message>
        <source>Warning: unknown new rules activated (versionbit %i)</source>
        <translation>警告: 未知の新しいルールが有効化されました (バージョンビット %i)</translation>
    </message>
    <message>
        <source>Zapping all transactions from wallet...</source>
        <translation>ウォレットから全取引を消去中...</translation>
    </message>
    <message>
        <source>-maxtxfee is set very high! Fees this large could be paid on a single transaction.</source>
        <translation>-maxtxfee が非常に高く設定されています！ ひとつの取引でこの金額の手数料が支払われてしまうことがあります。</translation>
    </message>
    <message>
        <source>This is the transaction fee you may pay when fee estimates are not available.</source>
        <translation>これは、手数料推定機能が利用できない場合に支払う取引手数料です。</translation>
    </message>
    <message>
        <source>This product includes software developed by the OpenSSL Project for use in the OpenSSL Toolkit %s and cryptographic software written by Eric Young and UPnP software written by Thomas Bernard.</source>
        <translation>この製品は、OpenSSLツールキット %s で使用するためにOpenSSLプロジェクトにより開発されたソフトウェアと、Eric Young氏により開発された暗号ソフトウェア、Thomas Bernard氏により開発されたUPnPソフトウェアを使用しています。</translation>
    </message>
    <message>
        <source>Total length of network version string (%i) exceeds maximum length (%i). Reduce the number or size of uacomments.</source>
        <translation>ネットワークバージョン文字列の長さ（%i）が、最大の長さ（%i） を超えています。UAコメントの数や長さを削減してください。</translation>
    </message>
    <message>
        <source>Warning: Wallet file corrupt, data salvaged! Original %s saved as %s in %s; if your balance or transactions are incorrect you should restore from a backup.</source>
        <translation>警告: ウォレットファイルが破損していたため、データを復旧しました！ 復旧前の %s は %s として %s に保存されました。残高や取引が正しくない場合にはバックアップから復元してください。</translation>
    </message>
    <message>
        <source>%s is set very high!</source>
        <translation>%s の設定値が高すぎです！</translation>
    </message>
    <message>
        <source>Error loading wallet %s. Duplicate -wallet filename specified.</source>
        <translation>ウォレット %s の読み込み時にエラーが発生しました。重複する -wallet ファイル名が指定されました。</translation>
    </message>
    <message>
        <source>Starting network threads...</source>
        <translation>ネットワークスレッドの起動中...</translation>
    </message>
    <message>
        <source>The wallet will avoid paying less than the minimum relay fee.</source>
        <translation>ウォレットは最小中継手数料を下回る金額は支払いません。</translation>
    </message>
    <message>
        <source>This is the minimum transaction fee you pay on every transaction.</source>
        <translation>これは、全ての取引に対して最低限支払うべき手数料です。</translation>
    </message>
    <message>
        <source>This is the transaction fee you will pay if you send a transaction.</source>
        <translation>これは、取引を送信する場合に支払う取引手数料です。</translation>
    </message>
    <message>
        <source>Transaction amounts must not be negative</source>
        <translation>取引の金額は負の値にはできません</translation>
    </message>
    <message>
        <source>Transaction has too long of a mempool chain</source>
        <translation>トランザクションのmempoolチェーンが長すぎます</translation>
    </message>
    <message>
        <source>Transaction must have at least one recipient</source>
        <translation>トランザクションは最低ひとつの受取先が必要です</translation>
    </message>
    <message>
        <source>Unknown network specified in -onlynet: '%s'</source>
        <translation>-onlynet オプションに対する不明なネットワーク: '%s'</translation>
    </message>
    <message>
        <source>Insufficient funds</source>
        <translation>残高不足</translation>
    </message>
    <message>
        <source>Cannot upgrade a non HD split wallet without upgrading to support pre split keypool. Please use -upgradewallet=169900 or -upgradewallet with no version specified.</source>
        <translation>分割済みキープールをサポートするようにアップグレードしないと、非HD分割ウォレットをアップグレードすることはできません。 -upgradewallet=169900 オプションか、バージョン指定無しで -upgradewallet オプションを指定してください。</translation>
    </message>
    <message>
        <source>Fee estimation failed. Fallbackfee is disabled. Wait a few blocks or enable -fallbackfee.</source>
        <translation>手数料推定に失敗しました。代替手数料が無効です。数ブロック待つか、-fallbackfee オプションを有効にしてください。</translation>
    </message>
    <message>
        <source>Warning: Private keys detected in wallet {%s} with disabled private keys</source>
        <translation>警告: 秘密鍵が無効なウォレット {%s} で秘密鍵を検出しました。</translation>
    </message>
    <message>
        <source>Cannot write to data directory '%s'; check permissions.</source>
        <translation>データディレクトリ '%s' に書き込むことができません。アクセス権を確認してください。</translation>
    </message>
    <message>
        <source>Loading block index...</source>
        <translation>ブロックインデックスの読み込み中...</translation>
    </message>
    <message>
        <source>Loading wallet...</source>
        <translation>ウォレットの読み込み中...</translation>
    </message>
    <message>
        <source>Cannot downgrade wallet</source>
        <translation>ウォレットのダウングレードはできません</translation>
    </message>
    <message>
        <source>Rescanning...</source>
        <translation>再スキャン中...</translation>
    </message>
    <message>
        <source>Done loading</source>
        <translation>読み込み完了</translation>
    </message>
</context>
</TS><|MERGE_RESOLUTION|>--- conflicted
+++ resolved
@@ -1487,13 +1487,8 @@
         <translation>金額</translation>
     </message>
     <message>
-<<<<<<< HEAD
-        <source>Enter a Liquid address (e.g. %1)</source>
-        <translation>Bitcoinアドレスを入力してください (例 %1)</translation>
-=======
         <source>Enter a Bitcoin address (e.g. %1)</source>
         <translation>Bitcoin アドレスを入力してください (例: %1)</translation>
->>>>>>> 2fe6c185
     </message>
     <message>
         <source>%1 d</source>
@@ -1977,13 +1972,8 @@
         <translation>ネイティブ Segwit アドレス(別名: Bech32 アドレス・ BIP-173 アドレス)を利用することで、取引手数料が安くなり、誤入力防止機能も強化されますが、Segwit アドレスをサポートしない古いウォレットとは取引できません。チェックを外すと、古いウォレットとの互換性を保ったアドレスが代わりに生成されます。</translation>
     </message>
     <message>
-<<<<<<< HEAD
-        <source>Generate blinded native segwit (Blech32) address</source>
-        <translation>Segwitアドレス(Bech32アドレス)を生成する</translation>
-=======
         <source>Generate native segwit (Bech32) address</source>
         <translation>Segwit アドレス（Bech32 アドレス）を生成</translation>
->>>>>>> 2fe6c185
     </message>
     <message>
         <source>Requested payments history</source>
