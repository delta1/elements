--- conflicted
+++ resolved
@@ -91,23 +91,13 @@
 #if 0
         tableView->setColumnWidth(RecentRequestsTableModel::Label, LABEL_COLUMN_WIDTH);
         tableView->setColumnWidth(RecentRequestsTableModel::Amount, AMOUNT_MINIMUM_COLUMN_WIDTH);
-<<<<<<< HEAD
-#endif
-=======
         tableView->horizontalHeader()->setMinimumSectionSize(MINIMUM_COLUMN_WIDTH);
         tableView->horizontalHeader()->setStretchLastSection(true);
->>>>>>> fd725c2d
+#endif
 
         connect(tableView->selectionModel(),
             &QItemSelectionModel::selectionChanged, this,
             &ReceiveCoinsDialog::recentRequestsView_selectionChanged);
-<<<<<<< HEAD
-#if 0
-        // Last 2 columns are set by the columnResizingFixer, when the table geometry is ready.
-        columnResizingFixer = new GUIUtil::TableViewLastColumnResizingFixer(tableView, AMOUNT_MINIMUM_COLUMN_WIDTH, DATE_COLUMN_WIDTH, this);
-#endif
-=======
->>>>>>> fd725c2d
 
         if (model->wallet().getDefaultAddressType() == OutputType::BECH32) {
             ui->useBech32->setCheckState(Qt::Checked);
@@ -251,16 +241,6 @@
     model->getRecentRequestsTableModel()->removeRows(firstIndex.row(), selection.length(), firstIndex.parent());
 }
 
-<<<<<<< HEAD
-// We override the virtual resizeEvent of the QWidget to adjust tables column
-// sizes as the tables width is proportional to the dialogs width.
-void ReceiveCoinsDialog::resizeEvent(QResizeEvent *event)
-{
-    QWidget::resizeEvent(event);
-}
-
-=======
->>>>>>> fd725c2d
 QModelIndex ReceiveCoinsDialog::selectedRow()
 {
     if(!model || !model->getRecentRequestsTableModel() || !ui->recentRequestsView->selectionModel())
