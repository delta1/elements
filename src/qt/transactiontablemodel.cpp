// Copyright (c) 2011-2022 The Bitcoin Core developers
// Distributed under the MIT software license, see the accompanying
// file COPYING or http://www.opensource.org/licenses/mit-license.php.

#include <qt/transactiontablemodel.h>

#include <qt/addresstablemodel.h>
#include <qt/bitcoinunits.h>
#include <qt/clientmodel.h>
#include <qt/guiconstants.h>
#include <qt/guiutil.h>
#include <qt/optionsmodel.h>
#include <qt/platformstyle.h>
#include <qt/transactiondesc.h>
#include <qt/transactionrecord.h>
#include <qt/walletmodel.h>

#include <assetsdir.h>
#include <core_io.h>
#include <interfaces/handler.h>
#include <tinyformat.h>
#include <uint256.h>
#include <policy/policy.h>

#include <algorithm>
#include <functional>

#include <QColor>
#include <QDateTime>
#include <QDebug>
#include <QIcon>
#include <QLatin1Char>
#include <QLatin1String>
#include <QList>


// Amount column is right-aligned it contains numbers
static int column_alignments[] = {
        Qt::AlignLeft|Qt::AlignVCenter, /*status=*/
        Qt::AlignLeft|Qt::AlignVCenter, /*watchonly=*/
        Qt::AlignLeft|Qt::AlignVCenter, /*date=*/
        Qt::AlignLeft|Qt::AlignVCenter, /*type=*/
        Qt::AlignLeft|Qt::AlignVCenter, /*address=*/
        Qt::AlignRight|Qt::AlignVCenter /* amount */
    };

// Comparison operator for sort/binary search of model tx list
struct TxLessThan
{
    bool operator()(const TransactionRecord &a, const TransactionRecord &b) const
    {
        return a.hash < b.hash;
    }
    bool operator()(const TransactionRecord &a, const uint256 &b) const
    {
        return a.hash < b;
    }
    bool operator()(const uint256 &a, const TransactionRecord &b) const
    {
        return a < b.hash;
    }
};

// queue notifications to show a non freezing progress dialog e.g. for rescan
struct TransactionNotification
{
public:
    TransactionNotification() = default;
    TransactionNotification(uint256 _hash, ChangeType _status, bool _showTransaction):
        hash(_hash), status(_status), showTransaction(_showTransaction) {}

    void invoke(QObject *ttm)
    {
        QString strHash = QString::fromStdString(hash.GetHex());
        qDebug() << "NotifyTransactionChanged: " + strHash + " status= " + QString::number(status);
        bool invoked = QMetaObject::invokeMethod(ttm, "updateTransaction", Qt::QueuedConnection,
                                  Q_ARG(QString, strHash),
                                  Q_ARG(int, status),
                                  Q_ARG(bool, showTransaction));
        assert(invoked);
    }
private:
    uint256 hash;
    ChangeType status;
    bool showTransaction;
};

// Private implementation
class TransactionTablePriv
{
public:
    explicit TransactionTablePriv(TransactionTableModel *_parent) :
        parent(_parent)
    {
    }

    TransactionTableModel *parent;

    //! Local cache of wallet sorted by transaction hash
    QList<TransactionRecord> cachedWallet;

    /** True when model finishes loading all wallet transactions on start */
    bool m_loaded = false;
    /** True when transactions are being notified, for instance when scanning */
    bool m_loading = false;
    std::vector< TransactionNotification > vQueueNotifications;

    void NotifyTransactionChanged(const uint256 &hash, ChangeType status);
    void DispatchNotifications();

    /* Query entire wallet anew from core.
     */
    void refreshWallet(interfaces::Wallet& wallet)
    {
        assert(!m_loaded);
        {
            for (const auto& wtx : wallet.getWalletTxs()) {
                if (TransactionRecord::showTransaction()) {
                    cachedWallet.append(TransactionRecord::decomposeTransaction(wtx));
                }
            }
        }
        m_loaded = true;
        DispatchNotifications();
    }

    /* Update our model of the wallet incrementally, to synchronize our model of the wallet
       with that of the core.

       Call with transaction that was added, removed or changed.
     */
    void updateWallet(interfaces::Wallet& wallet, const uint256 &hash, int status, bool showTransaction)
    {
        qDebug() << "TransactionTablePriv::updateWallet: " + QString::fromStdString(hash.ToString()) + " " + QString::number(status);

        // Find bounds of this transaction in model
        QList<TransactionRecord>::iterator lower = std::lower_bound(
            cachedWallet.begin(), cachedWallet.end(), hash, TxLessThan());
        QList<TransactionRecord>::iterator upper = std::upper_bound(
            cachedWallet.begin(), cachedWallet.end(), hash, TxLessThan());
        int lowerIndex = (lower - cachedWallet.begin());
        int upperIndex = (upper - cachedWallet.begin());
        bool inModel = (lower != upper);

        if(status == CT_UPDATED)
        {
            if(showTransaction && !inModel)
                status = CT_NEW; /* Not in model, but want to show, treat as new */
            if(!showTransaction && inModel)
                status = CT_DELETED; /* In model, but want to hide, treat as deleted */
        }

        qDebug() << "    inModel=" + QString::number(inModel) +
                    " Index=" + QString::number(lowerIndex) + "-" + QString::number(upperIndex) +
                    " showTransaction=" + QString::number(showTransaction) + " derivedStatus=" + QString::number(status);

        switch(status)
        {
        case CT_NEW:
            if(inModel)
            {
                qWarning() << "TransactionTablePriv::updateWallet: Warning: Got CT_NEW, but transaction is already in model";
                break;
            }
            if(showTransaction)
            {
                // Find transaction in wallet
                interfaces::WalletTx wtx = wallet.getWalletTx(hash);
                if(!wtx.tx)
                {
                    qWarning() << "TransactionTablePriv::updateWallet: Warning: Got CT_NEW, but transaction is not in wallet";
                    break;
                }
                // Added -- insert at the right position
                QList<TransactionRecord> toInsert =
                        TransactionRecord::decomposeTransaction(wtx);
                if(!toInsert.isEmpty()) /* only if something to insert */
                {
                    parent->beginInsertRows(QModelIndex(), lowerIndex, lowerIndex+toInsert.size()-1);
                    int insert_idx = lowerIndex;
                    for (const TransactionRecord &rec : toInsert)
                    {
                        cachedWallet.insert(insert_idx, rec);
                        insert_idx += 1;
                    }
                    parent->endInsertRows();
                }
            }
            break;
        case CT_DELETED:
            if(!inModel)
            {
                qWarning() << "TransactionTablePriv::updateWallet: Warning: Got CT_DELETED, but transaction is not in model";
                break;
            }
            // Removed -- remove entire transaction from table
            parent->beginRemoveRows(QModelIndex(), lowerIndex, upperIndex-1);
            cachedWallet.erase(lower, upper);
            parent->endRemoveRows();
            break;
        case CT_UPDATED:
            // Miscellaneous updates -- nothing to do, status update will take care of this, and is only computed for
            // visible transactions.
            for (int i = lowerIndex; i < upperIndex; i++) {
                TransactionRecord *rec = &cachedWallet[i];
                rec->status.needsUpdate = true;
            }
            break;
        }
    }

    int size()
    {
        return cachedWallet.size();
    }

    TransactionRecord* index(interfaces::Wallet& wallet, const uint256& cur_block_hash, const int idx)
    {
        if (idx >= 0 && idx < cachedWallet.size()) {
            TransactionRecord *rec = &cachedWallet[idx];

            // If a status update is needed (blocks came in since last check),
            // try to update the status of this transaction from the wallet.
            // Otherwise, simply re-use the cached status.
            interfaces::WalletTxStatus wtx;
            int numBlocks;
            int64_t block_time;
            if (!cur_block_hash.IsNull() && rec->statusUpdateNeeded(cur_block_hash) && wallet.tryGetTxStatus(rec->hash, wtx, numBlocks, block_time)) {
                rec->updateStatus(wtx, cur_block_hash, numBlocks, block_time);
            }
            return rec;
        }
        return nullptr;
    }

    QString describe(interfaces::Node& node, interfaces::Wallet& wallet, TransactionRecord* rec, BitcoinUnit unit)
    {
        return TransactionDesc::toHTML(node, wallet, rec, unit);
    }

    QString getTxHex(interfaces::Wallet& wallet, TransactionRecord *rec)
    {
        auto tx = wallet.getTx(rec->hash);
        if (tx) {
            std::string strHex = EncodeHexTx(*tx);
            return QString::fromStdString(strHex);
        }
        return QString();
    }
};

TransactionTableModel::TransactionTableModel(const PlatformStyle *_platformStyle, WalletModel *parent):
        QAbstractTableModel(parent),
        walletModel(parent),
        priv(new TransactionTablePriv(this)),
        platformStyle(_platformStyle)
{
    subscribeToCoreSignals();

    columns << QString() << QString() << tr("Date") << tr("Type") << tr("Label") << tr("Amount");
    priv->refreshWallet(walletModel->wallet());

    connect(walletModel->getOptionsModel(), &OptionsModel::displayUnitChanged, this, &TransactionTableModel::updateDisplayUnit);
}

TransactionTableModel::~TransactionTableModel()
{
    unsubscribeFromCoreSignals();
    delete priv;
}


void TransactionTableModel::updateTransaction(const QString &hash, int status, bool showTransaction)
{
    uint256 updated;
    updated.SetHex(hash.toStdString());

    priv->updateWallet(walletModel->wallet(), updated, status, showTransaction);
}

void TransactionTableModel::updateConfirmations()
{
    // Blocks came in since last poll.
    // Invalidate status (number of confirmations) and (possibly) description
    //  for all rows. Qt is smart enough to only actually request the data for the
    //  visible rows.
    Q_EMIT dataChanged(index(0, Status), index(priv->size()-1, Status));
    Q_EMIT dataChanged(index(0, ToAddress), index(priv->size()-1, ToAddress));
}

int TransactionTableModel::rowCount(const QModelIndex &parent) const
{
    if (parent.isValid()) {
        return 0;
    }
    return priv->size();
}

int TransactionTableModel::columnCount(const QModelIndex &parent) const
{
    if (parent.isValid()) {
        return 0;
    }
    return columns.length();
}

QString TransactionTableModel::formatTxStatus(const TransactionRecord *wtx) const
{
    QString status;

    switch(wtx->status.status)
    {
    case TransactionStatus::Unconfirmed:
        status = tr("Unconfirmed");
        break;
    case TransactionStatus::Abandoned:
        status = tr("Abandoned");
        break;
    case TransactionStatus::Confirming:
        status = tr("Confirming (%1 of %2 recommended confirmations)").arg(wtx->status.depth).arg(TransactionRecord::RecommendedNumConfirmations);
        break;
    case TransactionStatus::Confirmed:
        status = tr("Confirmed (%1 confirmations)").arg(wtx->status.depth);
        break;
    case TransactionStatus::Conflicted:
        status = tr("Conflicted");
        break;
    case TransactionStatus::Immature:
        status = tr("Immature (%1 confirmations, will be available after %2)").arg(wtx->status.depth).arg(wtx->status.depth + wtx->status.matures_in);
        break;
    case TransactionStatus::NotAccepted:
        status = tr("Generated but not accepted");
        break;
    }

    return status;
}

QString TransactionTableModel::formatTxDate(const TransactionRecord *wtx) const
{
    if(wtx->time)
    {
        return GUIUtil::dateTimeStr(wtx->time);
    }
    return QString();
}

/* Look up address in address book, if found return label (address)
   otherwise just return (address)
 */
QString TransactionTableModel::lookupAddress(const std::string &address, bool tooltip) const
{
    QString label = walletModel->getAddressTableModel()->labelForAddress(QString::fromStdString(address));
    QString description;
    if(!label.isEmpty())
    {
        description += label;
    }
    if(label.isEmpty() || tooltip)
    {
        description += QString(" (") + QString::fromStdString(address) + QString(")");
    }
    return description;
}

QString TransactionTableModel::formatTxType(const TransactionRecord *wtx) const
{
    switch(wtx->type)
    {
    case TransactionRecord::RecvWithAddress:
        return tr("Received with");
    case TransactionRecord::RecvFromOther:
        return tr("Received from");
    case TransactionRecord::SendToAddress:
    case TransactionRecord::SendToOther:
        return tr("Sent to");
    case TransactionRecord::Generated:
        return tr("Mined");
    case TransactionRecord::Fee:
        return tr("Fee");
    case TransactionRecord::IssuedAsset:
        return tr("Issuance");
    default:
        return QString();
    }
}

QVariant TransactionTableModel::txAddressDecoration(const TransactionRecord *wtx) const
{
    switch(wtx->type)
    {
    case TransactionRecord::Generated:
    case TransactionRecord::IssuedAsset:
        return QIcon(":/icons/tx_mined");
    case TransactionRecord::RecvWithAddress:
    case TransactionRecord::RecvFromOther:
        return QIcon(":/icons/tx_input");
    case TransactionRecord::SendToAddress:
    case TransactionRecord::SendToOther:
    case TransactionRecord::Fee:
        return QIcon(":/icons/tx_output");
    default:
        return QIcon(":/icons/tx_inout");
    }
}

QString TransactionTableModel::formatTxToAddress(const TransactionRecord *wtx, bool tooltip) const
{
    QString watchAddress;
    if (tooltip && wtx->involvesWatchAddress) {
        // Mark transactions involving watch-only addresses by adding " (watch-only)"
        watchAddress = QLatin1String(" (") + tr("watch-only") + QLatin1Char(')');
    }

    switch(wtx->type)
    {
    case TransactionRecord::RecvFromOther:
        return QString::fromStdString(wtx->address) + watchAddress;
    case TransactionRecord::RecvWithAddress:
    case TransactionRecord::SendToAddress:
    case TransactionRecord::Generated:
    case TransactionRecord::IssuedAsset:
        return lookupAddress(wtx->address, tooltip) + watchAddress;
    case TransactionRecord::SendToOther:
        return QString::fromStdString(wtx->address) + watchAddress;
    default:
        return tr("(n/a)") + watchAddress;
    }
}

QVariant TransactionTableModel::addressColor(const TransactionRecord *wtx) const
{
    // Show addresses without label in a less visible color
    switch(wtx->type)
    {
    case TransactionRecord::RecvWithAddress:
    case TransactionRecord::SendToAddress:
    case TransactionRecord::Generated:
    case TransactionRecord::IssuedAsset:
        {
        QString label = walletModel->getAddressTableModel()->labelForAddress(QString::fromStdString(wtx->address));
        if(label.isEmpty())
            return COLOR_BAREADDRESS;
        } break;
    default:
        break;
    }
    return QVariant();
}

QString TransactionTableModel::formatTxAmount(const TransactionRecord *wtx, bool showUnconfirmed, BitcoinUnits::SeparatorStyle separators) const
{
    QString str = GUIUtil::formatAssetAmount(wtx->asset, wtx->amount, std::make_optional(walletModel->getOptionsModel()->getDisplayUnit()), separators);
    if(showUnconfirmed)
    {
        if(!wtx->status.countsForBalance)
        {
            str = QString("[") + str + QString("]");
        }
    }
    return QString(str);
}

QVariant TransactionTableModel::txStatusDecoration(const TransactionRecord *wtx) const
{
    switch(wtx->status.status)
    {
    case TransactionStatus::Unconfirmed:
        return QIcon(":/icons/transaction_0");
    case TransactionStatus::Abandoned:
        return QIcon(":/icons/transaction_abandoned");
    case TransactionStatus::Confirming:
        switch(wtx->status.depth)
        {
        case 1: return QIcon(":/icons/transaction_1");
        case 2: return QIcon(":/icons/transaction_2");
        case 3: return QIcon(":/icons/transaction_3");
        case 4: return QIcon(":/icons/transaction_4");
        default: return QIcon(":/icons/transaction_5");
        };
    case TransactionStatus::Confirmed:
        return QIcon(":/icons/transaction_confirmed");
    case TransactionStatus::Conflicted:
        return QIcon(":/icons/transaction_conflicted");
    case TransactionStatus::Immature: {
        int total = wtx->status.depth + wtx->status.matures_in;
        int part = (wtx->status.depth * 4 / total) + 1;
        return QIcon(QString(":/icons/transaction_%1").arg(part));
        }
    case TransactionStatus::NotAccepted:
        return QIcon(":/icons/transaction_0");
    default:
        return COLOR_BLACK;
    }
}

QVariant TransactionTableModel::txWatchonlyDecoration(const TransactionRecord *wtx) const
{
    if (wtx->involvesWatchAddress)
        return QIcon(":/icons/eye");
    else
        return QVariant();
}

QString TransactionTableModel::formatTooltip(const TransactionRecord *rec) const
{
    QString tooltip = formatTxStatus(rec) + QString("\n") + formatTxType(rec);
    if(rec->type==TransactionRecord::RecvFromOther || rec->type==TransactionRecord::SendToOther ||
       rec->type==TransactionRecord::SendToAddress || rec->type==TransactionRecord::RecvWithAddress)
    {
        tooltip += QString(" ") + formatTxToAddress(rec, true);
    }
    return tooltip;
}

QVariant TransactionTableModel::data(const QModelIndex &index, int role) const
{
    if(!index.isValid())
        return QVariant();
    TransactionRecord *rec = static_cast<TransactionRecord*>(index.internalPointer());

    const auto column = static_cast<ColumnIndex>(index.column());
    switch (role) {
    case RawDecorationRole:
        switch (column) {
        case Status:
            return txStatusDecoration(rec);
        case Watchonly:
            return txWatchonlyDecoration(rec);
        case Date: return {};
        case Type: return {};
        case ToAddress:
            return txAddressDecoration(rec);
        case Amount: return {};
        } // no default case, so the compiler can warn about missing cases
        assert(false);
    case Qt::DecorationRole:
    {
        QIcon icon = qvariant_cast<QIcon>(index.data(RawDecorationRole));
        return platformStyle->TextColorIcon(icon);
    }
    case Qt::DisplayRole:
        switch (column) {
        case Status: return {};
        case Watchonly: return {};
        case Date:
            return formatTxDate(rec);
        case Type:
            return formatTxType(rec);
        case ToAddress:
            return formatTxToAddress(rec, false);
        case Amount:
            return formatTxAmount(rec, true, BitcoinUnits::SeparatorStyle::ALWAYS);
        } // no default case, so the compiler can warn about missing cases
        assert(false);
    case Qt::EditRole:
        // Edit role is used for sorting, so return the unformatted values
        switch (column) {
        case Status:
            return QString::fromStdString(rec->status.sortKey);
        case Date:
<<<<<<< HEAD
            return QString::fromStdString(strprintf("%020-%s", rec->time, rec->status.sortKey));
=======
            return QString::fromStdString(strprintf("%020s-%s", rec->time, rec->status.sortKey));
>>>>>>> b000ed5e
        case Type:
            return formatTxType(rec);
        case Watchonly:
            return (rec->involvesWatchAddress ? 1 : 0);
        case ToAddress:
            return formatTxToAddress(rec, true);
        case Amount:
            return qint64(rec->amount);
        } // no default case, so the compiler can warn about missing cases
        assert(false);
    case Qt::ToolTipRole:
        return formatTooltip(rec);
    case Qt::TextAlignmentRole:
        return column_alignments[index.column()];
    case Qt::ForegroundRole:
        // Use the "danger" color for abandoned transactions
        if(rec->status.status == TransactionStatus::Abandoned)
        {
            return COLOR_TX_STATUS_DANGER;
        }
        // Non-confirmed (but not immature) as transactions are grey
        if(!rec->status.countsForBalance && rec->status.status != TransactionStatus::Immature)
        {
            return COLOR_UNCONFIRMED;
        }
        if (index.column() == Amount && rec->amount < 0)
        {
            return COLOR_NEGATIVE;
        }
        if(index.column() == ToAddress)
        {
            return addressColor(rec);
        }
        break;
    case TypeRole:
        return rec->type;
    case DateRole:
        return QDateTime::fromSecsSinceEpoch(rec->time);
    case WatchonlyRole:
        return rec->involvesWatchAddress;
    case WatchonlyDecorationRole:
        return txWatchonlyDecoration(rec);
    case LongDescriptionRole:
        return priv->describe(walletModel->node(), walletModel->wallet(), rec, walletModel->getOptionsModel()->getDisplayUnit());
    case AddressRole:
        return QString::fromStdString(rec->address);
    case LabelRole:
        return walletModel->getAddressTableModel()->labelForAddress(QString::fromStdString(rec->address));
    case AmountRole:
        return qint64(rec->amount);
    case TxHashRole:
        return rec->getTxHash();
    case TxHexRole:
        return priv->getTxHex(walletModel->wallet(), rec);
    case TxPlainTextRole:
        {
            QString details;
            QDateTime date = QDateTime::fromSecsSinceEpoch(rec->time);
            QString txLabel = walletModel->getAddressTableModel()->labelForAddress(QString::fromStdString(rec->address));

            details.append(date.toString("M/d/yy HH:mm"));
            details.append(" ");
            details.append(formatTxStatus(rec));
            details.append(". ");
            if(!formatTxType(rec).isEmpty()) {
                details.append(formatTxType(rec));
                details.append(" ");
            }
            if(!rec->address.empty()) {
                if(txLabel.isEmpty())
                    details.append(tr("(no label)") + " ");
                else {
                    details.append("(");
                    details.append(txLabel);
                    details.append(") ");
                }
                details.append(QString::fromStdString(rec->address));
                details.append(" ");
            }
            details.append(formatTxAmount(rec, false, BitcoinUnits::SeparatorStyle::NEVER));
            return details;
        }
    case ConfirmedRole:
        return rec->status.status == TransactionStatus::Status::Confirming || rec->status.status == TransactionStatus::Status::Confirmed;
    case FormattedAmountRole:
        // Used for copy/export, so don't include separators
        return formatTxAmount(rec, false, BitcoinUnits::SeparatorStyle::NEVER);
    case StatusRole:
        return rec->status.status;
    }
    return QVariant();
}

QVariant TransactionTableModel::headerData(int section, Qt::Orientation orientation, int role) const
{
    if(orientation == Qt::Horizontal)
    {
        if(role == Qt::DisplayRole)
        {
            return columns[section];
        }
        else if (role == Qt::TextAlignmentRole)
        {
            return column_alignments[section];
        } else if (role == Qt::ToolTipRole)
        {
            switch(section)
            {
            case Status:
                return tr("Transaction status. Hover over this field to show number of confirmations.");
            case Date:
                return tr("Date and time that the transaction was received.");
            case Type:
                return tr("Type of transaction.");
            case Watchonly:
                return tr("Whether or not a watch-only address is involved in this transaction.");
            case ToAddress:
                return tr("User-defined intent/purpose of the transaction.");
            case Amount:
                return tr("Amount removed from or added to balance.");
            }
        }
    }
    return QVariant();
}

QModelIndex TransactionTableModel::index(int row, int column, const QModelIndex &parent) const
{
    Q_UNUSED(parent);
    TransactionRecord* data = priv->index(walletModel->wallet(), walletModel->getLastBlockProcessed(), row);
    if(data)
    {
        return createIndex(row, column, data);
    }
    return QModelIndex();
}

void TransactionTableModel::updateDisplayUnit()
{
    // emit dataChanged to update Amount column with the current unit
    Q_EMIT dataChanged(index(0, Amount), index(priv->size()-1, Amount));
}

void TransactionTablePriv::NotifyTransactionChanged(const uint256 &hash, ChangeType status)
{
    // Find transaction in wallet
    // Determine whether to show transaction or not (determine this here so that no relocking is needed in GUI thread)
    bool showTransaction = TransactionRecord::showTransaction();

    TransactionNotification notification(hash, status, showTransaction);

    if (!m_loaded || m_loading)
    {
        vQueueNotifications.push_back(notification);
        return;
    }
    notification.invoke(parent);
}

void TransactionTablePriv::DispatchNotifications()
{
    if (!m_loaded || m_loading) return;

    if (vQueueNotifications.size() > 10) { // prevent balloon spam, show maximum 10 balloons
        bool invoked = QMetaObject::invokeMethod(parent, "setProcessingQueuedTransactions", Qt::QueuedConnection, Q_ARG(bool, true));
        assert(invoked);
    }
    for (unsigned int i = 0; i < vQueueNotifications.size(); ++i)
    {
        if (vQueueNotifications.size() - i <= 10) {
            bool invoked = QMetaObject::invokeMethod(parent, "setProcessingQueuedTransactions", Qt::QueuedConnection, Q_ARG(bool, false));
            assert(invoked);
        }

        vQueueNotifications[i].invoke(parent);
    }
    vQueueNotifications.clear();
}

void TransactionTableModel::subscribeToCoreSignals()
{
    // Connect signals to wallet
    m_handler_transaction_changed = walletModel->wallet().handleTransactionChanged(std::bind(&TransactionTablePriv::NotifyTransactionChanged, priv, std::placeholders::_1, std::placeholders::_2));
    m_handler_show_progress = walletModel->wallet().handleShowProgress([this](const std::string&, int progress) {
        priv->m_loading = progress < 100;
        priv->DispatchNotifications();
    });
}

void TransactionTableModel::unsubscribeFromCoreSignals()
{
    // Disconnect signals from wallet
    m_handler_transaction_changed->disconnect();
    m_handler_show_progress->disconnect();
}<|MERGE_RESOLUTION|>--- conflicted
+++ resolved
@@ -559,11 +559,7 @@
         case Status:
             return QString::fromStdString(rec->status.sortKey);
         case Date:
-<<<<<<< HEAD
-            return QString::fromStdString(strprintf("%020-%s", rec->time, rec->status.sortKey));
-=======
             return QString::fromStdString(strprintf("%020s-%s", rec->time, rec->status.sortKey));
->>>>>>> b000ed5e
         case Type:
             return formatTxType(rec);
         case Watchonly:
