--- conflicted
+++ resolved
@@ -515,17 +515,11 @@
     ChainType chain = gArgs.GetChainType();
     if (chain == ChainType::MAIN)
         return GetSpecialFolderPath(CSIDL_STARTUP) / "Bitcoin.lnk";
-<<<<<<< HEAD
-    if (chain == CBaseChainParams::LIQUID1)
+    if (chain == ChainType::LIQUID1)
         return GetSpecialFolderPath(CSIDL_STARTUP) / "Liquid.lnk";
-    if (chain == CBaseChainParams::TESTNET) // Remove this special case when CBaseChainParams::TESTNET = "testnet4"
+    if (chain == ChainType::TESTNET) // Remove this special case when CBaseChainParams::TESTNET = "testnet4"
         return GetSpecialFolderPath(CSIDL_STARTUP) / "Bitcoin (testnet).lnk";
-    return GetSpecialFolderPath(CSIDL_STARTUP) / fs::u8path(strprintf("Elements (%s).lnk", chain));
-=======
-    if (chain == ChainType::TESTNET) // Remove this special case when testnet CBaseChainParams::DataDir() is incremented to "testnet4"
-        return GetSpecialFolderPath(CSIDL_STARTUP) / "Bitcoin (testnet).lnk";
-    return GetSpecialFolderPath(CSIDL_STARTUP) / fs::u8path(strprintf("Bitcoin (%s).lnk", ChainTypeToString(chain)));
->>>>>>> fc06881f
+    return GetSpecialFolderPath(CSIDL_STARTUP) / fs::u8path(strprintf("Elements (%s).lnk", ChainTypeToString(chain)));
 }
 
 bool GetStartOnSystemStartup()
@@ -606,13 +600,9 @@
     ChainType chain = gArgs.GetChainType();
     if (chain == ChainType::MAIN)
         return GetAutostartDir() / "bitcoin.desktop";
-<<<<<<< HEAD
-    if (chain == CBaseChainParams::LIQUID1)
+    if (chain == ChainType::LIQUID1)
         return GetAutostartDir() / "liquid.desktop";
-    return GetAutostartDir() / fs::u8path(strprintf("elements-%s.desktop", chain));
-=======
-    return GetAutostartDir() / fs::u8path(strprintf("bitcoin-%s.desktop", ChainTypeToString(chain)));
->>>>>>> fc06881f
+    return GetAutostartDir() / fs::u8path(strprintf("elements-%s.desktop", ChainTypeToString(chain)));
 }
 
 bool GetStartOnSystemStartup()
@@ -658,16 +648,11 @@
         optionFile << "Type=Application\n";
         if (chain == ChainType::MAIN)
             optionFile << "Name=Bitcoin\n";
-        else if (chain == CBaseChainParams::LIQUID1)
+        else if (chain == ChainType::LIQUID1)
             optionFile << "Name=Liquid\n";
         else
-<<<<<<< HEAD
-            optionFile << strprintf("Name=Elements (%s)\n", chain);
-        optionFile << "Exec=" << pszExePath << strprintf(" -min -chain=%s\n", chain);
-=======
-            optionFile << strprintf("Name=Bitcoin (%s)\n", ChainTypeToString(chain));
+            optionFile << strprintf("Name=Elements (%s)\n", ChainTypeToString(chain));
         optionFile << "Exec=" << pszExePath << strprintf(" -min -chain=%s\n", ChainTypeToString(chain));
->>>>>>> fc06881f
         optionFile << "Terminal=false\n";
         optionFile << "Hidden=false\n";
         optionFile.close();
