--- conflicted
+++ resolved
@@ -145,11 +145,6 @@
 {
     ui->setupUi(this);
 
-<<<<<<< HEAD
-    m_balances.balance[::policyAsset] = -1;
-
-=======
->>>>>>> 6d4889a6
     // use a SingleColorIcon for the "out of sync warning" icon
     QIcon icon = m_platform_style->SingleColorIcon(QStringLiteral(":/icons/warning"));
     ui->labelTransactionsStatus->setIcon(icon);
@@ -178,14 +173,9 @@
 void OverviewPage::setPrivacy(bool privacy)
 {
     m_privacy = privacy;
-<<<<<<< HEAD
-    if (m_balances.balance[::policyAsset] != -1) {
-        setBalance(m_balances);
-=======
     const auto& balances = walletModel->getCachedBalance();
-    if (balances.balance != -1) {
+    if (balances.balance != CAmountMap{}) {
         setBalance(balances);
->>>>>>> 6d4889a6
     }
 
     ui->listTransactions->setVisible(!m_privacy);
@@ -204,11 +194,6 @@
 void OverviewPage::setBalance(const interfaces::WalletBalances& balances)
 {
     BitcoinUnit unit = walletModel->getOptionsModel()->getDisplayUnit();
-<<<<<<< HEAD
-    m_balances = balances;
-
-=======
->>>>>>> 6d4889a6
     if (walletModel->wallet().isLegacy()) {
         if (walletModel->wallet().privateKeysDisabled()) {
             ui->labelBalance->setText(GUIUtil::formatMultiAssetAmount(balances.watch_only_balance, std::make_optional(unit), BitcoinUnits::SeparatorStyle::ALWAYS, "\n"));
@@ -320,17 +305,10 @@
 
 void OverviewPage::updateDisplayUnit()
 {
-<<<<<<< HEAD
-    if(walletModel && walletModel->getOptionsModel())
-    {
-        if (m_balances.balance[::policyAsset] != -1) {
-            setBalance(m_balances);
-=======
     if (walletModel && walletModel->getOptionsModel()) {
         const auto& balances = walletModel->getCachedBalance();
-        if (balances.balance != -1) {
+        if (balances.balance != CAmountMap{}) {
             setBalance(balances);
->>>>>>> 6d4889a6
         }
 
         // Update txdelegate->unit with the current unit
