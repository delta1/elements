// Copyright (c) 2009-2018 The Bitcoin Core developers
// Distributed under the MIT software license, see the accompanying
// file COPYING or http://www.opensource.org/licenses/mit-license.php.

#if defined(HAVE_CONFIG_H)
#include <config/bitcoin-config.h>
#endif

#include <chainparams.h>
#include <interfaces/node.h>
#include <qt/bitcoin.h>
#include <qt/test/apptests.h>
#include <qt/test/rpcnestedtests.h>
#include <util/system.h>
#include <qt/test/uritests.h>
#include <qt/test/compattests.h>

#ifdef ENABLE_WALLET
#include <qt/test/addressbooktests.h>
#ifdef ENABLE_BIP70
#include <qt/test/paymentservertests.h>
#endif // ENABLE_BIP70
#include <qt/test/wallettests.h>
#endif // ENABLE_WALLET

#include <QApplication>
#include <QObject>
#include <QTest>

#include <openssl/ssl.h>

#if defined(QT_STATICPLUGIN)
#include <QtPlugin>
#if defined(QT_QPA_PLATFORM_MINIMAL)
Q_IMPORT_PLUGIN(QMinimalIntegrationPlugin);
#endif
#if defined(QT_QPA_PLATFORM_XCB)
Q_IMPORT_PLUGIN(QXcbIntegrationPlugin);
#elif defined(QT_QPA_PLATFORM_WINDOWS)
Q_IMPORT_PLUGIN(QWindowsIntegrationPlugin);
#elif defined(QT_QPA_PLATFORM_COCOA)
Q_IMPORT_PLUGIN(QCocoaIntegrationPlugin);
#endif
#endif

extern void noui_connect();

// This is all you need to run all the tests
int main(int argc, char *argv[])
{
    SetupEnvironment();
    SetupNetworking();
    SelectParams(CBaseChainParams::REGTEST);
    noui_connect();
    ClearDatadirCache();
    fs::path pathTemp = fs::temp_directory_path() / strprintf("test_bitcoin-qt_%lu_%i", (unsigned long)GetTime(), (int)GetRand(100000));
    fs::create_directories(pathTemp);
    gArgs.ForceSetArg("-datadir", pathTemp.string());
    auto node = interfaces::MakeNode();

    bool fInvalid = false;

    // Prefer the "minimal" platform for the test instead of the normal default
    // platform ("xcb", "windows", or "cocoa") so tests can't unintentionally
    // interfere with any background GUIs and don't require extra resources.
    #if defined(WIN32)
        _putenv_s("QT_QPA_PLATFORM", "minimal");
    #else
        setenv("QT_QPA_PLATFORM", "minimal", 0);
    #endif

    // Don't remove this, it's needed to access
    // QApplication:: and QCoreApplication:: in the tests
<<<<<<< HEAD
    QApplication app(argc, argv);
    app.setApplicationName("Elements-Qt-test");
=======
    BitcoinApplication app(*node, argc, argv);
    app.setApplicationName("Bitcoin-Qt-test");
>>>>>>> 519b0bc5

    SSL_library_init();

    AppTests app_tests(app);
    if (QTest::qExec(&app_tests) != 0) {
        fInvalid = true;
    }
    URITests test1;
    if (QTest::qExec(&test1) != 0) {
        fInvalid = true;
    }
#if defined(ENABLE_WALLET) && defined(ENABLE_BIP70)
    PaymentServerTests test2;
    if (QTest::qExec(&test2) != 0) {
        fInvalid = true;
    }
#endif
    RPCNestedTests test3;
    if (QTest::qExec(&test3) != 0) {
        fInvalid = true;
    }
    CompatTests test4;
    if (QTest::qExec(&test4) != 0) {
        fInvalid = true;
    }
#ifdef ENABLE_WALLET
    WalletTests test5;
    if (QTest::qExec(&test5) != 0) {
        fInvalid = true;
    }
    AddressBookTests test6;
    if (QTest::qExec(&test6) != 0) {
        fInvalid = true;
    }
#endif

    fs::remove_all(pathTemp);

    return fInvalid;
}<|MERGE_RESOLUTION|>--- conflicted
+++ resolved
@@ -71,13 +71,8 @@
 
     // Don't remove this, it's needed to access
     // QApplication:: and QCoreApplication:: in the tests
-<<<<<<< HEAD
-    QApplication app(argc, argv);
+    BitcoinApplication app(*node, argc, argv);
     app.setApplicationName("Elements-Qt-test");
-=======
-    BitcoinApplication app(*node, argc, argv);
-    app.setApplicationName("Bitcoin-Qt-test");
->>>>>>> 519b0bc5
 
     SSL_library_init();
 
