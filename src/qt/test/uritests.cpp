--- conflicted
+++ resolved
@@ -65,9 +65,6 @@
 
     uri.setUrl(QString("bitcoin:175tWpb8K1S7NmH4Zx6rewF9WQrcZv245W?amount=1,000.0&label=Wikipedia Example"));
     QVERIFY(!GUIUtil::parseBitcoinURI(uri, &rv));
-<<<<<<< HEAD
-    */
-=======
 
     // There are two amount specifications. The last value wins.
     uri.setUrl(QString("bitcoin:175tWpb8K1S7NmH4Zx6rewF9WQrcZv245W?amount=100&amount=200&label=Wikipedia Example"));
@@ -93,5 +90,5 @@
     QVERIFY(rv.address == QString("175tWpb8K1S7NmH4Zx6rewF9WQrcZv245W"));
     QVERIFY(rv.amount == 10000000000LL);
     QVERIFY(rv.label == QString("%3F"));
->>>>>>> 5608e1d3
+    */
 }