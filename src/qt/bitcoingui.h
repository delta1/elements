// Copyright (c) 2011-2021 The Bitcoin Core developers
// Distributed under the MIT software license, see the accompanying
// file COPYING or http://www.opensource.org/licenses/mit-license.php.

#ifndef BITCOIN_QT_BITCOINGUI_H
#define BITCOIN_QT_BITCOINGUI_H

#if defined(HAVE_CONFIG_H)
#include <config/bitcoin-config.h>
#endif

#include <qt/bitcoinunits.h>
#include <qt/guiutil.h>
#include <qt/optionsdialog.h>

#include <consensus/amount.h>

#include <QLabel>
#include <QMainWindow>
#include <QMap>
#include <QMenu>
#include <QPoint>
#include <QSystemTrayIcon>

#ifdef Q_OS_MAC
#include <qt/macos_appnap.h>
#endif

#include <memory>

class ClientModel;
class NetworkStyle;
class Notificator;
class OptionsModel;
class PlatformStyle;
class RPCConsole;
class SendCoinsRecipient;
class UnitDisplayStatusBarControl;
class WalletController;
class WalletFrame;
class WalletModel;
class HelpMessageDialog;
class ModalOverlay;
enum class SynchronizationState;

namespace interfaces {
class Handler;
class Node;
struct BlockAndHeaderTipInfo;
}

QT_BEGIN_NAMESPACE
class QAction;
class QComboBox;
class QDateTime;
class QProgressBar;
class QProgressDialog;
QT_END_NAMESPACE

namespace GUIUtil {
class ClickableLabel;
class ClickableProgressBar;
}

/**
  Bitcoin GUI main class. This class represents the main window of the Bitcoin UI. It communicates with both the client and
  wallet models to give the user an up-to-date view of the current core state.
*/
class BitcoinGUI : public QMainWindow
{
    Q_OBJECT

public:
    static const std::string DEFAULT_UIPLATFORM;

    explicit BitcoinGUI(interfaces::Node& node, const PlatformStyle *platformStyle, const NetworkStyle *networkStyle, QWidget *parent = nullptr);
    ~BitcoinGUI();

    /** Set the client model.
        The client model represents the part of the core that communicates with the P2P network, and is wallet-agnostic.
    */
    void setClientModel(ClientModel *clientModel = nullptr, interfaces::BlockAndHeaderTipInfo* tip_info = nullptr);
#ifdef ENABLE_WALLET
    void setWalletController(WalletController* wallet_controller);
    WalletController* getWalletController();
#endif

#ifdef ENABLE_WALLET
    /** Set the wallet model.
        The wallet model represents a bitcoin wallet, and offers access to the list of transactions, address book and sending
        functionality.
    */
    void addWallet(WalletModel* walletModel);
    void removeWallet(WalletModel* walletModel);
    void removeAllWallets();
#endif // ENABLE_WALLET
    bool enableWallet = false;

    /** Get the tray icon status.
        Some systems have not "system tray" or "notification area" available.
    */
    bool hasTrayIcon() const { return trayIcon; }

    /** Disconnect core signals from GUI client */
    void unsubscribeFromCoreSignals();

    bool isPrivacyModeActivated() const;

protected:
    void changeEvent(QEvent *e) override;
    void closeEvent(QCloseEvent *event) override;
    void showEvent(QShowEvent *event) override;
    void dragEnterEvent(QDragEnterEvent *event) override;
    bool eventFilter(QObject *object, QEvent *event) override;

private:
    interfaces::Node& m_node;
    WalletController* m_wallet_controller{nullptr};
    std::unique_ptr<interfaces::Handler> m_handler_message_box;
    std::unique_ptr<interfaces::Handler> m_handler_question;
    ClientModel* clientModel = nullptr;
    WalletFrame* walletFrame = nullptr;

    UnitDisplayStatusBarControl* unitDisplayControl = nullptr;
    GUIUtil::ThemedLabel* labelWalletEncryptionIcon = nullptr;
    GUIUtil::ThemedLabel* labelWalletHDStatusIcon = nullptr;
    GUIUtil::ClickableLabel* labelProxyIcon = nullptr;
    GUIUtil::ClickableLabel* connectionsControl = nullptr;
    GUIUtil::ClickableLabel* labelBlocksIcon = nullptr;
    QLabel* progressBarLabel = nullptr;
    GUIUtil::ClickableProgressBar* progressBar = nullptr;
    QProgressDialog* progressDialog = nullptr;

    QMenuBar* appMenuBar = nullptr;
    QToolBar* appToolBar = nullptr;
    QAction* overviewAction = nullptr;
    QAction* historyAction = nullptr;
    QAction* quitAction = nullptr;
    QAction* sendCoinsAction = nullptr;
    QAction* usedSendingAddressesAction = nullptr;
    QAction* usedReceivingAddressesAction = nullptr;
    QAction* signMessageAction = nullptr;
    QAction* verifyMessageAction = nullptr;
    QAction* m_load_psbt_action = nullptr;
    QAction* m_load_psbt_clipboard_action = nullptr;
    QAction* aboutAction = nullptr;
    QAction* receiveCoinsAction = nullptr;
    QAction* optionsAction = nullptr;
    QAction* encryptWalletAction = nullptr;
    QAction* backupWalletAction = nullptr;
    QAction* changePassphraseAction = nullptr;
    QAction* aboutQtAction = nullptr;
    QAction* openRPCConsoleAction = nullptr;
    QAction* openAction = nullptr;
    QAction* showHelpMessageAction = nullptr;
    QAction* m_create_wallet_action{nullptr};
    QAction* m_open_wallet_action{nullptr};
    QMenu* m_open_wallet_menu{nullptr};
    QAction* m_close_wallet_action{nullptr};
    QAction* m_close_all_wallets_action{nullptr};
    QAction* m_wallet_selector_label_action = nullptr;
    QAction* m_wallet_selector_action = nullptr;
    QAction* m_mask_values_action{nullptr};

    QLabel *m_wallet_selector_label = nullptr;
    QComboBox* m_wallet_selector = nullptr;

    QSystemTrayIcon* trayIcon = nullptr;
    const std::unique_ptr<QMenu> trayIconMenu;
    Notificator* notificator = nullptr;
    RPCConsole* rpcConsole = nullptr;
    HelpMessageDialog* helpMessageDialog = nullptr;
    ModalOverlay* modalOverlay = nullptr;

    QMenu* m_network_context_menu = new QMenu(this);

#ifdef Q_OS_MAC
    CAppNapInhibitor* m_app_nap_inhibitor = nullptr;
#endif

    /** Keep track of previous number of blocks, to detect progress */
    int prevBlocks = 0;
    int spinnerFrame = 0;

    const PlatformStyle *platformStyle;
    const NetworkStyle* const m_network_style;

    /** Create the main UI actions. */
    void createActions();
    /** Create the menu bar and sub-menus. */
    void createMenuBar();
    /** Create the toolbars */
    void createToolBars();
    /** Create system tray icon and notification */
    void createTrayIcon();
    /** Create system tray menu (or setup the dock menu) */
    void createTrayIconMenu();

    /** Enable or disable all wallet-related actions */
    void setWalletActionsEnabled(bool enabled);

    /** Connect core signals to GUI client */
    void subscribeToCoreSignals();

    /** Update UI with latest network info from model. */
    void updateNetworkState();

    void updateHeadersSyncProgressLabel();

    /** Open the OptionsDialog on the specified tab index */
    void openOptionsDialogWithTab(OptionsDialog::Tab tab);

Q_SIGNALS:
    void quitRequested();
    /** Signal raised when a URI was entered or dragged to the GUI */
    void receivedURI(const QString &uri);
    /** Signal raised when RPC console shown */
    void consoleShown(RPCConsole* console);
    void setPrivacy(bool privacy);

public Q_SLOTS:
    /** Set number of connections shown in the UI */
    void setNumConnections(int count);
    /** Set network state shown in the UI */
    void setNetworkActive(bool network_active);
    /** Set number of blocks and last block date shown in the UI */
    void setNumBlocks(int count, const QDateTime& blockDate, double nVerificationProgress, bool headers, SynchronizationState sync_state);

    /** Notify the user of an event from the core network or transaction handling code.
       @param[in] title             the message box / notification title
       @param[in] message           the displayed text
       @param[in] style             modality and style definitions (icon and used buttons - buttons only for message boxes)
                                    @see CClientUIInterface::MessageBoxFlags
       @param[in] ret               pointer to a bool that will be modified to whether Ok was clicked (modal only)
       @param[in] detailed_message  the text to be displayed in the details area
    */
    void message(const QString& title, QString message, unsigned int style, bool* ret = nullptr, const QString& detailed_message = QString());

#ifdef ENABLE_WALLET
    void setCurrentWallet(WalletModel* wallet_model);
    void setCurrentWalletBySelectorIndex(int index);
    /** Set the UI status indicators based on the currently selected wallet.
    */
    void updateWalletStatus();

private:
    /** Set the encryption status as shown in the UI.
       @param[in] status            current encryption status
       @see WalletModel::EncryptionStatus
    */
    void setEncryptionStatus(int status);

    /** Set the hd-enabled status as shown in the UI.
     @param[in] hdEnabled         current hd enabled status
     @see WalletModel::EncryptionStatus
     */
    void setHDStatus(bool privkeyDisabled, int hdEnabled);

public Q_SLOTS:
    bool handlePaymentRequest(const SendCoinsRecipient& recipient);

    /** Show incoming transaction notification for new transactions. */
<<<<<<< HEAD
    void incomingTransaction(const QString& date, const QString& assetamount_str, const QString& type, const QString& address, const QString& label, const QString& walletName);
=======
    void incomingTransaction(const QString& date, BitcoinUnit unit, const CAmount& amount, const QString& type, const QString& address, const QString& label, const QString& walletName);
>>>>>>> 72477ebb
#endif // ENABLE_WALLET

private:
    /** Set the proxy-enabled icon as shown in the UI. */
    void updateProxyIcon();
    void updateWindowTitle();

public Q_SLOTS:
#ifdef ENABLE_WALLET
    /** Switch to overview (home) page */
    void gotoOverviewPage();
    /** Switch to history (transactions) page */
    void gotoHistoryPage();
    /** Switch to receive coins page */
    void gotoReceiveCoinsPage();
    /** Switch to send coins page */
    void gotoSendCoinsPage(QString addr = "");

    /** Show Sign/Verify Message dialog and switch to sign message tab */
    void gotoSignMessageTab(QString addr = "");
    /** Show Sign/Verify Message dialog and switch to verify message tab */
    void gotoVerifyMessageTab(QString addr = "");
    /** Load Partially Signed Bitcoin Transaction from file or clipboard */
    void gotoLoadPSBT(bool from_clipboard = false);

#endif // ENABLE_WALLET
    /** Show configuration dialog */
    void optionsClicked();
    /** Show about dialog */
    void aboutClicked();
    /** Show debug window */
    void showDebugWindow();
    /** Show debug window and set focus to the console */
    void showDebugWindowActivateConsole();
    /** Show help message dialog */
    void showHelpMessageClicked();

    /** Show window if hidden, unminimize when minimized, rise when obscured or show if hidden and fToggleHidden is true */
    void showNormalIfMinimized() { showNormalIfMinimized(false); }
    void showNormalIfMinimized(bool fToggleHidden);
    /** Simply calls showNormalIfMinimized(true) */
    void toggleHidden();

    /** called by a timer to check if ShutdownRequested() has been set **/
    void detectShutdown();

    /** Show progress dialog e.g. for verifychain */
    void showProgress(const QString &title, int nProgress);

    void showModalOverlay();
};

class UnitDisplayStatusBarControl : public QLabel
{
    Q_OBJECT

public:
    explicit UnitDisplayStatusBarControl(const PlatformStyle *platformStyle);
    /** Lets the control know about the Options Model (and its signals) */
    void setOptionsModel(OptionsModel *optionsModel);

protected:
    /** So that it responds to left-button clicks */
    void mousePressEvent(QMouseEvent *event) override;
    void changeEvent(QEvent* e) override;

private:
    OptionsModel *optionsModel;
    QMenu* menu;
    const PlatformStyle* m_platform_style;

    /** Shows context menu with Display Unit options by the mouse coordinates */
    void onDisplayUnitsClicked(const QPoint& point);
    /** Creates context menu, its actions, and wires up all the relevant signals for mouse events. */
    void createContextMenu();

private Q_SLOTS:
    /** When Display Units are changed on OptionsModel it will refresh the display text of the control on the status bar */
    void updateDisplayUnit(BitcoinUnit newUnits);
    /** Tells underlying optionsModel to update its current display unit. */
    void onMenuSelection(QAction* action);
};

#endif // BITCOIN_QT_BITCOINGUI_H<|MERGE_RESOLUTION|>--- conflicted
+++ resolved
@@ -260,11 +260,7 @@
     bool handlePaymentRequest(const SendCoinsRecipient& recipient);
 
     /** Show incoming transaction notification for new transactions. */
-<<<<<<< HEAD
     void incomingTransaction(const QString& date, const QString& assetamount_str, const QString& type, const QString& address, const QString& label, const QString& walletName);
-=======
-    void incomingTransaction(const QString& date, BitcoinUnit unit, const CAmount& amount, const QString& type, const QString& address, const QString& label, const QString& walletName);
->>>>>>> 72477ebb
 #endif // ENABLE_WALLET
 
 private:
