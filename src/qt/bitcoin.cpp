// Copyright (c) 2011-2021 The Bitcoin Core developers
// Distributed under the MIT software license, see the accompanying
// file COPYING or http://www.opensource.org/licenses/mit-license.php.

#if defined(HAVE_CONFIG_H)
#include <config/bitcoin-config.h>
#endif

#include <qt/bitcoin.h>

#include <chainparams.h>
#include <init.h>
#include <interfaces/handler.h>
#include <interfaces/init.h>
#include <interfaces/node.h>
#include <node/ui_interface.h>
#include <noui.h>
#include <qt/bitcoingui.h>
#include <qt/clientmodel.h>
#include <qt/guiconstants.h>
#include <qt/guiutil.h>
#include <qt/initexecutor.h>
#include <qt/intro.h>
#include <qt/networkstyle.h>
#include <qt/optionsmodel.h>
#include <qt/platformstyle.h>
#include <qt/splashscreen.h>
#include <qt/utilitydialog.h>
#include <qt/winshutdownmonitor.h>
#include <uint256.h>
#include <util/string.h>
#include <util/system.h>
#include <util/threadnames.h>
#include <util/translation.h>
#include <validation.h>

#ifdef ENABLE_WALLET
#include <qt/walletcontroller.h>
#include <qt/walletmodel.h>
#endif // ENABLE_WALLET

#include <boost/signals2/connection.hpp>
#include <chrono>
#include <memory>

#include <QApplication>
#include <QDebug>
#include <QLatin1String>
#include <QLibraryInfo>
#include <QLocale>
#include <QMessageBox>
#include <QSettings>
#include <QThread>
#include <QTimer>
#include <QTranslator>
#include <QWindow>

#if defined(QT_STATICPLUGIN)
#include <QtPlugin>
#if defined(QT_QPA_PLATFORM_XCB)
Q_IMPORT_PLUGIN(QXcbIntegrationPlugin);
#elif defined(QT_QPA_PLATFORM_WINDOWS)
Q_IMPORT_PLUGIN(QWindowsIntegrationPlugin);
Q_IMPORT_PLUGIN(QWindowsVistaStylePlugin);
#elif defined(QT_QPA_PLATFORM_COCOA)
Q_IMPORT_PLUGIN(QCocoaIntegrationPlugin);
Q_IMPORT_PLUGIN(QMacStylePlugin);
#elif defined(QT_QPA_PLATFORM_ANDROID)
Q_IMPORT_PLUGIN(QAndroidPlatformIntegrationPlugin)
#endif
#endif

// Declare meta types used for QMetaObject::invokeMethod
Q_DECLARE_METATYPE(bool*)
Q_DECLARE_METATYPE(CAmount)
Q_DECLARE_METATYPE(SynchronizationState)
Q_DECLARE_METATYPE(uint256)

using node::NodeContext;

static void RegisterMetaTypes()
{
    // Register meta types used for QMetaObject::invokeMethod and Qt::QueuedConnection
    qRegisterMetaType<bool*>();
    qRegisterMetaType<SynchronizationState>();
  #ifdef ENABLE_WALLET
    qRegisterMetaType<WalletModel*>();
  #endif
    // Register typedefs (see https://doc.qt.io/qt-5/qmetatype.html#qRegisterMetaType)
    // IMPORTANT: if CAmount is no longer a typedef use the normal variant above (see https://doc.qt.io/qt-5/qmetatype.html#qRegisterMetaType-1)
    qRegisterMetaType<CAmount>("CAmount");
    qRegisterMetaType<size_t>("size_t");

    qRegisterMetaType<std::function<void()>>("std::function<void()>");
    qRegisterMetaType<QMessageBox::Icon>("QMessageBox::Icon");
    qRegisterMetaType<interfaces::BlockAndHeaderTipInfo>("interfaces::BlockAndHeaderTipInfo");

    qRegisterMetaTypeStreamOperators<BitcoinUnit>("BitcoinUnit");
}

static QString GetLangTerritory()
{
    QSettings settings;
    // Get desired locale (e.g. "de_DE")
    // 1) System default language
    QString lang_territory = QLocale::system().name();
    // 2) Language from QSettings
    QString lang_territory_qsettings = settings.value("language", "").toString();
    if(!lang_territory_qsettings.isEmpty())
        lang_territory = lang_territory_qsettings;
    // 3) -lang command line argument
    lang_territory = QString::fromStdString(gArgs.GetArg("-lang", lang_territory.toStdString()));
    return lang_territory;
}

/** Set up translations */
static void initTranslations(QTranslator &qtTranslatorBase, QTranslator &qtTranslator, QTranslator &translatorBase, QTranslator &translator)
{
    // Remove old translators
    QApplication::removeTranslator(&qtTranslatorBase);
    QApplication::removeTranslator(&qtTranslator);
    QApplication::removeTranslator(&translatorBase);
    QApplication::removeTranslator(&translator);

    // Get desired locale (e.g. "de_DE")
    // 1) System default language
    QString lang_territory = GetLangTerritory();

    // Convert to "de" only by truncating "_DE"
    QString lang = lang_territory;
    lang.truncate(lang_territory.lastIndexOf('_'));

    // Load language files for configured locale:
    // - First load the translator for the base language, without territory
    // - Then load the more specific locale translator

    // Load e.g. qt_de.qm
    if (qtTranslatorBase.load("qt_" + lang, QLibraryInfo::location(QLibraryInfo::TranslationsPath)))
        QApplication::installTranslator(&qtTranslatorBase);

    // Load e.g. qt_de_DE.qm
    if (qtTranslator.load("qt_" + lang_territory, QLibraryInfo::location(QLibraryInfo::TranslationsPath)))
        QApplication::installTranslator(&qtTranslator);

    // Load e.g. bitcoin_de.qm (shortcut "de" needs to be defined in bitcoin.qrc)
    if (translatorBase.load(lang, ":/translations/"))
        QApplication::installTranslator(&translatorBase);

    // Load e.g. bitcoin_de_DE.qm (shortcut "de_DE" needs to be defined in bitcoin.qrc)
    if (translator.load(lang_territory, ":/translations/"))
        QApplication::installTranslator(&translator);
}

static bool InitSettings()
{
    if (!gArgs.GetSettingsPath()) {
        return true; // Do nothing if settings file disabled.
    }

    std::vector<std::string> errors;
    if (!gArgs.ReadSettingsFile(&errors)) {
        std::string error = QT_TRANSLATE_NOOP("bitcoin-core", "Settings file could not be read");
        std::string error_translated = QCoreApplication::translate("bitcoin-core", error.c_str()).toStdString();
        InitError(Untranslated(strprintf("%s:\n%s\n", error, MakeUnorderedList(errors))));

        QMessageBox messagebox(QMessageBox::Critical, PACKAGE_NAME, QString::fromStdString(strprintf("%s.", error_translated)), QMessageBox::Reset | QMessageBox::Abort);
        /*: Explanatory text shown on startup when the settings file cannot be read.
            Prompts user to make a choice between resetting or aborting. */
        messagebox.setInformativeText(QObject::tr("Do you want to reset settings to default values, or to abort without making changes?"));
        messagebox.setDetailedText(QString::fromStdString(MakeUnorderedList(errors)));
        messagebox.setTextFormat(Qt::PlainText);
        messagebox.setDefaultButton(QMessageBox::Reset);
        switch (messagebox.exec()) {
        case QMessageBox::Reset:
            break;
        case QMessageBox::Abort:
            return false;
        default:
            assert(false);
        }
    }

    errors.clear();
    if (!gArgs.WriteSettingsFile(&errors)) {
        std::string error = QT_TRANSLATE_NOOP("bitcoin-core", "Settings file could not be written");
        std::string error_translated = QCoreApplication::translate("bitcoin-core", error.c_str()).toStdString();
        InitError(Untranslated(strprintf("%s:\n%s\n", error, MakeUnorderedList(errors))));

        QMessageBox messagebox(QMessageBox::Critical, PACKAGE_NAME, QString::fromStdString(strprintf("%s.", error_translated)), QMessageBox::Ok);
        /*: Explanatory text shown on startup when the settings file could not be written.
            Prompts user to check that we have the ability to write to the file.
            Explains that the user has the option of running without a settings file.*/
        messagebox.setInformativeText(QObject::tr("A fatal error occurred. Check that settings file is writable, or try running with -nosettings."));
        messagebox.setDetailedText(QString::fromStdString(MakeUnorderedList(errors)));
        messagebox.setTextFormat(Qt::PlainText);
        messagebox.setDefaultButton(QMessageBox::Ok);
        messagebox.exec();
        return false;
    }
    return true;
}

/* qDebug() message handler --> debug.log */
void DebugMessageHandler(QtMsgType type, const QMessageLogContext& context, const QString &msg)
{
    Q_UNUSED(context);
    if (type == QtDebugMsg) {
        LogPrint(BCLog::QT, "GUI: %s\n", msg.toStdString());
    } else {
        LogPrintf("GUI: %s\n", msg.toStdString());
    }
}

static int qt_argc = 1;
static const char* qt_argv = "bitcoin-qt";

BitcoinApplication::BitcoinApplication():
    QApplication(qt_argc, const_cast<char **>(&qt_argv)),
    optionsModel(nullptr),
    clientModel(nullptr),
    window(nullptr),
    pollShutdownTimer(nullptr),
    returnValue(0),
    platformStyle(nullptr)
{
    // Qt runs setlocale(LC_ALL, "") on initialization.
    RegisterMetaTypes();
    setQuitOnLastWindowClosed(false);
}

void BitcoinApplication::setupPlatformStyle()
{
    // UI per-platform customization
    // This must be done inside the BitcoinApplication constructor, or after it, because
    // PlatformStyle::instantiate requires a QApplication
    std::string platformName;
    platformName = gArgs.GetArg("-uiplatform", BitcoinGUI::DEFAULT_UIPLATFORM);
    platformStyle = PlatformStyle::instantiate(QString::fromStdString(platformName));
    if (!platformStyle) // Fall back to "other" if specified name not found
        platformStyle = PlatformStyle::instantiate("other");
    assert(platformStyle);
}

BitcoinApplication::~BitcoinApplication()
{
    m_executor.reset();

    delete window;
    window = nullptr;
    delete platformStyle;
    platformStyle = nullptr;
}

<<<<<<< HEAD
void BitcoinApplication::createOptionsModel(bool resetSettings)
=======
#ifdef ENABLE_WALLET
void BitcoinApplication::createPaymentServer()
{
    paymentServer = new PaymentServer(this);
}
#endif

bool BitcoinApplication::createOptionsModel(bool resetSettings)
>>>>>>> 37633d2f
{
    optionsModel = new OptionsModel(node(), this);
    if (resetSettings) {
        optionsModel->Reset();
    }
    bilingual_str error;
    if (!optionsModel->Init(error)) {
        fs::path settings_path;
        if (gArgs.GetSettingsPath(&settings_path)) {
            error += Untranslated("\n");
            std::string quoted_path = strprintf("%s", fs::quoted(fs::PathToString(settings_path)));
            error.original += strprintf("Settings file %s might be corrupt or invalid.", quoted_path);
            error.translated += tr("Settings file %1 might be corrupt or invalid.").arg(QString::fromStdString(quoted_path)).toStdString();
        }
        InitError(error);
        QMessageBox::critical(nullptr, PACKAGE_NAME, QString::fromStdString(error.translated));
        return false;
    }
    return true;
}

void BitcoinApplication::createWindow(const NetworkStyle *networkStyle)
{
    window = new BitcoinGUI(node(), platformStyle, networkStyle, nullptr);
    connect(window, &BitcoinGUI::quitRequested, this, &BitcoinApplication::requestShutdown);

    pollShutdownTimer = new QTimer(window);
    connect(pollShutdownTimer, &QTimer::timeout, [this]{
        if (!QApplication::activeModalWidget()) {
            window->detectShutdown();
        }
    });
}

void BitcoinApplication::createSplashScreen(const NetworkStyle *networkStyle)
{
    assert(!m_splash);
    m_splash = new SplashScreen(networkStyle);
    // We don't hold a direct pointer to the splash screen after creation, but the splash
    // screen will take care of deleting itself when finish() happens.
    m_splash->show();
    connect(this, &BitcoinApplication::splashFinished, m_splash, &SplashScreen::finish);
    connect(this, &BitcoinApplication::requestedShutdown, m_splash, &QWidget::close);
}

void BitcoinApplication::createNode(interfaces::Init& init)
{
    assert(!m_node);
    m_node = init.makeNode();
    if (m_splash) m_splash->setNode(*m_node);
}

bool BitcoinApplication::baseInitialize()
{
    return node().baseInitialize();
}

void BitcoinApplication::startThread()
{
    assert(!m_executor);
    m_executor.emplace(node());

    /*  communication to and from thread */
    connect(&m_executor.value(), &InitExecutor::initializeResult, this, &BitcoinApplication::initializeResult);
    connect(&m_executor.value(), &InitExecutor::shutdownResult, this, [] {
        QCoreApplication::exit(0);
    });
    connect(&m_executor.value(), &InitExecutor::runawayException, this, &BitcoinApplication::handleRunawayException);
    connect(this, &BitcoinApplication::requestedInitialize, &m_executor.value(), &InitExecutor::initialize);
    connect(this, &BitcoinApplication::requestedShutdown, &m_executor.value(), &InitExecutor::shutdown);
}

void BitcoinApplication::parameterSetup()
{
    // Default printtoconsole to false for the GUI. GUI programs should not
    // print to the console unnecessarily.
    gArgs.SoftSetBoolArg("-printtoconsole", false);

    InitLogging(gArgs);
    InitParameterInteraction(gArgs);
}

void BitcoinApplication::InitPruneSetting(int64_t prune_MiB)
{
    optionsModel->SetPruneTargetGB(PruneMiBtoGB(prune_MiB));
}

void BitcoinApplication::requestInitialize()
{
    qDebug() << __func__ << ": Requesting initialize";
    startThread();
    Q_EMIT requestedInitialize();
}

void BitcoinApplication::requestShutdown()
{
    for (const auto w : QGuiApplication::topLevelWindows()) {
        w->hide();
    }

    // Show a simple window indicating shutdown status
    // Do this first as some of the steps may take some time below,
    // for example the RPC console may still be executing a command.
    shutdownWindow.reset(ShutdownWindow::showShutdownWindow(window));

    qDebug() << __func__ << ": Requesting shutdown";

    // Must disconnect node signals otherwise current thread can deadlock since
    // no event loop is running.
    window->unsubscribeFromCoreSignals();
    // Request node shutdown, which can interrupt long operations, like
    // rescanning a wallet.
    node().startShutdown();
    // Unsetting the client model can cause the current thread to wait for node
    // to complete an operation, like wait for a RPC execution to complete.
    window->setClientModel(nullptr);
    pollShutdownTimer->stop();

#ifdef ENABLE_WALLET
    // Delete wallet controller here manually, instead of relying on Qt object
    // tracking (https://doc.qt.io/qt-5/objecttrees.html). This makes sure
    // walletmodel m_handle_* notification handlers are deleted before wallets
    // are unloaded, which can simplify wallet implementations. It also avoids
    // these notifications having to be handled while GUI objects are being
    // destroyed, making GUI code less fragile as well.
    delete m_wallet_controller;
    m_wallet_controller = nullptr;
#endif // ENABLE_WALLET

    delete clientModel;
    clientModel = nullptr;

    // Request shutdown from core thread
    Q_EMIT requestedShutdown();
}

void BitcoinApplication::initializeResult(bool success, interfaces::BlockAndHeaderTipInfo tip_info)
{
    qDebug() << __func__ << ": Initialization result: " << success;
    // Set exit result.
    returnValue = success ? EXIT_SUCCESS : EXIT_FAILURE;
    if(success)
    {
        // Log this only after AppInitMain finishes, as then logging setup is guaranteed complete
        qInfo() << "Platform customization:" << platformStyle->getName();
        clientModel = new ClientModel(node(), optionsModel);
        window->setClientModel(clientModel, &tip_info);
#ifdef ENABLE_WALLET
        if (WalletModel::isWalletEnabled()) {
            m_wallet_controller = new WalletController(*clientModel, platformStyle, this);
            window->setWalletController(m_wallet_controller);
        }
#endif // ENABLE_WALLET

        // If -min option passed, start window minimized (iconified) or minimized to tray
        if (!gArgs.GetBoolArg("-min", false)) {
            window->show();
        } else if (clientModel->getOptionsModel()->getMinimizeToTray() && window->hasTrayIcon()) {
            // do nothing as the window is managed by the tray icon
        } else {
            window->showMinimized();
        }
        Q_EMIT splashFinished();
        Q_EMIT windowShown(window);

        pollShutdownTimer->start(SHUTDOWN_POLLING_DELAY);
    } else {
        Q_EMIT splashFinished(); // Make sure splash screen doesn't stick around during shutdown
        requestShutdown();
    }
}

void BitcoinApplication::handleRunawayException(const QString &message)
{
    QMessageBox::critical(
        nullptr, tr("Runaway exception"),
        tr("A fatal error occurred. %1 can no longer continue safely and will quit.").arg(PACKAGE_NAME) +
        QLatin1String("<br><br>") + GUIUtil::MakeHtmlLink(message, PACKAGE_BUGREPORT));
    ::exit(EXIT_FAILURE);
}

void BitcoinApplication::handleNonFatalException(const QString& message)
{
    assert(QThread::currentThread() == thread());
    QMessageBox::warning(
        nullptr, tr("Internal error"),
        tr("An internal error occurred. %1 will attempt to continue safely. This is "
           "an unexpected bug which can be reported as described below.").arg(PACKAGE_NAME) +
        QLatin1String("<br><br>") + GUIUtil::MakeHtmlLink(message, PACKAGE_BUGREPORT));
}

WId BitcoinApplication::getMainWinId() const
{
    if (!window)
        return 0;

    return window->winId();
}

bool BitcoinApplication::event(QEvent* e)
{
    if (e->type() == QEvent::Quit) {
        requestShutdown();
        return true;
    }

    return QApplication::event(e);
}

static void SetupUIArgs(ArgsManager& argsman)
{
    argsman.AddArg("-choosedatadir", strprintf("Choose data directory on startup (default: %u)", DEFAULT_CHOOSE_DATADIR), ArgsManager::ALLOW_ANY, OptionsCategory::GUI);
    argsman.AddArg("-lang=<lang>", "Set language, for example \"de_DE\" (default: system locale)", ArgsManager::ALLOW_ANY, OptionsCategory::GUI);
    argsman.AddArg("-min", "Start minimized", ArgsManager::ALLOW_ANY, OptionsCategory::GUI);
    argsman.AddArg("-resetguisettings", "Reset all settings changed in the GUI", ArgsManager::ALLOW_ANY, OptionsCategory::GUI);
    argsman.AddArg("-splash", strprintf("Show splash screen on startup (default: %u)", DEFAULT_SPLASHSCREEN), ArgsManager::ALLOW_ANY, OptionsCategory::GUI);
    argsman.AddArg("-uiplatform", strprintf("Select platform to customize UI for (one of windows, macosx, other; default: %s)", BitcoinGUI::DEFAULT_UIPLATFORM), ArgsManager::ALLOW_ANY | ArgsManager::DEBUG_ONLY, OptionsCategory::GUI);
}

int GuiMain(int argc, char* argv[])
{
#ifdef WIN32
    util::WinCmdLineArgs winArgs;
    std::tie(argc, argv) = winArgs.get();
#endif

    std::unique_ptr<interfaces::Init> init = interfaces::MakeGuiInit(argc, argv);

    SetupEnvironment();
    util::ThreadSetInternalName("main");

    // Subscribe to global signals from core
    boost::signals2::scoped_connection handler_message_box = ::uiInterface.ThreadSafeMessageBox_connect(noui_ThreadSafeMessageBox);
    boost::signals2::scoped_connection handler_question = ::uiInterface.ThreadSafeQuestion_connect(noui_ThreadSafeQuestion);
    boost::signals2::scoped_connection handler_init_message = ::uiInterface.InitMessage_connect(noui_InitMessage);

    // Do not refer to data directory yet, this can be overridden by Intro::pickDataDirectory

    /// 1. Basic Qt initialization (not dependent on parameters or configuration)
    Q_INIT_RESOURCE(bitcoin);
    Q_INIT_RESOURCE(bitcoin_locale);

    // Generate high-dpi pixmaps
    QApplication::setAttribute(Qt::AA_UseHighDpiPixmaps);
    QCoreApplication::setAttribute(Qt::AA_EnableHighDpiScaling);

#if defined(QT_QPA_PLATFORM_ANDROID)
    QApplication::setAttribute(Qt::AA_DontUseNativeMenuBar);
    QApplication::setAttribute(Qt::AA_DontCreateNativeWidgetSiblings);
    QApplication::setAttribute(Qt::AA_DontUseNativeDialogs);
#endif

    BitcoinApplication app;
    GUIUtil::LoadFont(QStringLiteral(":/fonts/monospace"));

    /// 2. Parse command-line options. We do this after qt in order to show an error if there are problems parsing these
    // Command-line options take precedence:
    SetupServerArgs(gArgs);
    SetupUIArgs(gArgs);
    std::string error;
    if (!gArgs.ParseParameters(argc, argv, error)) {
        InitError(strprintf(Untranslated("Error parsing command line arguments: %s\n"), error));
        // Create a message box, because the gui has neither been created nor has subscribed to core signals
        QMessageBox::critical(nullptr, PACKAGE_NAME,
            // message cannot be translated because translations have not been initialized
            QString::fromStdString("Error parsing command line arguments: %1.").arg(QString::fromStdString(error)));
        return EXIT_FAILURE;
    }

    // Now that the QApplication is setup and we have parsed our parameters, we can set the platform style
    app.setupPlatformStyle();

    /// 3. Application identification
    // must be set before OptionsModel is initialized or translations are loaded,
    // as it is used to locate QSettings
    QApplication::setOrganizationName(QAPP_ORG_NAME);
    QApplication::setOrganizationDomain(QAPP_ORG_DOMAIN);
    QApplication::setApplicationName(QAPP_APP_NAME_DEFAULT);

    /// 4. Initialization of translations, so that intro dialog is in user's language
    // Now that QSettings are accessible, initialize translations
    QTranslator qtTranslatorBase, qtTranslator, translatorBase, translator;
    initTranslations(qtTranslatorBase, qtTranslator, translatorBase, translator);

    // Show help message immediately after parsing command-line options (for "-lang") and setting locale,
    // but before showing splash screen.
    if (HelpRequested(gArgs) || gArgs.IsArgSet("-version")) {
        HelpMessageDialog help(nullptr, gArgs.IsArgSet("-version"));
        help.showOrPrint();
        return EXIT_SUCCESS;
    }

    // Install global event filter that makes sure that long tooltips can be word-wrapped
    app.installEventFilter(new GUIUtil::ToolTipToRichTextFilter(TOOLTIP_WRAP_THRESHOLD, &app));

    /// 5. Now that settings and translations are available, ask user for data directory
    // User language is set up: pick a data directory
    bool did_show_intro = false;
    int64_t prune_MiB = 0;  // Intro dialog prune configuration
    // Gracefully exit if the user cancels
    if (!Intro::showIfNeeded(did_show_intro, prune_MiB)) return EXIT_SUCCESS;

    /// 6. Determine availability of data directory and parse bitcoin.conf
    /// - Do not call gArgs.GetDataDirNet() before this step finishes
    if (!CheckDataDirOption()) {
        InitError(strprintf(Untranslated("Specified data directory \"%s\" does not exist.\n"), gArgs.GetArg("-datadir", "")));
        QMessageBox::critical(nullptr, PACKAGE_NAME,
            QObject::tr("Error: Specified data directory \"%1\" does not exist.").arg(QString::fromStdString(gArgs.GetArg("-datadir", ""))));
        return EXIT_FAILURE;
    }
    if (!gArgs.ReadConfigFiles(error, true)) {
        InitError(strprintf(Untranslated("Error reading configuration file: %s\n"), error));
        QMessageBox::critical(nullptr, PACKAGE_NAME,
            QObject::tr("Error: Cannot parse configuration file: %1.").arg(QString::fromStdString(error)));
        return EXIT_FAILURE;
    }

    /// 7. Determine network (and switch to network specific options)
    // - Do not call Params() before this step
    // - Do this after parsing the configuration file, as the network can be switched there
    // - QSettings() will use the new application name after this, resulting in network-specific settings
    // - Needs to be done before createOptionsModel

    // Check for chain settings (Params() calls are only valid after this clause)
    try {
        SelectParams(gArgs.GetChainName());
    } catch(std::exception &e) {
        InitError(Untranslated(strprintf("%s\n", e.what())));
        QMessageBox::critical(nullptr, PACKAGE_NAME, QObject::tr("Error: %1").arg(e.what()));
        return EXIT_FAILURE;
    }
    if (!InitSettings()) {
        return EXIT_FAILURE;
    }

    QScopedPointer<const NetworkStyle> networkStyle(NetworkStyle::instantiate(Params().NetworkIDString()));
    assert(!networkStyle.isNull());
    // Allow for separate UI settings for testnets
    QApplication::setApplicationName(networkStyle->getAppName());
    // Re-initialize translations after changing application name (language in network-specific settings can be different)
    initTranslations(qtTranslatorBase, qtTranslator, translatorBase, translator);

    /// 8. Payment server removed in Elements since we do not have "elements:" URIs

    /// 9. Main GUI initialization
    // Install global event filter that makes sure that out-of-focus labels do not contain text cursor.
    app.installEventFilter(new GUIUtil::LabelOutOfFocusEventFilter(&app));
#if defined(Q_OS_WIN)
    // Install global event filter for processing Windows session related Windows messages (WM_QUERYENDSESSION and WM_ENDSESSION)
    qApp->installNativeEventFilter(new WinShutdownMonitor());
#endif
    // Install qDebug() message handler to route to debug.log
    qInstallMessageHandler(DebugMessageHandler);
    // Allow parameter interaction before we create the options model
    app.parameterSetup();
    GUIUtil::LogQtInfo();

    if (gArgs.GetBoolArg("-splash", DEFAULT_SPLASHSCREEN) && !gArgs.GetBoolArg("-min", false))
        app.createSplashScreen(networkStyle.data());

    app.createNode(*init);

    // Load GUI settings from QSettings
    if (!app.createOptionsModel(gArgs.GetBoolArg("-resetguisettings", false))) {
        return EXIT_FAILURE;
    }

    if (did_show_intro) {
        // Store intro dialog settings other than datadir (network specific)
        app.InitPruneSetting(prune_MiB);
    }

    int rv = EXIT_SUCCESS;
    try
    {
        app.createWindow(networkStyle.data());
        // Perform base initialization before spinning up initialization/shutdown thread
        // This is acceptable because this function only contains steps that are quick to execute,
        // so the GUI thread won't be held up.
        if (app.baseInitialize()) {
            app.requestInitialize();
#if defined(Q_OS_WIN)
            WinShutdownMonitor::registerShutdownBlockReason(QObject::tr("%1 didn't yet exit safely…").arg(PACKAGE_NAME), (HWND)app.getMainWinId());
#endif
            app.exec();
            rv = app.getReturnValue();
        } else {
            // A dialog with detailed error will have been shown by InitError()
            rv = EXIT_FAILURE;
        }
    } catch (const std::exception& e) {
        PrintExceptionContinue(&e, "Runaway exception");
        app.handleRunawayException(QString::fromStdString(app.node().getWarnings().translated));
    } catch (...) {
        PrintExceptionContinue(nullptr, "Runaway exception");
        app.handleRunawayException(QString::fromStdString(app.node().getWarnings().translated));
    }
    return rv;
}<|MERGE_RESOLUTION|>--- conflicted
+++ resolved
@@ -251,18 +251,7 @@
     platformStyle = nullptr;
 }
 
-<<<<<<< HEAD
-void BitcoinApplication::createOptionsModel(bool resetSettings)
-=======
-#ifdef ENABLE_WALLET
-void BitcoinApplication::createPaymentServer()
-{
-    paymentServer = new PaymentServer(this);
-}
-#endif
-
 bool BitcoinApplication::createOptionsModel(bool resetSettings)
->>>>>>> 37633d2f
 {
     optionsModel = new OptionsModel(node(), this);
     if (resetSettings) {
