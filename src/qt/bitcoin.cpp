// Copyright (c) 2011-2020 The Bitcoin Core developers
// Distributed under the MIT software license, see the accompanying
// file COPYING or http://www.opensource.org/licenses/mit-license.php.

#if defined(HAVE_CONFIG_H)
#include <config/bitcoin-config.h>
#endif

#include <qt/bitcoin.h>
#include <qt/bitcoingui.h>

#include <chainparams.h>
#include <qt/clientmodel.h>
#include <qt/guiconstants.h>
#include <qt/guiutil.h>
#include <qt/intro.h>
#include <qt/networkstyle.h>
#include <qt/optionsmodel.h>
#include <qt/platformstyle.h>
#include <qt/splashscreen.h>
#include <qt/utilitydialog.h>
#include <qt/winshutdownmonitor.h>

#ifdef ENABLE_WALLET
#include <qt/walletcontroller.h>
#include <qt/walletmodel.h>
#endif // ENABLE_WALLET

#include <init.h>
#include <interfaces/handler.h>
#include <interfaces/node.h>
#include <node/context.h>
#include <node/ui_interface.h>
#include <noui.h>
#include <uint256.h>
#include <util/system.h>
#include <util/threadnames.h>
#include <util/translation.h>
#include <validation.h>

#include <boost/signals2/connection.hpp>
#include <memory>

#include <QApplication>
#include <QDebug>
#include <QLibraryInfo>
#include <QLocale>
#include <QMessageBox>
#include <QSettings>
#include <QThread>
#include <QTimer>
#include <QTranslator>

#if defined(QT_STATICPLUGIN)
#include <QtPlugin>
#if defined(QT_QPA_PLATFORM_XCB)
Q_IMPORT_PLUGIN(QXcbIntegrationPlugin);
#elif defined(QT_QPA_PLATFORM_WINDOWS)
Q_IMPORT_PLUGIN(QWindowsIntegrationPlugin);
#elif defined(QT_QPA_PLATFORM_COCOA)
Q_IMPORT_PLUGIN(QCocoaIntegrationPlugin);
#endif
#endif

// Declare meta types used for QMetaObject::invokeMethod
Q_DECLARE_METATYPE(bool*)
Q_DECLARE_METATYPE(CAmount)
Q_DECLARE_METATYPE(SynchronizationState)
Q_DECLARE_METATYPE(uint256)

static void RegisterMetaTypes()
{
    // Register meta types used for QMetaObject::invokeMethod and Qt::QueuedConnection
    qRegisterMetaType<bool*>();
    qRegisterMetaType<SynchronizationState>();
  #ifdef ENABLE_WALLET
    qRegisterMetaType<WalletModel*>();
  #endif
    // Register typedefs (see http://qt-project.org/doc/qt-5/qmetatype.html#qRegisterMetaType)
    // IMPORTANT: if CAmount is no longer a typedef use the normal variant above (see https://doc.qt.io/qt-5/qmetatype.html#qRegisterMetaType-1)
    qRegisterMetaType<CAmount>("CAmount");
    qRegisterMetaType<size_t>("size_t");

    qRegisterMetaType<std::function<void()>>("std::function<void()>");
    qRegisterMetaType<QMessageBox::Icon>("QMessageBox::Icon");
    qRegisterMetaType<interfaces::BlockAndHeaderTipInfo>("interfaces::BlockAndHeaderTipInfo");
}

static QString GetLangTerritory()
{
    QSettings settings;
    // Get desired locale (e.g. "de_DE")
    // 1) System default language
    QString lang_territory = QLocale::system().name();
    // 2) Language from QSettings
    QString lang_territory_qsettings = settings.value("language", "").toString();
    if(!lang_territory_qsettings.isEmpty())
        lang_territory = lang_territory_qsettings;
    // 3) -lang command line argument
    lang_territory = QString::fromStdString(gArgs.GetArg("-lang", lang_territory.toStdString()));
    return lang_territory;
}

/** Set up translations */
static void initTranslations(QTranslator &qtTranslatorBase, QTranslator &qtTranslator, QTranslator &translatorBase, QTranslator &translator)
{
    // Remove old translators
    QApplication::removeTranslator(&qtTranslatorBase);
    QApplication::removeTranslator(&qtTranslator);
    QApplication::removeTranslator(&translatorBase);
    QApplication::removeTranslator(&translator);

    // Get desired locale (e.g. "de_DE")
    // 1) System default language
    QString lang_territory = GetLangTerritory();

    // Convert to "de" only by truncating "_DE"
    QString lang = lang_territory;
    lang.truncate(lang_territory.lastIndexOf('_'));

    // Load language files for configured locale:
    // - First load the translator for the base language, without territory
    // - Then load the more specific locale translator

    // Load e.g. qt_de.qm
    if (qtTranslatorBase.load("qt_" + lang, QLibraryInfo::location(QLibraryInfo::TranslationsPath)))
        QApplication::installTranslator(&qtTranslatorBase);

    // Load e.g. qt_de_DE.qm
    if (qtTranslator.load("qt_" + lang_territory, QLibraryInfo::location(QLibraryInfo::TranslationsPath)))
        QApplication::installTranslator(&qtTranslator);

    // Load e.g. bitcoin_de.qm (shortcut "de" needs to be defined in bitcoin.qrc)
    if (translatorBase.load(lang, ":/translations/"))
        QApplication::installTranslator(&translatorBase);

    // Load e.g. bitcoin_de_DE.qm (shortcut "de_DE" needs to be defined in bitcoin.qrc)
    if (translator.load(lang_territory, ":/translations/"))
        QApplication::installTranslator(&translator);
}

/* qDebug() message handler --> debug.log */
void DebugMessageHandler(QtMsgType type, const QMessageLogContext& context, const QString &msg)
{
    Q_UNUSED(context);
    if (type == QtDebugMsg) {
        LogPrint(BCLog::QT, "GUI: %s\n", msg.toStdString());
    } else {
        LogPrintf("GUI: %s\n", msg.toStdString());
    }
}

BitcoinCore::BitcoinCore(interfaces::Node& node) :
    QObject(), m_node(node)
{
}

void BitcoinCore::handleRunawayException(const std::exception *e)
{
    PrintExceptionContinue(e, "Runaway exception");
    Q_EMIT runawayException(QString::fromStdString(m_node.getWarnings().translated));
}

void BitcoinCore::initialize()
{
    try
    {
        qDebug() << __func__ << ": Running initialization in thread";
        util::ThreadRename("qt-init");
        interfaces::BlockAndHeaderTipInfo tip_info;
        bool rv = m_node.appInitMain(&tip_info);
        Q_EMIT initializeResult(rv, tip_info);
    } catch (const std::exception& e) {
        handleRunawayException(&e);
    } catch (...) {
        handleRunawayException(nullptr);
    }
}

void BitcoinCore::shutdown()
{
    try
    {
        qDebug() << __func__ << ": Running Shutdown in thread";
        m_node.appShutdown();
        qDebug() << __func__ << ": Shutdown finished";
        Q_EMIT shutdownResult();
    } catch (const std::exception& e) {
        handleRunawayException(&e);
    } catch (...) {
        handleRunawayException(nullptr);
    }
}

static int qt_argc = 1;
static const char* qt_argv = "bitcoin-qt";

BitcoinApplication::BitcoinApplication():
    QApplication(qt_argc, const_cast<char **>(&qt_argv)),
    coreThread(nullptr),
    optionsModel(nullptr),
    clientModel(nullptr),
    window(nullptr),
    pollShutdownTimer(nullptr),
    returnValue(0),
    platformStyle(nullptr)
{
    RegisterMetaTypes();
    setQuitOnLastWindowClosed(false);
}

void BitcoinApplication::setupPlatformStyle()
{
    // UI per-platform customization
    // This must be done inside the BitcoinApplication constructor, or after it, because
    // PlatformStyle::instantiate requires a QApplication
    std::string platformName;
    platformName = gArgs.GetArg("-uiplatform", BitcoinGUI::DEFAULT_UIPLATFORM);
    platformStyle = PlatformStyle::instantiate(QString::fromStdString(platformName));
    if (!platformStyle) // Fall back to "other" if specified name not found
        platformStyle = PlatformStyle::instantiate("other");
    assert(platformStyle);
}

BitcoinApplication::~BitcoinApplication()
{
    if(coreThread)
    {
        qDebug() << __func__ << ": Stopping thread";
        coreThread->quit();
        coreThread->wait();
        qDebug() << __func__ << ": Stopped thread";
    }

    delete window;
    window = nullptr;
    delete platformStyle;
    platformStyle = nullptr;
}

void BitcoinApplication::createOptionsModel(bool resetSettings)
{
    optionsModel = new OptionsModel(this, resetSettings);
}

void BitcoinApplication::createWindow(const NetworkStyle *networkStyle)
{
    window = new BitcoinGUI(node(), platformStyle, networkStyle, nullptr);

    pollShutdownTimer = new QTimer(window);
    connect(pollShutdownTimer, &QTimer::timeout, window, &BitcoinGUI::detectShutdown);
}

void BitcoinApplication::createSplashScreen(const NetworkStyle *networkStyle)
{
    assert(!m_splash);
    m_splash = new SplashScreen(nullptr, networkStyle);
    // We don't hold a direct pointer to the splash screen after creation, but the splash
    // screen will take care of deleting itself when finish() happens.
    m_splash->show();
    connect(this, &BitcoinApplication::splashFinished, m_splash, &SplashScreen::finish);
    connect(this, &BitcoinApplication::requestedShutdown, m_splash, &QWidget::close);
}

void BitcoinApplication::setNode(interfaces::Node& node)
{
    assert(!m_node);
    m_node = &node;
    if (optionsModel) optionsModel->setNode(*m_node);
    if (m_splash) m_splash->setNode(*m_node);
}

bool BitcoinApplication::baseInitialize()
{
    return node().baseInitialize();
}

void BitcoinApplication::startThread()
{
    if(coreThread)
        return;
    coreThread = new QThread(this);
    BitcoinCore *executor = new BitcoinCore(node());
    executor->moveToThread(coreThread);

    /*  communication to and from thread */
    connect(executor, &BitcoinCore::initializeResult, this, &BitcoinApplication::initializeResult);
    connect(executor, &BitcoinCore::shutdownResult, this, &BitcoinApplication::shutdownResult);
    connect(executor, &BitcoinCore::runawayException, this, &BitcoinApplication::handleRunawayException);
    connect(this, &BitcoinApplication::requestedInitialize, executor, &BitcoinCore::initialize);
    connect(this, &BitcoinApplication::requestedShutdown, executor, &BitcoinCore::shutdown);
    /*  make sure executor object is deleted in its own thread */
    connect(coreThread, &QThread::finished, executor, &QObject::deleteLater);

    coreThread->start();
}

void BitcoinApplication::parameterSetup()
{
    // Default printtoconsole to false for the GUI. GUI programs should not
    // print to the console unnecessarily.
    gArgs.SoftSetBoolArg("-printtoconsole", false);

    InitLogging(gArgs);
    InitParameterInteraction(gArgs);
}

void BitcoinApplication::InitializePruneSetting(bool prune)
{
    // If prune is set, intentionally override existing prune size with
    // the default size since this is called when choosing a new datadir.
    optionsModel->SetPruneTargetGB(prune ? DEFAULT_PRUNE_TARGET_GB : 0, true);
}

void BitcoinApplication::requestInitialize()
{
    qDebug() << __func__ << ": Requesting initialize";
    startThread();
    Q_EMIT requestedInitialize();
}

void BitcoinApplication::requestShutdown()
{
    // Show a simple window indicating shutdown status
    // Do this first as some of the steps may take some time below,
    // for example the RPC console may still be executing a command.
    shutdownWindow.reset(ShutdownWindow::showShutdownWindow(window));

    qDebug() << __func__ << ": Requesting shutdown";
    startThread();
    window->hide();
    // Must disconnect node signals otherwise current thread can deadlock since
    // no event loop is running.
    window->unsubscribeFromCoreSignals();
    // Request node shutdown, which can interrupt long operations, like
    // rescanning a wallet.
    node().startShutdown();
    // Unsetting the client model can cause the current thread to wait for node
    // to complete an operation, like wait for a RPC execution to complete.
    window->setClientModel(nullptr);
    pollShutdownTimer->stop();

    delete clientModel;
    clientModel = nullptr;

    // Request shutdown from core thread
    Q_EMIT requestedShutdown();
}

void BitcoinApplication::initializeResult(bool success, interfaces::BlockAndHeaderTipInfo tip_info)
{
    qDebug() << __func__ << ": Initialization result: " << success;
    // Set exit result.
    returnValue = success ? EXIT_SUCCESS : EXIT_FAILURE;
    if(success)
    {
        // Log this only after AppInitMain finishes, as then logging setup is guaranteed complete
        qInfo() << "Platform customization:" << platformStyle->getName();
        clientModel = new ClientModel(node(), optionsModel);
        window->setClientModel(clientModel, &tip_info);
#ifdef ENABLE_WALLET
        if (WalletModel::isWalletEnabled()) {
            m_wallet_controller = new WalletController(*clientModel, platformStyle, this);
            window->setWalletController(m_wallet_controller);
        }
#endif // ENABLE_WALLET

        // If -min option passed, start window minimized (iconified) or minimized to tray
        if (!gArgs.GetBoolArg("-min", false)) {
            window->show();
        } else if (clientModel->getOptionsModel()->getMinimizeToTray() && window->hasTrayIcon()) {
            // do nothing as the window is managed by the tray icon
        } else {
            window->showMinimized();
        }
        Q_EMIT splashFinished();
        Q_EMIT windowShown(window);

        pollShutdownTimer->start(200);
    } else {
        Q_EMIT splashFinished(); // Make sure splash screen doesn't stick around during shutdown
        quit(); // Exit first main loop invocation
    }
}

void BitcoinApplication::shutdownResult()
{
    quit(); // Exit second main loop invocation after shutdown finished
}

void BitcoinApplication::handleRunawayException(const QString &message)
{
    QMessageBox::critical(nullptr, "Runaway exception", BitcoinGUI::tr("A fatal error occurred. %1 can no longer continue safely and will quit.").arg(PACKAGE_NAME) + QString("<br><br>") + message);
    ::exit(EXIT_FAILURE);
}

WId BitcoinApplication::getMainWinId() const
{
    if (!window)
        return 0;

    return window->winId();
}

static void SetupUIArgs(ArgsManager& argsman)
{
    argsman.AddArg("-choosedatadir", strprintf("Choose data directory on startup (default: %u)", DEFAULT_CHOOSE_DATADIR), ArgsManager::ALLOW_ANY, OptionsCategory::GUI);
    argsman.AddArg("-lang=<lang>", "Set language, for example \"de_DE\" (default: system locale)", ArgsManager::ALLOW_ANY, OptionsCategory::GUI);
    argsman.AddArg("-min", "Start minimized", ArgsManager::ALLOW_ANY, OptionsCategory::GUI);
    argsman.AddArg("-resetguisettings", "Reset all settings changed in the GUI", ArgsManager::ALLOW_ANY, OptionsCategory::GUI);
    argsman.AddArg("-splash", strprintf("Show splash screen on startup (default: %u)", DEFAULT_SPLASHSCREEN), ArgsManager::ALLOW_ANY, OptionsCategory::GUI);
    argsman.AddArg("-uiplatform", strprintf("Select platform to customize UI for (one of windows, macosx, other; default: %s)", BitcoinGUI::DEFAULT_UIPLATFORM), ArgsManager::ALLOW_ANY | ArgsManager::DEBUG_ONLY, OptionsCategory::GUI);
}

int GuiMain(int argc, char* argv[])
{
#ifdef WIN32
    util::WinCmdLineArgs winArgs;
    std::tie(argc, argv) = winArgs.get();
#endif
    SetupEnvironment();
    util::ThreadSetInternalName("main");

    NodeContext node_context;
    std::unique_ptr<interfaces::Node> node = interfaces::MakeNode(&node_context);

    // Subscribe to global signals from core
    boost::signals2::scoped_connection handler_message_box = ::uiInterface.ThreadSafeMessageBox_connect(noui_ThreadSafeMessageBox);
    boost::signals2::scoped_connection handler_question = ::uiInterface.ThreadSafeQuestion_connect(noui_ThreadSafeQuestion);
    boost::signals2::scoped_connection handler_init_message = ::uiInterface.InitMessage_connect(noui_InitMessage);

    // Do not refer to data directory yet, this can be overridden by Intro::pickDataDirectory

    /// 1. Basic Qt initialization (not dependent on parameters or configuration)
    Q_INIT_RESOURCE(bitcoin);
    Q_INIT_RESOURCE(bitcoin_locale);

    // Generate high-dpi pixmaps
    QApplication::setAttribute(Qt::AA_UseHighDpiPixmaps);
#if QT_VERSION >= 0x050600
    QCoreApplication::setAttribute(Qt::AA_EnableHighDpiScaling);
#endif

    BitcoinApplication app;

    /// 2. Parse command-line options. We do this after qt in order to show an error if there are problems parsing these
    // Command-line options take precedence:
    SetupServerArgs(node_context);
    SetupUIArgs(gArgs);
    std::string error;
    if (!gArgs.ParseParameters(argc, argv, error)) {
        InitError(strprintf(Untranslated("Error parsing command line arguments: %s\n"), error));
        // Create a message box, because the gui has neither been created nor has subscribed to core signals
        QMessageBox::critical(nullptr, PACKAGE_NAME,
            // message can not be translated because translations have not been initialized
            QString::fromStdString("Error parsing command line arguments: %1.").arg(QString::fromStdString(error)));
        return EXIT_FAILURE;
    }

    // Now that the QApplication is setup and we have parsed our parameters, we can set the platform style
    app.setupPlatformStyle();

    /// 3. Application identification
    // must be set before OptionsModel is initialized or translations are loaded,
    // as it is used to locate QSettings
    QApplication::setOrganizationName(QAPP_ORG_NAME);
    QApplication::setOrganizationDomain(QAPP_ORG_DOMAIN);
    QApplication::setApplicationName(QAPP_APP_NAME_DEFAULT);

    /// 4. Initialization of translations, so that intro dialog is in user's language
    // Now that QSettings are accessible, initialize translations
    QTranslator qtTranslatorBase, qtTranslator, translatorBase, translator;
    initTranslations(qtTranslatorBase, qtTranslator, translatorBase, translator);

    // Show help message immediately after parsing command-line options (for "-lang") and setting locale,
    // but before showing splash screen.
    if (HelpRequested(gArgs) || gArgs.IsArgSet("-version")) {
        HelpMessageDialog help(nullptr, gArgs.IsArgSet("-version"));
        help.showOrPrint();
        return EXIT_SUCCESS;
    }

    /// 5. Now that settings and translations are available, ask user for data directory
    // User language is set up: pick a data directory
    bool did_show_intro = false;
    bool prune = false; // Intro dialog prune check box
    // Gracefully exit if the user cancels
    if (!Intro::showIfNeeded(did_show_intro, prune)) return EXIT_SUCCESS;

    /// 6. Determine availability of data directory and parse bitcoin.conf
    /// - Do not call GetDataDir(true) before this step finishes
    if (!CheckDataDirOption()) {
        InitError(strprintf(Untranslated("Specified data directory \"%s\" does not exist.\n"), gArgs.GetArg("-datadir", "")));
        QMessageBox::critical(nullptr, PACKAGE_NAME,
            QObject::tr("Error: Specified data directory \"%1\" does not exist.").arg(QString::fromStdString(gArgs.GetArg("-datadir", ""))));
        return EXIT_FAILURE;
    }
    if (!gArgs.ReadConfigFiles(error, true)) {
        InitError(strprintf(Untranslated("Error reading configuration file: %s\n"), error));
        QMessageBox::critical(nullptr, PACKAGE_NAME,
            QObject::tr("Error: Cannot parse configuration file: %1.").arg(QString::fromStdString(error)));
        return EXIT_FAILURE;
    }

    /// 7. Determine network (and switch to network specific options)
    // - Do not call Params() before this step
    // - Do this after parsing the configuration file, as the network can be switched there
    // - QSettings() will use the new application name after this, resulting in network-specific settings
    // - Needs to be done before createOptionsModel

    // Check for -chain, -testnet or -regtest parameter (Params() calls are only valid after this clause)
    try {
        SelectParams(gArgs.GetChainName());
    } catch(std::exception &e) {
        InitError(Untranslated(strprintf("%s\n", e.what())));
        QMessageBox::critical(nullptr, PACKAGE_NAME, QObject::tr("Error: %1").arg(e.what()));
        return EXIT_FAILURE;
    }
<<<<<<< HEAD
    if (!node->initSettings(error)) {
        node->initError(Untranslated(error));
=======
#ifdef ENABLE_WALLET
    // Parse URIs on command line -- this can affect Params()
    PaymentServer::ipcParseCommandLine(argc, argv);
#endif
    if (!gArgs.InitSettings(error)) {
        InitError(Untranslated(error));
>>>>>>> 93ab136a
        QMessageBox::critical(nullptr, PACKAGE_NAME, QObject::tr("Error initializing settings: %1").arg(QString::fromStdString(error)));
        return EXIT_FAILURE;
    }

    QScopedPointer<const NetworkStyle> networkStyle(NetworkStyle::instantiate(Params().NetworkIDString()));
    assert(!networkStyle.isNull());
    // Allow for separate UI settings for testnets
    QApplication::setApplicationName(networkStyle->getAppName());
    // Re-initialize translations after changing application name (language in network-specific settings can be different)
    initTranslations(qtTranslatorBase, qtTranslator, translatorBase, translator);

    /// 8. Payment server removed in Elements since we do not have "elements:" URIs

    /// 9. Main GUI initialization
    // Install global event filter that makes sure that long tooltips can be word-wrapped
    app.installEventFilter(new GUIUtil::ToolTipToRichTextFilter(TOOLTIP_WRAP_THRESHOLD, &app));
    // Install global event filter that makes sure that out-of-focus labels do not contain text cursor.
    app.installEventFilter(new GUIUtil::LabelOutOfFocusEventFilter(&app));
#if defined(Q_OS_WIN)
    // Install global event filter for processing Windows session related Windows messages (WM_QUERYENDSESSION and WM_ENDSESSION)
    qApp->installNativeEventFilter(new WinShutdownMonitor());
#endif
    // Install qDebug() message handler to route to debug.log
    qInstallMessageHandler(DebugMessageHandler);
    // Allow parameter interaction before we create the options model
    app.parameterSetup();
    GUIUtil::LogQtInfo();
    // Load GUI settings from QSettings
    app.createOptionsModel(gArgs.GetBoolArg("-resetguisettings", false));

    if (did_show_intro) {
        // Store intro dialog settings other than datadir (network specific)
        app.InitializePruneSetting(prune);
    }

    if (gArgs.GetBoolArg("-splash", DEFAULT_SPLASHSCREEN) && !gArgs.GetBoolArg("-min", false))
        app.createSplashScreen(networkStyle.data());

    app.setNode(*node);

    int rv = EXIT_SUCCESS;
    try
    {
        app.createWindow(networkStyle.data());
        // Perform base initialization before spinning up initialization/shutdown thread
        // This is acceptable because this function only contains steps that are quick to execute,
        // so the GUI thread won't be held up.
        if (app.baseInitialize()) {
            app.requestInitialize();
#if defined(Q_OS_WIN)
            WinShutdownMonitor::registerShutdownBlockReason(QObject::tr("%1 didn't yet exit safely...").arg(PACKAGE_NAME), (HWND)app.getMainWinId());
#endif
            app.exec();
            app.requestShutdown();
            app.exec();
            rv = app.getReturnValue();
        } else {
            // A dialog with detailed error will have been shown by InitError()
            rv = EXIT_FAILURE;
        }
    } catch (const std::exception& e) {
        PrintExceptionContinue(&e, "Runaway exception");
        app.handleRunawayException(QString::fromStdString(app.node().getWarnings().translated));
    } catch (...) {
        PrintExceptionContinue(nullptr, "Runaway exception");
        app.handleRunawayException(QString::fromStdString(app.node().getWarnings().translated));
    }
    return rv;
}<|MERGE_RESOLUTION|>--- conflicted
+++ resolved
@@ -516,17 +516,8 @@
         QMessageBox::critical(nullptr, PACKAGE_NAME, QObject::tr("Error: %1").arg(e.what()));
         return EXIT_FAILURE;
     }
-<<<<<<< HEAD
-    if (!node->initSettings(error)) {
-        node->initError(Untranslated(error));
-=======
-#ifdef ENABLE_WALLET
-    // Parse URIs on command line -- this can affect Params()
-    PaymentServer::ipcParseCommandLine(argc, argv);
-#endif
     if (!gArgs.InitSettings(error)) {
         InitError(Untranslated(error));
->>>>>>> 93ab136a
         QMessageBox::critical(nullptr, PACKAGE_NAME, QObject::tr("Error initializing settings: %1").arg(QString::fromStdString(error)));
         return EXIT_FAILURE;
     }
