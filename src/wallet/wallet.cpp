// Copyright (c) 2009-2010 Satoshi Nakamoto
// Copyright (c) 2009-2018 The Bitcoin Core developers
// Distributed under the MIT software license, see the accompanying
// file COPYING or http://www.opensource.org/licenses/mit-license.php.

#include <wallet/wallet.h>

#include <checkpoints.h>
#include <chain.h>
#include <wallet/coincontrol.h>
#include <consensus/consensus.h>
#include <consensus/validation.h>
#include <fs.h>
#include <key.h>
#include <key_io.h>
#include <keystore.h>
#include <validation.h>
#include <net.h>
#include <policy/fees.h>
#include <policy/policy.h>
#include <policy/rbf.h>
#include <primitives/block.h>
#include <primitives/transaction.h>
#include <script/script.h>
#include <shutdown.h>
#include <timedata.h>
#include <txmempool.h>
#include <utilmoneystr.h>
#include <wallet/fees.h>
#include <wallet/walletutil.h>

#include <algorithm>
#include <assert.h>
#include <future>

#include <boost/algorithm/string/replace.hpp>

static const size_t OUTPUT_GROUP_MAX_ENTRIES = 10;

static CCriticalSection cs_wallets;
static std::vector<std::shared_ptr<CWallet>> vpwallets GUARDED_BY(cs_wallets);

bool AddWallet(const std::shared_ptr<CWallet>& wallet)
{
    LOCK(cs_wallets);
    assert(wallet);
    std::vector<std::shared_ptr<CWallet>>::const_iterator i = std::find(vpwallets.begin(), vpwallets.end(), wallet);
    if (i != vpwallets.end()) return false;
    vpwallets.push_back(wallet);
    return true;
}

bool RemoveWallet(const std::shared_ptr<CWallet>& wallet)
{
    LOCK(cs_wallets);
    assert(wallet);
    std::vector<std::shared_ptr<CWallet>>::iterator i = std::find(vpwallets.begin(), vpwallets.end(), wallet);
    if (i == vpwallets.end()) return false;
    vpwallets.erase(i);
    return true;
}

bool HasWallets()
{
    LOCK(cs_wallets);
    return !vpwallets.empty();
}

std::vector<std::shared_ptr<CWallet>> GetWallets()
{
    LOCK(cs_wallets);
    return vpwallets;
}

std::shared_ptr<CWallet> GetWallet(const std::string& name)
{
    LOCK(cs_wallets);
    for (const std::shared_ptr<CWallet>& wallet : vpwallets) {
        if (wallet->GetName() == name) return wallet;
    }
    return nullptr;
}

// Custom deleter for shared_ptr<CWallet>.
static void ReleaseWallet(CWallet* wallet)
{
    wallet->WalletLogPrintf("Releasing wallet\n");
    wallet->BlockUntilSyncedToCurrentChain();
    wallet->Flush();
    delete wallet;
}

const uint32_t BIP32_HARDENED_KEY_LIMIT = 0x80000000;

const uint256 CMerkleTx::ABANDON_HASH(uint256S("0000000000000000000000000000000000000000000000000000000000000001"));

/** @defgroup mapWallet
 *
 * @{
 */

std::string COutput::ToString() const
{
    return strprintf("COutput(%s, %d, %d) [%s]", tx->GetHash().ToString(), i, nDepth, FormatMoney(tx->tx->vout[i].nValue));
}

/** A class to identify which pubkeys a script and a keystore have in common. */
class CAffectedKeysVisitor : public boost::static_visitor<void> {
private:
    const CKeyStore &keystore;
    std::vector<CKeyID> &vKeys;

public:
    /**
     * @param[in] keystoreIn The CKeyStore that is queried for the presence of a pubkey.
     * @param[out] vKeysIn A vector to which a script's pubkey identifiers are appended if they are in the keystore.
     */
    CAffectedKeysVisitor(const CKeyStore &keystoreIn, std::vector<CKeyID> &vKeysIn) : keystore(keystoreIn), vKeys(vKeysIn) {}

    /**
     * Apply the visitor to each destination in a script, recursively to the redeemscript
     * in the case of p2sh destinations.
     * @param[in] script The CScript from which destinations are extracted.
     * @post Any CKeyIDs that script and keystore have in common are appended to the visitor's vKeys.
     */
    void Process(const CScript &script) {
        txnouttype type;
        std::vector<CTxDestination> vDest;
        int nRequired;
        if (ExtractDestinations(script, type, vDest, nRequired)) {
            for (const CTxDestination &dest : vDest)
                boost::apply_visitor(*this, dest);
        }
    }

    void operator()(const CKeyID &keyId) {
        if (keystore.HaveKey(keyId))
            vKeys.push_back(keyId);
    }

    void operator()(const CScriptID &scriptId) {
        CScript script;
        if (keystore.GetCScript(scriptId, script))
            Process(script);
    }

    void operator()(const WitnessV0ScriptHash& scriptID)
    {
        CScriptID id;
        CRIPEMD160().Write(scriptID.begin(), 32).Finalize(id.begin());
        CScript script;
        if (keystore.GetCScript(id, script)) {
            Process(script);
        }
    }

    void operator()(const WitnessV0KeyHash& keyid)
    {
        CKeyID id(keyid);
        if (keystore.HaveKey(id)) {
            vKeys.push_back(id);
        }
    }

    template<typename X>
    void operator()(const X &none) {}
};

const CWalletTx* CWallet::GetWalletTx(const uint256& hash) const
{
    LOCK(cs_wallet);
    std::map<uint256, CWalletTx>::const_iterator it = mapWallet.find(hash);
    if (it == mapWallet.end())
        return nullptr;
    return &(it->second);
}

CPubKey CWallet::GenerateNewKey(WalletBatch &batch, bool internal)
{
    assert(!IsWalletFlagSet(WALLET_FLAG_DISABLE_PRIVATE_KEYS));
    AssertLockHeld(cs_wallet); // mapKeyMetadata
    bool fCompressed = CanSupportFeature(FEATURE_COMPRPUBKEY); // default to compressed public keys if we want 0.6.0 wallets

    CKey secret;

    // Create new metadata
    int64_t nCreationTime = GetTime();
    CKeyMetadata metadata(nCreationTime);

    // use HD key derivation if HD was enabled during wallet creation
    if (IsHDEnabled()) {
        DeriveNewChildKey(batch, metadata, secret, (CanSupportFeature(FEATURE_HD_SPLIT) ? internal : false));
    } else {
        secret.MakeNewKey(fCompressed);
    }

    // Compressed public keys were introduced in version 0.6.0
    if (fCompressed) {
        SetMinVersion(FEATURE_COMPRPUBKEY);
    }

    CPubKey pubkey = secret.GetPubKey();
    assert(secret.VerifyPubKey(pubkey));

    mapKeyMetadata[pubkey.GetID()] = metadata;
    UpdateTimeFirstKey(nCreationTime);

    if (!AddKeyPubKeyWithDB(batch, secret, pubkey)) {
        throw std::runtime_error(std::string(__func__) + ": AddKey failed");
    }
    return pubkey;
}

void CWallet::DeriveNewChildKey(WalletBatch &batch, CKeyMetadata& metadata, CKey& secret, bool internal)
{
    // for now we use a fixed keypath scheme of m/0'/0'/k
    CKey seed;                     //seed (256bit)
    CExtKey masterKey;             //hd master key
    CExtKey accountKey;            //key at m/0'
    CExtKey chainChildKey;         //key at m/0'/0' (external) or m/0'/1' (internal)
    CExtKey childKey;              //key at m/0'/0'/<n>'

    // try to get the seed
    if (!GetKey(hdChain.seed_id, seed))
        throw std::runtime_error(std::string(__func__) + ": seed not found");

    masterKey.SetSeed(seed.begin(), seed.size());

    // derive m/0'
    // use hardened derivation (child keys >= 0x80000000 are hardened after bip32)
    masterKey.Derive(accountKey, BIP32_HARDENED_KEY_LIMIT);

    // derive m/0'/0' (external chain) OR m/0'/1' (internal chain)
    assert(internal ? CanSupportFeature(FEATURE_HD_SPLIT) : true);
    accountKey.Derive(chainChildKey, BIP32_HARDENED_KEY_LIMIT+(internal ? 1 : 0));

    // derive child key at next index, skip keys already known to the wallet
    do {
        // always derive hardened keys
        // childIndex | BIP32_HARDENED_KEY_LIMIT = derive childIndex in hardened child-index-range
        // example: 1 | BIP32_HARDENED_KEY_LIMIT == 0x80000001 == 2147483649
        if (internal) {
            chainChildKey.Derive(childKey, hdChain.nInternalChainCounter | BIP32_HARDENED_KEY_LIMIT);
            metadata.hdKeypath = "m/0'/1'/" + std::to_string(hdChain.nInternalChainCounter) + "'";
            hdChain.nInternalChainCounter++;
        }
        else {
            chainChildKey.Derive(childKey, hdChain.nExternalChainCounter | BIP32_HARDENED_KEY_LIMIT);
            metadata.hdKeypath = "m/0'/0'/" + std::to_string(hdChain.nExternalChainCounter) + "'";
            hdChain.nExternalChainCounter++;
        }
    } while (HaveKey(childKey.key.GetPubKey().GetID()));
    secret = childKey.key;
    metadata.hd_seed_id = hdChain.seed_id;
    // update the chain model in the database
    if (!batch.WriteHDChain(hdChain))
        throw std::runtime_error(std::string(__func__) + ": Writing HD chain model failed");
}

bool CWallet::AddKeyPubKeyWithDB(WalletBatch &batch, const CKey& secret, const CPubKey &pubkey)
{
    AssertLockHeld(cs_wallet); // mapKeyMetadata

    // CCryptoKeyStore has no concept of wallet databases, but calls AddCryptedKey
    // which is overridden below.  To avoid flushes, the database handle is
    // tunneled through to it.
    bool needsDB = !encrypted_batch;
    if (needsDB) {
        encrypted_batch = &batch;
    }
    if (!CCryptoKeyStore::AddKeyPubKey(secret, pubkey)) {
        if (needsDB) encrypted_batch = nullptr;
        return false;
    }
    if (needsDB) encrypted_batch = nullptr;

    // check if we need to remove from watch-only
    CScript script;
    script = GetScriptForDestination(pubkey.GetID());
    if (HaveWatchOnly(script)) {
        RemoveWatchOnly(script);
    }
    script = GetScriptForRawPubKey(pubkey);
    if (HaveWatchOnly(script)) {
        RemoveWatchOnly(script);
    }

    if (!IsCrypted()) {
        return batch.WriteKey(pubkey,
                                                 secret.GetPrivKey(),
                                                 mapKeyMetadata[pubkey.GetID()]);
    }
    return true;
}

bool CWallet::AddKeyPubKey(const CKey& secret, const CPubKey &pubkey)
{
    WalletBatch batch(*database);
    return CWallet::AddKeyPubKeyWithDB(batch, secret, pubkey);
}

bool CWallet::AddCryptedKey(const CPubKey &vchPubKey,
                            const std::vector<unsigned char> &vchCryptedSecret)
{
    if (!CCryptoKeyStore::AddCryptedKey(vchPubKey, vchCryptedSecret))
        return false;
    {
        LOCK(cs_wallet);
        if (encrypted_batch)
            return encrypted_batch->WriteCryptedKey(vchPubKey,
                                                        vchCryptedSecret,
                                                        mapKeyMetadata[vchPubKey.GetID()]);
        else
            return WalletBatch(*database).WriteCryptedKey(vchPubKey,
                                                            vchCryptedSecret,
                                                            mapKeyMetadata[vchPubKey.GetID()]);
    }
}

void CWallet::LoadKeyMetadata(const CKeyID& keyID, const CKeyMetadata &meta)
{
    AssertLockHeld(cs_wallet); // mapKeyMetadata
    UpdateTimeFirstKey(meta.nCreateTime);
    mapKeyMetadata[keyID] = meta;
}

void CWallet::LoadScriptMetadata(const CScriptID& script_id, const CKeyMetadata &meta)
{
    AssertLockHeld(cs_wallet); // m_script_metadata
    UpdateTimeFirstKey(meta.nCreateTime);
    m_script_metadata[script_id] = meta;
}

bool CWallet::LoadCryptedKey(const CPubKey &vchPubKey, const std::vector<unsigned char> &vchCryptedSecret)
{
    return CCryptoKeyStore::AddCryptedKey(vchPubKey, vchCryptedSecret);
}

/**
 * Update wallet first key creation time. This should be called whenever keys
 * are added to the wallet, with the oldest key creation time.
 */
void CWallet::UpdateTimeFirstKey(int64_t nCreateTime)
{
    AssertLockHeld(cs_wallet);
    if (nCreateTime <= 1) {
        // Cannot determine birthday information, so set the wallet birthday to
        // the beginning of time.
        nTimeFirstKey = 1;
    } else if (!nTimeFirstKey || nCreateTime < nTimeFirstKey) {
        nTimeFirstKey = nCreateTime;
    }
}

bool CWallet::AddCScript(const CScript& redeemScript)
{
    if (!CCryptoKeyStore::AddCScript(redeemScript))
        return false;
    return WalletBatch(*database).WriteCScript(Hash160(redeemScript), redeemScript);
}

bool CWallet::LoadCScript(const CScript& redeemScript)
{
    /* A sanity check was added in pull #3843 to avoid adding redeemScripts
     * that never can be redeemed. However, old wallets may still contain
     * these. Do not add them to the wallet and warn. */
    if (redeemScript.size() > MAX_SCRIPT_ELEMENT_SIZE)
    {
        std::string strAddr = EncodeDestination(CScriptID(redeemScript));
        WalletLogPrintf("%s: Warning: This wallet contains a redeemScript of size %i which exceeds maximum size %i thus can never be redeemed. Do not use address %s.\n", __func__, redeemScript.size(), MAX_SCRIPT_ELEMENT_SIZE, strAddr);
        return true;
    }

    return CCryptoKeyStore::AddCScript(redeemScript);
}

bool CWallet::AddWatchOnly(const CScript& dest)
{
    if (!CCryptoKeyStore::AddWatchOnly(dest))
        return false;
    const CKeyMetadata& meta = m_script_metadata[CScriptID(dest)];
    UpdateTimeFirstKey(meta.nCreateTime);
    NotifyWatchonlyChanged(true);
    return WalletBatch(*database).WriteWatchOnly(dest, meta);
}

bool CWallet::AddWatchOnly(const CScript& dest, int64_t nCreateTime)
{
    m_script_metadata[CScriptID(dest)].nCreateTime = nCreateTime;
    return AddWatchOnly(dest);
}

bool CWallet::RemoveWatchOnly(const CScript &dest)
{
    AssertLockHeld(cs_wallet);
    if (!CCryptoKeyStore::RemoveWatchOnly(dest))
        return false;
    if (!HaveWatchOnly())
        NotifyWatchonlyChanged(false);
    if (!WalletBatch(*database).EraseWatchOnly(dest))
        return false;

    return true;
}

bool CWallet::LoadWatchOnly(const CScript &dest)
{
    return CCryptoKeyStore::AddWatchOnly(dest);
}

bool CWallet::Unlock(const SecureString& strWalletPassphrase)
{
    CCrypter crypter;
    CKeyingMaterial _vMasterKey;

    {
        LOCK(cs_wallet);
        for (const MasterKeyMap::value_type& pMasterKey : mapMasterKeys)
        {
            if(!crypter.SetKeyFromPassphrase(strWalletPassphrase, pMasterKey.second.vchSalt, pMasterKey.second.nDeriveIterations, pMasterKey.second.nDerivationMethod))
                return false;
            if (!crypter.Decrypt(pMasterKey.second.vchCryptedKey, _vMasterKey))
                continue; // try another master key
            if (CCryptoKeyStore::Unlock(_vMasterKey))
                return true;
        }
    }
    return false;
}

bool CWallet::ChangeWalletPassphrase(const SecureString& strOldWalletPassphrase, const SecureString& strNewWalletPassphrase)
{
    bool fWasLocked = IsLocked();

    {
        LOCK(cs_wallet);
        Lock();

        CCrypter crypter;
        CKeyingMaterial _vMasterKey;
        for (MasterKeyMap::value_type& pMasterKey : mapMasterKeys)
        {
            if(!crypter.SetKeyFromPassphrase(strOldWalletPassphrase, pMasterKey.second.vchSalt, pMasterKey.second.nDeriveIterations, pMasterKey.second.nDerivationMethod))
                return false;
            if (!crypter.Decrypt(pMasterKey.second.vchCryptedKey, _vMasterKey))
                return false;
            if (CCryptoKeyStore::Unlock(_vMasterKey))
            {
                int64_t nStartTime = GetTimeMillis();
                crypter.SetKeyFromPassphrase(strNewWalletPassphrase, pMasterKey.second.vchSalt, pMasterKey.second.nDeriveIterations, pMasterKey.second.nDerivationMethod);
                pMasterKey.second.nDeriveIterations = static_cast<unsigned int>(pMasterKey.second.nDeriveIterations * (100 / ((double)(GetTimeMillis() - nStartTime))));

                nStartTime = GetTimeMillis();
                crypter.SetKeyFromPassphrase(strNewWalletPassphrase, pMasterKey.second.vchSalt, pMasterKey.second.nDeriveIterations, pMasterKey.second.nDerivationMethod);
                pMasterKey.second.nDeriveIterations = (pMasterKey.second.nDeriveIterations + static_cast<unsigned int>(pMasterKey.second.nDeriveIterations * 100 / ((double)(GetTimeMillis() - nStartTime)))) / 2;

                if (pMasterKey.second.nDeriveIterations < 25000)
                    pMasterKey.second.nDeriveIterations = 25000;

                WalletLogPrintf("Wallet passphrase changed to an nDeriveIterations of %i\n", pMasterKey.second.nDeriveIterations);

                if (!crypter.SetKeyFromPassphrase(strNewWalletPassphrase, pMasterKey.second.vchSalt, pMasterKey.second.nDeriveIterations, pMasterKey.second.nDerivationMethod))
                    return false;
                if (!crypter.Encrypt(_vMasterKey, pMasterKey.second.vchCryptedKey))
                    return false;
                WalletBatch(*database).WriteMasterKey(pMasterKey.first, pMasterKey.second);
                if (fWasLocked)
                    Lock();
                return true;
            }
        }
    }

    return false;
}

void CWallet::ChainStateFlushed(const CBlockLocator& loc)
{
    WalletBatch batch(*database);
    batch.WriteBestBlock(loc);
}

void CWallet::SetMinVersion(enum WalletFeature nVersion, WalletBatch* batch_in, bool fExplicit)
{
    LOCK(cs_wallet); // nWalletVersion
    if (nWalletVersion >= nVersion)
        return;

    // when doing an explicit upgrade, if we pass the max version permitted, upgrade all the way
    if (fExplicit && nVersion > nWalletMaxVersion)
            nVersion = FEATURE_LATEST;

    nWalletVersion = nVersion;

    if (nVersion > nWalletMaxVersion)
        nWalletMaxVersion = nVersion;

    {
        WalletBatch* batch = batch_in ? batch_in : new WalletBatch(*database);
        if (nWalletVersion > 40000)
            batch->WriteMinVersion(nWalletVersion);
        if (!batch_in)
            delete batch;
    }
}

bool CWallet::SetMaxVersion(int nVersion)
{
    LOCK(cs_wallet); // nWalletVersion, nWalletMaxVersion
    // cannot downgrade below current version
    if (nWalletVersion > nVersion)
        return false;

    nWalletMaxVersion = nVersion;

    return true;
}

std::set<uint256> CWallet::GetConflicts(const uint256& txid) const
{
    std::set<uint256> result;
    AssertLockHeld(cs_wallet);

    std::map<uint256, CWalletTx>::const_iterator it = mapWallet.find(txid);
    if (it == mapWallet.end())
        return result;
    const CWalletTx& wtx = it->second;

    std::pair<TxSpends::const_iterator, TxSpends::const_iterator> range;

    for (const CTxIn& txin : wtx.tx->vin)
    {
        if (mapTxSpends.count(txin.prevout) <= 1)
            continue;  // No conflict if zero or one spends
        range = mapTxSpends.equal_range(txin.prevout);
        for (TxSpends::const_iterator _it = range.first; _it != range.second; ++_it)
            result.insert(_it->second);
    }
    return result;
}

bool CWallet::HasWalletSpend(const uint256& txid) const
{
    AssertLockHeld(cs_wallet);
    auto iter = mapTxSpends.lower_bound(COutPoint(txid, 0));
    return (iter != mapTxSpends.end() && iter->first.hash == txid);
}

void CWallet::Flush(bool shutdown)
{
    database->Flush(shutdown);
}

void CWallet::SyncMetaData(std::pair<TxSpends::iterator, TxSpends::iterator> range)
{
    // We want all the wallet transactions in range to have the same metadata as
    // the oldest (smallest nOrderPos).
    // So: find smallest nOrderPos:

    int nMinOrderPos = std::numeric_limits<int>::max();
    const CWalletTx* copyFrom = nullptr;
    for (TxSpends::iterator it = range.first; it != range.second; ++it) {
        const CWalletTx* wtx = &mapWallet.at(it->second);
        if (wtx->nOrderPos < nMinOrderPos) {
            nMinOrderPos = wtx->nOrderPos;
            copyFrom = wtx;
        }
    }

    if (!copyFrom) {
        return;
    }

    // Now copy data from copyFrom to rest:
    for (TxSpends::iterator it = range.first; it != range.second; ++it)
    {
        const uint256& hash = it->second;
        CWalletTx* copyTo = &mapWallet.at(hash);
        if (copyFrom == copyTo) continue;
        assert(copyFrom && "Oldest wallet transaction in range assumed to have been found.");
        if (!copyFrom->IsEquivalentTo(*copyTo)) continue;
        copyTo->mapValue = copyFrom->mapValue;
        copyTo->vOrderForm = copyFrom->vOrderForm;
        // fTimeReceivedIsTxTime not copied on purpose
        // nTimeReceived not copied on purpose
        copyTo->nTimeSmart = copyFrom->nTimeSmart;
        copyTo->fFromMe = copyFrom->fFromMe;
        // nOrderPos not copied on purpose
        // cached members not copied on purpose
    }
}

/**
 * Outpoint is spent if any non-conflicted transaction
 * spends it:
 */
bool CWallet::IsSpent(const uint256& hash, unsigned int n) const
{
    const COutPoint outpoint(hash, n);
    std::pair<TxSpends::const_iterator, TxSpends::const_iterator> range;
    range = mapTxSpends.equal_range(outpoint);

    for (TxSpends::const_iterator it = range.first; it != range.second; ++it)
    {
        const uint256& wtxid = it->second;
        std::map<uint256, CWalletTx>::const_iterator mit = mapWallet.find(wtxid);
        if (mit != mapWallet.end()) {
            int depth = mit->second.GetDepthInMainChain();
            if (depth > 0  || (depth == 0 && !mit->second.isAbandoned()))
                return true; // Spent
        }
    }
    return false;
}

void CWallet::AddToSpends(const COutPoint& outpoint, const uint256& wtxid)
{
    mapTxSpends.insert(std::make_pair(outpoint, wtxid));

    setLockedCoins.erase(outpoint);

    std::pair<TxSpends::iterator, TxSpends::iterator> range;
    range = mapTxSpends.equal_range(outpoint);
    SyncMetaData(range);
}


void CWallet::AddToSpends(const uint256& wtxid)
{
    auto it = mapWallet.find(wtxid);
    assert(it != mapWallet.end());
    CWalletTx& thisTx = it->second;
    if (thisTx.IsCoinBase()) // Coinbases don't spend anything!
        return;

    for (const CTxIn& txin : thisTx.tx->vin)
        AddToSpends(txin.prevout, wtxid);
}

bool CWallet::EncryptWallet(const SecureString& strWalletPassphrase)
{
    if (IsCrypted())
        return false;

    CKeyingMaterial _vMasterKey;

    _vMasterKey.resize(WALLET_CRYPTO_KEY_SIZE);
    GetStrongRandBytes(&_vMasterKey[0], WALLET_CRYPTO_KEY_SIZE);

    CMasterKey kMasterKey;

    kMasterKey.vchSalt.resize(WALLET_CRYPTO_SALT_SIZE);
    GetStrongRandBytes(&kMasterKey.vchSalt[0], WALLET_CRYPTO_SALT_SIZE);

    CCrypter crypter;
    int64_t nStartTime = GetTimeMillis();
    crypter.SetKeyFromPassphrase(strWalletPassphrase, kMasterKey.vchSalt, 25000, kMasterKey.nDerivationMethod);
    kMasterKey.nDeriveIterations = static_cast<unsigned int>(2500000 / ((double)(GetTimeMillis() - nStartTime)));

    nStartTime = GetTimeMillis();
    crypter.SetKeyFromPassphrase(strWalletPassphrase, kMasterKey.vchSalt, kMasterKey.nDeriveIterations, kMasterKey.nDerivationMethod);
    kMasterKey.nDeriveIterations = (kMasterKey.nDeriveIterations + static_cast<unsigned int>(kMasterKey.nDeriveIterations * 100 / ((double)(GetTimeMillis() - nStartTime)))) / 2;

    if (kMasterKey.nDeriveIterations < 25000)
        kMasterKey.nDeriveIterations = 25000;

    WalletLogPrintf("Encrypting Wallet with an nDeriveIterations of %i\n", kMasterKey.nDeriveIterations);

    if (!crypter.SetKeyFromPassphrase(strWalletPassphrase, kMasterKey.vchSalt, kMasterKey.nDeriveIterations, kMasterKey.nDerivationMethod))
        return false;
    if (!crypter.Encrypt(_vMasterKey, kMasterKey.vchCryptedKey))
        return false;

    {
        LOCK(cs_wallet);
        mapMasterKeys[++nMasterKeyMaxID] = kMasterKey;
        assert(!encrypted_batch);
        encrypted_batch = new WalletBatch(*database);
        if (!encrypted_batch->TxnBegin()) {
            delete encrypted_batch;
            encrypted_batch = nullptr;
            return false;
        }
        encrypted_batch->WriteMasterKey(nMasterKeyMaxID, kMasterKey);

        if (!EncryptKeys(_vMasterKey))
        {
            encrypted_batch->TxnAbort();
            delete encrypted_batch;
            encrypted_batch = nullptr;
            // We now probably have half of our keys encrypted in memory, and half not...
            // die and let the user reload the unencrypted wallet.
            assert(false);
        }

        // Encryption was introduced in version 0.4.0
        SetMinVersion(FEATURE_WALLETCRYPT, encrypted_batch, true);

        if (!encrypted_batch->TxnCommit()) {
            delete encrypted_batch;
            encrypted_batch = nullptr;
            // We now have keys encrypted in memory, but not on disk...
            // die to avoid confusion and let the user reload the unencrypted wallet.
            assert(false);
        }

        delete encrypted_batch;
        encrypted_batch = nullptr;

        Lock();
        Unlock(strWalletPassphrase);

        // if we are using HD, replace the HD seed with a new one
        if (IsHDEnabled()) {
            SetHDSeed(GenerateNewSeed());
        }

        NewKeyPool();
        Lock();

        // Need to completely rewrite the wallet file; if we don't, bdb might keep
        // bits of the unencrypted private key in slack space in the database file.
        database->Rewrite();

        // BDB seems to have a bad habit of writing old data into
        // slack space in .dat files; that is bad if the old data is
        // unencrypted private keys. So:
        database->ReloadDbEnv();

    }
    NotifyStatusChanged(this);

    return true;
}

DBErrors CWallet::ReorderTransactions()
{
    LOCK(cs_wallet);
    WalletBatch batch(*database);

    // Old wallets didn't have any defined order for transactions
    // Probably a bad idea to change the output of this

    // First: get all CWalletTx into a sorted-by-time multimap.
    typedef std::multimap<int64_t, CWalletTx*> TxItems;
    TxItems txByTime;

    for (auto& entry : mapWallet)
    {
        CWalletTx* wtx = &entry.second;
        txByTime.insert(std::make_pair(wtx->nTimeReceived, wtx));
    }

    nOrderPosNext = 0;
    std::vector<int64_t> nOrderPosOffsets;
    for (TxItems::iterator it = txByTime.begin(); it != txByTime.end(); ++it)
    {
        CWalletTx *const pwtx = (*it).second;
        int64_t& nOrderPos = pwtx->nOrderPos;

        if (nOrderPos == -1)
        {
            nOrderPos = nOrderPosNext++;
            nOrderPosOffsets.push_back(nOrderPos);

            if (!batch.WriteTx(*pwtx))
                return DBErrors::LOAD_FAIL;
        }
        else
        {
            int64_t nOrderPosOff = 0;
            for (const int64_t& nOffsetStart : nOrderPosOffsets)
            {
                if (nOrderPos >= nOffsetStart)
                    ++nOrderPosOff;
            }
            nOrderPos += nOrderPosOff;
            nOrderPosNext = std::max(nOrderPosNext, nOrderPos + 1);

            if (!nOrderPosOff)
                continue;

            // Since we're changing the order, write it back
            if (!batch.WriteTx(*pwtx))
                return DBErrors::LOAD_FAIL;
        }
    }
    batch.WriteOrderPosNext(nOrderPosNext);

    return DBErrors::LOAD_OK;
}

int64_t CWallet::IncOrderPosNext(WalletBatch *batch)
{
    AssertLockHeld(cs_wallet); // nOrderPosNext
    int64_t nRet = nOrderPosNext++;
    if (batch) {
        batch->WriteOrderPosNext(nOrderPosNext);
    } else {
        WalletBatch(*database).WriteOrderPosNext(nOrderPosNext);
    }
    return nRet;
}

void CWallet::MarkDirty()
{
    {
        LOCK(cs_wallet);
        for (std::pair<const uint256, CWalletTx>& item : mapWallet)
            item.second.MarkDirty();
    }
}

bool CWallet::MarkReplaced(const uint256& originalHash, const uint256& newHash)
{
    LOCK(cs_wallet);

    auto mi = mapWallet.find(originalHash);

    // There is a bug if MarkReplaced is not called on an existing wallet transaction.
    assert(mi != mapWallet.end());

    CWalletTx& wtx = (*mi).second;

    // Ensure for now that we're not overwriting data
    assert(wtx.mapValue.count("replaced_by_txid") == 0);

    wtx.mapValue["replaced_by_txid"] = newHash.ToString();

    WalletBatch batch(*database, "r+");

    bool success = true;
    if (!batch.WriteTx(wtx)) {
        WalletLogPrintf("%s: Updating batch tx %s failed\n", __func__, wtx.GetHash().ToString());
        success = false;
    }

    NotifyTransactionChanged(this, originalHash, CT_UPDATED);

    return success;
}

bool CWallet::AddToWallet(const CWalletTx& wtxIn, bool fFlushOnClose)
{
    LOCK(cs_wallet);

    WalletBatch batch(*database, "r+", fFlushOnClose);

    uint256 hash = wtxIn.GetHash();

    // Inserts only if not already there, returns tx inserted or tx found
    std::pair<std::map<uint256, CWalletTx>::iterator, bool> ret = mapWallet.insert(std::make_pair(hash, wtxIn));
    CWalletTx& wtx = (*ret.first).second;
    wtx.BindWallet(this);
    bool fInsertedNew = ret.second;
    if (fInsertedNew) {
        wtx.nTimeReceived = GetAdjustedTime();
        wtx.nOrderPos = IncOrderPosNext(&batch);
        wtx.m_it_wtxOrdered = wtxOrdered.insert(std::make_pair(wtx.nOrderPos, &wtx));
        wtx.nTimeSmart = ComputeTimeSmart(wtx);
        AddToSpends(hash);
    }

    bool fUpdated = false;
    if (!fInsertedNew)
    {
        // Merge
        if (!wtxIn.hashUnset() && wtxIn.hashBlock != wtx.hashBlock)
        {
            wtx.hashBlock = wtxIn.hashBlock;
            fUpdated = true;
        }
        // If no longer abandoned, update
        if (wtxIn.hashBlock.IsNull() && wtx.isAbandoned())
        {
            wtx.hashBlock = wtxIn.hashBlock;
            fUpdated = true;
        }
        if (wtxIn.nIndex != -1 && (wtxIn.nIndex != wtx.nIndex))
        {
            wtx.nIndex = wtxIn.nIndex;
            fUpdated = true;
        }
        if (wtxIn.fFromMe && wtxIn.fFromMe != wtx.fFromMe)
        {
            wtx.fFromMe = wtxIn.fFromMe;
            fUpdated = true;
        }
        // If we have a witness-stripped version of this transaction, and we
        // see a new version with a witness, then we must be upgrading a pre-segwit
        // wallet.  Store the new version of the transaction with the witness,
        // as the stripped-version must be invalid.
        // TODO: Store all versions of the transaction, instead of just one.
        if (wtxIn.tx->HasWitness() && !wtx.tx->HasWitness()) {
            wtx.SetTx(wtxIn.tx);
            fUpdated = true;
        }
    }

    //// debug print
    WalletLogPrintf("AddToWallet %s  %s%s\n", wtxIn.GetHash().ToString(), (fInsertedNew ? "new" : ""), (fUpdated ? "update" : ""));

    // Write to disk
    if (fInsertedNew || fUpdated)
        if (!batch.WriteTx(wtx))
            return false;

    // Break debit/credit balance caches:
    wtx.MarkDirty();

    // Notify UI of new or updated transaction
    NotifyTransactionChanged(this, hash, fInsertedNew ? CT_NEW : CT_UPDATED);

    // notify an external script when a wallet transaction comes in or is updated
    std::string strCmd = gArgs.GetArg("-walletnotify", "");

    if (!strCmd.empty())
    {
        boost::replace_all(strCmd, "%s", wtxIn.GetHash().GetHex());
        std::thread t(runCommand, strCmd);
        t.detach(); // thread runs free
    }

    return true;
}

void CWallet::LoadToWallet(const CWalletTx& wtxIn)
{
    uint256 hash = wtxIn.GetHash();
    const auto& ins = mapWallet.emplace(hash, wtxIn);
    CWalletTx& wtx = ins.first->second;
    wtx.BindWallet(this);
    if (/* insertion took place */ ins.second) {
        wtx.m_it_wtxOrdered = wtxOrdered.insert(std::make_pair(wtx.nOrderPos, &wtx));
    }
    AddToSpends(hash);
    for (const CTxIn& txin : wtx.tx->vin) {
        auto it = mapWallet.find(txin.prevout.hash);
        if (it != mapWallet.end()) {
            CWalletTx& prevtx = it->second;
            if (prevtx.nIndex == -1 && !prevtx.hashUnset()) {
                MarkConflicted(prevtx.hashBlock, wtx.GetHash());
            }
        }
    }
}

bool CWallet::AddToWalletIfInvolvingMe(const CTransactionRef& ptx, const CBlockIndex* pIndex, int posInBlock, bool fUpdate)
{
    const CTransaction& tx = *ptx;
    {
        AssertLockHeld(cs_wallet);

        if (pIndex != nullptr) {
            for (const CTxIn& txin : tx.vin) {
                std::pair<TxSpends::const_iterator, TxSpends::const_iterator> range = mapTxSpends.equal_range(txin.prevout);
                while (range.first != range.second) {
                    if (range.first->second != tx.GetHash()) {
                        WalletLogPrintf("Transaction %s (in block %s) conflicts with wallet transaction %s (both spend %s:%i)\n", tx.GetHash().ToString(), pIndex->GetBlockHash().ToString(), range.first->second.ToString(), range.first->first.hash.ToString(), range.first->first.n);
                        MarkConflicted(pIndex->GetBlockHash(), range.first->second);
                    }
                    range.first++;
                }
            }
        }

        bool fExisted = mapWallet.count(tx.GetHash()) != 0;
        if (fExisted && !fUpdate) return false;
        if (fExisted || IsMine(tx) || IsFromMe(tx))
        {
            /* Check if any keys in the wallet keypool that were supposed to be unused
             * have appeared in a new transaction. If so, remove those keys from the keypool.
             * This can happen when restoring an old wallet backup that does not contain
             * the mostly recently created transactions from newer versions of the wallet.
             */

            // loop though all outputs
            for (const CTxOut& txout: tx.vout) {
                // extract addresses and check if they match with an unused keypool key
                std::vector<CKeyID> vAffected;
                CAffectedKeysVisitor(*this, vAffected).Process(txout.scriptPubKey);
                for (const CKeyID &keyid : vAffected) {
                    std::map<CKeyID, int64_t>::const_iterator mi = m_pool_key_to_index.find(keyid);
                    if (mi != m_pool_key_to_index.end()) {
                        WalletLogPrintf("%s: Detected a used keypool key, mark all keypool key up to this key as used\n", __func__);
                        MarkReserveKeysAsUsed(mi->second);

                        if (!TopUpKeyPool()) {
                            WalletLogPrintf("%s: Topping up keypool failed (locked wallet)\n", __func__);
                        }
                    }
                }
            }

            CWalletTx wtx(this, ptx);

            // Get merkle branch if transaction was found in a block
            if (pIndex != nullptr)
                wtx.SetMerkleBranch(pIndex, posInBlock);

            return AddToWallet(wtx, false);
        }
    }
    return false;
}

bool CWallet::TransactionCanBeAbandoned(const uint256& hashTx) const
{
    LOCK2(cs_main, cs_wallet);
    const CWalletTx* wtx = GetWalletTx(hashTx);
    return wtx && !wtx->isAbandoned() && wtx->GetDepthInMainChain() == 0 && !wtx->InMempool();
}

void CWallet::MarkInputsDirty(const CTransactionRef& tx)
{
    for (const CTxIn& txin : tx->vin) {
        auto it = mapWallet.find(txin.prevout.hash);
        if (it != mapWallet.end()) {
            it->second.MarkDirty();
        }
    }
}

bool CWallet::AbandonTransaction(const uint256& hashTx)
{
    LOCK2(cs_main, cs_wallet);

    WalletBatch batch(*database, "r+");

    std::set<uint256> todo;
    std::set<uint256> done;

    // Can't mark abandoned if confirmed or in mempool
    auto it = mapWallet.find(hashTx);
    assert(it != mapWallet.end());
    CWalletTx& origtx = it->second;
    if (origtx.GetDepthInMainChain() != 0 || origtx.InMempool()) {
        return false;
    }

    todo.insert(hashTx);

    while (!todo.empty()) {
        uint256 now = *todo.begin();
        todo.erase(now);
        done.insert(now);
        auto it = mapWallet.find(now);
        assert(it != mapWallet.end());
        CWalletTx& wtx = it->second;
        int currentconfirm = wtx.GetDepthInMainChain();
        // If the orig tx was not in block, none of its spends can be
        assert(currentconfirm <= 0);
        // if (currentconfirm < 0) {Tx and spends are already conflicted, no need to abandon}
        if (currentconfirm == 0 && !wtx.isAbandoned()) {
            // If the orig tx was not in block/mempool, none of its spends can be in mempool
            assert(!wtx.InMempool());
            wtx.nIndex = -1;
            wtx.setAbandoned();
            wtx.MarkDirty();
            batch.WriteTx(wtx);
            NotifyTransactionChanged(this, wtx.GetHash(), CT_UPDATED);
            // Iterate over all its outputs, and mark transactions in the wallet that spend them abandoned too
            TxSpends::const_iterator iter = mapTxSpends.lower_bound(COutPoint(now, 0));
            while (iter != mapTxSpends.end() && iter->first.hash == now) {
                if (!done.count(iter->second)) {
                    todo.insert(iter->second);
                }
                iter++;
            }
            // If a transaction changes 'conflicted' state, that changes the balance
            // available of the outputs it spends. So force those to be recomputed
            MarkInputsDirty(wtx.tx);
        }
    }

    return true;
}

void CWallet::MarkConflicted(const uint256& hashBlock, const uint256& hashTx)
{
    LOCK2(cs_main, cs_wallet);

    int conflictconfirms = 0;
    CBlockIndex* pindex = LookupBlockIndex(hashBlock);
    if (pindex && chainActive.Contains(pindex)) {
        conflictconfirms = -(chainActive.Height() - pindex->nHeight + 1);
    }
    // If number of conflict confirms cannot be determined, this means
    // that the block is still unknown or not yet part of the main chain,
    // for example when loading the wallet during a reindex. Do nothing in that
    // case.
    if (conflictconfirms >= 0)
        return;

    // Do not flush the wallet here for performance reasons
    WalletBatch batch(*database, "r+", false);

    std::set<uint256> todo;
    std::set<uint256> done;

    todo.insert(hashTx);

    while (!todo.empty()) {
        uint256 now = *todo.begin();
        todo.erase(now);
        done.insert(now);
        auto it = mapWallet.find(now);
        assert(it != mapWallet.end());
        CWalletTx& wtx = it->second;
        int currentconfirm = wtx.GetDepthInMainChain();
        if (conflictconfirms < currentconfirm) {
            // Block is 'more conflicted' than current confirm; update.
            // Mark transaction as conflicted with this block.
            wtx.nIndex = -1;
            wtx.hashBlock = hashBlock;
            wtx.MarkDirty();
            batch.WriteTx(wtx);
            // Iterate over all its outputs, and mark transactions in the wallet that spend them conflicted too
            TxSpends::const_iterator iter = mapTxSpends.lower_bound(COutPoint(now, 0));
            while (iter != mapTxSpends.end() && iter->first.hash == now) {
                 if (!done.count(iter->second)) {
                     todo.insert(iter->second);
                 }
                 iter++;
            }
            // If a transaction changes 'conflicted' state, that changes the balance
            // available of the outputs it spends. So force those to be recomputed
            MarkInputsDirty(wtx.tx);
        }
    }
}

void CWallet::SyncTransaction(const CTransactionRef& ptx, const CBlockIndex *pindex, int posInBlock, bool update_tx) {
    if (!AddToWalletIfInvolvingMe(ptx, pindex, posInBlock, update_tx))
        return; // Not one of ours

    // If a transaction changes 'conflicted' state, that changes the balance
    // available of the outputs it spends. So force those to be
    // recomputed, also:
    MarkInputsDirty(ptx);
}

void CWallet::TransactionAddedToMempool(const CTransactionRef& ptx) {
    LOCK2(cs_main, cs_wallet);
    SyncTransaction(ptx);

    auto it = mapWallet.find(ptx->GetHash());
    if (it != mapWallet.end()) {
        it->second.fInMempool = true;
    }
}

void CWallet::TransactionRemovedFromMempool(const CTransactionRef &ptx) {
    LOCK(cs_wallet);
    auto it = mapWallet.find(ptx->GetHash());
    if (it != mapWallet.end()) {
        it->second.fInMempool = false;
    }
}

void CWallet::BlockConnected(const std::shared_ptr<const CBlock>& pblock, const CBlockIndex *pindex, const std::vector<CTransactionRef>& vtxConflicted) {
    LOCK2(cs_main, cs_wallet);
    // TODO: Temporarily ensure that mempool removals are notified before
    // connected transactions.  This shouldn't matter, but the abandoned
    // state of transactions in our wallet is currently cleared when we
    // receive another notification and there is a race condition where
    // notification of a connected conflict might cause an outside process
    // to abandon a transaction and then have it inadvertently cleared by
    // the notification that the conflicted transaction was evicted.

    for (const CTransactionRef& ptx : vtxConflicted) {
        SyncTransaction(ptx);
        TransactionRemovedFromMempool(ptx);
    }
    for (size_t i = 0; i < pblock->vtx.size(); i++) {
        SyncTransaction(pblock->vtx[i], pindex, i);
        TransactionRemovedFromMempool(pblock->vtx[i]);
    }

    m_last_block_processed = pindex;
}

void CWallet::BlockDisconnected(const std::shared_ptr<const CBlock>& pblock) {
    LOCK2(cs_main, cs_wallet);

    for (const CTransactionRef& ptx : pblock->vtx) {
        SyncTransaction(ptx);
    }
}



void CWallet::BlockUntilSyncedToCurrentChain() {
    AssertLockNotHeld(cs_main);
    AssertLockNotHeld(cs_wallet);

    {
        // Skip the queue-draining stuff if we know we're caught up with
        // chainActive.Tip()...
        // We could also take cs_wallet here, and call m_last_block_processed
        // protected by cs_wallet instead of cs_main, but as long as we need
        // cs_main here anyway, it's easier to just call it cs_main-protected.
        LOCK(cs_main);
        const CBlockIndex* initialChainTip = chainActive.Tip();

        if (m_last_block_processed && m_last_block_processed->GetAncestor(initialChainTip->nHeight) == initialChainTip) {
            return;
        }
    }

    // ...otherwise put a callback in the validation interface queue and wait
    // for the queue to drain enough to execute it (indicating we are caught up
    // at least with the time we entered this function).
    SyncWithValidationInterfaceQueue();
}


isminetype CWallet::IsMine(const CTxIn &txin) const
{
    {
        LOCK(cs_wallet);
        std::map<uint256, CWalletTx>::const_iterator mi = mapWallet.find(txin.prevout.hash);
        if (mi != mapWallet.end())
        {
            const CWalletTx& prev = (*mi).second;
            if (txin.prevout.n < prev.tx->vout.size())
                return IsMine(prev.tx->vout[txin.prevout.n]);
        }
    }
    return ISMINE_NO;
}

// Note that this function doesn't distinguish between a 0-valued input,
// and a not-"is mine" (according to the filter) input.
CAmount CWallet::GetDebit(const CTxIn &txin, const isminefilter& filter) const
{
    {
        LOCK(cs_wallet);
        std::map<uint256, CWalletTx>::const_iterator mi = mapWallet.find(txin.prevout.hash);
        if (mi != mapWallet.end())
        {
            const CWalletTx& prev = (*mi).second;
            if (txin.prevout.n < prev.tx->vout.size())
                if (IsMine(prev.tx->vout[txin.prevout.n]) & filter)
                    return prev.tx->vout[txin.prevout.n].nValue;
        }
    }
    return 0;
}

isminetype CWallet::IsMine(const CTxOut& txout) const
{
    return ::IsMine(*this, txout.scriptPubKey);
}

CAmount CWallet::GetCredit(const CTxOut& txout, const isminefilter& filter) const
{
    if (!MoneyRange(txout.nValue))
        throw std::runtime_error(std::string(__func__) + ": value out of range");
    return ((IsMine(txout) & filter) ? txout.nValue : 0);
}

bool CWallet::IsChange(const CTxOut& txout) const
{
    // TODO: fix handling of 'change' outputs. The assumption is that any
    // payment to a script that is ours, but is not in the address book
    // is change. That assumption is likely to break when we implement multisignature
    // wallets that return change back into a multi-signature-protected address;
    // a better way of identifying which outputs are 'the send' and which are
    // 'the change' will need to be implemented (maybe extend CWalletTx to remember
    // which output, if any, was change).
    if (::IsMine(*this, txout.scriptPubKey))
    {
        CTxDestination address;
        if (!ExtractDestination(txout.scriptPubKey, address))
            return true;

        LOCK(cs_wallet);
        if (!mapAddressBook.count(address))
            return true;
    }
    return false;
}

CAmount CWallet::GetChange(const CTxOut& txout) const
{
    if (!MoneyRange(txout.nValue))
        throw std::runtime_error(std::string(__func__) + ": value out of range");
    return (IsChange(txout) ? txout.nValue : 0);
}

bool CWallet::IsMine(const CTransaction& tx) const
{
    for (const CTxOut& txout : tx.vout)
        if (IsMine(txout))
            return true;
    return false;
}

bool CWallet::IsFromMe(const CTransaction& tx) const
{
    return (GetDebit(tx, ISMINE_ALL) > 0);
}

CAmount CWallet::GetDebit(const CTransaction& tx, const isminefilter& filter) const
{
    CAmount nDebit = 0;
    for (const CTxIn& txin : tx.vin)
    {
        nDebit += GetDebit(txin, filter);
        if (!MoneyRange(nDebit))
            throw std::runtime_error(std::string(__func__) + ": value out of range");
    }
    return nDebit;
}

bool CWallet::IsAllFromMe(const CTransaction& tx, const isminefilter& filter) const
{
    LOCK(cs_wallet);

    for (const CTxIn& txin : tx.vin)
    {
        auto mi = mapWallet.find(txin.prevout.hash);
        if (mi == mapWallet.end())
            return false; // any unknown inputs can't be from us

        const CWalletTx& prev = (*mi).second;

        if (txin.prevout.n >= prev.tx->vout.size())
            return false; // invalid input!

        if (!(IsMine(prev.tx->vout[txin.prevout.n]) & filter))
            return false;
    }
    return true;
}

CAmount CWallet::GetCredit(const CTransaction& tx, const isminefilter& filter) const
{
    CAmount nCredit = 0;
    for (const CTxOut& txout : tx.vout)
    {
        nCredit += GetCredit(txout, filter);
        if (!MoneyRange(nCredit))
            throw std::runtime_error(std::string(__func__) + ": value out of range");
    }
    return nCredit;
}

CAmount CWallet::GetChange(const CTransaction& tx) const
{
    CAmount nChange = 0;
    for (const CTxOut& txout : tx.vout)
    {
        nChange += GetChange(txout);
        if (!MoneyRange(nChange))
            throw std::runtime_error(std::string(__func__) + ": value out of range");
    }
    return nChange;
}

CPubKey CWallet::GenerateNewSeed()
{
    assert(!IsWalletFlagSet(WALLET_FLAG_DISABLE_PRIVATE_KEYS));
    CKey key;
    key.MakeNewKey(true);
    return DeriveNewSeed(key);
}

CPubKey CWallet::DeriveNewSeed(const CKey& key)
{
    int64_t nCreationTime = GetTime();
    CKeyMetadata metadata(nCreationTime);

    // calculate the seed
    CPubKey seed = key.GetPubKey();
    assert(key.VerifyPubKey(seed));

    // set the hd keypath to "s" -> Seed, refers the seed to itself
    metadata.hdKeypath     = "s";
    metadata.hd_seed_id = seed.GetID();

    {
        LOCK(cs_wallet);

        // mem store the metadata
        mapKeyMetadata[seed.GetID()] = metadata;

        // write the key&metadata to the database
        if (!AddKeyPubKey(key, seed))
            throw std::runtime_error(std::string(__func__) + ": AddKeyPubKey failed");
    }

    return seed;
}

void CWallet::SetHDSeed(const CPubKey& seed)
{
    LOCK(cs_wallet);
    // store the keyid (hash160) together with
    // the child index counter in the database
    // as a hdchain object
    CHDChain newHdChain;
    newHdChain.nVersion = CanSupportFeature(FEATURE_HD_SPLIT) ? CHDChain::VERSION_HD_CHAIN_SPLIT : CHDChain::VERSION_HD_BASE;
    newHdChain.seed_id = seed.GetID();
    SetHDChain(newHdChain, false);
}

void CWallet::SetHDChain(const CHDChain& chain, bool memonly)
{
    LOCK(cs_wallet);
    if (!memonly && !WalletBatch(*database).WriteHDChain(chain))
        throw std::runtime_error(std::string(__func__) + ": writing chain failed");

    hdChain = chain;
}

bool CWallet::IsHDEnabled() const
{
    return !hdChain.seed_id.IsNull();
}

void CWallet::SetWalletFlag(uint64_t flags)
{
    LOCK(cs_wallet);
    m_wallet_flags |= flags;
    if (!WalletBatch(*database).WriteWalletFlags(m_wallet_flags))
        throw std::runtime_error(std::string(__func__) + ": writing wallet flags failed");
}

bool CWallet::IsWalletFlagSet(uint64_t flag)
{
    return (m_wallet_flags & flag);
}

bool CWallet::SetWalletFlags(uint64_t overwriteFlags, bool memonly)
{
    LOCK(cs_wallet);
    m_wallet_flags = overwriteFlags;
    if (((overwriteFlags & g_known_wallet_flags) >> 32) ^ (overwriteFlags >> 32)) {
        // contains unknown non-tolerable wallet flags
        return false;
    }
    if (!memonly && !WalletBatch(*database).WriteWalletFlags(m_wallet_flags)) {
        throw std::runtime_error(std::string(__func__) + ": writing wallet flags failed");
    }

    return true;
}

int64_t CWalletTx::GetTxTime() const
{
    int64_t n = nTimeSmart;
    return n ? n : nTimeReceived;
}

// Helper for producing a max-sized low-S low-R signature (eg 71 bytes)
// or a max-sized low-S signature (e.g. 72 bytes) if use_max_sig is true
bool CWallet::DummySignInput(CTxIn &tx_in, const CTxOut &txout, bool use_max_sig) const
{
    // Fill in dummy signatures for fee calculation.
    const CScript& scriptPubKey = txout.scriptPubKey;
    SignatureData sigdata;

    if (!ProduceSignature(*this, use_max_sig ? DUMMY_MAXIMUM_SIGNATURE_CREATOR : DUMMY_SIGNATURE_CREATOR, scriptPubKey, sigdata)) {
        return false;
    }
    UpdateInput(tx_in, sigdata);
    return true;
}

// Helper for producing a bunch of max-sized low-S low-R signatures (eg 71 bytes)
bool CWallet::DummySignTx(CMutableTransaction &txNew, const std::vector<CTxOut> &txouts, bool use_max_sig) const
{
    // Fill in dummy signatures for fee calculation.
    int nIn = 0;
    for (const auto& txout : txouts)
    {
        if (!DummySignInput(txNew.vin[nIn], txout, use_max_sig)) {
            return false;
        }

        nIn++;
    }
    return true;
}

int64_t CalculateMaximumSignedTxSize(const CTransaction &tx, const CWallet *wallet, bool use_max_sig)
{
    std::vector<CTxOut> txouts;
    // Look up the inputs.  We should have already checked that this transaction
    // IsAllFromMe(ISMINE_SPENDABLE), so every input should already be in our
    // wallet, with a valid index into the vout array, and the ability to sign.
    for (const CTxIn& input : tx.vin) {
        const auto mi = wallet->mapWallet.find(input.prevout.hash);
        if (mi == wallet->mapWallet.end()) {
            return -1;
        }
        assert(input.prevout.n < mi->second.tx->vout.size());
        txouts.emplace_back(mi->second.tx->vout[input.prevout.n]);
    }
    return CalculateMaximumSignedTxSize(tx, wallet, txouts, use_max_sig);
}

// txouts needs to be in the order of tx.vin
int64_t CalculateMaximumSignedTxSize(const CTransaction &tx, const CWallet *wallet, const std::vector<CTxOut>& txouts, bool use_max_sig)
{
    CMutableTransaction txNew(tx);
    if (!wallet->DummySignTx(txNew, txouts, use_max_sig)) {
        // This should never happen, because IsAllFromMe(ISMINE_SPENDABLE)
        // implies that we can sign for every input.
        return -1;
    }
    return GetVirtualTransactionSize(txNew);
}

int CalculateMaximumSignedInputSize(const CTxOut& txout, const CWallet* wallet, bool use_max_sig)
{
    CMutableTransaction txn;
    txn.vin.push_back(CTxIn(COutPoint()));
    if (!wallet->DummySignInput(txn.vin[0], txout, use_max_sig)) {
        // This should never happen, because IsAllFromMe(ISMINE_SPENDABLE)
        // implies that we can sign for every input.
        return -1;
    }
    return GetVirtualTransactionInputSize(txn.vin[0]);
}

void CWalletTx::GetAmounts(std::list<COutputEntry>& listReceived,
                           std::list<COutputEntry>& listSent, CAmount& nFee, const isminefilter& filter) const
{
    nFee = 0;
    listReceived.clear();
    listSent.clear();

    // Compute fee:
    CAmount nDebit = GetDebit(filter);
    if (nDebit > 0) // debit>0 means we signed/sent this transaction
    {
        CAmount nValueOut = tx->GetValueOut();
        nFee = nDebit - nValueOut;
    }

    // Sent/received.
    for (unsigned int i = 0; i < tx->vout.size(); ++i)
    {
        const CTxOut& txout = tx->vout[i];
        isminetype fIsMine = pwallet->IsMine(txout);
        // Only need to handle txouts if AT LEAST one of these is true:
        //   1) they debit from us (sent)
        //   2) the output is to us (received)
        if (nDebit > 0)
        {
            // Don't report 'change' txouts
            if (pwallet->IsChange(txout))
                continue;
        }
        else if (!(fIsMine & filter))
            continue;

        // In either case, we need to get the destination address
        CTxDestination address;

        if (!ExtractDestination(txout.scriptPubKey, address) && !txout.scriptPubKey.IsUnspendable())
        {
            pwallet->WalletLogPrintf("CWalletTx::GetAmounts: Unknown transaction type found, txid %s\n",
                                    this->GetHash().ToString());
            address = CNoDestination();
        }

        COutputEntry output = {address, txout.nValue, (int)i};

        // If we are debited by the transaction, add the output as a "sent" entry
        if (nDebit > 0)
            listSent.push_back(output);

        // If we are receiving the output, add it as a "received" entry
        if (fIsMine & filter)
            listReceived.push_back(output);
    }

}

/**
 * Scan active chain for relevant transactions after importing keys. This should
 * be called whenever new keys are added to the wallet, with the oldest key
 * creation time.
 *
 * @return Earliest timestamp that could be successfully scanned from. Timestamp
 * returned will be higher than startTime if relevant blocks could not be read.
 */
int64_t CWallet::RescanFromTime(int64_t startTime, const WalletRescanReserver& reserver, bool update)
{
    // Find starting block. May be null if nCreateTime is greater than the
    // highest blockchain timestamp, in which case there is nothing that needs
    // to be scanned.
    CBlockIndex* startBlock = nullptr;
    {
        LOCK(cs_main);
        startBlock = chainActive.FindEarliestAtLeast(startTime - TIMESTAMP_WINDOW);
        WalletLogPrintf("%s: Rescanning last %i blocks\n", __func__, startBlock ? chainActive.Height() - startBlock->nHeight + 1 : 0);
    }

    if (startBlock) {
        const CBlockIndex* const failedBlock = ScanForWalletTransactions(startBlock, nullptr, reserver, update);
        if (failedBlock) {
            return failedBlock->GetBlockTimeMax() + TIMESTAMP_WINDOW + 1;
        }
    }
    return startTime;
}

/**
 * Scan the block chain (starting in pindexStart) for transactions
 * from or to us. If fUpdate is true, found transactions that already
 * exist in the wallet will be updated.
 *
 * Returns null if scan was successful. Otherwise, if a complete rescan was not
 * possible (due to pruning or corruption), returns pointer to the most recent
 * block that could not be scanned.
 *
 * If pindexStop is not a nullptr, the scan will stop at the block-index
 * defined by pindexStop
 *
 * Caller needs to make sure pindexStop (and the optional pindexStart) are on
 * the main chain after to the addition of any new keys you want to detect
 * transactions for.
 */
CBlockIndex* CWallet::ScanForWalletTransactions(CBlockIndex* pindexStart, CBlockIndex* pindexStop, const WalletRescanReserver &reserver, bool fUpdate)
{
    int64_t nNow = GetTime();
    const CChainParams& chainParams = Params();

    assert(reserver.isReserved());
    if (pindexStop) {
        assert(pindexStop->nHeight >= pindexStart->nHeight);
    }

    CBlockIndex* pindex = pindexStart;
    CBlockIndex* ret = nullptr;

    if (pindex) WalletLogPrintf("Rescan started from block %d...\n", pindex->nHeight);

    {
        fAbortRescan = false;
        ShowProgress(strprintf("%s " + _("Rescanning..."), GetDisplayName()), 0); // show rescan progress in GUI as dialog or on splashscreen, if -rescan on startup
        CBlockIndex* tip = nullptr;
        double progress_begin;
        double progress_end;
        {
            LOCK(cs_main);
            progress_begin = GuessVerificationProgress(chainParams.TxData(), pindex);
            if (pindexStop == nullptr) {
                tip = chainActive.Tip();
                progress_end = GuessVerificationProgress(chainParams.TxData(), tip);
            } else {
                progress_end = GuessVerificationProgress(chainParams.TxData(), pindexStop);
            }
        }
        double progress_current = progress_begin;
        while (pindex && !fAbortRescan && !ShutdownRequested())
        {
            if (pindex->nHeight % 100 == 0 && progress_end - progress_begin > 0.0) {
                ShowProgress(strprintf("%s " + _("Rescanning..."), GetDisplayName()), std::max(1, std::min(99, (int)((progress_current - progress_begin) / (progress_end - progress_begin) * 100))));
            }
            if (GetTime() >= nNow + 60) {
                nNow = GetTime();
                WalletLogPrintf("Still rescanning. At block %d. Progress=%f\n", pindex->nHeight, progress_current);
            }

            CBlock block;
            if (ReadBlockFromDisk(block, pindex, Params().GetConsensus())) {
                LOCK2(cs_main, cs_wallet);
                if (pindex && !chainActive.Contains(pindex)) {
                    // Abort scan if current block is no longer active, to prevent
                    // marking transactions as coming from the wrong block.
                    ret = pindex;
                    break;
                }
                for (size_t posInBlock = 0; posInBlock < block.vtx.size(); ++posInBlock) {
                    SyncTransaction(block.vtx[posInBlock], pindex, posInBlock, fUpdate);
                }
            } else {
                ret = pindex;
            }
            if (pindex == pindexStop) {
                break;
            }
            {
                LOCK(cs_main);
                pindex = chainActive.Next(pindex);
                progress_current = GuessVerificationProgress(chainParams.TxData(), pindex);
                if (pindexStop == nullptr && tip != chainActive.Tip()) {
                    tip = chainActive.Tip();
                    // in case the tip has changed, update progress max
                    progress_end = GuessVerificationProgress(chainParams.TxData(), tip);
                }
            }
        }
        if (pindex && fAbortRescan) {
            WalletLogPrintf("Rescan aborted at block %d. Progress=%f\n", pindex->nHeight, progress_current);
        } else if (pindex && ShutdownRequested()) {
            WalletLogPrintf("Rescan interrupted by shutdown request at block %d. Progress=%f\n", pindex->nHeight, progress_current);
        }
        ShowProgress(strprintf("%s " + _("Rescanning..."), GetDisplayName()), 100); // hide progress dialog in GUI
    }
    return ret;
}

void CWallet::ReacceptWalletTransactions()
{
    // If transactions aren't being broadcasted, don't let them into local mempool either
    if (!fBroadcastTransactions)
        return;
    LOCK2(cs_main, cs_wallet);
    std::map<int64_t, CWalletTx*> mapSorted;

    // Sort pending wallet transactions based on their initial wallet insertion order
    for (std::pair<const uint256, CWalletTx>& item : mapWallet)
    {
        const uint256& wtxid = item.first;
        CWalletTx& wtx = item.second;
        assert(wtx.GetHash() == wtxid);

        int nDepth = wtx.GetDepthInMainChain();

        if (!wtx.IsCoinBase() && (nDepth == 0 && !wtx.isAbandoned())) {
            mapSorted.insert(std::make_pair(wtx.nOrderPos, &wtx));
        }
    }

    // Try to add wallet transactions to memory pool
    for (const std::pair<const int64_t, CWalletTx*>& item : mapSorted) {
        CWalletTx& wtx = *(item.second);
        CValidationState state;
        wtx.AcceptToMemoryPool(maxTxFee, state);
    }
}

bool CWalletTx::RelayWalletTransaction(CConnman* connman)
{
    assert(pwallet->GetBroadcastTransactions());
    if (!IsCoinBase() && !isAbandoned() && GetDepthInMainChain() == 0)
    {
        CValidationState state;
        /* GetDepthInMainChain already catches known conflicts. */
        if (InMempool() || AcceptToMemoryPool(maxTxFee, state)) {
            pwallet->WalletLogPrintf("Relaying wtx %s\n", GetHash().ToString());
            if (connman) {
                CInv inv(MSG_TX, GetHash());
                connman->ForEachNode([&inv](CNode* pnode)
                {
                    pnode->PushInventory(inv);
                });
                return true;
            }
        }
    }
    return false;
}

std::set<uint256> CWalletTx::GetConflicts() const
{
    std::set<uint256> result;
    if (pwallet != nullptr)
    {
        uint256 myHash = GetHash();
        result = pwallet->GetConflicts(myHash);
        result.erase(myHash);
    }
    return result;
}

CAmount CWalletTx::GetDebit(const isminefilter& filter) const
{
    if (tx->vin.empty())
        return 0;

    CAmount debit = 0;
    if(filter & ISMINE_SPENDABLE)
    {
        if (fDebitCached)
            debit += nDebitCached;
        else
        {
            nDebitCached = pwallet->GetDebit(*tx, ISMINE_SPENDABLE);
            fDebitCached = true;
            debit += nDebitCached;
        }
    }
    if(filter & ISMINE_WATCH_ONLY)
    {
        if(fWatchDebitCached)
            debit += nWatchDebitCached;
        else
        {
            nWatchDebitCached = pwallet->GetDebit(*tx, ISMINE_WATCH_ONLY);
            fWatchDebitCached = true;
            debit += nWatchDebitCached;
        }
    }
    return debit;
}

CAmount CWalletTx::GetCredit(const isminefilter& filter) const
{
    // Must wait until coinbase is safely deep enough in the chain before valuing it
    if (IsImmatureCoinBase())
        return 0;

    CAmount credit = 0;
    if (filter & ISMINE_SPENDABLE)
    {
        // GetBalance can assume transactions in mapWallet won't change
        if (fCreditCached)
            credit += nCreditCached;
        else
        {
            nCreditCached = pwallet->GetCredit(*tx, ISMINE_SPENDABLE);
            fCreditCached = true;
            credit += nCreditCached;
        }
    }
    if (filter & ISMINE_WATCH_ONLY)
    {
        if (fWatchCreditCached)
            credit += nWatchCreditCached;
        else
        {
            nWatchCreditCached = pwallet->GetCredit(*tx, ISMINE_WATCH_ONLY);
            fWatchCreditCached = true;
            credit += nWatchCreditCached;
        }
    }
    return credit;
}

CAmount CWalletTx::GetImmatureCredit(bool fUseCache) const
{
    if (IsImmatureCoinBase() && IsInMainChain()) {
        if (fUseCache && fImmatureCreditCached)
            return nImmatureCreditCached;
        nImmatureCreditCached = pwallet->GetCredit(*tx, ISMINE_SPENDABLE);
        fImmatureCreditCached = true;
        return nImmatureCreditCached;
    }

    return 0;
}

CAmount CWalletTx::GetAvailableCredit(bool fUseCache, const isminefilter& filter) const
{
    if (pwallet == nullptr)
        return 0;

    // Must wait until coinbase is safely deep enough in the chain before valuing it
    if (IsImmatureCoinBase())
        return 0;

    CAmount* cache = nullptr;
    bool* cache_used = nullptr;

    if (filter == ISMINE_SPENDABLE) {
        cache = &nAvailableCreditCached;
        cache_used = &fAvailableCreditCached;
    } else if (filter == ISMINE_WATCH_ONLY) {
        cache = &nAvailableWatchCreditCached;
        cache_used = &fAvailableWatchCreditCached;
    }

    if (fUseCache && cache_used && *cache_used) {
        return *cache;
    }

    CAmount nCredit = 0;
    uint256 hashTx = GetHash();
    for (unsigned int i = 0; i < tx->vout.size(); i++)
    {
        if (!pwallet->IsSpent(hashTx, i))
        {
            const CTxOut &txout = tx->vout[i];
            nCredit += pwallet->GetCredit(txout, filter);
            if (!MoneyRange(nCredit))
                throw std::runtime_error(std::string(__func__) + " : value out of range");
        }
    }

    if (cache) {
        *cache = nCredit;
        assert(cache_used);
        *cache_used = true;
    }
    return nCredit;
}

CAmount CWalletTx::GetImmatureWatchOnlyCredit(const bool fUseCache) const
{
    if (IsImmatureCoinBase() && IsInMainChain()) {
        if (fUseCache && fImmatureWatchCreditCached)
            return nImmatureWatchCreditCached;
        nImmatureWatchCreditCached = pwallet->GetCredit(*tx, ISMINE_WATCH_ONLY);
        fImmatureWatchCreditCached = true;
        return nImmatureWatchCreditCached;
    }

    return 0;
}

CAmount CWalletTx::GetChange() const
{
    if (fChangeCached)
        return nChangeCached;
    nChangeCached = pwallet->GetChange(*tx);
    fChangeCached = true;
    return nChangeCached;
}

bool CWalletTx::InMempool() const
{
    return fInMempool;
}

bool CWalletTx::IsTrusted() const
{
    // Quick answer in most cases
    if (!CheckFinalTx(*tx))
        return false;
    int nDepth = GetDepthInMainChain();
    if (nDepth >= 1)
        return true;
    if (nDepth < 0)
        return false;
    if (!pwallet->m_spend_zero_conf_change || !IsFromMe(ISMINE_ALL)) // using wtx's cached debit
        return false;

    // Don't trust unconfirmed transactions from us unless they are in the mempool.
    if (!InMempool())
        return false;

    // Trusted if all inputs are from us and are in the mempool:
    for (const CTxIn& txin : tx->vin)
    {
        // Transactions not sent by us: not trusted
        const CWalletTx* parent = pwallet->GetWalletTx(txin.prevout.hash);
        if (parent == nullptr)
            return false;
        const CTxOut& parentOut = parent->tx->vout[txin.prevout.n];
        if (pwallet->IsMine(parentOut) != ISMINE_SPENDABLE)
            return false;
    }
    return true;
}

bool CWalletTx::IsEquivalentTo(const CWalletTx& _tx) const
{
        CMutableTransaction tx1 {*this->tx};
        CMutableTransaction tx2 {*_tx.tx};
        for (auto& txin : tx1.vin) txin.scriptSig = CScript();
        for (auto& txin : tx2.vin) txin.scriptSig = CScript();
        return CTransaction(tx1) == CTransaction(tx2);
}

std::vector<uint256> CWallet::ResendWalletTransactionsBefore(int64_t nTime, CConnman* connman)
{
    std::vector<uint256> result;

    LOCK(cs_wallet);

    // Sort them in chronological order
    std::multimap<unsigned int, CWalletTx*> mapSorted;
    for (std::pair<const uint256, CWalletTx>& item : mapWallet)
    {
        CWalletTx& wtx = item.second;
        // Don't rebroadcast if newer than nTime:
        if (wtx.nTimeReceived > nTime)
            continue;
        mapSorted.insert(std::make_pair(wtx.nTimeReceived, &wtx));
    }
    for (const std::pair<const unsigned int, CWalletTx*>& item : mapSorted)
    {
        CWalletTx& wtx = *item.second;
        if (wtx.RelayWalletTransaction(connman))
            result.push_back(wtx.GetHash());
    }
    return result;
}

void CWallet::ResendWalletTransactions(int64_t nBestBlockTime, CConnman* connman)
{
    // Do this infrequently and randomly to avoid giving away
    // that these are our transactions.
    if (GetTime() < nNextResend || !fBroadcastTransactions)
        return;
    bool fFirst = (nNextResend == 0);
    nNextResend = GetTime() + GetRand(30 * 60);
    if (fFirst)
        return;

    // Only do it if there's been a new block since last time
    if (nBestBlockTime < nLastResend)
        return;
    nLastResend = GetTime();

    // Rebroadcast unconfirmed txes older than 5 minutes before the last
    // block was found:
    std::vector<uint256> relayed = ResendWalletTransactionsBefore(nBestBlockTime-5*60, connman);
    if (!relayed.empty())
        WalletLogPrintf("%s: rebroadcast %u unconfirmed transactions\n", __func__, relayed.size());
}

/** @} */ // end of mapWallet




/** @defgroup Actions
 *
 * @{
 */


CAmount CWallet::GetBalance(const isminefilter& filter, const int min_depth) const
{
    CAmount nTotal = 0;
    {
        LOCK2(cs_main, cs_wallet);
        for (const auto& entry : mapWallet)
        {
            const CWalletTx* pcoin = &entry.second;
            if (pcoin->IsTrusted() && pcoin->GetDepthInMainChain() >= min_depth) {
                nTotal += pcoin->GetAvailableCredit(true, filter);
            }
        }
    }

    return nTotal;
}

CAmount CWallet::GetUnconfirmedBalance() const
{
    CAmount nTotal = 0;
    {
        LOCK2(cs_main, cs_wallet);
        for (const auto& entry : mapWallet)
        {
            const CWalletTx* pcoin = &entry.second;
            if (!pcoin->IsTrusted() && pcoin->GetDepthInMainChain() == 0 && pcoin->InMempool())
                nTotal += pcoin->GetAvailableCredit();
        }
    }
    return nTotal;
}

CAmount CWallet::GetImmatureBalance() const
{
    CAmount nTotal = 0;
    {
        LOCK2(cs_main, cs_wallet);
        for (const auto& entry : mapWallet)
        {
            const CWalletTx* pcoin = &entry.second;
            nTotal += pcoin->GetImmatureCredit();
        }
    }
    return nTotal;
}

CAmount CWallet::GetUnconfirmedWatchOnlyBalance() const
{
    CAmount nTotal = 0;
    {
        LOCK2(cs_main, cs_wallet);
        for (const auto& entry : mapWallet)
        {
            const CWalletTx* pcoin = &entry.second;
            if (!pcoin->IsTrusted() && pcoin->GetDepthInMainChain() == 0 && pcoin->InMempool())
                nTotal += pcoin->GetAvailableCredit(true, ISMINE_WATCH_ONLY);
        }
    }
    return nTotal;
}

CAmount CWallet::GetImmatureWatchOnlyBalance() const
{
    CAmount nTotal = 0;
    {
        LOCK2(cs_main, cs_wallet);
        for (const auto& entry : mapWallet)
        {
            const CWalletTx* pcoin = &entry.second;
            nTotal += pcoin->GetImmatureWatchOnlyCredit();
        }
    }
    return nTotal;
}

// Calculate total balance in a different way from GetBalance. The biggest
// difference is that GetBalance sums up all unspent TxOuts paying to the
// wallet, while this sums up both spent and unspent TxOuts paying to the
// wallet, and then subtracts the values of TxIns spending from the wallet. This
// also has fewer restrictions on which unconfirmed transactions are considered
// trusted.
CAmount CWallet::GetLegacyBalance(const isminefilter& filter, int minDepth) const
{
    LOCK2(cs_main, cs_wallet);

    CAmount balance = 0;
    for (const auto& entry : mapWallet) {
        const CWalletTx& wtx = entry.second;
        const int depth = wtx.GetDepthInMainChain();
        if (depth < 0 || !CheckFinalTx(*wtx.tx) || wtx.IsImmatureCoinBase()) {
            continue;
        }

        // Loop through tx outputs and add incoming payments. For outgoing txs,
        // treat change outputs specially, as part of the amount debited.
        CAmount debit = wtx.GetDebit(filter);
        const bool outgoing = debit > 0;
        for (const CTxOut& out : wtx.tx->vout) {
            if (outgoing && IsChange(out)) {
                debit -= out.nValue;
            } else if (IsMine(out) & filter && depth >= minDepth) {
                balance += out.nValue;
            }
        }

        // For outgoing txs, subtract amount debited.
        if (outgoing) {
            balance -= debit;
        }
    }

    return balance;
}

CAmount CWallet::GetAvailableBalance(const CCoinControl* coinControl) const
{
    LOCK2(cs_main, cs_wallet);

    CAmount balance = 0;
    std::vector<COutput> vCoins;
    AvailableCoins(vCoins, true, coinControl);
    for (const COutput& out : vCoins) {
        if (out.fSpendable) {
            balance += out.tx->tx->vout[out.i].nValue;
        }
    }
    return balance;
}

void CWallet::AvailableCoins(std::vector<COutput> &vCoins, bool fOnlySafe, const CCoinControl *coinControl, const CAmount &nMinimumAmount, const CAmount &nMaximumAmount, const CAmount &nMinimumSumAmount, const uint64_t nMaximumCount, const int nMinDepth, const int nMaxDepth) const
{
    AssertLockHeld(cs_main);
    AssertLockHeld(cs_wallet);

    vCoins.clear();
    CAmount nTotal = 0;

    for (const auto& entry : mapWallet)
    {
        const uint256& wtxid = entry.first;
        const CWalletTx* pcoin = &entry.second;

        if (!CheckFinalTx(*pcoin->tx))
            continue;

        if (pcoin->IsImmatureCoinBase())
            continue;

        int nDepth = pcoin->GetDepthInMainChain();
        if (nDepth < 0)
            continue;

        // We should not consider coins which aren't at least in our mempool
        // It's possible for these to be conflicted via ancestors which we may never be able to detect
        if (nDepth == 0 && !pcoin->InMempool())
            continue;

        bool safeTx = pcoin->IsTrusted();

        // We should not consider coins from transactions that are replacing
        // other transactions.
        //
        // Example: There is a transaction A which is replaced by bumpfee
        // transaction B. In this case, we want to prevent creation of
        // a transaction B' which spends an output of B.
        //
        // Reason: If transaction A were initially confirmed, transactions B
        // and B' would no longer be valid, so the user would have to create
        // a new transaction C to replace B'. However, in the case of a
        // one-block reorg, transactions B' and C might BOTH be accepted,
        // when the user only wanted one of them. Specifically, there could
        // be a 1-block reorg away from the chain where transactions A and C
        // were accepted to another chain where B, B', and C were all
        // accepted.
        if (nDepth == 0 && pcoin->mapValue.count("replaces_txid")) {
            safeTx = false;
        }

        // Similarly, we should not consider coins from transactions that
        // have been replaced. In the example above, we would want to prevent
        // creation of a transaction A' spending an output of A, because if
        // transaction B were initially confirmed, conflicting with A and
        // A', we wouldn't want to the user to create a transaction D
        // intending to replace A', but potentially resulting in a scenario
        // where A, A', and D could all be accepted (instead of just B and
        // D, or just A and A' like the user would want).
        if (nDepth == 0 && pcoin->mapValue.count("replaced_by_txid")) {
            safeTx = false;
        }

        if (fOnlySafe && !safeTx) {
            continue;
        }

        if (nDepth < nMinDepth || nDepth > nMaxDepth)
            continue;

        for (unsigned int i = 0; i < pcoin->tx->vout.size(); i++) {
            if (pcoin->tx->vout[i].nValue < nMinimumAmount || pcoin->tx->vout[i].nValue > nMaximumAmount)
                continue;

            if (coinControl && coinControl->HasSelected() && !coinControl->fAllowOtherInputs && !coinControl->IsSelected(COutPoint(entry.first, i)))
                continue;

            if (IsLockedCoin(entry.first, i))
                continue;

            if (IsSpent(wtxid, i))
                continue;

            isminetype mine = IsMine(pcoin->tx->vout[i]);

            if (mine == ISMINE_NO) {
                continue;
            }

            bool solvable = IsSolvable(*this, pcoin->tx->vout[i].scriptPubKey);
            bool spendable = ((mine & ISMINE_SPENDABLE) != ISMINE_NO) || (((mine & ISMINE_WATCH_ONLY) != ISMINE_NO) && (coinControl && coinControl->fAllowWatchOnly && solvable));

            vCoins.push_back(COutput(pcoin, i, nDepth, spendable, solvable, safeTx, (coinControl && coinControl->fAllowWatchOnly)));

            // Checks the sum amount of all UTXO's.
            if (nMinimumSumAmount != MAX_MONEY) {
                nTotal += pcoin->tx->vout[i].nValue;

                if (nTotal >= nMinimumSumAmount) {
                    return;
                }
            }

            // Checks the maximum number of UTXO's.
            if (nMaximumCount > 0 && vCoins.size() >= nMaximumCount) {
                return;
            }
        }
    }
}

std::map<CTxDestination, std::vector<COutput>> CWallet::ListCoins() const
{
    AssertLockHeld(cs_main);
    AssertLockHeld(cs_wallet);

    std::map<CTxDestination, std::vector<COutput>> result;
    std::vector<COutput> availableCoins;

    AvailableCoins(availableCoins);

    for (const COutput& coin : availableCoins) {
        CTxDestination address;
        if (coin.fSpendable &&
            ExtractDestination(FindNonChangeParentOutput(*coin.tx->tx, coin.i).scriptPubKey, address)) {
            result[address].emplace_back(std::move(coin));
        }
    }

    std::vector<COutPoint> lockedCoins;
    ListLockedCoins(lockedCoins);
    for (const COutPoint& output : lockedCoins) {
        auto it = mapWallet.find(output.hash);
        if (it != mapWallet.end()) {
            int depth = it->second.GetDepthInMainChain();
            if (depth >= 0 && output.n < it->second.tx->vout.size() &&
                IsMine(it->second.tx->vout[output.n]) == ISMINE_SPENDABLE) {
                CTxDestination address;
                if (ExtractDestination(FindNonChangeParentOutput(*it->second.tx, output.n).scriptPubKey, address)) {
                    result[address].emplace_back(
                        &it->second, output.n, depth, true /* spendable */, true /* solvable */, false /* safe */);
                }
            }
        }
    }

    return result;
}

const CTxOut& CWallet::FindNonChangeParentOutput(const CTransaction& tx, int output) const
{
    const CTransaction* ptx = &tx;
    int n = output;
    while (IsChange(ptx->vout[n]) && ptx->vin.size() > 0) {
        const COutPoint& prevout = ptx->vin[0].prevout;
        auto it = mapWallet.find(prevout.hash);
        if (it == mapWallet.end() || it->second.tx->vout.size() <= prevout.n ||
            !IsMine(it->second.tx->vout[prevout.n])) {
            break;
        }
        ptx = it->second.tx.get();
        n = prevout.n;
    }
    return ptx->vout[n];
}

bool CWallet::SelectCoinsMinConf(const CAmount& nTargetValue, const CoinEligibilityFilter& eligibility_filter, std::vector<OutputGroup> groups,
                                 std::set<CInputCoin>& setCoinsRet, CAmount& nValueRet, const CoinSelectionParams& coin_selection_params, bool& bnb_used) const
{
    setCoinsRet.clear();
    nValueRet = 0;

    std::vector<OutputGroup> utxo_pool;
    if (coin_selection_params.use_bnb) {
        // Get long term estimate
        FeeCalculation feeCalc;
        CCoinControl temp;
        temp.m_confirm_target = 1008;
        CFeeRate long_term_feerate = GetMinimumFeeRate(*this, temp, ::mempool, ::feeEstimator, &feeCalc);

        // Calculate cost of change
        CAmount cost_of_change = GetDiscardRate(*this, ::feeEstimator).GetFee(coin_selection_params.change_spend_size) + coin_selection_params.effective_fee.GetFee(coin_selection_params.change_output_size);

        // Filter by the min conf specs and add to utxo_pool and calculate effective value
        for (OutputGroup& group : groups) {
            if (!group.EligibleForSpending(eligibility_filter)) continue;

            group.fee = 0;
            group.long_term_fee = 0;
            group.effective_value = 0;
            for (auto it = group.m_outputs.begin(); it != group.m_outputs.end(); ) {
                const CInputCoin& coin = *it;
                CAmount effective_value = coin.txout.nValue - (coin.m_input_bytes < 0 ? 0 : coin_selection_params.effective_fee.GetFee(coin.m_input_bytes));
                // Only include outputs that are positive effective value (i.e. not dust)
                if (effective_value > 0) {
                    group.fee += coin.m_input_bytes < 0 ? 0 : coin_selection_params.effective_fee.GetFee(coin.m_input_bytes);
                    group.long_term_fee += coin.m_input_bytes < 0 ? 0 : long_term_feerate.GetFee(coin.m_input_bytes);
                    group.effective_value += effective_value;
                    ++it;
                } else {
                    it = group.Discard(coin);
                }
            }
            if (group.effective_value > 0) utxo_pool.push_back(group);
        }
        // Calculate the fees for things that aren't inputs
        CAmount not_input_fees = coin_selection_params.effective_fee.GetFee(coin_selection_params.tx_noinputs_size);
        bnb_used = true;
        return SelectCoinsBnB(utxo_pool, nTargetValue, cost_of_change, setCoinsRet, nValueRet, not_input_fees);
    } else {
        // Filter by the min conf specs and add to utxo_pool
        for (const OutputGroup& group : groups) {
            if (!group.EligibleForSpending(eligibility_filter)) continue;
            utxo_pool.push_back(group);
        }
        bnb_used = false;
        return KnapsackSolver(nTargetValue, utxo_pool, setCoinsRet, nValueRet);
    }
}

bool CWallet::SelectCoins(const std::vector<COutput>& vAvailableCoins, const CAmount& nTargetValue, std::set<CInputCoin>& setCoinsRet, CAmount& nValueRet, const CCoinControl& coin_control, CoinSelectionParams& coin_selection_params, bool& bnb_used) const
{
    std::vector<COutput> vCoins(vAvailableCoins);

    // coin control -> return all selected outputs (we want all selected to go into the transaction for sure)
    if (coin_control.HasSelected() && !coin_control.fAllowOtherInputs)
    {
        // We didn't use BnB here, so set it to false.
        bnb_used = false;

        for (const COutput& out : vCoins)
        {
            if (!out.fSpendable)
                 continue;
            nValueRet += out.tx->tx->vout[out.i].nValue;
            setCoinsRet.insert(out.GetInputCoin());
        }
        return (nValueRet >= nTargetValue);
    }

    // calculate value from preset inputs and store them
    std::set<CInputCoin> setPresetCoins;
    CAmount nValueFromPresetInputs = 0;

    std::vector<COutPoint> vPresetInputs;
    coin_control.ListSelected(vPresetInputs);
    for (const COutPoint& outpoint : vPresetInputs)
    {
        // For now, don't use BnB if preset inputs are selected. TODO: Enable this later
        bnb_used = false;
        coin_selection_params.use_bnb = false;

        std::map<uint256, CWalletTx>::const_iterator it = mapWallet.find(outpoint.hash);
        if (it != mapWallet.end())
        {
            const CWalletTx* pcoin = &it->second;
            // Clearly invalid input, fail
            if (pcoin->tx->vout.size() <= outpoint.n)
                return false;
            // Just to calculate the marginal byte size
            nValueFromPresetInputs += pcoin->tx->vout[outpoint.n].nValue;
            setPresetCoins.insert(CInputCoin(pcoin->tx, outpoint.n));
        } else
            return false; // TODO: Allow non-wallet inputs
    }

    // remove preset inputs from vCoins
    for (std::vector<COutput>::iterator it = vCoins.begin(); it != vCoins.end() && coin_control.HasSelected();)
    {
        if (setPresetCoins.count(it->GetInputCoin()))
            it = vCoins.erase(it);
        else
            ++it;
    }

    // form groups from remaining coins; note that preset coins will not
    // automatically have their associated (same address) coins included
    if (coin_control.m_avoid_partial_spends && vCoins.size() > OUTPUT_GROUP_MAX_ENTRIES) {
        // Cases where we have 11+ outputs all pointing to the same destination may result in
        // privacy leaks as they will potentially be deterministically sorted. We solve that by
        // explicitly shuffling the outputs before processing
        std::shuffle(vCoins.begin(), vCoins.end(), FastRandomContext());
    }
    std::vector<OutputGroup> groups = GroupOutputs(vCoins, !coin_control.m_avoid_partial_spends);

    size_t max_ancestors = (size_t)std::max<int64_t>(1, gArgs.GetArg("-limitancestorcount", DEFAULT_ANCESTOR_LIMIT));
    size_t max_descendants = (size_t)std::max<int64_t>(1, gArgs.GetArg("-limitdescendantcount", DEFAULT_DESCENDANT_LIMIT));
    bool fRejectLongChains = gArgs.GetBoolArg("-walletrejectlongchains", DEFAULT_WALLET_REJECT_LONG_CHAINS);

    bool res = nTargetValue <= nValueFromPresetInputs ||
        SelectCoinsMinConf(nTargetValue - nValueFromPresetInputs, CoinEligibilityFilter(1, 6, 0), groups, setCoinsRet, nValueRet, coin_selection_params, bnb_used) ||
        SelectCoinsMinConf(nTargetValue - nValueFromPresetInputs, CoinEligibilityFilter(1, 1, 0), groups, setCoinsRet, nValueRet, coin_selection_params, bnb_used) ||
        (m_spend_zero_conf_change && SelectCoinsMinConf(nTargetValue - nValueFromPresetInputs, CoinEligibilityFilter(0, 1, 2), groups, setCoinsRet, nValueRet, coin_selection_params, bnb_used)) ||
        (m_spend_zero_conf_change && SelectCoinsMinConf(nTargetValue - nValueFromPresetInputs, CoinEligibilityFilter(0, 1, std::min((size_t)4, max_ancestors/3), std::min((size_t)4, max_descendants/3)), groups, setCoinsRet, nValueRet, coin_selection_params, bnb_used)) ||
        (m_spend_zero_conf_change && SelectCoinsMinConf(nTargetValue - nValueFromPresetInputs, CoinEligibilityFilter(0, 1, max_ancestors/2, max_descendants/2), groups, setCoinsRet, nValueRet, coin_selection_params, bnb_used)) ||
        (m_spend_zero_conf_change && SelectCoinsMinConf(nTargetValue - nValueFromPresetInputs, CoinEligibilityFilter(0, 1, max_ancestors-1, max_descendants-1), groups, setCoinsRet, nValueRet, coin_selection_params, bnb_used)) ||
        (m_spend_zero_conf_change && !fRejectLongChains && SelectCoinsMinConf(nTargetValue - nValueFromPresetInputs, CoinEligibilityFilter(0, 1, std::numeric_limits<uint64_t>::max()), groups, setCoinsRet, nValueRet, coin_selection_params, bnb_used));

    // because SelectCoinsMinConf clears the setCoinsRet, we now add the possible inputs to the coinset
    util::insert(setCoinsRet, setPresetCoins);

    // add preset inputs to the total value selected
    nValueRet += nValueFromPresetInputs;

    return res;
}

bool CWallet::SignTransaction(CMutableTransaction &tx)
{
    AssertLockHeld(cs_wallet); // mapWallet

    // sign the new tx
    int nIn = 0;
    for (auto& input : tx.vin) {
        std::map<uint256, CWalletTx>::const_iterator mi = mapWallet.find(input.prevout.hash);
        if(mi == mapWallet.end() || input.prevout.n >= mi->second.tx->vout.size()) {
            return false;
        }
        const CScript& scriptPubKey = mi->second.tx->vout[input.prevout.n].scriptPubKey;
        const CAmount& amount = mi->second.tx->vout[input.prevout.n].nValue;
        SignatureData sigdata;
        if (!ProduceSignature(*this, MutableTransactionSignatureCreator(&tx, nIn, amount, SIGHASH_ALL), scriptPubKey, sigdata)) {
            return false;
        }
        UpdateInput(input, sigdata);
        nIn++;
    }
    return true;
}

bool CWallet::FundTransaction(CMutableTransaction& tx, CAmount& nFeeRet, int& nChangePosInOut, std::string& strFailReason, bool lockUnspents, const std::set<int>& setSubtractFeeFromOutputs, CCoinControl coinControl)
{
    std::vector<CRecipient> vecSend;

    // Turn the txout set into a CRecipient vector.
    for (size_t idx = 0; idx < tx.vout.size(); idx++) {
        const CTxOut& txOut = tx.vout[idx];
        CRecipient recipient = {txOut.scriptPubKey, txOut.nValue, setSubtractFeeFromOutputs.count(idx) == 1};
        vecSend.push_back(recipient);
    }

    coinControl.fAllowOtherInputs = true;

    for (const CTxIn& txin : tx.vin) {
        coinControl.Select(txin.prevout);
    }

    // Acquire the locks to prevent races to the new locked unspents between the
    // CreateTransaction call and LockCoin calls (when lockUnspents is true).
    LOCK2(cs_main, cs_wallet);

    CReserveKey reservekey(this);
    CTransactionRef tx_new;
    if (!CreateTransaction(vecSend, tx_new, reservekey, nFeeRet, nChangePosInOut, strFailReason, coinControl, false)) {
        return false;
    }

    if (nChangePosInOut != -1) {
        tx.vout.insert(tx.vout.begin() + nChangePosInOut, tx_new->vout[nChangePosInOut]);
        // We don't have the normal Create/Commit cycle, and don't want to risk
        // reusing change, so just remove the key from the keypool here.
        reservekey.KeepKey();
    }

    // Copy output sizes from new transaction; they may have had the fee
    // subtracted from them.
    for (unsigned int idx = 0; idx < tx.vout.size(); idx++) {
        tx.vout[idx].nValue = tx_new->vout[idx].nValue;
    }

    // Add new txins while keeping original txin scriptSig/order.
    for (const CTxIn& txin : tx_new->vin) {
        if (!coinControl.IsSelected(txin.prevout)) {
            tx.vin.push_back(txin);

            if (lockUnspents) {
                LockCoin(txin.prevout);
            }
        }
    }

    return true;
}

OutputType CWallet::TransactionChangeType(OutputType change_type, const std::vector<CRecipient>& vecSend)
{
    // If -changetype is specified, always use that change type.
    if (change_type != OutputType::CHANGE_AUTO) {
        return change_type;
    }

    // if m_default_address_type is legacy, use legacy address as change (even
    // if some of the outputs are P2WPKH or P2WSH).
    if (m_default_address_type == OutputType::LEGACY) {
        return OutputType::LEGACY;
    }

    // if any destination is P2WPKH or P2WSH, use P2WPKH for the change
    // output.
    for (const auto& recipient : vecSend) {
        // Check if any destination contains a witness program:
        int witnessversion = 0;
        std::vector<unsigned char> witnessprogram;
        if (recipient.scriptPubKey.IsWitnessProgram(witnessversion, witnessprogram)) {
            return OutputType::BECH32;
        }
    }

    // else use m_default_address_type for change
    return m_default_address_type;
}

bool CWallet::CreateTransaction(const std::vector<CRecipient>& vecSend, CTransactionRef& tx, CReserveKey& reservekey, CAmount& nFeeRet,
                         int& nChangePosInOut, std::string& strFailReason, const CCoinControl& coin_control, bool sign)
{
    CAmount nValue = 0;
    int nChangePosRequest = nChangePosInOut;
    unsigned int nSubtractFeeFromAmount = 0;
    for (const auto& recipient : vecSend)
    {
        if (nValue < 0 || recipient.nAmount < 0)
        {
            strFailReason = _("Transaction amounts must not be negative");
            return false;
        }
        nValue += recipient.nAmount;

        if (recipient.fSubtractFeeFromAmount)
            nSubtractFeeFromAmount++;
    }
    if (vecSend.empty())
    {
        strFailReason = _("Transaction must have at least one recipient");
        return false;
    }

    CMutableTransaction txNew;

    // Discourage fee sniping.
    //
    // For a large miner the value of the transactions in the best block and
    // the mempool can exceed the cost of deliberately attempting to mine two
    // blocks to orphan the current best block. By setting nLockTime such that
    // only the next block can include the transaction, we discourage this
    // practice as the height restricted and limited blocksize gives miners
    // considering fee sniping fewer options for pulling off this attack.
    //
    // A simple way to think about this is from the wallet's point of view we
    // always want the blockchain to move forward. By setting nLockTime this
    // way we're basically making the statement that we only want this
    // transaction to appear in the next block; we don't want to potentially
    // encourage reorgs by allowing transactions to appear at lower heights
    // than the next block in forks of the best chain.
    //
    // Of course, the subsidy is high enough, and transaction volume low
    // enough, that fee sniping isn't a problem yet, but by implementing a fix
    // now we ensure code won't be written that makes assumptions about
    // nLockTime that preclude a fix later.
    txNew.nLockTime = chainActive.Height();

    // Secondly occasionally randomly pick a nLockTime even further back, so
    // that transactions that are delayed after signing for whatever reason,
    // e.g. high-latency mix networks and some CoinJoin implementations, have
    // better privacy.
    if (GetRandInt(10) == 0)
        txNew.nLockTime = std::max(0, (int)txNew.nLockTime - GetRandInt(100));

    assert(txNew.nLockTime <= (unsigned int)chainActive.Height());
    assert(txNew.nLockTime < LOCKTIME_THRESHOLD);
    FeeCalculation feeCalc;
    CAmount nFeeNeeded;
    int nBytes;
    {
        std::set<CInputCoin> setCoins;
        LOCK2(cs_main, cs_wallet);
        {
            std::vector<COutput> vAvailableCoins;
            AvailableCoins(vAvailableCoins, true, &coin_control);
            CoinSelectionParams coin_selection_params; // Parameters for coin selection, init with dummy

            // Create change script that will be used if we need change
            // TODO: pass in scriptChange instead of reservekey so
            // change transaction isn't always pay-to-bitcoin-address
            CScript scriptChange;

            // coin control: send change to custom address
            if (!boost::get<CNoDestination>(&coin_control.destChange)) {
                scriptChange = GetScriptForDestination(coin_control.destChange);
            } else { // no coin control: send change to newly generated address
                // Note: We use a new key here to keep it from being obvious which side is the change.
                //  The drawback is that by not reusing a previous key, the change may be lost if a
                //  backup is restored, if the backup doesn't have the new private key for the change.
                //  If we reused the old key, it would be possible to add code to look for and
                //  rediscover unknown transactions that were written with keys of ours to recover
                //  post-backup change.

                // Reserve a new key pair from key pool
                if (IsWalletFlagSet(WALLET_FLAG_DISABLE_PRIVATE_KEYS)) {
                    strFailReason = _("Can't generate a change-address key. Private keys are disabled for this wallet.");
                    return false;
                }
                CPubKey vchPubKey;
                bool ret;
                ret = reservekey.GetReservedKey(vchPubKey, true);
                if (!ret)
                {
                    strFailReason = _("Keypool ran out, please call keypoolrefill first");
                    return false;
                }

                const OutputType change_type = TransactionChangeType(coin_control.m_change_type ? *coin_control.m_change_type : m_default_change_type, vecSend);

                LearnRelatedScripts(vchPubKey, change_type);
                scriptChange = GetScriptForDestination(GetDestinationForKey(vchPubKey, change_type));
            }
            CTxOut change_prototype_txout(0, scriptChange);
            coin_selection_params.change_output_size = GetSerializeSize(change_prototype_txout);

            CFeeRate discard_rate = GetDiscardRate(*this, ::feeEstimator);

            // Get the fee rate to use effective values in coin selection
            CFeeRate nFeeRateNeeded = GetMinimumFeeRate(*this, coin_control, ::mempool, ::feeEstimator, &feeCalc);

            nFeeRet = 0;
            bool pick_new_inputs = true;
            CAmount nValueIn = 0;

            // BnB selector is the only selector used when this is true.
            // That should only happen on the first pass through the loop.
            coin_selection_params.use_bnb = nSubtractFeeFromAmount == 0; // If we are doing subtract fee from recipient, then don't use BnB
            // Start with no fee and loop until there is enough fee
            while (true)
            {
                nChangePosInOut = nChangePosRequest;
                txNew.vin.clear();
                txNew.vout.clear();
                bool fFirst = true;

                CAmount nValueToSelect = nValue;
                if (nSubtractFeeFromAmount == 0)
                    nValueToSelect += nFeeRet;

                // vouts to the payees
                coin_selection_params.tx_noinputs_size = 11; // Static vsize overhead + outputs vsize. 4 nVersion, 4 nLocktime, 1 input count, 1 output count, 1 witness overhead (dummy, flag, stack size)
                for (const auto& recipient : vecSend)
                {
                    CTxOut txout(recipient.nAmount, recipient.scriptPubKey);

                    if (recipient.fSubtractFeeFromAmount)
                    {
                        assert(nSubtractFeeFromAmount != 0);
                        txout.nValue -= nFeeRet / nSubtractFeeFromAmount; // Subtract fee equally from each selected recipient

                        if (fFirst) // first receiver pays the remainder not divisible by output count
                        {
                            fFirst = false;
                            txout.nValue -= nFeeRet % nSubtractFeeFromAmount;
                        }
                    }
                    // Include the fee cost for outputs. Note this is only used for BnB right now
                    coin_selection_params.tx_noinputs_size += ::GetSerializeSize(txout, PROTOCOL_VERSION);

                    if (IsDust(txout, ::dustRelayFee))
                    {
                        if (recipient.fSubtractFeeFromAmount && nFeeRet > 0)
                        {
                            if (txout.nValue < 0)
                                strFailReason = _("The transaction amount is too small to pay the fee");
                            else
                                strFailReason = _("The transaction amount is too small to send after the fee has been deducted");
                        }
                        else
                            strFailReason = _("Transaction amount too small");
                        return false;
                    }
                    txNew.vout.push_back(txout);
                }

                // Choose coins to use
                bool bnb_used;
                if (pick_new_inputs) {
                    nValueIn = 0;
                    setCoins.clear();
                    coin_selection_params.change_spend_size = CalculateMaximumSignedInputSize(change_prototype_txout, this);
                    coin_selection_params.effective_fee = nFeeRateNeeded;
                    if (!SelectCoins(vAvailableCoins, nValueToSelect, setCoins, nValueIn, coin_control, coin_selection_params, bnb_used))
                    {
                        // If BnB was used, it was the first pass. No longer the first pass and continue loop with knapsack.
                        if (bnb_used) {
                            coin_selection_params.use_bnb = false;
                            continue;
                        }
                        else {
                            strFailReason = _("Insufficient funds");
                            return false;
                        }
                    }
                }

                const CAmount nChange = nValueIn - nValueToSelect;
                if (nChange > 0)
                {
                    // Fill a vout to ourself
                    CTxOut newTxOut(nChange, scriptChange);

                    // Never create dust outputs; if we would, just
                    // add the dust to the fee.
                    // The nChange when BnB is used is always going to go to fees.
                    if (IsDust(newTxOut, discard_rate) || bnb_used)
                    {
                        nChangePosInOut = -1;
                        nFeeRet += nChange;
                    }
                    else
                    {
                        if (nChangePosInOut == -1)
                        {
                            // Insert change txn at random position:
                            nChangePosInOut = GetRandInt(txNew.vout.size()+1);
                        }
                        else if ((unsigned int)nChangePosInOut > txNew.vout.size())
                        {
                            strFailReason = _("Change index out of range");
                            return false;
                        }

                        std::vector<CTxOut>::iterator position = txNew.vout.begin()+nChangePosInOut;
                        txNew.vout.insert(position, newTxOut);
                    }
                } else {
                    nChangePosInOut = -1;
                }

                // Dummy fill vin for maximum size estimation
                //
                for (const auto& coin : setCoins) {
                    txNew.vin.push_back(CTxIn(coin.outpoint,CScript()));
                }

                nBytes = CalculateMaximumSignedTxSize(txNew, this, coin_control.fAllowWatchOnly);
                if (nBytes < 0) {
                    strFailReason = _("Signing transaction failed");
                    return false;
                }

                nFeeNeeded = GetMinimumFee(*this, nBytes, coin_control, ::mempool, ::feeEstimator, &feeCalc);
                if (feeCalc.reason == FeeReason::FALLBACK && !m_allow_fallback_fee) {
                    // eventually allow a fallback fee
                    strFailReason = _("Fee estimation failed. Fallbackfee is disabled. Wait a few blocks or enable -fallbackfee.");
                    return false;
                }

                // If we made it here and we aren't even able to meet the relay fee on the next pass, give up
                // because we must be at the maximum allowed fee.
                if (nFeeNeeded < ::minRelayTxFee.GetFee(nBytes))
                {
                    strFailReason = _("Transaction too large for fee policy");
                    return false;
                }

                if (nFeeRet >= nFeeNeeded) {
                    // Reduce fee to only the needed amount if possible. This
                    // prevents potential overpayment in fees if the coins
                    // selected to meet nFeeNeeded result in a transaction that
                    // requires less fee than the prior iteration.

                    // If we have no change and a big enough excess fee, then
                    // try to construct transaction again only without picking
                    // new inputs. We now know we only need the smaller fee
                    // (because of reduced tx size) and so we should add a
                    // change output. Only try this once.
                    if (nChangePosInOut == -1 && nSubtractFeeFromAmount == 0 && pick_new_inputs) {
                        unsigned int tx_size_with_change = nBytes + coin_selection_params.change_output_size + 2; // Add 2 as a buffer in case increasing # of outputs changes compact size
                        CAmount fee_needed_with_change = GetMinimumFee(*this, tx_size_with_change, coin_control, ::mempool, ::feeEstimator, nullptr);
                        CAmount minimum_value_for_change = GetDustThreshold(change_prototype_txout, discard_rate);
                        if (nFeeRet >= fee_needed_with_change + minimum_value_for_change) {
                            pick_new_inputs = false;
                            nFeeRet = fee_needed_with_change;
                            continue;
                        }
                    }

                    // If we have change output already, just increase it
                    if (nFeeRet > nFeeNeeded && nChangePosInOut != -1 && nSubtractFeeFromAmount == 0) {
                        CAmount extraFeePaid = nFeeRet - nFeeNeeded;
                        std::vector<CTxOut>::iterator change_position = txNew.vout.begin()+nChangePosInOut;
                        change_position->nValue += extraFeePaid;
                        nFeeRet -= extraFeePaid;
                    }
                    break; // Done, enough fee included.
                }
                else if (!pick_new_inputs) {
                    // This shouldn't happen, we should have had enough excess
                    // fee to pay for the new output and still meet nFeeNeeded
                    // Or we should have just subtracted fee from recipients and
                    // nFeeNeeded should not have changed
                    strFailReason = _("Transaction fee and change calculation failed");
                    return false;
                }

                // Try to reduce change to include necessary fee
                if (nChangePosInOut != -1 && nSubtractFeeFromAmount == 0) {
                    CAmount additionalFeeNeeded = nFeeNeeded - nFeeRet;
                    std::vector<CTxOut>::iterator change_position = txNew.vout.begin()+nChangePosInOut;
                    // Only reduce change if remaining amount is still a large enough output.
                    if (change_position->nValue >= MIN_FINAL_CHANGE + additionalFeeNeeded) {
                        change_position->nValue -= additionalFeeNeeded;
                        nFeeRet += additionalFeeNeeded;
                        break; // Done, able to increase fee from change
                    }
                }

                // If subtracting fee from recipients, we now know what fee we
                // need to subtract, we have no reason to reselect inputs
                if (nSubtractFeeFromAmount > 0) {
                    pick_new_inputs = false;
                }

                // Include more fee and try again.
                nFeeRet = nFeeNeeded;
                coin_selection_params.use_bnb = false;
                continue;
            }
        }

        if (nChangePosInOut == -1) reservekey.ReturnKey(); // Return any reserved key if we don't have change

        // Shuffle selected coins and fill in final vin
        txNew.vin.clear();
        std::vector<CInputCoin> selected_coins(setCoins.begin(), setCoins.end());
        std::shuffle(selected_coins.begin(), selected_coins.end(), FastRandomContext());

        // Note how the sequence number is set to non-maxint so that
        // the nLockTime set above actually works.
        //
        // BIP125 defines opt-in RBF as any nSequence < maxint-1, so
        // we use the highest possible value in that range (maxint-2)
        // to avoid conflicting with other possible uses of nSequence,
        // and in the spirit of "smallest possible change from prior
        // behavior."
        const uint32_t nSequence = coin_control.m_signal_bip125_rbf.get_value_or(m_signal_rbf) ? MAX_BIP125_RBF_SEQUENCE : (CTxIn::SEQUENCE_FINAL - 1);
        for (const auto& coin : selected_coins) {
            txNew.vin.push_back(CTxIn(coin.outpoint, CScript(), nSequence));
        }

        if (sign)
        {
            int nIn = 0;
            for (const auto& coin : selected_coins)
            {
                const CScript& scriptPubKey = coin.txout.scriptPubKey;
                SignatureData sigdata;

                if (!ProduceSignature(*this, MutableTransactionSignatureCreator(&txNew, nIn, coin.txout.nValue, SIGHASH_ALL), scriptPubKey, sigdata))
                {
                    strFailReason = _("Signing transaction failed");
                    return false;
                } else {
                    UpdateInput(txNew.vin.at(nIn), sigdata);
                }

                nIn++;
            }
        }

        // Return the constructed transaction data.
        tx = MakeTransactionRef(std::move(txNew));

        // Limit size
        if (GetTransactionWeight(*tx) > MAX_STANDARD_TX_WEIGHT)
        {
            strFailReason = _("Transaction too large");
            return false;
        }
    }

    if (gArgs.GetBoolArg("-walletrejectlongchains", DEFAULT_WALLET_REJECT_LONG_CHAINS)) {
        // Lastly, ensure this tx will pass the mempool's chain limits
        LockPoints lp;
        std::set<std::pair<uint256, COutPoint>> setPeginsSpent;
        CTxMemPoolEntry entry(tx, 0, 0, 0, false, 0, lp, setPeginsSpent);
        CTxMemPool::setEntries setAncestors;
        size_t nLimitAncestors = gArgs.GetArg("-limitancestorcount", DEFAULT_ANCESTOR_LIMIT);
        size_t nLimitAncestorSize = gArgs.GetArg("-limitancestorsize", DEFAULT_ANCESTOR_SIZE_LIMIT)*1000;
        size_t nLimitDescendants = gArgs.GetArg("-limitdescendantcount", DEFAULT_DESCENDANT_LIMIT);
        size_t nLimitDescendantSize = gArgs.GetArg("-limitdescendantsize", DEFAULT_DESCENDANT_SIZE_LIMIT)*1000;
        std::string errString;
        LOCK(::mempool.cs);
        if (!::mempool.CalculateMemPoolAncestors(entry, setAncestors, nLimitAncestors, nLimitAncestorSize, nLimitDescendants, nLimitDescendantSize, errString)) {
            strFailReason = _("Transaction has too long of a mempool chain");
            return false;
        }
    }

    WalletLogPrintf("Fee Calculation: Fee:%d Bytes:%u Needed:%d Tgt:%d (requested %d) Reason:\"%s\" Decay %.5f: Estimation: (%g - %g) %.2f%% %.1f/(%.1f %d mem %.1f out) Fail: (%g - %g) %.2f%% %.1f/(%.1f %d mem %.1f out)\n",
              nFeeRet, nBytes, nFeeNeeded, feeCalc.returnedTarget, feeCalc.desiredTarget, StringForFeeReason(feeCalc.reason), feeCalc.est.decay,
              feeCalc.est.pass.start, feeCalc.est.pass.end,
              100 * feeCalc.est.pass.withinTarget / (feeCalc.est.pass.totalConfirmed + feeCalc.est.pass.inMempool + feeCalc.est.pass.leftMempool),
              feeCalc.est.pass.withinTarget, feeCalc.est.pass.totalConfirmed, feeCalc.est.pass.inMempool, feeCalc.est.pass.leftMempool,
              feeCalc.est.fail.start, feeCalc.est.fail.end,
              100 * feeCalc.est.fail.withinTarget / (feeCalc.est.fail.totalConfirmed + feeCalc.est.fail.inMempool + feeCalc.est.fail.leftMempool),
              feeCalc.est.fail.withinTarget, feeCalc.est.fail.totalConfirmed, feeCalc.est.fail.inMempool, feeCalc.est.fail.leftMempool);
    return true;
}

/**
 * Call after CreateTransaction unless you want to abort
 */
bool CWallet::CommitTransaction(CTransactionRef tx, mapValue_t mapValue, std::vector<std::pair<std::string, std::string>> orderForm, CReserveKey& reservekey, CConnman* connman, CValidationState& state)
{
    {
        LOCK2(cs_main, cs_wallet);

        CWalletTx wtxNew(this, std::move(tx));
        wtxNew.mapValue = std::move(mapValue);
        wtxNew.vOrderForm = std::move(orderForm);
        wtxNew.fTimeReceivedIsTxTime = true;
        wtxNew.fFromMe = true;

        WalletLogPrintf("CommitTransaction:\n%s", wtxNew.tx->ToString()); /* Continued */
        {
            // Take key pair from key pool so it won't be used again
            reservekey.KeepKey();

            // Add tx to wallet, because if it has change it's also ours,
            // otherwise just for transaction history.
            AddToWallet(wtxNew);

            // Notify that old coins are spent
            for (const CTxIn& txin : wtxNew.tx->vin)
            {
                // Pegins are not in our UTXO set.
                if (txin.m_is_pegin)
                    continue;

                CWalletTx &coin = mapWallet.at(txin.prevout.hash);
                coin.BindWallet(this);
                NotifyTransactionChanged(this, coin.GetHash(), CT_UPDATED);
            }
        }

        // Get the inserted-CWalletTx from mapWallet so that the
        // fInMempool flag is cached properly
        CWalletTx& wtx = mapWallet.at(wtxNew.GetHash());

        if (fBroadcastTransactions)
        {
            // Broadcast
            if (!wtx.AcceptToMemoryPool(maxTxFee, state)) {
                WalletLogPrintf("CommitTransaction(): Transaction cannot be broadcast immediately, %s\n", FormatStateMessage(state));
                // TODO: if we expect the failure to be long term or permanent, instead delete wtx from the wallet and return failure.
            } else {
                wtx.RelayWalletTransaction(connman);
            }
        }
    }
    return true;
}

DBErrors CWallet::LoadWallet(bool& fFirstRunRet)
{
    LOCK2(cs_main, cs_wallet);

    fFirstRunRet = false;
    DBErrors nLoadWalletRet = WalletBatch(*database,"cr+").LoadWallet(this);
    if (nLoadWalletRet == DBErrors::NEED_REWRITE)
    {
        if (database->Rewrite("\x04pool"))
        {
            setInternalKeyPool.clear();
            setExternalKeyPool.clear();
            m_pool_key_to_index.clear();
            // Note: can't top-up keypool here, because wallet is locked.
            // User will be prompted to unlock wallet the next operation
            // that requires a new key.
        }
    }

    {
        LOCK(cs_KeyStore);
        // This wallet is in its first run if all of these are empty
        fFirstRunRet = mapKeys.empty() && mapCryptedKeys.empty() && mapWatchKeys.empty() && setWatchOnly.empty() && mapScripts.empty() && !IsWalletFlagSet(WALLET_FLAG_DISABLE_PRIVATE_KEYS);
    }

    if (nLoadWalletRet != DBErrors::LOAD_OK)
        return nLoadWalletRet;

    return DBErrors::LOAD_OK;
}

DBErrors CWallet::ZapSelectTx(std::vector<uint256>& vHashIn, std::vector<uint256>& vHashOut)
{
    AssertLockHeld(cs_wallet); // mapWallet
    DBErrors nZapSelectTxRet = WalletBatch(*database,"cr+").ZapSelectTx(vHashIn, vHashOut);
    for (uint256 hash : vHashOut) {
        const auto& it = mapWallet.find(hash);
        wtxOrdered.erase(it->second.m_it_wtxOrdered);
        mapWallet.erase(it);
    }

    if (nZapSelectTxRet == DBErrors::NEED_REWRITE)
    {
        if (database->Rewrite("\x04pool"))
        {
            setInternalKeyPool.clear();
            setExternalKeyPool.clear();
            m_pool_key_to_index.clear();
            // Note: can't top-up keypool here, because wallet is locked.
            // User will be prompted to unlock wallet the next operation
            // that requires a new key.
        }
    }

    if (nZapSelectTxRet != DBErrors::LOAD_OK)
        return nZapSelectTxRet;

    MarkDirty();

    return DBErrors::LOAD_OK;

}

DBErrors CWallet::ZapWalletTx(std::vector<CWalletTx>& vWtx)
{
    DBErrors nZapWalletTxRet = WalletBatch(*database,"cr+").ZapWalletTx(vWtx);
    if (nZapWalletTxRet == DBErrors::NEED_REWRITE)
    {
        if (database->Rewrite("\x04pool"))
        {
            LOCK(cs_wallet);
            setInternalKeyPool.clear();
            setExternalKeyPool.clear();
            m_pool_key_to_index.clear();
            // Note: can't top-up keypool here, because wallet is locked.
            // User will be prompted to unlock wallet the next operation
            // that requires a new key.
        }
    }

    if (nZapWalletTxRet != DBErrors::LOAD_OK)
        return nZapWalletTxRet;

    return DBErrors::LOAD_OK;
}


bool CWallet::SetAddressBook(const CTxDestination& address, const std::string& strName, const std::string& strPurpose)
{
    bool fUpdated = false;
    {
        LOCK(cs_wallet); // mapAddressBook
        std::map<CTxDestination, CAddressBookData>::iterator mi = mapAddressBook.find(address);
        fUpdated = mi != mapAddressBook.end();
        mapAddressBook[address].name = strName;
        if (!strPurpose.empty()) /* update purpose only if requested */
            mapAddressBook[address].purpose = strPurpose;
    }
    NotifyAddressBookChanged(this, address, strName, ::IsMine(*this, address) != ISMINE_NO,
                             strPurpose, (fUpdated ? CT_UPDATED : CT_NEW) );
    if (!strPurpose.empty() && !WalletBatch(*database).WritePurpose(EncodeDestination(address), strPurpose))
        return false;
    return WalletBatch(*database).WriteName(EncodeDestination(address), strName);
}

bool CWallet::DelAddressBook(const CTxDestination& address)
{
    {
        LOCK(cs_wallet); // mapAddressBook

        // Delete destdata tuples associated with address
        std::string strAddress = EncodeDestination(address);
        for (const std::pair<const std::string, std::string> &item : mapAddressBook[address].destdata)
        {
            WalletBatch(*database).EraseDestData(strAddress, item.first);
        }
        mapAddressBook.erase(address);
    }

    NotifyAddressBookChanged(this, address, "", ::IsMine(*this, address) != ISMINE_NO, "", CT_DELETED);

    WalletBatch(*database).ErasePurpose(EncodeDestination(address));
    return WalletBatch(*database).EraseName(EncodeDestination(address));
}

const std::string& CWallet::GetLabelName(const CScript& scriptPubKey) const
{
    CTxDestination address;
    if (ExtractDestination(scriptPubKey, address) && !scriptPubKey.IsUnspendable()) {
        auto mi = mapAddressBook.find(address);
        if (mi != mapAddressBook.end()) {
            return mi->second.name;
        }
    }
    // A scriptPubKey that doesn't have an entry in the address book is
    // associated with the default label ("").
    const static std::string DEFAULT_LABEL_NAME;
    return DEFAULT_LABEL_NAME;
}

/**
 * Mark old keypool keys as used,
 * and generate all new keys
 */
bool CWallet::NewKeyPool()
{
    if (IsWalletFlagSet(WALLET_FLAG_DISABLE_PRIVATE_KEYS)) {
        return false;
    }
    {
        LOCK(cs_wallet);
        WalletBatch batch(*database);

        for (const int64_t nIndex : setInternalKeyPool) {
            batch.ErasePool(nIndex);
        }
        setInternalKeyPool.clear();

        for (const int64_t nIndex : setExternalKeyPool) {
            batch.ErasePool(nIndex);
        }
        setExternalKeyPool.clear();

        for (const int64_t nIndex : set_pre_split_keypool) {
            batch.ErasePool(nIndex);
        }
        set_pre_split_keypool.clear();

        m_pool_key_to_index.clear();

        if (!TopUpKeyPool()) {
            return false;
        }
        WalletLogPrintf("CWallet::NewKeyPool rewrote keypool\n");
    }
    return true;
}

size_t CWallet::KeypoolCountExternalKeys()
{
    AssertLockHeld(cs_wallet); // setExternalKeyPool
    return setExternalKeyPool.size() + set_pre_split_keypool.size();
}

void CWallet::LoadKeyPool(int64_t nIndex, const CKeyPool &keypool)
{
    AssertLockHeld(cs_wallet);
    if (keypool.m_pre_split) {
        set_pre_split_keypool.insert(nIndex);
    } else if (keypool.fInternal) {
        setInternalKeyPool.insert(nIndex);
    } else {
        setExternalKeyPool.insert(nIndex);
    }
    m_max_keypool_index = std::max(m_max_keypool_index, nIndex);
    m_pool_key_to_index[keypool.vchPubKey.GetID()] = nIndex;

    // If no metadata exists yet, create a default with the pool key's
    // creation time. Note that this may be overwritten by actually
    // stored metadata for that key later, which is fine.
    CKeyID keyid = keypool.vchPubKey.GetID();
    if (mapKeyMetadata.count(keyid) == 0)
        mapKeyMetadata[keyid] = CKeyMetadata(keypool.nTime);
}

bool CWallet::TopUpKeyPool(unsigned int kpSize)
{
    if (IsWalletFlagSet(WALLET_FLAG_DISABLE_PRIVATE_KEYS)) {
        return false;
    }
    {
        LOCK(cs_wallet);

        if (IsLocked())
            return false;

        // Top up key pool
        unsigned int nTargetSize;
        if (kpSize > 0)
            nTargetSize = kpSize;
        else
            nTargetSize = std::max(gArgs.GetArg("-keypool", DEFAULT_KEYPOOL_SIZE), (int64_t) 0);

        // count amount of available keys (internal, external)
        // make sure the keypool of external and internal keys fits the user selected target (-keypool)
        int64_t missingExternal = std::max(std::max((int64_t) nTargetSize, (int64_t) 1) - (int64_t)setExternalKeyPool.size(), (int64_t) 0);
        int64_t missingInternal = std::max(std::max((int64_t) nTargetSize, (int64_t) 1) - (int64_t)setInternalKeyPool.size(), (int64_t) 0);

        if (!IsHDEnabled() || !CanSupportFeature(FEATURE_HD_SPLIT))
        {
            // don't create extra internal keys
            missingInternal = 0;
        }
        bool internal = false;
        WalletBatch batch(*database);
        for (int64_t i = missingInternal + missingExternal; i--;)
        {
            if (i < missingInternal) {
                internal = true;
            }

            assert(m_max_keypool_index < std::numeric_limits<int64_t>::max()); // How in the hell did you use so many keys?
            int64_t index = ++m_max_keypool_index;

            CPubKey pubkey(GenerateNewKey(batch, internal));
            if (!batch.WritePool(index, CKeyPool(pubkey, internal))) {
                throw std::runtime_error(std::string(__func__) + ": writing generated key failed");
            }

            if (internal) {
                setInternalKeyPool.insert(index);
            } else {
                setExternalKeyPool.insert(index);
            }
            m_pool_key_to_index[pubkey.GetID()] = index;
        }
        if (missingInternal + missingExternal > 0) {
            WalletLogPrintf("keypool added %d keys (%d internal), size=%u (%u internal)\n", missingInternal + missingExternal, missingInternal, setInternalKeyPool.size() + setExternalKeyPool.size() + set_pre_split_keypool.size(), setInternalKeyPool.size());
        }
    }
    return true;
}

bool CWallet::ReserveKeyFromKeyPool(int64_t& nIndex, CKeyPool& keypool, bool fRequestedInternal)
{
    nIndex = -1;
    keypool.vchPubKey = CPubKey();
    {
        LOCK(cs_wallet);

        if (!IsLocked())
            TopUpKeyPool();

        bool fReturningInternal = IsHDEnabled() && CanSupportFeature(FEATURE_HD_SPLIT) && fRequestedInternal;
        bool use_split_keypool = set_pre_split_keypool.empty();
        std::set<int64_t>& setKeyPool = use_split_keypool ? (fReturningInternal ? setInternalKeyPool : setExternalKeyPool) : set_pre_split_keypool;

        // Get the oldest key
        if (setKeyPool.empty()) {
            return false;
        }

        WalletBatch batch(*database);

        auto it = setKeyPool.begin();
        nIndex = *it;
        setKeyPool.erase(it);
        if (!batch.ReadPool(nIndex, keypool)) {
            throw std::runtime_error(std::string(__func__) + ": read failed");
        }
        if (!HaveKey(keypool.vchPubKey.GetID())) {
            throw std::runtime_error(std::string(__func__) + ": unknown key in key pool");
        }
        // If the key was pre-split keypool, we don't care about what type it is
        if (use_split_keypool && keypool.fInternal != fReturningInternal) {
            throw std::runtime_error(std::string(__func__) + ": keypool entry misclassified");
        }
        if (!keypool.vchPubKey.IsValid()) {
            throw std::runtime_error(std::string(__func__) + ": keypool entry invalid");
        }

        m_pool_key_to_index.erase(keypool.vchPubKey.GetID());
        WalletLogPrintf("keypool reserve %d\n", nIndex);
    }
    return true;
}

void CWallet::KeepKey(int64_t nIndex)
{
    // Remove from key pool
    WalletBatch batch(*database);
    batch.ErasePool(nIndex);
    WalletLogPrintf("keypool keep %d\n", nIndex);
}

void CWallet::ReturnKey(int64_t nIndex, bool fInternal, const CPubKey& pubkey)
{
    // Return to key pool
    {
        LOCK(cs_wallet);
        if (fInternal) {
            setInternalKeyPool.insert(nIndex);
        } else if (!set_pre_split_keypool.empty()) {
            set_pre_split_keypool.insert(nIndex);
        } else {
            setExternalKeyPool.insert(nIndex);
        }
        m_pool_key_to_index[pubkey.GetID()] = nIndex;
    }
    WalletLogPrintf("keypool return %d\n", nIndex);
}

bool CWallet::GetKeyFromPool(CPubKey& result, bool internal)
{
    if (IsWalletFlagSet(WALLET_FLAG_DISABLE_PRIVATE_KEYS)) {
        return false;
    }

    CKeyPool keypool;
    {
        LOCK(cs_wallet);
        int64_t nIndex;
        if (!ReserveKeyFromKeyPool(nIndex, keypool, internal)) {
            if (IsLocked()) return false;
            WalletBatch batch(*database);
            result = GenerateNewKey(batch, internal);
            return true;
        }
        KeepKey(nIndex);
        result = keypool.vchPubKey;
    }
    return true;
}

static int64_t GetOldestKeyTimeInPool(const std::set<int64_t>& setKeyPool, WalletBatch& batch) {
    if (setKeyPool.empty()) {
        return GetTime();
    }

    CKeyPool keypool;
    int64_t nIndex = *(setKeyPool.begin());
    if (!batch.ReadPool(nIndex, keypool)) {
        throw std::runtime_error(std::string(__func__) + ": read oldest key in keypool failed");
    }
    assert(keypool.vchPubKey.IsValid());
    return keypool.nTime;
}

int64_t CWallet::GetOldestKeyPoolTime()
{
    LOCK(cs_wallet);

    WalletBatch batch(*database);

    // load oldest key from keypool, get time and return
    int64_t oldestKey = GetOldestKeyTimeInPool(setExternalKeyPool, batch);
    if (IsHDEnabled() && CanSupportFeature(FEATURE_HD_SPLIT)) {
        oldestKey = std::max(GetOldestKeyTimeInPool(setInternalKeyPool, batch), oldestKey);
        if (!set_pre_split_keypool.empty()) {
            oldestKey = std::max(GetOldestKeyTimeInPool(set_pre_split_keypool, batch), oldestKey);
        }
    }

    return oldestKey;
}

std::map<CTxDestination, CAmount> CWallet::GetAddressBalances()
{
    std::map<CTxDestination, CAmount> balances;

    {
        LOCK(cs_wallet);
        for (const auto& walletEntry : mapWallet)
        {
            const CWalletTx *pcoin = &walletEntry.second;

            if (!pcoin->IsTrusted())
                continue;

            if (pcoin->IsImmatureCoinBase())
                continue;

            int nDepth = pcoin->GetDepthInMainChain();
            if (nDepth < (pcoin->IsFromMe(ISMINE_ALL) ? 0 : 1))
                continue;

            for (unsigned int i = 0; i < pcoin->tx->vout.size(); i++)
            {
                CTxDestination addr;
                if (!IsMine(pcoin->tx->vout[i]))
                    continue;
                if(!ExtractDestination(pcoin->tx->vout[i].scriptPubKey, addr))
                    continue;

                CAmount n = IsSpent(walletEntry.first, i) ? 0 : pcoin->tx->vout[i].nValue;

                if (!balances.count(addr))
                    balances[addr] = 0;
                balances[addr] += n;
            }
        }
    }

    return balances;
}

std::set< std::set<CTxDestination> > CWallet::GetAddressGroupings()
{
    AssertLockHeld(cs_wallet); // mapWallet
    std::set< std::set<CTxDestination> > groupings;
    std::set<CTxDestination> grouping;

    for (const auto& walletEntry : mapWallet)
    {
        const CWalletTx *pcoin = &walletEntry.second;

        if (pcoin->tx->vin.size() > 0)
        {
            bool any_mine = false;
            // group all input addresses with each other
            for (const CTxIn& txin : pcoin->tx->vin)
            {
                CTxDestination address;
                if(!IsMine(txin)) /* If this input isn't mine, ignore it */
                    continue;
                if(!ExtractDestination(mapWallet.at(txin.prevout.hash).tx->vout[txin.prevout.n].scriptPubKey, address))
                    continue;
                grouping.insert(address);
                any_mine = true;
            }

            // group change with input addresses
            if (any_mine)
            {
               for (const CTxOut& txout : pcoin->tx->vout)
                   if (IsChange(txout))
                   {
                       CTxDestination txoutAddr;
                       if(!ExtractDestination(txout.scriptPubKey, txoutAddr))
                           continue;
                       grouping.insert(txoutAddr);
                   }
            }
            if (grouping.size() > 0)
            {
                groupings.insert(grouping);
                grouping.clear();
            }
        }

        // group lone addrs by themselves
        for (const auto& txout : pcoin->tx->vout)
            if (IsMine(txout))
            {
                CTxDestination address;
                if(!ExtractDestination(txout.scriptPubKey, address))
                    continue;
                grouping.insert(address);
                groupings.insert(grouping);
                grouping.clear();
            }
    }

    std::set< std::set<CTxDestination>* > uniqueGroupings; // a set of pointers to groups of addresses
    std::map< CTxDestination, std::set<CTxDestination>* > setmap;  // map addresses to the unique group containing it
    for (std::set<CTxDestination> _grouping : groupings)
    {
        // make a set of all the groups hit by this new group
        std::set< std::set<CTxDestination>* > hits;
        std::map< CTxDestination, std::set<CTxDestination>* >::iterator it;
        for (const CTxDestination& address : _grouping)
            if ((it = setmap.find(address)) != setmap.end())
                hits.insert((*it).second);

        // merge all hit groups into a new single group and delete old groups
        std::set<CTxDestination>* merged = new std::set<CTxDestination>(_grouping);
        for (std::set<CTxDestination>* hit : hits)
        {
            merged->insert(hit->begin(), hit->end());
            uniqueGroupings.erase(hit);
            delete hit;
        }
        uniqueGroupings.insert(merged);

        // update setmap
        for (const CTxDestination& element : *merged)
            setmap[element] = merged;
    }

    std::set< std::set<CTxDestination> > ret;
    for (const std::set<CTxDestination>* uniqueGrouping : uniqueGroupings)
    {
        ret.insert(*uniqueGrouping);
        delete uniqueGrouping;
    }

    return ret;
}

std::set<CTxDestination> CWallet::GetLabelAddresses(const std::string& label) const
{
    LOCK(cs_wallet);
    std::set<CTxDestination> result;
    for (const std::pair<const CTxDestination, CAddressBookData>& item : mapAddressBook)
    {
        const CTxDestination& address = item.first;
        const std::string& strName = item.second.name;
        if (strName == label)
            result.insert(address);
    }
    return result;
}

bool CReserveKey::GetReservedKey(CPubKey& pubkey, bool internal)
{
    if (nIndex == -1)
    {
        CKeyPool keypool;
        if (!pwallet->ReserveKeyFromKeyPool(nIndex, keypool, internal)) {
            return false;
        }
        vchPubKey = keypool.vchPubKey;
        fInternal = keypool.fInternal;
    }
    assert(vchPubKey.IsValid());
    pubkey = vchPubKey;
    return true;
}

void CReserveKey::KeepKey()
{
    if (nIndex != -1)
        pwallet->KeepKey(nIndex);
    nIndex = -1;
    vchPubKey = CPubKey();
}

void CReserveKey::ReturnKey()
{
    if (nIndex != -1) {
        pwallet->ReturnKey(nIndex, fInternal, vchPubKey);
    }
    nIndex = -1;
    vchPubKey = CPubKey();
}

void CWallet::MarkReserveKeysAsUsed(int64_t keypool_id)
{
    AssertLockHeld(cs_wallet);
    bool internal = setInternalKeyPool.count(keypool_id);
    if (!internal) assert(setExternalKeyPool.count(keypool_id) || set_pre_split_keypool.count(keypool_id));
    std::set<int64_t> *setKeyPool = internal ? &setInternalKeyPool : (set_pre_split_keypool.empty() ? &setExternalKeyPool : &set_pre_split_keypool);
    auto it = setKeyPool->begin();

    WalletBatch batch(*database);
    while (it != std::end(*setKeyPool)) {
        const int64_t& index = *(it);
        if (index > keypool_id) break; // set*KeyPool is ordered

        CKeyPool keypool;
        if (batch.ReadPool(index, keypool)) { //TODO: This should be unnecessary
            m_pool_key_to_index.erase(keypool.vchPubKey.GetID());
        }
        LearnAllRelatedScripts(keypool.vchPubKey);
        batch.ErasePool(index);
        WalletLogPrintf("keypool index %d removed\n", index);
        it = setKeyPool->erase(it);
    }
}

void CWallet::GetScriptForMining(std::shared_ptr<CReserveScript> &script)
{
    std::shared_ptr<CReserveKey> rKey = std::make_shared<CReserveKey>(this);
    CPubKey pubkey;
    if (!rKey->GetReservedKey(pubkey))
        return;

    script = rKey;
    script->reserveScript = CScript() << ToByteVector(pubkey) << OP_CHECKSIG;
}

void CWallet::LockCoin(const COutPoint& output)
{
    AssertLockHeld(cs_wallet); // setLockedCoins
    setLockedCoins.insert(output);
}

void CWallet::UnlockCoin(const COutPoint& output)
{
    AssertLockHeld(cs_wallet); // setLockedCoins
    setLockedCoins.erase(output);
}

void CWallet::UnlockAllCoins()
{
    AssertLockHeld(cs_wallet); // setLockedCoins
    setLockedCoins.clear();
}

bool CWallet::IsLockedCoin(uint256 hash, unsigned int n) const
{
    AssertLockHeld(cs_wallet); // setLockedCoins
    COutPoint outpt(hash, n);

    return (setLockedCoins.count(outpt) > 0);
}

void CWallet::ListLockedCoins(std::vector<COutPoint>& vOutpts) const
{
    AssertLockHeld(cs_wallet); // setLockedCoins
    for (std::set<COutPoint>::iterator it = setLockedCoins.begin();
         it != setLockedCoins.end(); it++) {
        COutPoint outpt = (*it);
        vOutpts.push_back(outpt);
    }
}

/** @} */ // end of Actions

void CWallet::GetKeyBirthTimes(std::map<CTxDestination, int64_t> &mapKeyBirth) const {
    AssertLockHeld(cs_wallet); // mapKeyMetadata
    mapKeyBirth.clear();

    // get birth times for keys with metadata
    for (const auto& entry : mapKeyMetadata) {
        if (entry.second.nCreateTime) {
            mapKeyBirth[entry.first] = entry.second.nCreateTime;
        }
    }

    // map in which we'll infer heights of other keys
    CBlockIndex *pindexMax = chainActive[std::max(0, chainActive.Height() - 144)]; // the tip can be reorganized; use a 144-block safety margin
    std::map<CKeyID, CBlockIndex*> mapKeyFirstBlock;
    for (const CKeyID &keyid : GetKeys()) {
        if (mapKeyBirth.count(keyid) == 0)
            mapKeyFirstBlock[keyid] = pindexMax;
    }

    // if there are no such keys, we're done
    if (mapKeyFirstBlock.empty())
        return;

    // find first block that affects those keys, if there are any left
    std::vector<CKeyID> vAffected;
    for (const auto& entry : mapWallet) {
        // iterate over all wallet transactions...
        const CWalletTx &wtx = entry.second;
        CBlockIndex* pindex = LookupBlockIndex(wtx.hashBlock);
        if (pindex && chainActive.Contains(pindex)) {
            // ... which are already in a block
            int nHeight = pindex->nHeight;
            for (const CTxOut &txout : wtx.tx->vout) {
                // iterate over all their outputs
                CAffectedKeysVisitor(*this, vAffected).Process(txout.scriptPubKey);
                for (const CKeyID &keyid : vAffected) {
                    // ... and all their affected keys
                    std::map<CKeyID, CBlockIndex*>::iterator rit = mapKeyFirstBlock.find(keyid);
                    if (rit != mapKeyFirstBlock.end() && nHeight < rit->second->nHeight)
                        rit->second = pindex;
                }
                vAffected.clear();
            }
        }
    }

    // Extract block timestamps for those keys
    for (const auto& entry : mapKeyFirstBlock)
        mapKeyBirth[entry.first] = entry.second->GetBlockTime() - TIMESTAMP_WINDOW; // block times can be 2h off
}

/**
 * Compute smart timestamp for a transaction being added to the wallet.
 *
 * Logic:
 * - If sending a transaction, assign its timestamp to the current time.
 * - If receiving a transaction outside a block, assign its timestamp to the
 *   current time.
 * - If receiving a block with a future timestamp, assign all its (not already
 *   known) transactions' timestamps to the current time.
 * - If receiving a block with a past timestamp, before the most recent known
 *   transaction (that we care about), assign all its (not already known)
 *   transactions' timestamps to the same timestamp as that most-recent-known
 *   transaction.
 * - If receiving a block with a past timestamp, but after the most recent known
 *   transaction, assign all its (not already known) transactions' timestamps to
 *   the block time.
 *
 * For more information see CWalletTx::nTimeSmart,
 * https://bitcointalk.org/?topic=54527, or
 * https://github.com/bitcoin/bitcoin/pull/1393.
 */
unsigned int CWallet::ComputeTimeSmart(const CWalletTx& wtx) const
{
    unsigned int nTimeSmart = wtx.nTimeReceived;
    if (!wtx.hashUnset()) {
        if (const CBlockIndex* pindex = LookupBlockIndex(wtx.hashBlock)) {
            int64_t latestNow = wtx.nTimeReceived;
            int64_t latestEntry = 0;

            // Tolerate times up to the last timestamp in the wallet not more than 5 minutes into the future
            int64_t latestTolerated = latestNow + 300;
            const TxItems& txOrdered = wtxOrdered;
            for (auto it = txOrdered.rbegin(); it != txOrdered.rend(); ++it) {
                CWalletTx* const pwtx = it->second;
                if (pwtx == &wtx) {
                    continue;
                }
                int64_t nSmartTime;
                nSmartTime = pwtx->nTimeSmart;
                if (!nSmartTime) {
                    nSmartTime = pwtx->nTimeReceived;
                }
                if (nSmartTime <= latestTolerated) {
                    latestEntry = nSmartTime;
                    if (nSmartTime > latestNow) {
                        latestNow = nSmartTime;
                    }
                    break;
                }
            }

            int64_t blocktime = pindex->GetBlockTime();
            nTimeSmart = std::max(latestEntry, std::min(blocktime, latestNow));
        } else {
            WalletLogPrintf("%s: found %s in block %s not in index\n", __func__, wtx.GetHash().ToString(), wtx.hashBlock.ToString());
        }
    }
    return nTimeSmart;
}

bool CWallet::AddDestData(const CTxDestination &dest, const std::string &key, const std::string &value)
{
    if (boost::get<CNoDestination>(&dest))
        return false;

    mapAddressBook[dest].destdata.insert(std::make_pair(key, value));
    return WalletBatch(*database).WriteDestData(EncodeDestination(dest), key, value);
}

bool CWallet::EraseDestData(const CTxDestination &dest, const std::string &key)
{
    if (!mapAddressBook[dest].destdata.erase(key))
        return false;
    return WalletBatch(*database).EraseDestData(EncodeDestination(dest), key);
}

void CWallet::LoadDestData(const CTxDestination &dest, const std::string &key, const std::string &value)
{
    mapAddressBook[dest].destdata.insert(std::make_pair(key, value));
}

bool CWallet::GetDestData(const CTxDestination &dest, const std::string &key, std::string *value) const
{
    std::map<CTxDestination, CAddressBookData>::const_iterator i = mapAddressBook.find(dest);
    if(i != mapAddressBook.end())
    {
        CAddressBookData::StringMap::const_iterator j = i->second.destdata.find(key);
        if(j != i->second.destdata.end())
        {
            if(value)
                *value = j->second;
            return true;
        }
    }
    return false;
}

std::vector<std::string> CWallet::GetDestValues(const std::string& prefix) const
{
    LOCK(cs_wallet);
    std::vector<std::string> values;
    for (const auto& address : mapAddressBook) {
        for (const auto& data : address.second.destdata) {
            if (!data.first.compare(0, prefix.size(), prefix)) {
                values.emplace_back(data.second);
            }
        }
    }
    return values;
}

void CWallet::MarkPreSplitKeys()
{
    WalletBatch batch(*database);
    for (auto it = setExternalKeyPool.begin(); it != setExternalKeyPool.end();) {
        int64_t index = *it;
        CKeyPool keypool;
        if (!batch.ReadPool(index, keypool)) {
            throw std::runtime_error(std::string(__func__) + ": read keypool entry failed");
        }
        keypool.m_pre_split = true;
        if (!batch.WritePool(index, keypool)) {
            throw std::runtime_error(std::string(__func__) + ": writing modified keypool entry failed");
        }
        set_pre_split_keypool.insert(index);
        it = setExternalKeyPool.erase(it);
    }
}

bool CWallet::Verify(std::string wallet_file, bool salvage_wallet, std::string& error_string, std::string& warning_string)
{
    // Do some checking on wallet path. It should be either a:
    //
    // 1. Path where a directory can be created.
    // 2. Path to an existing directory.
    // 3. Path to a symlink to a directory.
    // 4. For backwards compatibility, the name of a data file in -walletdir.
    LOCK(cs_wallets);
    fs::path wallet_path = fs::absolute(wallet_file, GetWalletDir());
    fs::file_type path_type = fs::symlink_status(wallet_path).type();
    if (!(path_type == fs::file_not_found || path_type == fs::directory_file ||
          (path_type == fs::symlink_file && fs::is_directory(wallet_path)) ||
          (path_type == fs::regular_file && fs::path(wallet_file).filename() == wallet_file))) {
        error_string = strprintf(
              "Invalid -wallet path '%s'. -wallet path should point to a directory where wallet.dat and "
              "database/log.?????????? files can be stored, a location where such a directory could be created, "
              "or (for backwards compatibility) the name of an existing data file in -walletdir (%s)",
              wallet_file, GetWalletDir());
        return false;
    }

    // Make sure that the wallet path doesn't clash with an existing wallet path
    for (auto wallet : GetWallets()) {
        if (fs::absolute(wallet->GetName(), GetWalletDir()) == wallet_path) {
            error_string = strprintf("Error loading wallet %s. Duplicate -wallet filename specified.", wallet_file);
            return false;
        }
    }

    try {
        if (!WalletBatch::VerifyEnvironment(wallet_path, error_string)) {
            return false;
        }
    } catch (const fs::filesystem_error& e) {
        error_string = strprintf("Error loading wallet %s. %s", wallet_file, fsbridge::get_filesystem_error_message(e));
        return false;
    }

    if (salvage_wallet) {
        // Recover readable keypairs:
        CWallet dummyWallet("dummy", WalletDatabase::CreateDummy());
        std::string backup_filename;
        if (!WalletBatch::Recover(wallet_path, (void *)&dummyWallet, WalletBatch::RecoverKeysOnlyFilter, backup_filename)) {
            return false;
        }
    }

    return WalletBatch::VerifyDatabaseFile(wallet_path, warning_string, error_string);
}

std::shared_ptr<CWallet> CWallet::CreateWalletFromFile(const std::string& name, const fs::path& path, uint64_t wallet_creation_flags)
{
    const std::string& walletFile = name;

    // needed to restore wallet transaction meta data after -zapwallettxes
    std::vector<CWalletTx> vWtx;

    if (gArgs.GetBoolArg("-zapwallettxes", false)) {
        uiInterface.InitMessage(_("Zapping all transactions from wallet..."));

        std::unique_ptr<CWallet> tempWallet = MakeUnique<CWallet>(name, WalletDatabase::Create(path));
        DBErrors nZapWalletRet = tempWallet->ZapWalletTx(vWtx);
        if (nZapWalletRet != DBErrors::LOAD_OK) {
            InitError(strprintf(_("Error loading %s: Wallet corrupted"), walletFile));
            return nullptr;
        }
    }

    uiInterface.InitMessage(_("Loading wallet..."));

    int64_t nStart = GetTimeMillis();
    bool fFirstRun = true;
    // TODO: Can't use std::make_shared because we need a custom deleter but
    // should be possible to use std::allocate_shared.
    std::shared_ptr<CWallet> walletInstance(new CWallet(name, WalletDatabase::Create(path)), ReleaseWallet);
    DBErrors nLoadWalletRet = walletInstance->LoadWallet(fFirstRun);
    if (nLoadWalletRet != DBErrors::LOAD_OK)
    {
        if (nLoadWalletRet == DBErrors::CORRUPT) {
            InitError(strprintf(_("Error loading %s: Wallet corrupted"), walletFile));
            return nullptr;
        }
        else if (nLoadWalletRet == DBErrors::NONCRITICAL_ERROR)
        {
            InitWarning(strprintf(_("Error reading %s! All keys read correctly, but transaction data"
                                         " or address book entries might be missing or incorrect."),
                walletFile));
        }
        else if (nLoadWalletRet == DBErrors::TOO_NEW) {
            InitError(strprintf(_("Error loading %s: Wallet requires newer version of %s"), walletFile, _(PACKAGE_NAME)));
            return nullptr;
        }
        else if (nLoadWalletRet == DBErrors::NEED_REWRITE)
        {
            InitError(strprintf(_("Wallet needed to be rewritten: restart %s to complete"), _(PACKAGE_NAME)));
            return nullptr;
        }
        else {
            InitError(strprintf(_("Error loading %s"), walletFile));
            return nullptr;
        }
    }

    int prev_version = walletInstance->nWalletVersion;
    if (gArgs.GetBoolArg("-upgradewallet", fFirstRun))
    {
        int nMaxVersion = gArgs.GetArg("-upgradewallet", 0);
        if (nMaxVersion == 0) // the -upgradewallet without argument case
        {
            walletInstance->WalletLogPrintf("Performing wallet upgrade to %i\n", FEATURE_LATEST);
            nMaxVersion = FEATURE_LATEST;
            walletInstance->SetMinVersion(FEATURE_LATEST); // permanently upgrade the wallet immediately
        }
        else
            walletInstance->WalletLogPrintf("Allowing wallet upgrade up to %i\n", nMaxVersion);
        if (nMaxVersion < walletInstance->GetVersion())
        {
            InitError(_("Cannot downgrade wallet"));
            return nullptr;
        }
        walletInstance->SetMaxVersion(nMaxVersion);
    }

    // Upgrade to HD if explicit upgrade
    if (gArgs.GetBoolArg("-upgradewallet", false)) {
        LOCK(walletInstance->cs_wallet);

        // Do not upgrade versions to any version between HD_SPLIT and FEATURE_PRE_SPLIT_KEYPOOL unless already supporting HD_SPLIT
        int max_version = walletInstance->nWalletVersion;
        if (!walletInstance->CanSupportFeature(FEATURE_HD_SPLIT) && max_version >=FEATURE_HD_SPLIT && max_version < FEATURE_PRE_SPLIT_KEYPOOL) {
            InitError(_("Cannot upgrade a non HD split wallet without upgrading to support pre split keypool. Please use -upgradewallet=169900 or -upgradewallet with no version specified."));
            return nullptr;
        }

        bool hd_upgrade = false;
        bool split_upgrade = false;
        if (walletInstance->CanSupportFeature(FEATURE_HD) && !walletInstance->IsHDEnabled()) {
            walletInstance->WalletLogPrintf("Upgrading wallet to HD\n");
            walletInstance->SetMinVersion(FEATURE_HD);

            // generate a new master key
            CPubKey masterPubKey = walletInstance->GenerateNewSeed();
            walletInstance->SetHDSeed(masterPubKey);
            hd_upgrade = true;
        }
        // Upgrade to HD chain split if necessary
        if (walletInstance->CanSupportFeature(FEATURE_HD_SPLIT)) {
            walletInstance->WalletLogPrintf("Upgrading wallet to use HD chain split\n");
            walletInstance->SetMinVersion(FEATURE_PRE_SPLIT_KEYPOOL);
            split_upgrade = FEATURE_HD_SPLIT > prev_version;
        }
        // Mark all keys currently in the keypool as pre-split
        if (split_upgrade) {
            walletInstance->MarkPreSplitKeys();
        }
        // Regenerate the keypool if upgraded to HD
        if (hd_upgrade) {
            if (!walletInstance->TopUpKeyPool()) {
                InitError(_("Unable to generate keys"));
                return nullptr;
            }
        }
    }

    if (fFirstRun)
    {
        // ensure this wallet.dat can only be opened by clients supporting HD with chain split and expects no default key
        if (!gArgs.GetBoolArg("-usehd", true)) {
            InitError(strprintf(_("Error creating %s: You can't create non-HD wallets with this version."), walletFile));
            return nullptr;
        }
        walletInstance->SetMinVersion(FEATURE_LATEST);

        if ((wallet_creation_flags & WALLET_FLAG_DISABLE_PRIVATE_KEYS)) {
            //selective allow to set flags
            walletInstance->SetWalletFlag(WALLET_FLAG_DISABLE_PRIVATE_KEYS);
        } else {
            // generate a new seed
            CPubKey seed = walletInstance->GenerateNewSeed();
            walletInstance->SetHDSeed(seed);
        }

        // Top up the keypool
        if (!walletInstance->IsWalletFlagSet(WALLET_FLAG_DISABLE_PRIVATE_KEYS) && !walletInstance->TopUpKeyPool()) {
            InitError(_("Unable to generate initial keys"));
            return nullptr;
        }

        walletInstance->ChainStateFlushed(chainActive.GetLocator());
    } else if (wallet_creation_flags & WALLET_FLAG_DISABLE_PRIVATE_KEYS) {
        // Make it impossible to disable private keys after creation
        InitError(strprintf(_("Error loading %s: Private keys can only be disabled during creation"), walletFile));
        return NULL;
    } else if (walletInstance->IsWalletFlagSet(WALLET_FLAG_DISABLE_PRIVATE_KEYS)) {
        LOCK(walletInstance->cs_KeyStore);
        if (!walletInstance->mapKeys.empty() || !walletInstance->mapCryptedKeys.empty()) {
            InitWarning(strprintf(_("Warning: Private keys detected in wallet {%s} with disabled private keys"), walletFile));
        }
    } else if (gArgs.IsArgSet("-usehd")) {
        bool useHD = gArgs.GetBoolArg("-usehd", true);
        if (walletInstance->IsHDEnabled() && !useHD) {
            InitError(strprintf(_("Error loading %s: You can't disable HD on an already existing HD wallet"), walletFile));
            return nullptr;
        }
        if (!walletInstance->IsHDEnabled() && useHD) {
            InitError(strprintf(_("Error loading %s: You can't enable HD on an already existing non-HD wallet"), walletFile));
            return nullptr;
        }
    }

    if (!gArgs.GetArg("-addresstype", "").empty() && !ParseOutputType(gArgs.GetArg("-addresstype", ""), walletInstance->m_default_address_type)) {
        InitError(strprintf("Unknown address type '%s'", gArgs.GetArg("-addresstype", "")));
        return nullptr;
    }

    if (!gArgs.GetArg("-changetype", "").empty() && !ParseOutputType(gArgs.GetArg("-changetype", ""), walletInstance->m_default_change_type)) {
        InitError(strprintf("Unknown change type '%s'", gArgs.GetArg("-changetype", "")));
        return nullptr;
    }

    if (gArgs.IsArgSet("-mintxfee")) {
        CAmount n = 0;
        if (!ParseMoney(gArgs.GetArg("-mintxfee", ""), n) || 0 == n) {
            InitError(AmountErrMsg("mintxfee", gArgs.GetArg("-mintxfee", "")));
            return nullptr;
        }
        if (n > HIGH_TX_FEE_PER_KB) {
            InitWarning(AmountHighWarn("-mintxfee") + " " +
                        _("This is the minimum transaction fee you pay on every transaction."));
        }
        walletInstance->m_min_fee = CFeeRate(n);
    }

    walletInstance->m_allow_fallback_fee = Params().IsFallbackFeeEnabled();
    if (gArgs.IsArgSet("-fallbackfee")) {
        CAmount nFeePerK = 0;
        if (!ParseMoney(gArgs.GetArg("-fallbackfee", ""), nFeePerK)) {
            InitError(strprintf(_("Invalid amount for -fallbackfee=<amount>: '%s'"), gArgs.GetArg("-fallbackfee", "")));
            return nullptr;
        }
        if (nFeePerK > HIGH_TX_FEE_PER_KB) {
            InitWarning(AmountHighWarn("-fallbackfee") + " " +
                        _("This is the transaction fee you may pay when fee estimates are not available."));
        }
        walletInstance->m_fallback_fee = CFeeRate(nFeePerK);
        walletInstance->m_allow_fallback_fee = nFeePerK != 0; //disable fallback fee in case value was set to 0, enable if non-null value
    }
    if (gArgs.IsArgSet("-discardfee")) {
        CAmount nFeePerK = 0;
        if (!ParseMoney(gArgs.GetArg("-discardfee", ""), nFeePerK)) {
            InitError(strprintf(_("Invalid amount for -discardfee=<amount>: '%s'"), gArgs.GetArg("-discardfee", "")));
            return nullptr;
        }
        if (nFeePerK > HIGH_TX_FEE_PER_KB) {
            InitWarning(AmountHighWarn("-discardfee") + " " +
                        _("This is the transaction fee you may discard if change is smaller than dust at this level"));
        }
        walletInstance->m_discard_rate = CFeeRate(nFeePerK);
    }
    if (gArgs.IsArgSet("-paytxfee")) {
        CAmount nFeePerK = 0;
        if (!ParseMoney(gArgs.GetArg("-paytxfee", ""), nFeePerK)) {
            InitError(AmountErrMsg("paytxfee", gArgs.GetArg("-paytxfee", "")));
            return nullptr;
        }
        if (nFeePerK > HIGH_TX_FEE_PER_KB) {
            InitWarning(AmountHighWarn("-paytxfee") + " " +
                        _("This is the transaction fee you will pay if you send a transaction."));
        }
        walletInstance->m_pay_tx_fee = CFeeRate(nFeePerK, 1000);
        if (walletInstance->m_pay_tx_fee < ::minRelayTxFee) {
            InitError(strprintf(_("Invalid amount for -paytxfee=<amount>: '%s' (must be at least %s)"),
                gArgs.GetArg("-paytxfee", ""), ::minRelayTxFee.ToString()));
            return nullptr;
        }
    }
    walletInstance->m_confirm_target = gArgs.GetArg("-txconfirmtarget", DEFAULT_TX_CONFIRM_TARGET);
    walletInstance->m_spend_zero_conf_change = gArgs.GetBoolArg("-spendzeroconfchange", DEFAULT_SPEND_ZEROCONF_CHANGE);
    walletInstance->m_signal_rbf = gArgs.GetBoolArg("-walletrbf", DEFAULT_WALLET_RBF);

    walletInstance->WalletLogPrintf("Wallet completed loading in %15dms\n", GetTimeMillis() - nStart);

    // Try to top up keypool. No-op if the wallet is locked.
    walletInstance->TopUpKeyPool();

    LOCK(cs_main);

    CBlockIndex *pindexRescan = chainActive.Genesis();
    if (!gArgs.GetBoolArg("-rescan", false))
    {
        WalletBatch batch(*walletInstance->database);
        CBlockLocator locator;
        if (batch.ReadBestBlock(locator))
            pindexRescan = FindForkInGlobalIndex(chainActive, locator);
    }

    walletInstance->m_last_block_processed = chainActive.Tip();

    if (chainActive.Tip() && chainActive.Tip() != pindexRescan)
    {
        //We can't rescan beyond non-pruned blocks, stop and throw an error
        //this might happen if a user uses an old wallet within a pruned node
        // or if he ran -disablewallet for a longer time, then decided to re-enable
        if (fPruneMode)
        {
            CBlockIndex *block = chainActive.Tip();
            while (block && block->pprev && (block->pprev->nStatus & BLOCK_HAVE_DATA) && block->pprev->nTx > 0 && pindexRescan != block)
                block = block->pprev;

            if (pindexRescan != block) {
                InitError(_("Prune: last wallet synchronisation goes beyond pruned data. You need to -reindex (download the whole blockchain again in case of pruned node)"));
                return nullptr;
            }
        }

        uiInterface.InitMessage(_("Rescanning..."));
        walletInstance->WalletLogPrintf("Rescanning last %i blocks (from block %i)...\n", chainActive.Height() - pindexRescan->nHeight, pindexRescan->nHeight);

        // No need to read and scan block if block was created before
        // our wallet birthday (as adjusted for block time variability)
        while (pindexRescan && walletInstance->nTimeFirstKey && (pindexRescan->GetBlockTime() < (walletInstance->nTimeFirstKey - TIMESTAMP_WINDOW))) {
            pindexRescan = chainActive.Next(pindexRescan);
        }

        nStart = GetTimeMillis();
        {
            WalletRescanReserver reserver(walletInstance.get());
            if (!reserver.reserve()) {
                InitError(_("Failed to rescan the wallet during initialization"));
                return nullptr;
            }
            walletInstance->ScanForWalletTransactions(pindexRescan, nullptr, reserver, true);
        }
        walletInstance->WalletLogPrintf("Rescan completed in %15dms\n", GetTimeMillis() - nStart);
        walletInstance->ChainStateFlushed(chainActive.GetLocator());
        walletInstance->database->IncrementUpdateCounter();

        // Restore wallet transaction metadata after -zapwallettxes=1
        if (gArgs.GetBoolArg("-zapwallettxes", false) && gArgs.GetArg("-zapwallettxes", "1") != "2")
        {
            WalletBatch batch(*walletInstance->database);

            for (const CWalletTx& wtxOld : vWtx)
            {
                uint256 hash = wtxOld.GetHash();
                std::map<uint256, CWalletTx>::iterator mi = walletInstance->mapWallet.find(hash);
                if (mi != walletInstance->mapWallet.end())
                {
                    const CWalletTx* copyFrom = &wtxOld;
                    CWalletTx* copyTo = &mi->second;
                    copyTo->mapValue = copyFrom->mapValue;
                    copyTo->vOrderForm = copyFrom->vOrderForm;
                    copyTo->nTimeReceived = copyFrom->nTimeReceived;
                    copyTo->nTimeSmart = copyFrom->nTimeSmart;
                    copyTo->fFromMe = copyFrom->fFromMe;
                    copyTo->nOrderPos = copyFrom->nOrderPos;
                    batch.WriteTx(*copyTo);
                }
            }
        }
    }

    uiInterface.LoadWallet(walletInstance);

    // Register with the validation interface. It's ok to do this after rescan since we're still holding cs_main.
    RegisterValidationInterface(walletInstance.get());

    walletInstance->SetBroadcastTransactions(gArgs.GetBoolArg("-walletbroadcast", DEFAULT_WALLETBROADCAST));

    {
        LOCK(walletInstance->cs_wallet);
        walletInstance->WalletLogPrintf("setKeyPool.size() = %u\n",      walletInstance->GetKeyPoolSize());
        walletInstance->WalletLogPrintf("mapWallet.size() = %u\n",       walletInstance->mapWallet.size());
        walletInstance->WalletLogPrintf("mapAddressBook.size() = %u\n",  walletInstance->mapAddressBook.size());
    }

    return walletInstance;
}

void CWallet::postInitProcess()
{
    // Add wallet transactions that aren't already in a block to mempool
    // Do this here as mempool requires genesis block to be loaded
    ReacceptWalletTransactions();
}

bool CWallet::BackupWallet(const std::string& strDest)
{
    return database->Backup(strDest);
}

CKeyPool::CKeyPool()
{
    nTime = GetTime();
    fInternal = false;
    m_pre_split = false;
}

CKeyPool::CKeyPool(const CPubKey& vchPubKeyIn, bool internalIn)
{
    nTime = GetTime();
    vchPubKey = vchPubKeyIn;
    fInternal = internalIn;
    m_pre_split = false;
}

CWalletKey::CWalletKey(int64_t nExpires)
{
    nTimeCreated = (nExpires ? GetTime() : 0);
    nTimeExpires = nExpires;
}

void CMerkleTx::SetMerkleBranch(const CBlockIndex* pindex, int posInBlock)
{
    // Update the tx's hashBlock
    hashBlock = pindex->GetBlockHash();

    // set the position of the transaction in the block
    nIndex = posInBlock;
}

int CMerkleTx::GetDepthInMainChain() const
{
    if (hashUnset())
        return 0;

    AssertLockHeld(cs_main);

    // Find the block it claims to be in
    CBlockIndex* pindex = LookupBlockIndex(hashBlock);
    if (!pindex || !chainActive.Contains(pindex))
        return 0;

    return ((nIndex == -1) ? (-1) : 1) * (chainActive.Height() - pindex->nHeight + 1);
}

int CMerkleTx::GetBlocksToMaturity() const
{
    if (!IsCoinBase())
        return 0;
    int chain_depth = GetDepthInMainChain();
    assert(chain_depth >= 0); // coinbase tx should not be conflicted
    return std::max(0, (COINBASE_MATURITY+1) - chain_depth);
}

bool CMerkleTx::IsImmatureCoinBase() const
{
    // note GetBlocksToMaturity is 0 for non-coinbase tx
    return GetBlocksToMaturity() > 0;
}

bool CWalletTx::AcceptToMemoryPool(const CAmount& nAbsurdFee, CValidationState& state)
{
    // We must set fInMempool here - while it will be re-set to true by the
    // entered-mempool callback, if we did not there would be a race where a
    // user could call sendmoney in a loop and hit spurious out of funds errors
    // because we think that this newly generated transaction's change is
    // unavailable as we're not yet aware that it is in the mempool.
    bool ret = ::AcceptToMemoryPool(mempool, state, tx, nullptr /* pfMissingInputs */,
                                nullptr /* plTxnReplaced */, false /* bypass_limits */, nAbsurdFee);
    fInMempool |= ret;
    return ret;
}

void CWallet::LearnRelatedScripts(const CPubKey& key, OutputType type)
{
    if (key.IsCompressed() && (type == OutputType::P2SH_SEGWIT || type == OutputType::BECH32)) {
        CTxDestination witdest = WitnessV0KeyHash(key.GetID());
        CScript witprog = GetScriptForDestination(witdest);
        // Make sure the resulting program is solvable.
        assert(IsSolvable(*this, witprog));
        AddCScript(witprog);
    }
}

void CWallet::LearnAllRelatedScripts(const CPubKey& key)
{
    // OutputType::P2SH_SEGWIT always adds all necessary scripts for all types.
    LearnRelatedScripts(key, OutputType::P2SH_SEGWIT);
}

std::vector<OutputGroup> CWallet::GroupOutputs(const std::vector<COutput>& outputs, bool single_coin) const {
    std::vector<OutputGroup> groups;
    std::map<CTxDestination, OutputGroup> gmap;
    CTxDestination dst;
    for (const auto& output : outputs) {
        if (output.fSpendable) {
            CInputCoin input_coin = output.GetInputCoin();

            size_t ancestors, descendants;
            mempool.GetTransactionAncestry(output.tx->GetHash(), ancestors, descendants);
            if (!single_coin && ExtractDestination(output.tx->tx->vout[output.i].scriptPubKey, dst)) {
                // Limit output groups to no more than 10 entries, to protect
                // against inadvertently creating a too-large transaction
                // when using -avoidpartialspends
                if (gmap[dst].m_outputs.size() >= OUTPUT_GROUP_MAX_ENTRIES) {
                    groups.push_back(gmap[dst]);
                    gmap.erase(dst);
                }
                gmap[dst].Insert(input_coin, output.nDepth, output.tx->IsFromMe(ISMINE_ALL), ancestors, descendants);
            } else {
                groups.emplace_back(input_coin, output.nDepth, output.tx->IsFromMe(ISMINE_ALL), ancestors, descendants);
            }
        }
    }
    if (!single_coin) {
        for (const auto& it : gmap) groups.push_back(it.second);
    }
    return groups;
}

<<<<<<< HEAD
bool CWallet::SetOnlinePubKey(const CPubKey& online_key_in)
{
    LOCK(cs_wallet);
    if (!WalletBatch(*database).WriteOnlineKey(online_key_in)) {
        return false;
    }
    online_key = online_key_in;
    return true;
}

bool CWallet::SetOfflineXPubKey(const CExtPubKey& offline_xpub_in)
{
    LOCK(cs_wallet);
    if (!WalletBatch(*database).WriteOfflineXPubKey(offline_xpub_in)) {
        return false;
    }
    offline_xpub = offline_xpub_in;
    return true;
}

bool CWallet::SetOfflineDescriptor(const std::string& offline_desc_in)
{
    LOCK(cs_wallet);
    if (!WalletBatch(*database).WriteOfflineDescriptor(offline_desc_in)) {
        return false;
    }
    offline_desc = offline_desc_in;
    return true;
}

bool CWallet::SetOfflineCounter(int counter) {
    LOCK(cs_wallet);
    if (!WalletBatch(*database).WriteOfflineCounter(counter)) {
        return false;
    }
    offline_counter = counter;
=======
bool CWallet::GetKeyOrigin(const CKeyID& keyID, KeyOriginInfo& info) const
{
    CKeyMetadata meta;
    {
        LOCK(cs_wallet);
        auto it = mapKeyMetadata.find(keyID);
        if (it != mapKeyMetadata.end()) {
            meta = it->second;
        }
    }
    if (!meta.hdKeypath.empty()) {
        if (!ParseHDKeypath(meta.hdKeypath, info.path)) return false;
        // Get the proper master key id
        CKey key;
        GetKey(meta.hd_seed_id, key);
        CExtKey masterKey;
        masterKey.SetSeed(key.begin(), key.size());
        // Compute identifier
        CKeyID masterid = masterKey.key.GetPubKey().GetID();
        std::copy(masterid.begin(), masterid.begin() + 4, info.fingerprint);
    } else { // Single pubkeys get the master fingerprint of themselves
        std::copy(keyID.begin(), keyID.begin() + 4, info.fingerprint);
    }
>>>>>>> 3832c25f
    return true;
}<|MERGE_RESOLUTION|>--- conflicted
+++ resolved
@@ -4336,44 +4336,6 @@
     return groups;
 }
 
-<<<<<<< HEAD
-bool CWallet::SetOnlinePubKey(const CPubKey& online_key_in)
-{
-    LOCK(cs_wallet);
-    if (!WalletBatch(*database).WriteOnlineKey(online_key_in)) {
-        return false;
-    }
-    online_key = online_key_in;
-    return true;
-}
-
-bool CWallet::SetOfflineXPubKey(const CExtPubKey& offline_xpub_in)
-{
-    LOCK(cs_wallet);
-    if (!WalletBatch(*database).WriteOfflineXPubKey(offline_xpub_in)) {
-        return false;
-    }
-    offline_xpub = offline_xpub_in;
-    return true;
-}
-
-bool CWallet::SetOfflineDescriptor(const std::string& offline_desc_in)
-{
-    LOCK(cs_wallet);
-    if (!WalletBatch(*database).WriteOfflineDescriptor(offline_desc_in)) {
-        return false;
-    }
-    offline_desc = offline_desc_in;
-    return true;
-}
-
-bool CWallet::SetOfflineCounter(int counter) {
-    LOCK(cs_wallet);
-    if (!WalletBatch(*database).WriteOfflineCounter(counter)) {
-        return false;
-    }
-    offline_counter = counter;
-=======
 bool CWallet::GetKeyOrigin(const CKeyID& keyID, KeyOriginInfo& info) const
 {
     CKeyMetadata meta;
@@ -4397,6 +4359,44 @@
     } else { // Single pubkeys get the master fingerprint of themselves
         std::copy(keyID.begin(), keyID.begin() + 4, info.fingerprint);
     }
->>>>>>> 3832c25f
+    return true;
+}
+
+bool CWallet::SetOnlinePubKey(const CPubKey& online_key_in)
+{
+    LOCK(cs_wallet);
+    if (!WalletBatch(*database).WriteOnlineKey(online_key_in)) {
+        return false;
+    }
+    online_key = online_key_in;
+    return true;
+}
+
+bool CWallet::SetOfflineXPubKey(const CExtPubKey& offline_xpub_in)
+{
+    LOCK(cs_wallet);
+    if (!WalletBatch(*database).WriteOfflineXPubKey(offline_xpub_in)) {
+        return false;
+    }
+    offline_xpub = offline_xpub_in;
+    return true;
+}
+
+bool CWallet::SetOfflineDescriptor(const std::string& offline_desc_in)
+{
+    LOCK(cs_wallet);
+    if (!WalletBatch(*database).WriteOfflineDescriptor(offline_desc_in)) {
+        return false;
+    }
+    offline_desc = offline_desc_in;
+    return true;
+}
+
+bool CWallet::SetOfflineCounter(int counter) {
+    LOCK(cs_wallet);
+    if (!WalletBatch(*database).WriteOfflineCounter(counter)) {
+        return false;
+    }
+    offline_counter = counter;
     return true;
 }