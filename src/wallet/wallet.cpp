// Copyright (c) 2009-2010 Satoshi Nakamoto
// Copyright (c) 2009-2020 The Bitcoin Core developers
// Distributed under the MIT software license, see the accompanying
// file COPYING or http://www.opensource.org/licenses/mit-license.php.

#include <wallet/wallet.h>

#include <blindpsbt.h>
#include <chain.h>
#include <consensus/consensus.h>
#include <consensus/validation.h>
#include <external_signer.h>
#include <fs.h>
#include <interfaces/chain.h>
#include <interfaces/wallet.h>
#include <key.h>
#include <key_io.h>
#include <outputtype.h>
#include <pegins.h>
#include <policy/fees.h>
#include <policy/policy.h>
#include <primitives/block.h>
#include <primitives/transaction.h>
#include <psbt.h>
#include <script/descriptor.h>
#include <script/pegins.h>
#include <script/script.h>
#include <script/signingprovider.h>
#include <txmempool.h>
#include <util/bip32.h>
#include <util/check.h>
#include <util/error.h>
#include <util/fees.h>
#include <util/moneystr.h>
#include <util/rbf.h>
#include <util/string.h>
#include <util/translation.h>
#include <validation.h>
#include <wallet/coincontrol.h>
#include <wallet/context.h>
#include <wallet/fees.h>
#include <wallet/external_signer_scriptpubkeyman.h>

#include <univalue.h>

#include <algorithm>
#include <assert.h>
#include <optional>

#include <boost/algorithm/string/replace.hpp>

#include <blind.h>
#include <issuance.h>
#include <crypto/hmac_sha256.h>
#include <random.h>

using interfaces::FoundBlock;

const std::map<uint64_t,std::string> WALLET_FLAG_CAVEATS{
    {WALLET_FLAG_AVOID_REUSE,
        "You need to rescan the blockchain in order to correctly mark used "
        "destinations in the past. Until this is done, some destinations may "
        "be considered unused, even if the opposite is the case."
    },
};

bool AddWalletSetting(interfaces::Chain& chain, const std::string& wallet_name)
{
    util::SettingsValue setting_value = chain.getRwSetting("wallet");
    if (!setting_value.isArray()) setting_value.setArray();
    for (const util::SettingsValue& value : setting_value.getValues()) {
        if (value.isStr() && value.get_str() == wallet_name) return true;
    }
    setting_value.push_back(wallet_name);
    return chain.updateRwSetting("wallet", setting_value);
}

bool RemoveWalletSetting(interfaces::Chain& chain, const std::string& wallet_name)
{
    util::SettingsValue setting_value = chain.getRwSetting("wallet");
    if (!setting_value.isArray()) return true;
    util::SettingsValue new_value(util::SettingsValue::VARR);
    for (const util::SettingsValue& value : setting_value.getValues()) {
        if (!value.isStr() || value.get_str() != wallet_name) new_value.push_back(value);
    }
    if (new_value.size() == setting_value.size()) return true;
    return chain.updateRwSetting("wallet", new_value);
}

static void UpdateWalletSetting(interfaces::Chain& chain,
                                const std::string& wallet_name,
                                std::optional<bool> load_on_startup,
                                std::vector<bilingual_str>& warnings)
{
    if (!load_on_startup) return;
    if (load_on_startup.value() && !AddWalletSetting(chain, wallet_name)) {
        warnings.emplace_back(Untranslated("Wallet load on startup setting could not be updated, so wallet may not be loaded next node startup."));
    } else if (!load_on_startup.value() && !RemoveWalletSetting(chain, wallet_name)) {
        warnings.emplace_back(Untranslated("Wallet load on startup setting could not be updated, so wallet may still be loaded next node startup."));
    }
}

/**
 * Refresh mempool status so the wallet is in an internally consistent state and
 * immediately knows the transaction's status: Whether it can be considered
 * trusted and is eligible to be abandoned ...
 */
static void RefreshMempoolStatus(CWalletTx& tx, interfaces::Chain& chain)
{
    tx.fInMempool = chain.isInMempool(tx.GetHash());
}

bool AddWallet(WalletContext& context, const std::shared_ptr<CWallet>& wallet)
{
    LOCK(context.wallets_mutex);
    assert(wallet);
    std::vector<std::shared_ptr<CWallet>>::const_iterator i = std::find(context.wallets.begin(), context.wallets.end(), wallet);
    if (i != context.wallets.end()) return false;
    context.wallets.push_back(wallet);
    wallet->ConnectScriptPubKeyManNotifiers();
    wallet->NotifyCanGetAddressesChanged();
    return true;
}

bool RemoveWallet(WalletContext& context, const std::shared_ptr<CWallet>& wallet, std::optional<bool> load_on_start, std::vector<bilingual_str>& warnings)
{
    assert(wallet);

    interfaces::Chain& chain = wallet->chain();
    std::string name = wallet->GetName();

    // Unregister with the validation interface which also drops shared ponters.
    wallet->m_chain_notifications_handler.reset();
    LOCK(context.wallets_mutex);
    std::vector<std::shared_ptr<CWallet>>::iterator i = std::find(context.wallets.begin(), context.wallets.end(), wallet);
    if (i == context.wallets.end()) return false;
    context.wallets.erase(i);

    // Write the wallet setting
    UpdateWalletSetting(chain, name, load_on_start, warnings);

    return true;
}

bool RemoveWallet(WalletContext& context, const std::shared_ptr<CWallet>& wallet, std::optional<bool> load_on_start)
{
    std::vector<bilingual_str> warnings;
    return RemoveWallet(context, wallet, load_on_start, warnings);
}

std::vector<std::shared_ptr<CWallet>> GetWallets(WalletContext& context)
{
    LOCK(context.wallets_mutex);
    return context.wallets;
}

std::shared_ptr<CWallet> GetWallet(WalletContext& context, const std::string& name)
{
    LOCK(context.wallets_mutex);
    for (const std::shared_ptr<CWallet>& wallet : context.wallets) {
        if (wallet->GetName() == name) return wallet;
    }
    return nullptr;
}

std::unique_ptr<interfaces::Handler> HandleLoadWallet(WalletContext& context, LoadWalletFn load_wallet)
{
    LOCK(context.wallets_mutex);
    auto it = context.wallet_load_fns.emplace(context.wallet_load_fns.end(), std::move(load_wallet));
    return interfaces::MakeHandler([&context, it] { LOCK(context.wallets_mutex); context.wallet_load_fns.erase(it); });
}

static Mutex g_loading_wallet_mutex;
static Mutex g_wallet_release_mutex;
static std::condition_variable g_wallet_release_cv;
static std::set<std::string> g_loading_wallet_set GUARDED_BY(g_loading_wallet_mutex);
static std::set<std::string> g_unloading_wallet_set GUARDED_BY(g_wallet_release_mutex);

// Custom deleter for shared_ptr<CWallet>.
static void ReleaseWallet(CWallet* wallet)
{
    const std::string name = wallet->GetName();
    wallet->WalletLogPrintf("Releasing wallet\n");
    wallet->Flush();
    delete wallet;
    // Wallet is now released, notify UnloadWallet, if any.
    {
        LOCK(g_wallet_release_mutex);
        if (g_unloading_wallet_set.erase(name) == 0) {
            // UnloadWallet was not called for this wallet, all done.
            return;
        }
    }
    g_wallet_release_cv.notify_all();
}

void UnloadWallet(std::shared_ptr<CWallet>&& wallet)
{
    // Mark wallet for unloading.
    const std::string name = wallet->GetName();
    {
        LOCK(g_wallet_release_mutex);
        auto it = g_unloading_wallet_set.insert(name);
        assert(it.second);
    }
    // The wallet can be in use so it's not possible to explicitly unload here.
    // Notify the unload intent so that all remaining shared pointers are
    // released.
    wallet->NotifyUnload();

    // Time to ditch our shared_ptr and wait for ReleaseWallet call.
    wallet.reset();
    {
        WAIT_LOCK(g_wallet_release_mutex, lock);
        while (g_unloading_wallet_set.count(name) == 1) {
            g_wallet_release_cv.wait(lock);
        }
    }
}

namespace {
std::shared_ptr<CWallet> LoadWalletInternal(WalletContext& context, const std::string& name, std::optional<bool> load_on_start, const DatabaseOptions& options, DatabaseStatus& status, bilingual_str& error, std::vector<bilingual_str>& warnings)
{
    try {
        std::unique_ptr<WalletDatabase> database = MakeWalletDatabase(name, options, status, error);
        if (!database) {
            error = Untranslated("Wallet file verification failed.") + Untranslated(" ") + error;
            return nullptr;
        }

        context.chain->initMessage(_("Loading wallet…").translated);
        std::shared_ptr<CWallet> wallet = CWallet::Create(context, name, std::move(database), options.create_flags, error, warnings);
        if (!wallet) {
            error = Untranslated("Wallet loading failed.") + Untranslated(" ") + error;
            status = DatabaseStatus::FAILED_LOAD;
            return nullptr;
        }
        AddWallet(context, wallet);
        wallet->postInitProcess();

        // Write the wallet setting
        UpdateWalletSetting(*context.chain, name, load_on_start, warnings);

        return wallet;
    } catch (const std::runtime_error& e) {
        error = Untranslated(e.what());
        status = DatabaseStatus::FAILED_LOAD;
        return nullptr;
    }
}
} // namespace

std::shared_ptr<CWallet> LoadWallet(WalletContext& context, const std::string& name, std::optional<bool> load_on_start, const DatabaseOptions& options, DatabaseStatus& status, bilingual_str& error, std::vector<bilingual_str>& warnings)
{
    auto result = WITH_LOCK(g_loading_wallet_mutex, return g_loading_wallet_set.insert(name));
    if (!result.second) {
        error = Untranslated("Wallet already loading.");
        status = DatabaseStatus::FAILED_LOAD;
        return nullptr;
    }
    auto wallet = LoadWalletInternal(context, name, load_on_start, options, status, error, warnings);
    WITH_LOCK(g_loading_wallet_mutex, g_loading_wallet_set.erase(result.first));
    return wallet;
}

std::shared_ptr<CWallet> CreateWallet(WalletContext& context, const std::string& name, std::optional<bool> load_on_start, DatabaseOptions& options, DatabaseStatus& status, bilingual_str& error, std::vector<bilingual_str>& warnings)
{
    uint64_t wallet_creation_flags = options.create_flags;
    const SecureString& passphrase = options.create_passphrase;

    if (wallet_creation_flags & WALLET_FLAG_DESCRIPTORS) options.require_format = DatabaseFormat::SQLITE;

    // Indicate that the wallet is actually supposed to be blank and not just blank to make it encrypted
    bool create_blank = (wallet_creation_flags & WALLET_FLAG_BLANK_WALLET);

    // Born encrypted wallets need to be created blank first.
    if (!passphrase.empty()) {
        wallet_creation_flags |= WALLET_FLAG_BLANK_WALLET;
    }

    // Private keys must be disabled for an external signer wallet
    if ((wallet_creation_flags & WALLET_FLAG_EXTERNAL_SIGNER) && !(wallet_creation_flags & WALLET_FLAG_DISABLE_PRIVATE_KEYS)) {
        error = Untranslated("Private keys must be disabled when using an external signer");
        status = DatabaseStatus::FAILED_CREATE;
        return nullptr;
    }

    // Descriptor support must be enabled for an external signer wallet
    if ((wallet_creation_flags & WALLET_FLAG_EXTERNAL_SIGNER) && !(wallet_creation_flags & WALLET_FLAG_DESCRIPTORS)) {
        error = Untranslated("Descriptor support must be enabled when using an external signer");
        status = DatabaseStatus::FAILED_CREATE;
        return nullptr;
    }

    // Wallet::Verify will check if we're trying to create a wallet with a duplicate name.
    std::unique_ptr<WalletDatabase> database = MakeWalletDatabase(name, options, status, error);
    if (!database) {
        error = Untranslated("Wallet file verification failed.") + Untranslated(" ") + error;
        status = DatabaseStatus::FAILED_VERIFY;
        return nullptr;
    }

    // Do not allow a passphrase when private keys are disabled
    if (!passphrase.empty() && (wallet_creation_flags & WALLET_FLAG_DISABLE_PRIVATE_KEYS)) {
        error = Untranslated("Passphrase provided but private keys are disabled. A passphrase is only used to encrypt private keys, so cannot be used for wallets with private keys disabled.");
        status = DatabaseStatus::FAILED_CREATE;
        return nullptr;
    }

    // Make the wallet
    context.chain->initMessage(_("Loading wallet…").translated);
    std::shared_ptr<CWallet> wallet = CWallet::Create(context, name, std::move(database), wallet_creation_flags, error, warnings);
    if (!wallet) {
        error = Untranslated("Wallet creation failed.") + Untranslated(" ") + error;
        status = DatabaseStatus::FAILED_CREATE;
        return nullptr;
    }

    // Encrypt the wallet
    if (!passphrase.empty() && !(wallet_creation_flags & WALLET_FLAG_DISABLE_PRIVATE_KEYS)) {
        if (!wallet->EncryptWallet(passphrase)) {
            error = Untranslated("Error: Wallet created but failed to encrypt.");
            status = DatabaseStatus::FAILED_ENCRYPT;
            return nullptr;
        }
        if (!create_blank) {
            // Unlock the wallet
            if (!wallet->Unlock(passphrase)) {
                error = Untranslated("Error: Wallet was encrypted but could not be unlocked");
                status = DatabaseStatus::FAILED_ENCRYPT;
                return nullptr;
            }

            // Set a seed for the wallet
            {
                LOCK(wallet->cs_wallet);
                if (wallet->IsWalletFlagSet(WALLET_FLAG_DESCRIPTORS)) {
                    wallet->SetupDescriptorScriptPubKeyMans();
                } else {
                    for (auto spk_man : wallet->GetActiveScriptPubKeyMans()) {
                        if (!spk_man->SetupGeneration()) {
                            error = Untranslated("Unable to generate initial keys");
                            status = DatabaseStatus::FAILED_CREATE;
                            return nullptr;
                        }
                    }
                }
            }

            // Relock the wallet
            wallet->Lock();
        }
    }
    AddWallet(context, wallet);
    wallet->postInitProcess();

    // Write the wallet settings
    UpdateWalletSetting(*context.chain, name, load_on_start, warnings);

    status = DatabaseStatus::SUCCESS;
    return wallet;
}

/** @defgroup mapWallet
 *
 * @{
 */

const CWalletTx* CWallet::GetWalletTx(const uint256& hash) const
{
    AssertLockHeld(cs_wallet);
    std::map<uint256, CWalletTx>::const_iterator it = mapWallet.find(hash);
    if (it == mapWallet.end())
        return nullptr;
    return &(it->second);
}

void CWallet::UpgradeKeyMetadata()
{
    if (IsLocked() || IsWalletFlagSet(WALLET_FLAG_KEY_ORIGIN_METADATA)) {
        return;
    }

    auto spk_man = GetLegacyScriptPubKeyMan();
    if (!spk_man) {
        return;
    }

    spk_man->UpgradeKeyMetadata();
    SetWalletFlag(WALLET_FLAG_KEY_ORIGIN_METADATA);
}

void CWallet::UpgradeDescriptorCache()
{
    if (!IsWalletFlagSet(WALLET_FLAG_DESCRIPTORS) || IsLocked() || IsWalletFlagSet(WALLET_FLAG_LAST_HARDENED_XPUB_CACHED)) {
        return;
    }

    for (ScriptPubKeyMan* spkm : GetAllScriptPubKeyMans()) {
        DescriptorScriptPubKeyMan* desc_spkm = dynamic_cast<DescriptorScriptPubKeyMan*>(spkm);
        desc_spkm->UpgradeDescriptorCache();
    }
    SetWalletFlag(WALLET_FLAG_LAST_HARDENED_XPUB_CACHED);
}

bool CWallet::Unlock(const SecureString& strWalletPassphrase, bool accept_no_keys)
{
    CCrypter crypter;
    CKeyingMaterial _vMasterKey;

    {
        LOCK(cs_wallet);
        for (const MasterKeyMap::value_type& pMasterKey : mapMasterKeys)
        {
            if(!crypter.SetKeyFromPassphrase(strWalletPassphrase, pMasterKey.second.vchSalt, pMasterKey.second.nDeriveIterations, pMasterKey.second.nDerivationMethod))
                return false;
            if (!crypter.Decrypt(pMasterKey.second.vchCryptedKey, _vMasterKey))
                continue; // try another master key
            if (Unlock(_vMasterKey, accept_no_keys)) {
                // Now that we've unlocked, upgrade the key metadata
                UpgradeKeyMetadata();
                // Now that we've unlocked, upgrade the descriptor cache
                UpgradeDescriptorCache();
                return true;
            }
        }
    }
    return false;
}

bool CWallet::ChangeWalletPassphrase(const SecureString& strOldWalletPassphrase, const SecureString& strNewWalletPassphrase)
{
    bool fWasLocked = IsLocked();

    {
        LOCK(cs_wallet);
        Lock();

        CCrypter crypter;
        CKeyingMaterial _vMasterKey;
        for (MasterKeyMap::value_type& pMasterKey : mapMasterKeys)
        {
            if(!crypter.SetKeyFromPassphrase(strOldWalletPassphrase, pMasterKey.second.vchSalt, pMasterKey.second.nDeriveIterations, pMasterKey.second.nDerivationMethod))
                return false;
            if (!crypter.Decrypt(pMasterKey.second.vchCryptedKey, _vMasterKey))
                return false;
            if (Unlock(_vMasterKey))
            {
                int64_t nStartTime = GetTimeMillis();
                crypter.SetKeyFromPassphrase(strNewWalletPassphrase, pMasterKey.second.vchSalt, pMasterKey.second.nDeriveIterations, pMasterKey.second.nDerivationMethod);
                pMasterKey.second.nDeriveIterations = static_cast<unsigned int>(pMasterKey.second.nDeriveIterations * (100 / ((double)(GetTimeMillis() - nStartTime))));

                nStartTime = GetTimeMillis();
                crypter.SetKeyFromPassphrase(strNewWalletPassphrase, pMasterKey.second.vchSalt, pMasterKey.second.nDeriveIterations, pMasterKey.second.nDerivationMethod);
                pMasterKey.second.nDeriveIterations = (pMasterKey.second.nDeriveIterations + static_cast<unsigned int>(pMasterKey.second.nDeriveIterations * 100 / ((double)(GetTimeMillis() - nStartTime)))) / 2;

                if (pMasterKey.second.nDeriveIterations < 25000)
                    pMasterKey.second.nDeriveIterations = 25000;

                WalletLogPrintf("Wallet passphrase changed to an nDeriveIterations of %i\n", pMasterKey.second.nDeriveIterations);

                if (!crypter.SetKeyFromPassphrase(strNewWalletPassphrase, pMasterKey.second.vchSalt, pMasterKey.second.nDeriveIterations, pMasterKey.second.nDerivationMethod))
                    return false;
                if (!crypter.Encrypt(_vMasterKey, pMasterKey.second.vchCryptedKey))
                    return false;
                WalletBatch(GetDatabase()).WriteMasterKey(pMasterKey.first, pMasterKey.second);
                if (fWasLocked)
                    Lock();
                return true;
            }
        }
    }

    return false;
}

void CWallet::chainStateFlushed(const CBlockLocator& loc)
{
    WalletBatch batch(GetDatabase());
    batch.WriteBestBlock(loc);
}

void CWallet::SetMinVersion(enum WalletFeature nVersion, WalletBatch* batch_in)
{
    LOCK(cs_wallet);
    if (nWalletVersion >= nVersion)
        return;
    nWalletVersion = nVersion;

    {
        WalletBatch* batch = batch_in ? batch_in : new WalletBatch(GetDatabase());
        if (nWalletVersion > 40000)
            batch->WriteMinVersion(nWalletVersion);
        if (!batch_in)
            delete batch;
    }
}

std::set<uint256> CWallet::GetConflicts(const uint256& txid) const
{
    std::set<uint256> result;
    AssertLockHeld(cs_wallet);

    std::map<uint256, CWalletTx>::const_iterator it = mapWallet.find(txid);
    if (it == mapWallet.end())
        return result;
    const CWalletTx& wtx = it->second;

    std::pair<TxSpends::const_iterator, TxSpends::const_iterator> range;

    for (const CTxIn& txin : wtx.tx->vin)
    {
        if (mapTxSpends.count(txin.prevout) <= 1)
            continue;  // No conflict if zero or one spends
        range = mapTxSpends.equal_range(txin.prevout);
        for (TxSpends::const_iterator _it = range.first; _it != range.second; ++_it)
            result.insert(_it->second);
    }
    return result;
}

bool CWallet::HasWalletSpend(const uint256& txid) const
{
    AssertLockHeld(cs_wallet);
    auto iter = mapTxSpends.lower_bound(COutPoint(txid, 0));
    return (iter != mapTxSpends.end() && iter->first.hash == txid);
}

void CWallet::Flush()
{
    GetDatabase().Flush();
}

void CWallet::Close()
{
    GetDatabase().Close();
}

void CWallet::SyncMetaData(std::pair<TxSpends::iterator, TxSpends::iterator> range)
{
    // We want all the wallet transactions in range to have the same metadata as
    // the oldest (smallest nOrderPos).
    // So: find smallest nOrderPos:

    int nMinOrderPos = std::numeric_limits<int>::max();
    const CWalletTx* copyFrom = nullptr;
    for (TxSpends::iterator it = range.first; it != range.second; ++it) {
        const CWalletTx* wtx = &mapWallet.at(it->second);
        if (wtx->nOrderPos < nMinOrderPos) {
            nMinOrderPos = wtx->nOrderPos;
            copyFrom = wtx;
        }
    }

    if (!copyFrom) {
        return;
    }

    // Now copy data from copyFrom to rest:
    for (TxSpends::iterator it = range.first; it != range.second; ++it)
    {
        const uint256& hash = it->second;
        CWalletTx* copyTo = &mapWallet.at(hash);
        if (copyFrom == copyTo) continue;
        assert(copyFrom && "Oldest wallet transaction in range assumed to have been found.");
        if (!copyFrom->IsEquivalentTo(*copyTo)) continue;
        copyTo->mapValue = copyFrom->mapValue;
        copyTo->vOrderForm = copyFrom->vOrderForm;
        // fTimeReceivedIsTxTime not copied on purpose
        // nTimeReceived not copied on purpose
        copyTo->nTimeSmart = copyFrom->nTimeSmart;
        copyTo->fFromMe = copyFrom->fFromMe;
        // nOrderPos not copied on purpose
        // cached members not copied on purpose
    }
}

/**
 * Outpoint is spent if any non-conflicted transaction
 * spends it:
 */
bool CWallet::IsSpent(const uint256& hash, unsigned int n) const
{
    const COutPoint outpoint(hash, n);
    std::pair<TxSpends::const_iterator, TxSpends::const_iterator> range;
    range = mapTxSpends.equal_range(outpoint);

    for (TxSpends::const_iterator it = range.first; it != range.second; ++it)
    {
        const uint256& wtxid = it->second;
        std::map<uint256, CWalletTx>::const_iterator mit = mapWallet.find(wtxid);
        if (mit != mapWallet.end()) {
            int depth = mit->second.GetDepthInMainChain();
            if (depth > 0  || (depth == 0 && !mit->second.isAbandoned()))
                return true; // Spent
        }
    }
    return false;
}

void CWallet::AddToSpends(const COutPoint& outpoint, const uint256& wtxid)
{
    mapTxSpends.insert(std::make_pair(outpoint, wtxid));

    setLockedCoins.erase(outpoint);

    std::pair<TxSpends::iterator, TxSpends::iterator> range;
    range = mapTxSpends.equal_range(outpoint);
    SyncMetaData(range);
}


void CWallet::AddToSpends(const uint256& wtxid)
{
    auto it = mapWallet.find(wtxid);
    assert(it != mapWallet.end());
    const CWalletTx& thisTx = it->second;
    if (thisTx.IsCoinBase()) // Coinbases don't spend anything!
        return;

    for (const CTxIn& txin : thisTx.tx->vin)
        AddToSpends(txin.prevout, wtxid);
}

bool CWallet::EncryptWallet(const SecureString& strWalletPassphrase)
{
    if (IsCrypted())
        return false;

    CKeyingMaterial _vMasterKey;

    _vMasterKey.resize(WALLET_CRYPTO_KEY_SIZE);
    GetStrongRandBytes(_vMasterKey.data(), WALLET_CRYPTO_KEY_SIZE);

    CMasterKey kMasterKey;

    kMasterKey.vchSalt.resize(WALLET_CRYPTO_SALT_SIZE);
    GetStrongRandBytes(kMasterKey.vchSalt.data(), WALLET_CRYPTO_SALT_SIZE);

    CCrypter crypter;
    int64_t nStartTime = GetTimeMillis();
    crypter.SetKeyFromPassphrase(strWalletPassphrase, kMasterKey.vchSalt, 25000, kMasterKey.nDerivationMethod);
    kMasterKey.nDeriveIterations = static_cast<unsigned int>(2500000 / ((double)(GetTimeMillis() - nStartTime)));

    nStartTime = GetTimeMillis();
    crypter.SetKeyFromPassphrase(strWalletPassphrase, kMasterKey.vchSalt, kMasterKey.nDeriveIterations, kMasterKey.nDerivationMethod);
    kMasterKey.nDeriveIterations = (kMasterKey.nDeriveIterations + static_cast<unsigned int>(kMasterKey.nDeriveIterations * 100 / ((double)(GetTimeMillis() - nStartTime)))) / 2;

    if (kMasterKey.nDeriveIterations < 25000)
        kMasterKey.nDeriveIterations = 25000;

    WalletLogPrintf("Encrypting Wallet with an nDeriveIterations of %i\n", kMasterKey.nDeriveIterations);

    if (!crypter.SetKeyFromPassphrase(strWalletPassphrase, kMasterKey.vchSalt, kMasterKey.nDeriveIterations, kMasterKey.nDerivationMethod))
        return false;
    if (!crypter.Encrypt(_vMasterKey, kMasterKey.vchCryptedKey))
        return false;

    {
        LOCK(cs_wallet);
        mapMasterKeys[++nMasterKeyMaxID] = kMasterKey;
        WalletBatch* encrypted_batch = new WalletBatch(GetDatabase());
        if (!encrypted_batch->TxnBegin()) {
            delete encrypted_batch;
            encrypted_batch = nullptr;
            return false;
        }
        encrypted_batch->WriteMasterKey(nMasterKeyMaxID, kMasterKey);

        for (const auto& spk_man_pair : m_spk_managers) {
            auto spk_man = spk_man_pair.second.get();
            if (!spk_man->Encrypt(_vMasterKey, encrypted_batch)) {
                encrypted_batch->TxnAbort();
                delete encrypted_batch;
                encrypted_batch = nullptr;
                // We now probably have half of our keys encrypted in memory, and half not...
                // die and let the user reload the unencrypted wallet.
                assert(false);
            }
        }

        // Encryption was introduced in version 0.4.0
        SetMinVersion(FEATURE_WALLETCRYPT, encrypted_batch);

        if (!encrypted_batch->TxnCommit()) {
            delete encrypted_batch;
            encrypted_batch = nullptr;
            // We now have keys encrypted in memory, but not on disk...
            // die to avoid confusion and let the user reload the unencrypted wallet.
            assert(false);
        }

        delete encrypted_batch;
        encrypted_batch = nullptr;

        Lock();
        Unlock(strWalletPassphrase);

        // If we are using descriptors, make new descriptors with a new seed
        if (IsWalletFlagSet(WALLET_FLAG_DESCRIPTORS) && !IsWalletFlagSet(WALLET_FLAG_BLANK_WALLET)) {
            SetupDescriptorScriptPubKeyMans();
        } else if (auto spk_man = GetLegacyScriptPubKeyMan()) {
            // if we are using HD, replace the HD seed with a new one
            if (spk_man->IsHDEnabled()) {
                if (!spk_man->SetupGeneration(true)) {
                    return false;
                }
            }
        }
        Lock();

        // Need to completely rewrite the wallet file; if we don't, bdb might keep
        // bits of the unencrypted private key in slack space in the database file.
        GetDatabase().Rewrite();

        // BDB seems to have a bad habit of writing old data into
        // slack space in .dat files; that is bad if the old data is
        // unencrypted private keys. So:
        GetDatabase().ReloadDbEnv();

    }
    NotifyStatusChanged(this);

    return true;
}

DBErrors CWallet::ReorderTransactions()
{
    LOCK(cs_wallet);
    WalletBatch batch(GetDatabase());

    // Old wallets didn't have any defined order for transactions
    // Probably a bad idea to change the output of this

    // First: get all CWalletTx into a sorted-by-time multimap.
    typedef std::multimap<int64_t, CWalletTx*> TxItems;
    TxItems txByTime;

    for (auto& entry : mapWallet)
    {
        CWalletTx* wtx = &entry.second;
        txByTime.insert(std::make_pair(wtx->nTimeReceived, wtx));
    }

    nOrderPosNext = 0;
    std::vector<int64_t> nOrderPosOffsets;
    for (TxItems::iterator it = txByTime.begin(); it != txByTime.end(); ++it)
    {
        CWalletTx *const pwtx = (*it).second;
        int64_t& nOrderPos = pwtx->nOrderPos;

        if (nOrderPos == -1)
        {
            nOrderPos = nOrderPosNext++;
            nOrderPosOffsets.push_back(nOrderPos);

            if (!batch.WriteTx(*pwtx))
                return DBErrors::LOAD_FAIL;
        }
        else
        {
            int64_t nOrderPosOff = 0;
            for (const int64_t& nOffsetStart : nOrderPosOffsets)
            {
                if (nOrderPos >= nOffsetStart)
                    ++nOrderPosOff;
            }
            nOrderPos += nOrderPosOff;
            nOrderPosNext = std::max(nOrderPosNext, nOrderPos + 1);

            if (!nOrderPosOff)
                continue;

            // Since we're changing the order, write it back
            if (!batch.WriteTx(*pwtx))
                return DBErrors::LOAD_FAIL;
        }
    }
    batch.WriteOrderPosNext(nOrderPosNext);

    return DBErrors::LOAD_OK;
}

int64_t CWallet::IncOrderPosNext(WalletBatch* batch)
{
    AssertLockHeld(cs_wallet);
    int64_t nRet = nOrderPosNext++;
    if (batch) {
        batch->WriteOrderPosNext(nOrderPosNext);
    } else {
        WalletBatch(GetDatabase()).WriteOrderPosNext(nOrderPosNext);
    }
    return nRet;
}

void CWallet::MarkDirty()
{
    {
        LOCK(cs_wallet);
        for (std::pair<const uint256, CWalletTx>& item : mapWallet)
            item.second.MarkDirty();
    }
}

bool CWallet::MarkReplaced(const uint256& originalHash, const uint256& newHash)
{
    LOCK(cs_wallet);

    auto mi = mapWallet.find(originalHash);

    // There is a bug if MarkReplaced is not called on an existing wallet transaction.
    assert(mi != mapWallet.end());

    CWalletTx& wtx = (*mi).second;

    // Ensure for now that we're not overwriting data
    assert(wtx.mapValue.count("replaced_by_txid") == 0);

    wtx.mapValue["replaced_by_txid"] = newHash.ToString();

    // Refresh mempool status without waiting for transactionRemovedFromMempool
    RefreshMempoolStatus(wtx, chain());

    WalletBatch batch(GetDatabase());

    bool success = true;
    if (!batch.WriteTx(wtx)) {
        WalletLogPrintf("%s: Updating batch tx %s failed\n", __func__, wtx.GetHash().ToString());
        success = false;
    }

    NotifyTransactionChanged(originalHash, CT_UPDATED);

    return success;
}

void CWallet::SetSpentKeyState(WalletBatch& batch, const uint256& hash, unsigned int n, bool used, std::set<CTxDestination>& tx_destinations)
{
    AssertLockHeld(cs_wallet);
    const CWalletTx* srctx = GetWalletTx(hash);
    if (!srctx) return;

    CTxDestination dst;
    if (ExtractDestination(srctx->tx->vout[n].scriptPubKey, dst)) {
        if (IsMine(dst)) {
            if (used != IsAddressUsed(dst)) {
                if (used) {
                    tx_destinations.insert(dst);
                }
                SetAddressUsed(batch, dst, used);
            }
        }
    }
}

bool CWallet::IsSpentKey(const uint256& hash, unsigned int n) const
{
    AssertLockHeld(cs_wallet);
    const CWalletTx* srctx = GetWalletTx(hash);
    if (srctx) {
        assert(srctx->tx->vout.size() > n);
        CTxDestination dest;
        if (!ExtractDestination(srctx->tx->vout[n].scriptPubKey, dest)) {
            return false;
        }
        if (IsAddressUsed(dest)) {
            return true;
        }
        if (IsLegacy()) {
            LegacyScriptPubKeyMan* spk_man = GetLegacyScriptPubKeyMan();
            assert(spk_man != nullptr);
            for (const auto& keyid : GetAffectedKeys(srctx->tx->vout[n].scriptPubKey, *spk_man)) {
                WitnessV0KeyHash wpkh_dest(keyid);
                if (IsAddressUsed(wpkh_dest)) {
                    return true;
                }
                ScriptHash sh_wpkh_dest(GetScriptForDestination(wpkh_dest));
                if (IsAddressUsed(sh_wpkh_dest)) {
                    return true;
                }
                PKHash pkh_dest(keyid);
                if (IsAddressUsed(pkh_dest)) {
                    return true;
                }
            }
        }
    }
    return false;
}

CWalletTx* CWallet::AddToWallet(CTransactionRef tx, const CWalletTx::Confirmation& confirm, const UpdateWalletTxFn& update_wtx, bool fFlushOnClose)
{
    LOCK(cs_wallet);

    WalletBatch batch(GetDatabase(), fFlushOnClose);

    uint256 hash = tx->GetHash();

    if (IsWalletFlagSet(WALLET_FLAG_AVOID_REUSE)) {
        // Mark used destinations
        std::set<CTxDestination> tx_destinations;

        for (const CTxIn& txin : tx->vin) {
            const COutPoint& op = txin.prevout;
            SetSpentKeyState(batch, op.hash, op.n, true, tx_destinations);
        }

        MarkDestinationsDirty(tx_destinations);
    }

    // Inserts only if not already there, returns tx inserted or tx found
    auto ret = mapWallet.emplace(std::piecewise_construct, std::forward_as_tuple(hash), std::forward_as_tuple(this, tx));
    CWalletTx& wtx = (*ret.first).second;
    bool fInsertedNew = ret.second;
    bool fUpdated = update_wtx && update_wtx(wtx, fInsertedNew);
    if (fInsertedNew) {
        wtx.m_confirm = confirm;
        wtx.nTimeReceived = chain().getAdjustedTime();
        wtx.nOrderPos = IncOrderPosNext(&batch);
        wtx.m_it_wtxOrdered = wtxOrdered.insert(std::make_pair(wtx.nOrderPos, &wtx));
        wtx.nTimeSmart = ComputeTimeSmart(wtx);
        AddToSpends(hash);
    }

    if (!fInsertedNew)
    {
        if (confirm.status != wtx.m_confirm.status) {
            wtx.m_confirm.status = confirm.status;
            wtx.m_confirm.nIndex = confirm.nIndex;
            wtx.m_confirm.hashBlock = confirm.hashBlock;
            wtx.m_confirm.block_height = confirm.block_height;
            fUpdated = true;
        } else {
            assert(wtx.m_confirm.nIndex == confirm.nIndex);
            assert(wtx.m_confirm.hashBlock == confirm.hashBlock);
            assert(wtx.m_confirm.block_height == confirm.block_height);
        }
        // If we have a witness-stripped version of this transaction, and we
        // see a new version with a witness, then we must be upgrading a pre-segwit
        // wallet.  Store the new version of the transaction with the witness,
        // as the stripped-version must be invalid.
        // TODO: Store all versions of the transaction, instead of just one.
        if (tx->HasWitness() && !wtx.tx->HasWitness()) {
            wtx.SetTx(tx);
            fUpdated = true;
        }
    }

    //// debug print
    WalletLogPrintf("AddToWallet %s  %s%s\n", hash.ToString(), (fInsertedNew ? "new" : ""), (fUpdated ? "update" : ""));

    // Write to disk
    if (fInsertedNew || fUpdated)
        if (!batch.WriteTx(wtx))
            return nullptr;

    // Break debit/credit balance caches:
    wtx.MarkDirty();

    // Notify UI of new or updated transaction
    NotifyTransactionChanged(hash, fInsertedNew ? CT_NEW : CT_UPDATED);

#if HAVE_SYSTEM
    // notify an external script when a wallet transaction comes in or is updated
    std::string strCmd = gArgs.GetArg("-walletnotify", "");

    if (!strCmd.empty())
    {
        boost::replace_all(strCmd, "%s", hash.GetHex());
        if (confirm.status == CWalletTx::Status::CONFIRMED)
        {
            boost::replace_all(strCmd, "%b", confirm.hashBlock.GetHex());
            boost::replace_all(strCmd, "%h", ToString(confirm.block_height));
        } else {
            boost::replace_all(strCmd, "%b", "unconfirmed");
            boost::replace_all(strCmd, "%h", "-1");
        }
#ifndef WIN32
        // Substituting the wallet name isn't currently supported on windows
        // because windows shell escaping has not been implemented yet:
        // https://github.com/bitcoin/bitcoin/pull/13339#issuecomment-537384875
        // A few ways it could be implemented in the future are described in:
        // https://github.com/bitcoin/bitcoin/pull/13339#issuecomment-461288094
        boost::replace_all(strCmd, "%w", ShellEscape(GetName()));
#endif
        std::thread t(runCommand, strCmd);
        t.detach(); // thread runs free
    }
#endif

    return &wtx;
}

bool CWallet::LoadToWallet(const uint256& hash, const UpdateWalletTxFn& fill_wtx)
{
    const auto& ins = mapWallet.emplace(std::piecewise_construct, std::forward_as_tuple(hash), std::forward_as_tuple(this, nullptr));
    CWalletTx& wtx = ins.first->second;
    if (!fill_wtx(wtx, ins.second)) {
        return false;
    }
    // If wallet doesn't have a chain (e.g wallet-tool), don't bother to update txn.
    if (HaveChain()) {
        bool active;
        int height;
        if (chain().findBlock(wtx.m_confirm.hashBlock, FoundBlock().inActiveChain(active).height(height)) && active) {
            // Update cached block height variable since it not stored in the
            // serialized transaction.
            wtx.m_confirm.block_height = height;
        } else if (wtx.isConflicted() || wtx.isConfirmed()) {
            // If tx block (or conflicting block) was reorged out of chain
            // while the wallet was shutdown, change tx status to UNCONFIRMED
            // and reset block height, hash, and index. ABANDONED tx don't have
            // associated blocks and don't need to be updated. The case where a
            // transaction was reorged out while online and then reconfirmed
            // while offline is covered by the rescan logic.
            wtx.setUnconfirmed();
            wtx.m_confirm.hashBlock = uint256();
            wtx.m_confirm.block_height = 0;
            wtx.m_confirm.nIndex = 0;
        }
    }
    if (/* insertion took place */ ins.second) {
        wtx.m_it_wtxOrdered = wtxOrdered.insert(std::make_pair(wtx.nOrderPos, &wtx));
    }
    AddToSpends(hash);
    for (const CTxIn& txin : wtx.tx->vin) {
        auto it = mapWallet.find(txin.prevout.hash);
        if (it != mapWallet.end()) {
            CWalletTx& prevtx = it->second;
            if (prevtx.isConflicted()) {
                MarkConflicted(prevtx.m_confirm.hashBlock, prevtx.m_confirm.block_height, wtx.GetHash());
            }
        }
    }
    return true;
}

bool CWallet::AddToWalletIfInvolvingMe(const CTransactionRef& ptx, CWalletTx::Confirmation confirm, bool fUpdate)
{
    const CTransaction& tx = *ptx;
    {
        AssertLockHeld(cs_wallet);

        if (!confirm.hashBlock.IsNull()) {
            for (const CTxIn& txin : tx.vin) {
                std::pair<TxSpends::const_iterator, TxSpends::const_iterator> range = mapTxSpends.equal_range(txin.prevout);
                while (range.first != range.second) {
                    if (range.first->second != tx.GetHash()) {
                        WalletLogPrintf("Transaction %s (in block %s) conflicts with wallet transaction %s (both spend %s:%i)\n", tx.GetHash().ToString(), confirm.hashBlock.ToString(), range.first->second.ToString(), range.first->first.hash.ToString(), range.first->first.n);
                        MarkConflicted(confirm.hashBlock, confirm.block_height, range.first->second);
                    }
                    range.first++;
                }
            }
        }

        bool fExisted = mapWallet.count(tx.GetHash()) != 0;
        if (fExisted && !fUpdate) return false;
        if (fExisted || IsMine(tx) || IsFromMe(tx))
        {
            /* Check if any keys in the wallet keypool that were supposed to be unused
             * have appeared in a new transaction. If so, remove those keys from the keypool.
             * This can happen when restoring an old wallet backup that does not contain
             * the mostly recently created transactions from newer versions of the wallet.
             */

            // loop though all outputs
            for (const CTxOut& txout: tx.vout) {
                for (const auto& spk_man_pair : m_spk_managers) {
                    spk_man_pair.second->MarkUnusedAddresses(txout.scriptPubKey);
                }
            }

            // Block disconnection override an abandoned tx as unconfirmed
            // which means user may have to call abandontransaction again
            return AddToWallet(MakeTransactionRef(tx), confirm, /* update_wtx= */ nullptr, /* fFlushOnClose= */ false);
        }
    }
    return false;
}

bool CWallet::TransactionCanBeAbandoned(const uint256& hashTx) const
{
    LOCK(cs_wallet);
    const CWalletTx* wtx = GetWalletTx(hashTx);
    return wtx && !wtx->isAbandoned() && wtx->GetDepthInMainChain() == 0 && !wtx->InMempool();
}

void CWallet::MarkInputsDirty(const CTransactionRef& tx)
{
    for (const CTxIn& txin : tx->vin) {
        auto it = mapWallet.find(txin.prevout.hash);
        if (it != mapWallet.end()) {
            it->second.MarkDirty();
        }
    }
}

bool CWallet::AbandonTransaction(const uint256& hashTx)
{
    LOCK(cs_wallet);

    WalletBatch batch(GetDatabase());

    std::set<uint256> todo;
    std::set<uint256> done;

    // Can't mark abandoned if confirmed or in mempool
    auto it = mapWallet.find(hashTx);
    assert(it != mapWallet.end());
    const CWalletTx& origtx = it->second;
    if (origtx.GetDepthInMainChain() != 0 || origtx.InMempool()) {
        return false;
    }

    todo.insert(hashTx);

    while (!todo.empty()) {
        uint256 now = *todo.begin();
        todo.erase(now);
        done.insert(now);
        auto it = mapWallet.find(now);
        assert(it != mapWallet.end());
        CWalletTx& wtx = it->second;
        int currentconfirm = wtx.GetDepthInMainChain();
        // If the orig tx was not in block, none of its spends can be
        assert(currentconfirm <= 0);
        // if (currentconfirm < 0) {Tx and spends are already conflicted, no need to abandon}
        if (currentconfirm == 0 && !wtx.isAbandoned()) {
            // If the orig tx was not in block/mempool, none of its spends can be in mempool
            assert(!wtx.InMempool());
            wtx.setAbandoned();
            wtx.MarkDirty();
            batch.WriteTx(wtx);
            NotifyTransactionChanged(wtx.GetHash(), CT_UPDATED);
            // Iterate over all its outputs, and mark transactions in the wallet that spend them abandoned too
            TxSpends::const_iterator iter = mapTxSpends.lower_bound(COutPoint(now, 0));
            while (iter != mapTxSpends.end() && iter->first.hash == now) {
                if (!done.count(iter->second)) {
                    todo.insert(iter->second);
                }
                iter++;
            }
            // If a transaction changes 'conflicted' state, that changes the balance
            // available of the outputs it spends. So force those to be recomputed
            MarkInputsDirty(wtx.tx);
        }
    }

    return true;
}

void CWallet::MarkConflicted(const uint256& hashBlock, int conflicting_height, const uint256& hashTx)
{
    LOCK(cs_wallet);

    int conflictconfirms = (m_last_block_processed_height - conflicting_height + 1) * -1;
    // If number of conflict confirms cannot be determined, this means
    // that the block is still unknown or not yet part of the main chain,
    // for example when loading the wallet during a reindex. Do nothing in that
    // case.
    if (conflictconfirms >= 0)
        return;

    // Do not flush the wallet here for performance reasons
    WalletBatch batch(GetDatabase(), false);

    std::set<uint256> todo;
    std::set<uint256> done;

    todo.insert(hashTx);

    while (!todo.empty()) {
        uint256 now = *todo.begin();
        todo.erase(now);
        done.insert(now);
        auto it = mapWallet.find(now);
        assert(it != mapWallet.end());
        CWalletTx& wtx = it->second;
        int currentconfirm = wtx.GetDepthInMainChain();
        if (conflictconfirms < currentconfirm) {
            // Block is 'more conflicted' than current confirm; update.
            // Mark transaction as conflicted with this block.
            wtx.m_confirm.nIndex = 0;
            wtx.m_confirm.hashBlock = hashBlock;
            wtx.m_confirm.block_height = conflicting_height;
            wtx.setConflicted();
            wtx.MarkDirty();
            batch.WriteTx(wtx);
            // Iterate over all its outputs, and mark transactions in the wallet that spend them conflicted too
            TxSpends::const_iterator iter = mapTxSpends.lower_bound(COutPoint(now, 0));
            while (iter != mapTxSpends.end() && iter->first.hash == now) {
                 if (!done.count(iter->second)) {
                     todo.insert(iter->second);
                 }
                 iter++;
            }
            // If a transaction changes 'conflicted' state, that changes the balance
            // available of the outputs it spends. So force those to be recomputed
            MarkInputsDirty(wtx.tx);
        }
    }
}

void CWallet::SyncTransaction(const CTransactionRef& ptx, CWalletTx::Confirmation confirm, bool update_tx)
{
    if (!AddToWalletIfInvolvingMe(ptx, confirm, update_tx))
        return; // Not one of ours

    // If a transaction changes 'conflicted' state, that changes the balance
    // available of the outputs it spends. So force those to be
    // recomputed, also:
    MarkInputsDirty(ptx);
}

void CWallet::transactionAddedToMempool(const CTransactionRef& tx, uint64_t mempool_sequence) {
    LOCK(cs_wallet);
    SyncTransaction(tx, {CWalletTx::Status::UNCONFIRMED, /* block height */ 0, /* block hash */ {}, /* index */ 0});

    auto it = mapWallet.find(tx->GetHash());
    if (it != mapWallet.end()) {
        RefreshMempoolStatus(it->second, chain());
    }
}

void CWallet::transactionRemovedFromMempool(const CTransactionRef& tx, MemPoolRemovalReason reason, uint64_t mempool_sequence) {
    LOCK(cs_wallet);
    auto it = mapWallet.find(tx->GetHash());
    if (it != mapWallet.end()) {
        RefreshMempoolStatus(it->second, chain());
    }
    // Handle transactions that were removed from the mempool because they
    // conflict with transactions in a newly connected block.
    if (reason == MemPoolRemovalReason::CONFLICT) {
        // Trigger external -walletnotify notifications for these transactions.
        // Set Status::UNCONFIRMED instead of Status::CONFLICTED for a few reasons:
        //
        // 1. The transactionRemovedFromMempool callback does not currently
        //    provide the conflicting block's hash and height, and for backwards
        //    compatibility reasons it may not be not safe to store conflicted
        //    wallet transactions with a null block hash. See
        //    https://github.com/bitcoin/bitcoin/pull/18600#discussion_r420195993.
        // 2. For most of these transactions, the wallet's internal conflict
        //    detection in the blockConnected handler will subsequently call
        //    MarkConflicted and update them with CONFLICTED status anyway. This
        //    applies to any wallet transaction that has inputs spent in the
        //    block, or that has ancestors in the wallet with inputs spent by
        //    the block.
        // 3. Longstanding behavior since the sync implementation in
        //    https://github.com/bitcoin/bitcoin/pull/9371 and the prior sync
        //    implementation before that was to mark these transactions
        //    unconfirmed rather than conflicted.
        //
        // Nothing described above should be seen as an unchangeable requirement
        // when improving this code in the future. The wallet's heuristics for
        // distinguishing between conflicted and unconfirmed transactions are
        // imperfect, and could be improved in general, see
        // https://github.com/bitcoin-core/bitcoin-devwiki/wiki/Wallet-Transaction-Conflict-Tracking
        SyncTransaction(tx, {CWalletTx::Status::UNCONFIRMED, /* block height */ 0, /* block hash */ {}, /* index */ 0});
    }
}

void CWallet::blockConnected(const CBlock& block, int height)
{
    const uint256& block_hash = block.GetHash();
    LOCK(cs_wallet);

    m_last_block_processed_height = height;
    m_last_block_processed = block_hash;
    for (size_t index = 0; index < block.vtx.size(); index++) {
        SyncTransaction(block.vtx[index], {CWalletTx::Status::CONFIRMED, height, block_hash, (int)index});
        transactionRemovedFromMempool(block.vtx[index], MemPoolRemovalReason::BLOCK, 0 /* mempool_sequence */);
    }
}

void CWallet::blockDisconnected(const CBlock& block, int height)
{
    LOCK(cs_wallet);

    // At block disconnection, this will change an abandoned transaction to
    // be unconfirmed, whether or not the transaction is added back to the mempool.
    // User may have to call abandontransaction again. It may be addressed in the
    // future with a stickier abandoned state or even removing abandontransaction call.
    m_last_block_processed_height = height - 1;
    m_last_block_processed = block.hashPrevBlock;
    for (const CTransactionRef& ptx : block.vtx) {
        SyncTransaction(ptx, {CWalletTx::Status::UNCONFIRMED, /* block height */ 0, /* block hash */ {}, /* index */ 0});
    }
}

void CWallet::updatedBlockTip()
{
    m_best_block_time = GetTime();
}


void CWallet::BlockUntilSyncedToCurrentChain() const {
    AssertLockNotHeld(cs_wallet);
    // Skip the queue-draining stuff if we know we're caught up with
    // ::ChainActive().Tip(), otherwise put a callback in the validation interface queue and wait
    // for the queue to drain enough to execute it (indicating we are caught up
    // at least with the time we entered this function).
    uint256 last_block_hash = WITH_LOCK(cs_wallet, return m_last_block_processed);
    chain().waitForNotificationsIfTipChanged(last_block_hash);
}

// Note that this function doesn't distinguish between a 0-valued input,
// and a not-"is mine" (according to the filter) input.
CAmountMap CWallet::GetDebit(const CTxIn &txin, const isminefilter& filter) const
{
    {
        LOCK(cs_wallet);
        std::map<uint256, CWalletTx>::const_iterator mi = mapWallet.find(txin.prevout.hash);
        if (mi != mapWallet.end())
        {
            const CWalletTx& prev = (*mi).second;
            if (txin.prevout.n < prev.tx->vout.size())
                if (IsMine(prev.tx->vout[txin.prevout.n]) & filter) {
                    CAmountMap amounts;
                    amounts[prev.GetOutputAsset(txin.prevout.n)] = std::max<CAmount>(0, prev.GetOutputValueOut(txin.prevout.n));
                    return amounts;
                }
        }
    }
    return CAmountMap();
}

isminetype CWallet::IsMine(const CTxOut& txout) const
{
    AssertLockHeld(cs_wallet);
    return IsMine(txout.scriptPubKey);
}

isminetype CWallet::IsMine(const CTxDestination& dest) const
{
    AssertLockHeld(cs_wallet);
    return IsMine(GetScriptForDestination(dest));
}

isminetype CWallet::IsMine(const CScript& script) const
{
    AssertLockHeld(cs_wallet);
    isminetype result = ISMINE_NO;
    for (const auto& spk_man_pair : m_spk_managers) {
        result = std::max(result, spk_man_pair.second->IsMine(script));
    }
    return result;
}

bool CWallet::IsMine(const CTransaction& tx) const
{
    AssertLockHeld(cs_wallet);
    for (const CTxOut& txout : tx.vout)
        if (IsMine(txout))
            return true;
    return false;
}

bool CWallet::IsFromMe(const CTransaction& tx) const
{
    return (GetDebit(tx, ISMINE_ALL) > CAmountMap());
}

CAmountMap CWallet::GetDebit(const CTransaction& tx, const isminefilter& filter) const
{
    CAmountMap nDebit;
    for (const CTxIn& txin : tx.vin)
    {
        nDebit += GetDebit(txin, filter);
        if (!MoneyRange(nDebit))
            throw std::runtime_error(std::string(__func__) + ": value out of range");
    }
    return nDebit;
}

bool CWallet::IsHDEnabled() const
{
    // All Active ScriptPubKeyMans must be HD for this to be true
    bool result = true;
    for (const auto& spk_man : GetActiveScriptPubKeyMans()) {
        result &= spk_man->IsHDEnabled();
    }
    return result;
}

bool CWallet::CanGetAddresses(bool internal) const
{
    LOCK(cs_wallet);
    if (m_spk_managers.empty()) return false;
    for (OutputType t : OUTPUT_TYPES) {
        auto spk_man = GetScriptPubKeyMan(t, internal);
        if (spk_man && spk_man->CanGetAddresses(internal)) {
            return true;
        }
    }
    return false;
}

void CWallet::SetWalletFlag(uint64_t flags)
{
    LOCK(cs_wallet);
    m_wallet_flags |= flags;
    if (!WalletBatch(GetDatabase()).WriteWalletFlags(m_wallet_flags))
        throw std::runtime_error(std::string(__func__) + ": writing wallet flags failed");
}

void CWallet::UnsetWalletFlag(uint64_t flag)
{
    WalletBatch batch(GetDatabase());
    UnsetWalletFlagWithDB(batch, flag);
}

void CWallet::UnsetWalletFlagWithDB(WalletBatch& batch, uint64_t flag)
{
    LOCK(cs_wallet);
    m_wallet_flags &= ~flag;
    if (!batch.WriteWalletFlags(m_wallet_flags))
        throw std::runtime_error(std::string(__func__) + ": writing wallet flags failed");
}

void CWallet::UnsetBlankWalletFlag(WalletBatch& batch)
{
    UnsetWalletFlagWithDB(batch, WALLET_FLAG_BLANK_WALLET);
}

bool CWallet::IsWalletFlagSet(uint64_t flag) const
{
    return (m_wallet_flags & flag);
}

bool CWallet::LoadWalletFlags(uint64_t flags)
{
    LOCK(cs_wallet);
    if (((flags & KNOWN_WALLET_FLAGS) >> 32) ^ (flags >> 32)) {
        // contains unknown non-tolerable wallet flags
        return false;
    }
    m_wallet_flags = flags;

    return true;
}

bool CWallet::AddWalletFlags(uint64_t flags)
{
    LOCK(cs_wallet);
    // We should never be writing unknown non-tolerable wallet flags
    assert(((flags & KNOWN_WALLET_FLAGS) >> 32) == (flags >> 32));
    if (!WalletBatch(GetDatabase()).WriteWalletFlags(flags)) {
        throw std::runtime_error(std::string(__func__) + ": writing wallet flags failed");
    }

    return LoadWalletFlags(flags);
}

bool CWallet::ImportScripts(const std::set<CScript> scripts, int64_t timestamp)
{
    auto spk_man = GetLegacyScriptPubKeyMan();
    if (!spk_man) {
        return false;
    }
    LOCK(spk_man->cs_KeyStore);
    return spk_man->ImportScripts(scripts, timestamp);
}

bool CWallet::ImportPrivKeys(const std::map<CKeyID, CKey>& privkey_map, const int64_t timestamp)
{
    auto spk_man = GetLegacyScriptPubKeyMan();
    if (!spk_man) {
        return false;
    }
    LOCK(spk_man->cs_KeyStore);
    return spk_man->ImportPrivKeys(privkey_map, timestamp);
}

bool CWallet::ImportPubKeys(const std::vector<CKeyID>& ordered_pubkeys, const std::map<CKeyID, CPubKey>& pubkey_map, const std::map<CKeyID, std::pair<CPubKey, KeyOriginInfo>>& key_origins, const bool add_keypool, const bool internal, const int64_t timestamp)
{
    auto spk_man = GetLegacyScriptPubKeyMan();
    if (!spk_man) {
        return false;
    }
    LOCK(spk_man->cs_KeyStore);
    return spk_man->ImportPubKeys(ordered_pubkeys, pubkey_map, key_origins, add_keypool, internal, timestamp);
}

bool CWallet::ImportScriptPubKeys(const std::string& label, const std::set<CScript>& script_pub_keys, const bool have_solving_data, const bool apply_label, const int64_t timestamp)
{
    auto spk_man = GetLegacyScriptPubKeyMan();
    if (!spk_man) {
        return false;
    }
    LOCK(spk_man->cs_KeyStore);
    if (!spk_man->ImportScriptPubKeys(script_pub_keys, have_solving_data, timestamp)) {
        return false;
    }
    if (apply_label) {
        WalletBatch batch(GetDatabase());
        for (const CScript& script : script_pub_keys) {
            CTxDestination dest;
            ExtractDestination(script, dest);
            if (IsValidDestination(dest)) {
                SetAddressBookWithDB(batch, dest, label, "receive");
            }
        }
    }
    return true;
}

/**
 * Scan active chain for relevant transactions after importing keys. This should
 * be called whenever new keys are added to the wallet, with the oldest key
 * creation time.
 *
 * @return Earliest timestamp that could be successfully scanned from. Timestamp
 * returned will be higher than startTime if relevant blocks could not be read.
 */
int64_t CWallet::RescanFromTime(int64_t startTime, const WalletRescanReserver& reserver, bool update)
{
    // Find starting block. May be null if nCreateTime is greater than the
    // highest blockchain timestamp, in which case there is nothing that needs
    // to be scanned.
    int start_height = 0;
    uint256 start_block;
    bool start = chain().findFirstBlockWithTimeAndHeight(startTime - TIMESTAMP_WINDOW, 0, FoundBlock().hash(start_block).height(start_height));
    WalletLogPrintf("%s: Rescanning last %i blocks\n", __func__, start ? WITH_LOCK(cs_wallet, return GetLastBlockHeight()) - start_height + 1 : 0);

    if (start) {
        // TODO: this should take into account failure by ScanResult::USER_ABORT
        ScanResult result = ScanForWalletTransactions(start_block, start_height, {} /* max_height */, reserver, update);
        if (result.status == ScanResult::FAILURE) {
            int64_t time_max;
            CHECK_NONFATAL(chain().findBlock(result.last_failed_block, FoundBlock().maxTime(time_max)));
            return time_max + TIMESTAMP_WINDOW + 1;
        }
    }
    return startTime;
}

/**
 * Scan the block chain (starting in start_block) for transactions
 * from or to us. If fUpdate is true, found transactions that already
 * exist in the wallet will be updated.
 *
 * @param[in] start_block Scan starting block. If block is not on the active
 *                        chain, the scan will return SUCCESS immediately.
 * @param[in] start_height Height of start_block
 * @param[in] max_height  Optional max scanning height. If unset there is
 *                        no maximum and scanning can continue to the tip
 *
 * @return ScanResult returning scan information and indicating success or
 *         failure. Return status will be set to SUCCESS if scan was
 *         successful. FAILURE if a complete rescan was not possible (due to
 *         pruning or corruption). USER_ABORT if the rescan was aborted before
 *         it could complete.
 *
 * @pre Caller needs to make sure start_block (and the optional stop_block) are on
 * the main chain after to the addition of any new keys you want to detect
 * transactions for.
 */
CWallet::ScanResult CWallet::ScanForWalletTransactions(const uint256& start_block, int start_height, std::optional<int> max_height, const WalletRescanReserver& reserver, bool fUpdate)
{
    int64_t nNow = GetTime();
    int64_t start_time = GetTimeMillis();

    assert(reserver.isReserved());

    uint256 block_hash = start_block;
    ScanResult result;

    WalletLogPrintf("Rescan started from block %s...\n", start_block.ToString());

    fAbortRescan = false;
    ShowProgress(strprintf("%s " + _("Rescanning…").translated, GetDisplayName()), 0); // show rescan progress in GUI as dialog or on splashscreen, if -rescan on startup
    uint256 tip_hash = WITH_LOCK(cs_wallet, return GetLastBlockHash());
    uint256 end_hash = tip_hash;
    if (max_height) chain().findAncestorByHeight(tip_hash, *max_height, FoundBlock().hash(end_hash));
    double progress_begin = chain().guessVerificationProgress(block_hash);
    double progress_end = chain().guessVerificationProgress(end_hash);
    double progress_current = progress_begin;
    int block_height = start_height;
    while (!fAbortRescan && !chain().shutdownRequested()) {
        if (progress_end - progress_begin > 0.0) {
            m_scanning_progress = (progress_current - progress_begin) / (progress_end - progress_begin);
        } else { // avoid divide-by-zero for single block scan range (i.e. start and stop hashes are equal)
            m_scanning_progress = 0;
        }
        if (block_height % 100 == 0 && progress_end - progress_begin > 0.0) {
            ShowProgress(strprintf("%s " + _("Rescanning…").translated, GetDisplayName()), std::max(1, std::min(99, (int)(m_scanning_progress * 100))));
        }
        if (GetTime() >= nNow + 60) {
            nNow = GetTime();
            WalletLogPrintf("Still rescanning. At block %d. Progress=%f\n", block_height, progress_current);
        }

        // Read block data
        CBlock block;
        chain().findBlock(block_hash, FoundBlock().data(block));

        // Find next block separately from reading data above, because reading
        // is slow and there might be a reorg while it is read.
        bool block_still_active = false;
        bool next_block = false;
        uint256 next_block_hash;
        chain().findBlock(block_hash, FoundBlock().inActiveChain(block_still_active).nextBlock(FoundBlock().inActiveChain(next_block).hash(next_block_hash)));

        if (!block.IsNull()) {
            LOCK(cs_wallet);
            if (!block_still_active) {
                // Abort scan if current block is no longer active, to prevent
                // marking transactions as coming from the wrong block.
                result.last_failed_block = block_hash;
                result.status = ScanResult::FAILURE;
                break;
            }
            for (size_t posInBlock = 0; posInBlock < block.vtx.size(); ++posInBlock) {
                SyncTransaction(block.vtx[posInBlock], {CWalletTx::Status::CONFIRMED, block_height, block_hash, (int)posInBlock}, fUpdate);
            }
            // scan succeeded, record block as most recent successfully scanned
            result.last_scanned_block = block_hash;
            result.last_scanned_height = block_height;
        } else {
            // could not scan block, keep scanning but record this block as the most recent failure
            result.last_failed_block = block_hash;
            result.status = ScanResult::FAILURE;
        }
        if (max_height && block_height >= *max_height) {
            break;
        }
        {
            if (!next_block) {
                // break successfully when rescan has reached the tip, or
                // previous block is no longer on the chain due to a reorg
                break;
            }

            // increment block and verification progress
            block_hash = next_block_hash;
            ++block_height;
            progress_current = chain().guessVerificationProgress(block_hash);

            // handle updated tip hash
            const uint256 prev_tip_hash = tip_hash;
            tip_hash = WITH_LOCK(cs_wallet, return GetLastBlockHash());
            if (!max_height && prev_tip_hash != tip_hash) {
                // in case the tip has changed, update progress max
                progress_end = chain().guessVerificationProgress(tip_hash);
            }
        }
    }
    ShowProgress(strprintf("%s " + _("Rescanning…").translated, GetDisplayName()), 100); // hide progress dialog in GUI
    if (block_height && fAbortRescan) {
        WalletLogPrintf("Rescan aborted at block %d. Progress=%f\n", block_height, progress_current);
        result.status = ScanResult::USER_ABORT;
    } else if (block_height && chain().shutdownRequested()) {
        WalletLogPrintf("Rescan interrupted by shutdown request at block %d. Progress=%f\n", block_height, progress_current);
        result.status = ScanResult::USER_ABORT;
    } else {
        WalletLogPrintf("Rescan completed in %15dms\n", GetTimeMillis() - start_time);
    }
    return result;
}

void CWallet::ReacceptWalletTransactions()
{
    // If transactions aren't being broadcasted, don't let them into local mempool either
    if (!fBroadcastTransactions)
        return;
    std::map<int64_t, CWalletTx*> mapSorted;

    // Sort pending wallet transactions based on their initial wallet insertion order
    for (std::pair<const uint256, CWalletTx>& item : mapWallet) {
        const uint256& wtxid = item.first;
        CWalletTx& wtx = item.second;
        assert(wtx.GetHash() == wtxid);

        int nDepth = wtx.GetDepthInMainChain();

        if (!wtx.IsCoinBase() && (nDepth == 0 && !wtx.isAbandoned())) {
            mapSorted.insert(std::make_pair(wtx.nOrderPos, &wtx));
        }
    }

    // Try to add wallet transactions to memory pool
    for (const std::pair<const int64_t, CWalletTx*>& item : mapSorted) {
        CWalletTx& wtx = *(item.second);
        std::string unused_err_string;
        wtx.SubmitMemoryPoolAndRelay(unused_err_string, false);
    }
}

bool CWalletTx::SubmitMemoryPoolAndRelay(std::string& err_string, bool relay)
{
    // Can't relay if wallet is not broadcasting
    if (!pwallet->GetBroadcastTransactions()) return false;
    // Don't relay abandoned transactions
    if (isAbandoned()) return false;
    // Don't try to submit coinbase transactions. These would fail anyway but would
    // cause log spam.
    if (IsCoinBase()) return false;
    // Don't try to submit conflicted or confirmed transactions.
    if (GetDepthInMainChain() != 0) return false;

    // Submit transaction to mempool for relay
    pwallet->WalletLogPrintf("Submitting wtx %s to mempool for relay\n", GetHash().ToString());
    // We must set fInMempool here - while it will be re-set to true by the
    // entered-mempool callback, if we did not there would be a race where a
    // user could call sendmoney in a loop and hit spurious out of funds errors
    // because we think that this newly generated transaction's change is
    // unavailable as we're not yet aware that it is in the mempool.
    //
    // Irrespective of the failure reason, un-marking fInMempool
    // out-of-order is incorrect - it should be unmarked when
    // TransactionRemovedFromMempool fires.
    bool ret = pwallet->chain().broadcastTransaction(tx, pwallet->m_default_max_tx_fee, relay, err_string);
    fInMempool |= ret;
    return ret;
}

std::set<uint256> CWalletTx::GetConflicts() const
{
    std::set<uint256> result;
    if (pwallet != nullptr)
    {
        uint256 myHash = GetHash();
        result = pwallet->GetConflicts(myHash);
        result.erase(myHash);
    }
    return result;
}

// Rebroadcast transactions from the wallet. We do this on a random timer
// to slightly obfuscate which transactions come from our wallet.
//
// Ideally, we'd only resend transactions that we think should have been
// mined in the most recent block. Any transaction that wasn't in the top
// blockweight of transactions in the mempool shouldn't have been mined,
// and so is probably just sitting in the mempool waiting to be confirmed.
// Rebroadcasting does nothing to speed up confirmation and only damages
// privacy.
void CWallet::ResendWalletTransactions()
{
    // During reindex, importing and IBD, old wallet transactions become
    // unconfirmed. Don't resend them as that would spam other nodes.
    if (!chain().isReadyToBroadcast()) return;

    // Do this infrequently and randomly to avoid giving away
    // that these are our transactions.
    if (GetTime() < nNextResend || !fBroadcastTransactions) return;
    bool fFirst = (nNextResend == 0);
    // resend 12-36 hours from now, ~1 day on average.
    nNextResend = GetTime() + (12 * 60 * 60) + GetRand(24 * 60 * 60);
    if (fFirst) return;

    int submitted_tx_count = 0;

    { // cs_wallet scope
        LOCK(cs_wallet);

        // Relay transactions
        for (std::pair<const uint256, CWalletTx>& item : mapWallet) {
            CWalletTx& wtx = item.second;
            // Attempt to rebroadcast all txes more than 5 minutes older than
            // the last block. SubmitMemoryPoolAndRelay() will not rebroadcast
            // any confirmed or conflicting txs.
            if (wtx.nTimeReceived > m_best_block_time - 5 * 60) continue;
            std::string unused_err_string;
            if (wtx.SubmitMemoryPoolAndRelay(unused_err_string, true)) ++submitted_tx_count;
        }
    } // cs_wallet

    if (submitted_tx_count > 0) {
        WalletLogPrintf("%s: resubmit %u unconfirmed transactions\n", __func__, submitted_tx_count);
    }
}

/** @} */ // end of mapWallet

void MaybeResendWalletTxs(WalletContext& context)
{
    for (const std::shared_ptr<CWallet>& pwallet : GetWallets(context)) {
        pwallet->ResendWalletTransactions();
    }
}


/** @defgroup Actions
 *
 * @{
 */

bool CWallet::SignTransaction(CMutableTransaction& tx) const
{
    AssertLockHeld(cs_wallet);

    // Build coins map
    std::map<COutPoint, Coin> coins;
    for (auto& input : tx.vin) {
        std::map<uint256, CWalletTx>::const_iterator mi = mapWallet.find(input.prevout.hash);
        if(mi == mapWallet.end() || input.prevout.n >= mi->second.tx->vout.size()) {
            return false;
        }
        const CWalletTx& wtx = mi->second;
        coins[input.prevout] = Coin(wtx.tx->vout[input.prevout.n], wtx.m_confirm.block_height, wtx.IsCoinBase());
    }
    std::map<int, bilingual_str> input_errors;
    return SignTransaction(tx, coins, SIGHASH_DEFAULT, input_errors);
}

bool CWallet::SignTransaction(CMutableTransaction& tx, const std::map<COutPoint, Coin>& coins, int sighash, std::map<int, bilingual_str>& input_errors) const
{
    // Try to sign with all ScriptPubKeyMans
    tx.witness.vtxinwit.resize(tx.vin.size());
    for (ScriptPubKeyMan* spk_man : GetAllScriptPubKeyMans()) {
        // spk_man->SignTransaction will return true if the transaction is complete,
        // so we can exit early and return true if that happens
        if (spk_man->SignTransaction(tx, coins, sighash, input_errors)) {
            return true;
        }
    }

    // At this point, one input was not fully signed otherwise we would have exited already
    return false;
}

// ELEMENTS: split FillPSBT into FillPSBData and SignPSBT
TransactionError CWallet::FillPSBTData(PartiallySignedTransaction& psbtx, bool bip32derivs, bool include_explicit) const
{
    const PrecomputedTransactionData txdata = PrecomputePSBTData(psbtx);
    LOCK(cs_wallet);

    // Get all of the previous transactions
    for (PSBTInput& input : psbtx.inputs) {
        if (PSBTInputSigned(input)) {
            continue;
        }

        // If we have no utxo, grab it from the wallet.
        if (!input.non_witness_utxo) {
            const uint256& txhash = input.prev_txid;
            const auto it = mapWallet.find(txhash);
            if (it != mapWallet.end()) {
                const CWalletTx& wtx = it->second;
                // We only need the non_witness_utxo, which is a superset of the witness_utxo.
                //   The signing code will switch to the smaller witness_utxo if this is ok.
                input.non_witness_utxo = wtx.tx;
                // Set the UTXO rangeproof separately, if it's there
                if (*input.prev_out < wtx.tx->witness.vtxoutwit.size() && !wtx.tx->witness.vtxoutwit[*input.prev_out].vchRangeproof.empty()) {
                    input.m_utxo_rangeproof = wtx.tx->witness.vtxoutwit[*input.prev_out].vchRangeproof;
                }
                const CTxOut& utxo = wtx.tx->vout[*input.prev_out];
                if (include_explicit && utxo.nAsset.IsCommitment()) {
                    const CAsset asset = wtx.GetOutputAsset(*input.prev_out);
                    input.m_explicit_asset = asset.id;
                    CreateBlindAssetProof(input.m_asset_proof, asset, utxo.nAsset, wtx.GetOutputAssetBlindingFactor(*input.prev_out));

                    if (utxo.nValue.IsCommitment()) {
                        input.m_explicit_value = wtx.GetOutputValueOut(*input.prev_out);
                        CreateBlindValueProof(input.m_value_proof, wtx.GetOutputAmountBlindingFactor(*input.prev_out), *input.m_explicit_value, utxo.nValue, utxo.nAsset);
                    }
                }
            }
        }
    }

    // Fill in information from ScriptPubKeyMans
    // Because each ScriptPubKeyMan may be able to fill more than one input, we need to keep track of each ScriptPubKeyMan that has filled this psbt.
    // Each iteration, we may fill more inputs than the input that is specified in that iteration.
    // We assume that each input is filled by only one ScriptPubKeyMan
    std::set<uint256> visited_spk_mans;
    for (PSBTInput& input : psbtx.inputs) {
        if (PSBTInputSigned(input)) {
            continue;
        }

        // Get the scriptPubKey to know which ScriptPubKeyMan to use
        CScript script;
        if (!input.witness_utxo.IsNull()) {
            script = input.witness_utxo.scriptPubKey;
        } else if (input.non_witness_utxo) {
            if (*input.prev_out >= input.non_witness_utxo->vout.size()) {
                return TransactionError::MISSING_INPUTS;
            }
            script = input.non_witness_utxo->vout[*input.prev_out].scriptPubKey;
        } else {
            // There's no UTXO so we can just skip this now
            continue;
        }
        SignatureData sigdata;
        input.FillSignatureData(sigdata);
        std::set<ScriptPubKeyMan*> spk_mans = GetScriptPubKeyMans(script, sigdata);
        if (spk_mans.size() == 0) {
            continue;
        }

        for (auto& spk_man : spk_mans) {
            // If we've already been signed by this spk_man, skip it
            if (visited_spk_mans.count(spk_man->GetID()) > 0) {
                continue;
            }

            // Fill in the information from the spk_man
            // ELEMENTS: Get key origin info for input, if bip32derivs is true. Does not actually sign anything.
            TransactionError res = spk_man->FillPSBT(psbtx, txdata, 1, false /* don't sign */, bip32derivs);
            if (res != TransactionError::OK) {
                return res;
            }

            // Add this spk_man to visited_spk_mans so we can skip it later
            visited_spk_mans.insert(spk_man->GetID());
        }
    }

    return TransactionError::OK;
}

BlindingStatus CWallet::WalletBlindPSBT(PartiallySignedTransaction& psbtx) const
{
    // Gather our input data
    LOCK(cs_wallet);
    std::map<uint32_t, std::tuple<CAmount, CAsset, uint256, uint256>> our_input_data;
    std::map<uint32_t, std::pair<CKey, CKey>> our_issuances_to_blind;
    for (unsigned int i = 0; i < psbtx.inputs.size(); ++i) {
        PSBTInput& input = psbtx.inputs[i];

        if (input.m_peg_in_value && !input.m_peg_in_claim_script.empty()) {
            if (!IsMine(CTxOut(Params().GetConsensus().pegged_asset, *input.m_peg_in_value, input.m_peg_in_claim_script))) continue;
            our_input_data[i] = std::make_tuple(*input.m_peg_in_value, Params().GetConsensus().pegged_asset, uint256(), uint256());
        } else {
            if (!IsMine(COutPoint(input.prev_txid, *input.prev_out))) continue;
            const CWalletTx* wtx = GetWalletTx(input.prev_txid);
            if (!wtx) continue;
            CPubKey blinding_pubkey;
            CAmount amount;
            uint256 value_blinder;
            CAsset asset;
            uint256 asset_blinder;
            wtx->GetNonIssuanceBlindingData(*input.prev_out, &blinding_pubkey, &amount, &value_blinder, &asset, &asset_blinder);
            our_input_data[i] = std::make_tuple(amount, asset, asset_blinder, value_blinder);
        }

        // Blind issuances on our inputs if at least one commitment was provided.
        if (input.m_issuance_value_commitment.IsCommitment() || input.m_issuance_inflation_keys_commitment.IsCommitment()) {
            CScript blinding_script(CScript() << OP_RETURN << std::vector<unsigned char>(input.prev_txid.begin(), input.prev_txid.end()) << *input.prev_out);
            our_issuances_to_blind[i] = std::make_pair(GetBlindingKey(&blinding_script), GetBlindingKey(&blinding_script));
        }
    }

    // Blind the PSBT
    return BlindPSBT(psbtx, our_input_data, our_issuances_to_blind);
}
TransactionError CWallet::SignPSBT(PartiallySignedTransaction& psbtx, bool& complete, int sighash_type, bool sign, bool imbalance_ok, bool bip32derivs, size_t* n_signed) const
{
    LOCK(cs_wallet);

    // If we're signing, check that the transaction is not still in need of blinding
    // Also check that the amount and asset proofs are valid
    if (sign) {
        for (const PSBTOutput& o : psbtx.outputs) {
            if (o.IsBlinded()) {
                switch (VerifyBlindProofs(o)) {
                    case BlindProofResult::OK:
                        break;
                    case BlindProofResult::NOT_FULLY_BLINDED:
                        return TransactionError::BLINDING_REQUIRED;
                    case BlindProofResult::INVALID_VALUE_PROOF:
                    case BlindProofResult::MISSING_VALUE_PROOF:
                        return TransactionError::INVALID_VALUE_PROOF;
                    case BlindProofResult::INVALID_ASSET_PROOF:
                    case BlindProofResult::MISSING_ASSET_PROOF:
                        return TransactionError::INVALID_ASSET_PROOF;
                }

                if (o.script && IsMine(*o.script)) {
                    CKey blinding_key;
                    if ((blinding_key = GetBlindingKey(&*o.script)).IsValid()) {
                        CAmount value;
                        uint256 value_factor;
                        CAsset asset;
                        uint256 asset_factor;

                        CConfidentialNonce nonce;
                        nonce.vchCommitment.insert(nonce.vchCommitment.end(), o.m_ecdh_pubkey.begin(), o.m_ecdh_pubkey.end());
                        if (UnblindConfidentialPair(blinding_key, o.m_value_commitment, o.m_asset_commitment, nonce, *o.script, o.m_value_rangeproof, value, value_factor, asset, asset_factor)) {
                            // These assertions are cryptographically impossible to trigger, as we
                            // checked the proofs above, and then `UnblindConfidentialPair` checks
                            // the extracted value/asset against the commitments.
                            if (o.amount) {
                                assert(*o.amount == value);
                            }
                            if (!o.m_asset.IsNull()) {
                                assert(CAsset(o.m_asset) == asset);
                            }
                        } else {
                            return TransactionError::MISSING_SIDECHANNEL_DATA;
                        }
                    } else {
                        return TransactionError::MISSING_BLINDING_KEY;
                    }
                }
            }
        }
    }

    if (n_signed) {
        *n_signed = 0;
    }

    CMutableTransaction tx = psbtx.GetUnsignedTx();
    tx.witness.vtxoutwit.resize(tx.vout.size());

    // Stuff in auxiliary CA blinding data, if we have it
    for (unsigned int i = 0; i < tx.vout.size(); ++i) {
        PSBTOutput& output = psbtx.outputs.at(i);
        CTxOut& out = tx.vout[i];

        if (!output.m_value_commitment.IsNull()) {
            out.nValue = output.m_value_commitment;
        } else if (output.amount) {
            out.nValue.SetToAmount(*output.amount);
        }
        if (!output.m_asset_commitment.IsNull()) {
            out.nAsset = output.m_asset_commitment;
        } else if (!output.m_asset.IsNull()) {
            out.nAsset.SetToAsset(CAsset(output.m_asset));
        }
        if (output.m_ecdh_pubkey.IsValid()) {
            // The nonce is actually the ecdh pubkey
            out.nNonce.vchCommitment.clear();
            out.nNonce.vchCommitment.insert(out.nNonce.vchCommitment.end(), output.m_ecdh_pubkey.begin(), output.m_ecdh_pubkey.end());
        }

        // The signature can't depend on witness contents, so these are technically not necessary to sign.
        // HOWEVER, as long as we're checking that values balance before signing, they are required.
        CTxOutWitness& outwit = tx.witness.vtxoutwit[i];
        if (!output.m_value_rangeproof.empty()) {
            outwit.vchRangeproof = output.m_value_rangeproof;
        }
        if (!output.m_asset_surjection_proof.empty()) {
            outwit.vchSurjectionproof = output.m_asset_surjection_proof;
        }
    }

    // Stuff in the peg-in and issuance data
    for (unsigned int i = 0; i < tx.vin.size(); ++i) {
        PSBTInput& input = psbtx.inputs[i];
        CTxIn& txin = tx.vin[i];
        CTxInWitness& txinwit = tx.witness.vtxinwit[i];
        if (input.m_peg_in_value &&
                input.m_peg_in_tx.index() > 0 &&
                input.m_peg_in_txout_proof.index() > 0 &&
                !input.m_peg_in_claim_script.empty() &&
                !input.m_peg_in_genesis_hash.IsNull()) {
            CScriptWitness pegin_witness;
            if (Params().GetConsensus().ParentChainHasPow()) {
                pegin_witness = CreatePeginWitness(*input.m_peg_in_value, Params().GetConsensus().pegged_asset, input.m_peg_in_genesis_hash, input.m_peg_in_claim_script, *std::get_if<Sidechain::Bitcoin::CTransactionRef>(&input.m_peg_in_tx), *std::get_if<Sidechain::Bitcoin::CMerkleBlock>(&input.m_peg_in_txout_proof));
            } else {
                pegin_witness = CreatePeginWitness(*input.m_peg_in_value, Params().GetConsensus().pegged_asset, input.m_peg_in_genesis_hash, input.m_peg_in_claim_script, *std::get_if<CTransactionRef>(&input.m_peg_in_tx), *std::get_if<CMerkleBlock>(&input.m_peg_in_txout_proof));
            }
            tx.vin[i].m_is_pegin = true;
            tx.witness.vtxinwit[i].m_pegin_witness = pegin_witness;
            // Set the witness utxo
            input.witness_utxo = GetPeginOutputFromWitness(tx.witness.vtxinwit[i].m_pegin_witness);
        }
        if (!input.m_issuance_value_commitment.IsNull()) {
            txin.assetIssuance.nAmount = input.m_issuance_value_commitment;
        } else if (input.m_issuance_value) {
            txin.assetIssuance.nAmount.SetToAmount(*input.m_issuance_value);
        } else {
            txin.assetIssuance.nAmount.SetNull();
        }
        if (!input.m_issuance_inflation_keys_commitment.IsNull()) {
            txin.assetIssuance.nInflationKeys = input.m_issuance_inflation_keys_commitment;
        } else if (input.m_issuance_inflation_keys_amount) {
            txin.assetIssuance.nInflationKeys.SetToAmount(*input.m_issuance_inflation_keys_amount);
        } else {
            txin.assetIssuance.nInflationKeys.SetNull();
        }
        if (!input.m_issuance_rangeproof.empty()) {
            txinwit.vchIssuanceAmountRangeproof = input.m_issuance_rangeproof;
        }
        if (!input.m_issuance_inflation_keys_rangeproof.empty()) {
            txinwit.vchInflationKeysRangeproof = input.m_issuance_inflation_keys_rangeproof;
        }
    }

    // This is a convenience/usability check -- it's not invalid to sign an unbalanced transaction, but it's easy to shoot yourself in the foot.
    if (!imbalance_ok) {
        // Get UTXOs for all inputs, to check that amounts balance before signing.
        std::vector<CTxOut> inputs_utxos;
        for (const PSBTInput& input : psbtx.inputs) {
            CTxOut utxo;
            if (!input.GetUTXO(utxo)) {
                return TransactionError::UTXOS_MISSING_BALANCE_CHECK;
            }
            inputs_utxos.push_back(utxo);
        }

        CTransaction tx_tmp(tx);
        if (!VerifyAmounts(inputs_utxos, tx_tmp, nullptr, false)) {
            return TransactionError::VALUE_IMBALANCE;
        }
    }

    // ELEMENTS: precompute transaction data only after munging is done
    const PrecomputedTransactionData txdata = PrecomputePSBTData(psbtx);
    for (ScriptPubKeyMan* spk_man : GetAllScriptPubKeyMans()) {
        int n_signed_this_spkm = 0;
        // ELEMENTS: Here we _only_ sign, and do not e.g. fill in key origin data.
        TransactionError res = spk_man->FillPSBT(psbtx, txdata, sighash_type, sign, bip32derivs, &n_signed_this_spkm);
        if (res != TransactionError::OK) {
            return res;
        }

        if (n_signed) {
            (*n_signed) += n_signed_this_spkm;
        }
    }

    // Complete if every input is now signed
    complete = true;
    for (const auto& input : psbtx.inputs) {
        complete &= PSBTInputSigned(input);
    }

    return TransactionError::OK;
}

// This function remains for backwards compatibility. It will not succeed in Elements unless everything involved is non-blinded.
TransactionError CWallet::FillPSBT(PartiallySignedTransaction& psbtx, bool& complete, int sighash_type, bool sign, bool bip32derivs, bool imbalance_ok, size_t* n_signed, bool include_explicit) const
{
    complete = false;
    TransactionError te;
    te = FillPSBTData(psbtx, bip32derivs, include_explicit);
    if (te != TransactionError::OK) {
        return te;
    }
    // For backwards compatibility, do not check if amounts balance before signing in this case.
    te = SignPSBT(psbtx, complete, sighash_type, sign, imbalance_ok, bip32derivs, n_signed);
    if (te != TransactionError::OK) {
        return te;
    }
    return TransactionError::OK;
}

SigningResult CWallet::SignMessage(const std::string& message, const PKHash& pkhash, std::string& str_sig) const
{
    SignatureData sigdata;
    CScript script_pub_key = GetScriptForDestination(pkhash);
    for (const auto& spk_man_pair : m_spk_managers) {
        if (spk_man_pair.second->CanProvide(script_pub_key, sigdata)) {
            return spk_man_pair.second->SignMessage(message, pkhash, str_sig);
        }
    }
    return SigningResult::PRIVATE_KEY_NOT_AVAILABLE;
}

OutputType CWallet::TransactionChangeType(const std::optional<OutputType>& change_type, const std::vector<CRecipient>& vecSend) const
{
    // If -changetype is specified, always use that change type.
    if (change_type) {
        return *change_type;
    }

    // if m_default_address_type is legacy, use legacy address as change (even
    // if some of the outputs are P2WPKH or P2WSH).
    if (m_default_address_type == OutputType::LEGACY) {
        return OutputType::LEGACY;
    }

    // if any destination is P2WPKH or P2WSH, use P2WPKH for the change
    // output.
    for (const auto& recipient : vecSend) {
        // Check if any destination contains a witness program:
        int witnessversion = 0;
        std::vector<unsigned char> witnessprogram;
        if (recipient.scriptPubKey.IsWitnessProgram(witnessversion, witnessprogram)) {
            if (GetScriptPubKeyMan(OutputType::BECH32M, true)) {
                return OutputType::BECH32M;
            } else if (GetScriptPubKeyMan(OutputType::BECH32, true)) {
                return OutputType::BECH32;
            } else {
                return m_default_address_type;
            }
        }
    }

    // else use m_default_address_type for change
    return m_default_address_type;
}

void CWallet::CommitTransaction(CTransactionRef tx, mapValue_t mapValue, std::vector<std::pair<std::string, std::string>> orderForm, const BlindDetails* blind_details)
{
    LOCK(cs_wallet);
    WalletLogPrintf("CommitTransaction:\n%s", tx->ToString()); /* Continued */

    // Add tx to wallet, because if it has change it's also ours,
    // otherwise just for transaction history.
    AddToWallet(tx, {}, [&](CWalletTx& wtx, bool new_tx) {
        CHECK_NONFATAL(wtx.mapValue.empty());
        CHECK_NONFATAL(wtx.vOrderForm.empty());
        wtx.mapValue = std::move(mapValue);
        wtx.vOrderForm = std::move(orderForm);
        wtx.fTimeReceivedIsTxTime = true;
        wtx.fFromMe = true;
        // ELEMENTS: Write down blinding information
        if (blind_details) {
            assert(blind_details->o_amounts.size() == wtx.tx->vout.size());
            assert(blind_details->o_asset_blinds.size() == wtx.tx->vout.size());
            assert(blind_details->o_amount_blinds.size() == wtx.tx->vout.size());
            for (unsigned int i = 0; i < blind_details->o_amounts.size(); i++) {
                wtx.SetBlindingData(i, blind_details->o_pubkeys[i], blind_details->o_amounts[i], blind_details->o_amount_blinds[i], blind_details->o_assets[i], blind_details->o_asset_blinds[i]);
            }
        }
        return true;
    });

    // Notify that old coins are spent
    for (const CTxIn& txin : tx->vin) {
        // ELEMENTS: Pegins are not in our UTXO set.
        if (txin.m_is_pegin)
            continue;

        CWalletTx &coin = mapWallet.at(txin.prevout.hash);
        coin.MarkDirty();
        NotifyTransactionChanged(coin.GetHash(), CT_UPDATED);
    }

    // Get the inserted-CWalletTx from mapWallet so that the
    // fInMempool flag is cached properly
    CWalletTx& wtx = mapWallet.at(tx->GetHash());

    if (!fBroadcastTransactions) {
        // Don't submit tx to the mempool
        return;
    }

    std::string err_string;
    if (!wtx.SubmitMemoryPoolAndRelay(err_string, true)) {
        WalletLogPrintf("CommitTransaction(): Transaction cannot be broadcast immediately, %s\n", err_string);
        // TODO: if we expect the failure to be long term or permanent, instead delete wtx from the wallet and return failure.
    }
}

DBErrors CWallet::LoadWallet()
{
    LOCK(cs_wallet);

    DBErrors nLoadWalletRet = WalletBatch(GetDatabase()).LoadWallet(this);
    if (nLoadWalletRet == DBErrors::NEED_REWRITE)
    {
        if (GetDatabase().Rewrite("\x04pool"))
        {
            for (const auto& spk_man_pair : m_spk_managers) {
                spk_man_pair.second->RewriteDB();
            }
        }
    }

    if (m_spk_managers.empty()) {
        assert(m_external_spk_managers.empty());
        assert(m_internal_spk_managers.empty());
    }

    if (nLoadWalletRet != DBErrors::LOAD_OK)
        return nLoadWalletRet;

    return DBErrors::LOAD_OK;
}

DBErrors CWallet::ZapSelectTx(std::vector<uint256>& vHashIn, std::vector<uint256>& vHashOut)
{
    AssertLockHeld(cs_wallet);
    DBErrors nZapSelectTxRet = WalletBatch(GetDatabase()).ZapSelectTx(vHashIn, vHashOut);
    for (const uint256& hash : vHashOut) {
        const auto& it = mapWallet.find(hash);
        wtxOrdered.erase(it->second.m_it_wtxOrdered);
        for (const auto& txin : it->second.tx->vin)
            mapTxSpends.erase(txin.prevout);
        mapWallet.erase(it);
        NotifyTransactionChanged(hash, CT_DELETED);
    }

    if (nZapSelectTxRet == DBErrors::NEED_REWRITE)
    {
        if (GetDatabase().Rewrite("\x04pool"))
        {
            for (const auto& spk_man_pair : m_spk_managers) {
                spk_man_pair.second->RewriteDB();
            }
        }
    }

    if (nZapSelectTxRet != DBErrors::LOAD_OK)
        return nZapSelectTxRet;

    MarkDirty();

    return DBErrors::LOAD_OK;
}

bool CWallet::SetAddressBookWithDB(WalletBatch& batch, const CTxDestination& address, const std::string& strName, const std::string& strPurpose)
{
    bool fUpdated = false;
    bool is_mine;
    {
        LOCK(cs_wallet);
        std::map<CTxDestination, CAddressBookData>::iterator mi = m_address_book.find(address);
        fUpdated = (mi != m_address_book.end() && !mi->second.IsChange());
        m_address_book[address].SetLabel(strName);
        if (!strPurpose.empty()) /* update purpose only if requested */
            m_address_book[address].purpose = strPurpose;
        is_mine = IsMine(address) != ISMINE_NO;
    }
    NotifyAddressBookChanged(address, strName, is_mine,
                             strPurpose, (fUpdated ? CT_UPDATED : CT_NEW));
    if (!strPurpose.empty() && !batch.WritePurpose(EncodeDestination(address), strPurpose))
        return false;
    return batch.WriteName(EncodeDestination(address), strName);
}

bool CWallet::SetAddressBook(const CTxDestination& address, const std::string& strName, const std::string& strPurpose)
{
    WalletBatch batch(GetDatabase());
    return SetAddressBookWithDB(batch, address, strName, strPurpose);
}

bool CWallet::DelAddressBook(const CTxDestination& address)
{
    bool is_mine;
    WalletBatch batch(GetDatabase());
    {
        LOCK(cs_wallet);
        // If we want to delete receiving addresses, we need to take care that DestData "used" (and possibly newer DestData) gets preserved (and the "deleted" address transformed into a change entry instead of actually being deleted)
        // NOTE: This isn't a problem for sending addresses because they never have any DestData yet!
        // When adding new DestData, it should be considered here whether to retain or delete it (or move it?).
        if (IsMine(address)) {
            WalletLogPrintf("%s called with IsMine address, NOT SUPPORTED. Please report this bug! %s\n", __func__, PACKAGE_BUGREPORT);
            return false;
        }
        // Delete destdata tuples associated with address
        std::string strAddress = EncodeDestination(address);
        for (const std::pair<const std::string, std::string> &item : m_address_book[address].destdata)
        {
            batch.EraseDestData(strAddress, item.first);
        }
        m_address_book.erase(address);
        is_mine = IsMine(address) != ISMINE_NO;
    }

    NotifyAddressBookChanged(address, "", is_mine, "", CT_DELETED);

    batch.ErasePurpose(EncodeDestination(address));
    return batch.EraseName(EncodeDestination(address));
}

size_t CWallet::KeypoolCountExternalKeys() const
{
    AssertLockHeld(cs_wallet);

    auto legacy_spk_man = GetLegacyScriptPubKeyMan();
    if (legacy_spk_man) {
        return legacy_spk_man->KeypoolCountExternalKeys();
    }

    unsigned int count = 0;
    for (auto spk_man : m_external_spk_managers) {
        count += spk_man.second->GetKeyPoolSize();
    }

    return count;
}

unsigned int CWallet::GetKeyPoolSize() const
{
    AssertLockHeld(cs_wallet);

    unsigned int count = 0;
    for (auto spk_man : GetActiveScriptPubKeyMans()) {
        count += spk_man->GetKeyPoolSize();
    }
    return count;
}

bool CWallet::TopUpKeyPool(unsigned int kpSize)
{
    LOCK(cs_wallet);
    bool res = true;
    for (auto spk_man : GetActiveScriptPubKeyMans()) {
        res &= spk_man->TopUp(kpSize);
    }
    return res;
}

/// ELEMENTS: get PAK online key
bool CWallet::GetOnlinePakKey(CPubKey& online_pubkey, std::string& error)
{
    LegacyScriptPubKeyMan* spk_man = GetLegacyScriptPubKeyMan();
    if (spk_man) {
        return spk_man->GetOnlinePakKey(online_pubkey, error);
    }
    return false;
}
/// end ELEMENTS

bool CWallet::GetNewDestination(const OutputType type, const std::string label, CTxDestination& dest, bilingual_str& error, bool add_blinding_key)
{
    LOCK(cs_wallet);
    error.clear();
    bool result = false;
    auto spk_man = GetScriptPubKeyMan(type, false /* internal */);
    if (spk_man) {
        spk_man->TopUp();
        result = spk_man->GetNewDestination(type, dest, error);
        if (add_blinding_key) {
            CPubKey blinding_pubkey = GetBlindingPubKey(GetScriptForDestination(dest));
            std::visit(SetBlindingPubKeyVisitor(blinding_pubkey), dest);
        }
    } else {
        error = strprintf(_("Error: No %s addresses available."), FormatOutputType(type));
    }
    if (result) {
        SetAddressBook(dest, label, "receive");
    }

    return result;
}

bool CWallet::GetNewChangeDestination(const OutputType type, CTxDestination& dest, bilingual_str& error, bool add_blinding_key)
{
    LOCK(cs_wallet);
    error.clear();

    ReserveDestination reservedest(this, type);
    if (!reservedest.GetReservedDestination(dest, true, error)) {
        return false;
    }
    if (add_blinding_key) {
        CPubKey blinding_pubkey = GetBlindingPubKey(GetScriptForDestination(dest));
        reservedest.SetBlindingPubKey(blinding_pubkey, dest);
    }

    reservedest.KeepDestination();
    return true;
}

int64_t CWallet::GetOldestKeyPoolTime() const
{
    LOCK(cs_wallet);
    int64_t oldestKey = std::numeric_limits<int64_t>::max();
    for (const auto& spk_man_pair : m_spk_managers) {
        oldestKey = std::min(oldestKey, spk_man_pair.second->GetOldestKeyPoolTime());
    }
    return oldestKey;
}

void CWallet::MarkDestinationsDirty(const std::set<CTxDestination>& destinations) {
    for (auto& entry : mapWallet) {
        CWalletTx& wtx = entry.second;
        if (wtx.m_is_cache_empty) continue;
        for (unsigned int i = 0; i < wtx.tx->vout.size(); i++) {
            CTxDestination dst;
            if (ExtractDestination(wtx.tx->vout[i].scriptPubKey, dst) && destinations.count(dst)) {
                wtx.MarkDirty();
                break;
            }
        }
    }
}

std::set<CTxDestination> CWallet::GetLabelAddresses(const std::string& label) const
{
    LOCK(cs_wallet);
    std::set<CTxDestination> result;
    for (const std::pair<const CTxDestination, CAddressBookData>& item : m_address_book)
    {
        if (item.second.IsChange()) continue;
        const CTxDestination& address = item.first;
        const std::string& strName = item.second.GetLabel();
        if (strName == label)
            result.insert(address);
    }
    return result;
}

bool ReserveDestination::GetReservedDestination(CTxDestination& dest, bool internal, bilingual_str& error)
{
    m_spk_man = pwallet->GetScriptPubKeyMan(type, internal);
    if (!m_spk_man) {
        error = strprintf(_("Error: No %s addresses available."), FormatOutputType(type));
        return false;
    }


    if (nIndex == -1)
    {
        m_spk_man->TopUp();

        CKeyPool keypool;
        if (!m_spk_man->GetReservedDestination(type, internal, address, nIndex, keypool, error)) {
            return false;
        }
        fInternal = keypool.fInternal;
    }
    dest = address;
    return true;
}

void ReserveDestination::SetBlindingPubKey(const CPubKey& blinding_pubkey, CTxDestination& dest)
{
    std::visit(SetBlindingPubKeyVisitor(blinding_pubkey), address);
    dest = address;
}

void ReserveDestination::KeepDestination()
{
    if (nIndex != -1) {
        m_spk_man->KeepDestination(nIndex, type);
    }
    nIndex = -1;
    address = CNoDestination();
}

void ReserveDestination::ReturnDestination()
{
    if (nIndex != -1) {
        m_spk_man->ReturnDestination(nIndex, fInternal, address);
    }
    nIndex = -1;
    address = CNoDestination();
}

bool CWallet::DisplayAddress(const CTxDestination& dest)
{
    CScript scriptPubKey = GetScriptForDestination(dest);
    const auto spk_man = GetScriptPubKeyMan(scriptPubKey);
    if (spk_man == nullptr) {
        return false;
    }
    auto signer_spk_man = dynamic_cast<ExternalSignerScriptPubKeyMan*>(spk_man);
    if (signer_spk_man == nullptr) {
        return false;
    }
    ExternalSigner signer = ExternalSignerScriptPubKeyMan::GetExternalSigner();
    return signer_spk_man->DisplayAddress(scriptPubKey, signer);
}

void CWallet::LockCoin(const COutPoint& output)
{
    AssertLockHeld(cs_wallet);
    setLockedCoins.insert(output);
}

void CWallet::UnlockCoin(const COutPoint& output)
{
    AssertLockHeld(cs_wallet);
    setLockedCoins.erase(output);
}

void CWallet::UnlockAllCoins()
{
    AssertLockHeld(cs_wallet);
    setLockedCoins.clear();
}

bool CWallet::IsLockedCoin(uint256 hash, unsigned int n) const
{
    AssertLockHeld(cs_wallet);
    COutPoint outpt(hash, n);

    return (setLockedCoins.count(outpt) > 0);
}

void CWallet::ListLockedCoins(std::vector<COutPoint>& vOutpts) const
{
    AssertLockHeld(cs_wallet);
    for (std::set<COutPoint>::iterator it = setLockedCoins.begin();
         it != setLockedCoins.end(); it++) {
        COutPoint outpt = (*it);
        vOutpts.push_back(outpt);
    }
}

/** @} */ // end of Actions

void CWallet::GetKeyBirthTimes(std::map<CKeyID, int64_t>& mapKeyBirth) const {
    AssertLockHeld(cs_wallet);
    mapKeyBirth.clear();

    // map in which we'll infer heights of other keys
    std::map<CKeyID, const CWalletTx::Confirmation*> mapKeyFirstBlock;
    CWalletTx::Confirmation max_confirm;
    max_confirm.block_height = GetLastBlockHeight() > 144 ? GetLastBlockHeight() - 144 : 0; // the tip can be reorganized; use a 144-block safety margin
    CHECK_NONFATAL(chain().findAncestorByHeight(GetLastBlockHash(), max_confirm.block_height, FoundBlock().hash(max_confirm.hashBlock)));

    {
        LegacyScriptPubKeyMan* spk_man = GetLegacyScriptPubKeyMan();
        assert(spk_man != nullptr);
        LOCK(spk_man->cs_KeyStore);

        // get birth times for keys with metadata
        for (const auto& entry : spk_man->mapKeyMetadata) {
            if (entry.second.nCreateTime) {
                mapKeyBirth[entry.first] = entry.second.nCreateTime;
            }
        }

        // Prepare to infer birth heights for keys without metadata
        for (const CKeyID &keyid : spk_man->GetKeys()) {
            if (mapKeyBirth.count(keyid) == 0)
                mapKeyFirstBlock[keyid] = &max_confirm;
        }

        // if there are no such keys, we're done
        if (mapKeyFirstBlock.empty())
            return;

        // find first block that affects those keys, if there are any left
        for (const auto& entry : mapWallet) {
            // iterate over all wallet transactions...
            const CWalletTx &wtx = entry.second;
            if (wtx.m_confirm.status == CWalletTx::CONFIRMED) {
                // ... which are already in a block
                for (const CTxOut &txout : wtx.tx->vout) {
                    // iterate over all their outputs
                    for (const auto &keyid : GetAffectedKeys(txout.scriptPubKey, *spk_man)) {
                        // ... and all their affected keys
                        auto rit = mapKeyFirstBlock.find(keyid);
                        if (rit != mapKeyFirstBlock.end() && wtx.m_confirm.block_height < rit->second->block_height) {
                            rit->second = &wtx.m_confirm;
                        }
                    }
                }
            }
        }
    }

    // Extract block timestamps for those keys
    for (const auto& entry : mapKeyFirstBlock) {
        int64_t block_time;
        CHECK_NONFATAL(chain().findBlock(entry.second->hashBlock, FoundBlock().time(block_time)));
        mapKeyBirth[entry.first] = block_time - TIMESTAMP_WINDOW; // block times can be 2h off
    }
}

/**
 * Compute smart timestamp for a transaction being added to the wallet.
 *
 * Logic:
 * - If sending a transaction, assign its timestamp to the current time.
 * - If receiving a transaction outside a block, assign its timestamp to the
 *   current time.
 * - If receiving a block with a future timestamp, assign all its (not already
 *   known) transactions' timestamps to the current time.
 * - If receiving a block with a past timestamp, before the most recent known
 *   transaction (that we care about), assign all its (not already known)
 *   transactions' timestamps to the same timestamp as that most-recent-known
 *   transaction.
 * - If receiving a block with a past timestamp, but after the most recent known
 *   transaction, assign all its (not already known) transactions' timestamps to
 *   the block time.
 *
 * For more information see CWalletTx::nTimeSmart,
 * https://bitcointalk.org/?topic=54527, or
 * https://github.com/bitcoin/bitcoin/pull/1393.
 */
unsigned int CWallet::ComputeTimeSmart(const CWalletTx& wtx) const
{
    unsigned int nTimeSmart = wtx.nTimeReceived;
    if (!wtx.isUnconfirmed() && !wtx.isAbandoned()) {
        int64_t blocktime;
        if (chain().findBlock(wtx.m_confirm.hashBlock, FoundBlock().time(blocktime))) {
            int64_t latestNow = wtx.nTimeReceived;
            int64_t latestEntry = 0;

            // Tolerate times up to the last timestamp in the wallet not more than 5 minutes into the future
            int64_t latestTolerated = latestNow + 300;
            const TxItems& txOrdered = wtxOrdered;
            for (auto it = txOrdered.rbegin(); it != txOrdered.rend(); ++it) {
                CWalletTx* const pwtx = it->second;
                if (pwtx == &wtx) {
                    continue;
                }
                int64_t nSmartTime;
                nSmartTime = pwtx->nTimeSmart;
                if (!nSmartTime) {
                    nSmartTime = pwtx->nTimeReceived;
                }
                if (nSmartTime <= latestTolerated) {
                    latestEntry = nSmartTime;
                    if (nSmartTime > latestNow) {
                        latestNow = nSmartTime;
                    }
                    break;
                }
            }

            nTimeSmart = std::max(latestEntry, std::min(blocktime, latestNow));
        } else {
            WalletLogPrintf("%s: found %s in block %s not in index\n", __func__, wtx.GetHash().ToString(), wtx.m_confirm.hashBlock.ToString());
        }
    }
    return nTimeSmart;
}

bool CWallet::SetAddressUsed(WalletBatch& batch, const CTxDestination& dest, bool used)
{
    const std::string key{"used"};
    if (std::get_if<CNoDestination>(&dest))
        return false;

    if (!used) {
        if (auto* data = util::FindKey(m_address_book, dest)) data->destdata.erase(key);
        return batch.EraseDestData(EncodeDestination(dest), key);
    }

    const std::string value{"1"};
    m_address_book[dest].destdata.insert(std::make_pair(key, value));
    return batch.WriteDestData(EncodeDestination(dest), key, value);
}

void CWallet::LoadDestData(const CTxDestination &dest, const std::string &key, const std::string &value)
{
    m_address_book[dest].destdata.insert(std::make_pair(key, value));
}

bool CWallet::IsAddressUsed(const CTxDestination& dest) const
{
    const std::string key{"used"};
    std::map<CTxDestination, CAddressBookData>::const_iterator i = m_address_book.find(dest);
    if(i != m_address_book.end())
    {
        CAddressBookData::StringMap::const_iterator j = i->second.destdata.find(key);
        if(j != i->second.destdata.end())
        {
            return true;
        }
    }
    return false;
}

std::vector<std::string> CWallet::GetAddressReceiveRequests() const
{
    const std::string prefix{"rr"};
    std::vector<std::string> values;
    for (const auto& address : m_address_book) {
        for (const auto& data : address.second.destdata) {
            if (!data.first.compare(0, prefix.size(), prefix)) {
                values.emplace_back(data.second);
            }
        }
    }
    return values;
}

bool CWallet::SetAddressReceiveRequest(WalletBatch& batch, const CTxDestination& dest, const std::string& id, const std::string& value)
{
    const std::string key{"rr" + id}; // "rr" prefix = "receive request" in destdata
    CAddressBookData& data = m_address_book.at(dest);
    if (value.empty()) {
        if (!batch.EraseDestData(EncodeDestination(dest), key)) return false;
        data.destdata.erase(key);
    } else {
        if (!batch.WriteDestData(EncodeDestination(dest), key, value)) return false;
        data.destdata[key] = value;
    }
    return true;
}

std::unique_ptr<WalletDatabase> MakeWalletDatabase(const std::string& name, const DatabaseOptions& options, DatabaseStatus& status, bilingual_str& error_string)
{
    // Do some checking on wallet path. It should be either a:
    //
    // 1. Path where a directory can be created.
    // 2. Path to an existing directory.
    // 3. Path to a symlink to a directory.
    // 4. For backwards compatibility, the name of a data file in -walletdir.
    const fs::path wallet_path = fsbridge::AbsPathJoin(GetWalletDir(), name);
    fs::file_type path_type = fs::symlink_status(wallet_path).type();
    if (!(path_type == fs::file_not_found || path_type == fs::directory_file ||
          (path_type == fs::symlink_file && fs::is_directory(wallet_path)) ||
          (path_type == fs::regular_file && fs::path(name).filename() == name))) {
        error_string = Untranslated(strprintf(
              "Invalid -wallet path '%s'. -wallet path should point to a directory where wallet.dat and "
              "database/log.?????????? files can be stored, a location where such a directory could be created, "
              "or (for backwards compatibility) the name of an existing data file in -walletdir (%s)",
              name, GetWalletDir()));
        status = DatabaseStatus::FAILED_BAD_PATH;
        return nullptr;
    }
    return MakeDatabase(wallet_path, options, status, error_string);
}

std::shared_ptr<CWallet> CWallet::Create(WalletContext& context, const std::string& name, std::unique_ptr<WalletDatabase> database, uint64_t wallet_creation_flags, bilingual_str& error, std::vector<bilingual_str>& warnings)
{
    interfaces::Chain* chain = context.chain;
    const std::string& walletFile = database->Filename();

    int64_t nStart = GetTimeMillis();
    // TODO: Can't use std::make_shared because we need a custom deleter but
    // should be possible to use std::allocate_shared.
    std::shared_ptr<CWallet> walletInstance(new CWallet(chain, name, std::move(database)), ReleaseWallet);
    DBErrors nLoadWalletRet = walletInstance->LoadWallet();
    if (nLoadWalletRet != DBErrors::LOAD_OK) {
        if (nLoadWalletRet == DBErrors::CORRUPT) {
            error = strprintf(_("Error loading %s: Wallet corrupted"), walletFile);
            return nullptr;
        }
        else if (nLoadWalletRet == DBErrors::NONCRITICAL_ERROR)
        {
            warnings.push_back(strprintf(_("Error reading %s! All keys read correctly, but transaction data"
                                           " or address book entries might be missing or incorrect."),
                walletFile));
        }
        else if (nLoadWalletRet == DBErrors::TOO_NEW) {
            error = strprintf(_("Error loading %s: Wallet requires newer version of %s"), walletFile, PACKAGE_NAME);
            return nullptr;
        }
        else if (nLoadWalletRet == DBErrors::NEED_REWRITE)
        {
            error = strprintf(_("Wallet needed to be rewritten: restart %s to complete"), PACKAGE_NAME);
            return nullptr;
        }
        else {
            error = strprintf(_("Error loading %s"), walletFile);
            return nullptr;
        }
    }

    // This wallet is in its first run if there are no ScriptPubKeyMans and it isn't blank or no privkeys
    const bool fFirstRun = walletInstance->m_spk_managers.empty() &&
                     !walletInstance->IsWalletFlagSet(WALLET_FLAG_DISABLE_PRIVATE_KEYS) &&
                     !walletInstance->IsWalletFlagSet(WALLET_FLAG_BLANK_WALLET);
    if (fFirstRun)
    {
        // ensure this wallet.dat can only be opened by clients supporting HD with chain split and expects no default key
        walletInstance->SetMinVersion(FEATURE_LATEST);

        walletInstance->AddWalletFlags(wallet_creation_flags);

        // Only create LegacyScriptPubKeyMan when not descriptor wallet
        if (!walletInstance->IsWalletFlagSet(WALLET_FLAG_DESCRIPTORS)) {
            walletInstance->SetupLegacyScriptPubKeyMan();
        }

        if ((wallet_creation_flags & WALLET_FLAG_EXTERNAL_SIGNER) || !(wallet_creation_flags & (WALLET_FLAG_DISABLE_PRIVATE_KEYS | WALLET_FLAG_BLANK_WALLET))) {
            LOCK(walletInstance->cs_wallet);
            if (walletInstance->IsWalletFlagSet(WALLET_FLAG_DESCRIPTORS)) {
                walletInstance->SetupDescriptorScriptPubKeyMans();
                // SetupDescriptorScriptPubKeyMans already calls SetupGeneration for us so we don't need to call SetupGeneration separately
            } else {
                // Legacy wallets need SetupGeneration here.
                for (auto spk_man : walletInstance->GetActiveScriptPubKeyMans()) {
                    if (!spk_man->SetupGeneration()) {
                        error = _("Unable to generate initial keys");
                        return nullptr;
                    }
                }
            }
        }

        if (chain) {
            walletInstance->chainStateFlushed(chain->getTipLocator());
        }
    } else if (wallet_creation_flags & WALLET_FLAG_DISABLE_PRIVATE_KEYS) {
        // Make it impossible to disable private keys after creation
        error = strprintf(_("Error loading %s: Private keys can only be disabled during creation"), walletFile);
        return NULL;
    } else if (walletInstance->IsWalletFlagSet(WALLET_FLAG_DISABLE_PRIVATE_KEYS)) {
        for (auto spk_man : walletInstance->GetActiveScriptPubKeyMans()) {
            if (spk_man->HavePrivateKeys()) {
                warnings.push_back(strprintf(_("Warning: Private keys detected in wallet {%s} with disabled private keys"), walletFile));
                break;
            }
        }
    }

    if (!gArgs.GetArg("-addresstype", "").empty()) {
        std::optional<OutputType> parsed = ParseOutputType(gArgs.GetArg("-addresstype", ""));
        if (!parsed) {
            error = strprintf(_("Unknown address type '%s'"), gArgs.GetArg("-addresstype", ""));
            return nullptr;
        }
        walletInstance->m_default_address_type = parsed.value();
    }

    if (!gArgs.GetArg("-changetype", "").empty()) {
        std::optional<OutputType> parsed = ParseOutputType(gArgs.GetArg("-changetype", ""));
        if (!parsed) {
            error = strprintf(_("Unknown change type '%s'"), gArgs.GetArg("-changetype", ""));
            return nullptr;
        }
        walletInstance->m_default_change_type = parsed.value();
    }

    if (gArgs.IsArgSet("-mintxfee")) {
        std::optional<CAmount> min_tx_fee = ParseMoney(gArgs.GetArg("-mintxfee", ""));
        if (!min_tx_fee || min_tx_fee.value() == 0) {
            error = AmountErrMsg("mintxfee", gArgs.GetArg("-mintxfee", ""));
            return nullptr;
        } else if (min_tx_fee.value() > HIGH_TX_FEE_PER_KB) {
            warnings.push_back(AmountHighWarn("-mintxfee") + Untranslated(" ") +
                               _("This is the minimum transaction fee you pay on every transaction."));
        }

        walletInstance->m_min_fee = CFeeRate{min_tx_fee.value()};
    }

    if (gArgs.IsArgSet("-maxapsfee")) {
        const std::string max_aps_fee{gArgs.GetArg("-maxapsfee", "")};
        if (max_aps_fee == "-1") {
            walletInstance->m_max_aps_fee = -1;
        } else if (std::optional<CAmount> max_fee = ParseMoney(max_aps_fee)) {
            if (max_fee.value() > HIGH_APS_FEE) {
                warnings.push_back(AmountHighWarn("-maxapsfee") + Untranslated(" ") +
                                  _("This is the maximum transaction fee you pay (in addition to the normal fee) to prioritize partial spend avoidance over regular coin selection."));
            }
            walletInstance->m_max_aps_fee = max_fee.value();
        } else {
            error = AmountErrMsg("maxapsfee", max_aps_fee);
            return nullptr;
        }
    }

    if (gArgs.IsArgSet("-fallbackfee")) {
        std::optional<CAmount> fallback_fee = ParseMoney(gArgs.GetArg("-fallbackfee", ""));
        if (!fallback_fee) {
            error = strprintf(_("Invalid amount for -fallbackfee=<amount>: '%s'"), gArgs.GetArg("-fallbackfee", ""));
            return nullptr;
        } else if (fallback_fee.value() > HIGH_TX_FEE_PER_KB) {
            warnings.push_back(AmountHighWarn("-fallbackfee") + Untranslated(" ") +
                               _("This is the transaction fee you may pay when fee estimates are not available."));
        }
<<<<<<< HEAD
        walletInstance->m_fallback_fee = CFeeRate(nFeePerK);
    } else {
        // ELEMENTS: re-enable fallbackfee at 0.1 sat/byte
        walletInstance->m_fallback_fee = CFeeRate(100);
=======
        walletInstance->m_fallback_fee = CFeeRate{fallback_fee.value()};
>>>>>>> 61a843e4
    }

    // Disable fallback fee in case value was set to 0, enable if non-null value
    walletInstance->m_allow_fallback_fee = walletInstance->m_fallback_fee.GetFeePerK() != 0;

    if (gArgs.IsArgSet("-discardfee")) {
        std::optional<CAmount> discard_fee = ParseMoney(gArgs.GetArg("-discardfee", ""));
        if (!discard_fee) {
            error = strprintf(_("Invalid amount for -discardfee=<amount>: '%s'"), gArgs.GetArg("-discardfee", ""));
            return nullptr;
        } else if (discard_fee.value() > HIGH_TX_FEE_PER_KB) {
            warnings.push_back(AmountHighWarn("-discardfee") + Untranslated(" ") +
                               _("This is the transaction fee you may discard if change is smaller than dust at this level"));
        }
        walletInstance->m_discard_rate = CFeeRate{discard_fee.value()};
    }

    if (gArgs.IsArgSet("-paytxfee")) {
        std::optional<CAmount> pay_tx_fee = ParseMoney(gArgs.GetArg("-paytxfee", ""));
        if (!pay_tx_fee) {
            error = AmountErrMsg("paytxfee", gArgs.GetArg("-paytxfee", ""));
            return nullptr;
        } else if (pay_tx_fee.value() > HIGH_TX_FEE_PER_KB) {
            warnings.push_back(AmountHighWarn("-paytxfee") + Untranslated(" ") +
                               _("This is the transaction fee you will pay if you send a transaction."));
        }

        walletInstance->m_pay_tx_fee = CFeeRate{pay_tx_fee.value(), 1000};

        if (chain && walletInstance->m_pay_tx_fee < chain->relayMinFee()) {
            error = strprintf(_("Invalid amount for -paytxfee=<amount>: '%s' (must be at least %s)"),
                gArgs.GetArg("-paytxfee", ""), chain->relayMinFee().ToString());
            return nullptr;
        }
    }

    if (gArgs.IsArgSet("-maxtxfee")) {
        std::optional<CAmount> max_fee = ParseMoney(gArgs.GetArg("-maxtxfee", ""));
        if (!max_fee) {
            error = AmountErrMsg("maxtxfee", gArgs.GetArg("-maxtxfee", ""));
            return nullptr;
        } else if (max_fee.value() > HIGH_MAX_TX_FEE) {
            warnings.push_back(_("-maxtxfee is set very high! Fees this large could be paid on a single transaction."));
        }

        if (chain && CFeeRate{max_fee.value(), 1000} < chain->relayMinFee()) {
            error = strprintf(_("Invalid amount for -maxtxfee=<amount>: '%s' (must be at least the minrelay fee of %s to prevent stuck transactions)"),
                gArgs.GetArg("-maxtxfee", ""), chain->relayMinFee().ToString());
            return nullptr;
        }

        walletInstance->m_default_max_tx_fee = max_fee.value();
    }

    if (chain && chain->relayMinFee().GetFeePerK() > HIGH_TX_FEE_PER_KB) {
        warnings.push_back(AmountHighWarn("-minrelaytxfee") + Untranslated(" ") +
                           _("The wallet will avoid paying less than the minimum relay fee."));
    }

    walletInstance->m_confirm_target = gArgs.GetArg("-txconfirmtarget", DEFAULT_TX_CONFIRM_TARGET);
    walletInstance->m_spend_zero_conf_change = gArgs.GetBoolArg("-spendzeroconfchange", DEFAULT_SPEND_ZEROCONF_CHANGE);
    walletInstance->m_signal_rbf = gArgs.GetBoolArg("-walletrbf", DEFAULT_WALLET_RBF);

    walletInstance->WalletLogPrintf("Wallet completed loading in %15dms\n", GetTimeMillis() - nStart);

    // Try to top up keypool. No-op if the wallet is locked.
    walletInstance->TopUpKeyPool();

    LOCK(walletInstance->cs_wallet);

    if (chain && !AttachChain(walletInstance, *chain, error, warnings)) {
        return nullptr;
    }

    {
        LOCK(context.wallets_mutex);
        for (auto& load_wallet : context.wallet_load_fns) {
            load_wallet(interfaces::MakeWallet(context, walletInstance));
        }
    }

    walletInstance->SetBroadcastTransactions(gArgs.GetBoolArg("-walletbroadcast", DEFAULT_WALLETBROADCAST));

    {
        walletInstance->WalletLogPrintf("setKeyPool.size() = %u\n",      walletInstance->GetKeyPoolSize());
        walletInstance->WalletLogPrintf("mapWallet.size() = %u\n",       walletInstance->mapWallet.size());
        walletInstance->WalletLogPrintf("m_address_book.size() = %u\n",  walletInstance->m_address_book.size());
    }

    return walletInstance;
}

bool CWallet::AttachChain(const std::shared_ptr<CWallet>& walletInstance, interfaces::Chain& chain, bilingual_str& error, std::vector<bilingual_str>& warnings)
{
    LOCK(walletInstance->cs_wallet);
    // allow setting the chain if it hasn't been set already but prevent changing it
    assert(!walletInstance->m_chain || walletInstance->m_chain == &chain);
    walletInstance->m_chain = &chain;

    // Register wallet with validationinterface. It's done before rescan to avoid
    // missing block connections between end of rescan and validation subscribing.
    // Because of wallet lock being hold, block connection notifications are going to
    // be pending on the validation-side until lock release. It's likely to have
    // block processing duplicata (if rescan block range overlaps with notification one)
    // but we guarantee at least than wallet state is correct after notifications delivery.
    // This is temporary until rescan and notifications delivery are unified under same
    // interface.
    walletInstance->m_chain_notifications_handler = walletInstance->chain().handleNotifications(walletInstance);

    int rescan_height = 0;
    if (!gArgs.GetBoolArg("-rescan", false))
    {
        WalletBatch batch(walletInstance->GetDatabase());
        CBlockLocator locator;
        if (batch.ReadBestBlock(locator)) {
            if (const std::optional<int> fork_height = chain.findLocatorFork(locator)) {
                rescan_height = *fork_height;
            }
        }
    }

    const std::optional<int> tip_height = chain.getHeight();
    if (tip_height) {
        walletInstance->m_last_block_processed = chain.getBlockHash(*tip_height);
        walletInstance->m_last_block_processed_height = *tip_height;
    } else {
        walletInstance->m_last_block_processed.SetNull();
        walletInstance->m_last_block_processed_height = -1;
    }

    if (tip_height && *tip_height != rescan_height)
    {
        if (chain.havePruned()) {
            int block_height = *tip_height;
            while (block_height > 0 && chain.haveBlockOnDisk(block_height - 1) && rescan_height != block_height) {
                --block_height;
            }

            if (rescan_height != block_height) {
                // We can't rescan beyond non-pruned blocks, stop and throw an error.
                // This might happen if a user uses an old wallet within a pruned node
                // or if they ran -disablewallet for a longer time, then decided to re-enable
                // Exit early and print an error.
                // If a block is pruned after this check, we will load the wallet,
                // but fail the rescan with a generic error.
                error = _("Prune: last wallet synchronisation goes beyond pruned data. You need to -reindex (download the whole blockchain again in case of pruned node)");
                return false;
            }
        }

        chain.initMessage(_("Rescanning…").translated);
        walletInstance->WalletLogPrintf("Rescanning last %i blocks (from block %i)...\n", *tip_height - rescan_height, rescan_height);

        // No need to read and scan block if block was created before
        // our wallet birthday (as adjusted for block time variability)
        std::optional<int64_t> time_first_key;
        for (auto spk_man : walletInstance->GetAllScriptPubKeyMans()) {
            int64_t time = spk_man->GetTimeFirstKey();
            if (!time_first_key || time < *time_first_key) time_first_key = time;
        }
        if (time_first_key) {
            chain.findFirstBlockWithTimeAndHeight(*time_first_key - TIMESTAMP_WINDOW, rescan_height, FoundBlock().height(rescan_height));
        }

        {
            WalletRescanReserver reserver(*walletInstance);
            if (!reserver.reserve() || (ScanResult::SUCCESS != walletInstance->ScanForWalletTransactions(chain.getBlockHash(rescan_height), rescan_height, {} /* max height */, reserver, true /* update */).status)) {
                error = _("Failed to rescan the wallet during initialization");
                return false;
            }
        }
        walletInstance->chainStateFlushed(chain.getTipLocator());
        walletInstance->GetDatabase().IncrementUpdateCounter();
    }

    return true;
}

const CAddressBookData* CWallet::FindAddressBookEntry(const CTxDestination& dest, bool allow_change) const
{
    const auto& address_book_it = m_address_book.find(dest);
    if (address_book_it == m_address_book.end()) return nullptr;
    if ((!allow_change) && address_book_it->second.IsChange()) {
        return nullptr;
    }
    return &address_book_it->second;
}

bool CWallet::UpgradeWallet(int version, bilingual_str& error)
{
    int prev_version = GetVersion();
    if (version == 0) {
        WalletLogPrintf("Performing wallet upgrade to %i\n", FEATURE_LATEST);
        version = FEATURE_LATEST;
    } else {
        WalletLogPrintf("Allowing wallet upgrade up to %i\n", version);
    }
    if (version < prev_version) {
        error = strprintf(_("Cannot downgrade wallet from version %i to version %i. Wallet version unchanged."), prev_version, version);
        return false;
    }

    LOCK(cs_wallet);

    // Do not upgrade versions to any version between HD_SPLIT and FEATURE_PRE_SPLIT_KEYPOOL unless already supporting HD_SPLIT
    if (!CanSupportFeature(FEATURE_HD_SPLIT) && version >= FEATURE_HD_SPLIT && version < FEATURE_PRE_SPLIT_KEYPOOL) {
        error = strprintf(_("Cannot upgrade a non HD split wallet from version %i to version %i without upgrading to support pre-split keypool. Please use version %i or no version specified."), prev_version, version, FEATURE_PRE_SPLIT_KEYPOOL);
        return false;
    }

    // Permanently upgrade to the version
    SetMinVersion(GetClosestWalletFeature(version));

    for (auto spk_man : GetActiveScriptPubKeyMans()) {
        if (!spk_man->Upgrade(prev_version, version, error)) {
            return false;
        }
    }
    return true;
}

void CWallet::postInitProcess()
{
    LOCK(cs_wallet);

    // Add wallet transactions that aren't already in a block to mempool
    // Do this here as mempool requires genesis block to be loaded
    ReacceptWalletTransactions();

    // Update wallet transactions with current mempool transactions.
    chain().requestMempoolTransactions(*this);
}

bool CWallet::BackupWallet(const std::string& strDest) const
{
    return GetDatabase().Backup(strDest);
}

CKeyPool::CKeyPool()
{
    nTime = GetTime();
    fInternal = false;
    m_pre_split = false;
}

CKeyPool::CKeyPool(const CPubKey& vchPubKeyIn, bool internalIn)
{
    nTime = GetTime();
    vchPubKey = vchPubKeyIn;
    fInternal = internalIn;
    m_pre_split = false;
}

int CWalletTx::GetDepthInMainChain() const
{
    assert(pwallet != nullptr);
    AssertLockHeld(pwallet->cs_wallet);
    if (isUnconfirmed() || isAbandoned()) return 0;

    return (pwallet->GetLastBlockHeight() - m_confirm.block_height + 1) * (isConflicted() ? -1 : 1);
}

int CWalletTx::GetBlocksToMaturity() const
{
    if (!IsCoinBase())
        return 0;
    int chain_depth = GetDepthInMainChain();
    assert(chain_depth >= 0); // coinbase tx should not be conflicted
    return std::max(0, (COINBASE_MATURITY+1) - chain_depth);
}

bool CWalletTx::IsImmatureCoinBase() const
{
    // note GetBlocksToMaturity is 0 for non-coinbase tx
    return GetBlocksToMaturity() > 0;
}

bool CWallet::IsCrypted() const
{
    return HasEncryptionKeys();
}

bool CWallet::IsLocked() const
{
    if (!IsCrypted()) {
        return false;
    }
    LOCK(cs_wallet);
    return vMasterKey.empty();
}

bool CWallet::Lock()
{
    if (!IsCrypted())
        return false;

    {
        LOCK(cs_wallet);
        vMasterKey.clear();
    }

    NotifyStatusChanged(this);
    return true;
}

bool CWallet::Unlock(const CKeyingMaterial& vMasterKeyIn, bool accept_no_keys)
{
    {
        LOCK(cs_wallet);
        for (const auto& spk_man_pair : m_spk_managers) {
            if (!spk_man_pair.second->CheckDecryptionKey(vMasterKeyIn, accept_no_keys)) {
                return false;
            }
        }
        vMasterKey = vMasterKeyIn;
    }
    NotifyStatusChanged(this);
    return true;
}

std::set<ScriptPubKeyMan*> CWallet::GetActiveScriptPubKeyMans() const
{
    std::set<ScriptPubKeyMan*> spk_mans;
    for (bool internal : {false, true}) {
        for (OutputType t : OUTPUT_TYPES) {
            auto spk_man = GetScriptPubKeyMan(t, internal);
            if (spk_man) {
                spk_mans.insert(spk_man);
            }
        }
    }
    return spk_mans;
}

std::set<ScriptPubKeyMan*> CWallet::GetAllScriptPubKeyMans() const
{
    std::set<ScriptPubKeyMan*> spk_mans;
    for (const auto& spk_man_pair : m_spk_managers) {
        spk_mans.insert(spk_man_pair.second.get());
    }
    return spk_mans;
}

ScriptPubKeyMan* CWallet::GetScriptPubKeyMan(const OutputType& type, bool internal) const
{
    const std::map<OutputType, ScriptPubKeyMan*>& spk_managers = internal ? m_internal_spk_managers : m_external_spk_managers;
    std::map<OutputType, ScriptPubKeyMan*>::const_iterator it = spk_managers.find(type);
    if (it == spk_managers.end()) {
        return nullptr;
    }
    return it->second;
}

std::set<ScriptPubKeyMan*> CWallet::GetScriptPubKeyMans(const CScript& script, SignatureData& sigdata) const
{
    std::set<ScriptPubKeyMan*> spk_mans;
    for (const auto& spk_man_pair : m_spk_managers) {
        if (spk_man_pair.second->CanProvide(script, sigdata)) {
            spk_mans.insert(spk_man_pair.second.get());
        }
    }
    return spk_mans;
}

ScriptPubKeyMan* CWallet::GetScriptPubKeyMan(const CScript& script) const
{
    SignatureData sigdata;
    for (const auto& spk_man_pair : m_spk_managers) {
        if (spk_man_pair.second->CanProvide(script, sigdata)) {
            return spk_man_pair.second.get();
        }
    }
    return nullptr;
}

const CKeyingMaterial& CWallet::GetEncryptionKey() const
{
    return vMasterKey;
}

bool CWallet::HasEncryptionKeys() const
{
    return !mapMasterKeys.empty();
}

ScriptPubKeyMan* CWallet::GetScriptPubKeyMan(const uint256& id) const
{
    if (m_spk_managers.count(id) > 0) {
        return m_spk_managers.at(id).get();
    }
    return nullptr;
}

std::unique_ptr<SigningProvider> CWallet::GetSolvingProvider(const CScript& script) const
{
    SignatureData sigdata;
    return GetSolvingProvider(script, sigdata);
}

std::unique_ptr<SigningProvider> CWallet::GetSolvingProvider(const CScript& script, SignatureData& sigdata) const
{
    for (const auto& spk_man_pair : m_spk_managers) {
        if (spk_man_pair.second->CanProvide(script, sigdata)) {
            return spk_man_pair.second->GetSolvingProvider(script);
        }
    }
    return nullptr;
}

LegacyScriptPubKeyMan* CWallet::GetLegacyScriptPubKeyMan() const
{
    if (IsWalletFlagSet(WALLET_FLAG_DESCRIPTORS)) {
        return nullptr;
    }
    // Legacy wallets only have one ScriptPubKeyMan which is a LegacyScriptPubKeyMan.
    // Everything in m_internal_spk_managers and m_external_spk_managers point to the same legacyScriptPubKeyMan.
    auto it = m_internal_spk_managers.find(OutputType::LEGACY);
    if (it == m_internal_spk_managers.end()) return nullptr;
    return dynamic_cast<LegacyScriptPubKeyMan*>(it->second);
}

LegacyScriptPubKeyMan* CWallet::GetOrCreateLegacyScriptPubKeyMan()
{
    SetupLegacyScriptPubKeyMan();
    return GetLegacyScriptPubKeyMan();
}

void CWallet::SetupLegacyScriptPubKeyMan()
{
    if (!m_internal_spk_managers.empty() || !m_external_spk_managers.empty() || !m_spk_managers.empty() || IsWalletFlagSet(WALLET_FLAG_DESCRIPTORS)) {
        return;
    }

    auto spk_manager = std::unique_ptr<ScriptPubKeyMan>(new LegacyScriptPubKeyMan(*this));
    for (const auto& type : LEGACY_OUTPUT_TYPES) {
        m_internal_spk_managers[type] = spk_manager.get();
        m_external_spk_managers[type] = spk_manager.get();
    }
    m_spk_managers[spk_manager->GetID()] = std::move(spk_manager);
}

//
// ELEMENTS WALLET ADDITIONS
//

bool CWallet::SetOnlinePubKey(const CPubKey& online_key_in)
{
    LOCK(cs_wallet);
    if (!WalletBatch(GetDatabase()).WriteOnlineKey(online_key_in)) {
        return false;
    }
    online_key = online_key_in;
    return true;
}

bool CWallet::SetOfflineXPubKey(const CExtPubKey& offline_xpub_in)
{
    LOCK(cs_wallet);
    if (!WalletBatch(GetDatabase()).WriteOfflineXPubKey(offline_xpub_in)) {
        return false;
    }
    offline_xpub = offline_xpub_in;
    return true;
}

bool CWallet::SetOfflineDescriptor(const std::string& offline_desc_in)
{
    LOCK(cs_wallet);
    if (!WalletBatch(GetDatabase()).WriteOfflineDescriptor(offline_desc_in)) {
        return false;
    }
    offline_desc = offline_desc_in;
    return true;
}

bool CWallet::SetOfflineCounter(int counter) {
    LOCK(cs_wallet);
    if (!WalletBatch(GetDatabase()).WriteOfflineCounter(counter)) {
        return false;
    }
    offline_counter = counter;
    return true;
}

unsigned int CWalletTx::GetPseudoInputOffset(const unsigned int input_index, const bool reissuance_token) const
{
    // There is no mapValue space for null issuances
    assert(reissuance_token ? !tx->vin[input_index].assetIssuance.nInflationKeys.IsNull() : !tx->vin[input_index].assetIssuance.nAmount.IsNull());
    unsigned int mapvalue_loc = 0;
    for (unsigned int i = 0; i < tx->vin.size()*2; i++) {
        if (input_index == i/2 && (reissuance_token ? 1 : 0) == i % 2) {
            break;
        }
        if (!tx->vin[i/2].assetIssuance.IsNull()) {
            if ((i % 2 == 0 && !tx->vin[i/2].assetIssuance.nAmount.IsNull()) ||
                    (i % 2 == 1 && !tx->vin[i/2].assetIssuance.nInflationKeys.IsNull())) {
                mapvalue_loc++;
            }
        }
    }
    return mapvalue_loc;
}

void CWalletTx::SetBlindingData(const unsigned int map_index, const CPubKey& blinding_pubkey, const CAmount value, const uint256& value_factor, const CAsset& asset, const uint256& asset_factor)
{
    if (mapValue["blindingdata"].size() < (map_index + 1) * 138) {
        mapValue["blindingdata"].resize((tx->vout.size() + GetNumIssuances(*tx)) * 138);
    }

    unsigned char* it = (unsigned char*)(&mapValue["blindingdata"][0]) + 138 * map_index;

    *it = 1;
    memcpy(&*(it + 1), &value, 8);
    memcpy(&*(it + 9), value_factor.begin(), 32);
    memcpy(&*(it + 41), asset_factor.begin(), 32);
    memcpy(&*(it + 73), asset.begin(), 32);
    if (blinding_pubkey.IsFullyValid()) {
        memcpy(&*(it + 105), blinding_pubkey.begin(), 33);
    } else {
        memset(&*(it + 105), 0, 33);
    }

}

void CWalletTx::GetBlindingData(const unsigned int map_index, const std::vector<unsigned char>& vchRangeproof, const CConfidentialValue& conf_value, const CConfidentialAsset& conf_asset, const CConfidentialNonce nonce, const CScript& scriptPubKey, CPubKey* blinding_pubkey_out, CAmount* value_out, uint256* value_factor_out, CAsset* asset_out, uint256* asset_factor_out) const
{
    // Blinding data is cached in a serialized record mapWallet["blindingdata"].
    // It contains a concatenation byte vectors, 74 bytes per txout or pseudo-input.
    // Each consists of:
    // * 1 byte boolean marker (has the output been computed)?
    // * 8 bytes value (-1 if unknown)
    // * 32 bytes value blinding factor
    // * 32 bytes asset blinding factor
    // * 32 bytes asset
    // * 33 bytes blinding pubkey (ECDH pubkey of the destination)
    // This is really ugly, and should use CDataStream serialization instead.

    if (mapValue["blindingdata"].size() < (map_index + 1) * 138) {
        mapValue["blindingdata"].resize((tx->vout.size() + GetNumIssuances(*tx)) * 138);
    }

    unsigned char* it = (unsigned char*)(&mapValue["blindingdata"][0]) + 138 * map_index;

    CAmount amount = -1;
    CPubKey pubkey;
    uint256 value_factor;
    CAsset asset_tag;
    uint256 asset_factor;

    if (*it == 1) {
        memcpy(&amount, &*(it + 1), 8);
        memcpy(value_factor.begin(), &*(it + 9), 32);
        memcpy(asset_factor.begin(), &*(it + 41), 32);
        memcpy(asset_tag.begin(), &*(it + 73), 32);
        pubkey.Set(it + 105, it + 138);

        if (amount != -1 && conf_value.IsExplicit()) {
            assert(conf_value.GetAmount() == amount);
        }
    } else {
        pwallet->ComputeBlindingData(conf_value, conf_asset, nonce, scriptPubKey, vchRangeproof, amount, pubkey, value_factor, asset_tag, asset_factor);
        *it = 1;
        memcpy(&*(it + 1), &amount, 8);
        memcpy(&*(it + 9), value_factor.begin(), 32);
        memcpy(&*(it + 41), asset_factor.begin(), 32);
        memcpy(&*(it + 73), asset_tag.begin(), 32);
        if (pubkey.IsFullyValid()) {
            memcpy(&*(it + 105), pubkey.begin(), 33);
        } else {
            memset(&*(it + 105), 0, 33);
        }
    }

    if (value_out) *value_out = amount;
    if (blinding_pubkey_out) *blinding_pubkey_out = pubkey;
    if (value_factor_out) *value_factor_out = value_factor;
    if (asset_factor_out) *asset_factor_out = asset_factor;
    if (asset_out) *asset_out = asset_tag;
}

void CWalletTx::GetNonIssuanceBlindingData(const unsigned int output_index, CPubKey* blinding_pubkey_out, CAmount* value_out, uint256* value_factor_out, CAsset* asset_out, uint256* asset_factor_out) const {
    assert(output_index < tx->vout.size());
    const CTxOut& out = tx->vout[output_index];
    const CTxWitness& wit = tx->witness;
    GetBlindingData(output_index, wit.vtxoutwit.size() <= output_index ? std::vector<unsigned char>() : wit.vtxoutwit[output_index].vchRangeproof, out.nValue, out.nAsset, out.nNonce, out.scriptPubKey,
        blinding_pubkey_out, value_out, value_factor_out, asset_out, asset_factor_out);
}

void CWallet::ConnectScriptPubKeyManNotifiers()
{
    for (const auto& spk_man : GetActiveScriptPubKeyMans()) {
        spk_man->NotifyWatchonlyChanged.connect(NotifyWatchonlyChanged);
        spk_man->NotifyCanGetAddressesChanged.connect(NotifyCanGetAddressesChanged);
    }
}

void CWallet::LoadDescriptorScriptPubKeyMan(uint256 id, WalletDescriptor& desc)
{
    if (IsWalletFlagSet(WALLET_FLAG_EXTERNAL_SIGNER)) {
        auto spk_manager = std::unique_ptr<ScriptPubKeyMan>(new ExternalSignerScriptPubKeyMan(*this, desc));
        m_spk_managers[id] = std::move(spk_manager);
    } else {
        auto spk_manager = std::unique_ptr<ScriptPubKeyMan>(new DescriptorScriptPubKeyMan(*this, desc));
        m_spk_managers[id] = std::move(spk_manager);
    }
}

void CWallet::SetupDescriptorScriptPubKeyMans()
{
    AssertLockHeld(cs_wallet);

    if (!IsWalletFlagSet(WALLET_FLAG_EXTERNAL_SIGNER)) {
        // Make a seed
        CKey seed_key;
        seed_key.MakeNewKey(true);
        CPubKey seed = seed_key.GetPubKey();
        assert(seed_key.VerifyPubKey(seed));

        // Get the extended key
        CExtKey master_key;
        master_key.SetSeed(seed_key.begin(), seed_key.size());

        for (bool internal : {false, true}) {
            for (OutputType t : OUTPUT_TYPES) {
                if (t == OutputType::BECH32M) {
                    // Skip taproot (bech32m) for now
                    // TODO: Setup taproot (bech32m) descriptors by default
                    continue;
                }
                auto spk_manager = std::unique_ptr<DescriptorScriptPubKeyMan>(new DescriptorScriptPubKeyMan(*this));
                if (IsCrypted()) {
                    if (IsLocked()) {
                        throw std::runtime_error(std::string(__func__) + ": Wallet is locked, cannot setup new descriptors");
                    }
                    if (!spk_manager->CheckDecryptionKey(vMasterKey) && !spk_manager->Encrypt(vMasterKey, nullptr)) {
                        throw std::runtime_error(std::string(__func__) + ": Could not encrypt new descriptors");
                    }
                }
                spk_manager->SetupDescriptorGeneration(master_key, t, internal);
                uint256 id = spk_manager->GetID();
                m_spk_managers[id] = std::move(spk_manager);
                AddActiveScriptPubKeyMan(id, t, internal);
            }
        }
    } else {
        ExternalSigner signer = ExternalSignerScriptPubKeyMan::GetExternalSigner();

        // TODO: add account parameter
        int account = 0;
        UniValue signer_res = signer.GetDescriptors(account);

        if (!signer_res.isObject()) throw std::runtime_error(std::string(__func__) + ": Unexpected result");
        for (bool internal : {false, true}) {
            const UniValue& descriptor_vals = find_value(signer_res, internal ? "internal" : "receive");
            if (!descriptor_vals.isArray()) throw std::runtime_error(std::string(__func__) + ": Unexpected result");
            for (const UniValue& desc_val : descriptor_vals.get_array().getValues()) {
                std::string desc_str = desc_val.getValStr();
                FlatSigningProvider keys;
                std::string dummy_error;
                std::unique_ptr<Descriptor> desc = Parse(desc_str, keys, dummy_error, false);
                if (!desc->GetOutputType()) {
                    continue;
                }
                OutputType t =  *desc->GetOutputType();
                auto spk_manager = std::unique_ptr<ExternalSignerScriptPubKeyMan>(new ExternalSignerScriptPubKeyMan(*this));
                spk_manager->SetupDescriptor(std::move(desc));
                uint256 id = spk_manager->GetID();
                m_spk_managers[id] = std::move(spk_manager);
                AddActiveScriptPubKeyMan(id, t, internal);
            }
        }
    }
}

void CWallet::AddActiveScriptPubKeyMan(uint256 id, OutputType type, bool internal)
{
    WalletBatch batch(GetDatabase());
    if (!batch.WriteActiveScriptPubKeyMan(static_cast<uint8_t>(type), id, internal)) {
        throw std::runtime_error(std::string(__func__) + ": writing active ScriptPubKeyMan id failed");
    }
    LoadActiveScriptPubKeyMan(id, type, internal);
}

void CWallet::LoadActiveScriptPubKeyMan(uint256 id, OutputType type, bool internal)
{
    // Activating ScriptPubKeyManager for a given output and change type is incompatible with legacy wallets.
    // Legacy wallets have only one ScriptPubKeyManager and it's active for all output and change types.
    Assert(IsWalletFlagSet(WALLET_FLAG_DESCRIPTORS));

    WalletLogPrintf("Setting spkMan to active: id = %s, type = %d, internal = %d\n", id.ToString(), static_cast<int>(type), static_cast<int>(internal));
    auto& spk_mans = internal ? m_internal_spk_managers : m_external_spk_managers;
    auto& spk_mans_other = internal ? m_external_spk_managers : m_internal_spk_managers;
    auto spk_man = m_spk_managers.at(id).get();
    spk_mans[type] = spk_man;

    if (spk_mans_other[type] == spk_man) {
        spk_mans_other.erase(type);
    }

    NotifyCanGetAddressesChanged();
}

void CWallet::DeactivateScriptPubKeyMan(uint256 id, OutputType type, bool internal)
{
    auto spk_man = GetScriptPubKeyMan(type, internal);
    if (spk_man != nullptr && spk_man->GetID() == id) {
        WalletLogPrintf("Deactivate spkMan: id = %s, type = %d, internal = %d\n", id.ToString(), static_cast<int>(type), static_cast<int>(internal));
        WalletBatch batch(GetDatabase());
        if (!batch.EraseActiveScriptPubKeyMan(static_cast<uint8_t>(type), internal)) {
            throw std::runtime_error(std::string(__func__) + ": erasing active ScriptPubKeyMan id failed");
        }

        auto& spk_mans = internal ? m_internal_spk_managers : m_external_spk_managers;
        spk_mans.erase(type);
    }

    NotifyCanGetAddressesChanged();
}

bool CWallet::IsLegacy() const
{
    if (m_internal_spk_managers.count(OutputType::LEGACY) == 0) {
        return false;
    }
    auto spk_man = dynamic_cast<LegacyScriptPubKeyMan*>(m_internal_spk_managers.at(OutputType::LEGACY));
    return spk_man != nullptr;
}

DescriptorScriptPubKeyMan* CWallet::GetDescriptorScriptPubKeyMan(const WalletDescriptor& desc) const
{
    for (auto& spk_man_pair : m_spk_managers) {
        // Try to downcast to DescriptorScriptPubKeyMan then check if the descriptors match
        DescriptorScriptPubKeyMan* spk_manager = dynamic_cast<DescriptorScriptPubKeyMan*>(spk_man_pair.second.get());
        if (spk_manager != nullptr && spk_manager->HasWalletDescriptor(desc)) {
            return spk_manager;
        }
    }

    return nullptr;
}

ScriptPubKeyMan* CWallet::AddWalletDescriptor(WalletDescriptor& desc, const FlatSigningProvider& signing_provider, const std::string& label, bool internal)
{
    if (!IsWalletFlagSet(WALLET_FLAG_DESCRIPTORS)) {
        WalletLogPrintf("Cannot add WalletDescriptor to a non-descriptor wallet\n");
        return nullptr;
    }

    LOCK(cs_wallet);
    auto spk_man = GetDescriptorScriptPubKeyMan(desc);
    if (spk_man) {
        WalletLogPrintf("Update existing descriptor: %s\n", desc.descriptor->ToString());
        spk_man->UpdateWalletDescriptor(desc);
    } else {
        auto new_spk_man = std::unique_ptr<DescriptorScriptPubKeyMan>(new DescriptorScriptPubKeyMan(*this, desc));
        spk_man = new_spk_man.get();

        // Save the descriptor to memory
        m_spk_managers[new_spk_man->GetID()] = std::move(new_spk_man);
    }

    // Add the private keys to the descriptor
    for (const auto& entry : signing_provider.keys) {
        const CKey& key = entry.second;
        spk_man->AddDescriptorKey(key, key.GetPubKey());
    }

    // Top up key pool, the manager will generate new scriptPubKeys internally
    if (!spk_man->TopUp()) {
        WalletLogPrintf("Could not top up scriptPubKeys\n");
        return nullptr;
    }

    // Apply the label if necessary
    // Note: we disable labels for ranged descriptors
    if (!desc.descriptor->IsRange()) {
        auto script_pub_keys = spk_man->GetScriptPubKeys();
        if (script_pub_keys.empty()) {
            WalletLogPrintf("Could not generate scriptPubKeys (cache is empty)\n");
            return nullptr;
        }

        CTxDestination dest;
        if (!internal && ExtractDestination(script_pub_keys.at(0), dest)) {
            SetAddressBook(dest, label, "receive");
        }
    }

    // Save the descriptor to DB
    spk_man->WriteDescriptor();

    return spk_man;
}

CAmount CWalletTx::GetOutputValueOut(unsigned int output_index) const {
    CAmount ret;
    GetNonIssuanceBlindingData(output_index, nullptr, &ret, nullptr, nullptr, nullptr);
    return ret;
}

uint256 CWalletTx::GetOutputAmountBlindingFactor(unsigned int output_index) const {
    uint256 ret;
    GetNonIssuanceBlindingData(output_index, nullptr, nullptr, &ret, nullptr, nullptr);
    return ret;
}

uint256 CWalletTx::GetOutputAssetBlindingFactor(unsigned int output_index) const {
    uint256 ret;
    GetNonIssuanceBlindingData(output_index, nullptr, nullptr, nullptr, nullptr, &ret);
    return ret;
}

CAsset CWalletTx::GetOutputAsset(unsigned int output_index) const {
    CAsset ret;
    GetNonIssuanceBlindingData(output_index, nullptr, nullptr, nullptr, &ret, nullptr);
    return ret;
}

CPubKey CWalletTx::GetOutputBlindingPubKey(unsigned int output_index) const {
    CPubKey ret;
    GetNonIssuanceBlindingData(output_index, &ret, nullptr, nullptr, nullptr, nullptr);
    return ret;
}

void CWalletTx::GetIssuanceAssets(unsigned int input_index, CAsset* out_asset, CAsset* out_reissuance_token) const {
    assert(input_index < tx->vin.size());
    const CAssetIssuance& issuance = tx->vin[input_index].assetIssuance;

    if (out_asset && issuance.nAmount.IsNull()) {
        out_asset->SetNull();
        out_asset = nullptr;
    }
    if (out_reissuance_token && issuance.nInflationKeys.IsNull()) {
        out_reissuance_token->SetNull();
        out_reissuance_token = nullptr;
    }
    if (!(out_asset || out_reissuance_token)) return;

    if (issuance.assetBlindingNonce.IsNull()) {
        uint256 entropy;
        GenerateAssetEntropy(entropy, tx->vin[input_index].prevout, issuance.assetEntropy);
        if (out_reissuance_token) {
            CalculateReissuanceToken(*out_reissuance_token, entropy, issuance.nAmount.IsCommitment());
        }
        if (out_asset) {
            CalculateAsset(*out_asset, entropy);
        }
    }
    else {
        if (out_reissuance_token) {
            // Re-issuances don't emit issuance tokens
            out_reissuance_token->SetNull();
        }
        if (out_asset) {
            CalculateAsset(*out_asset, issuance.assetEntropy);
        }
    }
}

uint256 CWalletTx::GetIssuanceBlindingFactor(unsigned int input_index, bool reissuance_token) const {
    assert(input_index < tx->vin.size());
    CAsset asset;
    const CAssetIssuance& issuance = tx->vin[input_index].assetIssuance;
    const CTxWitness& wit = tx->witness;
    GetIssuanceAssets(input_index, reissuance_token ? nullptr : &asset, reissuance_token ? &asset : nullptr);
    if (asset.IsNull()) {
        return uint256();
    }
    const std::vector<unsigned char>& rangeproof = wit.vtxinwit.size() <= input_index ? std::vector<unsigned char>() : (reissuance_token ? wit.vtxinwit[input_index].vchInflationKeysRangeproof : wit.vtxinwit[input_index].vchIssuanceAmountRangeproof);
    unsigned int mapValueInd = GetPseudoInputOffset(input_index, reissuance_token)+tx->vout.size();

    uint256 ret;
    CScript blindingScript(CScript() << OP_RETURN << std::vector<unsigned char>(tx->vin[input_index].prevout.hash.begin(), tx->vin[input_index].prevout.hash.end()) << tx->vin[input_index].prevout.n);
    GetBlindingData(mapValueInd, rangeproof, reissuance_token ? issuance.nInflationKeys : issuance.nAmount, CConfidentialAsset(asset), CConfidentialNonce(), blindingScript, nullptr, nullptr, &ret, nullptr, nullptr);
    return ret;
}

CAmount CWalletTx::GetIssuanceAmount(unsigned int input_index, bool reissuance_token) const {
    assert(input_index < tx->vin.size());
    CAsset asset;
    const CAssetIssuance& issuance = tx->vin[input_index].assetIssuance;
    const CTxWitness& wit = tx->witness;
    GetIssuanceAssets(input_index, reissuance_token ? nullptr : &asset, reissuance_token ? &asset : nullptr);
    if (asset.IsNull()) {
        return -1;
    }
    unsigned int mapValueInd = GetPseudoInputOffset(input_index, reissuance_token)+tx->vout.size();
    const std::vector<unsigned char>& rangeproof = wit.vtxinwit.size() <= input_index ? std::vector<unsigned char>() : (reissuance_token ? wit.vtxinwit[input_index].vchInflationKeysRangeproof : wit.vtxinwit[input_index].vchIssuanceAmountRangeproof);

    CAmount ret;
    CScript blindingScript(CScript() << OP_RETURN << std::vector<unsigned char>(tx->vin[input_index].prevout.hash.begin(), tx->vin[input_index].prevout.hash.end()) << tx->vin[input_index].prevout.n);
    GetBlindingData(mapValueInd, rangeproof, reissuance_token ? issuance.nInflationKeys : issuance.nAmount, CConfidentialAsset(asset), CConfidentialNonce(), blindingScript, nullptr, &ret, nullptr, nullptr, nullptr);
    return ret;
}

void CWallet::ComputeBlindingData(const CConfidentialValue& conf_value, const CConfidentialAsset& conf_asset, const CConfidentialNonce& nonce, const CScript& scriptPubKey, const std::vector<unsigned char>& vchRangeproof, CAmount& value, CPubKey& blinding_pubkey, uint256& value_factor, CAsset& asset, uint256& asset_factor) const
{
    if (conf_value.IsExplicit() && conf_asset.IsExplicit()) {
        value = conf_value.GetAmount();
        asset = conf_asset.GetAsset();
        blinding_pubkey = CPubKey();
        value_factor.SetNull();
        asset_factor.SetNull();
        return;
    }

    CKey blinding_key;
    if ((blinding_key = GetBlindingKey(&scriptPubKey)).IsValid()) {
        // For outputs using derived blinding.
        if (UnblindConfidentialPair(blinding_key, conf_value, conf_asset, nonce, scriptPubKey, vchRangeproof, value, value_factor, asset, asset_factor)) {
            // TODO: make sure SetBlindingData sets it as receiver's blinding pubkey
            blinding_pubkey = blinding_key.GetPubKey();
            return;
        }
    }

    value = -1;
    blinding_pubkey = CPubKey();
    value_factor.SetNull();
    asset.SetNull();
    asset_factor.SetNull();
}

void CWalletTx::WipeUnknownBlindingData()
{
    for (unsigned int n = 0; n < tx->vout.size(); n++) {
        if (GetOutputValueOut(n) == -1) {
            mapValue["blindingdata"][138 * n] = 0;
        }
    }
    for (unsigned int n = 0; n < tx->vin.size(); n++) {
        if (!tx->vin[n].assetIssuance.nAmount.IsNull()) {
            if (GetIssuanceAmount(n, false) == -1) {
                mapValue["blindingdata"][138 * (tx->vout.size() + GetPseudoInputOffset(n, false))] = 0;
            }
        }
        if (!tx->vin[n].assetIssuance.nInflationKeys.IsNull()) {
            if (GetIssuanceAmount(n, true) == -1) {
                mapValue["blindingdata"][138 * (tx->vout.size() + GetPseudoInputOffset(n, true))] = 0;
            }
        }
    }
}

std::map<uint256, std::pair<CAsset, CAsset> > CWallet::GetReissuanceTokenTypes() const {
    std::map<uint256, std::pair<CAsset, CAsset> > tokenMap;
    {
        LOCK(cs_wallet);
        for (std::map<uint256, CWalletTx>::const_iterator it = mapWallet.begin(); it != mapWallet.end(); ++it) {
            const CWalletTx* pcoin = &(*it).second;
            CAsset asset;
            CAsset token;
            uint256 entropy;
            for (unsigned int input_index = 0; input_index < pcoin->tx->vin.size(); input_index++) {
                const CAssetIssuance& issuance = pcoin->tx->vin[input_index].assetIssuance;
                if (issuance.IsNull()) {
                    continue;
                }
                // Only looking at initial issuances
                if (issuance.assetBlindingNonce.IsNull()) {
                    GenerateAssetEntropy(entropy, pcoin->tx->vin[input_index].prevout, issuance.assetEntropy);
                    CalculateAsset(asset, entropy);
                    // TODO handle the case with null nAmount (not decided yet)
                    CalculateReissuanceToken(token, entropy, issuance.nAmount.IsCommitment());
                    tokenMap[entropy] = std::make_pair(token, asset);
                }
            }
        }
    }
    return tokenMap;
}

CKey CWallet::GetBlindingKey(const CScript* script) const
{
    CKey key;

    if (script != NULL) {
        std::map<CScriptID, uint256>::const_iterator it = mapSpecificBlindingKeys.find(CScriptID(*script));
        if (it != mapSpecificBlindingKeys.end()) {
            key.Set(it->second.begin(), it->second.end(), true);
            if (key.IsValid()) {
                return key;
            }
        }
    }

    if (script != NULL && !blinding_derivation_key.IsNull()) {
        unsigned char vch[32];
        CHMAC_SHA256(blinding_derivation_key.begin(), blinding_derivation_key.size()).Write(&((*script)[0]), script->size()).Finalize(vch);
        key.Set(&vch[0], &vch[32], true);
        if (key.IsValid()) {
            return key;
        }
    }

    return CKey();
}

CPubKey CWallet::GetBlindingPubKey(const CScript& script) const
{
    CKey key = GetBlindingKey(&script);
    if (key.IsValid()) {
        return key.GetPubKey();
    }

    return CPubKey();
}

bool CWallet::LoadSpecificBlindingKey(const CScriptID& scriptid, const uint256& key)
{
    AssertLockHeld(cs_wallet); // mapSpecificBlindingKeys
    mapSpecificBlindingKeys[scriptid] = key;
    return true;
}

bool CWallet::AddSpecificBlindingKey(const CScriptID& scriptid, const uint256& key)
{
    AssertLockHeld(cs_wallet); // mapSpecificBlindingKeys
    if (!LoadSpecificBlindingKey(scriptid, key))
        return false;

    return WalletBatch(GetDatabase()).WriteSpecificBlindingKey(scriptid, key);
}

bool CWallet::SetMasterBlindingKey(const uint256& key)
{
    AssertLockHeld(cs_wallet);
    if (!WalletBatch(GetDatabase()).WriteBlindingDerivationKey(key)) {
        return false;
    }
    blinding_derivation_key = key;
    return true;
}

// END ELEMENTS
//<|MERGE_RESOLUTION|>--- conflicted
+++ resolved
@@ -2929,14 +2929,10 @@
             warnings.push_back(AmountHighWarn("-fallbackfee") + Untranslated(" ") +
                                _("This is the transaction fee you may pay when fee estimates are not available."));
         }
-<<<<<<< HEAD
-        walletInstance->m_fallback_fee = CFeeRate(nFeePerK);
+        walletInstance->m_fallback_fee = CFeeRate(fallback_fee.value());
     } else {
         // ELEMENTS: re-enable fallbackfee at 0.1 sat/byte
         walletInstance->m_fallback_fee = CFeeRate(100);
-=======
-        walletInstance->m_fallback_fee = CFeeRate{fallback_fee.value()};
->>>>>>> 61a843e4
     }
 
     // Disable fallback fee in case value was set to 0, enable if non-null value
