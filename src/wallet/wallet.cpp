--- conflicted
+++ resolved
@@ -2485,17 +2485,7 @@
     setCoinsRet.clear();
     mapValueRet.clear();
 
-<<<<<<< HEAD
     if (coin_selection_params.use_bnb && mapTargetValue.size() == 1) {
-        // Get long term estimate
-        FeeCalculation feeCalc;
-        CCoinControl temp;
-        temp.m_confirm_target = 1008;
-        CFeeRate long_term_feerate = GetMinimumFeeRate(*this, temp, &feeCalc);
-
-=======
-    if (coin_selection_params.use_bnb) {
->>>>>>> d25e28c2
         // Get the feerate for effective value.
         // When subtracting the fee from the outputs, we want the effective feerate to be 0
         CFeeRate effective_feerate{0};
@@ -2593,7 +2583,6 @@
             if (wtx.GetOutputValueOut(outpoint.n) < 0) {
                 continue;
             }
-<<<<<<< HEAD
             input_bytes = wtx.GetSpendSize(outpoint.n, false);
             txout = wtx.tx->vout[outpoint.n];
             // ELEMENTS: must assign coin from wtx if we can, so the wallet
@@ -2615,13 +2604,6 @@
             //  the wallet rather than the external provider.
             if (input_bytes == -1) {
                 input_bytes = CalculateMaximumSignedInputSize(txout, this, /* use_max_sig */ true);
-=======
-            coin.effective_value = coin.txout.nValue - coin_selection_params.m_effective_feerate.GetFee(coin.m_input_bytes);
-            if (coin_selection_params.use_bnb) {
-                value_to_select -= coin.effective_value;
-            } else {
-                value_to_select -= coin.txout.nValue;
->>>>>>> d25e28c2
             }
             if (!txout.nValue.IsExplicit() || !txout.nAsset.IsExplicit()) {
                 return false; // We can't get its value, so abort
@@ -2640,7 +2622,7 @@
             coin_selection_params.use_bnb = false;
             coin.m_input_bytes = 0;
         }
-        coin.effective_value = coin.value - coin_selection_params.effective_fee.GetFee(coin.m_input_bytes);
+        coin.effective_value = coin.value - coin_selection_params.m_effective_feerate.GetFee(coin.m_input_bytes);
         if (coin_selection_params.use_bnb) {
             value_to_select[coin.asset] -= coin.effective_value;
         } else {
@@ -3425,18 +3407,14 @@
                 return false;
             }
 
-<<<<<<< HEAD
-            // ELEMENTS:
-            // Start with tiny non-zero fee for issuance entropy and loop until there is enough fee
-            nFeeRet = 1;
-=======
             // Get long term estimate
             CCoinControl cc_temp;
             cc_temp.m_confirm_target = chain().estimateMaxBlocks();
             coin_selection_params.m_long_term_feerate = GetMinimumFeeRate(*this, cc_temp, nullptr);
 
-            nFeeRet = 0;
->>>>>>> d25e28c2
+            // ELEMENTS:
+            // Start with tiny non-zero fee for issuance entropy and loop until there is enough fee
+            nFeeRet = 1;
             bool pick_new_inputs = true;
             CAmountMap mapValueIn;
 
@@ -3550,12 +3528,7 @@
                     } else {
                         coin_selection_params.change_spend_size = (size_t)change_spend_size;
                     }
-<<<<<<< HEAD
-                    coin_selection_params.effective_fee = nFeeRateNeeded;
                     if (!SelectCoins(vAvailableCoins, mapValueToSelect, setCoins, mapValueIn, coin_control, coin_selection_params, bnb_used))
-=======
-                    if (!SelectCoins(vAvailableCoins, nValueToSelect, setCoins, nValueIn, coin_control, coin_selection_params, bnb_used))
->>>>>>> d25e28c2
                     {
                         // If BnB was used, it was the first pass. No longer the first pass and continue loop with knapsack.
                         if (bnb_used) {
@@ -3591,11 +3564,7 @@
                     // Never create dust outputs; if we would, just
                     // add the dust to the fee.
                     // The nChange when BnB is used is always going to go to fees.
-<<<<<<< HEAD
-                    if (assetChange.first == policyAsset && (IsDust(newTxOut, discard_rate) || bnb_used))
-=======
-                    if (IsDust(newTxOut, coin_selection_params.m_discard_feerate) || bnb_used)
->>>>>>> d25e28c2
+                    if (assetChange.first == policyAsset && (IsDust(newTxOut, coin_selection_params.m_discard_feerate) || bnb_used))
                     {
                         vChangePosInOut.erase(assetChange.first);
                         nFeeRet += assetChange.second;
@@ -3773,22 +3742,12 @@
                     return false;
                 }
 
-<<<<<<< HEAD
                 // Remove blinding if we're not actually signing
                 if (blind_details && !sign) {
                     txNew = blind_details->tx_unblinded_unsigned;
                 }
 
-                nFeeNeeded = GetMinimumFee(*this, nBytes, coin_control, &feeCalc);
-                if (feeCalc.reason == FeeReason::FALLBACK && !m_allow_fallback_fee) {
-                    // eventually allow a fallback fee
-                    error = _("Fee estimation failed. Fallbackfee is disabled. Wait a few blocks or enable -fallbackfee.");
-                    return false;
-                }
-
-=======
                 nFeeNeeded = coin_selection_params.m_effective_feerate.GetFee(nBytes);
->>>>>>> d25e28c2
                 if (nFeeRet >= nFeeNeeded) {
                     // Reduce fee to only the needed amount if possible. This
                     // prevents potential overpayment in fees if the coins
