// Copyright (c) 2009-2010 Satoshi Nakamoto
// Copyright (c) 2009-2018 The Bitcoin Core developers
// Distributed under the MIT software license, see the accompanying
// file COPYING or http://www.opensource.org/licenses/mit-license.php.

#include <wallet/wallet.h>

#include <checkpoints.h>
#include <chain.h>
#include <wallet/coincontrol.h>
#include <consensus/consensus.h>
#include <consensus/validation.h>
#include <fs.h>
#include <interfaces/chain.h>
#include <key.h>
#include <key_io.h>
#include <keystore.h>
#include <validation.h>
#include <net.h>
#include <policy/fees.h>
#include <policy/policy.h>
#include <policy/rbf.h>
#include <primitives/block.h>
#include <primitives/transaction.h>
#include <script/descriptor.h>
#include <script/script.h>
#include <shutdown.h>
#include <timedata.h>
#include <txmempool.h>
#include <util/bip32.h>
#include <util/moneystr.h>
#include <wallet/fees.h>

#include <algorithm>
#include <assert.h>
#include <future>

#include <boost/algorithm/string/replace.hpp>

#include <blind.h>
#include <issuance.h>
#include <crypto/hmac_sha256.h>
#include <random.h>

static const size_t OUTPUT_GROUP_MAX_ENTRIES = 10;

static CCriticalSection cs_wallets;
static std::vector<std::shared_ptr<CWallet>> vpwallets GUARDED_BY(cs_wallets);

bool AddWallet(const std::shared_ptr<CWallet>& wallet)
{
    LOCK(cs_wallets);
    assert(wallet);
    std::vector<std::shared_ptr<CWallet>>::const_iterator i = std::find(vpwallets.begin(), vpwallets.end(), wallet);
    if (i != vpwallets.end()) return false;
    vpwallets.push_back(wallet);
    return true;
}

bool RemoveWallet(const std::shared_ptr<CWallet>& wallet)
{
    LOCK(cs_wallets);
    assert(wallet);
    std::vector<std::shared_ptr<CWallet>>::iterator i = std::find(vpwallets.begin(), vpwallets.end(), wallet);
    if (i == vpwallets.end()) return false;
    vpwallets.erase(i);
    return true;
}

bool HasWallets()
{
    LOCK(cs_wallets);
    return !vpwallets.empty();
}

std::vector<std::shared_ptr<CWallet>> GetWallets()
{
    LOCK(cs_wallets);
    return vpwallets;
}

std::shared_ptr<CWallet> GetWallet(const std::string& name)
{
    LOCK(cs_wallets);
    for (const std::shared_ptr<CWallet>& wallet : vpwallets) {
        if (wallet->GetName() == name) return wallet;
    }
    return nullptr;
}

static Mutex g_wallet_release_mutex;
static std::condition_variable g_wallet_release_cv;
static std::set<CWallet*> g_unloading_wallet_set;

// Custom deleter for shared_ptr<CWallet>.
static void ReleaseWallet(CWallet* wallet)
{
    // Unregister and delete the wallet right after BlockUntilSyncedToCurrentChain
    // so that it's in sync with the current chainstate.
    wallet->WalletLogPrintf("Releasing wallet\n");
    wallet->BlockUntilSyncedToCurrentChain();
    wallet->Flush();
    UnregisterValidationInterface(wallet);
    delete wallet;
    // Wallet is now released, notify UnloadWallet, if any.
    {
        LOCK(g_wallet_release_mutex);
        if (g_unloading_wallet_set.erase(wallet) == 0) {
            // UnloadWallet was not called for this wallet, all done.
            return;
        }
    }
    g_wallet_release_cv.notify_all();
}

void UnloadWallet(std::shared_ptr<CWallet>&& wallet)
{
    // Mark wallet for unloading.
    CWallet* pwallet = wallet.get();
    {
        LOCK(g_wallet_release_mutex);
        auto it = g_unloading_wallet_set.insert(pwallet);
        assert(it.second);
    }
    // The wallet can be in use so it's not possible to explicitly unload here.
    // Notify the unload intent so that all remaining shared pointers are
    // released.
    pwallet->NotifyUnload();
    // Time to ditch our shared_ptr and wait for ReleaseWallet call.
    wallet.reset();
    {
        WAIT_LOCK(g_wallet_release_mutex, lock);
        while (g_unloading_wallet_set.count(pwallet) == 1) {
            g_wallet_release_cv.wait(lock);
        }
    }
}

std::shared_ptr<CWallet> LoadWallet(interfaces::Chain& chain, const WalletLocation& location, std::string& error, std::string& warning)
{
    if (!CWallet::Verify(chain, location, false, error, warning)) {
        error = "Wallet file verification failed: " + error;
        return nullptr;
    }

    std::shared_ptr<CWallet> wallet = CWallet::CreateWalletFromFile(chain, location);
    if (!wallet) {
        error = "Wallet loading failed.";
        return nullptr;
    }
    AddWallet(wallet);
    wallet->postInitProcess();
    return wallet;
}

std::shared_ptr<CWallet> LoadWallet(interfaces::Chain& chain, const std::string& name, std::string& error, std::string& warning)
{
    return LoadWallet(chain, WalletLocation(name), error, warning);
}

const uint32_t BIP32_HARDENED_KEY_LIMIT = 0x80000000;

const uint256 CMerkleTx::ABANDON_HASH(uint256S("0000000000000000000000000000000000000000000000000000000000000001"));

/** @defgroup mapWallet
 *
 * @{
 */

std::string COutput::ToString() const
{
    return strprintf("COutput(%s, %d, %d) [%s] [%s]", tx->GetHash().ToString(), i, nDepth, FormatMoney(tx->GetOutputValueOut(i)), tx->GetOutputAsset(i).GetHex());
}

<<<<<<< HEAD
/** A class to identify which pubkeys a script and a keystore have in common. */
class CAffectedKeysVisitor : public boost::static_visitor<void> {
private:
    const CKeyStore &keystore;
    std::vector<CKeyID> &vKeys;

public:
    /**
     * @param[in] keystoreIn The CKeyStore that is queried for the presence of a pubkey.
     * @param[out] vKeysIn A vector to which a script's pubkey identifiers are appended if they are in the keystore.
     */
    CAffectedKeysVisitor(const CKeyStore &keystoreIn, std::vector<CKeyID> &vKeysIn) : keystore(keystoreIn), vKeys(vKeysIn) {}

    /**
     * Apply the visitor to each destination in a script, recursively to the redeemscript
     * in the case of p2sh destinations.
     * @param[in] script The CScript from which destinations are extracted.
     * @post Any CKeyIDs that script and keystore have in common are appended to the visitor's vKeys.
     */
    void Process(const CScript &script) {
        txnouttype type;
        std::vector<CTxDestination> vDest;
        int nRequired;
        if (ExtractDestinations(script, type, vDest, nRequired)) {
            for (const CTxDestination &dest : vDest)
                boost::apply_visitor(*this, dest);
        }
    }

    void operator()(const PKHash &pkhash) {
        CKeyID keyId(pkhash);
        if (keystore.HaveKey(keyId))
            vKeys.push_back(keyId);
    }

    void operator()(const ScriptHash &scripthash) {
        CScript script;
        CScriptID scriptId(scripthash);
        if (keystore.GetCScript(scriptId, script))
            Process(script);
    }

    void operator()(const WitnessV0ScriptHash& scriptID)
    {
        CScriptID id;
        CRIPEMD160().Write(scriptID.begin(), 32).Finalize(id.begin());
        CScript script;
        if (keystore.GetCScript(id, script)) {
            Process(script);
        }
    }

    void operator()(const WitnessV0KeyHash& keyid)
    {
        CKeyID id(keyid);
        if (keystore.HaveKey(id)) {
            vKeys.push_back(id);
        }
=======
std::vector<CKeyID> GetAffectedKeys(const CScript& spk, const SigningProvider& provider)
{
    std::vector<CScript> dummy;
    FlatSigningProvider out;
    InferDescriptor(spk, provider)->Expand(0, DUMMY_SIGNING_PROVIDER, dummy, out);
    std::vector<CKeyID> ret;
    for (const auto& entry : out.pubkeys) {
        ret.push_back(entry.first);
>>>>>>> 519b0bc5
    }
    return ret;
}

const CWalletTx* CWallet::GetWalletTx(const uint256& hash) const
{
    LOCK(cs_wallet);
    std::map<uint256, CWalletTx>::const_iterator it = mapWallet.find(hash);
    if (it == mapWallet.end())
        return nullptr;
    return &(it->second);
}

CPubKey CWallet::GenerateNewKey(WalletBatch &batch, bool internal)
{
    assert(!IsWalletFlagSet(WALLET_FLAG_DISABLE_PRIVATE_KEYS));
    assert(!IsWalletFlagSet(WALLET_FLAG_BLANK_WALLET));
    AssertLockHeld(cs_wallet); // mapKeyMetadata
    bool fCompressed = CanSupportFeature(FEATURE_COMPRPUBKEY); // default to compressed public keys if we want 0.6.0 wallets

    CKey secret;

    // Create new metadata
    int64_t nCreationTime = GetTime();
    CKeyMetadata metadata(nCreationTime);

    // use HD key derivation if HD was enabled during wallet creation and a seed is present
    if (IsHDEnabled()) {
        DeriveNewChildKey(batch, metadata, secret, (CanSupportFeature(FEATURE_HD_SPLIT) ? internal : false));
    } else {
        secret.MakeNewKey(fCompressed);
    }

    // Compressed public keys were introduced in version 0.6.0
    if (fCompressed) {
        SetMinVersion(FEATURE_COMPRPUBKEY);
    }

    CPubKey pubkey = secret.GetPubKey();
    assert(secret.VerifyPubKey(pubkey));

    mapKeyMetadata[pubkey.GetID()] = metadata;
    UpdateTimeFirstKey(nCreationTime);

    if (!AddKeyPubKeyWithDB(batch, secret, pubkey)) {
        throw std::runtime_error(std::string(__func__) + ": AddKey failed");
    }
    return pubkey;
}

void CWallet::DeriveNewChildKey(WalletBatch &batch, CKeyMetadata& metadata, CKey& secret, bool internal)
{
    // for now we use a fixed keypath scheme of m/0'/0'/k
    CKey seed;                     //seed (256bit)
    CExtKey masterKey;             //hd master key
    CExtKey accountKey;            //key at m/0'
    CExtKey chainChildKey;         //key at m/0'/0' (external) or m/0'/1' (internal)
    CExtKey childKey;              //key at m/0'/0'/<n>'

    // try to get the seed
    if (!GetKey(hdChain.seed_id, seed))
        throw std::runtime_error(std::string(__func__) + ": seed not found");

    masterKey.SetSeed(seed.begin(), seed.size());

    // derive m/0'
    // use hardened derivation (child keys >= 0x80000000 are hardened after bip32)
    masterKey.Derive(accountKey, BIP32_HARDENED_KEY_LIMIT);

    // derive m/0'/0' (external chain) OR m/0'/1' (internal chain)
    assert(internal ? CanSupportFeature(FEATURE_HD_SPLIT) : true);
    accountKey.Derive(chainChildKey, BIP32_HARDENED_KEY_LIMIT+(internal ? 1 : 0));

    // derive child key at next index, skip keys already known to the wallet
    do {
        // always derive hardened keys
        // childIndex | BIP32_HARDENED_KEY_LIMIT = derive childIndex in hardened child-index-range
        // example: 1 | BIP32_HARDENED_KEY_LIMIT == 0x80000001 == 2147483649
        if (internal) {
            chainChildKey.Derive(childKey, hdChain.nInternalChainCounter | BIP32_HARDENED_KEY_LIMIT);
            metadata.hdKeypath = "m/0'/1'/" + std::to_string(hdChain.nInternalChainCounter) + "'";
            metadata.key_origin.path.push_back(0 | BIP32_HARDENED_KEY_LIMIT);
            metadata.key_origin.path.push_back(1 | BIP32_HARDENED_KEY_LIMIT);
            metadata.key_origin.path.push_back(hdChain.nInternalChainCounter | BIP32_HARDENED_KEY_LIMIT);
            hdChain.nInternalChainCounter++;
        }
        else {
            chainChildKey.Derive(childKey, hdChain.nExternalChainCounter | BIP32_HARDENED_KEY_LIMIT);
            metadata.hdKeypath = "m/0'/0'/" + std::to_string(hdChain.nExternalChainCounter) + "'";
            metadata.key_origin.path.push_back(0 | BIP32_HARDENED_KEY_LIMIT);
            metadata.key_origin.path.push_back(0 | BIP32_HARDENED_KEY_LIMIT);
            metadata.key_origin.path.push_back(hdChain.nExternalChainCounter | BIP32_HARDENED_KEY_LIMIT);
            hdChain.nExternalChainCounter++;
        }
    } while (HaveKey(childKey.key.GetPubKey().GetID()));
    secret = childKey.key;
    metadata.hd_seed_id = hdChain.seed_id;
    CKeyID master_id = masterKey.key.GetPubKey().GetID();
    std::copy(master_id.begin(), master_id.begin() + 4, metadata.key_origin.fingerprint);
    metadata.has_key_origin = true;
    // update the chain model in the database
    if (!batch.WriteHDChain(hdChain))
        throw std::runtime_error(std::string(__func__) + ": Writing HD chain model failed");
}

bool CWallet::AddKeyPubKeyWithDB(WalletBatch &batch, const CKey& secret, const CPubKey &pubkey)
{
    AssertLockHeld(cs_wallet); // mapKeyMetadata

    // Make sure we aren't adding private keys to private key disabled wallets
    assert(!IsWalletFlagSet(WALLET_FLAG_DISABLE_PRIVATE_KEYS));

    // CCryptoKeyStore has no concept of wallet databases, but calls AddCryptedKey
    // which is overridden below.  To avoid flushes, the database handle is
    // tunneled through to it.
    bool needsDB = !encrypted_batch;
    if (needsDB) {
        encrypted_batch = &batch;
    }
    if (!CCryptoKeyStore::AddKeyPubKey(secret, pubkey)) {
        if (needsDB) encrypted_batch = nullptr;
        return false;
    }
    if (needsDB) encrypted_batch = nullptr;

    // check if we need to remove from watch-only
    CScript script;
    script = GetScriptForDestination(PKHash(pubkey));
    if (HaveWatchOnly(script)) {
        RemoveWatchOnly(script);
    }
    script = GetScriptForRawPubKey(pubkey);
    if (HaveWatchOnly(script)) {
        RemoveWatchOnly(script);
    }

    if (!IsCrypted()) {
        return batch.WriteKey(pubkey,
                                                 secret.GetPrivKey(),
                                                 mapKeyMetadata[pubkey.GetID()]);
    }
    UnsetWalletFlag(WALLET_FLAG_BLANK_WALLET);
    return true;
}

bool CWallet::AddKeyPubKey(const CKey& secret, const CPubKey &pubkey)
{
    WalletBatch batch(*database);
    return CWallet::AddKeyPubKeyWithDB(batch, secret, pubkey);
}

bool CWallet::AddCryptedKey(const CPubKey &vchPubKey,
                            const std::vector<unsigned char> &vchCryptedSecret)
{
    if (!CCryptoKeyStore::AddCryptedKey(vchPubKey, vchCryptedSecret))
        return false;
    {
        LOCK(cs_wallet);
        if (encrypted_batch)
            return encrypted_batch->WriteCryptedKey(vchPubKey,
                                                        vchCryptedSecret,
                                                        mapKeyMetadata[vchPubKey.GetID()]);
        else
            return WalletBatch(*database).WriteCryptedKey(vchPubKey,
                                                            vchCryptedSecret,
                                                            mapKeyMetadata[vchPubKey.GetID()]);
    }
}

void CWallet::LoadKeyMetadata(const CKeyID& keyID, const CKeyMetadata &meta)
{
    AssertLockHeld(cs_wallet); // mapKeyMetadata
    UpdateTimeFirstKey(meta.nCreateTime);
    mapKeyMetadata[keyID] = meta;
}

void CWallet::LoadScriptMetadata(const CScriptID& script_id, const CKeyMetadata &meta)
{
    AssertLockHeld(cs_wallet); // m_script_metadata
    UpdateTimeFirstKey(meta.nCreateTime);
    m_script_metadata[script_id] = meta;
}

// Writes a keymetadata for a public key. overwrite specifies whether to overwrite an existing metadata for that key if there exists one.
bool CWallet::WriteKeyMetadata(const CKeyMetadata& meta, const CPubKey& pubkey, const bool overwrite)
{
    return WalletBatch(*database).WriteKeyMetadata(meta, pubkey, overwrite);
}

void CWallet::UpgradeKeyMetadata()
{
    AssertLockHeld(cs_wallet); // mapKeyMetadata
    if (IsLocked() || IsWalletFlagSet(WALLET_FLAG_KEY_ORIGIN_METADATA)) {
        return;
    }

    std::unique_ptr<WalletBatch> batch = MakeUnique<WalletBatch>(*database);
    size_t cnt = 0;
    for (auto& meta_pair : mapKeyMetadata) {
        CKeyMetadata& meta = meta_pair.second;
        if (!meta.hd_seed_id.IsNull() && !meta.has_key_origin && meta.hdKeypath != "s") { // If the hdKeypath is "s", that's the seed and it doesn't have a key origin
            CKey key;
            GetKey(meta.hd_seed_id, key);
            CExtKey masterKey;
            masterKey.SetSeed(key.begin(), key.size());
            // Add to map
            CKeyID master_id = masterKey.key.GetPubKey().GetID();
            std::copy(master_id.begin(), master_id.begin() + 4, meta.key_origin.fingerprint);
            if (!ParseHDKeypath(meta.hdKeypath, meta.key_origin.path)) {
                throw std::runtime_error("Invalid stored hdKeypath");
            }
            meta.has_key_origin = true;
            if (meta.nVersion < CKeyMetadata::VERSION_WITH_KEY_ORIGIN) {
                meta.nVersion = CKeyMetadata::VERSION_WITH_KEY_ORIGIN;
            }

            // Write meta to wallet
            CPubKey pubkey;
            if (GetPubKey(meta_pair.first, pubkey)) {
                batch->WriteKeyMetadata(meta, pubkey, true);
                if (++cnt % 1000 == 0) {
                    // avoid creating overlarge in-memory batches in case the wallet contains large amounts of keys
                    batch.reset(new WalletBatch(*database));
                }
            }
        }
    }
    batch.reset(); //write before setting the flag
    SetWalletFlag(WALLET_FLAG_KEY_ORIGIN_METADATA);
}

bool CWallet::LoadCryptedKey(const CPubKey &vchPubKey, const std::vector<unsigned char> &vchCryptedSecret)
{
    return CCryptoKeyStore::AddCryptedKey(vchPubKey, vchCryptedSecret);
}

/**
 * Update wallet first key creation time. This should be called whenever keys
 * are added to the wallet, with the oldest key creation time.
 */
void CWallet::UpdateTimeFirstKey(int64_t nCreateTime)
{
    AssertLockHeld(cs_wallet);
    if (nCreateTime <= 1) {
        // Cannot determine birthday information, so set the wallet birthday to
        // the beginning of time.
        nTimeFirstKey = 1;
    } else if (!nTimeFirstKey || nCreateTime < nTimeFirstKey) {
        nTimeFirstKey = nCreateTime;
    }
}

bool CWallet::AddCScript(const CScript& redeemScript)
{
    if (!CCryptoKeyStore::AddCScript(redeemScript))
        return false;
    if (WalletBatch(*database).WriteCScript(Hash160(redeemScript), redeemScript)) {
        UnsetWalletFlag(WALLET_FLAG_BLANK_WALLET);
        return true;
    }
    return false;
}

bool CWallet::LoadCScript(const CScript& redeemScript)
{
    /* A sanity check was added in pull #3843 to avoid adding redeemScripts
     * that never can be redeemed. However, old wallets may still contain
     * these. Do not add them to the wallet and warn. */
    if (redeemScript.size() > MAX_SCRIPT_ELEMENT_SIZE)
    {
        std::string strAddr = EncodeDestination(ScriptHash(redeemScript));
        WalletLogPrintf("%s: Warning: This wallet contains a redeemScript of size %i which exceeds maximum size %i thus can never be redeemed. Do not use address %s.\n", __func__, redeemScript.size(), MAX_SCRIPT_ELEMENT_SIZE, strAddr);
        return true;
    }

    return CCryptoKeyStore::AddCScript(redeemScript);
}

bool CWallet::AddWatchOnly(const CScript& dest)
{
    if (!CCryptoKeyStore::AddWatchOnly(dest))
        return false;
    const CKeyMetadata& meta = m_script_metadata[CScriptID(dest)];
    UpdateTimeFirstKey(meta.nCreateTime);
    NotifyWatchonlyChanged(true);
    if (WalletBatch(*database).WriteWatchOnly(dest, meta)) {
        UnsetWalletFlag(WALLET_FLAG_BLANK_WALLET);
        return true;
    }
    return false;
}

bool CWallet::AddWatchOnly(const CScript& dest, int64_t nCreateTime)
{
    m_script_metadata[CScriptID(dest)].nCreateTime = nCreateTime;
    return AddWatchOnly(dest);
}

bool CWallet::RemoveWatchOnly(const CScript &dest)
{
    AssertLockHeld(cs_wallet);
    if (!CCryptoKeyStore::RemoveWatchOnly(dest))
        return false;
    if (!HaveWatchOnly())
        NotifyWatchonlyChanged(false);
    if (!WalletBatch(*database).EraseWatchOnly(dest))
        return false;

    return true;
}

bool CWallet::LoadWatchOnly(const CScript &dest)
{
    return CCryptoKeyStore::AddWatchOnly(dest);
}

bool CWallet::Unlock(const SecureString& strWalletPassphrase, bool accept_no_keys)
{
    CCrypter crypter;
    CKeyingMaterial _vMasterKey;

    {
        LOCK(cs_wallet);
        for (const MasterKeyMap::value_type& pMasterKey : mapMasterKeys)
        {
            if(!crypter.SetKeyFromPassphrase(strWalletPassphrase, pMasterKey.second.vchSalt, pMasterKey.second.nDeriveIterations, pMasterKey.second.nDerivationMethod))
                return false;
            if (!crypter.Decrypt(pMasterKey.second.vchCryptedKey, _vMasterKey))
                continue; // try another master key
            if (CCryptoKeyStore::Unlock(_vMasterKey, accept_no_keys)) {
                // Now that we've unlocked, upgrade the key metadata
                UpgradeKeyMetadata();
                return true;
            }
        }
    }
    return false;
}

bool CWallet::ChangeWalletPassphrase(const SecureString& strOldWalletPassphrase, const SecureString& strNewWalletPassphrase)
{
    bool fWasLocked = IsLocked();

    {
        LOCK(cs_wallet);
        Lock();

        CCrypter crypter;
        CKeyingMaterial _vMasterKey;
        for (MasterKeyMap::value_type& pMasterKey : mapMasterKeys)
        {
            if(!crypter.SetKeyFromPassphrase(strOldWalletPassphrase, pMasterKey.second.vchSalt, pMasterKey.second.nDeriveIterations, pMasterKey.second.nDerivationMethod))
                return false;
            if (!crypter.Decrypt(pMasterKey.second.vchCryptedKey, _vMasterKey))
                return false;
            if (CCryptoKeyStore::Unlock(_vMasterKey))
            {
                int64_t nStartTime = GetTimeMillis();
                crypter.SetKeyFromPassphrase(strNewWalletPassphrase, pMasterKey.second.vchSalt, pMasterKey.second.nDeriveIterations, pMasterKey.second.nDerivationMethod);
                pMasterKey.second.nDeriveIterations = static_cast<unsigned int>(pMasterKey.second.nDeriveIterations * (100 / ((double)(GetTimeMillis() - nStartTime))));

                nStartTime = GetTimeMillis();
                crypter.SetKeyFromPassphrase(strNewWalletPassphrase, pMasterKey.second.vchSalt, pMasterKey.second.nDeriveIterations, pMasterKey.second.nDerivationMethod);
                pMasterKey.second.nDeriveIterations = (pMasterKey.second.nDeriveIterations + static_cast<unsigned int>(pMasterKey.second.nDeriveIterations * 100 / ((double)(GetTimeMillis() - nStartTime)))) / 2;

                if (pMasterKey.second.nDeriveIterations < 25000)
                    pMasterKey.second.nDeriveIterations = 25000;

                WalletLogPrintf("Wallet passphrase changed to an nDeriveIterations of %i\n", pMasterKey.second.nDeriveIterations);

                if (!crypter.SetKeyFromPassphrase(strNewWalletPassphrase, pMasterKey.second.vchSalt, pMasterKey.second.nDeriveIterations, pMasterKey.second.nDerivationMethod))
                    return false;
                if (!crypter.Encrypt(_vMasterKey, pMasterKey.second.vchCryptedKey))
                    return false;
                WalletBatch(*database).WriteMasterKey(pMasterKey.first, pMasterKey.second);
                if (fWasLocked)
                    Lock();
                return true;
            }
        }
    }

    return false;
}

void CWallet::ChainStateFlushed(const CBlockLocator& loc)
{
    WalletBatch batch(*database);
    batch.WriteBestBlock(loc);
}

void CWallet::SetMinVersion(enum WalletFeature nVersion, WalletBatch* batch_in, bool fExplicit)
{
    LOCK(cs_wallet); // nWalletVersion
    if (nWalletVersion >= nVersion)
        return;

    // when doing an explicit upgrade, if we pass the max version permitted, upgrade all the way
    if (fExplicit && nVersion > nWalletMaxVersion)
            nVersion = FEATURE_LATEST;

    nWalletVersion = nVersion;

    if (nVersion > nWalletMaxVersion)
        nWalletMaxVersion = nVersion;

    {
        WalletBatch* batch = batch_in ? batch_in : new WalletBatch(*database);
        if (nWalletVersion > 40000)
            batch->WriteMinVersion(nWalletVersion);
        if (!batch_in)
            delete batch;
    }
}

bool CWallet::SetMaxVersion(int nVersion)
{
    LOCK(cs_wallet); // nWalletVersion, nWalletMaxVersion
    // cannot downgrade below current version
    if (nWalletVersion > nVersion)
        return false;

    nWalletMaxVersion = nVersion;

    return true;
}

std::set<uint256> CWallet::GetConflicts(const uint256& txid) const
{
    std::set<uint256> result;
    AssertLockHeld(cs_wallet);

    std::map<uint256, CWalletTx>::const_iterator it = mapWallet.find(txid);
    if (it == mapWallet.end())
        return result;
    const CWalletTx& wtx = it->second;

    std::pair<TxSpends::const_iterator, TxSpends::const_iterator> range;

    for (const CTxIn& txin : wtx.tx->vin)
    {
        if (mapTxSpends.count(txin.prevout) <= 1)
            continue;  // No conflict if zero or one spends
        range = mapTxSpends.equal_range(txin.prevout);
        for (TxSpends::const_iterator _it = range.first; _it != range.second; ++_it)
            result.insert(_it->second);
    }
    return result;
}

bool CWallet::HasWalletSpend(const uint256& txid) const
{
    AssertLockHeld(cs_wallet);
    auto iter = mapTxSpends.lower_bound(COutPoint(txid, 0));
    return (iter != mapTxSpends.end() && iter->first.hash == txid);
}

void CWallet::Flush(bool shutdown)
{
    database->Flush(shutdown);
}

void CWallet::SyncMetaData(std::pair<TxSpends::iterator, TxSpends::iterator> range)
{
    // We want all the wallet transactions in range to have the same metadata as
    // the oldest (smallest nOrderPos).
    // So: find smallest nOrderPos:

    int nMinOrderPos = std::numeric_limits<int>::max();
    const CWalletTx* copyFrom = nullptr;
    for (TxSpends::iterator it = range.first; it != range.second; ++it) {
        const CWalletTx* wtx = &mapWallet.at(it->second);
        if (wtx->nOrderPos < nMinOrderPos) {
            nMinOrderPos = wtx->nOrderPos;
            copyFrom = wtx;
        }
    }

    if (!copyFrom) {
        return;
    }

    // Now copy data from copyFrom to rest:
    for (TxSpends::iterator it = range.first; it != range.second; ++it)
    {
        const uint256& hash = it->second;
        CWalletTx* copyTo = &mapWallet.at(hash);
        if (copyFrom == copyTo) continue;
        assert(copyFrom && "Oldest wallet transaction in range assumed to have been found.");
        if (!copyFrom->IsEquivalentTo(*copyTo)) continue;
        copyTo->mapValue = copyFrom->mapValue;
        copyTo->vOrderForm = copyFrom->vOrderForm;
        // fTimeReceivedIsTxTime not copied on purpose
        // nTimeReceived not copied on purpose
        copyTo->nTimeSmart = copyFrom->nTimeSmart;
        copyTo->fFromMe = copyFrom->fFromMe;
        // nOrderPos not copied on purpose
        // cached members not copied on purpose
    }
}

/**
 * Outpoint is spent if any non-conflicted transaction
 * spends it:
 */
bool CWallet::IsSpent(interfaces::Chain::Lock& locked_chain, const uint256& hash, unsigned int n) const
{
    const COutPoint outpoint(hash, n);
    std::pair<TxSpends::const_iterator, TxSpends::const_iterator> range;
    range = mapTxSpends.equal_range(outpoint);

    for (TxSpends::const_iterator it = range.first; it != range.second; ++it)
    {
        const uint256& wtxid = it->second;
        std::map<uint256, CWalletTx>::const_iterator mit = mapWallet.find(wtxid);
        if (mit != mapWallet.end()) {
            int depth = mit->second.GetDepthInMainChain(locked_chain);
            if (depth > 0  || (depth == 0 && !mit->second.isAbandoned()))
                return true; // Spent
        }
    }
    return false;
}

void CWallet::AddToSpends(const COutPoint& outpoint, const uint256& wtxid)
{
    mapTxSpends.insert(std::make_pair(outpoint, wtxid));

    setLockedCoins.erase(outpoint);

    std::pair<TxSpends::iterator, TxSpends::iterator> range;
    range = mapTxSpends.equal_range(outpoint);
    SyncMetaData(range);
}


void CWallet::AddToSpends(const uint256& wtxid)
{
    auto it = mapWallet.find(wtxid);
    assert(it != mapWallet.end());
    CWalletTx& thisTx = it->second;
    if (thisTx.IsCoinBase()) // Coinbases don't spend anything!
        return;

    for (const CTxIn& txin : thisTx.tx->vin)
        AddToSpends(txin.prevout, wtxid);
}

bool CWallet::EncryptWallet(const SecureString& strWalletPassphrase)
{
    if (IsCrypted())
        return false;

    CKeyingMaterial _vMasterKey;

    _vMasterKey.resize(WALLET_CRYPTO_KEY_SIZE);
    GetStrongRandBytes(&_vMasterKey[0], WALLET_CRYPTO_KEY_SIZE);

    CMasterKey kMasterKey;

    kMasterKey.vchSalt.resize(WALLET_CRYPTO_SALT_SIZE);
    GetStrongRandBytes(&kMasterKey.vchSalt[0], WALLET_CRYPTO_SALT_SIZE);

    CCrypter crypter;
    int64_t nStartTime = GetTimeMillis();
    crypter.SetKeyFromPassphrase(strWalletPassphrase, kMasterKey.vchSalt, 25000, kMasterKey.nDerivationMethod);
    kMasterKey.nDeriveIterations = static_cast<unsigned int>(2500000 / ((double)(GetTimeMillis() - nStartTime)));

    nStartTime = GetTimeMillis();
    crypter.SetKeyFromPassphrase(strWalletPassphrase, kMasterKey.vchSalt, kMasterKey.nDeriveIterations, kMasterKey.nDerivationMethod);
    kMasterKey.nDeriveIterations = (kMasterKey.nDeriveIterations + static_cast<unsigned int>(kMasterKey.nDeriveIterations * 100 / ((double)(GetTimeMillis() - nStartTime)))) / 2;

    if (kMasterKey.nDeriveIterations < 25000)
        kMasterKey.nDeriveIterations = 25000;

    WalletLogPrintf("Encrypting Wallet with an nDeriveIterations of %i\n", kMasterKey.nDeriveIterations);

    if (!crypter.SetKeyFromPassphrase(strWalletPassphrase, kMasterKey.vchSalt, kMasterKey.nDeriveIterations, kMasterKey.nDerivationMethod))
        return false;
    if (!crypter.Encrypt(_vMasterKey, kMasterKey.vchCryptedKey))
        return false;

    {
        LOCK(cs_wallet);
        mapMasterKeys[++nMasterKeyMaxID] = kMasterKey;
        assert(!encrypted_batch);
        encrypted_batch = new WalletBatch(*database);
        if (!encrypted_batch->TxnBegin()) {
            delete encrypted_batch;
            encrypted_batch = nullptr;
            return false;
        }
        encrypted_batch->WriteMasterKey(nMasterKeyMaxID, kMasterKey);

        if (!EncryptKeys(_vMasterKey))
        {
            encrypted_batch->TxnAbort();
            delete encrypted_batch;
            encrypted_batch = nullptr;
            // We now probably have half of our keys encrypted in memory, and half not...
            // die and let the user reload the unencrypted wallet.
            assert(false);
        }

        // Encryption was introduced in version 0.4.0
        SetMinVersion(FEATURE_WALLETCRYPT, encrypted_batch, true);

        if (!encrypted_batch->TxnCommit()) {
            delete encrypted_batch;
            encrypted_batch = nullptr;
            // We now have keys encrypted in memory, but not on disk...
            // die to avoid confusion and let the user reload the unencrypted wallet.
            assert(false);
        }

        delete encrypted_batch;
        encrypted_batch = nullptr;

        Lock();
        Unlock(strWalletPassphrase);

        // if we are using HD, replace the HD seed with a new one
        if (IsHDEnabled()) {
            SetHDSeed(GenerateNewSeed());
        }

        NewKeyPool();
        Lock();

        // Need to completely rewrite the wallet file; if we don't, bdb might keep
        // bits of the unencrypted private key in slack space in the database file.
        database->Rewrite();

        // BDB seems to have a bad habit of writing old data into
        // slack space in .dat files; that is bad if the old data is
        // unencrypted private keys. So:
        database->ReloadDbEnv();

    }
    NotifyStatusChanged(this);

    return true;
}

DBErrors CWallet::ReorderTransactions()
{
    LOCK(cs_wallet);
    WalletBatch batch(*database);

    // Old wallets didn't have any defined order for transactions
    // Probably a bad idea to change the output of this

    // First: get all CWalletTx into a sorted-by-time multimap.
    typedef std::multimap<int64_t, CWalletTx*> TxItems;
    TxItems txByTime;

    for (auto& entry : mapWallet)
    {
        CWalletTx* wtx = &entry.second;
        txByTime.insert(std::make_pair(wtx->nTimeReceived, wtx));
    }

    nOrderPosNext = 0;
    std::vector<int64_t> nOrderPosOffsets;
    for (TxItems::iterator it = txByTime.begin(); it != txByTime.end(); ++it)
    {
        CWalletTx *const pwtx = (*it).second;
        int64_t& nOrderPos = pwtx->nOrderPos;

        if (nOrderPos == -1)
        {
            nOrderPos = nOrderPosNext++;
            nOrderPosOffsets.push_back(nOrderPos);

            if (!batch.WriteTx(*pwtx))
                return DBErrors::LOAD_FAIL;
        }
        else
        {
            int64_t nOrderPosOff = 0;
            for (const int64_t& nOffsetStart : nOrderPosOffsets)
            {
                if (nOrderPos >= nOffsetStart)
                    ++nOrderPosOff;
            }
            nOrderPos += nOrderPosOff;
            nOrderPosNext = std::max(nOrderPosNext, nOrderPos + 1);

            if (!nOrderPosOff)
                continue;

            // Since we're changing the order, write it back
            if (!batch.WriteTx(*pwtx))
                return DBErrors::LOAD_FAIL;
        }
    }
    batch.WriteOrderPosNext(nOrderPosNext);

    return DBErrors::LOAD_OK;
}

int64_t CWallet::IncOrderPosNext(WalletBatch *batch)
{
    AssertLockHeld(cs_wallet); // nOrderPosNext
    int64_t nRet = nOrderPosNext++;
    if (batch) {
        batch->WriteOrderPosNext(nOrderPosNext);
    } else {
        WalletBatch(*database).WriteOrderPosNext(nOrderPosNext);
    }
    return nRet;
}

void CWallet::MarkDirty()
{
    {
        LOCK(cs_wallet);
        for (std::pair<const uint256, CWalletTx>& item : mapWallet)
            item.second.MarkDirty();
    }
}

bool CWallet::MarkReplaced(const uint256& originalHash, const uint256& newHash)
{
    LOCK(cs_wallet);

    auto mi = mapWallet.find(originalHash);

    // There is a bug if MarkReplaced is not called on an existing wallet transaction.
    assert(mi != mapWallet.end());

    CWalletTx& wtx = (*mi).second;

    // Ensure for now that we're not overwriting data
    assert(wtx.mapValue.count("replaced_by_txid") == 0);

    wtx.mapValue["replaced_by_txid"] = newHash.ToString();

    WalletBatch batch(*database, "r+");

    bool success = true;
    if (!batch.WriteTx(wtx)) {
        WalletLogPrintf("%s: Updating batch tx %s failed\n", __func__, wtx.GetHash().ToString());
        success = false;
    }

    NotifyTransactionChanged(this, originalHash, CT_UPDATED);

    return success;
}

bool CWallet::AddToWallet(const CWalletTx& wtxIn, bool fFlushOnClose)
{
    LOCK(cs_wallet);

    WalletBatch batch(*database, "r+", fFlushOnClose);

    uint256 hash = wtxIn.GetHash();

    // Inserts only if not already there, returns tx inserted or tx found
    std::pair<std::map<uint256, CWalletTx>::iterator, bool> ret = mapWallet.insert(std::make_pair(hash, wtxIn));
    CWalletTx& wtx = (*ret.first).second;
    wtx.BindWallet(this);
    bool fInsertedNew = ret.second;
    if (fInsertedNew) {
        wtx.nTimeReceived = GetAdjustedTime();
        wtx.nOrderPos = IncOrderPosNext(&batch);
        wtx.m_it_wtxOrdered = wtxOrdered.insert(std::make_pair(wtx.nOrderPos, &wtx));
        wtx.nTimeSmart = ComputeTimeSmart(wtx);
        AddToSpends(hash);
    }

    bool fUpdated = false;
    if (!fInsertedNew)
    {
        // Merge
        if (!wtxIn.hashUnset() && wtxIn.hashBlock != wtx.hashBlock)
        {
            wtx.hashBlock = wtxIn.hashBlock;
            fUpdated = true;
        }
        // If no longer abandoned, update
        if (wtxIn.hashBlock.IsNull() && wtx.isAbandoned())
        {
            wtx.hashBlock = wtxIn.hashBlock;
            fUpdated = true;
        }
        if (wtxIn.nIndex != -1 && (wtxIn.nIndex != wtx.nIndex))
        {
            wtx.nIndex = wtxIn.nIndex;
            fUpdated = true;
        }
        if (wtxIn.fFromMe && wtxIn.fFromMe != wtx.fFromMe)
        {
            wtx.fFromMe = wtxIn.fFromMe;
            fUpdated = true;
        }
        // If we have a witness-stripped version of this transaction, and we
        // see a new version with a witness, then we must be upgrading a pre-segwit
        // wallet.  Store the new version of the transaction with the witness,
        // as the stripped-version must be invalid.
        // TODO: Store all versions of the transaction, instead of just one.
        if (wtxIn.tx->HasWitness() && !wtx.tx->HasWitness()) {
            wtx.SetTx(wtxIn.tx);
            fUpdated = true;
        }
    }

    //// debug print
    WalletLogPrintf("AddToWallet %s  %s%s\n", wtxIn.GetHash().ToString(), (fInsertedNew ? "new" : ""), (fUpdated ? "update" : ""));

    // Write to disk
    if (fInsertedNew || fUpdated)
        if (!batch.WriteTx(wtx))
            return false;

    // Break debit/credit balance caches:
    wtx.MarkDirty();

    // Notify UI of new or updated transaction
    NotifyTransactionChanged(this, hash, fInsertedNew ? CT_NEW : CT_UPDATED);

    // notify an external script when a wallet transaction comes in or is updated
    std::string strCmd = gArgs.GetArg("-walletnotify", "");

    if (!strCmd.empty())
    {
        boost::replace_all(strCmd, "%s", wtxIn.GetHash().GetHex());
        std::thread t(runCommand, strCmd);
        t.detach(); // thread runs free
    }

    return true;
}

void CWallet::LoadToWallet(const CWalletTx& wtxIn)
{
    uint256 hash = wtxIn.GetHash();
    const auto& ins = mapWallet.emplace(hash, wtxIn);
    CWalletTx& wtx = ins.first->second;
    wtx.BindWallet(this);
    if (/* insertion took place */ ins.second) {
        wtx.m_it_wtxOrdered = wtxOrdered.insert(std::make_pair(wtx.nOrderPos, &wtx));
    }
    AddToSpends(hash);
    for (const CTxIn& txin : wtx.tx->vin) {
        auto it = mapWallet.find(txin.prevout.hash);
        if (it != mapWallet.end()) {
            CWalletTx& prevtx = it->second;
            if (prevtx.nIndex == -1 && !prevtx.hashUnset()) {
                MarkConflicted(prevtx.hashBlock, wtx.GetHash());
            }
        }
    }
}

bool CWallet::AddToWalletIfInvolvingMe(const CTransactionRef& ptx, const uint256& block_hash, int posInBlock, bool fUpdate)
{
    const CTransaction& tx = *ptx;
    {
        AssertLockHeld(cs_wallet);

        if (!block_hash.IsNull()) {
            for (const CTxIn& txin : tx.vin) {
                std::pair<TxSpends::const_iterator, TxSpends::const_iterator> range = mapTxSpends.equal_range(txin.prevout);
                while (range.first != range.second) {
                    if (range.first->second != tx.GetHash()) {
                        WalletLogPrintf("Transaction %s (in block %s) conflicts with wallet transaction %s (both spend %s:%i)\n", tx.GetHash().ToString(), block_hash.ToString(), range.first->second.ToString(), range.first->first.hash.ToString(), range.first->first.n);
                        MarkConflicted(block_hash, range.first->second);
                    }
                    range.first++;
                }
            }
        }

        bool fExisted = mapWallet.count(tx.GetHash()) != 0;
        if (fExisted && !fUpdate) return false;
        if (fExisted || IsMine(tx) || IsFromMe(tx))
        {
            /* Check if any keys in the wallet keypool that were supposed to be unused
             * have appeared in a new transaction. If so, remove those keys from the keypool.
             * This can happen when restoring an old wallet backup that does not contain
             * the mostly recently created transactions from newer versions of the wallet.
             */

            // loop though all outputs
            for (const CTxOut& txout: tx.vout) {
                // extract addresses and check if they match with an unused keypool key
                for (const auto& keyid : GetAffectedKeys(txout.scriptPubKey, *this)) {
                    std::map<CKeyID, int64_t>::const_iterator mi = m_pool_key_to_index.find(keyid);
                    if (mi != m_pool_key_to_index.end()) {
                        WalletLogPrintf("%s: Detected a used keypool key, mark all keypool key up to this key as used\n", __func__);
                        MarkReserveKeysAsUsed(mi->second);

                        if (!TopUpKeyPool()) {
                            WalletLogPrintf("%s: Topping up keypool failed (locked wallet)\n", __func__);
                        }
                    }
                }
            }

            CWalletTx wtx(this, ptx);

            // Get merkle branch if transaction was found in a block
            if (!block_hash.IsNull())
                wtx.SetMerkleBranch(block_hash, posInBlock);

            return AddToWallet(wtx, false);
        }
    }
    return false;
}

bool CWallet::TransactionCanBeAbandoned(const uint256& hashTx) const
{
    auto locked_chain = chain().lock();
    LOCK(cs_wallet);
    const CWalletTx* wtx = GetWalletTx(hashTx);
    return wtx && !wtx->isAbandoned() && wtx->GetDepthInMainChain(*locked_chain) == 0 && !wtx->InMempool();
}

void CWallet::MarkInputsDirty(const CTransactionRef& tx)
{
    for (const CTxIn& txin : tx->vin) {
        auto it = mapWallet.find(txin.prevout.hash);
        if (it != mapWallet.end()) {
            it->second.MarkDirty();
        }
    }
}

bool CWallet::AbandonTransaction(interfaces::Chain::Lock& locked_chain, const uint256& hashTx)
{
    auto locked_chain_recursive = chain().lock();  // Temporary. Removed in upcoming lock cleanup
    LOCK(cs_wallet);

    WalletBatch batch(*database, "r+");

    std::set<uint256> todo;
    std::set<uint256> done;

    // Can't mark abandoned if confirmed or in mempool
    auto it = mapWallet.find(hashTx);
    assert(it != mapWallet.end());
    CWalletTx& origtx = it->second;
    if (origtx.GetDepthInMainChain(locked_chain) != 0 || origtx.InMempool()) {
        return false;
    }

    todo.insert(hashTx);

    while (!todo.empty()) {
        uint256 now = *todo.begin();
        todo.erase(now);
        done.insert(now);
        auto it = mapWallet.find(now);
        assert(it != mapWallet.end());
        CWalletTx& wtx = it->second;
        int currentconfirm = wtx.GetDepthInMainChain(locked_chain);
        // If the orig tx was not in block, none of its spends can be
        assert(currentconfirm <= 0);
        // if (currentconfirm < 0) {Tx and spends are already conflicted, no need to abandon}
        if (currentconfirm == 0 && !wtx.isAbandoned()) {
            // If the orig tx was not in block/mempool, none of its spends can be in mempool
            assert(!wtx.InMempool());
            wtx.nIndex = -1;
            wtx.setAbandoned();
            wtx.MarkDirty();
            batch.WriteTx(wtx);
            NotifyTransactionChanged(this, wtx.GetHash(), CT_UPDATED);
            // Iterate over all its outputs, and mark transactions in the wallet that spend them abandoned too
            TxSpends::const_iterator iter = mapTxSpends.lower_bound(COutPoint(now, 0));
            while (iter != mapTxSpends.end() && iter->first.hash == now) {
                if (!done.count(iter->second)) {
                    todo.insert(iter->second);
                }
                iter++;
            }
            // If a transaction changes 'conflicted' state, that changes the balance
            // available of the outputs it spends. So force those to be recomputed
            MarkInputsDirty(wtx.tx);
        }
    }

    return true;
}

void CWallet::MarkConflicted(const uint256& hashBlock, const uint256& hashTx)
{
    auto locked_chain = chain().lock();
    LOCK(cs_wallet);

    int conflictconfirms = -locked_chain->getBlockDepth(hashBlock);
    // If number of conflict confirms cannot be determined, this means
    // that the block is still unknown or not yet part of the main chain,
    // for example when loading the wallet during a reindex. Do nothing in that
    // case.
    if (conflictconfirms >= 0)
        return;

    // Do not flush the wallet here for performance reasons
    WalletBatch batch(*database, "r+", false);

    std::set<uint256> todo;
    std::set<uint256> done;

    todo.insert(hashTx);

    while (!todo.empty()) {
        uint256 now = *todo.begin();
        todo.erase(now);
        done.insert(now);
        auto it = mapWallet.find(now);
        assert(it != mapWallet.end());
        CWalletTx& wtx = it->second;
        int currentconfirm = wtx.GetDepthInMainChain(*locked_chain);
        if (conflictconfirms < currentconfirm) {
            // Block is 'more conflicted' than current confirm; update.
            // Mark transaction as conflicted with this block.
            wtx.nIndex = -1;
            wtx.hashBlock = hashBlock;
            wtx.MarkDirty();
            batch.WriteTx(wtx);
            // Iterate over all its outputs, and mark transactions in the wallet that spend them conflicted too
            TxSpends::const_iterator iter = mapTxSpends.lower_bound(COutPoint(now, 0));
            while (iter != mapTxSpends.end() && iter->first.hash == now) {
                 if (!done.count(iter->second)) {
                     todo.insert(iter->second);
                 }
                 iter++;
            }
            // If a transaction changes 'conflicted' state, that changes the balance
            // available of the outputs it spends. So force those to be recomputed
            MarkInputsDirty(wtx.tx);
        }
    }
}

void CWallet::SyncTransaction(const CTransactionRef& ptx, const uint256& block_hash, int posInBlock, bool update_tx) {
    if (!AddToWalletIfInvolvingMe(ptx, block_hash, posInBlock, update_tx))
        return; // Not one of ours

    // If a transaction changes 'conflicted' state, that changes the balance
    // available of the outputs it spends. So force those to be
    // recomputed, also:
    MarkInputsDirty(ptx);
}

void CWallet::TransactionAddedToMempool(const CTransactionRef& ptx) {
    auto locked_chain = chain().lock();
    LOCK(cs_wallet);
    SyncTransaction(ptx, {} /* block hash */, 0 /* position in block */);

    auto it = mapWallet.find(ptx->GetHash());
    if (it != mapWallet.end()) {
        it->second.fInMempool = true;
    }
}

void CWallet::TransactionRemovedFromMempool(const CTransactionRef &ptx) {
    LOCK(cs_wallet);
    auto it = mapWallet.find(ptx->GetHash());
    if (it != mapWallet.end()) {
        it->second.fInMempool = false;
    }
}

void CWallet::BlockConnected(const std::shared_ptr<const CBlock>& pblock, const CBlockIndex *pindex, const std::vector<CTransactionRef>& vtxConflicted) {
    auto locked_chain = chain().lock();
    LOCK(cs_wallet);
    // TODO: Temporarily ensure that mempool removals are notified before
    // connected transactions.  This shouldn't matter, but the abandoned
    // state of transactions in our wallet is currently cleared when we
    // receive another notification and there is a race condition where
    // notification of a connected conflict might cause an outside process
    // to abandon a transaction and then have it inadvertently cleared by
    // the notification that the conflicted transaction was evicted.

    for (const CTransactionRef& ptx : vtxConflicted) {
        SyncTransaction(ptx, {} /* block hash */, 0 /* position in block */);
        TransactionRemovedFromMempool(ptx);
    }
    for (size_t i = 0; i < pblock->vtx.size(); i++) {
        SyncTransaction(pblock->vtx[i], pindex->GetBlockHash(), i);
        TransactionRemovedFromMempool(pblock->vtx[i]);
    }

    m_last_block_processed = pindex->GetBlockHash();
}

void CWallet::BlockDisconnected(const std::shared_ptr<const CBlock>& pblock) {
    auto locked_chain = chain().lock();
    LOCK(cs_wallet);

    for (const CTransactionRef& ptx : pblock->vtx) {
        SyncTransaction(ptx, {} /* block hash */, 0 /* position in block */);
    }
}



void CWallet::BlockUntilSyncedToCurrentChain() {
    AssertLockNotHeld(cs_main);
    AssertLockNotHeld(cs_wallet);

    {
        // Skip the queue-draining stuff if we know we're caught up with
        // chainActive.Tip()...
        // We could also take cs_wallet here, and call m_last_block_processed
        // protected by cs_wallet instead of cs_main, but as long as we need
        // cs_main here anyway, it's easier to just call it cs_main-protected.
        auto locked_chain = chain().lock();

        if (!m_last_block_processed.IsNull() && locked_chain->isPotentialTip(m_last_block_processed)) {
            return;
        }
    }

    // ...otherwise put a callback in the validation interface queue and wait
    // for the queue to drain enough to execute it (indicating we are caught up
    // at least with the time we entered this function).
    SyncWithValidationInterfaceQueue();
}


isminetype CWallet::IsMine(const CTxIn &txin) const
{
    {
        LOCK(cs_wallet);
        std::map<uint256, CWalletTx>::const_iterator mi = mapWallet.find(txin.prevout.hash);
        if (mi != mapWallet.end())
        {
            const CWalletTx& prev = (*mi).second;
            if (txin.prevout.n < prev.tx->vout.size())
                return IsMine(prev.tx->vout[txin.prevout.n]);
        }
    }
    return ISMINE_NO;
}

// Note that this function doesn't distinguish between a 0-valued input,
// and a not-"is mine" (according to the filter) input.
CAmountMap CWallet::GetDebit(const CTxIn &txin, const isminefilter& filter) const
{
    {
        LOCK(cs_wallet);
        std::map<uint256, CWalletTx>::const_iterator mi = mapWallet.find(txin.prevout.hash);
        if (mi != mapWallet.end())
        {
            const CWalletTx& prev = (*mi).second;
            if (txin.prevout.n < prev.tx->vout.size())
                if (IsMine(prev.tx->vout[txin.prevout.n]) & filter) {
                    CAmountMap amounts;
                    amounts[prev.GetOutputAsset(txin.prevout.n)] = std::max<CAmount>(0, prev.GetOutputValueOut(txin.prevout.n));
                    return amounts;
                }
        }
    }
    return CAmountMap();
}

isminetype CWallet::IsMine(const CTxOut& txout) const
{
    return ::IsMine(*this, txout.scriptPubKey);
}

CAmountMap CWallet::GetCredit(const CTxOut& txout, const isminefilter& filter) const
{
    assert(false && "CWallet::GetCredit(const CTxOut&, const isminefilter&): this method should not be used anymore");

    CAmountMap credit;
    if (txout.nAsset.IsExplicit() && txout.nValue.IsExplicit()) {
        credit[txout.nAsset.GetAsset()] = txout.nValue.GetAmount();
    } else {
        WalletLogPrintf("WARNING: Calculating credit of blinded transaction.\n");
    }
    if (!MoneyRange(credit))
        throw std::runtime_error(std::string(__func__) + ": value out of range");
    return ((IsMine(txout) & filter) ? credit : CAmountMap());
}

bool CWallet::IsChange(const CTxOut& txout) const
{
    return IsChange(txout.scriptPubKey);
}

bool CWallet::IsChange(const CScript& script) const
{
    // TODO: fix handling of 'change' outputs. The assumption is that any
    // payment to a script that is ours, but is not in the address book
    // is change. That assumption is likely to break when we implement multisignature
    // wallets that return change back into a multi-signature-protected address;
    // a better way of identifying which outputs are 'the send' and which are
    // 'the change' will need to be implemented (maybe extend CWalletTx to remember
    // which output, if any, was change).
    if (::IsMine(*this, script))
    {
        CTxDestination address;
        if (!ExtractDestination(script, address))
            return true;

        LOCK(cs_wallet);
        if (!mapAddressBook.count(address))
            return true;
    }
    return false;
}

CAmountMap CWallet::GetChange(const CTxOut& txout) const
{
    CAmountMap change;
    change[txout.nAsset.GetAsset()] = txout.nValue.GetAmount();
    if (!MoneyRange(change))
        throw std::runtime_error(std::string(__func__) + ": value out of range");
    return (IsChange(txout) ? change : CAmountMap());
}

bool CWallet::IsMine(const CTransaction& tx) const
{
    for (const CTxOut& txout : tx.vout)
        if (IsMine(txout))
            return true;
    return false;
}

bool CWallet::IsFromMe(const CTransaction& tx) const
{
    return (GetDebit(tx, ISMINE_ALL) > CAmountMap());
}

CAmountMap CWallet::GetDebit(const CTransaction& tx, const isminefilter& filter) const
{
    CAmountMap nDebit;
    for (const CTxIn& txin : tx.vin)
    {
        nDebit += GetDebit(txin, filter);
        if (!MoneyRange(nDebit))
            throw std::runtime_error(std::string(__func__) + ": value out of range");
    }
    return nDebit;
}

bool CWallet::IsAllFromMe(const CTransaction& tx, const isminefilter& filter) const
{
    LOCK(cs_wallet);

    for (const CTxIn& txin : tx.vin)
    {
        auto mi = mapWallet.find(txin.prevout.hash);
        if (mi == mapWallet.end())
            return false; // any unknown inputs can't be from us

        const CWalletTx& prev = (*mi).second;

        if (txin.prevout.n >= prev.tx->vout.size())
            return false; // invalid input!

        if (!(IsMine(prev.tx->vout[txin.prevout.n]) & filter))
            return false;
    }
    return true;
}

CAmountMap CWallet::GetCredit(const CWalletTx& wtx, const isminefilter& filter) const {
    CAmountMap nCredit;
    for (unsigned int i = 0; i < wtx.tx->vout.size(); ++i) {
        if (IsMine(wtx.tx->vout[i]) & filter) {
            CAmount credit = std::max<CAmount>(0, wtx.GetOutputValueOut(i));
            if (!MoneyRange(credit))
                throw std::runtime_error(std::string(__func__) + ": value out of range");

            nCredit[wtx.GetOutputAsset(i)] += credit;
            if (!MoneyRange(nCredit))
                throw std::runtime_error(std::string(__func__) + ": value out of range");
        }
    }
    return nCredit;
}

CAmountMap CWallet::GetCredit(const CTransaction& tx, const isminefilter& filter) const
{
    assert(false && "CWallet::GetCredit(const CTransaction&, const isminefilter&): this method should not be used anymore");

    CAmountMap nCredit;
    for (const CTxOut& txout : tx.vout)
    {
        nCredit += GetCredit(txout, filter);
        if (!MoneyRange(nCredit))
            throw std::runtime_error(std::string(__func__) + ": value out of range");
    }
    return nCredit;
}

CAmountMap CWallet::GetChange(const CWalletTx& wtx) const {
    CAmountMap nChange;
    for (unsigned int i = 0; i < wtx.tx->vout.size(); ++i) {
        if (IsChange(wtx.tx->vout[i])) {
            CAmount change = wtx.GetOutputValueOut(i);
            if (change < 0) {
                continue;
            }

            if (!MoneyRange(change))
                throw std::runtime_error(std::string(__func__) + ": value out of range");

            nChange[wtx.GetOutputAsset(i)] += change;
            if (!MoneyRange(nChange))
                throw std::runtime_error(std::string(__func__) + ": value out of range");
        }
    }
    return nChange;
}

CAmountMap CWallet::GetChange(const CTransaction& tx) const
{
    CAmountMap nChange;
    for (const CTxOut& txout : tx.vout)
    {
        nChange += GetChange(txout);
        if (!MoneyRange(nChange))
            throw std::runtime_error(std::string(__func__) + ": value out of range");
    }
    return nChange;
}

CPubKey CWallet::GenerateNewSeed()
{
    assert(!IsWalletFlagSet(WALLET_FLAG_DISABLE_PRIVATE_KEYS));
    CKey key;
    key.MakeNewKey(true);
    return DeriveNewSeed(key);
}

CPubKey CWallet::DeriveNewSeed(const CKey& key)
{
    int64_t nCreationTime = GetTime();
    CKeyMetadata metadata(nCreationTime);

    // calculate the seed
    CPubKey seed = key.GetPubKey();
    assert(key.VerifyPubKey(seed));

    // set the hd keypath to "s" -> Seed, refers the seed to itself
    metadata.hdKeypath     = "s";
    metadata.has_key_origin = false;
    metadata.hd_seed_id = seed.GetID();

    {
        LOCK(cs_wallet);

        // mem store the metadata
        mapKeyMetadata[seed.GetID()] = metadata;

        // write the key&metadata to the database
        if (!AddKeyPubKey(key, seed))
            throw std::runtime_error(std::string(__func__) + ": AddKeyPubKey failed");
    }

    return seed;
}

void CWallet::SetHDSeed(const CPubKey& seed)
{
    LOCK(cs_wallet);
    // store the keyid (hash160) together with
    // the child index counter in the database
    // as a hdchain object
    CHDChain newHdChain;
    newHdChain.nVersion = CanSupportFeature(FEATURE_HD_SPLIT) ? CHDChain::VERSION_HD_CHAIN_SPLIT : CHDChain::VERSION_HD_BASE;
    newHdChain.seed_id = seed.GetID();
    SetHDChain(newHdChain, false);
    NotifyCanGetAddressesChanged();
    UnsetWalletFlag(WALLET_FLAG_BLANK_WALLET);
}

void CWallet::SetHDChain(const CHDChain& chain, bool memonly)
{
    LOCK(cs_wallet);
    if (!memonly && !WalletBatch(*database).WriteHDChain(chain))
        throw std::runtime_error(std::string(__func__) + ": writing chain failed");

    hdChain = chain;
}

bool CWallet::IsHDEnabled() const
{
    return !hdChain.seed_id.IsNull();
}

bool CWallet::CanGenerateKeys()
{
    // A wallet can generate keys if it has an HD seed (IsHDEnabled) or it is a non-HD wallet (pre FEATURE_HD)
    LOCK(cs_wallet);
    return IsHDEnabled() || !CanSupportFeature(FEATURE_HD);
}

bool CWallet::CanGetAddresses(bool internal)
{
    LOCK(cs_wallet);
    // Check if the keypool has keys
    bool keypool_has_keys;
    if (internal && CanSupportFeature(FEATURE_HD_SPLIT)) {
        keypool_has_keys = setInternalKeyPool.size() > 0;
    } else {
        keypool_has_keys = KeypoolCountExternalKeys() > 0;
    }
    // If the keypool doesn't have keys, check if we can generate them
    if (!keypool_has_keys) {
        return CanGenerateKeys();
    }
    return keypool_has_keys;
}

void CWallet::SetWalletFlag(uint64_t flags)
{
    LOCK(cs_wallet);
    m_wallet_flags |= flags;
    if (!WalletBatch(*database).WriteWalletFlags(m_wallet_flags))
        throw std::runtime_error(std::string(__func__) + ": writing wallet flags failed");
}

void CWallet::UnsetWalletFlag(uint64_t flag)
{
    LOCK(cs_wallet);
    m_wallet_flags &= ~flag;
    if (!WalletBatch(*database).WriteWalletFlags(m_wallet_flags))
        throw std::runtime_error(std::string(__func__) + ": writing wallet flags failed");
}

bool CWallet::IsWalletFlagSet(uint64_t flag)
{
    return (m_wallet_flags & flag);
}

bool CWallet::SetWalletFlags(uint64_t overwriteFlags, bool memonly)
{
    LOCK(cs_wallet);
    m_wallet_flags = overwriteFlags;
    if (((overwriteFlags & g_known_wallet_flags) >> 32) ^ (overwriteFlags >> 32)) {
        // contains unknown non-tolerable wallet flags
        return false;
    }
    if (!memonly && !WalletBatch(*database).WriteWalletFlags(m_wallet_flags)) {
        throw std::runtime_error(std::string(__func__) + ": writing wallet flags failed");
    }

    return true;
}

int64_t CWalletTx::GetTxTime() const
{
    int64_t n = nTimeSmart;
    return n ? n : nTimeReceived;
}

// Helper for producing a max-sized low-S low-R signature (eg 71 bytes)
// or a max-sized low-S signature (e.g. 72 bytes) if use_max_sig is true
bool CWallet::DummySignInput(CMutableTransaction& tx, const size_t nIn, const CTxOut& txout, bool use_max_sig) const
{
    // Fill in dummy signatures for fee calculation.
    const CScript& scriptPubKey = txout.scriptPubKey;
    SignatureData sigdata;

    if (!ProduceSignature(*this, use_max_sig ? DUMMY_MAXIMUM_SIGNATURE_CREATOR : DUMMY_SIGNATURE_CREATOR, scriptPubKey, sigdata)) {
        return false;
    }
    UpdateTransaction(tx, nIn, sigdata);
    return true;
}

// Helper for producing a bunch of max-sized low-S low-R signatures (eg 71 bytes)
bool CWallet::DummySignTx(CMutableTransaction &txNew, const std::vector<CTxOut> &txouts, bool use_max_sig) const
{
    // Fill in dummy signatures for fee calculation.
    int nIn = 0;
    for (const auto& txout : txouts)
    {
        if (!DummySignInput(txNew, nIn, txout, use_max_sig)) {
            return false;
        }

        nIn++;
    }
    return true;
}

int64_t CalculateMaximumSignedTxSize(const CTransaction &tx, const CWallet *wallet, bool use_max_sig)
{
    std::vector<CTxOut> txouts;
    // Look up the inputs.  We should have already checked that this transaction
    // IsAllFromMe(ISMINE_SPENDABLE), so every input should already be in our
    // wallet, with a valid index into the vout array, and the ability to sign.
    for (const CTxIn& input : tx.vin) {
        const auto mi = wallet->mapWallet.find(input.prevout.hash);
        if (mi == wallet->mapWallet.end()) {
            return -1;
        }
        assert(input.prevout.n < mi->second.tx->vout.size());
        txouts.emplace_back(mi->second.tx->vout[input.prevout.n]);
    }
    return CalculateMaximumSignedTxSize(tx, wallet, txouts, use_max_sig);
}

// txouts needs to be in the order of tx.vin
int64_t CalculateMaximumSignedTxSize(const CTransaction &tx, const CWallet *wallet, const std::vector<CTxOut>& txouts, bool use_max_sig)
{
    CMutableTransaction txNew(tx);
    if (!wallet->DummySignTx(txNew, txouts, use_max_sig)) {
        // This should never happen, because IsAllFromMe(ISMINE_SPENDABLE)
        // implies that we can sign for every input.
        return -1;
    }
    return GetVirtualTransactionSize(CTransaction(txNew));
}

int CalculateMaximumSignedInputSize(const CTxOut& txout, const CWallet* wallet, bool use_max_sig)
{
    CMutableTransaction txn;
    txn.vin.push_back(CTxIn(COutPoint()));
<<<<<<< HEAD
    if (!wallet->DummySignInput(txn, 0, txout, use_max_sig)) {
        // This should never happen, because IsAllFromMe(ISMINE_SPENDABLE)
        // implies that we can sign for every input.
=======
    if (!wallet->DummySignInput(txn.vin[0], txout, use_max_sig)) {
>>>>>>> 519b0bc5
        return -1;
    }
    return GetVirtualTransactionInputSize(txn, 0, 0);
}

void CWalletTx::GetAmounts(std::list<COutputEntry>& listReceived,
                           std::list<COutputEntry>& listSent, CAmount& nFee, const isminefilter& filter) const
{
    nFee = 0;
    listReceived.clear();
    listSent.clear();

    // Compute fee:
    CAmountMap mapDebit = GetDebit(filter);
    if (mapDebit > CAmountMap()) // debit>0 means we signed/sent this transaction
    {
        nFee = -GetFeeMap(*tx)[::policyAsset];
    }

    // Sent/received.
    for (unsigned int i = 0; i < tx->vout.size(); ++i)
    {
        const CTxOut& txout = tx->vout[i];
        CAmount output_value = GetOutputValueOut(i);
        // Don't list unknown assets
        isminetype fIsMine = output_value != -1 ?  pwallet->IsMine(txout) : ISMINE_NO;
        // Only need to handle txouts if AT LEAST one of these is true:
        //   1) they debit from us (sent)
        //   2) the output is to us (received)
        if (mapDebit > CAmountMap())
        {
            // Don't report 'change' txouts
            if (pwallet->IsChange(txout))
                continue;
        }
        else if (!(fIsMine & filter))
            continue;

        // In either case, we need to get the destination address
        CTxDestination address;

        if (!ExtractDestination(txout.scriptPubKey, address) && !txout.scriptPubKey.IsUnspendable())
        {
            pwallet->WalletLogPrintf("CWalletTx::GetAmounts: Unknown transaction type found, txid %s\n",
                                    this->GetHash().ToString());
            address = CNoDestination();
        }

        COutputEntry output = {address, output_value, (int)i, GetOutputAsset(i), GetOutputAmountBlindingFactor(i), GetOutputAssetBlindingFactor(i)};

        // If we are debited by the transaction, add the output as a "sent" entry
        if (mapDebit > CAmountMap() && !txout.IsFee())
            listSent.push_back(output);

        // If we are receiving the output, add it as a "received" entry
        if (fIsMine & filter)
            listReceived.push_back(output);
    }

}

/**
 * Scan active chain for relevant transactions after importing keys. This should
 * be called whenever new keys are added to the wallet, with the oldest key
 * creation time.
 *
 * @return Earliest timestamp that could be successfully scanned from. Timestamp
 * returned will be higher than startTime if relevant blocks could not be read.
 */
int64_t CWallet::RescanFromTime(int64_t startTime, const WalletRescanReserver& reserver, bool update)
{
    // Find starting block. May be null if nCreateTime is greater than the
    // highest blockchain timestamp, in which case there is nothing that needs
    // to be scanned.
    uint256 start_block;
    {
        auto locked_chain = chain().lock();
        const Optional<int> start_height = locked_chain->findFirstBlockWithTime(startTime - TIMESTAMP_WINDOW, &start_block);
        const Optional<int> tip_height = locked_chain->getHeight();
        WalletLogPrintf("%s: Rescanning last %i blocks\n", __func__, tip_height && start_height ? *tip_height - *start_height + 1 : 0);
    }

    if (!start_block.IsNull()) {
        // TODO: this should take into account failure by ScanResult::USER_ABORT
        ScanResult result = ScanForWalletTransactions(start_block, {} /* stop_block */, reserver, update);
        if (result.status == ScanResult::FAILURE) {
            int64_t time_max;
            if (!chain().findBlock(result.last_failed_block, nullptr /* block */, nullptr /* time */, &time_max)) {
                throw std::logic_error("ScanForWalletTransactions returned invalid block hash");
            }
            return time_max + TIMESTAMP_WINDOW + 1;
        }
    }
    return startTime;
}

/**
 * Scan the block chain (starting in start_block) for transactions
 * from or to us. If fUpdate is true, found transactions that already
 * exist in the wallet will be updated.
 *
 * @param[in] start_block Scan starting block. If block is not on the active
 *                        chain, the scan will return SUCCESS immediately.
 * @param[in] stop_block  Scan ending block. If block is not on the active
 *                        chain, the scan will continue until it reaches the
 *                        chain tip.
 *
 * @return ScanResult returning scan information and indicating success or
 *         failure. Return status will be set to SUCCESS if scan was
 *         successful. FAILURE if a complete rescan was not possible (due to
 *         pruning or corruption). USER_ABORT if the rescan was aborted before
 *         it could complete.
 *
 * @pre Caller needs to make sure start_block (and the optional stop_block) are on
 * the main chain after to the addition of any new keys you want to detect
 * transactions for.
 */
CWallet::ScanResult CWallet::ScanForWalletTransactions(const uint256& start_block, const uint256& stop_block, const WalletRescanReserver& reserver, bool fUpdate)
{
    int64_t nNow = GetTime();

    assert(reserver.isReserved());

    uint256 block_hash = start_block;
    ScanResult result;

    WalletLogPrintf("Rescan started from block %s...\n", start_block.ToString());

    {
        fAbortRescan = false;
        ShowProgress(strprintf("%s " + _("Rescanning..."), GetDisplayName()), 0); // show rescan progress in GUI as dialog or on splashscreen, if -rescan on startup
        uint256 tip_hash;
        // The way the 'block_height' is initialized is just a workaround for the gcc bug #47679 since version 4.6.0.
        Optional<int> block_height = MakeOptional(false, int());
        double progress_begin;
        double progress_end;
        {
            auto locked_chain = chain().lock();
<<<<<<< HEAD
            progress_begin = GuessVerificationProgress(pindex, chainParams.GetConsensus().nPowTargetSpacing);
            if (pindexStop == nullptr) {
                tip = chainActive.Tip();
                progress_end = GuessVerificationProgress(tip, chainParams.GetConsensus().nPowTargetSpacing);
            } else {
                progress_end = GuessVerificationProgress(pindexStop, chainParams.GetConsensus().nPowTargetSpacing);
=======
            if (Optional<int> tip_height = locked_chain->getHeight()) {
                tip_hash = locked_chain->getBlockHash(*tip_height);
>>>>>>> 519b0bc5
            }
            block_height = locked_chain->getBlockHeight(block_hash);
            progress_begin = chain().guessVerificationProgress(block_hash);
            progress_end = chain().guessVerificationProgress(stop_block.IsNull() ? tip_hash : stop_block);
        }
        double progress_current = progress_begin;
        while (block_height && !fAbortRescan && !ShutdownRequested()) {
            if (*block_height % 100 == 0 && progress_end - progress_begin > 0.0) {
                ShowProgress(strprintf("%s " + _("Rescanning..."), GetDisplayName()), std::max(1, std::min(99, (int)((progress_current - progress_begin) / (progress_end - progress_begin) * 100))));
            }
            if (GetTime() >= nNow + 60) {
                nNow = GetTime();
                WalletLogPrintf("Still rescanning. At block %d. Progress=%f\n", *block_height, progress_current);
            }

            CBlock block;
            if (chain().findBlock(block_hash, &block) && !block.IsNull()) {
                auto locked_chain = chain().lock();
                LOCK(cs_wallet);
                if (!locked_chain->getBlockHeight(block_hash)) {
                    // Abort scan if current block is no longer active, to prevent
                    // marking transactions as coming from the wrong block.
                    // TODO: This should return success instead of failure, see
                    // https://github.com/bitcoin/bitcoin/pull/14711#issuecomment-458342518
                    result.last_failed_block = block_hash;
                    result.status = ScanResult::FAILURE;
                    break;
                }
                for (size_t posInBlock = 0; posInBlock < block.vtx.size(); ++posInBlock) {
                    SyncTransaction(block.vtx[posInBlock], block_hash, posInBlock, fUpdate);
                }
                // scan succeeded, record block as most recent successfully scanned
                result.last_scanned_block = block_hash;
                result.last_scanned_height = *block_height;
            } else {
                // could not scan block, keep scanning but record this block as the most recent failure
                result.last_failed_block = block_hash;
                result.status = ScanResult::FAILURE;
            }
            if (block_hash == stop_block) {
                break;
            }
            {
                auto locked_chain = chain().lock();
<<<<<<< HEAD
                pindex = chainActive.Next(pindex);
                progress_current = GuessVerificationProgress(pindex, chainParams.GetConsensus().nPowTargetSpacing);
                if (pindexStop == nullptr && tip != chainActive.Tip()) {
                    tip = chainActive.Tip();
                    // in case the tip has changed, update progress max
                    progress_end = GuessVerificationProgress(tip, chainParams.GetConsensus().nPowTargetSpacing);
=======
                Optional<int> tip_height = locked_chain->getHeight();
                if (!tip_height || *tip_height <= block_height || !locked_chain->getBlockHeight(block_hash)) {
                    // break successfully when rescan has reached the tip, or
                    // previous block is no longer on the chain due to a reorg
                    break;
                }

                // increment block and verification progress
                block_hash = locked_chain->getBlockHash(++*block_height);
                progress_current = chain().guessVerificationProgress(block_hash);

                // handle updated tip hash
                const uint256 prev_tip_hash = tip_hash;
                tip_hash = locked_chain->getBlockHash(*tip_height);
                if (stop_block.IsNull() && prev_tip_hash != tip_hash) {
                    // in case the tip has changed, update progress max
                    progress_end = chain().guessVerificationProgress(tip_hash);
>>>>>>> 519b0bc5
                }
            }
        }
        ShowProgress(strprintf("%s " + _("Rescanning..."), GetDisplayName()), 100); // hide progress dialog in GUI
        if (block_height && fAbortRescan) {
            WalletLogPrintf("Rescan aborted at block %d. Progress=%f\n", *block_height, progress_current);
            result.status = ScanResult::USER_ABORT;
        } else if (block_height && ShutdownRequested()) {
            WalletLogPrintf("Rescan interrupted by shutdown request at block %d. Progress=%f\n", *block_height, progress_current);
            result.status = ScanResult::USER_ABORT;
        }
    }
    return result;
}

void CWallet::ReacceptWalletTransactions()
{
    // If transactions aren't being broadcasted, don't let them into local mempool either
    if (!fBroadcastTransactions)
        return;
    auto locked_chain = chain().lock();
    LOCK(cs_wallet);
    std::map<int64_t, CWalletTx*> mapSorted;

    // Sort pending wallet transactions based on their initial wallet insertion order
    for (std::pair<const uint256, CWalletTx>& item : mapWallet)
    {
        const uint256& wtxid = item.first;
        CWalletTx& wtx = item.second;
        assert(wtx.GetHash() == wtxid);

        int nDepth = wtx.GetDepthInMainChain(*locked_chain);

        if (!wtx.IsCoinBase() && (nDepth == 0 && !wtx.isAbandoned())) {
            mapSorted.insert(std::make_pair(wtx.nOrderPos, &wtx));
        }
    }

    // Try to add wallet transactions to memory pool
    for (const std::pair<const int64_t, CWalletTx*>& item : mapSorted) {
        CWalletTx& wtx = *(item.second);
        CValidationState state;
        wtx.AcceptToMemoryPool(*locked_chain, maxTxFee, state);
    }
}

bool CWalletTx::RelayWalletTransaction(interfaces::Chain::Lock& locked_chain, CConnman* connman)
{
    assert(pwallet->GetBroadcastTransactions());
    if (!IsCoinBase() && !isAbandoned() && GetDepthInMainChain(locked_chain) == 0)
    {
        CValidationState state;
        /* GetDepthInMainChain already catches known conflicts. */
        if (InMempool() || AcceptToMemoryPool(locked_chain, maxTxFee, state)) {
            pwallet->WalletLogPrintf("Relaying wtx %s\n", GetHash().ToString());
            if (connman) {
                CInv inv(MSG_TX, GetHash());
                connman->ForEachNode([&inv](CNode* pnode)
                {
                    pnode->PushInventory(inv);
                });
                return true;
            }
        }
    }
    return false;
}

std::set<uint256> CWalletTx::GetConflicts() const
{
    std::set<uint256> result;
    if (pwallet != nullptr)
    {
        uint256 myHash = GetHash();
        result = pwallet->GetConflicts(myHash);
        result.erase(myHash);
    }
    return result;
}

CAmountMap CWalletTx::GetDebit(const isminefilter& filter) const
{
    if (tx->vin.empty())
        return CAmountMap();

    CAmountMap debit;
    if(filter & ISMINE_SPENDABLE)
    {
        if (fDebitCached)
            debit += nDebitCached;
        else
        {
            nDebitCached = pwallet->GetDebit(*tx, ISMINE_SPENDABLE);
            fDebitCached = true;
            debit += nDebitCached;
        }
    }
    if(filter & ISMINE_WATCH_ONLY)
    {
        if(fWatchDebitCached)
            debit += nWatchDebitCached;
        else
        {
            nWatchDebitCached = pwallet->GetDebit(*tx, ISMINE_WATCH_ONLY);
            fWatchDebitCached = true;
            debit += nWatchDebitCached;
        }
    }
    return debit;
}

CAmountMap CWalletTx::GetCredit(interfaces::Chain::Lock& locked_chain, const isminefilter& filter) const
{
    // Must wait until coinbase is safely deep enough in the chain before valuing it
    if (IsImmatureCoinBase(locked_chain))
        return CAmountMap();

    CAmountMap credit;
    if (filter & ISMINE_SPENDABLE)
    {
        // GetBalance can assume transactions in mapWallet won't change
        if (fCreditCached)
            credit += nCreditCached;
        else
        {
            nCreditCached = pwallet->GetCredit(*this, ISMINE_SPENDABLE);
            fCreditCached = true;
            credit += nCreditCached;
        }
    }
    if (filter & ISMINE_WATCH_ONLY)
    {
        if (fWatchCreditCached)
            credit += nWatchCreditCached;
        else
        {
            nWatchCreditCached = pwallet->GetCredit(*this, ISMINE_WATCH_ONLY);
            fWatchCreditCached = true;
            credit += nWatchCreditCached;
        }
    }
    return credit;
}

CAmountMap CWalletTx::GetImmatureCredit(interfaces::Chain::Lock& locked_chain, bool fUseCache) const
{
    if (IsImmatureCoinBase(locked_chain) && IsInMainChain(locked_chain)) {
        if (fUseCache && fImmatureCreditCached)
            return nImmatureCreditCached;
        nImmatureCreditCached = pwallet->GetCredit(*this, ISMINE_SPENDABLE);
        fImmatureCreditCached = true;
        return nImmatureCreditCached;
    }

    return CAmountMap();
}

CAmountMap CWalletTx::GetAvailableCredit(interfaces::Chain::Lock& locked_chain, bool fUseCache, const isminefilter& filter) const
{
    if (pwallet == nullptr)
        return CAmountMap();

    // Must wait until coinbase is safely deep enough in the chain before valuing it
    if (IsImmatureCoinBase(locked_chain))
        return CAmountMap();

    CAmountMap* cache = nullptr;
    bool* cache_used = nullptr;

    if (filter == ISMINE_SPENDABLE) {
        cache = &nAvailableCreditCached;
        cache_used = &fAvailableCreditCached;
    } else if (filter == ISMINE_WATCH_ONLY) {
        cache = &nAvailableWatchCreditCached;
        cache_used = &fAvailableWatchCreditCached;
    }

    if (fUseCache && cache_used && *cache_used) {
        return *cache;
    }

    CAmountMap nCredit;
    uint256 hashTx = GetHash();
    for (unsigned int i = 0; i < tx->vout.size(); i++)
    {
        if (!pwallet->IsSpent(locked_chain, hashTx, i))
        {
            if (pwallet->IsMine(tx->vout[i]) & filter) {
                CAmount credit = std::max<CAmount>(0, GetOutputValueOut(i));
                if (!MoneyRange(credit))
                    throw std::runtime_error(std::string(__func__) + ": value out of range");

                nCredit[GetOutputAsset(i)] += std::max<CAmount>(0, GetOutputValueOut(i));
                if (!MoneyRange(nCredit))
                    throw std::runtime_error(std::string(__func__) + ": value out of range");
            }
        }
    }

    if (cache) {
        *cache = nCredit;
        assert(cache_used);
        *cache_used = true;
    }
    return nCredit;
}

CAmountMap CWalletTx::GetImmatureWatchOnlyCredit(interfaces::Chain::Lock& locked_chain, const bool fUseCache) const
{
    if (IsImmatureCoinBase(locked_chain) && IsInMainChain(locked_chain)) {
        if (fUseCache && fImmatureWatchCreditCached)
            return nImmatureWatchCreditCached;
        nImmatureWatchCreditCached = pwallet->GetCredit(*this, ISMINE_WATCH_ONLY);
        fImmatureWatchCreditCached = true;
        return nImmatureWatchCreditCached;
    }

    return CAmountMap();
}

CAmountMap CWalletTx::GetChange() const
{
    if (fChangeCached)
        return nChangeCached;
    nChangeCached = pwallet->GetChange(*this);
    fChangeCached = true;
    return nChangeCached;
}

bool CWalletTx::InMempool() const
{
    return fInMempool;
}

bool CWalletTx::IsTrusted(interfaces::Chain::Lock& locked_chain) const
{
    LockAnnotation lock(::cs_main); // Temporary, for CheckFinalTx below. Removed in upcoming commit.

    // Quick answer in most cases
    if (!CheckFinalTx(*tx))
        return false;
    int nDepth = GetDepthInMainChain(locked_chain);
    if (nDepth >= 1)
        return true;
    if (nDepth < 0)
        return false;
    if (!pwallet->m_spend_zero_conf_change || !IsFromMe(ISMINE_ALL)) // using wtx's cached debit
        return false;

    // Don't trust unconfirmed transactions from us unless they are in the mempool.
    if (!InMempool())
        return false;

    // Trusted if all inputs are from us and are in the mempool:
    for (const CTxIn& txin : tx->vin)
    {
        // Transactions not sent by us: not trusted
        const CWalletTx* parent = pwallet->GetWalletTx(txin.prevout.hash);
        if (parent == nullptr)
            return false;
        const CTxOut& parentOut = parent->tx->vout[txin.prevout.n];
        if (pwallet->IsMine(parentOut) != ISMINE_SPENDABLE)
            return false;
    }
    return true;
}

bool CWalletTx::IsEquivalentTo(const CWalletTx& _tx) const
{
        CMutableTransaction tx1 {*this->tx};
        CMutableTransaction tx2 {*_tx.tx};
        for (auto& txin : tx1.vin) txin.scriptSig = CScript();
        for (auto& txin : tx2.vin) txin.scriptSig = CScript();
        return CTransaction(tx1) == CTransaction(tx2);
}

CAmountMap CWalletTx::GetIssuanceAssets(unsigned int input_index) const {
    CAmountMap ret;
    CAsset asset, token;
    GetIssuanceAssets(input_index, &asset, &token);
    if (!asset.IsNull()) {
        ret[asset] = GetIssuanceAmount(input_index, false);
    }
    if (!token.IsNull()) {
        ret[token] = GetIssuanceAmount(input_index, true);
    }
    return ret;
}

std::vector<uint256> CWallet::ResendWalletTransactionsBefore(interfaces::Chain::Lock& locked_chain, int64_t nTime, CConnman* connman)
{
    std::vector<uint256> result;

    LOCK(cs_wallet);

    // Sort them in chronological order
    std::multimap<unsigned int, CWalletTx*> mapSorted;
    for (std::pair<const uint256, CWalletTx>& item : mapWallet)
    {
        CWalletTx& wtx = item.second;
        // Don't rebroadcast if newer than nTime:
        if (wtx.nTimeReceived > nTime)
            continue;
        mapSorted.insert(std::make_pair(wtx.nTimeReceived, &wtx));
    }
    for (const std::pair<const unsigned int, CWalletTx*>& item : mapSorted)
    {
        CWalletTx& wtx = *item.second;
        if (wtx.RelayWalletTransaction(locked_chain, connman))
            result.push_back(wtx.GetHash());
    }
    return result;
}

void CWallet::ResendWalletTransactions(int64_t nBestBlockTime, CConnman* connman)
{
    // Do this infrequently and randomly to avoid giving away
    // that these are our transactions.
    if (GetTime() < nNextResend || !fBroadcastTransactions)
        return;
    bool fFirst = (nNextResend == 0);
    nNextResend = GetTime() + GetRand(30 * 60);
    if (fFirst)
        return;

    // Only do it if there's been a new block since last time
    if (nBestBlockTime < nLastResend)
        return;
    nLastResend = GetTime();

    // Rebroadcast unconfirmed txes older than 5 minutes before the last
    // block was found:
    auto locked_chain = chain().assumeLocked();  // Temporary. Removed in upcoming lock cleanup
    std::vector<uint256> relayed = ResendWalletTransactionsBefore(*locked_chain, nBestBlockTime-5*60, connman);
    if (!relayed.empty())
        WalletLogPrintf("%s: rebroadcast %u unconfirmed transactions\n", __func__, relayed.size());
}

/** @} */ // end of mapWallet




/** @defgroup Actions
 *
 * @{
 */


CAmountMap CWallet::GetBalance(const isminefilter& filter, const int min_depth) const
{
    CAmountMap nTotal;
    {
        auto locked_chain = chain().lock();
        LOCK(cs_wallet);
        for (const auto& entry : mapWallet)
        {
            const CWalletTx* pcoin = &entry.second;
            if (pcoin->IsTrusted(*locked_chain) && pcoin->GetDepthInMainChain(*locked_chain) >= min_depth) {
                nTotal += pcoin->GetAvailableCredit(*locked_chain, true, filter);
            }
        }
    }

    return nTotal;
}

CAmountMap CWallet::GetUnconfirmedBalance() const
{
    CAmountMap nTotal;
    {
        auto locked_chain = chain().lock();
        LOCK(cs_wallet);
        for (const auto& entry : mapWallet)
        {
            const CWalletTx* pcoin = &entry.second;
            if (!pcoin->IsTrusted(*locked_chain) && pcoin->GetDepthInMainChain(*locked_chain) == 0 && pcoin->InMempool())
                nTotal += pcoin->GetAvailableCredit(*locked_chain);
        }
    }
    return nTotal;
}

CAmountMap CWallet::GetImmatureBalance() const
{
    CAmountMap nTotal;
    {
        auto locked_chain = chain().lock();
        LOCK(cs_wallet);
        for (const auto& entry : mapWallet)
        {
            const CWalletTx* pcoin = &entry.second;
            nTotal += pcoin->GetImmatureCredit(*locked_chain);
        }
    }
    return nTotal;
}

CAmountMap CWallet::GetUnconfirmedWatchOnlyBalance() const
{
    CAmountMap nTotal;
    {
        auto locked_chain = chain().lock();
        LOCK(cs_wallet);
        for (const auto& entry : mapWallet)
        {
            const CWalletTx* pcoin = &entry.second;
            if (!pcoin->IsTrusted(*locked_chain) && pcoin->GetDepthInMainChain(*locked_chain) == 0 && pcoin->InMempool())
                nTotal += pcoin->GetAvailableCredit(*locked_chain, true, ISMINE_WATCH_ONLY);
        }
    }
    return nTotal;
}

CAmountMap CWallet::GetImmatureWatchOnlyBalance() const
{
    CAmountMap nTotal;
    {
        auto locked_chain = chain().lock();
        LOCK(cs_wallet);
        for (const auto& entry : mapWallet)
        {
            const CWalletTx* pcoin = &entry.second;
            nTotal += pcoin->GetImmatureWatchOnlyCredit(*locked_chain);
        }
    }
    return nTotal;
}

// Calculate total balance in a different way from GetBalance. The biggest
// difference is that GetBalance sums up all unspent TxOuts paying to the
// wallet, while this sums up both spent and unspent TxOuts paying to the
// wallet, and then subtracts the values of TxIns spending from the wallet. This
// also has fewer restrictions on which unconfirmed transactions are considered
// trusted.
CAmountMap CWallet::GetLegacyBalance(const isminefilter& filter, int minDepth) const
{
    LockAnnotation lock(::cs_main); // Temporary, for CheckFinalTx below. Removed in upcoming commit.
    auto locked_chain = chain().lock();
    LOCK(cs_wallet);

    CAmountMap balance;
    for (const auto& entry : mapWallet) {
        const CWalletTx& wtx = entry.second;
        const int depth = wtx.GetDepthInMainChain(*locked_chain);
        if (depth < 0 || !CheckFinalTx(*wtx.tx) || wtx.IsImmatureCoinBase(*locked_chain)) {
            continue;
        }

        // Loop through tx outputs and add incoming payments. For outgoing txs,
        // treat change outputs specially, as part of the amount debited.
        CAmountMap debit = wtx.GetDebit(filter);
        const bool outgoing = debit > CAmountMap();
        for (unsigned int i = 0; i < wtx.tx->vout.size(); ++i) {
            const CTxOut& out = wtx.tx->vout[i];
            if (outgoing && IsChange(out)) {
                CAmount amt = wtx.GetOutputValueOut(i);
                if (amt < 0) {
                    continue;
                }
                debit[wtx.GetOutputAsset(i)] -= amt;
            } else if (IsMine(out) & filter && depth >= minDepth) {
                CAmount amt = wtx.GetOutputValueOut(i);
                if (amt < 0) {
                    continue;
                }
                balance[wtx.GetOutputAsset(i)] += amt;
            }
        }

        // For outgoing txs, subtract amount debited.
        if (outgoing) {
            balance -= debit;
        }
    }

    return balance;
}

CAmountMap CWallet::GetAvailableBalance(const CCoinControl* coinControl) const
{
    auto locked_chain = chain().lock();
    LOCK(cs_wallet);

    CAmountMap balance;
    std::vector<COutput> vCoins;
    AvailableCoins(*locked_chain, vCoins, true, coinControl);
    for (const COutput& out : vCoins) {
        if (out.fSpendable) {
            CAmount amt = out.tx->GetOutputValueOut(out.i);
            if (amt < 0) {
                continue;
            }
            balance[out.tx->GetOutputAsset(out.i)] += amt;
        }
    }
    return balance;
}

void CWallet::AvailableCoins(interfaces::Chain::Lock& locked_chain, std::vector<COutput> &vCoins, bool fOnlySafe, const CCoinControl *coinControl, const CAmount &nMinimumAmount, const CAmount &nMaximumAmount, const CAmount &nMinimumSumAmount, const uint64_t nMaximumCount, const int nMinDepth, const int nMaxDepth, const CAsset* asset_filter) const
{
    AssertLockHeld(cs_main);
    AssertLockHeld(cs_wallet);

    vCoins.clear();
    CAmount nTotal = 0;

    for (const auto& entry : mapWallet)
    {
        const uint256& wtxid = entry.first;
        const CWalletTx* pcoin = &entry.second;

        if (!CheckFinalTx(*pcoin->tx))
            continue;

        if (pcoin->IsImmatureCoinBase(locked_chain))
            continue;

        int nDepth = pcoin->GetDepthInMainChain(locked_chain);
        if (nDepth < 0)
            continue;

        // We should not consider coins which aren't at least in our mempool
        // It's possible for these to be conflicted via ancestors which we may never be able to detect
        if (nDepth == 0 && !pcoin->InMempool())
            continue;

        bool safeTx = pcoin->IsTrusted(locked_chain);

        // We should not consider coins from transactions that are replacing
        // other transactions.
        //
        // Example: There is a transaction A which is replaced by bumpfee
        // transaction B. In this case, we want to prevent creation of
        // a transaction B' which spends an output of B.
        //
        // Reason: If transaction A were initially confirmed, transactions B
        // and B' would no longer be valid, so the user would have to create
        // a new transaction C to replace B'. However, in the case of a
        // one-block reorg, transactions B' and C might BOTH be accepted,
        // when the user only wanted one of them. Specifically, there could
        // be a 1-block reorg away from the chain where transactions A and C
        // were accepted to another chain where B, B', and C were all
        // accepted.
        if (nDepth == 0 && pcoin->mapValue.count("replaces_txid")) {
            safeTx = false;
        }

        // Similarly, we should not consider coins from transactions that
        // have been replaced. In the example above, we would want to prevent
        // creation of a transaction A' spending an output of A, because if
        // transaction B were initially confirmed, conflicting with A and
        // A', we wouldn't want to the user to create a transaction D
        // intending to replace A', but potentially resulting in a scenario
        // where A, A', and D could all be accepted (instead of just B and
        // D, or just A and A' like the user would want).
        if (nDepth == 0 && pcoin->mapValue.count("replaced_by_txid")) {
            safeTx = false;
        }

        if (fOnlySafe && !safeTx) {
            continue;
        }

        if (nDepth < nMinDepth || nDepth > nMaxDepth)
            continue;

        for (unsigned int i = 0; i < pcoin->tx->vout.size(); i++) {
            CAmount outValue = pcoin->GetOutputValueOut(i);
            CAsset asset = pcoin->GetOutputAsset(i);
            if (asset_filter && asset != *asset_filter) {
                continue;
            }
            if (outValue < nMinimumAmount || outValue > nMaximumAmount)
                continue;

            if (coinControl && coinControl->HasSelected() && !coinControl->fAllowOtherInputs && !coinControl->IsSelected(COutPoint(entry.first, i)))
                continue;

            if (IsLockedCoin(entry.first, i))
                continue;

            if (IsSpent(locked_chain, wtxid, i))
                continue;

            isminetype mine = IsMine(pcoin->tx->vout[i]);

            if (mine == ISMINE_NO) {
                continue;
            }

            bool solvable = IsSolvable(*this, pcoin->tx->vout[i].scriptPubKey);
            bool spendable = ((mine & ISMINE_SPENDABLE) != ISMINE_NO) || (((mine & ISMINE_WATCH_ONLY) != ISMINE_NO) && (coinControl && coinControl->fAllowWatchOnly && solvable));

            vCoins.push_back(COutput(pcoin, i, nDepth, spendable, solvable, safeTx, (coinControl && coinControl->fAllowWatchOnly)));

            // Checks the sum amount of all UTXO's.
            if (nMinimumSumAmount != MAX_MONEY) {
                nTotal += outValue;

                if (nTotal >= nMinimumSumAmount) {
                    return;
                }
            }

            // Checks the maximum number of UTXO's.
            if (nMaximumCount > 0 && vCoins.size() >= nMaximumCount) {
                return;
            }
        }
    }
}

std::map<CTxDestination, std::vector<COutput>> CWallet::ListCoins(interfaces::Chain::Lock& locked_chain) const
{
    AssertLockHeld(cs_main);
    AssertLockHeld(cs_wallet);

    std::map<CTxDestination, std::vector<COutput>> result;
    std::vector<COutput> availableCoins;

    AvailableCoins(locked_chain, availableCoins);

    for (const COutput& coin : availableCoins) {
        CTxDestination address;
        if (coin.fSpendable &&
            ExtractDestination(FindNonChangeParentOutput(*coin.tx->tx, coin.i).scriptPubKey, address)) {
            result[address].emplace_back(std::move(coin));
        }
    }

    std::vector<COutPoint> lockedCoins;
    ListLockedCoins(lockedCoins);
    for (const COutPoint& output : lockedCoins) {
        auto it = mapWallet.find(output.hash);
        if (it != mapWallet.end()) {
            int depth = it->second.GetDepthInMainChain(locked_chain);
            if (depth >= 0 && output.n < it->second.tx->vout.size() &&
                IsMine(it->second.tx->vout[output.n]) == ISMINE_SPENDABLE) {
                CTxDestination address;
                if (ExtractDestination(FindNonChangeParentOutput(*it->second.tx, output.n).scriptPubKey, address)) {
                    result[address].emplace_back(
                        &it->second, output.n, depth, true /* spendable */, true /* solvable */, false /* safe */);
                }
            }
        }
    }

    return result;
}

const CTxOut& CWallet::FindNonChangeParentOutput(const CTransaction& tx, int output) const
{
    const CTransaction* ptx = &tx;
    int n = output;
    while (IsChange(ptx->vout[n]) && ptx->vin.size() > 0) {
        const COutPoint& prevout = ptx->vin[0].prevout;
        auto it = mapWallet.find(prevout.hash);
        if (it == mapWallet.end() || it->second.tx->vout.size() <= prevout.n ||
            !IsMine(it->second.tx->vout[prevout.n])) {
            break;
        }
        ptx = it->second.tx.get();
        n = prevout.n;
    }
    return ptx->vout[n];
}

bool CWallet::SelectCoinsMinConf(const CAmountMap& mapTargetValue, const CoinEligibilityFilter& eligibility_filter, std::vector<OutputGroup> groups,
                                 std::set<CInputCoin>& setCoinsRet, CAmountMap& mapValueRet, const CoinSelectionParams& coin_selection_params, bool& bnb_used) const
{
    setCoinsRet.clear();
    mapValueRet.clear();

    std::vector<OutputGroup> utxo_pool;
    if (coin_selection_params.use_bnb && mapTargetValue.size() == 1) {
        // ELEMENTS:
        CAsset asset = mapTargetValue.begin()->first;
        CAmount nTargetValue = mapTargetValue.begin()->second;
        // Get output groups that only contain this asset.
        std::vector<OutputGroup> asset_groups;
        for (OutputGroup g : groups) {
            bool add = true;
            for (CInputCoin c : g.m_outputs) {
                if (c.asset != asset) {
                    add = false;
                    break;
                }
            }

            if (add) {
                asset_groups.push_back(g);
            }
        }
        // END ELEMENTS

        // Get long term estimate
        FeeCalculation feeCalc;
        CCoinControl temp;
        temp.m_confirm_target = 1008;
        CFeeRate long_term_feerate = GetMinimumFeeRate(*this, temp, ::mempool, ::feeEstimator, &feeCalc);

        // Calculate cost of change
        CAmount cost_of_change = GetDiscardRate(*this, ::feeEstimator).GetFee(coin_selection_params.change_spend_size) + coin_selection_params.effective_fee.GetFee(coin_selection_params.change_output_size);

        // Filter by the min conf specs and add to utxo_pool and calculate effective value
        for (OutputGroup& group : asset_groups) {
            if (!group.EligibleForSpending(eligibility_filter)) continue;

            group.fee = 0;
            group.long_term_fee = 0;
            group.effective_value = 0;
            for (auto it = group.m_outputs.begin(); it != group.m_outputs.end(); ) {
                const CInputCoin& coin = *it;
                CAmount effective_value = coin.value - (coin.m_input_bytes < 0 ? 0 : coin_selection_params.effective_fee.GetFee(coin.m_input_bytes));
                // Only include outputs that are positive effective value (i.e. not dust)
                if (effective_value > 0) {
                    group.fee += coin.m_input_bytes < 0 ? 0 : coin_selection_params.effective_fee.GetFee(coin.m_input_bytes);
                    group.long_term_fee += coin.m_input_bytes < 0 ? 0 : long_term_feerate.GetFee(coin.m_input_bytes);
                    group.effective_value += effective_value;
                    ++it;
                } else {
                    it = group.Discard(coin);
                }
            }
            if (group.effective_value > 0) utxo_pool.push_back(group);
        }
        // Calculate the fees for things that aren't inputs
        CAmount not_input_fees = coin_selection_params.effective_fee.GetFee(coin_selection_params.tx_noinputs_size);
        bnb_used = true;
        CAmount nValueRet;
        bool ret = SelectCoinsBnB(utxo_pool, nTargetValue, cost_of_change, setCoinsRet, nValueRet, not_input_fees);
        mapValueRet[asset] = nValueRet;
        return ret;
    } else {
        // Filter by the min conf specs and add to utxo_pool
        for (const OutputGroup& group : groups) {
            if (!group.EligibleForSpending(eligibility_filter)) continue;
            utxo_pool.push_back(group);
        }
        bnb_used = false;
        return KnapsackSolver(mapTargetValue, utxo_pool, setCoinsRet, mapValueRet);
    }
}

bool CWallet::SelectCoins(const std::vector<COutput>& vAvailableCoins, const CAmountMap& mapTargetValue, std::set<CInputCoin>& setCoinsRet, CAmountMap& mapValueRet, const CCoinControl& coin_control, CoinSelectionParams& coin_selection_params, bool& bnb_used) const
{
    AssertLockHeld(cs_wallet); // mapWallet
    std::vector<COutput> vCoins(vAvailableCoins);

    // coin control -> return all selected outputs (we want all selected to go into the transaction for sure)
    if (coin_control.HasSelected() && !coin_control.fAllowOtherInputs)
    {
        // We didn't use BnB here, so set it to false.
        bnb_used = false;

        for (const COutput& out : vCoins)
        {
            if (!out.fSpendable)
                 continue;

            CAmount amt = out.tx->GetOutputValueOut(out.i);
            if (amt < 0) {
                continue;
            }
            mapValueRet[out.tx->GetOutputAsset(out.i)] += amt;
            setCoinsRet.insert(out.GetInputCoin());
        }
        return (mapValueRet >= mapTargetValue);
    }

    // calculate value from preset inputs and store them
    std::set<CInputCoin> setPresetCoins;
    CAmountMap mapValueFromPresetInputs;

    std::vector<COutPoint> vPresetInputs;
    coin_control.ListSelected(vPresetInputs);
    for (const COutPoint& outpoint : vPresetInputs)
    {
        // For now, don't use BnB if preset inputs are selected. TODO: Enable this later
        bnb_used = false;
        coin_selection_params.use_bnb = false;

        std::map<uint256, CWalletTx>::const_iterator it = mapWallet.find(outpoint.hash);
        if (it != mapWallet.end())
        {
            const CWalletTx* pcoin = &it->second;
            // Clearly invalid input, fail
            if (pcoin->tx->vout.size() <= outpoint.n)
                return false;

            // Just to calculate the marginal byte size
            CAmount amt = pcoin->GetOutputValueOut(outpoint.n);
            if (amt < 0) {
                continue;
            }
            mapValueFromPresetInputs[pcoin->GetOutputAsset(outpoint.n)] += amt;
            setPresetCoins.insert(CInputCoin(pcoin, outpoint.n));
        } else
            return false; // TODO: Allow non-wallet inputs
    }

    // remove preset inputs from vCoins
    for (std::vector<COutput>::iterator it = vCoins.begin(); it != vCoins.end() && coin_control.HasSelected();)
    {
        if (setPresetCoins.count(it->GetInputCoin()))
            it = vCoins.erase(it);
        else
            ++it;
    }

    // ELEMENTS: filter coins for assets we are interested in; always keep policyAsset for fees
    for (std::vector<COutput>::iterator it = vCoins.begin(); it != vCoins.end() && coin_control.HasSelected();) {
        CAsset asset = it->GetInputCoin().asset;
        if (asset != ::policyAsset && mapTargetValue.find(asset) == mapTargetValue.end()) {
            it = vCoins.erase(it);
        } else {
            ++it;
        }
    }

    // form groups from remaining coins; note that preset coins will not
    // automatically have their associated (same address) coins included
    if (coin_control.m_avoid_partial_spends && vCoins.size() > OUTPUT_GROUP_MAX_ENTRIES) {
        // Cases where we have 11+ outputs all pointing to the same destination may result in
        // privacy leaks as they will potentially be deterministically sorted. We solve that by
        // explicitly shuffling the outputs before processing
        Shuffle(vCoins.begin(), vCoins.end(), FastRandomContext());
    }
    std::vector<OutputGroup> groups = GroupOutputs(vCoins, !coin_control.m_avoid_partial_spends);

    size_t max_ancestors = (size_t)std::max<int64_t>(1, gArgs.GetArg("-limitancestorcount", DEFAULT_ANCESTOR_LIMIT));
    size_t max_descendants = (size_t)std::max<int64_t>(1, gArgs.GetArg("-limitdescendantcount", DEFAULT_DESCENDANT_LIMIT));
    bool fRejectLongChains = gArgs.GetBoolArg("-walletrejectlongchains", DEFAULT_WALLET_REJECT_LONG_CHAINS);

    // We will have to do coin selection on the difference between the target and the provided values.
    // However, some inputs can be provided with assets that are not in the target, we need to make sure
    // the map of the difference does not have negative values.
    CAmountMap mapTargetMinusPreset = mapTargetValue - mapValueFromPresetInputs;
    for (CAmountMap::const_iterator it = mapTargetMinusPreset.begin(); it != mapTargetMinusPreset.end();) {
        if (it->second <= 0) {
            it = mapTargetMinusPreset.erase(it);
        } else {
            ++it;
        }
    }

    bool res = mapTargetValue <= mapValueFromPresetInputs ||
        SelectCoinsMinConf(mapTargetMinusPreset, CoinEligibilityFilter(1, 6, 0), groups, setCoinsRet, mapValueRet, coin_selection_params, bnb_used) ||
        SelectCoinsMinConf(mapTargetMinusPreset, CoinEligibilityFilter(1, 1, 0), groups, setCoinsRet, mapValueRet, coin_selection_params, bnb_used) ||
        (m_spend_zero_conf_change && SelectCoinsMinConf(mapTargetMinusPreset, CoinEligibilityFilter(0, 1, 2), groups, setCoinsRet, mapValueRet, coin_selection_params, bnb_used)) ||
        (m_spend_zero_conf_change && SelectCoinsMinConf(mapTargetMinusPreset, CoinEligibilityFilter(0, 1, std::min((size_t)4, max_ancestors/3), std::min((size_t)4, max_descendants/3)), groups, setCoinsRet, mapValueRet, coin_selection_params, bnb_used)) ||
        (m_spend_zero_conf_change && SelectCoinsMinConf(mapTargetMinusPreset, CoinEligibilityFilter(0, 1, max_ancestors/2, max_descendants/2), groups, setCoinsRet, mapValueRet, coin_selection_params, bnb_used)) ||
        (m_spend_zero_conf_change && SelectCoinsMinConf(mapTargetMinusPreset, CoinEligibilityFilter(0, 1, max_ancestors-1, max_descendants-1), groups, setCoinsRet, mapValueRet, coin_selection_params, bnb_used)) ||
        (m_spend_zero_conf_change && !fRejectLongChains && SelectCoinsMinConf(mapTargetMinusPreset, CoinEligibilityFilter(0, 1, std::numeric_limits<uint64_t>::max()), groups, setCoinsRet, mapValueRet, coin_selection_params, bnb_used));

    // because SelectCoinsMinConf clears the setCoinsRet, we now add the possible inputs to the coinset
    util::insert(setCoinsRet, setPresetCoins);

    // add preset inputs to the total value selected
    mapValueRet += mapValueFromPresetInputs;

    return res;
}

bool CWallet::SignTransaction(CMutableTransaction &tx)
{
    AssertLockHeld(cs_wallet); // mapWallet

    // sign the new tx
    int nIn = 0;
    for (auto& input : tx.vin) {
        std::map<uint256, CWalletTx>::const_iterator mi = mapWallet.find(input.prevout.hash);
        if(mi == mapWallet.end() || input.prevout.n >= mi->second.tx->vout.size()) {
            return false;
        }
        const CScript& scriptPubKey = mi->second.tx->vout[input.prevout.n].scriptPubKey;
        const CConfidentialValue& amount = mi->second.tx->vout[input.prevout.n].nValue;
        SignatureData sigdata;
        if (!ProduceSignature(*this, MutableTransactionSignatureCreator(&tx, nIn, amount, SIGHASH_ALL), scriptPubKey, sigdata)) {
            return false;
        }
        UpdateTransaction(tx, nIn, sigdata);
        nIn++;
    }
    return true;
}

bool CWallet::FundTransaction(CMutableTransaction& tx, CAmount& nFeeRet, int& nChangePosInOut, std::string& strFailReason, bool lockUnspents, const std::set<int>& setSubtractFeeFromOutputs, CCoinControl coinControl)
{
    std::vector<CRecipient> vecSend;
    std::set<CAsset> setAssets;
    std::vector<std::unique_ptr<CReserveKey>> vChangeKey;

    // Turn the txout set into a CRecipient vector.
    for (size_t idx = 0; idx < tx.vout.size(); idx++) {
        const CTxOut& txOut = tx.vout[idx];

        // ELEMENTS:
        if (!txOut.nValue.IsExplicit() || !txOut.nAsset.IsExplicit()) {
            strFailReason = _("Pre-funded amounts must be non-blinded");
            return false;
        }

        // Account for the asset in the possible change destinations.
        setAssets.insert(txOut.nAsset.GetAsset());

        // Fee outputs should not be added to avoid overpayment of fees
        if (txOut.IsFee()) {
            continue;
        }

        CRecipient recipient = {txOut.scriptPubKey, txOut.nValue.GetAmount(), txOut.nAsset.GetAsset(), CPubKey(txOut.nNonce.vchCommitment), setSubtractFeeFromOutputs.count(idx) == 1};
        vecSend.push_back(recipient);
    }

    coinControl.fAllowOtherInputs = true;

    for (const CTxIn& txin : tx.vin) {
        coinControl.Select(txin.prevout);
    }

    // Acquire the locks to prevent races to the new locked unspents between the
    // CreateTransaction call and LockCoin calls (when lockUnspents is true).
    auto locked_chain = chain().lock();
    LOCK(cs_wallet);

    // Also account for the assets in the preset inputs.
    std::vector<COutPoint> vPresetInputs;
    coinControl.ListSelected(vPresetInputs);
    for (const COutPoint& presetInput : vPresetInputs) {
        std::map<uint256, CWalletTx>::const_iterator it = mapWallet.find(presetInput.hash);
        if (it != mapWallet.end()) {
            setAssets.insert(it->second.GetOutputAsset(presetInput.n));
        }
    }

    // Then reserve a key for each asset. Account for policyAsset always.
    setAssets.insert(::policyAsset);
    for (size_t i = 0; i < setAssets.size(); ++i) {
        vChangeKey.push_back(std::unique_ptr<CReserveKey>(new CReserveKey(this)));
    }

    CTransactionRef tx_new;
    BlindDetails* blind_details = g_con_elementsmode ? new BlindDetails() : NULL;
    if (!CreateTransaction(*locked_chain, vecSend, tx_new, vChangeKey, nFeeRet, nChangePosInOut, strFailReason, coinControl, false, blind_details)) {
        return false;
    }

    // Wipe outputs and output witness and re-add one by one
    tx.vout.clear();
    tx.witness.vtxoutwit.clear();
    for (unsigned int i = 0; i < tx_new->vout.size(); i++) {
        const CTxOut& out = tx_new->vout[i];
        tx.vout.push_back(out);
        if (tx_new->witness.vtxoutwit.size() > i) {
            // We want to re-add previously existing outwitnesses
            // even though we don't create any new ones
            const CTxOutWitness& outwit = tx_new->witness.vtxoutwit[i];
            tx.witness.vtxoutwit.push_back(outwit);
        }
    }

    // Add new txins while keeping original txin scriptSig/order.
    for (const CTxIn& txin : tx_new->vin) {
        if (!coinControl.IsSelected(txin.prevout)) {
            tx.vin.push_back(txin);

            if (lockUnspents) {
                LockCoin(txin.prevout);
            }
        }
    }

    return true;
}

static bool IsCurrentForAntiFeeSniping(interfaces::Chain::Lock& locked_chain)
{
    if (IsInitialBlockDownload()) {
        return false;
    }
    constexpr int64_t MAX_ANTI_FEE_SNIPING_TIP_AGE = 8 * 60 * 60; // in seconds
    if (chainActive.Tip()->GetBlockTime() < (GetTime() - MAX_ANTI_FEE_SNIPING_TIP_AGE)) {
        return false;
    }
    return true;
}

/**
 * Return a height-based locktime for new transactions (uses the height of the
 * current chain tip unless we are not synced with the current chain
 */
static uint32_t GetLocktimeForNewTransaction(interfaces::Chain::Lock& locked_chain)
{
    uint32_t const height = locked_chain.getHeight().get_value_or(-1);
    uint32_t locktime;
    // Discourage fee sniping.
    //
    // For a large miner the value of the transactions in the best block and
    // the mempool can exceed the cost of deliberately attempting to mine two
    // blocks to orphan the current best block. By setting nLockTime such that
    // only the next block can include the transaction, we discourage this
    // practice as the height restricted and limited blocksize gives miners
    // considering fee sniping fewer options for pulling off this attack.
    //
    // A simple way to think about this is from the wallet's point of view we
    // always want the blockchain to move forward. By setting nLockTime this
    // way we're basically making the statement that we only want this
    // transaction to appear in the next block; we don't want to potentially
    // encourage reorgs by allowing transactions to appear at lower heights
    // than the next block in forks of the best chain.
    //
    // Of course, the subsidy is high enough, and transaction volume low
    // enough, that fee sniping isn't a problem yet, but by implementing a fix
    // now we ensure code won't be written that makes assumptions about
    // nLockTime that preclude a fix later.
    if (IsCurrentForAntiFeeSniping(locked_chain)) {
        locktime = height;

        // Secondly occasionally randomly pick a nLockTime even further back, so
        // that transactions that are delayed after signing for whatever reason,
        // e.g. high-latency mix networks and some CoinJoin implementations, have
        // better privacy.
        if (GetRandInt(10) == 0)
            locktime = std::max(0, (int)locktime - GetRandInt(100));
    } else {
        // If our chain is lagging behind, we can't discourage fee sniping nor help
        // the privacy of high-latency transactions. To avoid leaking a potentially
        // unique "nLockTime fingerprint", set nLockTime to a constant.
        locktime = 0;
    }
    assert(locktime <= height);
    assert(locktime < LOCKTIME_THRESHOLD);
    return locktime;
}

OutputType CWallet::TransactionChangeType(OutputType change_type, const std::vector<CRecipient>& vecSend)
{
    // If -changetype is specified, always use that change type.
    if (change_type != OutputType::CHANGE_AUTO) {
        return change_type;
    }

    // if m_default_address_type is legacy, use legacy address as change (even
    // if some of the outputs are P2WPKH or P2WSH).
    if (m_default_address_type == OutputType::LEGACY) {
        return OutputType::LEGACY;
    }

    // if any destination is P2WPKH or P2WSH, use P2WPKH for the change
    // output.
    for (const auto& recipient : vecSend) {
        // Check if any destination contains a witness program:
        int witnessversion = 0;
        std::vector<unsigned char> witnessprogram;
        if (recipient.scriptPubKey.IsWitnessProgram(witnessversion, witnessprogram)) {
            return OutputType::BECH32;
        }
    }

    // else use m_default_address_type for change
    return m_default_address_type;
}

// Reset all non-global blinding details.
void resetBlindDetails(BlindDetails* det) {
    det->i_amount_blinds.clear();
    det->i_asset_blinds.clear();
    det->i_assets.clear();
    det->i_amounts.clear();

    det->o_amounts.clear();
    det->o_pubkeys.clear();
    det->o_amount_blinds.clear();
    det->o_assets.clear();
    det->o_asset_blinds.clear();

    det->tx_unblinded_unsigned = CMutableTransaction();
    det->num_to_blind = 0;
    det->change_to_blind = 0;
    det->only_recipient_blind_index = -1;
    det->only_change_pos = -1;
}

bool fillBlindDetails(BlindDetails* det, CWallet* wallet, CMutableTransaction& txNew, std::vector<CInputCoin>& selected_coins, std::string& strFailReason) {
    int num_inputs_blinded = 0;

    // Fill in input blinding details
    for (const CInputCoin& coin : selected_coins) {
        det->i_amount_blinds.push_back(coin.bf_value);
        det->i_asset_blinds.push_back(coin.bf_asset);
        det->i_assets.push_back(coin.asset);
        det->i_amounts.push_back(coin.value);
        if (coin.txout.nValue.IsCommitment() || coin.txout.nAsset.IsCommitment()) {
            num_inputs_blinded++;
        }
    }
    // Fill in output blinding details
    for (size_t nOut = 0; nOut < txNew.vout.size(); nOut++) {
        //TODO(CA) consider removing all blind setting before BlindTransaction as they get cleared anyway
        det->o_amount_blinds.push_back(uint256());
        det->o_asset_blinds.push_back(uint256());
        det->o_assets.push_back(txNew.vout[nOut].nAsset.GetAsset());
        det->o_amounts.push_back(txNew.vout[nOut].nValue.GetAmount());
    }

    // There are a few edge-cases of blinding we need to take care of
    //
    // First, if there are blinded inputs but not outputs to blind
    // We need this to go through, even though no privacy is gained.
    if (num_inputs_blinded > 0 &&  det->num_to_blind == 0) {
        // We need to make sure to dupe an asset that is in input set
        //TODO Have blinding do some extremely minimal rangeproof
        CTxOut newTxOut(det->o_assets.back(), 0, CScript() << OP_RETURN);
        txNew.vout.push_back(newTxOut);
        det->o_pubkeys.push_back(wallet->GetBlindingPubKey(newTxOut.scriptPubKey));
        det->o_amount_blinds.push_back(uint256());
        det->o_asset_blinds.push_back(uint256());
        det->o_amounts.push_back(0);
        det->o_assets.push_back(det->o_assets.back());
        det->num_to_blind++;
        wallet->WalletLogPrintf("Adding OP_RETURN output to complete blinding since there are %d blinded inputs and no blinded outputs\n", num_inputs_blinded);

        // No blinded inputs, but 1 blinded output
    } else if (num_inputs_blinded == 0 && det->num_to_blind == 1) {
        if (det->change_to_blind == 1) {
            // Only 1 blinded change, unblind the change
            //TODO Split up change instead if possible
            if (det->ignore_blind_failure) {
                det->num_to_blind--;
                det->change_to_blind--;
                txNew.vout[det->only_change_pos].nNonce.SetNull();
                det->o_pubkeys[det->only_change_pos] = CPubKey();
                det->o_amount_blinds[det->only_change_pos] = uint256();
                det->o_asset_blinds[det->only_change_pos] = uint256();
                wallet->WalletLogPrintf("Unblinding change at index %d due to lack of inputs and other outputs being blinded.\n", det->only_change_pos);
            } else {
                strFailReason = _("Change output could not be blinded as there are no blinded inputs and no other blinded outputs.");
                return false;
            }
        } else {
            // 1 blinded destination
            // TODO Attempt to get a blinded input, OR add unblinded coin to make blinded change
            assert(det->only_recipient_blind_index != -1);
            if (det->ignore_blind_failure) {
                det->num_to_blind--;
                txNew.vout[det->only_recipient_blind_index].nNonce.SetNull();
                det->o_pubkeys[det->only_recipient_blind_index] = CPubKey();
                det->o_amount_blinds[det->only_recipient_blind_index] = uint256();
                det->o_asset_blinds[det->only_recipient_blind_index] = uint256();
                wallet->WalletLogPrintf("Unblinding single blinded output at index %d due to lack of inputs and other outputs being blinded.\n", det->only_recipient_blind_index);
            } else {
                strFailReason = _("Transaction output could not be blinded as there are no blinded inputs and no other blinded outputs.");
                return false;
            }
        }
    }
    // All other combinations should work.
    return true;
}

bool CWallet::CreateTransaction(interfaces::Chain::Lock& locked_chain, const std::vector<CRecipient>& vecSend, CTransactionRef& tx, std::vector<std::unique_ptr<CReserveKey>>& reserveKeys, CAmount& nFeeRet, int& nChangePosInOut, std::string& strFailReason, const CCoinControl& coin_control, bool sign, BlindDetails* blind_details, const IssuanceDetails* issuance_details) {
    if (blind_details || issuance_details) {
        assert(g_con_elementsmode);
    }

    CAmountMap mapValue;
    // Always assume that we are at least sending policyAsset.
    mapValue[::policyAsset] = 0;
    int nChangePosRequest = nChangePosInOut;
    std::map<CAsset, int> vChangePosInOut;
    unsigned int nSubtractFeeFromAmount = 0;

    for (const auto& recipient : vecSend)
    {
        // Skip over issuance outputs, no need to select those coins
        if (recipient.asset == CAsset(uint256S("1")) || recipient.asset == CAsset(uint256S("2"))) {
            continue;
        }

        if (g_con_elementsmode && recipient.asset.IsNull()) {
            strFailReason = _("No asset provided for recipient");
            return false;
        }

        if (mapValue[recipient.asset] < 0 || recipient.nAmount < 0) {
            strFailReason = _("Transaction amounts must not be negative");
            return false;
        }
        mapValue[recipient.asset] += recipient.nAmount;

        if (recipient.fSubtractFeeFromAmount)
            nSubtractFeeFromAmount++;
    }
    if (vecSend.empty())
    {
        strFailReason = _("Transaction must have at least one recipient");
        return false;
    }

    CMutableTransaction txNew;

    txNew.nLockTime = GetLocktimeForNewTransaction(locked_chain);

    FeeCalculation feeCalc;
    CAmount nFeeNeeded;
    int nBytes;
    {
        std::set<CInputCoin> setCoins;

        // Preserve order of selected inputs for surjection proofs
        std::vector<CInputCoin> selected_coins;

        // A map that keeps track of the change script for each asset and also
        // the index of the reserveKeys used for that script (-1 if none).
        std::map<CAsset, std::pair<int, CScript>> mapScriptChange;

        auto locked_chain = chain().lock();
        LOCK(cs_wallet);
        {
            std::vector<COutput> vAvailableCoins;
            AvailableCoins(*locked_chain, vAvailableCoins, true, &coin_control);
            CoinSelectionParams coin_selection_params; // Parameters for coin selection, init with dummy

            mapScriptChange.clear();
            if (coin_control.destChange.size() > 0) {
                for (const std::pair<CAsset, CTxDestination>& dest : coin_control.destChange) {
                    // No need to test we cover all assets.  We produce error for that later.
                    mapScriptChange[dest.first] = std::pair<int, CScript>(-1, GetScriptForDestination(dest.second));
                }
            } else { // no coin control: send change to newly generated address
                // Note: We use a new key here to keep it from being obvious which side is the change.
                //  The drawback is that by not reusing a previous key, the change may be lost if a
                //  backup is restored, if the backup doesn't have the new private key for the change.
                //  If we reused the old key, it would be possible to add code to look for and
                //  rediscover unknown transactions that were written with keys of ours to recover
                //  post-backup change.

                // Reserve a new key pair from key pool
                if (!CanGetAddresses(true)) {
                    strFailReason = _("Can't generate a change-address key. No keys in the internal keypool and can't generate any keys.");
                    return false;
                }

                const OutputType change_type = TransactionChangeType(coin_control.m_change_type ? *coin_control.m_change_type : m_default_change_type, vecSend);
                // One change script per output asset.
                size_t index = 0;
                for (const auto& value : mapValue) {
                    CPubKey vchPubKey;
                    if (index >= reserveKeys.size() || !reserveKeys[index]->GetReservedKey(vchPubKey, true)) {
                        strFailReason = _("Keypool ran out, please call keypoolrefill first");
                        return false;
                    }

                    LearnRelatedScripts(vchPubKey, change_type);
                    mapScriptChange[value.first] = std::pair<int, CScript>(index,
                            GetScriptForDestination(GetDestinationForKey(vchPubKey, change_type)));
                    ++index;
                }

                // Also make sure we have change scripts for the pre-selected inputs.
                std::vector<COutPoint> vPresetInputs;
                coin_control.ListSelected(vPresetInputs);
                for (const COutPoint& presetInput : vPresetInputs) {
                    std::map<uint256, CWalletTx>::const_iterator it = mapWallet.find(presetInput.hash);
                    if (it == mapWallet.end()) {
                        // Ignore this here, will fail more gracefully later.
                        continue;
                    }

                    CAsset asset = it->second.GetOutputAsset(presetInput.n);
                    if (mapScriptChange.find(asset) != mapScriptChange.end()) {
                        // This asset already has a change script.
                        continue;
                    }

                    CPubKey vchPubKey;
                    if (index >= reserveKeys.size() || !reserveKeys[index]->GetReservedKey(vchPubKey, true)) {
                        strFailReason = _("Keypool ran out, please call keypoolrefill first");
                        return false;
                    }

                    LearnRelatedScripts(vchPubKey, change_type);
                    mapScriptChange[asset] = std::pair<int, CScript>(index,
                            GetScriptForDestination(GetDestinationForKey(vchPubKey, change_type)));
                    ++index;
                }
            }
            assert(mapScriptChange.size() > 0);

            CTxOut change_prototype_txout(mapScriptChange.begin()->first, 0, mapScriptChange.begin()->second.second);
            // TODO CA: Set this for each change output
            coin_selection_params.change_output_size = GetSerializeSize(change_prototype_txout);
            if (g_con_elementsmode) {
                // Assume blinded output for coin selection purposes. Over-paying is ok!
                change_prototype_txout.nAsset.vchCommitment.resize(33);
                coin_selection_params.change_output_size = GetSerializeSize(change_prototype_txout);
                coin_selection_params.change_output_size += DEFAULT_RANGEPROOF_SIZE/WITNESS_SCALE_FACTOR;
            }

            CFeeRate discard_rate = GetDiscardRate(*this, ::feeEstimator);

            // Get the fee rate to use effective values in coin selection
            CFeeRate nFeeRateNeeded = GetMinimumFeeRate(*this, coin_control, ::mempool, ::feeEstimator, &feeCalc);

            // ELEMENTS:
            // Start with tiny non-zero fee for issuance entropy and loop until there is enough fee
            nFeeRet = 1;
            bool pick_new_inputs = true;
            CAmountMap mapValueIn;

            // BnB selector is the only selector used when this is true.
            // That should only happen on the first pass through the loop.
            coin_selection_params.use_bnb = nSubtractFeeFromAmount == 0; // If we are doing subtract fee from recipient, then don't use BnB
            // Start with no fee and loop until there is enough fee
            while (true)
            {
                if (blind_details) {
                    // Clear out previous blinding/data info as needed
                    resetBlindDetails(blind_details);
                }

                // We need to output the position of the policyAsset change output.
                // So we keep track of the change position of all assets
                // individually and set the export variable in the end.
                vChangePosInOut.clear();
                if (nChangePosRequest >= 0) {
                    vChangePosInOut[::policyAsset] = nChangePosRequest;
                }

                txNew.vin.clear();
                txNew.vout.clear();
                txNew.witness.SetNull();
                bool fFirst = true;

                CAmountMap mapValueToSelect = mapValue;
                if (nSubtractFeeFromAmount == 0)
                    mapValueToSelect[::policyAsset] += nFeeRet;

                // vouts to the payees
                coin_selection_params.tx_noinputs_size = 11; // Static vsize overhead + outputs vsize. 4 nVersion, 4 nLocktime, 1 input count, 1 output count, 1 witness overhead (dummy, flag, stack size)
                for (const CRecipient& recipient : vecSend)
                {
                    CTxOut txout(recipient.asset, recipient.nAmount, recipient.scriptPubKey);
                    txout.nNonce.vchCommitment = std::vector<unsigned char>(recipient.confidentiality_key.begin(), recipient.confidentiality_key.end());

                    if (recipient.fSubtractFeeFromAmount)
                    {
                        if (recipient.asset != policyAsset) {
                            strFailReason = strprintf("Wallet does not support more than one type of fee at a time, therefore can not subtract fee from address amount, which is of a different asset id. fee asset: %s recipient asset: %s", policyAsset.GetHex(), recipient.asset.GetHex());
                            return false;
                        }

                        assert(nSubtractFeeFromAmount != 0);
                        txout.nValue = txout.nValue.GetAmount() - nFeeRet / nSubtractFeeFromAmount; // Subtract fee equally from each selected recipient

                        if (fFirst) // first receiver pays the remainder not divisible by output count
                        {
                            fFirst = false;
                            txout.nValue = txout.nValue.GetAmount() - nFeeRet % nSubtractFeeFromAmount;
                        }
                    }
                    // Include the fee cost for outputs. Note this is only used for BnB right now
                    coin_selection_params.tx_noinputs_size += ::GetSerializeSize(txout, PROTOCOL_VERSION);
                    // ELEMENTS: Core's logic isn't great here. We should be computing
                    // cost of making output + future spend. We're not as concerned
                    // about dust anyways, so let's focus upstream.
                    if (recipient.asset == policyAsset && IsDust(txout, ::dustRelayFee))
                    {
                        if (recipient.fSubtractFeeFromAmount && nFeeRet > 0)
                        {
                            if (txout.nValue.GetAmount() < 0)
                                strFailReason = _("The transaction amount is too small to pay the fee");
                            else
                                strFailReason = _("The transaction amount is too small to send after the fee has been deducted");
                        }
                        else
                            strFailReason = _("Transaction amount too small");
                        return false;
                    }
                    txNew.vout.push_back(txout);
                    if (blind_details) {
                        blind_details->o_pubkeys.push_back(recipient.confidentiality_key);
                        if (blind_details->o_pubkeys.back().IsFullyValid()) {
                            blind_details->num_to_blind++;
                            blind_details->only_recipient_blind_index = txNew.vout.size()-1;
                        }
                    }
                }

                // Choose coins to use
                bool bnb_used;
                if (pick_new_inputs) {
                    mapValueIn.clear();
                    setCoins.clear();
                    int change_spend_size = CalculateMaximumSignedInputSize(change_prototype_txout, this);
                    // If the wallet doesn't know how to sign change output, assume p2sh-p2wpkh
                    // as lower-bound to allow BnB to do it's thing
                    if (change_spend_size == -1) {
                        coin_selection_params.change_spend_size = DUMMY_NESTED_P2WPKH_INPUT_SIZE;
                    } else {
                        coin_selection_params.change_spend_size = (size_t)change_spend_size;
                    }
                    coin_selection_params.effective_fee = nFeeRateNeeded;
                    if (!SelectCoins(vAvailableCoins, mapValueToSelect, setCoins, mapValueIn, coin_control, coin_selection_params, bnb_used))
                    {
                        // If BnB was used, it was the first pass. No longer the first pass and continue loop with knapsack.
                        if (bnb_used) {
                            coin_selection_params.use_bnb = false;
                            continue;
                        }
                        else {
                            strFailReason = _("Insufficient funds");
                            return false;
                        }
                    }
                } else {
                    bnb_used = false;
                }

                const CAmountMap mapChange = mapValueIn - mapValueToSelect;

                for(const auto& assetChange : mapChange) {
                    if (assetChange.second == 0) {
                        vChangePosInOut.erase(assetChange.first);
                        continue;
                    }

                    // Fill a vout to ourself
                    const std::map<CAsset, std::pair<int, CScript>>::const_iterator itScript = mapScriptChange.find(assetChange.first);
                    if (itScript == mapScriptChange.end()) {
                        strFailReason = strprintf("No change destination provided for asset %s", assetChange.first.GetHex());
                        return false;
                    }

                    CTxOut newTxOut(assetChange.first, assetChange.second, itScript->second.second);

                    // Never create dust outputs; if we would, just
                    // add the dust to the fee.
                    // The nChange when BnB is used is always going to go to fees.
                    if (assetChange.first == policyAsset && (IsDust(newTxOut, discard_rate) || bnb_used))
                    {
                        vChangePosInOut.erase(assetChange.first);
                        nFeeRet += assetChange.second;
                    }
                    else
                    {
                        std::map<CAsset, int>::const_iterator itPos = vChangePosInOut.find(assetChange.first);
                        if (itPos == vChangePosInOut.end())
                        {
                            // Insert change txn at random position:
                            int newPos = GetRandInt(txNew.vout.size()+1);

                            // Update existing entries in vChangePos that have been moved.
                            for (std::map<CAsset, int>::iterator it = vChangePosInOut.begin(); it != vChangePosInOut.end(); ++it) {
                                if (it->second >= newPos) {
                                    it->second++;
                                }
                            }

                            vChangePosInOut[assetChange.first] = newPos;
                        }
                        else if ((unsigned int)itPos->second > txNew.vout.size())
                        {
                            strFailReason = _("Change index out of range");
                            return false;
                        }

                        std::vector<CTxOut>::iterator position = txNew.vout.begin()+vChangePosInOut[assetChange.first];
                        if (blind_details) {
                            CPubKey blind_pub = GetBlindingPubKey(itScript->second.second);
                            blind_details->o_pubkeys.insert(blind_details->o_pubkeys.begin() + vChangePosInOut[assetChange.first], blind_pub);
                            assert(blind_pub.IsFullyValid());
                            blind_details->num_to_blind++;
                            blind_details->change_to_blind++;
                            blind_details->only_change_pos = vChangePosInOut[assetChange.first];
                            // Place the blinding pubkey here in case of fundraw calls
                            newTxOut.nNonce.vchCommitment = std::vector<unsigned char>(blind_pub.begin(), blind_pub.end());
                        }
                        txNew.vout.insert(position, newTxOut);
                    }
                }
                // Set the correct nChangePosInOut for output.  Should be policyAsset's position.
                std::map<CAsset, int>::const_iterator itPos = vChangePosInOut.find(::policyAsset);
                if (itPos != vChangePosInOut.end()) {
                    nChangePosInOut = itPos->second;
                } else {
                    // no policy change inserted; others assets may have been
                    nChangePosInOut = -1;
                }

                // Add fee output.
                if (g_con_elementsmode) {
                    CTxOut fee(::policyAsset, nFeeRet, CScript());
                    assert(fee.IsFee());
                    txNew.vout.push_back(fee);
                    if (blind_details) {
                        blind_details->o_pubkeys.push_back(CPubKey());
                    }
                }

                // Set token input if reissuing
                int reissuance_index = -1;
                uint256 token_blinding;

                // Elements: Shuffle here to preserve random ordering for surjection proofs
                selected_coins = std::vector<CInputCoin>(setCoins.begin(), setCoins.end());
                Shuffle(selected_coins.begin(), selected_coins.end(), FastRandomContext());

                // Dummy fill vin for maximum size estimation
                //
                for (const CInputCoin& coin : selected_coins) {
                    txNew.vin.push_back(CTxIn(coin.outpoint, CScript()));

                    if (issuance_details && coin.asset == issuance_details->reissuance_token) {
                        reissuance_index = txNew.vin.size() - 1;
                        token_blinding = coin.bf_asset;
                    }
                }

                std::vector<CKey> issuance_asset_keys;
                std::vector<CKey> issuance_token_keys;
                if (issuance_details) {
                    // Fill in issuances now that inputs are set
                    assert(txNew.vin.size() > 0);
                    int asset_index = -1;
                    int token_index = -1;
                    for (unsigned int i = 0; i < txNew.vout.size(); i++) {
                        if (txNew.vout[i].nAsset.IsExplicit() && txNew.vout[i].nAsset.GetAsset()  == CAsset(uint256S("1"))) {
                            asset_index = i;
                        } else if (txNew.vout[i].nAsset.IsExplicit() && txNew.vout[i].nAsset.GetAsset() == CAsset(uint256S("2"))) {
                            token_index = i;
                        }
                    }
                    // Initial issuance request
                    if (issuance_details->reissuance_asset.IsNull() && issuance_details->reissuance_token.IsNull() && (asset_index != -1 || token_index != -1)) {
                        uint256 entropy;
                        CAsset asset;
                        CAsset token;
                        //TODO take optional contract hash
                        // Initial issuance always uses vin[0]
                        GenerateAssetEntropy(entropy, txNew.vin[0].prevout, uint256());
                        CalculateAsset(asset, entropy);
                        CalculateReissuanceToken(token, entropy, issuance_details->blind_issuance);
                        CScript blindingScript(CScript() << OP_RETURN << std::vector<unsigned char>(txNew.vin[0].prevout.hash.begin(), txNew.vin[0].prevout.hash.end()) << txNew.vin[0].prevout.n);
                        // We're making asset outputs, fill out asset type and issuance input
                        if (asset_index != -1) {
                            txNew.vin[0].assetIssuance.nAmount = txNew.vout[asset_index].nValue;

                            txNew.vout[asset_index].nAsset = asset;
                            if (issuance_details->blind_issuance && blind_details) {
                                issuance_asset_keys.push_back(GetBlindingKey(&blindingScript));
                                blind_details->num_to_blind++;
                            }
                        }
                        // We're making reissuance token outputs
                        if (token_index != -1) {
                            txNew.vin[0].assetIssuance.nInflationKeys = txNew.vout[token_index].nValue;
                            txNew.vout[token_index].nAsset = token;
                            if (issuance_details->blind_issuance && blind_details) {
                                issuance_token_keys.push_back(GetBlindingKey(&blindingScript));
                                blind_details->num_to_blind++;

                                // If we're blinding a token issuance and no assets, we must make
                                // the asset issuance a blinded commitment to 0
                                if (asset_index == -1) {
                                    txNew.vin[0].assetIssuance.nAmount = 0;
                                    issuance_asset_keys.push_back(GetBlindingKey(&blindingScript));
                                    blind_details->num_to_blind++;
                                }
                            }
                        }
                    // Asset being reissued with explicitly named asset/token
                    } else if (asset_index != -1) {
                        assert(reissuance_index != -1);
                        // Fill in output with issuance
                        txNew.vout[asset_index].nAsset = issuance_details->reissuance_asset;

                        // Fill in issuance
                        // Blinding revealing underlying asset
                        txNew.vin[reissuance_index].assetIssuance.assetBlindingNonce = token_blinding;
                        txNew.vin[reissuance_index].assetIssuance.assetEntropy = issuance_details->entropy;
                        txNew.vin[reissuance_index].assetIssuance.nAmount = txNew.vout[asset_index].nValue;

                        // If blinded token derivation, blind the issuance
                        CAsset temp_token;
                        CalculateReissuanceToken(temp_token, issuance_details->entropy, true);
                        if (temp_token == issuance_details->reissuance_token && blind_details) {
                            CScript blindingScript(CScript() << OP_RETURN << std::vector<unsigned char>(txNew.vin[reissuance_index].prevout.hash.begin(), txNew.vin[reissuance_index].prevout.hash.end()) << txNew.vin[reissuance_index].prevout.n);
                            issuance_asset_keys.resize(reissuance_index);
                            issuance_asset_keys.push_back(GetBlindingKey(&blindingScript));
                            blind_details->num_to_blind++;
                        }
                    }
                }

                if (blind_details) {
                    if (!fillBlindDetails(blind_details, this, txNew, selected_coins, strFailReason)) {
                        return false;
                    }

                    // Keep a backup of transaction in case re-blinding necessary
                    blind_details->tx_unblinded_unsigned = txNew;
                    int ret = BlindTransaction(blind_details->i_amount_blinds, blind_details->i_asset_blinds, blind_details->i_assets, blind_details->i_amounts, blind_details->o_amount_blinds, blind_details->o_asset_blinds,  blind_details->o_pubkeys, issuance_asset_keys, issuance_token_keys, txNew);
                    assert(ret != -1);
                    if (ret != blind_details->num_to_blind) {
                        strFailReason = _("Unable to blind the transaction properly. This should not happen.");
                        return false;
                    }
                }

                nBytes = CalculateMaximumSignedTxSize(CTransaction(txNew), this, coin_control.fAllowWatchOnly);
                if (nBytes < 0) {
                    strFailReason = _("Signing transaction failed");
                    return false;
                }

                // Remove blinding if we're not actually signing
                if (blind_details && !sign) {
                    txNew = blind_details->tx_unblinded_unsigned;
                }

                nFeeNeeded = GetMinimumFee(*this, nBytes, coin_control, ::mempool, ::feeEstimator, &feeCalc);
                if (feeCalc.reason == FeeReason::FALLBACK && !m_allow_fallback_fee) {
                    // eventually allow a fallback fee
                    strFailReason = _("Fee estimation failed. Fallbackfee is disabled. Wait a few blocks or enable -fallbackfee.");
                    return false;
                }

                // If we made it here and we aren't even able to meet the relay fee on the next pass, give up
                // because we must be at the maximum allowed fee.
                if (nFeeNeeded < ::minRelayTxFee.GetFee(nBytes))
                {
                    strFailReason = _("Transaction too large for fee policy");
                    return false;
                }

                if (nFeeRet >= nFeeNeeded) {
                    // Reduce fee to only the needed amount if possible. This
                    // prevents potential overpayment in fees if the coins
                    // selected to meet nFeeNeeded result in a transaction that
                    // requires less fee than the prior iteration.

                    // If we have no change and a big enough excess fee, then
                    // try to construct transaction again only without picking
                    // new inputs. We now know we only need the smaller fee
                    // (because of reduced tx size) and so we should add a
                    // change output. Only try this once.
                    if (nChangePosInOut == -1 && nSubtractFeeFromAmount == 0 && pick_new_inputs) {
                        unsigned int tx_size_with_change = nBytes + coin_selection_params.change_output_size + 2; // Add 2 as a buffer in case increasing # of outputs changes compact size
                        CAmount fee_needed_with_change = GetMinimumFee(*this, tx_size_with_change, coin_control, ::mempool, ::feeEstimator, nullptr);
                        CAmount minimum_value_for_change = GetDustThreshold(change_prototype_txout, discard_rate);
                        if (nFeeRet >= fee_needed_with_change + minimum_value_for_change) {
                            pick_new_inputs = false;
                            nFeeRet = fee_needed_with_change;
                            continue;
                        }
                    }

                    // If we have change output already, just increase it
                    if (nFeeRet > nFeeNeeded && nChangePosInOut != -1 && nSubtractFeeFromAmount == 0) {
                        CAmount extraFeePaid = nFeeRet - nFeeNeeded;

                        // If blinding we need to edit the unblinded tx and re-blind. Otherwise just edit the tx.
                        if (blind_details) {
                            txNew = blind_details->tx_unblinded_unsigned;
                            std::vector<CTxOut>::iterator change_position = txNew.vout.begin() + nChangePosInOut;
                            change_position->nValue = change_position->nValue.GetAmount() + extraFeePaid;
                            blind_details->o_amounts[nChangePosInOut] = change_position->nValue.GetAmount();

                            nFeeRet -= extraFeePaid;
                            txNew.vout.back().nValue = nFeeRet; // update fee output
                            blind_details->o_amounts.back() = nFeeRet;

                            // Wipe output blinding factors and start over
                            blind_details->o_amount_blinds.clear();

                            blind_details->o_asset_blinds.clear();

                            // Re-blind tx after editing and change.
                            blind_details->tx_unblinded_unsigned = txNew;
                            int ret = BlindTransaction(blind_details->i_amount_blinds, blind_details->i_asset_blinds, blind_details->i_assets, blind_details->i_amounts, blind_details->o_amount_blinds, blind_details->o_asset_blinds,  blind_details->o_pubkeys, issuance_asset_keys, issuance_token_keys, txNew);
                            assert(ret != -1);
                            if (ret != blind_details->num_to_blind) {
                                strFailReason = _("Unable to blind the transaction properly. This should not happen.");
                                return false;
                            }
                        } else {
                            std::vector<CTxOut>::iterator change_position = txNew.vout.begin() + nChangePosInOut;
                            change_position->nValue = change_position->nValue.GetAmount() + extraFeePaid;
                            nFeeRet -= extraFeePaid;
                            if (g_con_elementsmode) {
                                txNew.vout.back().nValue = nFeeRet; // update fee output
                            }
                        }
                    }
                    break; // Done, enough fee included.
                }
                else if (!pick_new_inputs) {
                    // This shouldn't happen, we should have had enough excess
                    // fee to pay for the new output and still meet nFeeNeeded
                    // Or we should have just subtracted fee from recipients and
                    // nFeeNeeded should not have changed
                    strFailReason = _("Transaction fee and change calculation failed");
                    return false;
                }

                // Try to reduce change to include necessary fee
                if (nChangePosInOut != -1 && nSubtractFeeFromAmount == 0) {
                    CAmount additionalFeeNeeded = nFeeNeeded - nFeeRet;

                    // If blinding we need to edit the unblinded tx and re-blind. Otherwise just edit the tx.
                    if (blind_details) {
                        txNew = blind_details->tx_unblinded_unsigned;
                        std::vector<CTxOut>::iterator change_position = txNew.vout.begin() + nChangePosInOut;
                        // Only reduce change if remaining amount is still a large enough output.
                        if (change_position->nValue.GetAmount() >= MIN_FINAL_CHANGE + additionalFeeNeeded) {
                            change_position->nValue = change_position->nValue.GetAmount() - additionalFeeNeeded;
                            blind_details->o_amounts[nChangePosInOut] = change_position->nValue.GetAmount();

                            nFeeRet += additionalFeeNeeded;
                            txNew.vout.back().nValue = nFeeRet; // update fee output
                            blind_details->o_amounts.back() = nFeeRet; // update change details
                            // Wipe output blinding factors and start over
                            blind_details->o_amount_blinds.clear();

                            blind_details->o_asset_blinds.clear();

                            // Re-blind tx after editing and change.
                            blind_details->tx_unblinded_unsigned = txNew;
                            int ret = BlindTransaction(blind_details->i_amount_blinds, blind_details->i_asset_blinds, blind_details->i_assets, blind_details->i_amounts, blind_details->o_amount_blinds, blind_details->o_asset_blinds,  blind_details->o_pubkeys, issuance_asset_keys, issuance_token_keys, txNew);
                            assert(ret != -1);
                            if (ret != blind_details->num_to_blind) {
                                strFailReason = _("Unable to blind the transaction properly. This should not happen.");
                                return false;
                            }
                            break; // Done, able to increase fee from change
                        }
                    } else {
                        std::vector<CTxOut>::iterator change_position = txNew.vout.begin() + nChangePosInOut;
                        // Only reduce change if remaining amount is still a large enough output.
                        if (change_position->nValue.GetAmount() >= MIN_FINAL_CHANGE + additionalFeeNeeded) {
                            change_position->nValue = change_position->nValue.GetAmount() - additionalFeeNeeded;
                            nFeeRet += additionalFeeNeeded;
                            if (g_con_elementsmode) {
                                txNew.vout.back().nValue = nFeeRet; // update fee output
                            }
                            break; // Done, able to increase fee from change
                        }
                    }
                }

                // If subtracting fee from recipients, we now know what fee we
                // need to subtract, we have no reason to reselect inputs
                if (nSubtractFeeFromAmount > 0) {
                    pick_new_inputs = false;
                }

                // Include more fee and try again.
                nFeeRet = nFeeNeeded;
                coin_selection_params.use_bnb = false;
                continue;
            }
        }

        // Release any change keys that we didn't use.
        for (const std::pair<CAsset, std::pair<int, CScript>>& it : mapScriptChange) {
            int index = it.second.first;
            if (index < 0) {
                continue;
            }

<<<<<<< HEAD
            if (vChangePosInOut.find(it.first) == vChangePosInOut.end()) {
                reserveKeys[index]->ReturnKey();
            }
        }
=======
        // Shuffle selected coins and fill in final vin
        txNew.vin.clear();
        std::vector<CInputCoin> selected_coins(setCoins.begin(), setCoins.end());
        Shuffle(selected_coins.begin(), selected_coins.end(), FastRandomContext());
>>>>>>> 519b0bc5

        // Note how the sequence number is set to non-maxint so that
        // the nLockTime set above actually works.
        //
        // BIP125 defines opt-in RBF as any nSequence < maxint-1, so
        // we use the highest possible value in that range (maxint-2)
        // to avoid conflicting with other possible uses of nSequence,
        // and in the spirit of "smallest possible change from prior
        // behavior."
        const uint32_t nSequence = coin_control.m_signal_bip125_rbf.get_value_or(m_signal_rbf) ? MAX_BIP125_RBF_SEQUENCE : (CTxIn::SEQUENCE_FINAL - 1);
        for (auto& input : txNew.vin) {
            // Remove sigs and then set sequence
            input.scriptSig = CScript();
            input.nSequence = nSequence;
        }
        // Also remove witness data for scripts
        for (auto& inwit : txNew.witness.vtxinwit) {
            inwit.scriptWitness.SetNull();
        }

        // Do the same things for unblinded version of tx when applicable
        if (blind_details) {
            for (auto& input : blind_details->tx_unblinded_unsigned.vin) {
                input.nSequence = nSequence;
            }
        }

        // Print blinded transaction info before we possibly blow it away when !sign.
        if (blind_details) {
            std::string summary = "CreateTransaction created blinded transaction:\nIN: ";
            for (unsigned int i = 0; i < selected_coins.size(); ++i) {
                if (i > 0) {
                    summary += "    ";
                }
                summary += strprintf("#%d: %s [%s] (%s [%s])\n", i,
                    selected_coins[i].value,
                    selected_coins[i].txout.nValue.IsExplicit() ? "explicit" : "blinded",
                    selected_coins[i].asset.GetHex(),
                    selected_coins[i].txout.nAsset.IsExplicit() ? "explicit" : "blinded"
                );
            }
            summary += "OUT: ";
            for (unsigned int i = 0; i < txNew.vout.size(); ++i) {
                if (i > 0) {
                    summary += "     ";
                }
                CTxOut unblinded = blind_details->tx_unblinded_unsigned.vout[i];
                summary += strprintf("#%d: %s%s [%s] (%s [%s])\n", i,
                    txNew.vout[i].IsFee() ? "[fee] " : "",
                    unblinded.nValue.GetAmount(),
                    txNew.vout[i].nValue.IsExplicit() ? "explicit" : "blinded",
                    unblinded.nAsset.GetAsset().GetHex(),
                    txNew.vout[i].nAsset.IsExplicit() ? "explicit" : "blinded"
                );
            }
            WalletLogPrintf(summary+"\n");
        }

        if (sign)
        {
            int nIn = 0;
            for (const auto& coin : selected_coins)
            {
                const CScript& scriptPubKey = coin.txout.scriptPubKey;
                SignatureData sigdata;

                if (!ProduceSignature(*this, MutableTransactionSignatureCreator(&txNew, nIn, coin.txout.nValue, SIGHASH_ALL), scriptPubKey, sigdata))
                {
                    strFailReason = _("Signing transaction failed");
                    return false;
                } else {
                    UpdateTransaction(txNew, nIn, sigdata);
                }

                nIn++;
            }
        } else if (blind_details) {
            // "sign" also means blind for the purposes of making a complete tx
            // or just funding one properly
            txNew = blind_details->tx_unblinded_unsigned;
        }

        // Normalize the witness in case it is not serialized before mempool
        if (!txNew.HasWitness()) {
            txNew.witness.SetNull();
        }

        // Return the constructed transaction data.
        tx = MakeTransactionRef(std::move(txNew));

        // Limit size
        if (GetTransactionWeight(*tx) > MAX_STANDARD_TX_WEIGHT)
        {
            strFailReason = _("Transaction too large");
            return false;
        }
    }

    if (gArgs.GetBoolArg("-walletrejectlongchains", DEFAULT_WALLET_REJECT_LONG_CHAINS)) {
        // Lastly, ensure this tx will pass the mempool's chain limits
        LockPoints lp;
        std::set<std::pair<uint256, COutPoint>> setPeginsSpent;
        CTxMemPoolEntry entry(tx, 0, 0, 0, false, 0, lp, setPeginsSpent);
        CTxMemPool::setEntries setAncestors;
        size_t nLimitAncestors = gArgs.GetArg("-limitancestorcount", DEFAULT_ANCESTOR_LIMIT);
        size_t nLimitAncestorSize = gArgs.GetArg("-limitancestorsize", DEFAULT_ANCESTOR_SIZE_LIMIT)*1000;
        size_t nLimitDescendants = gArgs.GetArg("-limitdescendantcount", DEFAULT_DESCENDANT_LIMIT);
        size_t nLimitDescendantSize = gArgs.GetArg("-limitdescendantsize", DEFAULT_DESCENDANT_SIZE_LIMIT)*1000;
        std::string errString;
        LOCK(::mempool.cs);
        if (!::mempool.CalculateMemPoolAncestors(entry, setAncestors, nLimitAncestors, nLimitAncestorSize, nLimitDescendants, nLimitDescendantSize, errString)) {
            strFailReason = _("Transaction has too long of a mempool chain");
            return false;
        }
    }

    WalletLogPrintf("Fee Calculation: Fee:%d Bytes:%u Needed:%d Tgt:%d (requested %d) Reason:\"%s\" Decay %.5f: Estimation: (%g - %g) %.2f%% %.1f/(%.1f %d mem %.1f out) Fail: (%g - %g) %.2f%% %.1f/(%.1f %d mem %.1f out)\n",
              nFeeRet, nBytes, nFeeNeeded, feeCalc.returnedTarget, feeCalc.desiredTarget, StringForFeeReason(feeCalc.reason), feeCalc.est.decay,
              feeCalc.est.pass.start, feeCalc.est.pass.end,
              100 * feeCalc.est.pass.withinTarget / (feeCalc.est.pass.totalConfirmed + feeCalc.est.pass.inMempool + feeCalc.est.pass.leftMempool),
              feeCalc.est.pass.withinTarget, feeCalc.est.pass.totalConfirmed, feeCalc.est.pass.inMempool, feeCalc.est.pass.leftMempool,
              feeCalc.est.fail.start, feeCalc.est.fail.end,
              100 * feeCalc.est.fail.withinTarget / (feeCalc.est.fail.totalConfirmed + feeCalc.est.fail.inMempool + feeCalc.est.fail.leftMempool),
              feeCalc.est.fail.withinTarget, feeCalc.est.fail.totalConfirmed, feeCalc.est.fail.inMempool, feeCalc.est.fail.leftMempool);
    return true;
}

/**
 * Call after CreateTransaction unless you want to abort
 */
bool CWallet::CommitTransaction(CTransactionRef tx, mapValue_t mapValue, std::vector<std::pair<std::string, std::string>> orderForm, std::vector<std::unique_ptr<CReserveKey>>& reservekeys, CConnman* connman, CValidationState& state, const BlindDetails* blind_details)
{
    {
        auto locked_chain = chain().lock();
        LOCK(cs_wallet);

        CWalletTx wtxNew(this, std::move(tx));
        wtxNew.mapValue = std::move(mapValue);
        wtxNew.vOrderForm = std::move(orderForm);
        wtxNew.fTimeReceivedIsTxTime = true;
        wtxNew.fFromMe = true;

        // Write down blinding information
        if (blind_details) {
            assert(blind_details->o_amounts.size() == wtxNew.tx->vout.size());
            assert(blind_details->o_asset_blinds.size() == wtxNew.tx->vout.size());
            assert(blind_details->o_amount_blinds.size() == wtxNew.tx->vout.size());
            for (unsigned int i = 0; i < blind_details->o_amounts.size(); i++) {
                wtxNew.SetBlindingData(i, blind_details->o_pubkeys[i], blind_details->o_amounts[i], blind_details->o_amount_blinds[i], blind_details->o_assets[i], blind_details->o_asset_blinds[i]);
            }
        }

        WalletLogPrintf("CommitTransaction:\n%s", wtxNew.tx->ToString()); /* Continued */
        {
            // Take key pair from key pool so it won't be used again
            for (auto& reservekey : reservekeys) {
                reservekey->KeepKey();
            }

            // Add tx to wallet, because if it has change it's also ours,
            // otherwise just for transaction history.
            AddToWallet(wtxNew);

            // Notify that old coins are spent
            for (const CTxIn& txin : wtxNew.tx->vin)
            {
                // Pegins are not in our UTXO set.
                if (txin.m_is_pegin)
                    continue;

                CWalletTx &coin = mapWallet.at(txin.prevout.hash);
                coin.BindWallet(this);
                NotifyTransactionChanged(this, coin.GetHash(), CT_UPDATED);
            }
        }

        // Get the inserted-CWalletTx from mapWallet so that the
        // fInMempool flag is cached properly
        CWalletTx& wtx = mapWallet.at(wtxNew.GetHash());

        if (fBroadcastTransactions)
        {
            // Broadcast
            if (!wtx.AcceptToMemoryPool(*locked_chain, maxTxFee, state)) {
                WalletLogPrintf("CommitTransaction(): Transaction cannot be broadcast immediately, %s\n", FormatStateMessage(state));
                // TODO: if we expect the failure to be long term or permanent, instead delete wtx from the wallet and return failure.
            } else {
                wtx.RelayWalletTransaction(*locked_chain, connman);
            }
        }
    }
    return true;
}

DBErrors CWallet::LoadWallet(bool& fFirstRunRet)
{
    auto locked_chain = chain().lock();
    LOCK(cs_wallet);

    fFirstRunRet = false;
    DBErrors nLoadWalletRet = WalletBatch(*database,"cr+").LoadWallet(this);
    if (nLoadWalletRet == DBErrors::NEED_REWRITE)
    {
        if (database->Rewrite("\x04pool"))
        {
            setInternalKeyPool.clear();
            setExternalKeyPool.clear();
            m_pool_key_to_index.clear();
            // Note: can't top-up keypool here, because wallet is locked.
            // User will be prompted to unlock wallet the next operation
            // that requires a new key.
        }
    }

    {
        LOCK(cs_KeyStore);
        // This wallet is in its first run if all of these are empty
        fFirstRunRet = mapKeys.empty() && mapCryptedKeys.empty() && mapWatchKeys.empty() && setWatchOnly.empty() && mapScripts.empty()
            && !IsWalletFlagSet(WALLET_FLAG_DISABLE_PRIVATE_KEYS) && !IsWalletFlagSet(WALLET_FLAG_BLANK_WALLET);
    }

    if (nLoadWalletRet != DBErrors::LOAD_OK)
        return nLoadWalletRet;

    return DBErrors::LOAD_OK;
}

DBErrors CWallet::ZapSelectTx(std::vector<uint256>& vHashIn, std::vector<uint256>& vHashOut)
{
    AssertLockHeld(cs_wallet); // mapWallet
    DBErrors nZapSelectTxRet = WalletBatch(*database,"cr+").ZapSelectTx(vHashIn, vHashOut);
    for (uint256 hash : vHashOut) {
        const auto& it = mapWallet.find(hash);
        wtxOrdered.erase(it->second.m_it_wtxOrdered);
        mapWallet.erase(it);
    }

    if (nZapSelectTxRet == DBErrors::NEED_REWRITE)
    {
        if (database->Rewrite("\x04pool"))
        {
            setInternalKeyPool.clear();
            setExternalKeyPool.clear();
            m_pool_key_to_index.clear();
            // Note: can't top-up keypool here, because wallet is locked.
            // User will be prompted to unlock wallet the next operation
            // that requires a new key.
        }
    }

    if (nZapSelectTxRet != DBErrors::LOAD_OK)
        return nZapSelectTxRet;

    MarkDirty();

    return DBErrors::LOAD_OK;

}

DBErrors CWallet::ZapWalletTx(std::vector<CWalletTx>& vWtx)
{
    DBErrors nZapWalletTxRet = WalletBatch(*database,"cr+").ZapWalletTx(vWtx);
    if (nZapWalletTxRet == DBErrors::NEED_REWRITE)
    {
        if (database->Rewrite("\x04pool"))
        {
            LOCK(cs_wallet);
            setInternalKeyPool.clear();
            setExternalKeyPool.clear();
            m_pool_key_to_index.clear();
            // Note: can't top-up keypool here, because wallet is locked.
            // User will be prompted to unlock wallet the next operation
            // that requires a new key.
        }
    }

    if (nZapWalletTxRet != DBErrors::LOAD_OK)
        return nZapWalletTxRet;

    return DBErrors::LOAD_OK;
}


bool CWallet::SetAddressBook(const CTxDestination& address, const std::string& strName, const std::string& strPurpose)
{
    bool fUpdated = false;
    {
        LOCK(cs_wallet);
        std::map<CTxDestination, CAddressBookData>::iterator mi = mapAddressBook.find(address);
        fUpdated = mi != mapAddressBook.end();
        mapAddressBook[address].name = strName;
        if (!strPurpose.empty()) /* update purpose only if requested */
            mapAddressBook[address].purpose = strPurpose;
    }
    NotifyAddressBookChanged(this, address, strName, ::IsMine(*this, address) != ISMINE_NO,
                             strPurpose, (fUpdated ? CT_UPDATED : CT_NEW) );
    if (!strPurpose.empty() && !WalletBatch(*database).WritePurpose(EncodeDestination(address), strPurpose))
        return false;
    return WalletBatch(*database).WriteName(EncodeDestination(address), strName);
}

bool CWallet::DelAddressBook(const CTxDestination& address)
{
    {
        LOCK(cs_wallet);

        // Delete destdata tuples associated with address
        std::string strAddress = EncodeDestination(address);
        for (const std::pair<const std::string, std::string> &item : mapAddressBook[address].destdata)
        {
            WalletBatch(*database).EraseDestData(strAddress, item.first);
        }
        mapAddressBook.erase(address);
    }

    NotifyAddressBookChanged(this, address, "", ::IsMine(*this, address) != ISMINE_NO, "", CT_DELETED);

    WalletBatch(*database).ErasePurpose(EncodeDestination(address));
    return WalletBatch(*database).EraseName(EncodeDestination(address));
}

const std::string& CWallet::GetLabelName(const CScript& scriptPubKey) const
{
    CTxDestination address;
    if (ExtractDestination(scriptPubKey, address) && !scriptPubKey.IsUnspendable()) {
        auto mi = mapAddressBook.find(address);
        if (mi != mapAddressBook.end()) {
            return mi->second.name;
        }
    }
    // A scriptPubKey that doesn't have an entry in the address book is
    // associated with the default label ("").
    const static std::string DEFAULT_LABEL_NAME;
    return DEFAULT_LABEL_NAME;
}

/**
 * Mark old keypool keys as used,
 * and generate all new keys
 */
bool CWallet::NewKeyPool()
{
    if (IsWalletFlagSet(WALLET_FLAG_DISABLE_PRIVATE_KEYS)) {
        return false;
    }
    {
        LOCK(cs_wallet);
        WalletBatch batch(*database);

        for (const int64_t nIndex : setInternalKeyPool) {
            batch.ErasePool(nIndex);
        }
        setInternalKeyPool.clear();

        for (const int64_t nIndex : setExternalKeyPool) {
            batch.ErasePool(nIndex);
        }
        setExternalKeyPool.clear();

        for (const int64_t nIndex : set_pre_split_keypool) {
            batch.ErasePool(nIndex);
        }
        set_pre_split_keypool.clear();

        m_pool_key_to_index.clear();

        if (!TopUpKeyPool()) {
            return false;
        }
        WalletLogPrintf("CWallet::NewKeyPool rewrote keypool\n");
    }
    return true;
}

size_t CWallet::KeypoolCountExternalKeys()
{
    AssertLockHeld(cs_wallet); // setExternalKeyPool
    return setExternalKeyPool.size() + set_pre_split_keypool.size();
}

void CWallet::LoadKeyPool(int64_t nIndex, const CKeyPool &keypool)
{
    AssertLockHeld(cs_wallet);
    if (keypool.m_pre_split) {
        set_pre_split_keypool.insert(nIndex);
    } else if (keypool.fInternal) {
        setInternalKeyPool.insert(nIndex);
    } else {
        setExternalKeyPool.insert(nIndex);
    }
    m_max_keypool_index = std::max(m_max_keypool_index, nIndex);
    m_pool_key_to_index[keypool.vchPubKey.GetID()] = nIndex;

    // If no metadata exists yet, create a default with the pool key's
    // creation time. Note that this may be overwritten by actually
    // stored metadata for that key later, which is fine.
    CKeyID keyid = keypool.vchPubKey.GetID();
    if (mapKeyMetadata.count(keyid) == 0)
        mapKeyMetadata[keyid] = CKeyMetadata(keypool.nTime);
}

bool CWallet::TopUpKeyPool(unsigned int kpSize)
{
    if (!CanGenerateKeys()) {
        return false;
    }
    {
        LOCK(cs_wallet);

        if (IsLocked())
            return false;

        // Top up key pool
        unsigned int nTargetSize;
        if (kpSize > 0)
            nTargetSize = kpSize;
        else
            nTargetSize = std::max(gArgs.GetArg("-keypool", DEFAULT_KEYPOOL_SIZE), (int64_t) 0);

        // count amount of available keys (internal, external)
        // make sure the keypool of external and internal keys fits the user selected target (-keypool)
        int64_t missingExternal = std::max(std::max((int64_t) nTargetSize, (int64_t) 1) - (int64_t)setExternalKeyPool.size(), (int64_t) 0);
        int64_t missingInternal = std::max(std::max((int64_t) nTargetSize, (int64_t) 1) - (int64_t)setInternalKeyPool.size(), (int64_t) 0);

        if (!IsHDEnabled() || !CanSupportFeature(FEATURE_HD_SPLIT))
        {
            // don't create extra internal keys
            missingInternal = 0;
        }
        bool internal = false;
        WalletBatch batch(*database);
        for (int64_t i = missingInternal + missingExternal; i--;)
        {
            if (i < missingInternal) {
                internal = true;
            }

            CPubKey pubkey(GenerateNewKey(batch, internal));
            AddKeypoolPubkeyWithDB(pubkey, internal, batch);
        }
        if (missingInternal + missingExternal > 0) {
            WalletLogPrintf("keypool added %d keys (%d internal), size=%u (%u internal)\n", missingInternal + missingExternal, missingInternal, setInternalKeyPool.size() + setExternalKeyPool.size() + set_pre_split_keypool.size(), setInternalKeyPool.size());
        }
    }
    NotifyCanGetAddressesChanged();
    return true;
}

void CWallet::AddKeypoolPubkey(const CPubKey& pubkey, const bool internal)
{
    WalletBatch batch(*database);
    AddKeypoolPubkeyWithDB(pubkey, internal, batch);
    NotifyCanGetAddressesChanged();
}

void CWallet::AddKeypoolPubkeyWithDB(const CPubKey& pubkey, const bool internal, WalletBatch& batch)
{
    LOCK(cs_wallet);
    assert(m_max_keypool_index < std::numeric_limits<int64_t>::max()); // How in the hell did you use so many keys?
    int64_t index = ++m_max_keypool_index;
    if (!batch.WritePool(index, CKeyPool(pubkey, internal))) {
        throw std::runtime_error(std::string(__func__) + ": writing imported pubkey failed");
    }
    if (internal) {
        setInternalKeyPool.insert(index);
    } else {
        setExternalKeyPool.insert(index);
    }
    m_pool_key_to_index[pubkey.GetID()] = index;
}

bool CWallet::ReserveKeyFromKeyPool(int64_t& nIndex, CKeyPool& keypool, bool fRequestedInternal)
{
    nIndex = -1;
    keypool.vchPubKey = CPubKey();
    {
        LOCK(cs_wallet);

        if (!IsLocked())
            TopUpKeyPool();

        bool fReturningInternal = fRequestedInternal;
        fReturningInternal &= (IsHDEnabled() && CanSupportFeature(FEATURE_HD_SPLIT)) || IsWalletFlagSet(WALLET_FLAG_DISABLE_PRIVATE_KEYS);
        bool use_split_keypool = set_pre_split_keypool.empty();
        std::set<int64_t>& setKeyPool = use_split_keypool ? (fReturningInternal ? setInternalKeyPool : setExternalKeyPool) : set_pre_split_keypool;

        // Get the oldest key
        if (setKeyPool.empty()) {
            return false;
        }

        WalletBatch batch(*database);

        auto it = setKeyPool.begin();
        nIndex = *it;
        setKeyPool.erase(it);
        if (!batch.ReadPool(nIndex, keypool)) {
            throw std::runtime_error(std::string(__func__) + ": read failed");
        }
        CPubKey pk;
        if (!GetPubKey(keypool.vchPubKey.GetID(), pk)) {
            throw std::runtime_error(std::string(__func__) + ": unknown key in key pool");
        }
        // If the key was pre-split keypool, we don't care about what type it is
        if (use_split_keypool && keypool.fInternal != fReturningInternal) {
            throw std::runtime_error(std::string(__func__) + ": keypool entry misclassified");
        }
        if (!keypool.vchPubKey.IsValid()) {
            throw std::runtime_error(std::string(__func__) + ": keypool entry invalid");
        }

        m_pool_key_to_index.erase(keypool.vchPubKey.GetID());
        WalletLogPrintf("keypool reserve %d\n", nIndex);
    }
    NotifyCanGetAddressesChanged();
    return true;
}

void CWallet::KeepKey(int64_t nIndex)
{
    // Remove from key pool
    WalletBatch batch(*database);
    batch.ErasePool(nIndex);
    WalletLogPrintf("keypool keep %d\n", nIndex);
}

void CWallet::ReturnKey(int64_t nIndex, bool fInternal, const CPubKey& pubkey)
{
    // Return to key pool
    {
        LOCK(cs_wallet);
        if (fInternal) {
            setInternalKeyPool.insert(nIndex);
        } else if (!set_pre_split_keypool.empty()) {
            set_pre_split_keypool.insert(nIndex);
        } else {
            setExternalKeyPool.insert(nIndex);
        }
        m_pool_key_to_index[pubkey.GetID()] = nIndex;
        NotifyCanGetAddressesChanged();
    }
    WalletLogPrintf("keypool return %d\n", nIndex);
}

bool CWallet::GetKeyFromPool(CPubKey& result, bool internal)
{
    if (!CanGetAddresses(internal)) {
        return false;
    }

    CKeyPool keypool;
    {
        LOCK(cs_wallet);
        int64_t nIndex;
        if (!ReserveKeyFromKeyPool(nIndex, keypool, internal) && !IsWalletFlagSet(WALLET_FLAG_DISABLE_PRIVATE_KEYS)) {
            if (IsLocked()) return false;
            WalletBatch batch(*database);
            result = GenerateNewKey(batch, internal);
            return true;
        }
        KeepKey(nIndex);
        result = keypool.vchPubKey;
    }
    return true;
}

static int64_t GetOldestKeyTimeInPool(const std::set<int64_t>& setKeyPool, WalletBatch& batch) {
    if (setKeyPool.empty()) {
        return GetTime();
    }

    CKeyPool keypool;
    int64_t nIndex = *(setKeyPool.begin());
    if (!batch.ReadPool(nIndex, keypool)) {
        throw std::runtime_error(std::string(__func__) + ": read oldest key in keypool failed");
    }
    assert(keypool.vchPubKey.IsValid());
    return keypool.nTime;
}

int64_t CWallet::GetOldestKeyPoolTime()
{
    LOCK(cs_wallet);

    WalletBatch batch(*database);

    // load oldest key from keypool, get time and return
    int64_t oldestKey = GetOldestKeyTimeInPool(setExternalKeyPool, batch);
    if (IsHDEnabled() && CanSupportFeature(FEATURE_HD_SPLIT)) {
        oldestKey = std::max(GetOldestKeyTimeInPool(setInternalKeyPool, batch), oldestKey);
        if (!set_pre_split_keypool.empty()) {
            oldestKey = std::max(GetOldestKeyTimeInPool(set_pre_split_keypool, batch), oldestKey);
        }
    }

    return oldestKey;
}

std::map<CTxDestination, CAmount> CWallet::GetAddressBalances(interfaces::Chain::Lock& locked_chain)
{
    std::map<CTxDestination, CAmount> balances;

    {
        LOCK(cs_wallet);
        for (const auto& walletEntry : mapWallet)
        {
            const CWalletTx *pcoin = &walletEntry.second;

            if (!pcoin->IsTrusted(locked_chain))
                continue;

            if (pcoin->IsImmatureCoinBase(locked_chain))
                continue;

            int nDepth = pcoin->GetDepthInMainChain(locked_chain);
            if (nDepth < (pcoin->IsFromMe(ISMINE_ALL) ? 0 : 1))
                continue;

            for (unsigned int i = 0; i < pcoin->tx->vout.size(); i++)
            {
                CTxDestination addr;
                if (!IsMine(pcoin->tx->vout[i]))
                    continue;
                if(!ExtractDestination(pcoin->tx->vout[i].scriptPubKey, addr))
                    continue;

                CAmount n = IsSpent(locked_chain, walletEntry.first, i) ? 0 : pcoin->GetOutputValueOut(i);

                if (!balances.count(addr))
                    balances[addr] = 0;

                if (n < 0) {
                    continue;
                }
                balances[addr] += n;
            }
        }
    }

    return balances;
}

std::set< std::set<CTxDestination> > CWallet::GetAddressGroupings()
{
    AssertLockHeld(cs_wallet); // mapWallet
    std::set< std::set<CTxDestination> > groupings;
    std::set<CTxDestination> grouping;

    for (const auto& walletEntry : mapWallet)
    {
        const CWalletTx *pcoin = &walletEntry.second;

        if (pcoin->tx->vin.size() > 0)
        {
            bool any_mine = false;
            // group all input addresses with each other
            for (const CTxIn& txin : pcoin->tx->vin)
            {
                CTxDestination address;
                if(!IsMine(txin)) /* If this input isn't mine, ignore it */
                    continue;
                if(!ExtractDestination(mapWallet.at(txin.prevout.hash).tx->vout[txin.prevout.n].scriptPubKey, address))
                    continue;
                grouping.insert(address);
                any_mine = true;
            }

            // group change with input addresses
            if (any_mine)
            {
               for (const CTxOut& txout : pcoin->tx->vout)
                   if (IsChange(txout))
                   {
                       CTxDestination txoutAddr;
                       if(!ExtractDestination(txout.scriptPubKey, txoutAddr))
                           continue;
                       grouping.insert(txoutAddr);
                   }
            }
            if (grouping.size() > 0)
            {
                groupings.insert(grouping);
                grouping.clear();
            }
        }

        // group lone addrs by themselves
        for (const auto& txout : pcoin->tx->vout)
            if (IsMine(txout))
            {
                CTxDestination address;
                if(!ExtractDestination(txout.scriptPubKey, address))
                    continue;
                grouping.insert(address);
                groupings.insert(grouping);
                grouping.clear();
            }
    }

    std::set< std::set<CTxDestination>* > uniqueGroupings; // a set of pointers to groups of addresses
    std::map< CTxDestination, std::set<CTxDestination>* > setmap;  // map addresses to the unique group containing it
    for (std::set<CTxDestination> _grouping : groupings)
    {
        // make a set of all the groups hit by this new group
        std::set< std::set<CTxDestination>* > hits;
        std::map< CTxDestination, std::set<CTxDestination>* >::iterator it;
        for (const CTxDestination& address : _grouping)
            if ((it = setmap.find(address)) != setmap.end())
                hits.insert((*it).second);

        // merge all hit groups into a new single group and delete old groups
        std::set<CTxDestination>* merged = new std::set<CTxDestination>(_grouping);
        for (std::set<CTxDestination>* hit : hits)
        {
            merged->insert(hit->begin(), hit->end());
            uniqueGroupings.erase(hit);
            delete hit;
        }
        uniqueGroupings.insert(merged);

        // update setmap
        for (const CTxDestination& element : *merged)
            setmap[element] = merged;
    }

    std::set< std::set<CTxDestination> > ret;
    for (const std::set<CTxDestination>* uniqueGrouping : uniqueGroupings)
    {
        ret.insert(*uniqueGrouping);
        delete uniqueGrouping;
    }

    return ret;
}

std::set<CTxDestination> CWallet::GetLabelAddresses(const std::string& label) const
{
    LOCK(cs_wallet);
    std::set<CTxDestination> result;
    for (const std::pair<const CTxDestination, CAddressBookData>& item : mapAddressBook)
    {
        const CTxDestination& address = item.first;
        const std::string& strName = item.second.name;
        if (strName == label)
            result.insert(address);
    }
    return result;
}

bool CReserveKey::GetReservedKey(CPubKey& pubkey, bool internal)
{
    if (!pwallet->CanGetAddresses(internal)) {
        return false;
    }

    if (nIndex == -1)
    {
        CKeyPool keypool;
        if (!pwallet->ReserveKeyFromKeyPool(nIndex, keypool, internal)) {
            return false;
        }
        vchPubKey = keypool.vchPubKey;
        fInternal = keypool.fInternal;
    }
    assert(vchPubKey.IsValid());
    pubkey = vchPubKey;
    return true;
}

void CReserveKey::KeepKey()
{
    if (nIndex != -1)
        pwallet->KeepKey(nIndex);
    nIndex = -1;
    vchPubKey = CPubKey();
}

void CReserveKey::ReturnKey()
{
    if (nIndex != -1) {
        pwallet->ReturnKey(nIndex, fInternal, vchPubKey);
    }
    nIndex = -1;
    vchPubKey = CPubKey();
}

void CWallet::MarkReserveKeysAsUsed(int64_t keypool_id)
{
    AssertLockHeld(cs_wallet);
    bool internal = setInternalKeyPool.count(keypool_id);
    if (!internal) assert(setExternalKeyPool.count(keypool_id) || set_pre_split_keypool.count(keypool_id));
    std::set<int64_t> *setKeyPool = internal ? &setInternalKeyPool : (set_pre_split_keypool.empty() ? &setExternalKeyPool : &set_pre_split_keypool);
    auto it = setKeyPool->begin();

    WalletBatch batch(*database);
    while (it != std::end(*setKeyPool)) {
        const int64_t& index = *(it);
        if (index > keypool_id) break; // set*KeyPool is ordered

        CKeyPool keypool;
        if (batch.ReadPool(index, keypool)) { //TODO: This should be unnecessary
            m_pool_key_to_index.erase(keypool.vchPubKey.GetID());
        }
        LearnAllRelatedScripts(keypool.vchPubKey);
        batch.ErasePool(index);
        WalletLogPrintf("keypool index %d removed\n", index);
        it = setKeyPool->erase(it);
    }
}

void CWallet::GetScriptForMining(std::shared_ptr<CReserveScript> &script)
{
    std::shared_ptr<CReserveKey> rKey = std::make_shared<CReserveKey>(this);
    CPubKey pubkey;
    if (!rKey->GetReservedKey(pubkey))
        return;

    script = rKey;
    script->reserveScript = CScript() << ToByteVector(pubkey) << OP_CHECKSIG;
}

void CWallet::LockCoin(const COutPoint& output)
{
    AssertLockHeld(cs_wallet); // setLockedCoins
    setLockedCoins.insert(output);
}

void CWallet::UnlockCoin(const COutPoint& output)
{
    AssertLockHeld(cs_wallet); // setLockedCoins
    setLockedCoins.erase(output);
}

void CWallet::UnlockAllCoins()
{
    AssertLockHeld(cs_wallet); // setLockedCoins
    setLockedCoins.clear();
}

bool CWallet::IsLockedCoin(uint256 hash, unsigned int n) const
{
    AssertLockHeld(cs_wallet); // setLockedCoins
    COutPoint outpt(hash, n);

    return (setLockedCoins.count(outpt) > 0);
}

void CWallet::ListLockedCoins(std::vector<COutPoint>& vOutpts) const
{
    AssertLockHeld(cs_wallet); // setLockedCoins
    for (std::set<COutPoint>::iterator it = setLockedCoins.begin();
         it != setLockedCoins.end(); it++) {
        COutPoint outpt = (*it);
        vOutpts.push_back(outpt);
    }
}

/** @} */ // end of Actions

void CWallet::GetKeyBirthTimes(interfaces::Chain::Lock& locked_chain, std::map<CTxDestination, int64_t> &mapKeyBirth) const {
    AssertLockHeld(cs_wallet); // mapKeyMetadata
    mapKeyBirth.clear();

    // get birth times for keys with metadata
    for (const auto& entry : mapKeyMetadata) {
        if (entry.second.nCreateTime) {
            mapKeyBirth[PKHash(entry.first)] = entry.second.nCreateTime;
        }
    }

    // map in which we'll infer heights of other keys
    const Optional<int> tip_height = locked_chain.getHeight();
    const int max_height = tip_height && *tip_height > 144 ? *tip_height - 144 : 0; // the tip can be reorganized; use a 144-block safety margin
    std::map<CKeyID, int> mapKeyFirstBlock;
    for (const CKeyID &keyid : GetKeys()) {
<<<<<<< HEAD
        if (mapKeyBirth.count(PKHash(keyid)) == 0)
            mapKeyFirstBlock[keyid] = pindexMax;
=======
        if (mapKeyBirth.count(keyid) == 0)
            mapKeyFirstBlock[keyid] = max_height;
>>>>>>> 519b0bc5
    }

    // if there are no such keys, we're done
    if (mapKeyFirstBlock.empty())
        return;

    // find first block that affects those keys, if there are any left
    for (const auto& entry : mapWallet) {
        // iterate over all wallet transactions...
        const CWalletTx &wtx = entry.second;
        if (Optional<int> height = locked_chain.getBlockHeight(wtx.hashBlock)) {
            // ... which are already in a block
            for (const CTxOut &txout : wtx.tx->vout) {
                // iterate over all their outputs
                for (const auto &keyid : GetAffectedKeys(txout.scriptPubKey, *this)) {
                    // ... and all their affected keys
                    std::map<CKeyID, int>::iterator rit = mapKeyFirstBlock.find(keyid);
                    if (rit != mapKeyFirstBlock.end() && *height < rit->second)
                        rit->second = *height;
                }
            }
        }
    }

    // Extract block timestamps for those keys
    for (const auto& entry : mapKeyFirstBlock)
<<<<<<< HEAD
        mapKeyBirth[PKHash(entry.first)] = entry.second->GetBlockTime() - TIMESTAMP_WINDOW; // block times can be 2h off
=======
        mapKeyBirth[entry.first] = locked_chain.getBlockTime(entry.second) - TIMESTAMP_WINDOW; // block times can be 2h off
>>>>>>> 519b0bc5
}

/**
 * Compute smart timestamp for a transaction being added to the wallet.
 *
 * Logic:
 * - If sending a transaction, assign its timestamp to the current time.
 * - If receiving a transaction outside a block, assign its timestamp to the
 *   current time.
 * - If receiving a block with a future timestamp, assign all its (not already
 *   known) transactions' timestamps to the current time.
 * - If receiving a block with a past timestamp, before the most recent known
 *   transaction (that we care about), assign all its (not already known)
 *   transactions' timestamps to the same timestamp as that most-recent-known
 *   transaction.
 * - If receiving a block with a past timestamp, but after the most recent known
 *   transaction, assign all its (not already known) transactions' timestamps to
 *   the block time.
 *
 * For more information see CWalletTx::nTimeSmart,
 * https://bitcointalk.org/?topic=54527, or
 * https://github.com/bitcoin/bitcoin/pull/1393.
 */
unsigned int CWallet::ComputeTimeSmart(const CWalletTx& wtx) const
{
    unsigned int nTimeSmart = wtx.nTimeReceived;
    if (!wtx.hashUnset()) {
        int64_t blocktime;
        if (chain().findBlock(wtx.hashBlock, nullptr /* block */, &blocktime)) {
            int64_t latestNow = wtx.nTimeReceived;
            int64_t latestEntry = 0;

            // Tolerate times up to the last timestamp in the wallet not more than 5 minutes into the future
            int64_t latestTolerated = latestNow + 300;
            const TxItems& txOrdered = wtxOrdered;
            for (auto it = txOrdered.rbegin(); it != txOrdered.rend(); ++it) {
                CWalletTx* const pwtx = it->second;
                if (pwtx == &wtx) {
                    continue;
                }
                int64_t nSmartTime;
                nSmartTime = pwtx->nTimeSmart;
                if (!nSmartTime) {
                    nSmartTime = pwtx->nTimeReceived;
                }
                if (nSmartTime <= latestTolerated) {
                    latestEntry = nSmartTime;
                    if (nSmartTime > latestNow) {
                        latestNow = nSmartTime;
                    }
                    break;
                }
            }

            nTimeSmart = std::max(latestEntry, std::min(blocktime, latestNow));
        } else {
            WalletLogPrintf("%s: found %s in block %s not in index\n", __func__, wtx.GetHash().ToString(), wtx.hashBlock.ToString());
        }
    }
    return nTimeSmart;
}

bool CWallet::AddDestData(const CTxDestination &dest, const std::string &key, const std::string &value)
{
    if (boost::get<CNoDestination>(&dest))
        return false;

    mapAddressBook[dest].destdata.insert(std::make_pair(key, value));
    return WalletBatch(*database).WriteDestData(EncodeDestination(dest), key, value);
}

bool CWallet::EraseDestData(const CTxDestination &dest, const std::string &key)
{
    if (!mapAddressBook[dest].destdata.erase(key))
        return false;
    return WalletBatch(*database).EraseDestData(EncodeDestination(dest), key);
}

void CWallet::LoadDestData(const CTxDestination &dest, const std::string &key, const std::string &value)
{
    mapAddressBook[dest].destdata.insert(std::make_pair(key, value));
}

bool CWallet::GetDestData(const CTxDestination &dest, const std::string &key, std::string *value) const
{
    std::map<CTxDestination, CAddressBookData>::const_iterator i = mapAddressBook.find(dest);
    if(i != mapAddressBook.end())
    {
        CAddressBookData::StringMap::const_iterator j = i->second.destdata.find(key);
        if(j != i->second.destdata.end())
        {
            if(value)
                *value = j->second;
            return true;
        }
    }
    return false;
}

std::vector<std::string> CWallet::GetDestValues(const std::string& prefix) const
{
    std::vector<std::string> values;
    for (const auto& address : mapAddressBook) {
        for (const auto& data : address.second.destdata) {
            if (!data.first.compare(0, prefix.size(), prefix)) {
                values.emplace_back(data.second);
            }
        }
    }
    return values;
}

void CWallet::MarkPreSplitKeys()
{
    WalletBatch batch(*database);
    for (auto it = setExternalKeyPool.begin(); it != setExternalKeyPool.end();) {
        int64_t index = *it;
        CKeyPool keypool;
        if (!batch.ReadPool(index, keypool)) {
            throw std::runtime_error(std::string(__func__) + ": read keypool entry failed");
        }
        keypool.m_pre_split = true;
        if (!batch.WritePool(index, keypool)) {
            throw std::runtime_error(std::string(__func__) + ": writing modified keypool entry failed");
        }
        set_pre_split_keypool.insert(index);
        it = setExternalKeyPool.erase(it);
    }
}

bool CWallet::Verify(interfaces::Chain& chain, const WalletLocation& location, bool salvage_wallet, std::string& error_string, std::string& warning_string)
{
    // Do some checking on wallet path. It should be either a:
    //
    // 1. Path where a directory can be created.
    // 2. Path to an existing directory.
    // 3. Path to a symlink to a directory.
    // 4. For backwards compatibility, the name of a data file in -walletdir.
    LOCK(cs_wallets);
    const fs::path& wallet_path = location.GetPath();
    fs::file_type path_type = fs::symlink_status(wallet_path).type();
    if (!(path_type == fs::file_not_found || path_type == fs::directory_file ||
          (path_type == fs::symlink_file && fs::is_directory(wallet_path)) ||
          (path_type == fs::regular_file && fs::path(location.GetName()).filename() == location.GetName()))) {
        error_string = strprintf(
              "Invalid -wallet path '%s'. -wallet path should point to a directory where wallet.dat and "
              "database/log.?????????? files can be stored, a location where such a directory could be created, "
              "or (for backwards compatibility) the name of an existing data file in -walletdir (%s)",
              location.GetName(), GetWalletDir());
        return false;
    }

    // Make sure that the wallet path doesn't clash with an existing wallet path
    if (IsWalletLoaded(wallet_path)) {
        error_string = strprintf("Error loading wallet %s. Duplicate -wallet filename specified.", location.GetName());
        return false;
    }

    // Keep same database environment instance across Verify/Recover calls below.
    std::unique_ptr<WalletDatabase> database = WalletDatabase::Create(wallet_path);

    try {
        if (!WalletBatch::VerifyEnvironment(wallet_path, error_string)) {
            return false;
        }
    } catch (const fs::filesystem_error& e) {
        error_string = strprintf("Error loading wallet %s. %s", location.GetName(), fsbridge::get_filesystem_error_message(e));
        return false;
    }

    if (salvage_wallet) {
        // Recover readable keypairs:
        CWallet dummyWallet(chain, WalletLocation(), WalletDatabase::CreateDummy());
        std::string backup_filename;
        if (!WalletBatch::Recover(wallet_path, (void *)&dummyWallet, WalletBatch::RecoverKeysOnlyFilter, backup_filename)) {
            return false;
        }
    }

    return WalletBatch::VerifyDatabaseFile(wallet_path, warning_string, error_string);
}

std::shared_ptr<CWallet> CWallet::CreateWalletFromFile(interfaces::Chain& chain, const WalletLocation& location, uint64_t wallet_creation_flags)
{
    const std::string& walletFile = location.GetName();

    // needed to restore wallet transaction meta data after -zapwallettxes
    std::vector<CWalletTx> vWtx;

    if (gArgs.GetBoolArg("-zapwallettxes", false)) {
        uiInterface.InitMessage(_("Zapping all transactions from wallet..."));

        std::unique_ptr<CWallet> tempWallet = MakeUnique<CWallet>(chain, location, WalletDatabase::Create(location.GetPath()));
        DBErrors nZapWalletRet = tempWallet->ZapWalletTx(vWtx);
        if (nZapWalletRet != DBErrors::LOAD_OK) {
            InitError(strprintf(_("Error loading %s: Wallet corrupted"), walletFile));
            return nullptr;
        }
    }

    uiInterface.InitMessage(_("Loading wallet..."));

    int64_t nStart = GetTimeMillis();
    bool fFirstRun = true;
    // TODO: Can't use std::make_shared because we need a custom deleter but
    // should be possible to use std::allocate_shared.
    std::shared_ptr<CWallet> walletInstance(new CWallet(chain, location, WalletDatabase::Create(location.GetPath())), ReleaseWallet);
    DBErrors nLoadWalletRet = walletInstance->LoadWallet(fFirstRun);
    if (nLoadWalletRet != DBErrors::LOAD_OK)
    {
        if (nLoadWalletRet == DBErrors::CORRUPT) {
            InitError(strprintf(_("Error loading %s: Wallet corrupted"), walletFile));
            return nullptr;
        }
        else if (nLoadWalletRet == DBErrors::NONCRITICAL_ERROR)
        {
            InitWarning(strprintf(_("Error reading %s! All keys read correctly, but transaction data"
                                         " or address book entries might be missing or incorrect."),
                walletFile));
        }
        else if (nLoadWalletRet == DBErrors::TOO_NEW) {
            InitError(strprintf(_("Error loading %s: Wallet requires newer version of %s"), walletFile, _(PACKAGE_NAME)));
            return nullptr;
        }
        else if (nLoadWalletRet == DBErrors::NEED_REWRITE)
        {
            InitError(strprintf(_("Wallet needed to be rewritten: restart %s to complete"), _(PACKAGE_NAME)));
            return nullptr;
        }
        else {
            InitError(strprintf(_("Error loading %s"), walletFile));
            return nullptr;
        }
    }

    int prev_version = walletInstance->nWalletVersion;
    if (gArgs.GetBoolArg("-upgradewallet", fFirstRun))
    {
        int nMaxVersion = gArgs.GetArg("-upgradewallet", 0);
        if (nMaxVersion == 0) // the -upgradewallet without argument case
        {
            walletInstance->WalletLogPrintf("Performing wallet upgrade to %i\n", FEATURE_LATEST);
            nMaxVersion = FEATURE_LATEST;
            walletInstance->SetMinVersion(FEATURE_LATEST); // permanently upgrade the wallet immediately
        }
        else
            walletInstance->WalletLogPrintf("Allowing wallet upgrade up to %i\n", nMaxVersion);
        if (nMaxVersion < walletInstance->GetVersion())
        {
            InitError(_("Cannot downgrade wallet"));
            return nullptr;
        }
        walletInstance->SetMaxVersion(nMaxVersion);
    }

    // Upgrade to HD if explicit upgrade
    if (gArgs.GetBoolArg("-upgradewallet", false)) {
        LOCK(walletInstance->cs_wallet);

        // Do not upgrade versions to any version between HD_SPLIT and FEATURE_PRE_SPLIT_KEYPOOL unless already supporting HD_SPLIT
        int max_version = walletInstance->nWalletVersion;
        if (!walletInstance->CanSupportFeature(FEATURE_HD_SPLIT) && max_version >=FEATURE_HD_SPLIT && max_version < FEATURE_PRE_SPLIT_KEYPOOL) {
            InitError(_("Cannot upgrade a non HD split wallet without upgrading to support pre split keypool. Please use -upgradewallet=169900 or -upgradewallet with no version specified."));
            return nullptr;
        }

        bool hd_upgrade = false;
        bool split_upgrade = false;
        if (walletInstance->CanSupportFeature(FEATURE_HD) && !walletInstance->IsHDEnabled()) {
            walletInstance->WalletLogPrintf("Upgrading wallet to HD\n");
            walletInstance->SetMinVersion(FEATURE_HD);

            // generate a new master key
            CPubKey masterPubKey = walletInstance->GenerateNewSeed();
            walletInstance->SetHDSeed(masterPubKey);
            hd_upgrade = true;
        }
        // Upgrade to HD chain split if necessary
        if (walletInstance->CanSupportFeature(FEATURE_HD_SPLIT)) {
            walletInstance->WalletLogPrintf("Upgrading wallet to use HD chain split\n");
            walletInstance->SetMinVersion(FEATURE_PRE_SPLIT_KEYPOOL);
            split_upgrade = FEATURE_HD_SPLIT > prev_version;
        }
        // Mark all keys currently in the keypool as pre-split
        if (split_upgrade) {
            walletInstance->MarkPreSplitKeys();
        }
        // Regenerate the keypool if upgraded to HD
        if (hd_upgrade) {
            if (!walletInstance->TopUpKeyPool()) {
                InitError(_("Unable to generate keys"));
                return nullptr;
            }
        }
    }

    if (fFirstRun)
    {
        // ensure this wallet.dat can only be opened by clients supporting HD with chain split and expects no default key
        walletInstance->SetMinVersion(FEATURE_LATEST);

        if ((wallet_creation_flags & WALLET_FLAG_DISABLE_PRIVATE_KEYS)) {
            //selective allow to set flags
            walletInstance->SetWalletFlag(WALLET_FLAG_DISABLE_PRIVATE_KEYS);
        } else if (wallet_creation_flags & WALLET_FLAG_BLANK_WALLET) {
            walletInstance->SetWalletFlag(WALLET_FLAG_BLANK_WALLET);
        } else {
            // generate a new seed
            CPubKey seed = walletInstance->GenerateNewSeed();
            walletInstance->SetHDSeed(seed);
        } // Otherwise, do not generate a new seed

        // Top up the keypool
        if (walletInstance->CanGenerateKeys() && !walletInstance->TopUpKeyPool()) {
            InitError(_("Unable to generate initial keys"));
            return nullptr;
        }

        auto locked_chain = chain.assumeLocked();  // Temporary. Removed in upcoming lock cleanup
        walletInstance->ChainStateFlushed(locked_chain->getTipLocator());
    } else if (wallet_creation_flags & WALLET_FLAG_DISABLE_PRIVATE_KEYS) {
        // Make it impossible to disable private keys after creation
        InitError(strprintf(_("Error loading %s: Private keys can only be disabled during creation"), walletFile));
        return NULL;
    } else if (walletInstance->IsWalletFlagSet(WALLET_FLAG_DISABLE_PRIVATE_KEYS)) {
        LOCK(walletInstance->cs_KeyStore);
        if (!walletInstance->mapKeys.empty() || !walletInstance->mapCryptedKeys.empty()) {
            InitWarning(strprintf(_("Warning: Private keys detected in wallet {%s} with disabled private keys"), walletFile));
        }
    }

    if (!gArgs.GetArg("-addresstype", "").empty() && !ParseOutputType(gArgs.GetArg("-addresstype", ""), walletInstance->m_default_address_type)) {
        InitError(strprintf("Unknown address type '%s'", gArgs.GetArg("-addresstype", "")));
        return nullptr;
    }

    if (!gArgs.GetArg("-changetype", "").empty() && !ParseOutputType(gArgs.GetArg("-changetype", ""), walletInstance->m_default_change_type)) {
        InitError(strprintf("Unknown change type '%s'", gArgs.GetArg("-changetype", "")));
        return nullptr;
    }

    if (gArgs.IsArgSet("-mintxfee")) {
        CAmount n = 0;
        if (!ParseMoney(gArgs.GetArg("-mintxfee", ""), n) || 0 == n) {
            InitError(AmountErrMsg("mintxfee", gArgs.GetArg("-mintxfee", "")));
            return nullptr;
        }
        if (n > HIGH_TX_FEE_PER_KB) {
            InitWarning(AmountHighWarn("-mintxfee") + " " +
                        _("This is the minimum transaction fee you pay on every transaction."));
        }
        walletInstance->m_min_fee = CFeeRate(n);
    }

    walletInstance->m_allow_fallback_fee = Params().IsFallbackFeeEnabled();
    if (gArgs.IsArgSet("-fallbackfee")) {
        CAmount nFeePerK = 0;
        if (!ParseMoney(gArgs.GetArg("-fallbackfee", ""), nFeePerK)) {
            InitError(strprintf(_("Invalid amount for -fallbackfee=<amount>: '%s'"), gArgs.GetArg("-fallbackfee", "")));
            return nullptr;
        }
        if (nFeePerK > HIGH_TX_FEE_PER_KB) {
            InitWarning(AmountHighWarn("-fallbackfee") + " " +
                        _("This is the transaction fee you may pay when fee estimates are not available."));
        }
        walletInstance->m_fallback_fee = CFeeRate(nFeePerK);
        walletInstance->m_allow_fallback_fee = nFeePerK != 0; //disable fallback fee in case value was set to 0, enable if non-null value
    }
    if (gArgs.IsArgSet("-discardfee")) {
        CAmount nFeePerK = 0;
        if (!ParseMoney(gArgs.GetArg("-discardfee", ""), nFeePerK)) {
            InitError(strprintf(_("Invalid amount for -discardfee=<amount>: '%s'"), gArgs.GetArg("-discardfee", "")));
            return nullptr;
        }
        if (nFeePerK > HIGH_TX_FEE_PER_KB) {
            InitWarning(AmountHighWarn("-discardfee") + " " +
                        _("This is the transaction fee you may discard if change is smaller than dust at this level"));
        }
        walletInstance->m_discard_rate = CFeeRate(nFeePerK);
    }
    if (gArgs.IsArgSet("-paytxfee")) {
        CAmount nFeePerK = 0;
        if (!ParseMoney(gArgs.GetArg("-paytxfee", ""), nFeePerK)) {
            InitError(AmountErrMsg("paytxfee", gArgs.GetArg("-paytxfee", "")));
            return nullptr;
        }
        if (nFeePerK > HIGH_TX_FEE_PER_KB) {
            InitWarning(AmountHighWarn("-paytxfee") + " " +
                        _("This is the transaction fee you will pay if you send a transaction."));
        }
        walletInstance->m_pay_tx_fee = CFeeRate(nFeePerK, 1000);
        if (walletInstance->m_pay_tx_fee < ::minRelayTxFee) {
            InitError(strprintf(_("Invalid amount for -paytxfee=<amount>: '%s' (must be at least %s)"),
                gArgs.GetArg("-paytxfee", ""), ::minRelayTxFee.ToString()));
            return nullptr;
        }
    }
    walletInstance->m_confirm_target = gArgs.GetArg("-txconfirmtarget", DEFAULT_TX_CONFIRM_TARGET);
    walletInstance->m_spend_zero_conf_change = gArgs.GetBoolArg("-spendzeroconfchange", DEFAULT_SPEND_ZEROCONF_CHANGE);
    walletInstance->m_signal_rbf = gArgs.GetBoolArg("-walletrbf", DEFAULT_WALLET_RBF);

    walletInstance->WalletLogPrintf("Wallet completed loading in %15dms\n", GetTimeMillis() - nStart);

    // Try to top up keypool. No-op if the wallet is locked.
    walletInstance->TopUpKeyPool();

    auto locked_chain = chain.lock();
    LOCK(walletInstance->cs_wallet);

    int rescan_height = 0;
    if (!gArgs.GetBoolArg("-rescan", false))
    {
        WalletBatch batch(*walletInstance->database);
        CBlockLocator locator;
        if (batch.ReadBestBlock(locator)) {
            if (const Optional<int> fork_height = locked_chain->findLocatorFork(locator)) {
                rescan_height = *fork_height;
            }
        }
    }

    const Optional<int> tip_height = locked_chain->getHeight();
    if (tip_height) {
        walletInstance->m_last_block_processed = locked_chain->getBlockHash(*tip_height);
    } else {
        walletInstance->m_last_block_processed.SetNull();
    }

    if (tip_height && *tip_height != rescan_height)
    {
        //We can't rescan beyond non-pruned blocks, stop and throw an error
        //this might happen if a user uses an old wallet within a pruned node
        // or if he ran -disablewallet for a longer time, then decided to re-enable
        if (fPruneMode)
        {
            int block_height = *tip_height;
            while (block_height > 0 && locked_chain->haveBlockOnDisk(block_height - 1) && rescan_height != block_height) {
                --block_height;
            }

            if (rescan_height != block_height) {
                InitError(_("Prune: last wallet synchronisation goes beyond pruned data. You need to -reindex (download the whole blockchain again in case of pruned node)"));
                return nullptr;
            }
        }

        uiInterface.InitMessage(_("Rescanning..."));
        walletInstance->WalletLogPrintf("Rescanning last %i blocks (from block %i)...\n", *tip_height - rescan_height, rescan_height);

        // No need to read and scan block if block was created before
        // our wallet birthday (as adjusted for block time variability)
        if (walletInstance->nTimeFirstKey) {
            if (Optional<int> first_block = locked_chain->findFirstBlockWithTimeAndHeight(walletInstance->nTimeFirstKey - TIMESTAMP_WINDOW, rescan_height)) {
                rescan_height = *first_block;
            }
        }

        nStart = GetTimeMillis();
        {
            WalletRescanReserver reserver(walletInstance.get());
            if (!reserver.reserve() || (ScanResult::SUCCESS != walletInstance->ScanForWalletTransactions(locked_chain->getBlockHash(rescan_height), {} /* stop block */, reserver, true /* update */).status)) {
                InitError(_("Failed to rescan the wallet during initialization"));
                return nullptr;
            }
        }
        walletInstance->WalletLogPrintf("Rescan completed in %15dms\n", GetTimeMillis() - nStart);
        walletInstance->ChainStateFlushed(locked_chain->getTipLocator());
        walletInstance->database->IncrementUpdateCounter();

        // Restore wallet transaction metadata after -zapwallettxes=1
        if (gArgs.GetBoolArg("-zapwallettxes", false) && gArgs.GetArg("-zapwallettxes", "1") != "2")
        {
            WalletBatch batch(*walletInstance->database);

            for (const CWalletTx& wtxOld : vWtx)
            {
                uint256 hash = wtxOld.GetHash();
                std::map<uint256, CWalletTx>::iterator mi = walletInstance->mapWallet.find(hash);
                if (mi != walletInstance->mapWallet.end())
                {
                    const CWalletTx* copyFrom = &wtxOld;
                    CWalletTx* copyTo = &mi->second;
                    copyTo->mapValue = copyFrom->mapValue;
                    copyTo->vOrderForm = copyFrom->vOrderForm;
                    copyTo->nTimeReceived = copyFrom->nTimeReceived;
                    copyTo->nTimeSmart = copyFrom->nTimeSmart;
                    copyTo->fFromMe = copyFrom->fFromMe;
                    copyTo->nOrderPos = copyFrom->nOrderPos;
                    batch.WriteTx(*copyTo);
                }
            }
        }
    }

    uiInterface.LoadWallet(walletInstance);

    // Register with the validation interface. It's ok to do this after rescan since we're still holding cs_main.
    RegisterValidationInterface(walletInstance.get());

    walletInstance->SetBroadcastTransactions(gArgs.GetBoolArg("-walletbroadcast", DEFAULT_WALLETBROADCAST));

    {
        walletInstance->WalletLogPrintf("setKeyPool.size() = %u\n",      walletInstance->GetKeyPoolSize());
        walletInstance->WalletLogPrintf("mapWallet.size() = %u\n",       walletInstance->mapWallet.size());
        walletInstance->WalletLogPrintf("mapAddressBook.size() = %u\n",  walletInstance->mapAddressBook.size());
    }

    return walletInstance;
}

void CWallet::postInitProcess()
{
    // Add wallet transactions that aren't already in a block to mempool
    // Do this here as mempool requires genesis block to be loaded
    ReacceptWalletTransactions();
}

bool CWallet::BackupWallet(const std::string& strDest)
{
    return database->Backup(strDest);
}

CKeyPool::CKeyPool()
{
    nTime = GetTime();
    fInternal = false;
    m_pre_split = false;
}

CKeyPool::CKeyPool(const CPubKey& vchPubKeyIn, bool internalIn)
{
    nTime = GetTime();
    vchPubKey = vchPubKeyIn;
    fInternal = internalIn;
    m_pre_split = false;
}

CWalletKey::CWalletKey(int64_t nExpires)
{
    nTimeCreated = (nExpires ? GetTime() : 0);
    nTimeExpires = nExpires;
}

void CMerkleTx::SetMerkleBranch(const uint256& block_hash, int posInBlock)
{
    // Update the tx's hashBlock
    hashBlock = block_hash;

    // set the position of the transaction in the block
    nIndex = posInBlock;
}

int CMerkleTx::GetDepthInMainChain(interfaces::Chain::Lock& locked_chain) const
{
    if (hashUnset())
        return 0;

    AssertLockHeld(cs_main);

    return locked_chain.getBlockDepth(hashBlock) * (nIndex == -1 ? -1 : 1);
}

int CMerkleTx::GetBlocksToMaturity(interfaces::Chain::Lock& locked_chain) const
{
    if (!IsCoinBase())
        return 0;
    int chain_depth = GetDepthInMainChain(locked_chain);
    assert(chain_depth >= 0); // coinbase tx should not be conflicted
    return std::max(0, (COINBASE_MATURITY+1) - chain_depth);
}

bool CMerkleTx::IsImmatureCoinBase(interfaces::Chain::Lock& locked_chain) const
{
    // note GetBlocksToMaturity is 0 for non-coinbase tx
    return GetBlocksToMaturity(locked_chain) > 0;
}

bool CWalletTx::AcceptToMemoryPool(interfaces::Chain::Lock& locked_chain, const CAmount& nAbsurdFee, CValidationState& state)
{
    LockAnnotation lock(::cs_main); // Temporary, for AcceptToMemoryPool below. Removed in upcoming commit.

    // We must set fInMempool here - while it will be re-set to true by the
    // entered-mempool callback, if we did not there would be a race where a
    // user could call sendmoney in a loop and hit spurious out of funds errors
    // because we think that this newly generated transaction's change is
    // unavailable as we're not yet aware that it is in the mempool.
    bool ret = ::AcceptToMemoryPool(mempool, state, tx, nullptr /* pfMissingInputs */,
                                nullptr /* plTxnReplaced */, false /* bypass_limits */, nAbsurdFee);
    fInMempool |= ret;
    return ret;
}

void CWallet::LearnRelatedScripts(const CPubKey& key, OutputType type)
{
    if (key.IsCompressed() && (type == OutputType::P2SH_SEGWIT || type == OutputType::BECH32)) {
        CTxDestination witdest = WitnessV0KeyHash(key.GetID());
        CScript witprog = GetScriptForDestination(witdest);
        // Make sure the resulting program is solvable.
        assert(IsSolvable(*this, witprog));
        AddCScript(witprog);
    }
}

void CWallet::LearnAllRelatedScripts(const CPubKey& key)
{
    // OutputType::P2SH_SEGWIT always adds all necessary scripts for all types.
    LearnRelatedScripts(key, OutputType::P2SH_SEGWIT);
}

std::vector<OutputGroup> CWallet::GroupOutputs(const std::vector<COutput>& outputs, bool single_coin) const {
    std::vector<OutputGroup> groups;
    std::map<std::pair<CAsset, CTxDestination>, OutputGroup> gmap;
    std::pair<CAsset, CTxDestination> dst;
    for (const auto& output : outputs) {
        if (output.fSpendable) {
            CInputCoin input_coin = output.GetInputCoin();
            dst.first = input_coin.asset;

            size_t ancestors, descendants;
            mempool.GetTransactionAncestry(output.tx->GetHash(), ancestors, descendants);
            if (!single_coin && ExtractDestination(output.tx->tx->vout[output.i].scriptPubKey, dst.second)) {
                // Limit output groups to no more than 10 entries, to protect
                // against inadvertently creating a too-large transaction
                // when using -avoidpartialspends
                if (gmap[dst].m_outputs.size() >= OUTPUT_GROUP_MAX_ENTRIES) {
                    groups.push_back(gmap[dst]);
                    gmap.erase(dst);
                }
                gmap[dst].Insert(input_coin, output.nDepth, output.tx->IsFromMe(ISMINE_ALL), ancestors, descendants);
            } else {
                groups.emplace_back(input_coin, output.nDepth, output.tx->IsFromMe(ISMINE_ALL), ancestors, descendants);
            }
        }
    }
    if (!single_coin) {
        for (const auto& it : gmap) groups.push_back(it.second);
    }
    return groups;
}

bool CWallet::GetKeyOrigin(const CKeyID& keyID, KeyOriginInfo& info) const
{
    CKeyMetadata meta;
    {
        LOCK(cs_wallet);
        auto it = mapKeyMetadata.find(keyID);
        if (it != mapKeyMetadata.end()) {
            meta = it->second;
        }
    }
    if (meta.has_key_origin) {
        std::copy(meta.key_origin.fingerprint, meta.key_origin.fingerprint + 4, info.fingerprint);
        info.path = meta.key_origin.path;
    } else { // Single pubkeys get the master fingerprint of themselves
        std::copy(keyID.begin(), keyID.begin() + 4, info.fingerprint);
    }
    return true;
}

<<<<<<< HEAD
//
// ELEMENTS WALLET ADDITIONS
//

bool CWallet::SetOnlinePubKey(const CPubKey& online_key_in)
{
    LOCK(cs_wallet);
    if (!WalletBatch(*database).WriteOnlineKey(online_key_in)) {
        return false;
    }
    online_key = online_key_in;
    return true;
}

bool CWallet::SetOfflineXPubKey(const CExtPubKey& offline_xpub_in)
{
    LOCK(cs_wallet);
    if (!WalletBatch(*database).WriteOfflineXPubKey(offline_xpub_in)) {
        return false;
    }
    offline_xpub = offline_xpub_in;
    return true;
}

bool CWallet::SetOfflineDescriptor(const std::string& offline_desc_in)
{
    LOCK(cs_wallet);
    if (!WalletBatch(*database).WriteOfflineDescriptor(offline_desc_in)) {
        return false;
    }
    offline_desc = offline_desc_in;
    return true;
}

bool CWallet::SetOfflineCounter(int counter) {
    LOCK(cs_wallet);
    if (!WalletBatch(*database).WriteOfflineCounter(counter)) {
        return false;
    }
    offline_counter = counter;
    return true;
}

unsigned int CWalletTx::GetPseudoInputOffset(const unsigned int input_index, const bool reissuance_token) const
{
    // There is no mapValue space for null issuances
    assert(reissuance_token ? !tx->vin[input_index].assetIssuance.nInflationKeys.IsNull() : !tx->vin[input_index].assetIssuance.nAmount.IsNull());
    unsigned int mapvalue_loc = 0;
    for (unsigned int i = 0; i < tx->vin.size()*2; i++) {
        if (input_index == i/2 && (reissuance_token ? 1 : 0) == i % 2) {
            break;
        }
        if (!tx->vin[i/2].assetIssuance.IsNull()) {
            if ((i % 2 == 0 && !tx->vin[i/2].assetIssuance.nAmount.IsNull()) ||
                    (i % 2 == 1 && !tx->vin[i/2].assetIssuance.nInflationKeys.IsNull())) {
                mapvalue_loc++;
            }
        }
    }
    return mapvalue_loc;
}

void CWalletTx::SetBlindingData(const unsigned int map_index, const CPubKey& blinding_pubkey, const CAmount value, const uint256& value_factor, const CAsset& asset, const uint256& asset_factor)
{
    if (mapValue["blindingdata"].size() < (map_index + 1) * 138) {
        mapValue["blindingdata"].resize((tx->vout.size() + GetNumIssuances(*tx)) * 138);
    }

    unsigned char* it = (unsigned char*)(&mapValue["blindingdata"][0]) + 138 * map_index;

    *it = 1;
    memcpy(&*(it + 1), &value, 8);
    memcpy(&*(it + 9), value_factor.begin(), 32);
    memcpy(&*(it + 41), asset_factor.begin(), 32);
    memcpy(&*(it + 73), asset.begin(), 32);
    if (blinding_pubkey.IsFullyValid()) {
        memcpy(&*(it + 105), blinding_pubkey.begin(), 33);
    } else {
        memset(&*(it + 105), 0, 33);
    }

}

void CWalletTx::GetBlindingData(const unsigned int map_index, const std::vector<unsigned char>& vchRangeproof, const CConfidentialValue& conf_value, const CConfidentialAsset& conf_asset, const CConfidentialNonce nonce, const CScript& scriptPubKey, CPubKey* blinding_pubkey_out, CAmount* value_out, uint256* value_factor_out, CAsset* asset_out, uint256* asset_factor_out) const
{
    // Blinding data is cached in a serialized record mapWallet["blindingdata"].
    // It contains a concatenation byte vectors, 74 bytes per txout or pseudo-input.
    // Each consists of:
    // * 1 byte boolean marker (has the output been computed)?
    // * 8 bytes value (-1 if unknown)
    // * 32 bytes value blinding factor
    // * 32 bytes asset blinding factor
    // * 32 bytes asset
    // * 33 bytes blinding pubkey (ECDH pubkey of the destination)
    // This is really ugly, and should use CDataStream serialization instead.

    if (mapValue["blindingdata"].size() < (map_index + 1) * 138) {
        mapValue["blindingdata"].resize((tx->vout.size() + GetNumIssuances(*tx)) * 138);
    }

    unsigned char* it = (unsigned char*)(&mapValue["blindingdata"][0]) + 138 * map_index;

    CAmount amount = -1;
    CPubKey pubkey;
    uint256 value_factor;
    CAsset asset_tag;
    uint256 asset_factor;

    if (*it == 1) {
        memcpy(&amount, &*(it + 1), 8);
        memcpy(value_factor.begin(), &*(it + 9), 32);
        memcpy(asset_factor.begin(), &*(it + 41), 32);
        memcpy(asset_tag.begin(), &*(it + 73), 32);
        pubkey.Set(it + 105, it + 138);

        if (conf_value.IsExplicit()) {
            assert(conf_value.GetAmount() == amount);
        }
    } else {
        pwallet->ComputeBlindingData(conf_value, conf_asset, nonce, scriptPubKey, vchRangeproof, amount, pubkey, value_factor, asset_tag, asset_factor);
        *it = 1;
        memcpy(&*(it + 1), &amount, 8);
        memcpy(&*(it + 9), value_factor.begin(), 32);
        memcpy(&*(it + 41), asset_factor.begin(), 32);
        memcpy(&*(it + 73), asset_tag.begin(), 32);
        if (pubkey.IsFullyValid()) {
            memcpy(&*(it + 105), pubkey.begin(), 33);
        } else {
            memset(&*(it + 105), 0, 33);
        }
    }

    if (value_out) *value_out = amount;
    if (blinding_pubkey_out) *blinding_pubkey_out = pubkey;
    if (value_factor_out) *value_factor_out = value_factor;
    if (asset_factor_out) *asset_factor_out = asset_factor;
    if (asset_out) *asset_out = asset_tag;
}

CAmount CWalletTx::GetOutputValueOut(unsigned int output_index) const {
    assert(output_index < tx->vout.size());
    const CTxOut& out = tx->vout[output_index];
    const CTxWitness& wit = tx->witness;
    CAmount ret;
    GetBlindingData(output_index, wit.vtxoutwit.size() <= output_index ? std::vector<unsigned char>() : wit.vtxoutwit[output_index].vchRangeproof, out.nValue, out.nAsset, out.nNonce, out.scriptPubKey, nullptr, &ret, nullptr, nullptr, nullptr);
    return ret;
}

uint256 CWalletTx::GetOutputAmountBlindingFactor(unsigned int output_index) const {
    assert(output_index < tx->vout.size());
    const CTxOut& out = tx->vout[output_index];
    const CTxWitness& wit = tx->witness;
    uint256 ret;
    GetBlindingData(output_index, wit.vtxoutwit.size() <= output_index ? std::vector<unsigned char>() : wit.vtxoutwit[output_index].vchRangeproof, out.nValue, out.nAsset, out.nNonce, out.scriptPubKey, nullptr, nullptr, &ret, nullptr, nullptr);
    return ret;
}

uint256 CWalletTx::GetOutputAssetBlindingFactor(unsigned int output_index) const {
    assert(output_index < tx->vout.size());
    const CTxOut& out = tx->vout[output_index];
    const CTxWitness& wit = tx->witness;
    uint256 ret;
    GetBlindingData(output_index, wit.vtxoutwit.size() <= output_index ? std::vector<unsigned char>() : wit.vtxoutwit[output_index].vchRangeproof, out.nValue, out.nAsset, out.nNonce, out.scriptPubKey, nullptr, nullptr, nullptr, nullptr, &ret);
    return ret;
}

CAsset CWalletTx::GetOutputAsset(unsigned int output_index) const {
    assert(output_index < tx->vout.size());
    const CTxOut& out = tx->vout[output_index];
    const CTxWitness& wit = tx->witness;
    CAsset ret;
    GetBlindingData(output_index, wit.vtxoutwit.size() <= output_index ? std::vector<unsigned char>() : wit.vtxoutwit[output_index].vchRangeproof, out.nValue, out.nAsset, out.nNonce, out.scriptPubKey, nullptr, nullptr, nullptr, &ret, nullptr);
    return ret;
}

CPubKey CWalletTx::GetOutputBlindingPubKey(unsigned int output_index) const {
    assert(output_index < tx->vout.size());
    const CTxOut& out = tx->vout[output_index];
    const CTxWitness& wit = tx->witness;
    CPubKey ret;
    GetBlindingData(output_index, wit.vtxoutwit.size() <= output_index ? std::vector<unsigned char>() : wit.vtxoutwit[output_index].vchRangeproof, out.nValue, out.nAsset, out.nNonce, out.scriptPubKey, &ret, nullptr, nullptr, nullptr, nullptr);
    return ret;
}

void CWalletTx::GetIssuanceAssets(unsigned int input_index, CAsset* out_asset, CAsset* out_reissuance_token) const {
    assert(input_index < tx->vin.size());
    const CAssetIssuance& issuance = tx->vin[input_index].assetIssuance;

    if (out_asset && issuance.nAmount.IsNull()) {
        out_asset->SetNull();
        out_asset = nullptr;
    }
    if (out_reissuance_token && issuance.nInflationKeys.IsNull()) {
        out_reissuance_token->SetNull();
        out_reissuance_token = nullptr;
    }
    if (!(out_asset || out_reissuance_token)) return;

    if (issuance.assetBlindingNonce.IsNull()) {
        uint256 entropy;
        GenerateAssetEntropy(entropy, tx->vin[input_index].prevout, issuance.assetEntropy);
        if (out_reissuance_token) {
            CalculateReissuanceToken(*out_reissuance_token, entropy, issuance.nAmount.IsCommitment());
        }
        if (out_asset) {
            CalculateAsset(*out_asset, entropy);
        }
    }
    else {
        if (out_reissuance_token) {
            // Re-issuances don't emit issuance tokens
            out_reissuance_token->SetNull();
        }
        if (out_asset) {
            CalculateAsset(*out_asset, issuance.assetEntropy);
        }
    }
}

uint256 CWalletTx::GetIssuanceBlindingFactor(unsigned int input_index, bool reissuance_token) const {
    assert(input_index < tx->vin.size());
    CAsset asset;
    const CAssetIssuance& issuance = tx->vin[input_index].assetIssuance;
    const CTxWitness& wit = tx->witness;
    GetIssuanceAssets(input_index, reissuance_token ? nullptr : &asset, reissuance_token ? &asset : nullptr);
    if (asset.IsNull()) {
        return uint256();
    }
    const std::vector<unsigned char>& rangeproof = wit.vtxinwit.size() <= input_index ? std::vector<unsigned char>() : (reissuance_token ? wit.vtxinwit[input_index].vchInflationKeysRangeproof : wit.vtxinwit[input_index].vchIssuanceAmountRangeproof);
    unsigned int mapValueInd = GetPseudoInputOffset(input_index, reissuance_token)+tx->vout.size();

    uint256 ret;
    CScript blindingScript(CScript() << OP_RETURN << std::vector<unsigned char>(tx->vin[input_index].prevout.hash.begin(), tx->vin[input_index].prevout.hash.end()) << tx->vin[input_index].prevout.n);
    GetBlindingData(mapValueInd, rangeproof, reissuance_token ? issuance.nInflationKeys : issuance.nAmount, CConfidentialAsset(asset), CConfidentialNonce(), blindingScript, nullptr, nullptr, &ret, nullptr, nullptr);
    return ret;
}

CAmount CWalletTx::GetIssuanceAmount(unsigned int input_index, bool reissuance_token) const {
    assert(input_index < tx->vin.size());
    CAsset asset;
    const CAssetIssuance& issuance = tx->vin[input_index].assetIssuance;
    const CTxWitness& wit = tx->witness;
    GetIssuanceAssets(input_index, reissuance_token ? nullptr : &asset, reissuance_token ? &asset : nullptr);
    if (asset.IsNull()) {
        return -1;
    }
    unsigned int mapValueInd = GetPseudoInputOffset(input_index, reissuance_token)+tx->vout.size();
    const std::vector<unsigned char>& rangeproof = wit.vtxinwit.size() <= input_index ? std::vector<unsigned char>() : (reissuance_token ? wit.vtxinwit[input_index].vchInflationKeysRangeproof : wit.vtxinwit[input_index].vchIssuanceAmountRangeproof);

    CAmount ret;
    CScript blindingScript(CScript() << OP_RETURN << std::vector<unsigned char>(tx->vin[input_index].prevout.hash.begin(), tx->vin[input_index].prevout.hash.end()) << tx->vin[input_index].prevout.n);
    GetBlindingData(mapValueInd, rangeproof, reissuance_token ? issuance.nInflationKeys : issuance.nAmount, CConfidentialAsset(asset), CConfidentialNonce(), blindingScript, nullptr, &ret, nullptr, nullptr, nullptr);
    return ret;
}

void CWallet::ComputeBlindingData(const CConfidentialValue& conf_value, const CConfidentialAsset& conf_asset, const CConfidentialNonce& nonce, const CScript& scriptPubKey, const std::vector<unsigned char>& vchRangeproof, CAmount& value, CPubKey& blinding_pubkey, uint256& value_factor, CAsset& asset, uint256& asset_factor) const
{
    if (conf_value.IsExplicit() && conf_asset.IsExplicit()) {
        value = conf_value.GetAmount();
        asset = conf_asset.GetAsset();
        blinding_pubkey = CPubKey();
        value_factor.SetNull();
        asset_factor.SetNull();
        return;
    }

    CKey blinding_key;
    if ((blinding_key = GetBlindingKey(&scriptPubKey)).IsValid()) {
        // For outputs using derived blinding.
        if (UnblindConfidentialPair(blinding_key, conf_value, conf_asset, nonce, scriptPubKey, vchRangeproof, value, value_factor, asset, asset_factor)) {
            // TODO: make sure SetBlindingData sets it as receiver's blinding pubkey
            blinding_pubkey = blinding_key.GetPubKey();
            return;
        }
    }

    value = -1;
    blinding_pubkey = CPubKey();
    value_factor.SetNull();
    asset.SetNull();
    asset_factor.SetNull();
}

void CWalletTx::WipeUnknownBlindingData()
{
    for (unsigned int n = 0; n < tx->vout.size(); n++) {
        if (GetOutputValueOut(n) == -1) {
            mapValue["blindingdata"][138 * n] = 0;
        }
    }
    for (unsigned int n = 0; n < tx->vin.size(); n++) {
        if (!tx->vin[n].assetIssuance.nAmount.IsNull()) {
            if (GetIssuanceAmount(n, false) == -1) {
                mapValue["blindingdata"][138 * (tx->vout.size() + GetPseudoInputOffset(n, false))] = 0;
            }
        }
        if (!tx->vin[n].assetIssuance.nInflationKeys.IsNull()) {
            if (GetIssuanceAmount(n, true) == -1) {
                mapValue["blindingdata"][138 * (tx->vout.size() + GetPseudoInputOffset(n, true))] = 0;
            }
        }
    }
}

std::map<uint256, std::pair<CAsset, CAsset> > CWallet::GetReissuanceTokenTypes() const {
    std::map<uint256, std::pair<CAsset, CAsset> > tokenMap;
    {
        auto locked_chain = chain().lock();
        LOCK(cs_wallet);
        for (std::map<uint256, CWalletTx>::const_iterator it = mapWallet.begin(); it != mapWallet.end(); ++it) {
            const CWalletTx* pcoin = &(*it).second;
            CAsset asset;
            CAsset token;
            uint256 entropy;
            for (unsigned int input_index = 0; input_index < pcoin->tx->vin.size(); input_index++) {
                const CAssetIssuance& issuance = pcoin->tx->vin[input_index].assetIssuance;
                if (issuance.IsNull()) {
                    continue;
                }
                // Only looking at initial issuances
                if (issuance.assetBlindingNonce.IsNull()) {
                    GenerateAssetEntropy(entropy, pcoin->tx->vin[input_index].prevout, issuance.assetEntropy);
                    CalculateAsset(asset, entropy);
                    // TODO handle the case with null nAmount (not decided yet)
                    CalculateReissuanceToken(token, entropy, issuance.nAmount.IsCommitment());
                    tokenMap[entropy] = std::make_pair(token, asset);
                }
            }
        }
    }
    return tokenMap;
}

CKey CWallet::GetBlindingKey(const CScript* script) const
{
    CKey key;

    if (script != NULL) {
        std::map<CScriptID, uint256>::const_iterator it = mapSpecificBlindingKeys.find(CScriptID(*script));
        if (it != mapSpecificBlindingKeys.end()) {
            key.Set(it->second.begin(), it->second.end(), true);
            if (key.IsValid()) {
                return key;
            }
        }
    }

    if (script != NULL && !blinding_derivation_key.IsNull()) {
        unsigned char vch[32];
        CHMAC_SHA256(blinding_derivation_key.begin(), blinding_derivation_key.size()).Write(&((*script)[0]), script->size()).Finalize(vch);
        key.Set(&vch[0], &vch[32], true);
        if (key.IsValid()) {
            return key;
        }
    }

    return CKey();
}

CPubKey CWallet::GetBlindingPubKey(const CScript& script) const
{
    CKey key = GetBlindingKey(&script);
    if (key.IsValid()) {
        return key.GetPubKey();
    }

    return CPubKey();
}

bool CWallet::LoadSpecificBlindingKey(const CScriptID& scriptid, const uint256& key)
{
    AssertLockHeld(cs_wallet); // mapSpecificBlindingKeys
    mapSpecificBlindingKeys[scriptid] = key;
    return true;
}

bool CWallet::AddSpecificBlindingKey(const CScriptID& scriptid, const uint256& key)
{
    AssertLockHeld(cs_wallet); // mapSpecificBlindingKeys
    if (!LoadSpecificBlindingKey(scriptid, key))
        return false;

    return WalletBatch(*database).WriteSpecificBlindingKey(scriptid, key);
}

bool CWallet::SetMasterBlindingKey(const uint256& key)
{
    AssertLockHeld(cs_wallet);
    if (!WalletBatch(*database).WriteBlindingDerivationKey(key)) {
        return false;
    }
    blinding_derivation_key = key;
    return true;
}

// END ELEMENTS
//
=======
bool CWallet::AddKeyOrigin(const CPubKey& pubkey, const KeyOriginInfo& info)
{
    LOCK(cs_wallet);
    std::copy(info.fingerprint, info.fingerprint + 4, mapKeyMetadata[pubkey.GetID()].key_origin.fingerprint);
    mapKeyMetadata[pubkey.GetID()].key_origin.path = info.path;
    mapKeyMetadata[pubkey.GetID()].has_key_origin = true;
    mapKeyMetadata[pubkey.GetID()].hdKeypath = WriteHDKeypath(info.path);
    return WriteKeyMetadata(mapKeyMetadata[pubkey.GetID()], pubkey, true);
}
>>>>>>> 519b0bc5
<|MERGE_RESOLUTION|>--- conflicted
+++ resolved
@@ -172,66 +172,6 @@
     return strprintf("COutput(%s, %d, %d) [%s] [%s]", tx->GetHash().ToString(), i, nDepth, FormatMoney(tx->GetOutputValueOut(i)), tx->GetOutputAsset(i).GetHex());
 }
 
-<<<<<<< HEAD
-/** A class to identify which pubkeys a script and a keystore have in common. */
-class CAffectedKeysVisitor : public boost::static_visitor<void> {
-private:
-    const CKeyStore &keystore;
-    std::vector<CKeyID> &vKeys;
-
-public:
-    /**
-     * @param[in] keystoreIn The CKeyStore that is queried for the presence of a pubkey.
-     * @param[out] vKeysIn A vector to which a script's pubkey identifiers are appended if they are in the keystore.
-     */
-    CAffectedKeysVisitor(const CKeyStore &keystoreIn, std::vector<CKeyID> &vKeysIn) : keystore(keystoreIn), vKeys(vKeysIn) {}
-
-    /**
-     * Apply the visitor to each destination in a script, recursively to the redeemscript
-     * in the case of p2sh destinations.
-     * @param[in] script The CScript from which destinations are extracted.
-     * @post Any CKeyIDs that script and keystore have in common are appended to the visitor's vKeys.
-     */
-    void Process(const CScript &script) {
-        txnouttype type;
-        std::vector<CTxDestination> vDest;
-        int nRequired;
-        if (ExtractDestinations(script, type, vDest, nRequired)) {
-            for (const CTxDestination &dest : vDest)
-                boost::apply_visitor(*this, dest);
-        }
-    }
-
-    void operator()(const PKHash &pkhash) {
-        CKeyID keyId(pkhash);
-        if (keystore.HaveKey(keyId))
-            vKeys.push_back(keyId);
-    }
-
-    void operator()(const ScriptHash &scripthash) {
-        CScript script;
-        CScriptID scriptId(scripthash);
-        if (keystore.GetCScript(scriptId, script))
-            Process(script);
-    }
-
-    void operator()(const WitnessV0ScriptHash& scriptID)
-    {
-        CScriptID id;
-        CRIPEMD160().Write(scriptID.begin(), 32).Finalize(id.begin());
-        CScript script;
-        if (keystore.GetCScript(id, script)) {
-            Process(script);
-        }
-    }
-
-    void operator()(const WitnessV0KeyHash& keyid)
-    {
-        CKeyID id(keyid);
-        if (keystore.HaveKey(id)) {
-            vKeys.push_back(id);
-        }
-=======
 std::vector<CKeyID> GetAffectedKeys(const CScript& spk, const SigningProvider& provider)
 {
     std::vector<CScript> dummy;
@@ -240,7 +180,6 @@
     std::vector<CKeyID> ret;
     for (const auto& entry : out.pubkeys) {
         ret.push_back(entry.first);
->>>>>>> 519b0bc5
     }
     return ret;
 }
@@ -1760,13 +1699,9 @@
 {
     CMutableTransaction txn;
     txn.vin.push_back(CTxIn(COutPoint()));
-<<<<<<< HEAD
     if (!wallet->DummySignInput(txn, 0, txout, use_max_sig)) {
         // This should never happen, because IsAllFromMe(ISMINE_SPENDABLE)
         // implies that we can sign for every input.
-=======
-    if (!wallet->DummySignInput(txn.vin[0], txout, use_max_sig)) {
->>>>>>> 519b0bc5
         return -1;
     }
     return GetVirtualTransactionInputSize(txn, 0, 0);
@@ -1905,17 +1840,8 @@
         double progress_end;
         {
             auto locked_chain = chain().lock();
-<<<<<<< HEAD
-            progress_begin = GuessVerificationProgress(pindex, chainParams.GetConsensus().nPowTargetSpacing);
-            if (pindexStop == nullptr) {
-                tip = chainActive.Tip();
-                progress_end = GuessVerificationProgress(tip, chainParams.GetConsensus().nPowTargetSpacing);
-            } else {
-                progress_end = GuessVerificationProgress(pindexStop, chainParams.GetConsensus().nPowTargetSpacing);
-=======
             if (Optional<int> tip_height = locked_chain->getHeight()) {
                 tip_hash = locked_chain->getBlockHash(*tip_height);
->>>>>>> 519b0bc5
             }
             block_height = locked_chain->getBlockHeight(block_hash);
             progress_begin = chain().guessVerificationProgress(block_hash);
@@ -1960,14 +1886,6 @@
             }
             {
                 auto locked_chain = chain().lock();
-<<<<<<< HEAD
-                pindex = chainActive.Next(pindex);
-                progress_current = GuessVerificationProgress(pindex, chainParams.GetConsensus().nPowTargetSpacing);
-                if (pindexStop == nullptr && tip != chainActive.Tip()) {
-                    tip = chainActive.Tip();
-                    // in case the tip has changed, update progress max
-                    progress_end = GuessVerificationProgress(tip, chainParams.GetConsensus().nPowTargetSpacing);
-=======
                 Optional<int> tip_height = locked_chain->getHeight();
                 if (!tip_height || *tip_height <= block_height || !locked_chain->getBlockHeight(block_hash)) {
                     // break successfully when rescan has reached the tip, or
@@ -1985,7 +1903,6 @@
                 if (stop_block.IsNull() && prev_tip_hash != tip_hash) {
                     // in case the tip has changed, update progress max
                     progress_end = chain().guessVerificationProgress(tip_hash);
->>>>>>> 519b0bc5
                 }
             }
         }
@@ -3759,17 +3676,16 @@
                 continue;
             }
 
-<<<<<<< HEAD
             if (vChangePosInOut.find(it.first) == vChangePosInOut.end()) {
                 reserveKeys[index]->ReturnKey();
             }
         }
-=======
+
+        //TODO(stevenroose) check if this shuffling doesn't break things
         // Shuffle selected coins and fill in final vin
         txNew.vin.clear();
         std::vector<CInputCoin> selected_coins(setCoins.begin(), setCoins.end());
         Shuffle(selected_coins.begin(), selected_coins.end(), FastRandomContext());
->>>>>>> 519b0bc5
 
         // Note how the sequence number is set to non-maxint so that
         // the nLockTime set above actually works.
@@ -4645,13 +4561,8 @@
     const int max_height = tip_height && *tip_height > 144 ? *tip_height - 144 : 0; // the tip can be reorganized; use a 144-block safety margin
     std::map<CKeyID, int> mapKeyFirstBlock;
     for (const CKeyID &keyid : GetKeys()) {
-<<<<<<< HEAD
         if (mapKeyBirth.count(PKHash(keyid)) == 0)
-            mapKeyFirstBlock[keyid] = pindexMax;
-=======
-        if (mapKeyBirth.count(keyid) == 0)
             mapKeyFirstBlock[keyid] = max_height;
->>>>>>> 519b0bc5
     }
 
     // if there are no such keys, we're done
@@ -4678,11 +4589,7 @@
 
     // Extract block timestamps for those keys
     for (const auto& entry : mapKeyFirstBlock)
-<<<<<<< HEAD
-        mapKeyBirth[PKHash(entry.first)] = entry.second->GetBlockTime() - TIMESTAMP_WINDOW; // block times can be 2h off
-=======
-        mapKeyBirth[entry.first] = locked_chain.getBlockTime(entry.second) - TIMESTAMP_WINDOW; // block times can be 2h off
->>>>>>> 519b0bc5
+        mapKeyBirth[PKHash(entry.first)] = locked_chain.getBlockTime(entry.second) - TIMESTAMP_WINDOW; // block times can be 2h off
 }
 
 /**
@@ -5342,7 +5249,16 @@
     return true;
 }
 
-<<<<<<< HEAD
+bool CWallet::AddKeyOrigin(const CPubKey& pubkey, const KeyOriginInfo& info)
+{
+    LOCK(cs_wallet);
+    std::copy(info.fingerprint, info.fingerprint + 4, mapKeyMetadata[pubkey.GetID()].key_origin.fingerprint);
+    mapKeyMetadata[pubkey.GetID()].key_origin.path = info.path;
+    mapKeyMetadata[pubkey.GetID()].has_key_origin = true;
+    mapKeyMetadata[pubkey.GetID()].hdKeypath = WriteHDKeypath(info.path);
+    return WriteKeyMetadata(mapKeyMetadata[pubkey.GetID()], pubkey, true);
+}
+
 //
 // ELEMENTS WALLET ADDITIONS
 //
@@ -5739,15 +5655,4 @@
 }
 
 // END ELEMENTS
-//
-=======
-bool CWallet::AddKeyOrigin(const CPubKey& pubkey, const KeyOriginInfo& info)
-{
-    LOCK(cs_wallet);
-    std::copy(info.fingerprint, info.fingerprint + 4, mapKeyMetadata[pubkey.GetID()].key_origin.fingerprint);
-    mapKeyMetadata[pubkey.GetID()].key_origin.path = info.path;
-    mapKeyMetadata[pubkey.GetID()].has_key_origin = true;
-    mapKeyMetadata[pubkey.GetID()].hdKeypath = WriteHDKeypath(info.path);
-    return WriteKeyMetadata(mapKeyMetadata[pubkey.GetID()], pubkey, true);
-}
->>>>>>> 519b0bc5
+//