--- conflicted
+++ resolved
@@ -3913,14 +3913,7 @@
     return true;
 }
 
-<<<<<<< HEAD
-/**
- * Call after CreateTransaction unless you want to abort
- */
-bool CWallet::CommitTransaction(CTransactionRef tx, mapValue_t mapValue, std::vector<std::pair<std::string, std::string>> orderForm, CValidationState& state, const BlindDetails* blind_details)
-=======
-void CWallet::CommitTransaction(CTransactionRef tx, mapValue_t mapValue, std::vector<std::pair<std::string, std::string>> orderForm)
->>>>>>> 8a191148
+void CWallet::CommitTransaction(CTransactionRef tx, mapValue_t mapValue, std::vector<std::pair<std::string, std::string>> orderForm, const BlindDetails* blind_details)
 {
     auto locked_chain = chain().lock();
     LOCK(cs_wallet);
@@ -3931,36 +3924,16 @@
     wtxNew.fTimeReceivedIsTxTime = true;
     wtxNew.fFromMe = true;
 
-<<<<<<< HEAD
-        // Write down blinding information
-        if (blind_details) {
-            assert(blind_details->o_amounts.size() == wtxNew.tx->vout.size());
-            assert(blind_details->o_asset_blinds.size() == wtxNew.tx->vout.size());
-            assert(blind_details->o_amount_blinds.size() == wtxNew.tx->vout.size());
-            for (unsigned int i = 0; i < blind_details->o_amounts.size(); i++) {
-                wtxNew.SetBlindingData(i, blind_details->o_pubkeys[i], blind_details->o_amounts[i], blind_details->o_amount_blinds[i], blind_details->o_assets[i], blind_details->o_asset_blinds[i]);
-            }
-        }
-
-        WalletLogPrintf("CommitTransaction:\n%s", wtxNew.tx->ToString()); /* Continued */
-        {
-            // Add tx to wallet, because if it has change it's also ours,
-            // otherwise just for transaction history.
-            AddToWallet(wtxNew);
-
-            // Notify that old coins are spent
-            for (const CTxIn& txin : wtxNew.tx->vin)
-            {
-                // Pegins are not in our UTXO set.
-                if (txin.m_is_pegin)
-                    continue;
-
-                CWalletTx &coin = mapWallet.at(txin.prevout.hash);
-                coin.BindWallet(this);
-                NotifyTransactionChanged(this, coin.GetHash(), CT_UPDATED);
-            }
-        }
-=======
+    // Write down blinding information
+    if (blind_details) {
+        assert(blind_details->o_amounts.size() == wtxNew.tx->vout.size());
+        assert(blind_details->o_asset_blinds.size() == wtxNew.tx->vout.size());
+        assert(blind_details->o_amount_blinds.size() == wtxNew.tx->vout.size());
+        for (unsigned int i = 0; i < blind_details->o_amounts.size(); i++) {
+            wtxNew.SetBlindingData(i, blind_details->o_pubkeys[i], blind_details->o_amounts[i], blind_details->o_amount_blinds[i], blind_details->o_assets[i], blind_details->o_asset_blinds[i]);
+        }
+    }
+
     WalletLogPrintf("CommitTransaction:\n%s", wtxNew.tx->ToString()); /* Continued */
 
     // Add tx to wallet, because if it has change it's also ours,
@@ -3968,12 +3941,16 @@
     AddToWallet(wtxNew);
 
     // Notify that old coins are spent
-    for (const CTxIn& txin : wtxNew.tx->vin) {
+    for (const CTxIn& txin : wtxNew.tx->vin)
+    {
+        // Pegins are not in our UTXO set.
+        if (txin.m_is_pegin)
+            continue;
+
         CWalletTx &coin = mapWallet.at(txin.prevout.hash);
         coin.BindWallet(this);
         NotifyTransactionChanged(this, coin.GetHash(), CT_UPDATED);
     }
->>>>>>> 8a191148
 
     // Get the inserted-CWalletTx from mapWallet so that the
     // fInMempool flag is cached properly
