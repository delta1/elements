// Copyright (c) 2009-2010 Satoshi Nakamoto
// Copyright (c) 2009-2020 The Bitcoin Core developers
// Distributed under the MIT software license, see the accompanying
// file COPYING or http://www.opensource.org/licenses/mit-license.php.

#include <wallet/wallet.h>

#include <chain.h>
#include <consensus/consensus.h>
#include <consensus/validation.h>
#include <fs.h>
#include <interfaces/chain.h>
#include <interfaces/wallet.h>
#include <key.h>
#include <key_io.h>
#include <optional.h>
#include <outputtype.h>
#include <pegins.h>
#include <policy/fees.h>
#include <policy/policy.h>
#include <primitives/block.h>
#include <primitives/transaction.h>
#include <psbt.h>
#include <script/descriptor.h>
#include <script/pegins.h>
#include <script/script.h>
#include <script/signingprovider.h>
#include <txmempool.h>
#include <util/bip32.h>
#include <util/check.h>
#include <util/error.h>
#include <util/fees.h>
#include <util/moneystr.h>
#include <util/rbf.h>
#include <util/string.h>
#include <util/translation.h>
#include <validation.h>
#include <wallet/coincontrol.h>
#include <wallet/fees.h>
#include <wallet/external_signer_scriptpubkeyman.h>

#include <univalue.h>

#include <algorithm>
#include <assert.h>

#include <boost/algorithm/string/replace.hpp>

#include <blind.h>
#include <issuance.h>
#include <crypto/hmac_sha256.h>
#include <random.h>

using interfaces::FoundBlock;

const std::map<uint64_t,std::string> WALLET_FLAG_CAVEATS{
    {WALLET_FLAG_AVOID_REUSE,
        "You need to rescan the blockchain in order to correctly mark used "
        "destinations in the past. Until this is done, some destinations may "
        "be considered unused, even if the opposite is the case."
    },
};

static const size_t OUTPUT_GROUP_MAX_ENTRIES = 10;

RecursiveMutex cs_wallets;
static std::vector<std::shared_ptr<CWallet>> vpwallets GUARDED_BY(cs_wallets);
static std::list<LoadWalletFn> g_load_wallet_fns GUARDED_BY(cs_wallets);

bool AddWalletSetting(interfaces::Chain& chain, const std::string& wallet_name)
{
    util::SettingsValue setting_value = chain.getRwSetting("wallet");
    if (!setting_value.isArray()) setting_value.setArray();
    for (const util::SettingsValue& value : setting_value.getValues()) {
        if (value.isStr() && value.get_str() == wallet_name) return true;
    }
    setting_value.push_back(wallet_name);
    return chain.updateRwSetting("wallet", setting_value);
}

bool RemoveWalletSetting(interfaces::Chain& chain, const std::string& wallet_name)
{
    util::SettingsValue setting_value = chain.getRwSetting("wallet");
    if (!setting_value.isArray()) return true;
    util::SettingsValue new_value(util::SettingsValue::VARR);
    for (const util::SettingsValue& value : setting_value.getValues()) {
        if (!value.isStr() || value.get_str() != wallet_name) new_value.push_back(value);
    }
    if (new_value.size() == setting_value.size()) return true;
    return chain.updateRwSetting("wallet", new_value);
}

static void UpdateWalletSetting(interfaces::Chain& chain,
                                const std::string& wallet_name,
                                Optional<bool> load_on_startup,
                                std::vector<bilingual_str>& warnings)
{
    if (load_on_startup == nullopt) return;
    if (load_on_startup.value() && !AddWalletSetting(chain, wallet_name)) {
        warnings.emplace_back(Untranslated("Wallet load on startup setting could not be updated, so wallet may not be loaded next node startup."));
    } else if (!load_on_startup.value() && !RemoveWalletSetting(chain, wallet_name)) {
        warnings.emplace_back(Untranslated("Wallet load on startup setting could not be updated, so wallet may still be loaded next node startup."));
    }
}

bool AddWallet(const std::shared_ptr<CWallet>& wallet)
{
    LOCK(cs_wallets);
    assert(wallet);
    std::vector<std::shared_ptr<CWallet>>::const_iterator i = std::find(vpwallets.begin(), vpwallets.end(), wallet);
    if (i != vpwallets.end()) return false;
    vpwallets.push_back(wallet);
    wallet->ConnectScriptPubKeyManNotifiers();
    wallet->NotifyCanGetAddressesChanged();
    return true;
}

bool RemoveWallet(const std::shared_ptr<CWallet>& wallet, Optional<bool> load_on_start, std::vector<bilingual_str>& warnings)
{
    assert(wallet);

    interfaces::Chain& chain = wallet->chain();
    std::string name = wallet->GetName();

    // Unregister with the validation interface which also drops shared ponters.
    wallet->m_chain_notifications_handler.reset();
    LOCK(cs_wallets);
    std::vector<std::shared_ptr<CWallet>>::iterator i = std::find(vpwallets.begin(), vpwallets.end(), wallet);
    if (i == vpwallets.end()) return false;
    vpwallets.erase(i);

    // Write the wallet setting
    UpdateWalletSetting(chain, name, load_on_start, warnings);

    return true;
}

bool RemoveWallet(const std::shared_ptr<CWallet>& wallet, Optional<bool> load_on_start)
{
    std::vector<bilingual_str> warnings;
    return RemoveWallet(wallet, load_on_start, warnings);
}

std::vector<std::shared_ptr<CWallet>> GetWallets()
{
    LOCK(cs_wallets);
    return vpwallets;
}

std::shared_ptr<CWallet> GetWallet(const std::string& name)
{
    LOCK(cs_wallets);
    for (const std::shared_ptr<CWallet>& wallet : vpwallets) {
        if (wallet->GetName() == name) return wallet;
    }
    return nullptr;
}

std::unique_ptr<interfaces::Handler> HandleLoadWallet(LoadWalletFn load_wallet)
{
    LOCK(cs_wallets);
    auto it = g_load_wallet_fns.emplace(g_load_wallet_fns.end(), std::move(load_wallet));
    return interfaces::MakeHandler([it] { LOCK(cs_wallets); g_load_wallet_fns.erase(it); });
}

static Mutex g_loading_wallet_mutex;
static Mutex g_wallet_release_mutex;
static std::condition_variable g_wallet_release_cv;
static std::set<std::string> g_loading_wallet_set GUARDED_BY(g_loading_wallet_mutex);
static std::set<std::string> g_unloading_wallet_set GUARDED_BY(g_wallet_release_mutex);

// Custom deleter for shared_ptr<CWallet>.
static void ReleaseWallet(CWallet* wallet)
{
    const std::string name = wallet->GetName();
    wallet->WalletLogPrintf("Releasing wallet\n");
    wallet->Flush();
    delete wallet;
    // Wallet is now released, notify UnloadWallet, if any.
    {
        LOCK(g_wallet_release_mutex);
        if (g_unloading_wallet_set.erase(name) == 0) {
            // UnloadWallet was not called for this wallet, all done.
            return;
        }
    }
    g_wallet_release_cv.notify_all();
}

void UnloadWallet(std::shared_ptr<CWallet>&& wallet)
{
    // Mark wallet for unloading.
    const std::string name = wallet->GetName();
    {
        LOCK(g_wallet_release_mutex);
        auto it = g_unloading_wallet_set.insert(name);
        assert(it.second);
    }
    // The wallet can be in use so it's not possible to explicitly unload here.
    // Notify the unload intent so that all remaining shared pointers are
    // released.
    wallet->NotifyUnload();

    // Time to ditch our shared_ptr and wait for ReleaseWallet call.
    wallet.reset();
    {
        WAIT_LOCK(g_wallet_release_mutex, lock);
        while (g_unloading_wallet_set.count(name) == 1) {
            g_wallet_release_cv.wait(lock);
        }
    }
}

namespace {
std::shared_ptr<CWallet> LoadWalletInternal(interfaces::Chain& chain, const std::string& name, Optional<bool> load_on_start, const DatabaseOptions& options, DatabaseStatus& status, bilingual_str& error, std::vector<bilingual_str>& warnings)
{
    try {
        std::unique_ptr<WalletDatabase> database = MakeWalletDatabase(name, options, status, error);
        if (!database) {
            error = Untranslated("Wallet file verification failed.") + Untranslated(" ") + error;
            return nullptr;
        }

        std::shared_ptr<CWallet> wallet = CWallet::Create(chain, name, std::move(database), options.create_flags, error, warnings);
        if (!wallet) {
            error = Untranslated("Wallet loading failed.") + Untranslated(" ") + error;
            status = DatabaseStatus::FAILED_LOAD;
            return nullptr;
        }
        AddWallet(wallet);
        wallet->postInitProcess();

        // Write the wallet setting
        UpdateWalletSetting(chain, name, load_on_start, warnings);

        return wallet;
    } catch (const std::runtime_error& e) {
        error = Untranslated(e.what());
        status = DatabaseStatus::FAILED_LOAD;
        return nullptr;
    }
}
} // namespace

std::shared_ptr<CWallet> LoadWallet(interfaces::Chain& chain, const std::string& name, Optional<bool> load_on_start, const DatabaseOptions& options, DatabaseStatus& status, bilingual_str& error, std::vector<bilingual_str>& warnings)
{
    auto result = WITH_LOCK(g_loading_wallet_mutex, return g_loading_wallet_set.insert(name));
    if (!result.second) {
        error = Untranslated("Wallet already being loading.");
        status = DatabaseStatus::FAILED_LOAD;
        return nullptr;
    }
    auto wallet = LoadWalletInternal(chain, name, load_on_start, options, status, error, warnings);
    WITH_LOCK(g_loading_wallet_mutex, g_loading_wallet_set.erase(result.first));
    return wallet;
}

std::shared_ptr<CWallet> CreateWallet(interfaces::Chain& chain, const std::string& name, Optional<bool> load_on_start, DatabaseOptions& options, DatabaseStatus& status, bilingual_str& error, std::vector<bilingual_str>& warnings)
{
    uint64_t wallet_creation_flags = options.create_flags;
    const SecureString& passphrase = options.create_passphrase;

    if (wallet_creation_flags & WALLET_FLAG_DESCRIPTORS) options.require_format = DatabaseFormat::SQLITE;

    // Indicate that the wallet is actually supposed to be blank and not just blank to make it encrypted
    bool create_blank = (wallet_creation_flags & WALLET_FLAG_BLANK_WALLET);

    // Born encrypted wallets need to be created blank first.
    if (!passphrase.empty()) {
        wallet_creation_flags |= WALLET_FLAG_BLANK_WALLET;
    }

    // Private keys must be disabled for an external signer wallet
    if ((wallet_creation_flags & WALLET_FLAG_EXTERNAL_SIGNER) && !(wallet_creation_flags & WALLET_FLAG_DISABLE_PRIVATE_KEYS)) {
        error = Untranslated("Private keys must be disabled when using an external signer");
        status = DatabaseStatus::FAILED_CREATE;
        return nullptr;
    }

    // Descriptor support must be enabled for an external signer wallet
    if ((wallet_creation_flags & WALLET_FLAG_EXTERNAL_SIGNER) && !(wallet_creation_flags & WALLET_FLAG_DESCRIPTORS)) {
        error = Untranslated("Descriptor support must be enabled when using an external signer");
        status = DatabaseStatus::FAILED_CREATE;
        return nullptr;
    }

    // Wallet::Verify will check if we're trying to create a wallet with a duplicate name.
    std::unique_ptr<WalletDatabase> database = MakeWalletDatabase(name, options, status, error);
    if (!database) {
        error = Untranslated("Wallet file verification failed.") + Untranslated(" ") + error;
        status = DatabaseStatus::FAILED_VERIFY;
        return nullptr;
    }

    // Do not allow a passphrase when private keys are disabled
    if (!passphrase.empty() && (wallet_creation_flags & WALLET_FLAG_DISABLE_PRIVATE_KEYS)) {
        error = Untranslated("Passphrase provided but private keys are disabled. A passphrase is only used to encrypt private keys, so cannot be used for wallets with private keys disabled.");
        status = DatabaseStatus::FAILED_CREATE;
        return nullptr;
    }

    // Make the wallet
    std::shared_ptr<CWallet> wallet = CWallet::Create(chain, name, std::move(database), wallet_creation_flags, error, warnings);
    if (!wallet) {
        error = Untranslated("Wallet creation failed.") + Untranslated(" ") + error;
        status = DatabaseStatus::FAILED_CREATE;
        return nullptr;
    }

    // Encrypt the wallet
    if (!passphrase.empty() && !(wallet_creation_flags & WALLET_FLAG_DISABLE_PRIVATE_KEYS)) {
        if (!wallet->EncryptWallet(passphrase)) {
            error = Untranslated("Error: Wallet created but failed to encrypt.");
            status = DatabaseStatus::FAILED_ENCRYPT;
            return nullptr;
        }
        if (!create_blank) {
            // Unlock the wallet
            if (!wallet->Unlock(passphrase)) {
                error = Untranslated("Error: Wallet was encrypted but could not be unlocked");
                status = DatabaseStatus::FAILED_ENCRYPT;
                return nullptr;
            }

            // Set a seed for the wallet
            {
                LOCK(wallet->cs_wallet);
                if (wallet->IsWalletFlagSet(WALLET_FLAG_DESCRIPTORS)) {
                    wallet->SetupDescriptorScriptPubKeyMans();
                } else {
                    for (auto spk_man : wallet->GetActiveScriptPubKeyMans()) {
                        if (!spk_man->SetupGeneration()) {
                            error = Untranslated("Unable to generate initial keys");
                            status = DatabaseStatus::FAILED_CREATE;
                            return nullptr;
                        }
                    }
                }
            }

            // Relock the wallet
            wallet->Lock();
        }
    }
    AddWallet(wallet);
    wallet->postInitProcess();

    // Write the wallet settings
    UpdateWalletSetting(chain, name, load_on_start, warnings);

    status = DatabaseStatus::SUCCESS;
    return wallet;
}

/** @defgroup mapWallet
 *
 * @{
 */

std::string COutput::ToString() const
{
    return strprintf("COutput(%s, %d, %d) [%s] [%s]", tx->GetHash().ToString(), i, nDepth, FormatMoney(tx->GetOutputValueOut(i)), tx->GetOutputAsset(i).GetHex());
}

const CWalletTx* CWallet::GetWalletTx(const uint256& hash) const
{
    AssertLockHeld(cs_wallet);
    std::map<uint256, CWalletTx>::const_iterator it = mapWallet.find(hash);
    if (it == mapWallet.end())
        return nullptr;
    return &(it->second);
}

void CWallet::UpgradeKeyMetadata()
{
    if (IsLocked() || IsWalletFlagSet(WALLET_FLAG_KEY_ORIGIN_METADATA)) {
        return;
    }

    auto spk_man = GetLegacyScriptPubKeyMan();
    if (!spk_man) {
        return;
    }

    spk_man->UpgradeKeyMetadata();
    SetWalletFlag(WALLET_FLAG_KEY_ORIGIN_METADATA);
}

bool CWallet::Unlock(const SecureString& strWalletPassphrase, bool accept_no_keys)
{
    CCrypter crypter;
    CKeyingMaterial _vMasterKey;

    {
        LOCK(cs_wallet);
        for (const MasterKeyMap::value_type& pMasterKey : mapMasterKeys)
        {
            if(!crypter.SetKeyFromPassphrase(strWalletPassphrase, pMasterKey.second.vchSalt, pMasterKey.second.nDeriveIterations, pMasterKey.second.nDerivationMethod))
                return false;
            if (!crypter.Decrypt(pMasterKey.second.vchCryptedKey, _vMasterKey))
                continue; // try another master key
            if (Unlock(_vMasterKey, accept_no_keys)) {
                // Now that we've unlocked, upgrade the key metadata
                UpgradeKeyMetadata();
                return true;
            }
        }
    }
    return false;
}

bool CWallet::ChangeWalletPassphrase(const SecureString& strOldWalletPassphrase, const SecureString& strNewWalletPassphrase)
{
    bool fWasLocked = IsLocked();

    {
        LOCK(cs_wallet);
        Lock();

        CCrypter crypter;
        CKeyingMaterial _vMasterKey;
        for (MasterKeyMap::value_type& pMasterKey : mapMasterKeys)
        {
            if(!crypter.SetKeyFromPassphrase(strOldWalletPassphrase, pMasterKey.second.vchSalt, pMasterKey.second.nDeriveIterations, pMasterKey.second.nDerivationMethod))
                return false;
            if (!crypter.Decrypt(pMasterKey.second.vchCryptedKey, _vMasterKey))
                return false;
            if (Unlock(_vMasterKey))
            {
                int64_t nStartTime = GetTimeMillis();
                crypter.SetKeyFromPassphrase(strNewWalletPassphrase, pMasterKey.second.vchSalt, pMasterKey.second.nDeriveIterations, pMasterKey.second.nDerivationMethod);
                pMasterKey.second.nDeriveIterations = static_cast<unsigned int>(pMasterKey.second.nDeriveIterations * (100 / ((double)(GetTimeMillis() - nStartTime))));

                nStartTime = GetTimeMillis();
                crypter.SetKeyFromPassphrase(strNewWalletPassphrase, pMasterKey.second.vchSalt, pMasterKey.second.nDeriveIterations, pMasterKey.second.nDerivationMethod);
                pMasterKey.second.nDeriveIterations = (pMasterKey.second.nDeriveIterations + static_cast<unsigned int>(pMasterKey.second.nDeriveIterations * 100 / ((double)(GetTimeMillis() - nStartTime)))) / 2;

                if (pMasterKey.second.nDeriveIterations < 25000)
                    pMasterKey.second.nDeriveIterations = 25000;

                WalletLogPrintf("Wallet passphrase changed to an nDeriveIterations of %i\n", pMasterKey.second.nDeriveIterations);

                if (!crypter.SetKeyFromPassphrase(strNewWalletPassphrase, pMasterKey.second.vchSalt, pMasterKey.second.nDeriveIterations, pMasterKey.second.nDerivationMethod))
                    return false;
                if (!crypter.Encrypt(_vMasterKey, pMasterKey.second.vchCryptedKey))
                    return false;
                WalletBatch(GetDatabase()).WriteMasterKey(pMasterKey.first, pMasterKey.second);
                if (fWasLocked)
                    Lock();
                return true;
            }
        }
    }

    return false;
}

void CWallet::chainStateFlushed(const CBlockLocator& loc)
{
    WalletBatch batch(GetDatabase());
    batch.WriteBestBlock(loc);
}

void CWallet::SetMinVersion(enum WalletFeature nVersion, WalletBatch* batch_in)
{
    LOCK(cs_wallet);
    if (nWalletVersion >= nVersion)
        return;
    nWalletVersion = nVersion;

    {
        WalletBatch* batch = batch_in ? batch_in : new WalletBatch(GetDatabase());
        if (nWalletVersion > 40000)
            batch->WriteMinVersion(nWalletVersion);
        if (!batch_in)
            delete batch;
    }
}

std::set<uint256> CWallet::GetConflicts(const uint256& txid) const
{
    std::set<uint256> result;
    AssertLockHeld(cs_wallet);

    std::map<uint256, CWalletTx>::const_iterator it = mapWallet.find(txid);
    if (it == mapWallet.end())
        return result;
    const CWalletTx& wtx = it->second;

    std::pair<TxSpends::const_iterator, TxSpends::const_iterator> range;

    for (const CTxIn& txin : wtx.tx->vin)
    {
        if (mapTxSpends.count(txin.prevout) <= 1)
            continue;  // No conflict if zero or one spends
        range = mapTxSpends.equal_range(txin.prevout);
        for (TxSpends::const_iterator _it = range.first; _it != range.second; ++_it)
            result.insert(_it->second);
    }
    return result;
}

bool CWallet::HasWalletSpend(const uint256& txid) const
{
    AssertLockHeld(cs_wallet);
    auto iter = mapTxSpends.lower_bound(COutPoint(txid, 0));
    return (iter != mapTxSpends.end() && iter->first.hash == txid);
}

void CWallet::Flush()
{
    GetDatabase().Flush();
}

void CWallet::Close()
{
    GetDatabase().Close();
}

void CWallet::SyncMetaData(std::pair<TxSpends::iterator, TxSpends::iterator> range)
{
    // We want all the wallet transactions in range to have the same metadata as
    // the oldest (smallest nOrderPos).
    // So: find smallest nOrderPos:

    int nMinOrderPos = std::numeric_limits<int>::max();
    const CWalletTx* copyFrom = nullptr;
    for (TxSpends::iterator it = range.first; it != range.second; ++it) {
        const CWalletTx* wtx = &mapWallet.at(it->second);
        if (wtx->nOrderPos < nMinOrderPos) {
            nMinOrderPos = wtx->nOrderPos;
            copyFrom = wtx;
        }
    }

    if (!copyFrom) {
        return;
    }

    // Now copy data from copyFrom to rest:
    for (TxSpends::iterator it = range.first; it != range.second; ++it)
    {
        const uint256& hash = it->second;
        CWalletTx* copyTo = &mapWallet.at(hash);
        if (copyFrom == copyTo) continue;
        assert(copyFrom && "Oldest wallet transaction in range assumed to have been found.");
        if (!copyFrom->IsEquivalentTo(*copyTo)) continue;
        copyTo->mapValue = copyFrom->mapValue;
        copyTo->vOrderForm = copyFrom->vOrderForm;
        // fTimeReceivedIsTxTime not copied on purpose
        // nTimeReceived not copied on purpose
        copyTo->nTimeSmart = copyFrom->nTimeSmart;
        copyTo->fFromMe = copyFrom->fFromMe;
        // nOrderPos not copied on purpose
        // cached members not copied on purpose
    }
}

/**
 * Outpoint is spent if any non-conflicted transaction
 * spends it:
 */
bool CWallet::IsSpent(const uint256& hash, unsigned int n) const
{
    const COutPoint outpoint(hash, n);
    std::pair<TxSpends::const_iterator, TxSpends::const_iterator> range;
    range = mapTxSpends.equal_range(outpoint);

    for (TxSpends::const_iterator it = range.first; it != range.second; ++it)
    {
        const uint256& wtxid = it->second;
        std::map<uint256, CWalletTx>::const_iterator mit = mapWallet.find(wtxid);
        if (mit != mapWallet.end()) {
            int depth = mit->second.GetDepthInMainChain();
            if (depth > 0  || (depth == 0 && !mit->second.isAbandoned()))
                return true; // Spent
        }
    }
    return false;
}

void CWallet::AddToSpends(const COutPoint& outpoint, const uint256& wtxid)
{
    mapTxSpends.insert(std::make_pair(outpoint, wtxid));

    setLockedCoins.erase(outpoint);

    std::pair<TxSpends::iterator, TxSpends::iterator> range;
    range = mapTxSpends.equal_range(outpoint);
    SyncMetaData(range);
}


void CWallet::AddToSpends(const uint256& wtxid)
{
    auto it = mapWallet.find(wtxid);
    assert(it != mapWallet.end());
    const CWalletTx& thisTx = it->second;
    if (thisTx.IsCoinBase()) // Coinbases don't spend anything!
        return;

    for (const CTxIn& txin : thisTx.tx->vin)
        AddToSpends(txin.prevout, wtxid);
}

bool CWallet::EncryptWallet(const SecureString& strWalletPassphrase)
{
    if (IsCrypted())
        return false;

    CKeyingMaterial _vMasterKey;

    _vMasterKey.resize(WALLET_CRYPTO_KEY_SIZE);
    GetStrongRandBytes(&_vMasterKey[0], WALLET_CRYPTO_KEY_SIZE);

    CMasterKey kMasterKey;

    kMasterKey.vchSalt.resize(WALLET_CRYPTO_SALT_SIZE);
    GetStrongRandBytes(&kMasterKey.vchSalt[0], WALLET_CRYPTO_SALT_SIZE);

    CCrypter crypter;
    int64_t nStartTime = GetTimeMillis();
    crypter.SetKeyFromPassphrase(strWalletPassphrase, kMasterKey.vchSalt, 25000, kMasterKey.nDerivationMethod);
    kMasterKey.nDeriveIterations = static_cast<unsigned int>(2500000 / ((double)(GetTimeMillis() - nStartTime)));

    nStartTime = GetTimeMillis();
    crypter.SetKeyFromPassphrase(strWalletPassphrase, kMasterKey.vchSalt, kMasterKey.nDeriveIterations, kMasterKey.nDerivationMethod);
    kMasterKey.nDeriveIterations = (kMasterKey.nDeriveIterations + static_cast<unsigned int>(kMasterKey.nDeriveIterations * 100 / ((double)(GetTimeMillis() - nStartTime)))) / 2;

    if (kMasterKey.nDeriveIterations < 25000)
        kMasterKey.nDeriveIterations = 25000;

    WalletLogPrintf("Encrypting Wallet with an nDeriveIterations of %i\n", kMasterKey.nDeriveIterations);

    if (!crypter.SetKeyFromPassphrase(strWalletPassphrase, kMasterKey.vchSalt, kMasterKey.nDeriveIterations, kMasterKey.nDerivationMethod))
        return false;
    if (!crypter.Encrypt(_vMasterKey, kMasterKey.vchCryptedKey))
        return false;

    {
        LOCK(cs_wallet);
        mapMasterKeys[++nMasterKeyMaxID] = kMasterKey;
        WalletBatch* encrypted_batch = new WalletBatch(GetDatabase());
        if (!encrypted_batch->TxnBegin()) {
            delete encrypted_batch;
            encrypted_batch = nullptr;
            return false;
        }
        encrypted_batch->WriteMasterKey(nMasterKeyMaxID, kMasterKey);

        for (const auto& spk_man_pair : m_spk_managers) {
            auto spk_man = spk_man_pair.second.get();
            if (!spk_man->Encrypt(_vMasterKey, encrypted_batch)) {
                encrypted_batch->TxnAbort();
                delete encrypted_batch;
                encrypted_batch = nullptr;
                // We now probably have half of our keys encrypted in memory, and half not...
                // die and let the user reload the unencrypted wallet.
                assert(false);
            }
        }

        // Encryption was introduced in version 0.4.0
        SetMinVersion(FEATURE_WALLETCRYPT, encrypted_batch);

        if (!encrypted_batch->TxnCommit()) {
            delete encrypted_batch;
            encrypted_batch = nullptr;
            // We now have keys encrypted in memory, but not on disk...
            // die to avoid confusion and let the user reload the unencrypted wallet.
            assert(false);
        }

        delete encrypted_batch;
        encrypted_batch = nullptr;

        Lock();
        Unlock(strWalletPassphrase);

        // If we are using descriptors, make new descriptors with a new seed
        if (IsWalletFlagSet(WALLET_FLAG_DESCRIPTORS) && !IsWalletFlagSet(WALLET_FLAG_BLANK_WALLET)) {
            SetupDescriptorScriptPubKeyMans();
        } else if (auto spk_man = GetLegacyScriptPubKeyMan()) {
            // if we are using HD, replace the HD seed with a new one
            if (spk_man->IsHDEnabled()) {
                if (!spk_man->SetupGeneration(true)) {
                    return false;
                }
            }
        }
        Lock();

        // Need to completely rewrite the wallet file; if we don't, bdb might keep
        // bits of the unencrypted private key in slack space in the database file.
        GetDatabase().Rewrite();

        // BDB seems to have a bad habit of writing old data into
        // slack space in .dat files; that is bad if the old data is
        // unencrypted private keys. So:
        GetDatabase().ReloadDbEnv();

    }
    NotifyStatusChanged(this);

    return true;
}

DBErrors CWallet::ReorderTransactions()
{
    LOCK(cs_wallet);
    WalletBatch batch(GetDatabase());

    // Old wallets didn't have any defined order for transactions
    // Probably a bad idea to change the output of this

    // First: get all CWalletTx into a sorted-by-time multimap.
    typedef std::multimap<int64_t, CWalletTx*> TxItems;
    TxItems txByTime;

    for (auto& entry : mapWallet)
    {
        CWalletTx* wtx = &entry.second;
        txByTime.insert(std::make_pair(wtx->nTimeReceived, wtx));
    }

    nOrderPosNext = 0;
    std::vector<int64_t> nOrderPosOffsets;
    for (TxItems::iterator it = txByTime.begin(); it != txByTime.end(); ++it)
    {
        CWalletTx *const pwtx = (*it).second;
        int64_t& nOrderPos = pwtx->nOrderPos;

        if (nOrderPos == -1)
        {
            nOrderPos = nOrderPosNext++;
            nOrderPosOffsets.push_back(nOrderPos);

            if (!batch.WriteTx(*pwtx))
                return DBErrors::LOAD_FAIL;
        }
        else
        {
            int64_t nOrderPosOff = 0;
            for (const int64_t& nOffsetStart : nOrderPosOffsets)
            {
                if (nOrderPos >= nOffsetStart)
                    ++nOrderPosOff;
            }
            nOrderPos += nOrderPosOff;
            nOrderPosNext = std::max(nOrderPosNext, nOrderPos + 1);

            if (!nOrderPosOff)
                continue;

            // Since we're changing the order, write it back
            if (!batch.WriteTx(*pwtx))
                return DBErrors::LOAD_FAIL;
        }
    }
    batch.WriteOrderPosNext(nOrderPosNext);

    return DBErrors::LOAD_OK;
}

int64_t CWallet::IncOrderPosNext(WalletBatch* batch)
{
    AssertLockHeld(cs_wallet);
    int64_t nRet = nOrderPosNext++;
    if (batch) {
        batch->WriteOrderPosNext(nOrderPosNext);
    } else {
        WalletBatch(GetDatabase()).WriteOrderPosNext(nOrderPosNext);
    }
    return nRet;
}

void CWallet::MarkDirty()
{
    {
        LOCK(cs_wallet);
        for (std::pair<const uint256, CWalletTx>& item : mapWallet)
            item.second.MarkDirty();
    }
}

bool CWallet::MarkReplaced(const uint256& originalHash, const uint256& newHash)
{
    LOCK(cs_wallet);

    auto mi = mapWallet.find(originalHash);

    // There is a bug if MarkReplaced is not called on an existing wallet transaction.
    assert(mi != mapWallet.end());

    CWalletTx& wtx = (*mi).second;

    // Ensure for now that we're not overwriting data
    assert(wtx.mapValue.count("replaced_by_txid") == 0);

    wtx.mapValue["replaced_by_txid"] = newHash.ToString();

    WalletBatch batch(GetDatabase());

    bool success = true;
    if (!batch.WriteTx(wtx)) {
        WalletLogPrintf("%s: Updating batch tx %s failed\n", __func__, wtx.GetHash().ToString());
        success = false;
    }

    NotifyTransactionChanged(this, originalHash, CT_UPDATED);

    return success;
}

void CWallet::SetSpentKeyState(WalletBatch& batch, const uint256& hash, unsigned int n, bool used, std::set<CTxDestination>& tx_destinations)
{
    AssertLockHeld(cs_wallet);
    const CWalletTx* srctx = GetWalletTx(hash);
    if (!srctx) return;

    CTxDestination dst;
    if (ExtractDestination(srctx->tx->vout[n].scriptPubKey, dst)) {
        if (IsMine(dst)) {
            if (used && !GetDestData(dst, "used", nullptr)) {
                if (AddDestData(batch, dst, "used", "p")) { // p for "present", opposite of absent (null)
                    tx_destinations.insert(dst);
                }
            } else if (!used && GetDestData(dst, "used", nullptr)) {
                EraseDestData(batch, dst, "used");
            }
        }
    }
}

bool CWallet::IsSpentKey(const uint256& hash, unsigned int n) const
{
    AssertLockHeld(cs_wallet);
    const CWalletTx* srctx = GetWalletTx(hash);
    if (srctx) {
        assert(srctx->tx->vout.size() > n);
        CTxDestination dest;
        if (!ExtractDestination(srctx->tx->vout[n].scriptPubKey, dest)) {
            return false;
        }
        if (GetDestData(dest, "used", nullptr)) {
            return true;
        }
        if (IsLegacy()) {
            LegacyScriptPubKeyMan* spk_man = GetLegacyScriptPubKeyMan();
            assert(spk_man != nullptr);
            for (const auto& keyid : GetAffectedKeys(srctx->tx->vout[n].scriptPubKey, *spk_man)) {
                WitnessV0KeyHash wpkh_dest(keyid);
                if (GetDestData(wpkh_dest, "used", nullptr)) {
                    return true;
                }
                ScriptHash sh_wpkh_dest(GetScriptForDestination(wpkh_dest));
                if (GetDestData(sh_wpkh_dest, "used", nullptr)) {
                    return true;
                }
                PKHash pkh_dest(keyid);
                if (GetDestData(pkh_dest, "used", nullptr)) {
                    return true;
                }
            }
        }
    }
    return false;
}

CWalletTx* CWallet::AddToWallet(CTransactionRef tx, const CWalletTx::Confirmation& confirm, const UpdateWalletTxFn& update_wtx, bool fFlushOnClose)
{
    LOCK(cs_wallet);

    WalletBatch batch(GetDatabase(), fFlushOnClose);

    uint256 hash = tx->GetHash();

    if (IsWalletFlagSet(WALLET_FLAG_AVOID_REUSE)) {
        // Mark used destinations
        std::set<CTxDestination> tx_destinations;

        for (const CTxIn& txin : tx->vin) {
            const COutPoint& op = txin.prevout;
            SetSpentKeyState(batch, op.hash, op.n, true, tx_destinations);
        }

        MarkDestinationsDirty(tx_destinations);
    }

    // Inserts only if not already there, returns tx inserted or tx found
    auto ret = mapWallet.emplace(std::piecewise_construct, std::forward_as_tuple(hash), std::forward_as_tuple(this, tx));
    CWalletTx& wtx = (*ret.first).second;
    bool fInsertedNew = ret.second;
    bool fUpdated = update_wtx && update_wtx(wtx, fInsertedNew);
    if (fInsertedNew) {
        wtx.m_confirm = confirm;
        wtx.nTimeReceived = chain().getAdjustedTime();
        wtx.nOrderPos = IncOrderPosNext(&batch);
        wtx.m_it_wtxOrdered = wtxOrdered.insert(std::make_pair(wtx.nOrderPos, &wtx));
        wtx.nTimeSmart = ComputeTimeSmart(wtx);
        AddToSpends(hash);
    }

    if (!fInsertedNew)
    {
        if (confirm.status != wtx.m_confirm.status) {
            wtx.m_confirm.status = confirm.status;
            wtx.m_confirm.nIndex = confirm.nIndex;
            wtx.m_confirm.hashBlock = confirm.hashBlock;
            wtx.m_confirm.block_height = confirm.block_height;
            fUpdated = true;
        } else {
            assert(wtx.m_confirm.nIndex == confirm.nIndex);
            assert(wtx.m_confirm.hashBlock == confirm.hashBlock);
            assert(wtx.m_confirm.block_height == confirm.block_height);
        }
        // If we have a witness-stripped version of this transaction, and we
        // see a new version with a witness, then we must be upgrading a pre-segwit
        // wallet.  Store the new version of the transaction with the witness,
        // as the stripped-version must be invalid.
        // TODO: Store all versions of the transaction, instead of just one.
        if (tx->HasWitness() && !wtx.tx->HasWitness()) {
            wtx.SetTx(tx);
            fUpdated = true;
        }
    }

    //// debug print
    WalletLogPrintf("AddToWallet %s  %s%s\n", hash.ToString(), (fInsertedNew ? "new" : ""), (fUpdated ? "update" : ""));

    // Write to disk
    if (fInsertedNew || fUpdated)
        if (!batch.WriteTx(wtx))
            return nullptr;

    // Break debit/credit balance caches:
    wtx.MarkDirty();

    // Notify UI of new or updated transaction
    NotifyTransactionChanged(this, hash, fInsertedNew ? CT_NEW : CT_UPDATED);

#if HAVE_SYSTEM
    // notify an external script when a wallet transaction comes in or is updated
    std::string strCmd = gArgs.GetArg("-walletnotify", "");

    if (!strCmd.empty())
    {
        boost::replace_all(strCmd, "%s", hash.GetHex());
#ifndef WIN32
        // Substituting the wallet name isn't currently supported on windows
        // because windows shell escaping has not been implemented yet:
        // https://github.com/bitcoin/bitcoin/pull/13339#issuecomment-537384875
        // A few ways it could be implemented in the future are described in:
        // https://github.com/bitcoin/bitcoin/pull/13339#issuecomment-461288094
        boost::replace_all(strCmd, "%w", ShellEscape(GetName()));
#endif
        std::thread t(runCommand, strCmd);
        t.detach(); // thread runs free
    }
#endif

    return &wtx;
}

bool CWallet::LoadToWallet(const uint256& hash, const UpdateWalletTxFn& fill_wtx)
{
    const auto& ins = mapWallet.emplace(std::piecewise_construct, std::forward_as_tuple(hash), std::forward_as_tuple(this, nullptr));
    CWalletTx& wtx = ins.first->second;
    if (!fill_wtx(wtx, ins.second)) {
        return false;
    }
    // If wallet doesn't have a chain (e.g wallet-tool), don't bother to update txn.
    if (HaveChain()) {
        bool active;
        int height;
        if (chain().findBlock(wtx.m_confirm.hashBlock, FoundBlock().inActiveChain(active).height(height)) && active) {
            // Update cached block height variable since it not stored in the
            // serialized transaction.
            wtx.m_confirm.block_height = height;
        } else if (wtx.isConflicted() || wtx.isConfirmed()) {
            // If tx block (or conflicting block) was reorged out of chain
            // while the wallet was shutdown, change tx status to UNCONFIRMED
            // and reset block height, hash, and index. ABANDONED tx don't have
            // associated blocks and don't need to be updated. The case where a
            // transaction was reorged out while online and then reconfirmed
            // while offline is covered by the rescan logic.
            wtx.setUnconfirmed();
            wtx.m_confirm.hashBlock = uint256();
            wtx.m_confirm.block_height = 0;
            wtx.m_confirm.nIndex = 0;
        }
    }
    if (/* insertion took place */ ins.second) {
        wtx.m_it_wtxOrdered = wtxOrdered.insert(std::make_pair(wtx.nOrderPos, &wtx));
    }
    AddToSpends(hash);
    for (const CTxIn& txin : wtx.tx->vin) {
        auto it = mapWallet.find(txin.prevout.hash);
        if (it != mapWallet.end()) {
            CWalletTx& prevtx = it->second;
            if (prevtx.isConflicted()) {
                MarkConflicted(prevtx.m_confirm.hashBlock, prevtx.m_confirm.block_height, wtx.GetHash());
            }
        }
    }
    return true;
}

bool CWallet::AddToWalletIfInvolvingMe(const CTransactionRef& ptx, CWalletTx::Confirmation confirm, bool fUpdate)
{
    const CTransaction& tx = *ptx;
    {
        AssertLockHeld(cs_wallet);

        if (!confirm.hashBlock.IsNull()) {
            for (const CTxIn& txin : tx.vin) {
                std::pair<TxSpends::const_iterator, TxSpends::const_iterator> range = mapTxSpends.equal_range(txin.prevout);
                while (range.first != range.second) {
                    if (range.first->second != tx.GetHash()) {
                        WalletLogPrintf("Transaction %s (in block %s) conflicts with wallet transaction %s (both spend %s:%i)\n", tx.GetHash().ToString(), confirm.hashBlock.ToString(), range.first->second.ToString(), range.first->first.hash.ToString(), range.first->first.n);
                        MarkConflicted(confirm.hashBlock, confirm.block_height, range.first->second);
                    }
                    range.first++;
                }
            }
        }

        bool fExisted = mapWallet.count(tx.GetHash()) != 0;
        if (fExisted && !fUpdate) return false;
        if (fExisted || IsMine(tx) || IsFromMe(tx))
        {
            /* Check if any keys in the wallet keypool that were supposed to be unused
             * have appeared in a new transaction. If so, remove those keys from the keypool.
             * This can happen when restoring an old wallet backup that does not contain
             * the mostly recently created transactions from newer versions of the wallet.
             */

            // loop though all outputs
            for (const CTxOut& txout: tx.vout) {
                for (const auto& spk_man_pair : m_spk_managers) {
                    spk_man_pair.second->MarkUnusedAddresses(txout.scriptPubKey);
                }
            }

            // Block disconnection override an abandoned tx as unconfirmed
            // which means user may have to call abandontransaction again
            return AddToWallet(MakeTransactionRef(tx), confirm, /* update_wtx= */ nullptr, /* fFlushOnClose= */ false);
        }
    }
    return false;
}

bool CWallet::TransactionCanBeAbandoned(const uint256& hashTx) const
{
    LOCK(cs_wallet);
    const CWalletTx* wtx = GetWalletTx(hashTx);
    return wtx && !wtx->isAbandoned() && wtx->GetDepthInMainChain() == 0 && !wtx->InMempool();
}

void CWallet::MarkInputsDirty(const CTransactionRef& tx)
{
    for (const CTxIn& txin : tx->vin) {
        auto it = mapWallet.find(txin.prevout.hash);
        if (it != mapWallet.end()) {
            it->second.MarkDirty();
        }
    }
}

bool CWallet::AbandonTransaction(const uint256& hashTx)
{
    LOCK(cs_wallet);

    WalletBatch batch(GetDatabase());

    std::set<uint256> todo;
    std::set<uint256> done;

    // Can't mark abandoned if confirmed or in mempool
    auto it = mapWallet.find(hashTx);
    assert(it != mapWallet.end());
    const CWalletTx& origtx = it->second;
    if (origtx.GetDepthInMainChain() != 0 || origtx.InMempool()) {
        return false;
    }

    todo.insert(hashTx);

    while (!todo.empty()) {
        uint256 now = *todo.begin();
        todo.erase(now);
        done.insert(now);
        auto it = mapWallet.find(now);
        assert(it != mapWallet.end());
        CWalletTx& wtx = it->second;
        int currentconfirm = wtx.GetDepthInMainChain();
        // If the orig tx was not in block, none of its spends can be
        assert(currentconfirm <= 0);
        // if (currentconfirm < 0) {Tx and spends are already conflicted, no need to abandon}
        if (currentconfirm == 0 && !wtx.isAbandoned()) {
            // If the orig tx was not in block/mempool, none of its spends can be in mempool
            assert(!wtx.InMempool());
            wtx.setAbandoned();
            wtx.MarkDirty();
            batch.WriteTx(wtx);
            NotifyTransactionChanged(this, wtx.GetHash(), CT_UPDATED);
            // Iterate over all its outputs, and mark transactions in the wallet that spend them abandoned too
            TxSpends::const_iterator iter = mapTxSpends.lower_bound(COutPoint(now, 0));
            while (iter != mapTxSpends.end() && iter->first.hash == now) {
                if (!done.count(iter->second)) {
                    todo.insert(iter->second);
                }
                iter++;
            }
            // If a transaction changes 'conflicted' state, that changes the balance
            // available of the outputs it spends. So force those to be recomputed
            MarkInputsDirty(wtx.tx);
        }
    }

    return true;
}

void CWallet::MarkConflicted(const uint256& hashBlock, int conflicting_height, const uint256& hashTx)
{
    LOCK(cs_wallet);

    int conflictconfirms = (m_last_block_processed_height - conflicting_height + 1) * -1;
    // If number of conflict confirms cannot be determined, this means
    // that the block is still unknown or not yet part of the main chain,
    // for example when loading the wallet during a reindex. Do nothing in that
    // case.
    if (conflictconfirms >= 0)
        return;

    // Do not flush the wallet here for performance reasons
    WalletBatch batch(GetDatabase(), false);

    std::set<uint256> todo;
    std::set<uint256> done;

    todo.insert(hashTx);

    while (!todo.empty()) {
        uint256 now = *todo.begin();
        todo.erase(now);
        done.insert(now);
        auto it = mapWallet.find(now);
        assert(it != mapWallet.end());
        CWalletTx& wtx = it->second;
        int currentconfirm = wtx.GetDepthInMainChain();
        if (conflictconfirms < currentconfirm) {
            // Block is 'more conflicted' than current confirm; update.
            // Mark transaction as conflicted with this block.
            wtx.m_confirm.nIndex = 0;
            wtx.m_confirm.hashBlock = hashBlock;
            wtx.m_confirm.block_height = conflicting_height;
            wtx.setConflicted();
            wtx.MarkDirty();
            batch.WriteTx(wtx);
            // Iterate over all its outputs, and mark transactions in the wallet that spend them conflicted too
            TxSpends::const_iterator iter = mapTxSpends.lower_bound(COutPoint(now, 0));
            while (iter != mapTxSpends.end() && iter->first.hash == now) {
                 if (!done.count(iter->second)) {
                     todo.insert(iter->second);
                 }
                 iter++;
            }
            // If a transaction changes 'conflicted' state, that changes the balance
            // available of the outputs it spends. So force those to be recomputed
            MarkInputsDirty(wtx.tx);
        }
    }
}

void CWallet::SyncTransaction(const CTransactionRef& ptx, CWalletTx::Confirmation confirm, bool update_tx)
{
    if (!AddToWalletIfInvolvingMe(ptx, confirm, update_tx))
        return; // Not one of ours

    // If a transaction changes 'conflicted' state, that changes the balance
    // available of the outputs it spends. So force those to be
    // recomputed, also:
    MarkInputsDirty(ptx);
}

void CWallet::transactionAddedToMempool(const CTransactionRef& tx, uint64_t mempool_sequence) {
    LOCK(cs_wallet);
    SyncTransaction(tx, {CWalletTx::Status::UNCONFIRMED, /* block height */ 0, /* block hash */ {}, /* index */ 0});

    auto it = mapWallet.find(tx->GetHash());
    if (it != mapWallet.end()) {
        it->second.fInMempool = true;
    }
}

void CWallet::transactionRemovedFromMempool(const CTransactionRef& tx, MemPoolRemovalReason reason, uint64_t mempool_sequence) {
    LOCK(cs_wallet);
    auto it = mapWallet.find(tx->GetHash());
    if (it != mapWallet.end()) {
        it->second.fInMempool = false;
    }
    // Handle transactions that were removed from the mempool because they
    // conflict with transactions in a newly connected block.
    if (reason == MemPoolRemovalReason::CONFLICT) {
        // Trigger external -walletnotify notifications for these transactions.
        // Set Status::UNCONFIRMED instead of Status::CONFLICTED for a few reasons:
        //
        // 1. The transactionRemovedFromMempool callback does not currently
        //    provide the conflicting block's hash and height, and for backwards
        //    compatibility reasons it may not be not safe to store conflicted
        //    wallet transactions with a null block hash. See
        //    https://github.com/bitcoin/bitcoin/pull/18600#discussion_r420195993.
        // 2. For most of these transactions, the wallet's internal conflict
        //    detection in the blockConnected handler will subsequently call
        //    MarkConflicted and update them with CONFLICTED status anyway. This
        //    applies to any wallet transaction that has inputs spent in the
        //    block, or that has ancestors in the wallet with inputs spent by
        //    the block.
        // 3. Longstanding behavior since the sync implementation in
        //    https://github.com/bitcoin/bitcoin/pull/9371 and the prior sync
        //    implementation before that was to mark these transactions
        //    unconfirmed rather than conflicted.
        //
        // Nothing described above should be seen as an unchangeable requirement
        // when improving this code in the future. The wallet's heuristics for
        // distinguishing between conflicted and unconfirmed transactions are
        // imperfect, and could be improved in general, see
        // https://github.com/bitcoin-core/bitcoin-devwiki/wiki/Wallet-Transaction-Conflict-Tracking
        SyncTransaction(tx, {CWalletTx::Status::UNCONFIRMED, /* block height */ 0, /* block hash */ {}, /* index */ 0});
    }
}

void CWallet::blockConnected(const CBlock& block, int height)
{
    const uint256& block_hash = block.GetHash();
    LOCK(cs_wallet);

    m_last_block_processed_height = height;
    m_last_block_processed = block_hash;
    for (size_t index = 0; index < block.vtx.size(); index++) {
        SyncTransaction(block.vtx[index], {CWalletTx::Status::CONFIRMED, height, block_hash, (int)index});
        transactionRemovedFromMempool(block.vtx[index], MemPoolRemovalReason::BLOCK, 0 /* mempool_sequence */);
    }
}

void CWallet::blockDisconnected(const CBlock& block, int height)
{
    LOCK(cs_wallet);

    // At block disconnection, this will change an abandoned transaction to
    // be unconfirmed, whether or not the transaction is added back to the mempool.
    // User may have to call abandontransaction again. It may be addressed in the
    // future with a stickier abandoned state or even removing abandontransaction call.
    m_last_block_processed_height = height - 1;
    m_last_block_processed = block.hashPrevBlock;
    for (const CTransactionRef& ptx : block.vtx) {
        SyncTransaction(ptx, {CWalletTx::Status::UNCONFIRMED, /* block height */ 0, /* block hash */ {}, /* index */ 0});
    }
}

void CWallet::updatedBlockTip()
{
    m_best_block_time = GetTime();
}


void CWallet::BlockUntilSyncedToCurrentChain() const {
    AssertLockNotHeld(cs_wallet);
    // Skip the queue-draining stuff if we know we're caught up with
    // ::ChainActive().Tip(), otherwise put a callback in the validation interface queue and wait
    // for the queue to drain enough to execute it (indicating we are caught up
    // at least with the time we entered this function).
    uint256 last_block_hash = WITH_LOCK(cs_wallet, return m_last_block_processed);
    chain().waitForNotificationsIfTipChanged(last_block_hash);
}


isminetype CWallet::IsMine(const CTxIn &txin) const
{
    AssertLockHeld(cs_wallet);
    std::map<uint256, CWalletTx>::const_iterator mi = mapWallet.find(txin.prevout.hash);
    if (mi != mapWallet.end())
    {
        const CWalletTx& prev = (*mi).second;
        if (txin.prevout.n < prev.tx->vout.size())
            return IsMine(prev.tx->vout[txin.prevout.n]);
    }
    return ISMINE_NO;
}

// Note that this function doesn't distinguish between a 0-valued input,
// and a not-"is mine" (according to the filter) input.
CAmountMap CWallet::GetDebit(const CTxIn &txin, const isminefilter& filter) const
{
    {
        LOCK(cs_wallet);
        std::map<uint256, CWalletTx>::const_iterator mi = mapWallet.find(txin.prevout.hash);
        if (mi != mapWallet.end())
        {
            const CWalletTx& prev = (*mi).second;
            if (txin.prevout.n < prev.tx->vout.size())
                if (IsMine(prev.tx->vout[txin.prevout.n]) & filter) {
                    CAmountMap amounts;
                    amounts[prev.GetOutputAsset(txin.prevout.n)] = std::max<CAmount>(0, prev.GetOutputValueOut(txin.prevout.n));
                    return amounts;
                }
        }
    }
    return CAmountMap();
}

isminetype CWallet::IsMine(const CTxOut& txout) const
{
    AssertLockHeld(cs_wallet);
    return IsMine(txout.scriptPubKey);
}

isminetype CWallet::IsMine(const CTxDestination& dest) const
{
    AssertLockHeld(cs_wallet);
    return IsMine(GetScriptForDestination(dest));
}

isminetype CWallet::IsMine(const CScript& script) const
{
    AssertLockHeld(cs_wallet);
    isminetype result = ISMINE_NO;
    for (const auto& spk_man_pair : m_spk_managers) {
        result = std::max(result, spk_man_pair.second->IsMine(script));
    }
    return result;
}

CAmountMap CWallet::GetCredit(const CTransaction& tx, const size_t out_index, const isminefilter& filter) const
{
    {
        LOCK(cs_wallet);
        std::map<uint256, CWalletTx>::const_iterator mi = mapWallet.find(tx.GetHash());
        if (mi != mapWallet.end())
        {
            const CWalletTx& wtx = (*mi).second;
            if (out_index < wtx.tx->vout.size() && IsMine(wtx.tx->vout[out_index]) & filter) {
                CAmountMap amounts;
                amounts[wtx.GetOutputAsset(out_index)] = std::max<CAmount>(0, wtx.GetOutputValueOut(out_index));
                return amounts;
            }
        }
    }
    return CAmountMap();
}

bool CWallet::IsChange(const CTxOut& txout) const
{
    return IsChange(txout.scriptPubKey);
}

bool CWallet::IsChange(const CScript& script) const
{
    // TODO: fix handling of 'change' outputs. The assumption is that any
    // payment to a script that is ours, but is not in the address book
    // is change. That assumption is likely to break when we implement multisignature
    // wallets that return change back into a multi-signature-protected address;
    // a better way of identifying which outputs are 'the send' and which are
    // 'the change' will need to be implemented (maybe extend CWalletTx to remember
    // which output, if any, was change).
    AssertLockHeld(cs_wallet);
    if (IsMine(script))
    {
        CTxDestination address;
        if (!ExtractDestination(script, address))
            return true;
        if (!FindAddressBookEntry(address)) {
            return true;
        }
    }
    return false;
}

CAmountMap CWallet::GetChange(const CTxOut& txout) const
{
    AssertLockHeld(cs_wallet);

    CAmountMap change;
    change[txout.nAsset.GetAsset()] = txout.nValue.GetAmount();
    if (!MoneyRange(change))
        throw std::runtime_error(std::string(__func__) + ": value out of range");
    return (IsChange(txout) ? change : CAmountMap());
}

bool CWallet::IsMine(const CTransaction& tx) const
{
    AssertLockHeld(cs_wallet);
    for (const CTxOut& txout : tx.vout)
        if (IsMine(txout))
            return true;
    return false;
}

bool CWallet::IsFromMe(const CTransaction& tx) const
{
    return (GetDebit(tx, ISMINE_ALL) > CAmountMap());
}

CAmountMap CWallet::GetDebit(const CTransaction& tx, const isminefilter& filter) const
{
    CAmountMap nDebit;
    for (const CTxIn& txin : tx.vin)
    {
        nDebit += GetDebit(txin, filter);
        if (!MoneyRange(nDebit))
            throw std::runtime_error(std::string(__func__) + ": value out of range");
    }
    return nDebit;
}

bool CWallet::IsAllFromMe(const CTransaction& tx, const isminefilter& filter) const
{
    LOCK(cs_wallet);

    for (const CTxIn& txin : tx.vin)
    {
        auto mi = mapWallet.find(txin.prevout.hash);
        if (mi == mapWallet.end())
            return false; // any unknown inputs can't be from us

        const CWalletTx& prev = (*mi).second;

        if (txin.prevout.n >= prev.tx->vout.size())
            return false; // invalid input!

        if (!(IsMine(prev.tx->vout[txin.prevout.n]) & filter))
            return false;
    }
    return true;
}

CAmountMap CWallet::GetCredit(const CWalletTx& wtx, const isminefilter& filter) const {
    CAmountMap nCredit;
    for (unsigned int i = 0; i < wtx.tx->vout.size(); ++i) {
        if (IsMine(wtx.tx->vout[i]) & filter) {
            CAmount credit = std::max<CAmount>(0, wtx.GetOutputValueOut(i));
            if (!MoneyRange(credit))
                throw std::runtime_error(std::string(__func__) + ": value out of range");

            nCredit[wtx.GetOutputAsset(i)] += credit;
            if (!MoneyRange(nCredit))
                throw std::runtime_error(std::string(__func__) + ": value out of range");
        }
    }
    return nCredit;
}

CAmountMap CWallet::GetChange(const CWalletTx& wtx) const {
    CAmountMap nChange;
    for (unsigned int i = 0; i < wtx.tx->vout.size(); ++i) {
        if (IsChange(wtx.tx->vout[i])) {
            CAmount change = wtx.GetOutputValueOut(i);
            if (change < 0) {
                continue;
            }

            if (!MoneyRange(change))
                throw std::runtime_error(std::string(__func__) + ": value out of range");

            nChange[wtx.GetOutputAsset(i)] += change;
            if (!MoneyRange(nChange))
                throw std::runtime_error(std::string(__func__) + ": value out of range");
        }
    }
    return nChange;
}

CAmountMap CWallet::GetChange(const CTransaction& tx) const
{
    LOCK(cs_wallet);
    CAmountMap nChange;
    for (const CTxOut& txout : tx.vout)
    {
        nChange += GetChange(txout);
        if (!MoneyRange(nChange))
            throw std::runtime_error(std::string(__func__) + ": value out of range");
    }
    return nChange;
}

bool CWallet::IsHDEnabled() const
{
    // All Active ScriptPubKeyMans must be HD for this to be true
    bool result = true;
    for (const auto& spk_man : GetActiveScriptPubKeyMans()) {
        result &= spk_man->IsHDEnabled();
    }
    return result;
}

bool CWallet::CanGetAddresses(bool internal) const
{
    LOCK(cs_wallet);
    if (m_spk_managers.empty()) return false;
    for (OutputType t : OUTPUT_TYPES) {
        auto spk_man = GetScriptPubKeyMan(t, internal);
        if (spk_man && spk_man->CanGetAddresses(internal)) {
            return true;
        }
    }
    return false;
}

void CWallet::SetWalletFlag(uint64_t flags)
{
    LOCK(cs_wallet);
    m_wallet_flags |= flags;
    if (!WalletBatch(GetDatabase()).WriteWalletFlags(m_wallet_flags))
        throw std::runtime_error(std::string(__func__) + ": writing wallet flags failed");
}

void CWallet::UnsetWalletFlag(uint64_t flag)
{
    WalletBatch batch(GetDatabase());
    UnsetWalletFlagWithDB(batch, flag);
}

void CWallet::UnsetWalletFlagWithDB(WalletBatch& batch, uint64_t flag)
{
    LOCK(cs_wallet);
    m_wallet_flags &= ~flag;
    if (!batch.WriteWalletFlags(m_wallet_flags))
        throw std::runtime_error(std::string(__func__) + ": writing wallet flags failed");
}

void CWallet::UnsetBlankWalletFlag(WalletBatch& batch)
{
    UnsetWalletFlagWithDB(batch, WALLET_FLAG_BLANK_WALLET);
}

bool CWallet::IsWalletFlagSet(uint64_t flag) const
{
    return (m_wallet_flags & flag);
}

bool CWallet::LoadWalletFlags(uint64_t flags)
{
    LOCK(cs_wallet);
    if (((flags & KNOWN_WALLET_FLAGS) >> 32) ^ (flags >> 32)) {
        // contains unknown non-tolerable wallet flags
        return false;
    }
    m_wallet_flags = flags;

    return true;
}

bool CWallet::AddWalletFlags(uint64_t flags)
{
    LOCK(cs_wallet);
    // We should never be writing unknown non-tolerable wallet flags
    assert(((flags & KNOWN_WALLET_FLAGS) >> 32) == (flags >> 32));
    if (!WalletBatch(GetDatabase()).WriteWalletFlags(flags)) {
        throw std::runtime_error(std::string(__func__) + ": writing wallet flags failed");
    }

    return LoadWalletFlags(flags);
}

int64_t CWalletTx::GetTxTime() const
{
    int64_t n = nTimeSmart;
    return n ? n : nTimeReceived;
}

// Helper for producing a max-sized low-S low-R signature (eg 71 bytes)
// or a max-sized low-S signature (e.g. 72 bytes) if use_max_sig is true
static bool DummySignInput(const SigningProvider* provider, CMutableTransaction& tx, const size_t nIn, const CTxOut& txout, bool use_max_sig)
{
    // Fill in dummy signatures for fee calculation.
    const CScript& scriptPubKey = txout.scriptPubKey;
    SignatureData sigdata;

    if (!ProduceSignature(*provider, use_max_sig ? DUMMY_MAXIMUM_SIGNATURE_CREATOR : DUMMY_SIGNATURE_CREATOR, scriptPubKey, sigdata)) {
        return false;
    }
    UpdateTransaction(tx, nIn, sigdata);
    return true;
}

// Helper for producing a bunch of max-sized low-S low-R signatures (eg 71 bytes)
bool CWallet::DummySignTx(CMutableTransaction &txNew, const std::vector<CTxOut> &txouts, const CCoinControl* coin_control) const
{
    // Fill in dummy signatures for fee calculation.
    int nIn = 0;
    for (const auto& txout : txouts)
    {
        std::unique_ptr<SigningProvider> provider = GetSolvingProvider(txout.scriptPubKey);
        // Use max sig if watch only inputs were used or if this particular input is an external input
        bool use_max_sig = coin_control && (coin_control->fAllowWatchOnly || (coin_control && coin_control->IsExternalSelected(txNew.vin[nIn].prevout)));
        if (!provider || !DummySignInput(provider.get(), txNew, nIn, txout, use_max_sig)) {
            if (!coin_control || !DummySignInput(&coin_control->m_external_provider, txNew, nIn, txout, use_max_sig)) {
                return false;
            }
        }

        nIn++;
    }
    return true;
}

bool CWallet::ImportScripts(const std::set<CScript> scripts, int64_t timestamp)
{
    auto spk_man = GetLegacyScriptPubKeyMan();
    if (!spk_man) {
        return false;
    }
    LOCK(spk_man->cs_KeyStore);
    return spk_man->ImportScripts(scripts, timestamp);
}

bool CWallet::ImportPrivKeys(const std::map<CKeyID, CKey>& privkey_map, const int64_t timestamp)
{
    auto spk_man = GetLegacyScriptPubKeyMan();
    if (!spk_man) {
        return false;
    }
    LOCK(spk_man->cs_KeyStore);
    return spk_man->ImportPrivKeys(privkey_map, timestamp);
}

bool CWallet::ImportPubKeys(const std::vector<CKeyID>& ordered_pubkeys, const std::map<CKeyID, CPubKey>& pubkey_map, const std::map<CKeyID, std::pair<CPubKey, KeyOriginInfo>>& key_origins, const bool add_keypool, const bool internal, const int64_t timestamp)
{
    auto spk_man = GetLegacyScriptPubKeyMan();
    if (!spk_man) {
        return false;
    }
    LOCK(spk_man->cs_KeyStore);
    return spk_man->ImportPubKeys(ordered_pubkeys, pubkey_map, key_origins, add_keypool, internal, timestamp);
}

bool CWallet::ImportScriptPubKeys(const std::string& label, const std::set<CScript>& script_pub_keys, const bool have_solving_data, const bool apply_label, const int64_t timestamp)
{
    auto spk_man = GetLegacyScriptPubKeyMan();
    if (!spk_man) {
        return false;
    }
    LOCK(spk_man->cs_KeyStore);
    if (!spk_man->ImportScriptPubKeys(script_pub_keys, have_solving_data, timestamp)) {
        return false;
    }
    if (apply_label) {
        WalletBatch batch(GetDatabase());
        for (const CScript& script : script_pub_keys) {
            CTxDestination dest;
            ExtractDestination(script, dest);
            if (IsValidDestination(dest)) {
                SetAddressBookWithDB(batch, dest, label, "receive");
            }
        }
    }
    return true;
}

<<<<<<< HEAD
int64_t CalculateMaximumSignedTxSize(const CTransaction &tx, const CWallet *wallet, const CCoinControl* coin_control)
=======
// Returns pair of vsize and weight
std::pair<int64_t, int64_t> CalculateMaximumSignedTxSize(const CTransaction &tx, const CWallet *wallet, bool use_max_sig)
>>>>>>> a8b0892b
{
    std::vector<CTxOut> txouts;
    // Look up the inputs. The inputs are either in the wallet, or in coin_control.
    for (const CTxIn& input : tx.vin) {
        const auto mi = wallet->mapWallet.find(input.prevout.hash);
<<<<<<< HEAD
        if (mi != wallet->mapWallet.end()) {
            assert(input.prevout.n < mi->second.tx->vout.size());
            txouts.emplace_back(mi->second.tx->vout[input.prevout.n]);
        } else if (coin_control) {
            CTxOut txout;
            if (!coin_control->GetExternalOutput(input.prevout, txout)) {
                return -1;
            }
            txouts.emplace_back(txout);
        } else {
            return -1;
=======
        // Can not estimate size without knowing the input details
        if (mi == wallet->mapWallet.end()) {
            return std::make_pair(-1, -1);
>>>>>>> a8b0892b
        }
    }
    return CalculateMaximumSignedTxSize(tx, wallet, txouts, coin_control);
}

// txouts needs to be in the order of tx.vin
<<<<<<< HEAD
int64_t CalculateMaximumSignedTxSize(const CTransaction &tx, const CWallet *wallet, const std::vector<CTxOut>& txouts, const CCoinControl* coin_control)
{
    CMutableTransaction txNew(tx);
    if (!wallet->DummySignTx(txNew, txouts, coin_control)) {
        return -1;
=======
std::pair<int64_t, int64_t> CalculateMaximumSignedTxSize(const CTransaction &tx, const CWallet *wallet, const std::vector<CTxOut>& txouts, bool use_max_sig)
{
    CMutableTransaction txNew(tx);
    if (!wallet->DummySignTx(txNew, txouts, use_max_sig)) {
        return std::make_pair(-1, -1);
>>>>>>> a8b0892b
    }
    CTransaction ctx(txNew);
    int64_t vsize = GetVirtualTransactionSize(ctx);
    int64_t weight = GetTransactionWeight(ctx);
    return std::make_pair(vsize, weight);
}

int CalculateMaximumSignedInputSize(const CTxOut& txout, const SigningProvider* provider, bool use_max_sig) {
    CMutableTransaction txn;
    txn.vin.push_back(CTxIn(COutPoint()));
    if (!provider || !DummySignInput(provider, txn, 0, txout, use_max_sig)) {
        return -1;
    }
    return GetVirtualTransactionInputSize(CTransaction(txn));
}

int CalculateMaximumSignedInputSize(const CTxOut& txout, const CWallet* wallet, bool use_max_sig)
{
    std::unique_ptr<SigningProvider> provider = wallet->GetSolvingProvider(txout.scriptPubKey);
    return CalculateMaximumSignedInputSize(txout, provider.get(), use_max_sig);
}

void CWalletTx::GetAmounts(std::list<COutputEntry>& listReceived,
                           std::list<COutputEntry>& listSent, CAmount& nFee, const isminefilter& filter) const
{
    nFee = 0;
    listReceived.clear();
    listSent.clear();

    // Compute fee:
    CAmountMap mapDebit = GetDebit(filter);
    if (mapDebit > CAmountMap()) // debit>0 means we signed/sent this transaction
    {
        nFee = -GetFeeMap(*tx)[::policyAsset];
    }

    LOCK(pwallet->cs_wallet);
    // Sent/received.
    for (unsigned int i = 0; i < tx->vout.size(); ++i)
    {
        const CTxOut& txout = tx->vout[i];
        CAmount output_value = GetOutputValueOut(i);
        // Don't list unknown assets
        isminetype fIsMine = output_value != -1 ?  pwallet->IsMine(txout) : ISMINE_NO;
        // Only need to handle txouts if AT LEAST one of these is true:
        //   1) they debit from us (sent)
        //   2) the output is to us (received)
        if (mapDebit > CAmountMap())
        {
            // Don't report 'change' txouts
            if (pwallet->IsChange(txout))
                continue;
        }
        else if (!(fIsMine & filter))
            continue;

        // In either case, we need to get the destination address
        CTxDestination address;

        if (!ExtractDestination(txout.scriptPubKey, address) && !txout.scriptPubKey.IsUnspendable())
        {
            pwallet->WalletLogPrintf("CWalletTx::GetAmounts: Unknown transaction type found, txid %s\n",
                                    this->GetHash().ToString());
            address = CNoDestination();
        }

        COutputEntry output = {address, output_value, (int)i, GetOutputAsset(i), GetOutputAmountBlindingFactor(i), GetOutputAssetBlindingFactor(i)};

        // If we are debited by the transaction, add the output as a "sent" entry
        if (mapDebit > CAmountMap() && !txout.IsFee())
            listSent.push_back(output);

        // If we are receiving the output, add it as a "received" entry
        if (fIsMine & filter)
            listReceived.push_back(output);
    }

}

/**
 * Scan active chain for relevant transactions after importing keys. This should
 * be called whenever new keys are added to the wallet, with the oldest key
 * creation time.
 *
 * @return Earliest timestamp that could be successfully scanned from. Timestamp
 * returned will be higher than startTime if relevant blocks could not be read.
 */
int64_t CWallet::RescanFromTime(int64_t startTime, const WalletRescanReserver& reserver, bool update)
{
    // Find starting block. May be null if nCreateTime is greater than the
    // highest blockchain timestamp, in which case there is nothing that needs
    // to be scanned.
    int start_height = 0;
    uint256 start_block;
    bool start = chain().findFirstBlockWithTimeAndHeight(startTime - TIMESTAMP_WINDOW, 0, FoundBlock().hash(start_block).height(start_height));
    WalletLogPrintf("%s: Rescanning last %i blocks\n", __func__, start ? WITH_LOCK(cs_wallet, return GetLastBlockHeight()) - start_height + 1 : 0);

    if (start) {
        // TODO: this should take into account failure by ScanResult::USER_ABORT
        ScanResult result = ScanForWalletTransactions(start_block, start_height, {} /* max_height */, reserver, update);
        if (result.status == ScanResult::FAILURE) {
            int64_t time_max;
            CHECK_NONFATAL(chain().findBlock(result.last_failed_block, FoundBlock().maxTime(time_max)));
            return time_max + TIMESTAMP_WINDOW + 1;
        }
    }
    return startTime;
}

/**
 * Scan the block chain (starting in start_block) for transactions
 * from or to us. If fUpdate is true, found transactions that already
 * exist in the wallet will be updated.
 *
 * @param[in] start_block Scan starting block. If block is not on the active
 *                        chain, the scan will return SUCCESS immediately.
 * @param[in] start_height Height of start_block
 * @param[in] max_height  Optional max scanning height. If unset there is
 *                        no maximum and scanning can continue to the tip
 *
 * @return ScanResult returning scan information and indicating success or
 *         failure. Return status will be set to SUCCESS if scan was
 *         successful. FAILURE if a complete rescan was not possible (due to
 *         pruning or corruption). USER_ABORT if the rescan was aborted before
 *         it could complete.
 *
 * @pre Caller needs to make sure start_block (and the optional stop_block) are on
 * the main chain after to the addition of any new keys you want to detect
 * transactions for.
 */
CWallet::ScanResult CWallet::ScanForWalletTransactions(const uint256& start_block, int start_height, Optional<int> max_height, const WalletRescanReserver& reserver, bool fUpdate)
{
    int64_t nNow = GetTime();
    int64_t start_time = GetTimeMillis();

    assert(reserver.isReserved());

    uint256 block_hash = start_block;
    ScanResult result;

    WalletLogPrintf("Rescan started from block %s...\n", start_block.ToString());

    fAbortRescan = false;
    ShowProgress(strprintf("%s " + _("Rescanning...").translated, GetDisplayName()), 0); // show rescan progress in GUI as dialog or on splashscreen, if -rescan on startup
    uint256 tip_hash = WITH_LOCK(cs_wallet, return GetLastBlockHash());
    uint256 end_hash = tip_hash;
    if (max_height) chain().findAncestorByHeight(tip_hash, *max_height, FoundBlock().hash(end_hash));
    double progress_begin = chain().guessVerificationProgress(block_hash);
    double progress_end = chain().guessVerificationProgress(end_hash);
    double progress_current = progress_begin;
    int block_height = start_height;
    while (!fAbortRescan && !chain().shutdownRequested()) {
        if (progress_end - progress_begin > 0.0) {
            m_scanning_progress = (progress_current - progress_begin) / (progress_end - progress_begin);
        } else { // avoid divide-by-zero for single block scan range (i.e. start and stop hashes are equal)
            m_scanning_progress = 0;
        }
        if (block_height % 100 == 0 && progress_end - progress_begin > 0.0) {
            ShowProgress(strprintf("%s " + _("Rescanning...").translated, GetDisplayName()), std::max(1, std::min(99, (int)(m_scanning_progress * 100))));
        }
        if (GetTime() >= nNow + 60) {
            nNow = GetTime();
            WalletLogPrintf("Still rescanning. At block %d. Progress=%f\n", block_height, progress_current);
        }

        // Read block data
        CBlock block;
        chain().findBlock(block_hash, FoundBlock().data(block));

        // Find next block separately from reading data above, because reading
        // is slow and there might be a reorg while it is read.
        bool block_still_active = false;
        bool next_block = false;
        uint256 next_block_hash;
        chain().findBlock(block_hash, FoundBlock().inActiveChain(block_still_active).nextBlock(FoundBlock().inActiveChain(next_block).hash(next_block_hash)));

        if (!block.IsNull()) {
            LOCK(cs_wallet);
            if (!block_still_active) {
                // Abort scan if current block is no longer active, to prevent
                // marking transactions as coming from the wrong block.
                result.last_failed_block = block_hash;
                result.status = ScanResult::FAILURE;
                break;
            }
            for (size_t posInBlock = 0; posInBlock < block.vtx.size(); ++posInBlock) {
                SyncTransaction(block.vtx[posInBlock], {CWalletTx::Status::CONFIRMED, block_height, block_hash, (int)posInBlock}, fUpdate);
            }
            // scan succeeded, record block as most recent successfully scanned
            result.last_scanned_block = block_hash;
            result.last_scanned_height = block_height;
        } else {
            // could not scan block, keep scanning but record this block as the most recent failure
            result.last_failed_block = block_hash;
            result.status = ScanResult::FAILURE;
        }
        if (max_height && block_height >= *max_height) {
            break;
        }
        {
            if (!next_block) {
                // break successfully when rescan has reached the tip, or
                // previous block is no longer on the chain due to a reorg
                break;
            }

            // increment block and verification progress
            block_hash = next_block_hash;
            ++block_height;
            progress_current = chain().guessVerificationProgress(block_hash);

            // handle updated tip hash
            const uint256 prev_tip_hash = tip_hash;
            tip_hash = WITH_LOCK(cs_wallet, return GetLastBlockHash());
            if (!max_height && prev_tip_hash != tip_hash) {
                // in case the tip has changed, update progress max
                progress_end = chain().guessVerificationProgress(tip_hash);
            }
        }
    }
    ShowProgress(strprintf("%s " + _("Rescanning...").translated, GetDisplayName()), 100); // hide progress dialog in GUI
    if (block_height && fAbortRescan) {
        WalletLogPrintf("Rescan aborted at block %d. Progress=%f\n", block_height, progress_current);
        result.status = ScanResult::USER_ABORT;
    } else if (block_height && chain().shutdownRequested()) {
        WalletLogPrintf("Rescan interrupted by shutdown request at block %d. Progress=%f\n", block_height, progress_current);
        result.status = ScanResult::USER_ABORT;
    } else {
        WalletLogPrintf("Rescan completed in %15dms\n", GetTimeMillis() - start_time);
    }
    return result;
}

void CWallet::ReacceptWalletTransactions()
{
    // If transactions aren't being broadcasted, don't let them into local mempool either
    if (!fBroadcastTransactions)
        return;
    std::map<int64_t, CWalletTx*> mapSorted;

    // Sort pending wallet transactions based on their initial wallet insertion order
    for (std::pair<const uint256, CWalletTx>& item : mapWallet) {
        const uint256& wtxid = item.first;
        CWalletTx& wtx = item.second;
        assert(wtx.GetHash() == wtxid);

        int nDepth = wtx.GetDepthInMainChain();

        if (!wtx.IsCoinBase() && (nDepth == 0 && !wtx.isAbandoned())) {
            mapSorted.insert(std::make_pair(wtx.nOrderPos, &wtx));
        }
    }

    // Try to add wallet transactions to memory pool
    for (const std::pair<const int64_t, CWalletTx*>& item : mapSorted) {
        CWalletTx& wtx = *(item.second);
        std::string unused_err_string;
        wtx.SubmitMemoryPoolAndRelay(unused_err_string, false);
    }
}

bool CWalletTx::SubmitMemoryPoolAndRelay(std::string& err_string, bool relay)
{
    // Can't relay if wallet is not broadcasting
    if (!pwallet->GetBroadcastTransactions()) return false;
    // Don't relay abandoned transactions
    if (isAbandoned()) return false;
    // Don't try to submit coinbase transactions. These would fail anyway but would
    // cause log spam.
    if (IsCoinBase()) return false;
    // Don't try to submit conflicted or confirmed transactions.
    if (GetDepthInMainChain() != 0) return false;

    // Submit transaction to mempool for relay
    pwallet->WalletLogPrintf("Submitting wtx %s to mempool for relay\n", GetHash().ToString());
    // We must set fInMempool here - while it will be re-set to true by the
    // entered-mempool callback, if we did not there would be a race where a
    // user could call sendmoney in a loop and hit spurious out of funds errors
    // because we think that this newly generated transaction's change is
    // unavailable as we're not yet aware that it is in the mempool.
    //
    // Irrespective of the failure reason, un-marking fInMempool
    // out-of-order is incorrect - it should be unmarked when
    // TransactionRemovedFromMempool fires.
    bool ret = pwallet->chain().broadcastTransaction(tx, pwallet->m_default_max_tx_fee, relay, err_string);
    fInMempool |= ret;
    return ret;
}

std::set<uint256> CWalletTx::GetConflicts() const
{
    std::set<uint256> result;
    if (pwallet != nullptr)
    {
        uint256 myHash = GetHash();
        result = pwallet->GetConflicts(myHash);
        result.erase(myHash);
    }
    return result;
}

CAmountMap CWalletTx::GetCachableAmount(AmountType type, const isminefilter& filter, bool recalculate) const
{
    auto& amount = m_amounts[type];
    if (recalculate || !amount.m_cached[filter]) {
        amount.Set(filter, type == DEBIT ? pwallet->GetDebit(*tx, filter) : pwallet->GetCredit(*this, filter));
        m_is_cache_empty = false;
    }
    return amount.m_value[filter];
}

CAmountMap CWalletTx::GetDebit(const isminefilter& filter) const
{
    if (tx->vin.empty())
        return CAmountMap();

    CAmountMap debit;
    if (filter & ISMINE_SPENDABLE) {
        debit += GetCachableAmount(DEBIT, ISMINE_SPENDABLE);
    }
    if (filter & ISMINE_WATCH_ONLY) {
        debit += GetCachableAmount(DEBIT, ISMINE_WATCH_ONLY);
    }
    return debit;
}

CAmountMap CWalletTx::GetCredit(const isminefilter& filter) const
{
    // Must wait until coinbase is safely deep enough in the chain before valuing it
    if (IsImmatureCoinBase())
        return CAmountMap();

    CAmountMap credit;
    if (filter & ISMINE_SPENDABLE) {
        // GetBalance can assume transactions in mapWallet won't change
        credit += GetCachableAmount(CREDIT, ISMINE_SPENDABLE);
    }
    if (filter & ISMINE_WATCH_ONLY) {
        credit += GetCachableAmount(CREDIT, ISMINE_WATCH_ONLY);
    }
    return credit;
}

CAmountMap CWalletTx::GetImmatureCredit(bool fUseCache) const
{
    if (IsImmatureCoinBase() && IsInMainChain()) {
        return GetCachableAmount(IMMATURE_CREDIT, ISMINE_SPENDABLE, !fUseCache);
    }

    return CAmountMap();
}

CAmountMap CWalletTx::GetAvailableCredit(bool fUseCache, const isminefilter& filter) const
{
    if (pwallet == nullptr)
        return CAmountMap();

    // Avoid caching ismine for NO or ALL cases (could remove this check and simplify in the future).
    bool allow_cache = (filter & ISMINE_ALL) && (filter & ISMINE_ALL) != ISMINE_ALL;

    // Must wait until coinbase is safely deep enough in the chain before valuing it
    if (IsImmatureCoinBase())
        return CAmountMap();

    if (fUseCache && allow_cache && m_amounts[AVAILABLE_CREDIT].m_cached[filter]) {
        return m_amounts[AVAILABLE_CREDIT].m_value[filter];
    }

    bool allow_used_addresses = (filter & ISMINE_USED) || !pwallet->IsWalletFlagSet(WALLET_FLAG_AVOID_REUSE);
    CAmountMap nCredit;
    uint256 hashTx = GetHash();
    for (unsigned int i = 0; i < tx->vout.size(); i++)
    {
        if (!pwallet->IsSpent(hashTx, i) && (allow_used_addresses || !pwallet->IsSpentKey(hashTx, i))) {
            if (pwallet->IsMine(tx->vout[i]) & filter) {
                CAmount credit = std::max<CAmount>(0, GetOutputValueOut(i));
                if (!MoneyRange(credit))
                    throw std::runtime_error(std::string(__func__) + ": value out of range");

                nCredit[GetOutputAsset(i)] += std::max<CAmount>(0, GetOutputValueOut(i));
                if (!MoneyRange(nCredit))
                    throw std::runtime_error(std::string(__func__) + ": value out of range");
            }
        }
    }

    if (allow_cache) {
        m_amounts[AVAILABLE_CREDIT].Set(filter, nCredit);
        m_is_cache_empty = false;
    }

    return nCredit;
}

CAmountMap CWalletTx::GetImmatureWatchOnlyCredit(const bool fUseCache) const
{
    if (IsImmatureCoinBase() && IsInMainChain()) {
        return GetCachableAmount(IMMATURE_CREDIT, ISMINE_WATCH_ONLY, !fUseCache);
    }

    return CAmountMap();
}

CAmountMap CWalletTx::GetChange() const
{
    if (fChangeCached)
        return nChangeCached;
    nChangeCached = pwallet->GetChange(*this);
    fChangeCached = true;
    return nChangeCached;
}

bool CWalletTx::InMempool() const
{
    return fInMempool;
}

bool CWalletTx::IsTrusted() const
{
    std::set<uint256> trusted_parents;
    LOCK(pwallet->cs_wallet);
    return pwallet->IsTrusted(*this, trusted_parents);
}

bool CWallet::IsTrusted(const CWalletTx& wtx, std::set<uint256>& trusted_parents) const
{
    AssertLockHeld(cs_wallet);
    // Quick answer in most cases
    if (!chain().checkFinalTx(*wtx.tx)) return false;
    int nDepth = wtx.GetDepthInMainChain();
    if (nDepth >= 1) return true;
    if (nDepth < 0) return false;
    // using wtx's cached debit
    if (!m_spend_zero_conf_change || !wtx.IsFromMe(ISMINE_ALL)) return false;

    // Don't trust unconfirmed transactions from us unless they are in the mempool.
    if (!wtx.InMempool()) return false;

    // Trusted if all inputs are from us and are in the mempool:
    for (const CTxIn& txin : wtx.tx->vin)
    {
        // Transactions not sent by us: not trusted
        const CWalletTx* parent = GetWalletTx(txin.prevout.hash);
        if (parent == nullptr) return false;
        const CTxOut& parentOut = parent->tx->vout[txin.prevout.n];
        // Check that this specific input being spent is trusted
        if (IsMine(parentOut) != ISMINE_SPENDABLE) return false;
        // If we've already trusted this parent, continue
        if (trusted_parents.count(parent->GetHash())) continue;
        // Recurse to check that the parent is also trusted
        if (!IsTrusted(*parent, trusted_parents)) return false;
        trusted_parents.insert(parent->GetHash());
    }
    return true;
}

bool CWalletTx::IsEquivalentTo(const CWalletTx& _tx) const
{
        CMutableTransaction tx1 {*this->tx};
        CMutableTransaction tx2 {*_tx.tx};
        for (auto& txin : tx1.vin) txin.scriptSig = CScript();
        for (auto& txin : tx2.vin) txin.scriptSig = CScript();
        return CTransaction(tx1) == CTransaction(tx2);
}

CAmountMap CWalletTx::GetIssuanceAssets(unsigned int input_index) const {
    CAmountMap ret;
    CAsset asset, token;
    GetIssuanceAssets(input_index, &asset, &token);
    if (!asset.IsNull()) {
        ret[asset] = GetIssuanceAmount(input_index, false);
    }
    if (!token.IsNull()) {
        ret[token] = GetIssuanceAmount(input_index, true);
    }
    return ret;
}

// Rebroadcast transactions from the wallet. We do this on a random timer
// to slightly obfuscate which transactions come from our wallet.
//
// Ideally, we'd only resend transactions that we think should have been
// mined in the most recent block. Any transaction that wasn't in the top
// blockweight of transactions in the mempool shouldn't have been mined,
// and so is probably just sitting in the mempool waiting to be confirmed.
// Rebroadcasting does nothing to speed up confirmation and only damages
// privacy.
void CWallet::ResendWalletTransactions()
{
    // During reindex, importing and IBD, old wallet transactions become
    // unconfirmed. Don't resend them as that would spam other nodes.
    if (!chain().isReadyToBroadcast()) return;

    // Do this infrequently and randomly to avoid giving away
    // that these are our transactions.
    if (GetTime() < nNextResend || !fBroadcastTransactions) return;
    bool fFirst = (nNextResend == 0);
    // resend 12-36 hours from now, ~1 day on average.
    nNextResend = GetTime() + (12 * 60 * 60) + GetRand(24 * 60 * 60);
    if (fFirst) return;

    int submitted_tx_count = 0;

    { // cs_wallet scope
        LOCK(cs_wallet);

        // Relay transactions
        for (std::pair<const uint256, CWalletTx>& item : mapWallet) {
            CWalletTx& wtx = item.second;
            // Attempt to rebroadcast all txes more than 5 minutes older than
            // the last block. SubmitMemoryPoolAndRelay() will not rebroadcast
            // any confirmed or conflicting txs.
            if (wtx.nTimeReceived > m_best_block_time - 5 * 60) continue;
            std::string unused_err_string;
            if (wtx.SubmitMemoryPoolAndRelay(unused_err_string, true)) ++submitted_tx_count;
        }
    } // cs_wallet

    if (submitted_tx_count > 0) {
        WalletLogPrintf("%s: resubmit %u unconfirmed transactions\n", __func__, submitted_tx_count);
    }
}

/** @} */ // end of mapWallet

void MaybeResendWalletTxs()
{
    for (const std::shared_ptr<CWallet>& pwallet : GetWallets()) {
        pwallet->ResendWalletTransactions();
    }
}


/** @defgroup Actions
 *
 * @{
 */


CWallet::Balance CWallet::GetBalance(const int min_depth, bool avoid_reuse) const
{
    Balance ret;
    isminefilter reuse_filter = avoid_reuse ? ISMINE_NO : ISMINE_USED;
    {
        LOCK(cs_wallet);
        std::set<uint256> trusted_parents;
        for (const auto& entry : mapWallet)
        {
            const CWalletTx& wtx = entry.second;
            const bool is_trusted{IsTrusted(wtx, trusted_parents)};
            const int tx_depth{wtx.GetDepthInMainChain()};
            const CAmountMap tx_credit_mine{wtx.GetAvailableCredit(/* fUseCache */ true, ISMINE_SPENDABLE | reuse_filter)};
            const CAmountMap tx_credit_watchonly{wtx.GetAvailableCredit(/* fUseCache */ true, ISMINE_WATCH_ONLY | reuse_filter)};
            if (is_trusted && tx_depth >= min_depth) {
                ret.m_mine_trusted += tx_credit_mine;
                ret.m_watchonly_trusted += tx_credit_watchonly;
            }
            if (!is_trusted && tx_depth == 0 && wtx.InMempool()) {
                ret.m_mine_untrusted_pending += tx_credit_mine;
                ret.m_watchonly_untrusted_pending += tx_credit_watchonly;
            }
            ret.m_mine_immature += wtx.GetImmatureCredit();
            ret.m_watchonly_immature += wtx.GetImmatureWatchOnlyCredit();
        }
    }
    return ret;
}

CAmountMap CWallet::GetAvailableBalance(const CCoinControl* coinControl) const
{
    LOCK(cs_wallet);

    CAmountMap balance;
    std::vector<COutput> vCoins;
    AvailableCoins(vCoins, true, coinControl);
    for (const COutput& out : vCoins) {
        if (out.fSpendable) {
            CAmount amt = out.tx->GetOutputValueOut(out.i);
            if (amt < 0) {
                continue;
            }
            balance[out.tx->GetOutputAsset(out.i)] += amt;
        }
    }
    return balance;
}

void CWallet::AvailableCoins(std::vector<COutput> &vCoins, bool fOnlySafe, const CCoinControl *coinControl, const CAmount &nMinimumAmount, const CAmount &nMaximumAmount, const CAmount &nMinimumSumAmount, const uint64_t nMaximumCount, const CAsset* asset_filter) const
{
    AssertLockHeld(cs_wallet);

    vCoins.clear();
    CAmount nTotal = 0;
    // Either the WALLET_FLAG_AVOID_REUSE flag is not set (in which case we always allow), or we default to avoiding, and only in the case where
    // a coin control object is provided, and has the avoid address reuse flag set to false, do we allow already used addresses
    bool allow_used_addresses = !IsWalletFlagSet(WALLET_FLAG_AVOID_REUSE) || (coinControl && !coinControl->m_avoid_address_reuse);
    const int min_depth = {coinControl ? coinControl->m_min_depth : DEFAULT_MIN_DEPTH};
    const int max_depth = {coinControl ? coinControl->m_max_depth : DEFAULT_MAX_DEPTH};

    std::set<uint256> trusted_parents;
    for (const auto& entry : mapWallet)
    {
        const uint256& wtxid = entry.first;
        const CWalletTx& wtx = entry.second;

        if (!chain().checkFinalTx(*wtx.tx)) {
            continue;
        }

        if (wtx.IsImmatureCoinBase())
            continue;

        int nDepth = wtx.GetDepthInMainChain();
        if (nDepth < 0)
            continue;

        // We should not consider coins which aren't at least in our mempool
        // It's possible for these to be conflicted via ancestors which we may never be able to detect
        if (nDepth == 0 && !wtx.InMempool())
            continue;

        bool safeTx = IsTrusted(wtx, trusted_parents);

        // We should not consider coins from transactions that are replacing
        // other transactions.
        //
        // Example: There is a transaction A which is replaced by bumpfee
        // transaction B. In this case, we want to prevent creation of
        // a transaction B' which spends an output of B.
        //
        // Reason: If transaction A were initially confirmed, transactions B
        // and B' would no longer be valid, so the user would have to create
        // a new transaction C to replace B'. However, in the case of a
        // one-block reorg, transactions B' and C might BOTH be accepted,
        // when the user only wanted one of them. Specifically, there could
        // be a 1-block reorg away from the chain where transactions A and C
        // were accepted to another chain where B, B', and C were all
        // accepted.
        if (nDepth == 0 && wtx.mapValue.count("replaces_txid")) {
            safeTx = false;
        }

        // Similarly, we should not consider coins from transactions that
        // have been replaced. In the example above, we would want to prevent
        // creation of a transaction A' spending an output of A, because if
        // transaction B were initially confirmed, conflicting with A and
        // A', we wouldn't want to the user to create a transaction D
        // intending to replace A', but potentially resulting in a scenario
        // where A, A', and D could all be accepted (instead of just B and
        // D, or just A and A' like the user would want).
        if (nDepth == 0 && wtx.mapValue.count("replaced_by_txid")) {
            safeTx = false;
        }

        if (fOnlySafe && !safeTx) {
            continue;
        }

        if (nDepth < min_depth || nDepth > max_depth) {
            continue;
        }

        for (unsigned int i = 0; i < wtx.tx->vout.size(); i++) {
            // Only consider selected coins if add_inputs is false
            if (coinControl && !coinControl->m_add_inputs && !coinControl->IsSelected(COutPoint(entry.first, i))) {
                continue;
            }

            CAmount outValue = wtx.GetOutputValueOut(i);
            CAsset asset = wtx.GetOutputAsset(i);
            if (asset_filter && asset != *asset_filter) {
                continue;
            }
            if (outValue < nMinimumAmount || outValue > nMaximumAmount)
                continue;

            if (coinControl && coinControl->HasSelected() && !coinControl->fAllowOtherInputs && !coinControl->IsSelected(COutPoint(entry.first, i)))
                continue;

            if (IsLockedCoin(entry.first, i))
                continue;

            if (IsSpent(wtxid, i))
                continue;

            isminetype mine = IsMine(wtx.tx->vout[i]);

            if (mine == ISMINE_NO) {
                continue;
            }

            if (!allow_used_addresses && IsSpentKey(wtxid, i)) {
                continue;
            }

            std::unique_ptr<SigningProvider> provider = GetSolvingProvider(wtx.tx->vout[i].scriptPubKey);

            bool solvable = provider ? IsSolvable(*provider, wtx.tx->vout[i].scriptPubKey) : false;
            bool spendable = ((mine & ISMINE_SPENDABLE) != ISMINE_NO) || (((mine & ISMINE_WATCH_ONLY) != ISMINE_NO) && (coinControl && coinControl->fAllowWatchOnly && solvable));

            vCoins.push_back(COutput(&wtx, i, nDepth, spendable, solvable, safeTx, (coinControl && coinControl->fAllowWatchOnly)));

            // Checks the sum amount of all UTXO's.
            if (nMinimumSumAmount != MAX_MONEY) {
                nTotal += outValue;

                if (nTotal >= nMinimumSumAmount) {
                    return;
                }
            }

            // Checks the maximum number of UTXO's.
            if (nMaximumCount > 0 && vCoins.size() >= nMaximumCount) {
                return;
            }
        }
    }
}

std::map<CTxDestination, std::vector<COutput>> CWallet::ListCoins() const
{
    AssertLockHeld(cs_wallet);

    std::map<CTxDestination, std::vector<COutput>> result;
    std::vector<COutput> availableCoins;

    AvailableCoins(availableCoins);

    for (const COutput& coin : availableCoins) {
        CTxDestination address;
        if ((coin.fSpendable || (IsWalletFlagSet(WALLET_FLAG_DISABLE_PRIVATE_KEYS) && coin.fSolvable)) &&
            ExtractDestination(FindNonChangeParentOutput(*coin.tx->tx, coin.i).scriptPubKey, address)) {
            result[address].emplace_back(std::move(coin));
        }
    }

    std::vector<COutPoint> lockedCoins;
    ListLockedCoins(lockedCoins);
    // Include watch-only for LegacyScriptPubKeyMan wallets without private keys
    const bool include_watch_only = GetLegacyScriptPubKeyMan() && IsWalletFlagSet(WALLET_FLAG_DISABLE_PRIVATE_KEYS);
    const isminetype is_mine_filter = include_watch_only ? ISMINE_WATCH_ONLY : ISMINE_SPENDABLE;
    for (const COutPoint& output : lockedCoins) {
        auto it = mapWallet.find(output.hash);
        if (it != mapWallet.end()) {
            int depth = it->second.GetDepthInMainChain();
            if (depth >= 0 && output.n < it->second.tx->vout.size() &&
                IsMine(it->second.tx->vout[output.n]) == is_mine_filter
            ) {
                CTxDestination address;
                if (ExtractDestination(FindNonChangeParentOutput(*it->second.tx, output.n).scriptPubKey, address)) {
                    result[address].emplace_back(
                        &it->second, output.n, depth, true /* spendable */, true /* solvable */, false /* safe */);
                }
            }
        }
    }

    return result;
}

const CTxOut& CWallet::FindNonChangeParentOutput(const CTransaction& tx, int output) const
{
    AssertLockHeld(cs_wallet);
    const CTransaction* ptx = &tx;
    int n = output;
    while (IsChange(ptx->vout[n]) && ptx->vin.size() > 0) {
        const COutPoint& prevout = ptx->vin[0].prevout;
        auto it = mapWallet.find(prevout.hash);
        if (it == mapWallet.end() || it->second.tx->vout.size() <= prevout.n ||
            !IsMine(it->second.tx->vout[prevout.n])) {
            break;
        }
        ptx = it->second.tx.get();
        n = prevout.n;
    }
    return ptx->vout[n];
}

bool CWallet::SelectCoinsMinConf(const CAmountMap& mapTargetValue, const CoinEligibilityFilter& eligibility_filter, std::vector<COutput> coins,
                                 std::set<CInputCoin>& setCoinsRet, CAmountMap& mapValueRet, const CoinSelectionParams& coin_selection_params, bool& bnb_used) const
{
    setCoinsRet.clear();
    mapValueRet.clear();

    if (coin_selection_params.use_bnb && mapTargetValue.size() == 1) {
        // Get long term estimate
        FeeCalculation feeCalc;
        CCoinControl temp;
        temp.m_confirm_target = 1008;
        CFeeRate long_term_feerate = GetMinimumFeeRate(*this, temp, &feeCalc);

        // Get the feerate for effective value.
        // When subtracting the fee from the outputs, we want the effective feerate to be 0
        CFeeRate effective_feerate{0};
        if (!coin_selection_params.m_subtract_fee_outputs) {
            effective_feerate = coin_selection_params.effective_fee;
        }

        std::vector<OutputGroup> groups = GroupOutputs(coins, !coin_selection_params.m_avoid_partial_spends, effective_feerate, long_term_feerate, eligibility_filter, true /* positive_only */);

        // ELEMENTS:
        CAsset asset = mapTargetValue.begin()->first;
        CAmount nTargetValue = mapTargetValue.begin()->second;
        // Get output groups that only contain this asset.
        std::vector<OutputGroup> asset_groups;
        for (OutputGroup g : groups) {
            bool add = true;
            for (CInputCoin c : g.m_outputs) {
                if (c.asset != asset) {
                    add = false;
                    break;
                }
            }

            if (add) {
                asset_groups.push_back(g);
            }
        }
        // END ELEMENTS

        // Calculate cost of change
        CAmount cost_of_change = GetDiscardRate(*this).GetFee(coin_selection_params.change_spend_size) + coin_selection_params.effective_fee.GetFee(coin_selection_params.change_output_size);

        // Calculate the fees for things that aren't inputs
        CAmount not_input_fees = coin_selection_params.effective_fee.GetFee(coin_selection_params.tx_noinputs_size);
        bnb_used = true;
        CAmount nValueRet;
        bool ret = SelectCoinsBnB(groups, nTargetValue, cost_of_change, setCoinsRet, nValueRet, not_input_fees);
        mapValueRet[asset] = nValueRet;
        return ret;
    } else {
        std::vector<OutputGroup> groups = GroupOutputs(coins, !coin_selection_params.m_avoid_partial_spends, CFeeRate(0), CFeeRate(0), eligibility_filter, false /* positive_only */);

        bnb_used = false;
        return KnapsackSolver(mapTargetValue, groups, setCoinsRet, mapValueRet);
    }
}

bool CWallet::SelectCoins(const std::vector<COutput>& vAvailableCoins, const CAmountMap& mapTargetValue, std::set<CInputCoin>& setCoinsRet, CAmountMap& mapValueRet, const CCoinControl& coin_control, CoinSelectionParams& coin_selection_params, bool& bnb_used) const
{
    AssertLockHeld(cs_wallet); // mapWallet
    std::vector<COutput> vCoins(vAvailableCoins);
    CAmountMap value_to_select = mapTargetValue;

    // Default to bnb was not used. If we use it, we set it later
    bnb_used = false;

    // coin control -> return all selected outputs (we want all selected to go into the transaction for sure)
    if (coin_control.HasSelected() && !coin_control.fAllowOtherInputs)
    {
        for (const COutput& out : vCoins)
        {
            if (!out.fSpendable)
                 continue;

            CAmount amt = out.tx->GetOutputValueOut(out.i);
            if (amt < 0) {
                continue;
            }
            mapValueRet[out.tx->GetOutputAsset(out.i)] += amt;
            setCoinsRet.insert(out.GetInputCoin());
        }
        return (mapValueRet >= mapTargetValue);
    }

    // calculate value from preset inputs and store them
    std::set<CInputCoin> setPresetCoins;
    CAmountMap mapValueFromPresetInputs;

    std::vector<COutPoint> vPresetInputs;
    coin_control.ListSelected(vPresetInputs);
    for (const COutPoint& outpoint : vPresetInputs)
    {
        std::map<uint256, CWalletTx>::const_iterator it = mapWallet.find(outpoint.hash);
        // ELEMENTS: this code pulled from unmerged Core PR #17211
        int input_bytes = -1;
        CTxOut txout;
        CInputCoin coin(outpoint, txout, 0); // dummy initialization
        if (it != mapWallet.end()) {
            const CWalletTx& wtx = it->second;
            // Clearly invalid input, fail
            if (wtx.tx->vout.size() <= outpoint.n) {
                return false;
            }
            // Just to calculate the marginal byte size
            if (wtx.GetOutputValueOut(outpoint.n) < 0) {
                continue;
            }
            input_bytes = wtx.GetSpendSize(outpoint.n, false);
            txout = wtx.tx->vout[outpoint.n];
            // ELEMENTS: must assign coin from wtx if we can, so the wallet
            //  can look up any confidential amounts/assets
            coin = CInputCoin(&wtx, outpoint.n, input_bytes);
        }
        if (input_bytes == -1) {
            // The input is external. We either did not find the tx in mapWallet, or we did but couldn't compute the input size with wallet data
            if (!coin_control.GetExternalOutput(outpoint, txout)) {
                // Not ours, and we don't have solving data.
                return false;
            }
            input_bytes = CalculateMaximumSignedInputSize(txout, &coin_control.m_external_provider, /* use_max_sig */ true);
            // ELEMENTS: one more try to get a signed input size: for pegins,
            //  the outpoint is provided as external data but the information
            //  needed to spend is in the wallet (not the external provider,
            //  as the user is expecting the wallet to remember this information
            //  after they called getpeginaddress). So try estimating size with
            //  the wallet rather than the external provider.
            if (input_bytes == -1) {
                input_bytes = CalculateMaximumSignedInputSize(txout, this, /* use_max_sig */ true);
            }
            if (!txout.nValue.IsExplicit() || !txout.nAsset.IsExplicit()) {
                return false; // We can't get its value, so abort
            }
            coin = CInputCoin(outpoint, txout, input_bytes);
        }

        mapValueFromPresetInputs[coin.asset] += coin.value;
        if (coin.m_input_bytes <= 0) {
            // ELEMENTS: if we're here we can't compute the coin's effective value. At
            //  this point in the rebase this is only used for BnB, and our functional
            //  tests expect the user to get a "missing data" error rather than an
            //  "insufficient funds" error, which means we need some way to make
            //  SelectCoins pass. So rather than "return false;" as in upstream we
            //  just turn off bnb and keep going.
            coin_selection_params.use_bnb = false;
            coin.m_input_bytes = 0;
        }
        coin.effective_value = coin.value - coin_selection_params.effective_fee.GetFee(coin.m_input_bytes);
        if (coin_selection_params.use_bnb) {
            value_to_select[coin.asset] -= coin.effective_value;
        } else {
            value_to_select[coin.asset] -= coin.value;
        }
        setPresetCoins.insert(coin);
    }

    // remove preset inputs from vCoins
    for (std::vector<COutput>::iterator it = vCoins.begin(); it != vCoins.end() && coin_control.HasSelected();)
    {
        if (setPresetCoins.count(it->GetInputCoin()))
            it = vCoins.erase(it);
        else
            ++it;
    }

    unsigned int limit_ancestor_count = 0;
    unsigned int limit_descendant_count = 0;
    chain().getPackageLimits(limit_ancestor_count, limit_descendant_count);
    size_t max_ancestors = (size_t)std::max<int64_t>(1, limit_ancestor_count);
    size_t max_descendants = (size_t)std::max<int64_t>(1, limit_descendant_count);
    bool fRejectLongChains = gArgs.GetBoolArg("-walletrejectlongchains", DEFAULT_WALLET_REJECT_LONG_CHAINS);

    // ELEMENTS: filter coins for assets we are interested in; always keep policyAsset for fees
    for (std::vector<COutput>::iterator it = vCoins.begin(); it != vCoins.end() && coin_control.HasSelected();) {
        CAsset asset = it->GetInputCoin().asset;
        if (asset != ::policyAsset && mapTargetValue.find(asset) == mapTargetValue.end()) {
            it = vCoins.erase(it);
        } else {
            ++it;
        }
    }

    // form groups from remaining coins; note that preset coins will not
    // automatically have their associated (same address) coins included
    if (coin_control.m_avoid_partial_spends && vCoins.size() > OUTPUT_GROUP_MAX_ENTRIES) {
        // Cases where we have 11+ outputs all pointing to the same destination may result in
        // privacy leaks as they will potentially be deterministically sorted. We solve that by
        // explicitly shuffling the outputs before processing
        Shuffle(vCoins.begin(), vCoins.end(), FastRandomContext());
    }

    // We will have to do coin selection on the difference between the target and the provided values.
    // If value_to_select <= 0 for all asset types, we are done; but unlike in Bitcoin, this may be
    // true for some assets whlie being false for others. So clear all the "completed" assets out
    // of value_to_select before calling SelectCoinsMinConf.
    for (CAmountMap::const_iterator it = value_to_select.begin(); it != value_to_select.end();) {
        if (it->second <= 0) {
            it = value_to_select.erase(it);
        } else {
            ++it;
        }
    }

    bool res = value_to_select.empty() ||
        SelectCoinsMinConf(value_to_select, CoinEligibilityFilter(1, 6, 0), vCoins, setCoinsRet, mapValueRet, coin_selection_params, bnb_used) ||
        SelectCoinsMinConf(value_to_select, CoinEligibilityFilter(1, 1, 0), vCoins, setCoinsRet, mapValueRet, coin_selection_params, bnb_used) ||
        (m_spend_zero_conf_change && SelectCoinsMinConf(value_to_select, CoinEligibilityFilter(0, 1, 2), vCoins, setCoinsRet, mapValueRet, coin_selection_params, bnb_used)) ||
        (m_spend_zero_conf_change && SelectCoinsMinConf(value_to_select, CoinEligibilityFilter(0, 1, std::min((size_t)4, max_ancestors/3), std::min((size_t)4, max_descendants/3)), vCoins, setCoinsRet, mapValueRet, coin_selection_params, bnb_used)) ||
        (m_spend_zero_conf_change && SelectCoinsMinConf(value_to_select, CoinEligibilityFilter(0, 1, max_ancestors/2, max_descendants/2), vCoins, setCoinsRet, mapValueRet, coin_selection_params, bnb_used)) ||
        (m_spend_zero_conf_change && SelectCoinsMinConf(value_to_select, CoinEligibilityFilter(0, 1, max_ancestors-1, max_descendants-1, true /* include_partial_groups */), vCoins, setCoinsRet, mapValueRet, coin_selection_params, bnb_used)) ||
        (m_spend_zero_conf_change && !fRejectLongChains && SelectCoinsMinConf(value_to_select, CoinEligibilityFilter(0, 1, std::numeric_limits<uint64_t>::max(), std::numeric_limits<uint64_t>::max(), true /* include_partial_groups */), vCoins, setCoinsRet, mapValueRet, coin_selection_params, bnb_used));

    // because SelectCoinsMinConf clears the setCoinsRet, we now add the possible inputs to the coinset
    util::insert(setCoinsRet, setPresetCoins);

    // add preset inputs to the total value selected
    mapValueRet += mapValueFromPresetInputs;

    return res;
}

bool CWallet::SignTransaction(CMutableTransaction& tx) const
{
    AssertLockHeld(cs_wallet);

    // Build coins map
    std::map<COutPoint, Coin> coins;
    for (auto& input : tx.vin) {
        std::map<uint256, CWalletTx>::const_iterator mi = mapWallet.find(input.prevout.hash);
        if(mi == mapWallet.end() || input.prevout.n >= mi->second.tx->vout.size()) {
            return false;
        }
        const CWalletTx& wtx = mi->second;
        coins[input.prevout] = Coin(wtx.tx->vout[input.prevout.n], wtx.m_confirm.block_height, wtx.IsCoinBase());
    }
    std::map<int, std::string> input_errors;
    return SignTransaction(tx, coins, SIGHASH_ALL, input_errors);
}

bool CWallet::SignTransaction(CMutableTransaction& tx, const std::map<COutPoint, Coin>& coins, int sighash, std::map<int, std::string>& input_errors) const
{
    // Try to sign with all ScriptPubKeyMans
    tx.witness.vtxinwit.resize(tx.vin.size());
    for (ScriptPubKeyMan* spk_man : GetAllScriptPubKeyMans()) {
        // spk_man->SignTransaction will return true if the transaction is complete,
        // so we can exit early and return true if that happens
        if (spk_man->SignTransaction(tx, coins, sighash, input_errors)) {
            return true;
        }
    }

    // At this point, one input was not fully signed otherwise we would have exited already
    return false;
}

// ELEMENTS: split FillPSBT into FillPSBData and SignPSBT
TransactionError CWallet::FillPSBTData(PartiallySignedTransaction& psbtx, bool bip32derivs) const
{
    LOCK(cs_wallet);

    // Get all of the previous transactions
    for (unsigned int i = 0; i < psbtx.tx->vin.size(); ++i) {
        const CTxIn& txin = psbtx.tx->vin[i];
        PSBTInput& input = psbtx.inputs.at(i);

        if (PSBTInputSigned(input)) {
            continue;
        }

        // If we have no utxo, grab it from the wallet.
        if (!input.non_witness_utxo) {
            const uint256& txhash = txin.prevout.hash;
            const auto it = mapWallet.find(txhash);
            if (it != mapWallet.end()) {
                const CWalletTx& wtx = it->second;
                // We only need the non_witness_utxo, which is a superset of the witness_utxo.
                //   The signing code will switch to the smaller witness_utxo if this is ok.
                input.non_witness_utxo = wtx.tx;

                // ELEMENTS: Grab the CA data
                CAmount val_tmp;
                wtx.GetNonIssuanceBlindingData(txin.prevout.n, nullptr, &val_tmp, &input.value_blinding_factor, &input.asset, &input.asset_blinding_factor);
                if (val_tmp != -1) {
                    input.value = val_tmp;
                }
            }
        }
    }

    // Fill in information from ScriptPubKeyMans
    // Because each ScriptPubKeyMan may be able to fill more than one input, we need to keep track of each ScriptPubKeyMan that has filled this psbt.
    // Each iteration, we may fill more inputs than the input that is specified in that iteration.
    // We assume that each input is filled by only one ScriptPubKeyMan
    std::set<uint256> visited_spk_mans;
    for (unsigned int i = 0; i < psbtx.tx->vin.size(); ++i) {
        const CTxIn& txin = psbtx.tx->vin[i];
        PSBTInput& input = psbtx.inputs.at(i);

        if (PSBTInputSigned(input)) {
            continue;
        }

        // Get the scriptPubKey to know which ScriptPubKeyMan to use
        CScript script;
        if (!input.witness_utxo.IsNull()) {
            script = input.witness_utxo.scriptPubKey;
        } else if (input.non_witness_utxo) {
            if (txin.prevout.n >= input.non_witness_utxo->vout.size()) {
                return TransactionError::MISSING_INPUTS;
            }
            script = input.non_witness_utxo->vout[txin.prevout.n].scriptPubKey;
        } else {
            // There's no UTXO so we can just skip this now
            continue;
        }
        SignatureData sigdata;
        input.FillSignatureData(sigdata);
        std::set<ScriptPubKeyMan*> spk_mans = GetScriptPubKeyMans(script, sigdata);
        if (spk_mans.size() == 0) {
            continue;
        }

        for (auto& spk_man : spk_mans) {
            // If we've already been signed by this spk_man, skip it
            if (visited_spk_mans.count(spk_man->GetID()) > 0) {
                continue;
            }

            // Fill in the information from the spk_man
            // ELEMENTS: Get key origin info for input, if bip32derivs is true. Does not actually sign anything.
            TransactionError res = spk_man->FillPSBT(psbtx, 1, false /* don't sign */, bip32derivs);
            if (res != TransactionError::OK) {
                return res;
            }

            // Add this spk_man to visited_spk_mans so we can skip it later
            visited_spk_mans.insert(spk_man->GetID());
        }
    }

    return TransactionError::OK;
}

TransactionError CWallet::SignPSBT(PartiallySignedTransaction& psbtx, bool& complete, int sighash_type, bool sign, bool imbalance_ok, bool bip32derivs, size_t* n_signed) const
{
    // If we're signing, check that the transaction is not still in need of blinding
    if (sign) {
        for (const PSBTOutput& o : psbtx.outputs) {
            if (o.blinding_pubkey.IsValid()) {
                return TransactionError::BLINDING_REQUIRED;
            }
        }
    }

    if (n_signed) {
        *n_signed = 0;
    }

    // Save the original transaction since we need to munge it temporarily, which would violate the PSBT rules
    CTransaction oldtx = CTransaction(*psbtx.tx);

    LOCK(cs_wallet);
    CMutableTransaction& tx = *psbtx.tx;
    tx.witness.vtxoutwit.resize(tx.vout.size());

    // Stuff in auxiliary CA blinding data, if we have it
    for (unsigned int i = 0; i < tx.vout.size(); ++i) {
        PSBTOutput& output = psbtx.outputs.at(i);
        CTxOut& out = tx.vout[i];

        if (!output.value_commitment.IsNull()) {
            out.nValue = output.value_commitment;
        }
        if (!output.asset_commitment.IsNull()) {
            out.nAsset = output.asset_commitment;
        }
        if (!output.nonce_commitment.IsNull()) {
            out.nNonce = output.nonce_commitment;
        }

        // The signature can't depend on witness contents, so these are technically not necessary to sign.
        // HOWEVER, as long as we're checking that values balance before signing, they are required.
        CTxOutWitness& outwit = tx.witness.vtxoutwit[i];
        if (!output.range_proof.empty()) {
            outwit.vchRangeproof = output.range_proof;
        }
        if (!output.surjection_proof.empty()) {
            outwit.vchSurjectionproof = output.surjection_proof;
        }
    }

    // Stuff in the peg-in data
    for (unsigned int i = 0; i < tx.vin.size(); ++i) {
        PSBTInput& input = psbtx.inputs[i];
        if (input.value && input.peg_in_tx.index() != 0 && input.txout_proof.index() != 0 && !input.claim_script.empty() && !input.genesis_hash.IsNull()) {
            CScriptWitness pegin_witness;
            if (Params().GetConsensus().ParentChainHasPow()) {
                const auto btc_peg_in_tx = std::get_if<Sidechain::Bitcoin::CTransactionRef>(&input.peg_in_tx);
                const auto btc_txout_proof = std::get_if<Sidechain::Bitcoin::CMerkleBlock>(&input.txout_proof);
                pegin_witness = CreatePeginWitness(*input.value, input.asset, input.genesis_hash, input.claim_script, *btc_peg_in_tx, *btc_txout_proof);
            } else {
                const auto elem_peg_in_tx = std::get_if<CTransactionRef>(&input.peg_in_tx);
                const auto elem_txout_proof = std::get_if<CMerkleBlock>(&input.txout_proof);
                pegin_witness = CreatePeginWitness(*input.value, input.asset, input.genesis_hash, input.claim_script, *elem_peg_in_tx, *elem_txout_proof);
            }
            tx.vin[i].m_is_pegin = true;
            tx.witness.vtxinwit[i].m_pegin_witness = pegin_witness;
            // Set the witness utxo
            input.witness_utxo = GetPeginOutputFromWitness(tx.witness.vtxinwit[i].m_pegin_witness);
        }
    }

    // This is a convenience/usability check -- it's not invalid to sign an unbalanced transaction, but it's easy to shoot yourself in the foot.
    if (!imbalance_ok) {
        // Get UTXOs for all inputs, to check that amounts balance before signing.
        std::vector<CTxOut> inputs_utxos;
        for (size_t i = 0; i < psbtx.inputs.size(); ++i) {
            PSBTInput& inp = psbtx.inputs[i];
            if (inp.non_witness_utxo) {
                if (inp.non_witness_utxo->GetHash() != tx.vin[i].prevout.hash) {
                    return TransactionError::INVALID_PSBT;
                }
                if (!inp.witness_utxo.IsNull() && inp.non_witness_utxo->vout[tx.vin[i].prevout.n] != inp.witness_utxo) {
                    return TransactionError::INVALID_PSBT;
                }
                inputs_utxos.push_back(inp.non_witness_utxo->vout[tx.vin[i].prevout.n]);
            } else if (!inp.witness_utxo.IsNull()) {
                inputs_utxos.push_back(inp.witness_utxo);
            } else {
                return TransactionError::UTXOS_MISSING_BALANCE_CHECK;
            }
        }

        CTransaction tx_tmp(tx);
        if (!VerifyAmounts(inputs_utxos, tx_tmp, nullptr, false)) {
            return TransactionError::VALUE_IMBALANCE;
        }
    }

    for (ScriptPubKeyMan* spk_man : GetAllScriptPubKeyMans()) {
        int n_signed_this_spkm = 0;
        // ELEMENTS: Here we _only_ sign, and do not e.g. fill in key origin data.
        TransactionError res = spk_man->FillPSBT(psbtx, sighash_type, sign, bip32derivs, &n_signed_this_spkm);
        if (res != TransactionError::OK) {
            return res;
        }

        if (n_signed) {
            (*n_signed) += n_signed_this_spkm;
        }
    }

    // Complete if every input is now signed
    complete = true;
    for (const auto& input : psbtx.inputs) {
        complete &= PSBTInputSigned(input);
    }

    // Restore the saved transaction, to remove our temporary munging.
    psbtx.tx = (CMutableTransaction)oldtx;

    return TransactionError::OK;
}

// This function remains for backwards compatibility. It will not succeed in Elements unless everything involved is non-blinded.
TransactionError CWallet::FillPSBT(PartiallySignedTransaction& psbtx, bool& complete, int sighash_type, bool sign, bool bip32derivs, size_t* n_signed) const
{
    complete = false;
    TransactionError te;
    te = FillPSBTData(psbtx, bip32derivs);
    if (te != TransactionError::OK) {
        return te;
    }
    // For backwards compatibility, do not check if amounts balance before signing in this case.
    te = SignPSBT(psbtx, complete, sighash_type, sign, true, bip32derivs, n_signed);
    if (te != TransactionError::OK) {
        return te;
    }
    return TransactionError::OK;
}

SigningResult CWallet::SignMessage(const std::string& message, const PKHash& pkhash, std::string& str_sig) const
{
    SignatureData sigdata;
    CScript script_pub_key = GetScriptForDestination(pkhash);
    for (const auto& spk_man_pair : m_spk_managers) {
        if (spk_man_pair.second->CanProvide(script_pub_key, sigdata)) {
            return spk_man_pair.second->SignMessage(message, pkhash, str_sig);
        }
    }
    return SigningResult::PRIVATE_KEY_NOT_AVAILABLE;
}

bool CWallet::FundTransaction(CMutableTransaction& tx, CAmount& nFeeRet, int& nChangePosInOut, bilingual_str& error, bool lockUnspents, const std::set<int>& setSubtractFeeFromOutputs, CCoinControl coinControl)
{
    std::vector<CRecipient> vecSend;

    // Turn the txout set into a CRecipient vector.
    for (size_t idx = 0; idx < tx.vout.size(); idx++) {
        const CTxOut& txOut = tx.vout[idx];

        // ELEMENTS:
        if (!txOut.nValue.IsExplicit() || !txOut.nAsset.IsExplicit()) {
            error = _("Pre-funded amounts must be non-blinded");
            return false;
        }

        // Fee outputs should not be added to avoid overpayment of fees
        if (txOut.IsFee()) {
            continue;
        }

        CRecipient recipient = {txOut.scriptPubKey, txOut.nValue.GetAmount(), txOut.nAsset.GetAsset(), CPubKey(txOut.nNonce.vchCommitment), setSubtractFeeFromOutputs.count(idx) == 1};
        vecSend.push_back(recipient);
    }

    coinControl.fAllowOtherInputs = true;

    for (const CTxIn& txin : tx.vin) {
        coinControl.Select(txin.prevout);
    }

    // Acquire the locks to prevent races to the new locked unspents between the
    // CreateTransaction call and LockCoin calls (when lockUnspents is true).
    LOCK(cs_wallet);

    CTransactionRef tx_new;
    FeeCalculation fee_calc_out;
    auto blind_details = g_con_elementsmode ? MakeUnique<BlindDetails>() : nullptr;
    if (!CreateTransaction(vecSend, tx_new, nFeeRet, nChangePosInOut, error, coinControl, fee_calc_out, false, blind_details.get())) {
        return false;
    }

    // Wipe outputs and output witness and re-add one by one
    tx.vout.clear();
    tx.witness.vtxoutwit.clear();
    for (unsigned int i = 0; i < tx_new->vout.size(); i++) {
        const CTxOut& out = tx_new->vout[i];
        tx.vout.push_back(out);
        if (tx_new->witness.vtxoutwit.size() > i) {
            // We want to re-add previously existing outwitnesses
            // even though we don't create any new ones
            const CTxOutWitness& outwit = tx_new->witness.vtxoutwit[i];
            tx.witness.vtxoutwit.push_back(outwit);
        }
    }

    // Add new txins while keeping original txin scriptSig/order.
    for (const CTxIn& txin : tx_new->vin) {
        if (!coinControl.IsSelected(txin.prevout)) {
            tx.vin.push_back(txin);

        }
        if (lockUnspents) {
            LockCoin(txin.prevout);
        }

    }

    return true;
}

static bool IsCurrentForAntiFeeSniping(interfaces::Chain& chain, const uint256& block_hash)
{
    if (chain.isInitialBlockDownload()) {
        return false;
    }
    constexpr int64_t MAX_ANTI_FEE_SNIPING_TIP_AGE = 8 * 60 * 60; // in seconds
    int64_t block_time;
    CHECK_NONFATAL(chain.findBlock(block_hash, FoundBlock().time(block_time)));
    if (block_time < (GetTime() - MAX_ANTI_FEE_SNIPING_TIP_AGE)) {
        return false;
    }
    return true;
}

/**
 * Return a height-based locktime for new transactions (uses the height of the
 * current chain tip unless we are not synced with the current chain
 */
static uint32_t GetLocktimeForNewTransaction(interfaces::Chain& chain, const uint256& block_hash, int block_height)
{
    uint32_t locktime;
    // Discourage fee sniping.
    //
    // For a large miner the value of the transactions in the best block and
    // the mempool can exceed the cost of deliberately attempting to mine two
    // blocks to orphan the current best block. By setting nLockTime such that
    // only the next block can include the transaction, we discourage this
    // practice as the height restricted and limited blocksize gives miners
    // considering fee sniping fewer options for pulling off this attack.
    //
    // A simple way to think about this is from the wallet's point of view we
    // always want the blockchain to move forward. By setting nLockTime this
    // way we're basically making the statement that we only want this
    // transaction to appear in the next block; we don't want to potentially
    // encourage reorgs by allowing transactions to appear at lower heights
    // than the next block in forks of the best chain.
    //
    // Of course, the subsidy is high enough, and transaction volume low
    // enough, that fee sniping isn't a problem yet, but by implementing a fix
    // now we ensure code won't be written that makes assumptions about
    // nLockTime that preclude a fix later.
    if (IsCurrentForAntiFeeSniping(chain, block_hash)) {
        locktime = block_height;

        // Secondly occasionally randomly pick a nLockTime even further back, so
        // that transactions that are delayed after signing for whatever reason,
        // e.g. high-latency mix networks and some CoinJoin implementations, have
        // better privacy.
        if (GetRandInt(10) == 0)
            locktime = std::max(0, (int)locktime - GetRandInt(100));
    } else {
        // If our chain is lagging behind, we can't discourage fee sniping nor help
        // the privacy of high-latency transactions. To avoid leaking a potentially
        // unique "nLockTime fingerprint", set nLockTime to a constant.
        locktime = 0;
    }
    assert(locktime < LOCKTIME_THRESHOLD);
    return locktime;
}

OutputType CWallet::TransactionChangeType(const Optional<OutputType>& change_type, const std::vector<CRecipient>& vecSend) const
{
    // If -changetype is specified, always use that change type.
    if (change_type) {
        return *change_type;
    }

    // if m_default_address_type is legacy, use legacy address as change (even
    // if some of the outputs are P2WPKH or P2WSH).
    if (m_default_address_type == OutputType::LEGACY) {
        return OutputType::LEGACY;
    }

    // if any destination is P2WPKH or P2WSH, use P2WPKH for the change
    // output.
    for (const auto& recipient : vecSend) {
        // Check if any destination contains a witness program:
        int witnessversion = 0;
        std::vector<unsigned char> witnessprogram;
        if (recipient.scriptPubKey.IsWitnessProgram(witnessversion, witnessprogram)) {
            return OutputType::BECH32;
        }
    }

    // else use m_default_address_type for change
    return m_default_address_type;
}

// Reset all non-global blinding details.
void resetBlindDetails(BlindDetails* det) {
    det->i_amount_blinds.clear();
    det->i_asset_blinds.clear();
    det->i_assets.clear();
    det->i_amounts.clear();

    det->o_amounts.clear();
    det->o_pubkeys.clear();
    det->o_amount_blinds.clear();
    det->o_assets.clear();
    det->o_asset_blinds.clear();

    det->tx_unblinded_unsigned = CMutableTransaction();
    det->num_to_blind = 0;
    det->change_to_blind = 0;
    det->only_recipient_blind_index = -1;
    det->only_change_pos = -1;
}

bool fillBlindDetails(BlindDetails* det, CWallet* wallet, CMutableTransaction& txNew, std::vector<CInputCoin>& selected_coins, bilingual_str& error) {
    int num_inputs_blinded = 0;

    // Fill in input blinding details
    for (const CInputCoin& coin : selected_coins) {
        det->i_amount_blinds.push_back(coin.bf_value);
        det->i_asset_blinds.push_back(coin.bf_asset);
        det->i_assets.push_back(coin.asset);
        det->i_amounts.push_back(coin.value);
        if (coin.txout.nValue.IsCommitment() || coin.txout.nAsset.IsCommitment()) {
            num_inputs_blinded++;
        }
    }
    // Fill in output blinding details
    for (size_t nOut = 0; nOut < txNew.vout.size(); nOut++) {
        //TODO(CA) consider removing all blind setting before BlindTransaction as they get cleared anyway
        det->o_amount_blinds.push_back(uint256());
        det->o_asset_blinds.push_back(uint256());
        det->o_assets.push_back(txNew.vout[nOut].nAsset.GetAsset());
        det->o_amounts.push_back(txNew.vout[nOut].nValue.GetAmount());
    }

    // There are a few edge-cases of blinding we need to take care of
    //
    // First, if there are blinded inputs but not outputs to blind
    // We need this to go through, even though no privacy is gained.
    if (num_inputs_blinded > 0 &&  det->num_to_blind == 0) {
        // We need to make sure to dupe an asset that is in input set
        //TODO Have blinding do some extremely minimal rangeproof
        CTxOut newTxOut(det->o_assets.back(), 0, CScript() << OP_RETURN);
        txNew.vout.push_back(newTxOut);
        det->o_pubkeys.push_back(wallet->GetBlindingPubKey(newTxOut.scriptPubKey));
        det->o_amount_blinds.push_back(uint256());
        det->o_asset_blinds.push_back(uint256());
        det->o_amounts.push_back(0);
        det->o_assets.push_back(det->o_assets.back());
        det->num_to_blind++;
        wallet->WalletLogPrintf("Adding OP_RETURN output to complete blinding since there are %d blinded inputs and no blinded outputs\n", num_inputs_blinded);

        // No blinded inputs, but 1 blinded output
    } else if (num_inputs_blinded == 0 && det->num_to_blind == 1) {
        if (det->change_to_blind == 1) {
            // Only 1 blinded change, unblind the change
            //TODO Split up change instead if possible
            if (det->ignore_blind_failure) {
                det->num_to_blind--;
                det->change_to_blind--;
                txNew.vout[det->only_change_pos].nNonce.SetNull();
                det->o_pubkeys[det->only_change_pos] = CPubKey();
                det->o_amount_blinds[det->only_change_pos] = uint256();
                det->o_asset_blinds[det->only_change_pos] = uint256();
                wallet->WalletLogPrintf("Unblinding change at index %d due to lack of inputs and other outputs being blinded.\n", det->only_change_pos);
            } else {
                error = _("Change output could not be blinded as there are no blinded inputs and no other blinded outputs.");
                return false;
            }
        } else {
            // 1 blinded destination
            // TODO Attempt to get a blinded input, OR add unblinded coin to make blinded change
            assert(det->only_recipient_blind_index != -1);
            if (det->ignore_blind_failure) {
                det->num_to_blind--;
                txNew.vout[det->only_recipient_blind_index].nNonce.SetNull();
                det->o_pubkeys[det->only_recipient_blind_index] = CPubKey();
                det->o_amount_blinds[det->only_recipient_blind_index] = uint256();
                det->o_asset_blinds[det->only_recipient_blind_index] = uint256();
                wallet->WalletLogPrintf("Unblinding single blinded output at index %d due to lack of inputs and other outputs being blinded.\n", det->only_recipient_blind_index);
            } else {
                error = _("Transaction output could not be blinded as there are no blinded inputs and no other blinded outputs.");
                return false;
            }
        }
    }
    // All other combinations should work.
    return true;
}

bool CWallet::CreateTransactionInternal(
        const std::vector<CRecipient>& vecSend,
        CTransactionRef& tx,
        CAmount& nFeeRet,
        int& nChangePosInOut,
        bilingual_str& error,
        const CCoinControl& coin_control,
        FeeCalculation& fee_calc_out,
        bool sign,
        BlindDetails* blind_details,
        const IssuanceDetails* issuance_details)
{
    if (blind_details || issuance_details) {
        assert(g_con_elementsmode);
    }

    CAmountMap mapValue;
    // Always assume that we are at least sending policyAsset.
    mapValue[::policyAsset] = 0;
    std::vector<std::unique_ptr<ReserveDestination>> reservedest;
    const OutputType change_type = TransactionChangeType(coin_control.m_change_type ? *coin_control.m_change_type : m_default_change_type, vecSend);
    reservedest.emplace_back(new ReserveDestination(this, change_type)); // policy asset
    int nChangePosRequest = nChangePosInOut;
    std::map<CAsset, int> vChangePosInOut;
    unsigned int nSubtractFeeFromAmount = 0;

    std::set<CAsset> assets_seen;
    for (const auto& recipient : vecSend)
    {
        // Pad change keys to cover total possible number of assets
        // One already exists(for policyAsset), so one for each destination
        if (assets_seen.insert(recipient.asset).second) {
            reservedest.emplace_back(new ReserveDestination(this, change_type));
        }

        // Skip over issuance outputs, no need to select those coins
        if (recipient.asset == CAsset(uint256S("1")) || recipient.asset == CAsset(uint256S("2"))) {
            continue;
        }

        if (g_con_elementsmode && recipient.asset.IsNull()) {
            error = _("No asset provided for recipient");
            return false;
        }

        if (mapValue[recipient.asset] < 0 || recipient.nAmount < 0) {
            error = _("Transaction amounts must not be negative");
            return false;
        }
        mapValue[recipient.asset] += recipient.nAmount;

        if (recipient.fSubtractFeeFromAmount)
            nSubtractFeeFromAmount++;
    }
    if (vecSend.empty())
    {
        error = _("Transaction must have at least one recipient");
        return false;
    }

    CMutableTransaction txNew;
    FeeCalculation feeCalc;
    CAmount nFeeNeeded;
    std::pair<int64_t, int64_t> tx_sizes;
    int nBytes;
    {
        std::set<CInputCoin> setCoins;

        // Preserve order of selected inputs for surjection proofs
        std::vector<CInputCoin> selected_coins;

        // A map that keeps track of the change script for each asset and also
        // the index of the reservedest used for that script (-1 if none).
        std::map<CAsset, std::pair<int, CScript>> mapScriptChange;

        LOCK(cs_wallet);
        txNew.nLockTime = GetLocktimeForNewTransaction(chain(), GetLastBlockHash(), GetLastBlockHeight());
        {
            CScript dummy_script = CScript() << 0x00;
            std::vector<COutput> vAvailableCoins;
            AvailableCoins(vAvailableCoins, true, &coin_control, 1, MAX_MONEY, MAX_MONEY, 0);
            CoinSelectionParams coin_selection_params; // Parameters for coin selection, init with dummy
            coin_selection_params.m_avoid_partial_spends = coin_control.m_avoid_partial_spends;

            mapScriptChange.clear();
            if (coin_control.destChange.size() > 0) {
                for (const auto& dest : coin_control.destChange) {
                    // No need to test we cover all assets.  We produce error for that later.
                    mapScriptChange[dest.first] = std::pair<int, CScript>(-1, GetScriptForDestination(dest.second));
                }
            } else { // no coin control: send change to newly generated address
                // Note: We use a new key here to keep it from being obvious which side is the change.
                //  The drawback is that by not reusing a previous key, the change may be lost if a
                //  backup is restored, if the backup doesn't have the new private key for the change.
                //  If we reused the old key, it would be possible to add code to look for and
                //  rediscover unknown transactions that were written with keys of ours to recover
                //  post-backup change.

                // One change script per output asset.
                size_t index = 0;
                for (const auto& value : mapValue) {
                    // Reserve a new key pair from key pool. If it fails, provide a dummy
                    // destination in case we don't need change.
                    CTxDestination dest;
                    if (index >= reservedest.size() || !reservedest[index]->GetReservedDestination(dest, true)) {
                        error = _("Transaction needs a change address, but we can't generate it. Please call keypoolrefill first.");
                        // ELEMENTS: We need to put a dummy destination here. Core uses an empty script
                        //  but we can't because empty scripts indicate fees (which trigger assertation
                        //  failures in `BlindTransaction`). We also set the index to -1, indicating
                        //  that this destination is not actually used, and therefore should not be
                        //  returned by the `ReturnDestination` loop below.
                        mapScriptChange[value.first] = std::pair<int, CScript>(-1, dummy_script);
                    } else {
                        mapScriptChange[value.first] = std::pair<int, CScript>(index, GetScriptForDestination(dest));
                        ++index;
                    }
                }

                // Also make sure we have change scripts for the pre-selected inputs.
                std::vector<COutPoint> vPresetInputs;
                coin_control.ListSelected(vPresetInputs);
                for (const COutPoint& presetInput : vPresetInputs) {
                    CAsset asset;
                    std::map<uint256, CWalletTx>::const_iterator it = mapWallet.find(presetInput.hash);
                    CTxOut txout;
                    if (it != mapWallet.end()) {
                         asset = it->second.GetOutputAsset(presetInput.n);
                    } else if (coin_control.GetExternalOutput(presetInput, txout)) {
                        asset = txout.nAsset.GetAsset();
                    } else {
                        // Ignore this here, will fail more gracefully later.
                        continue;
                    }

                    if (mapScriptChange.find(asset) != mapScriptChange.end()) {
                        // This asset already has a change script.
                        continue;
                    }

                    CTxDestination dest;
                    if (index >= reservedest.size() || !reservedest[index]->GetReservedDestination(dest, true)) {
                        error = _("Keypool ran out, please call keypoolrefill first");
                        return false;
                    }

                    CScript scriptChange = GetScriptForDestination(dest);
                    // A valid destination implies a change script (and
                    // vice-versa). An empty change script will abort later, if the
                    // change keypool ran out, but change is required.
                    CHECK_NONFATAL(IsValidDestination(dest) != (scriptChange == dummy_script));
                    mapScriptChange[asset] = std::pair<int, CScript>(index, scriptChange);
                    ++index;
                }
            }
            assert(mapScriptChange.size() > 0);

            CTxOut change_prototype_txout(mapScriptChange.begin()->first, 0, mapScriptChange.begin()->second.second);
            // TODO CA: Set this for each change output
            coin_selection_params.change_output_size = GetSerializeSize(change_prototype_txout);
            if (g_con_elementsmode) {
                // Assume blinded output for coin selection purposes. Over-paying is ok!
                change_prototype_txout.nAsset.vchCommitment.resize(33);
                change_prototype_txout.nValue.vchCommitment.resize(33);
                change_prototype_txout.nNonce.vchCommitment.resize(33);
                coin_selection_params.change_output_size = GetSerializeSize(change_prototype_txout);
                coin_selection_params.change_output_size += (MAX_RANGEPROOF_SIZE + DEFAULT_SURJECTIONPROOF_SIZE + WITNESS_SCALE_FACTOR - 1)/WITNESS_SCALE_FACTOR;
            }

            CFeeRate discard_rate = GetDiscardRate(*this);

            // Get the fee rate to use effective values in coin selection
            CFeeRate nFeeRateNeeded = GetMinimumFeeRate(*this, coin_control, &feeCalc);
            // Do not, ever, assume that it's fine to change the fee rate if the user has explicitly
            // provided one
            if (coin_control.m_feerate && nFeeRateNeeded > *coin_control.m_feerate) {
                error = strprintf(_("Fee rate (%s) is lower than the minimum fee rate setting (%s)"), coin_control.m_feerate->ToString(FeeEstimateMode::SAT_VB), nFeeRateNeeded.ToString(FeeEstimateMode::SAT_VB));
                return false;
            }

            // ELEMENTS:
            // Start with tiny non-zero fee for issuance entropy and loop until there is enough fee
            nFeeRet = 1;
            bool pick_new_inputs = true;
            CAmountMap mapValueIn;

            // BnB selector is the only selector used when this is true.
            // That should only happen on the first pass through the loop.
            coin_selection_params.use_bnb = true;
            coin_selection_params.m_subtract_fee_outputs = nSubtractFeeFromAmount != 0; // If we are doing subtract fee from recipient, don't use effective values
            //ELEMENTS: stopgap solution to https://github.com/bitcoin/bitcoin/issues/20347
            bool one_more_try_20347 = false;
            // Start with no fee and loop until there is enough fee
            while (true)
            {
                if (blind_details) {
                    // Clear out previous blinding/data info as needed
                    resetBlindDetails(blind_details);
                }

                // We need to output the position of the policyAsset change output.
                // So we keep track of the change position of all assets
                // individually and set the export variable in the end.
                vChangePosInOut.clear();
                if (nChangePosRequest >= 0) {
                    vChangePosInOut[::policyAsset] = nChangePosRequest;
                }

                txNew.vin.clear();
                txNew.vout.clear();
                txNew.witness.SetNull();
                bool fFirst = true;

                CAmountMap mapValueToSelect = mapValue;
                if (nSubtractFeeFromAmount == 0)
                    mapValueToSelect[::policyAsset] += nFeeRet;

                // vouts to the payees
                if (!coin_selection_params.m_subtract_fee_outputs) {
                    coin_selection_params.tx_noinputs_size = 11; // Static vsize overhead + outputs vsize. 4 nVersion, 4 nLocktime, 1 input count, 1 output count, 1 witness overhead (dummy, flag, stack size)
                }

                // Account for the fee output in the tx.
                if (g_con_elementsmode) {
                    CTxOut fee(::policyAsset, nFeeRet, CScript());
                    assert(fee.IsFee());
                    coin_selection_params.tx_noinputs_size += ::GetSerializeSize(fee, PROTOCOL_VERSION);
                }

                for (const auto& recipient : vecSend)
                {
                    CTxOut txout(recipient.asset, recipient.nAmount, recipient.scriptPubKey);
                    txout.nNonce.vchCommitment = std::vector<unsigned char>(recipient.confidentiality_key.begin(), recipient.confidentiality_key.end());

                    if (recipient.fSubtractFeeFromAmount)
                    {
                        if (recipient.asset != policyAsset) {
                            error = Untranslated(strprintf("Wallet does not support more than one type of fee at a time, therefore can not subtract fee from address amount, which is of a different asset id. fee asset: %s recipient asset: %s", policyAsset.GetHex(), recipient.asset.GetHex()));
                            return false;
                        }

                        assert(nSubtractFeeFromAmount != 0);
                        txout.nValue = txout.nValue.GetAmount() - nFeeRet / nSubtractFeeFromAmount; // Subtract fee equally from each selected recipient

                        if (fFirst) // first receiver pays the remainder not divisible by output count
                        {
                            fFirst = false;
                            txout.nValue = txout.nValue.GetAmount() - nFeeRet % nSubtractFeeFromAmount;
                        }
                    }
                    // ELEMENTS: Core's logic isn't great here. We should be computing
                    // cost of making output + future spend. We're not as concerned
                    // about dust anyways, so let's focus upstream.
                    if (recipient.asset == policyAsset && IsDust(txout, chain().relayDustFee()))
                    {
                        if (recipient.fSubtractFeeFromAmount && nFeeRet > 0)
                        {
                            if (txout.nValue.GetAmount() < 0)
                                error = _("The transaction amount is too small to pay the fee");
                            else
                                error = _("The transaction amount is too small to send after the fee has been deducted");
                        }
                        else
                            error = _("Transaction amount too small");
                        return false;
                    }

                    // Include the fee cost for outputs. Note this is only used for BnB right now
                    if (!coin_selection_params.m_subtract_fee_outputs) {
                        coin_selection_params.tx_noinputs_size += ::GetSerializeSize(txout, PROTOCOL_VERSION);
                    }
                    txNew.vout.push_back(txout);

                    if (blind_details) {
                        blind_details->o_pubkeys.push_back(recipient.confidentiality_key);
                        if (blind_details->o_pubkeys.back().IsFullyValid()) {
                            blind_details->num_to_blind++;
                            blind_details->only_recipient_blind_index = txNew.vout.size()-1;
                            coin_selection_params.tx_noinputs_size += (MAX_RANGEPROOF_SIZE + DEFAULT_SURJECTIONPROOF_SIZE + WITNESS_SCALE_FACTOR - 1)/WITNESS_SCALE_FACTOR;
                        }
                    }
                }

                // Choose coins to use
                bool bnb_used = false;
                if (pick_new_inputs) {
                    mapValueIn.clear();
                    setCoins.clear();
                    int change_spend_size = CalculateMaximumSignedInputSize(change_prototype_txout, this);
                    // If the wallet doesn't know how to sign change output, assume p2sh-p2wpkh
                    // as lower-bound to allow BnB to do it's thing
                    if (change_spend_size == -1) {
                        coin_selection_params.change_spend_size = DUMMY_NESTED_P2WPKH_INPUT_SIZE;
                    } else {
                        coin_selection_params.change_spend_size = (size_t)change_spend_size;
                    }
                    coin_selection_params.effective_fee = nFeeRateNeeded;
                    if (!SelectCoins(vAvailableCoins, mapValueToSelect, setCoins, mapValueIn, coin_control, coin_selection_params, bnb_used))
                    {
                        // If BnB was used, it was the first pass. No longer the first pass and continue loop with knapsack.
                        if (bnb_used) {
                            coin_selection_params.use_bnb = false;
                            continue;
                        }
                        else {
                            error = _("Insufficient funds");
                            return false;
                        }
                    }
                } else {
                    bnb_used = false;
                }

                const CAmountMap mapChange = mapValueIn - mapValueToSelect;

                for(const auto& assetChange : mapChange) {
                    if (assetChange.second == 0) {
                        vChangePosInOut.erase(assetChange.first);
                        continue;
                    }

                    // Fill a vout to ourself
                    const std::map<CAsset, std::pair<int, CScript>>::const_iterator itScript = mapScriptChange.find(assetChange.first);
                    if (itScript == mapScriptChange.end()) {
                        error = Untranslated(strprintf("No change destination provided for asset %s", assetChange.first.GetHex()));
                        return false;
                    }

                    CTxOut newTxOut(assetChange.first, assetChange.second, itScript->second.second);

                    // Never create dust outputs; if we would, just
                    // add the dust to the fee.
                    // The nChange when BnB is used is always going to go to fees.
                    if (assetChange.first == policyAsset && (IsDust(newTxOut, discard_rate) || bnb_used))
                    {
                        vChangePosInOut.erase(assetChange.first);
                        nFeeRet += assetChange.second;
                    }
                    else
                    {
                        std::map<CAsset, int>::const_iterator itPos = vChangePosInOut.find(assetChange.first);
                        if (itPos == vChangePosInOut.end())
                        {
                            // Insert change txn at random position:
                            int newPos = GetRandInt(txNew.vout.size()+1);

                            // Update existing entries in vChangePos that have been moved.
                            for (std::map<CAsset, int>::iterator it = vChangePosInOut.begin(); it != vChangePosInOut.end(); ++it) {
                                if (it->second >= newPos) {
                                    it->second++;
                                }
                            }

                            vChangePosInOut[assetChange.first] = newPos;
                        }
                        else if ((unsigned int)itPos->second > txNew.vout.size())
                        {
                            error = _("Change index out of range");
                            return false;
                        }

                        std::vector<CTxOut>::iterator position = txNew.vout.begin()+vChangePosInOut[assetChange.first];
                        if (blind_details) {
                            CPubKey blind_pub = GetBlindingPubKey(itScript->second.second);
                            blind_details->o_pubkeys.insert(blind_details->o_pubkeys.begin() + vChangePosInOut[assetChange.first], blind_pub);
                            assert(blind_pub.IsFullyValid());
                            blind_details->num_to_blind++;
                            blind_details->change_to_blind++;
                            blind_details->only_change_pos = vChangePosInOut[assetChange.first];
                            // Place the blinding pubkey here in case of fundraw calls
                            newTxOut.nNonce.vchCommitment = std::vector<unsigned char>(blind_pub.begin(), blind_pub.end());
                        }
                        txNew.vout.insert(position, newTxOut);
                    }
                }
                // Set the correct nChangePosInOut for output.  Should be policyAsset's position.
                std::map<CAsset, int>::const_iterator itPos = vChangePosInOut.find(::policyAsset);
                if (itPos != vChangePosInOut.end()) {
                    nChangePosInOut = itPos->second;
                } else {
                    // no policy change inserted; others assets may have been
                    nChangePosInOut = -1;
                }

                // Add fee output.
                if (g_con_elementsmode) {
                    CTxOut fee(::policyAsset, nFeeRet, CScript());
                    assert(fee.IsFee());
                    txNew.vout.push_back(fee);
                    if (blind_details) {
                        blind_details->o_pubkeys.push_back(CPubKey());
                    }
                }

                // Set token input if reissuing
                int reissuance_index = -1;
                uint256 token_blinding;

                // Elements: Shuffle here to preserve random ordering for surjection proofs
                selected_coins = std::vector<CInputCoin>(setCoins.begin(), setCoins.end());
                Shuffle(selected_coins.begin(), selected_coins.end(), FastRandomContext());

                // Dummy fill vin for maximum size estimation
                //
                for (const CInputCoin& coin : selected_coins) {
                    txNew.vin.push_back(CTxIn(coin.outpoint, CScript()));

                    if (issuance_details && coin.asset == issuance_details->reissuance_token) {
                        reissuance_index = txNew.vin.size() - 1;
                        token_blinding = coin.bf_asset;
                    }
                }

                std::vector<CKey> issuance_asset_keys;
                std::vector<CKey> issuance_token_keys;
                if (issuance_details) {
                    // Fill in issuances now that inputs are set
                    assert(txNew.vin.size() > 0);
                    int asset_index = -1;
                    int token_index = -1;
                    for (unsigned int i = 0; i < txNew.vout.size(); i++) {
                        if (txNew.vout[i].nAsset.IsExplicit() && txNew.vout[i].nAsset.GetAsset()  == CAsset(uint256S("1"))) {
                            asset_index = i;
                        } else if (txNew.vout[i].nAsset.IsExplicit() && txNew.vout[i].nAsset.GetAsset() == CAsset(uint256S("2"))) {
                            token_index = i;
                        }
                    }
                    // Initial issuance request
                    if (issuance_details->reissuance_asset.IsNull() && issuance_details->reissuance_token.IsNull() && (asset_index != -1 || token_index != -1)) {
                        uint256 entropy;
                        CAsset asset;
                        CAsset token;
                        //TODO take optional contract hash
                        // Initial issuance always uses vin[0]
                        GenerateAssetEntropy(entropy, txNew.vin[0].prevout, uint256());
                        CalculateAsset(asset, entropy);
                        CalculateReissuanceToken(token, entropy, issuance_details->blind_issuance);
                        CScript blindingScript(CScript() << OP_RETURN << std::vector<unsigned char>(txNew.vin[0].prevout.hash.begin(), txNew.vin[0].prevout.hash.end()) << txNew.vin[0].prevout.n);
                        // We're making asset outputs, fill out asset type and issuance input
                        if (asset_index != -1) {
                            txNew.vin[0].assetIssuance.nAmount = txNew.vout[asset_index].nValue;

                            txNew.vout[asset_index].nAsset = asset;
                            if (issuance_details->blind_issuance && blind_details) {
                                issuance_asset_keys.push_back(GetBlindingKey(&blindingScript));
                                blind_details->num_to_blind++;
                            }
                        }
                        // We're making reissuance token outputs
                        if (token_index != -1) {
                            txNew.vin[0].assetIssuance.nInflationKeys = txNew.vout[token_index].nValue;
                            txNew.vout[token_index].nAsset = token;
                            if (issuance_details->blind_issuance && blind_details) {
                                issuance_token_keys.push_back(GetBlindingKey(&blindingScript));
                                blind_details->num_to_blind++;

                                // If we're blinding a token issuance and no assets, we must make
                                // the asset issuance a blinded commitment to 0
                                if (asset_index == -1) {
                                    txNew.vin[0].assetIssuance.nAmount = 0;
                                    issuance_asset_keys.push_back(GetBlindingKey(&blindingScript));
                                    blind_details->num_to_blind++;
                                }
                            }
                        }
                    // Asset being reissued with explicitly named asset/token
                    } else if (asset_index != -1) {
                        assert(reissuance_index != -1);
                        // Fill in output with issuance
                        txNew.vout[asset_index].nAsset = issuance_details->reissuance_asset;

                        // Fill in issuance
                        // Blinding revealing underlying asset
                        txNew.vin[reissuance_index].assetIssuance.assetBlindingNonce = token_blinding;
                        txNew.vin[reissuance_index].assetIssuance.assetEntropy = issuance_details->entropy;
                        txNew.vin[reissuance_index].assetIssuance.nAmount = txNew.vout[asset_index].nValue;

                        // If blinded token derivation, blind the issuance
                        CAsset temp_token;
                        CalculateReissuanceToken(temp_token, issuance_details->entropy, true);
                        if (temp_token == issuance_details->reissuance_token && blind_details) {
                            CScript blindingScript(CScript() << OP_RETURN << std::vector<unsigned char>(txNew.vin[reissuance_index].prevout.hash.begin(), txNew.vin[reissuance_index].prevout.hash.end()) << txNew.vin[reissuance_index].prevout.n);
                            issuance_asset_keys.resize(reissuance_index);
                            issuance_asset_keys.push_back(GetBlindingKey(&blindingScript));
                            blind_details->num_to_blind++;
                        }
                    }
                }

                if (blind_details) {
                    if (!fillBlindDetails(blind_details, this, txNew, selected_coins, error)) {
                        return false;
                    }

                    // Keep a backup of transaction in case re-blinding necessary
                    blind_details->tx_unblinded_unsigned = txNew;
                    int ret = BlindTransaction(blind_details->i_amount_blinds, blind_details->i_asset_blinds, blind_details->i_assets, blind_details->i_amounts, blind_details->o_amount_blinds, blind_details->o_asset_blinds,  blind_details->o_pubkeys, issuance_asset_keys, issuance_token_keys, txNew);
                    assert(ret != -1);
                    if (ret != blind_details->num_to_blind) {
                        error = _("Unable to blind the transaction properly. This should not happen.");
                        return false;
                    }
                }

<<<<<<< HEAD
                nBytes = CalculateMaximumSignedTxSize(CTransaction(txNew), this, &coin_control);
=======
                tx_sizes = CalculateMaximumSignedTxSize(CTransaction(txNew), this, coin_control.fAllowWatchOnly);
                nBytes = tx_sizes.first;
>>>>>>> a8b0892b
                if (nBytes < 0) {
                    error = _("Missing solving data for estimating transaction size");
                    return false;
                }

                // Remove blinding if we're not actually signing
                if (blind_details && !sign) {
                    txNew = blind_details->tx_unblinded_unsigned;
                }

                nFeeNeeded = GetMinimumFee(*this, nBytes, coin_control, &feeCalc);
                if (feeCalc.reason == FeeReason::FALLBACK && !m_allow_fallback_fee) {
                    // eventually allow a fallback fee
                    error = _("Fee estimation failed. Fallbackfee is disabled. Wait a few blocks or enable -fallbackfee.");
                    return false;
                }

                if (nFeeRet >= nFeeNeeded) {
                    // Reduce fee to only the needed amount if possible. This
                    // prevents potential overpayment in fees if the coins
                    // selected to meet nFeeNeeded result in a transaction that
                    // requires less fee than the prior iteration.

                    // If we have no change and a big enough excess fee, then
                    // try to construct transaction again only without picking
                    // new inputs. We now know we only need the smaller fee
                    // (because of reduced tx size) and so we should add a
                    // change output. Only try this once.
                    if (nChangePosInOut == -1 && nSubtractFeeFromAmount == 0 && pick_new_inputs) {
                        unsigned int tx_size_with_change = nBytes + coin_selection_params.change_output_size + 2; // Add 2 as a buffer in case increasing # of outputs changes compact size
                        CAmount fee_needed_with_change = GetMinimumFee(*this, tx_size_with_change, coin_control, nullptr);
                        CAmount minimum_value_for_change = GetDustThreshold(change_prototype_txout, discard_rate);
                        if (nFeeRet >= fee_needed_with_change + minimum_value_for_change) {
                            pick_new_inputs = false;
                            nFeeRet = fee_needed_with_change;
                            continue;
                        }
                    }

                    // If we have change output already, just increase it
                    if (nFeeRet > nFeeNeeded && nChangePosInOut != -1 && nSubtractFeeFromAmount == 0) {
                        CAmount extraFeePaid = nFeeRet - nFeeNeeded;

                        // If blinding we need to edit the unblinded tx and re-blind. Otherwise just edit the tx.
                        if (blind_details) {
                            txNew = blind_details->tx_unblinded_unsigned;
                            std::vector<CTxOut>::iterator change_position = txNew.vout.begin() + nChangePosInOut;
                            change_position->nValue = change_position->nValue.GetAmount() + extraFeePaid;
                            blind_details->o_amounts[nChangePosInOut] = change_position->nValue.GetAmount();

                            nFeeRet -= extraFeePaid;
                            txNew.vout.back().nValue = nFeeRet; // update fee output
                            blind_details->o_amounts.back() = nFeeRet;

                            // Wipe output blinding factors and start over
                            blind_details->o_amount_blinds.clear();

                            blind_details->o_asset_blinds.clear();

                            // Re-blind tx after editing and change.
                            blind_details->tx_unblinded_unsigned = txNew;
                            int ret = BlindTransaction(blind_details->i_amount_blinds, blind_details->i_asset_blinds, blind_details->i_assets, blind_details->i_amounts, blind_details->o_amount_blinds, blind_details->o_asset_blinds,  blind_details->o_pubkeys, issuance_asset_keys, issuance_token_keys, txNew);
                            assert(ret != -1);
                            if (ret != blind_details->num_to_blind) {
                                error = _("Unable to blind the transaction properly. This should not happen.");
                                return false;
                            }
                        } else {
                            std::vector<CTxOut>::iterator change_position = txNew.vout.begin() + nChangePosInOut;
                            change_position->nValue = change_position->nValue.GetAmount() + extraFeePaid;
                            nFeeRet -= extraFeePaid;
                            if (g_con_elementsmode) {
                                txNew.vout.back().nValue = nFeeRet; // update fee output
                            }
                        }
                    }
                    break; // Done, enough fee included.
                }
                else if (!pick_new_inputs && !one_more_try_20347) {
                    // This shouldn't happen, we should have had enough excess
                    // fee to pay for the new output and still meet nFeeNeeded
                    // Or we should have just subtracted fee from recipients and
                    // nFeeNeeded should not have changed
                    error = _("Transaction fee and change calculation failed");
                    return false;
                }

                // Try to reduce change to include necessary fee
                if (nChangePosInOut != -1 && nSubtractFeeFromAmount == 0) {
                    CAmount additionalFeeNeeded = nFeeNeeded - nFeeRet;

                    // If blinding we need to edit the unblinded tx and re-blind. Otherwise just edit the tx.
                    if (blind_details) {
                        txNew = blind_details->tx_unblinded_unsigned;
                        std::vector<CTxOut>::iterator change_position = txNew.vout.begin() + nChangePosInOut;
                        // Only reduce change if remaining amount is still a large enough output.
                        if (change_position->nValue.GetAmount() >= MIN_FINAL_CHANGE + additionalFeeNeeded) {
                            change_position->nValue = change_position->nValue.GetAmount() - additionalFeeNeeded;
                            blind_details->o_amounts[nChangePosInOut] = change_position->nValue.GetAmount();

                            nFeeRet += additionalFeeNeeded;
                            txNew.vout.back().nValue = nFeeRet; // update fee output
                            blind_details->o_amounts.back() = nFeeRet; // update change details
                            // Wipe output blinding factors and start over
                            blind_details->o_amount_blinds.clear();

                            blind_details->o_asset_blinds.clear();

                            // Re-blind tx after editing and change.
                            blind_details->tx_unblinded_unsigned = txNew;
                            int ret = BlindTransaction(blind_details->i_amount_blinds, blind_details->i_asset_blinds, blind_details->i_assets, blind_details->i_amounts, blind_details->o_amount_blinds, blind_details->o_asset_blinds,  blind_details->o_pubkeys, issuance_asset_keys, issuance_token_keys, txNew);
                            assert(ret != -1);
                            if (ret != blind_details->num_to_blind) {
                                error = _("Unable to blind the transaction properly. This should not happen.");
                                return false;
                            }
                            break; // Done, able to increase fee from change
                        }
                    } else {
                        std::vector<CTxOut>::iterator change_position = txNew.vout.begin() + nChangePosInOut;
                        // Only reduce change if remaining amount is still a large enough output.
                        if (change_position->nValue.GetAmount() >= MIN_FINAL_CHANGE + additionalFeeNeeded) {
                            change_position->nValue = change_position->nValue.GetAmount() - additionalFeeNeeded;
                            nFeeRet += additionalFeeNeeded;
                            if (g_con_elementsmode) {
                                txNew.vout.back().nValue = nFeeRet; // update fee output
                            }
                            break; // Done, able to increase fee from change
                        }
                    }
                }

                // If subtracting fee from recipients, we now know what fee we
                // need to subtract, we have no reason to reselect inputs
                // In case we used branch-and-bound, this could result in our transaction
                // since increasing since we force-elided change on this iteration for bnb.
                // In this case we turn on `one_more_try` so that `!pick_new_inputs` doesn't
                // cause the loop to fail. This is a stopgap. See Core #20347.
                one_more_try_20347 = false;
                if (nSubtractFeeFromAmount > 0) {
                    pick_new_inputs = false;
                    one_more_try_20347 = bnb_used;
                }

                // Include more fee and try again.
                nFeeRet = nFeeNeeded;
                coin_selection_params.use_bnb = false;
                continue;
            }

            // Give up if change keypool ran out and change is required
            for (const auto& it : vChangePosInOut) {
                if (mapScriptChange[it.first].second == dummy_script) {
                    return false;
                }
            }
        }

        // Release any change keys that we didn't use.
        for (const auto& it : mapScriptChange) {
            int index = it.second.first;
            if (index < 0) {
                continue;
            }

            if (vChangePosInOut.find(it.first) == vChangePosInOut.end()) {
                reservedest[index]->ReturnDestination();
            }
        }

        // Note how the sequence number is set to non-maxint so that
        // the nLockTime set above actually works.
        //
        // BIP125 defines opt-in RBF as any nSequence < maxint-1, so
        // we use the highest possible value in that range (maxint-2)
        // to avoid conflicting with other possible uses of nSequence,
        // and in the spirit of "smallest possible change from prior
        // behavior."
        const uint32_t nSequence = coin_control.m_signal_bip125_rbf.value_or(m_signal_rbf) ? MAX_BIP125_RBF_SEQUENCE : (CTxIn::SEQUENCE_FINAL - 1);
        for (auto& input : txNew.vin) {
            // Remove sigs and then set sequence
            input.scriptSig = CScript();
            input.nSequence = nSequence;
        }
        // Also remove witness data for scripts
        for (auto& inwit : txNew.witness.vtxinwit) {
            inwit.scriptWitness.SetNull();
        }

        // Do the same things for unblinded version of tx when applicable
        if (blind_details) {
            for (auto& input : blind_details->tx_unblinded_unsigned.vin) {
                input.nSequence = nSequence;
            }
        }

        // Print blinded transaction info before we possibly blow it away when !sign.
        if (blind_details) {
            std::string summary = "CreateTransaction created blinded transaction:\nIN: ";
            for (unsigned int i = 0; i < selected_coins.size(); ++i) {
                if (i > 0) {
                    summary += "    ";
                }
                summary += strprintf("#%d: %s [%s] (%s [%s])\n", i,
                    selected_coins[i].value,
                    selected_coins[i].txout.nValue.IsExplicit() ? "explicit" : "blinded",
                    selected_coins[i].asset.GetHex(),
                    selected_coins[i].txout.nAsset.IsExplicit() ? "explicit" : "blinded"
                );
            }
            summary += "OUT: ";
            for (unsigned int i = 0; i < txNew.vout.size(); ++i) {
                if (i > 0) {
                    summary += "     ";
                }
                CTxOut unblinded = blind_details->tx_unblinded_unsigned.vout[i];
                summary += strprintf("#%d: %s%s [%s] (%s [%s])\n", i,
                    txNew.vout[i].IsFee() ? "[fee] " : "",
                    unblinded.nValue.GetAmount(),
                    txNew.vout[i].nValue.IsExplicit() ? "explicit" : "blinded",
                    unblinded.nAsset.GetAsset().GetHex(),
                    txNew.vout[i].nAsset.IsExplicit() ? "explicit" : "blinded"
                );
            }
            WalletLogPrintf(summary+"\n");
        }

        if (sign) {
            if (!SignTransaction(txNew)) {
                error = _("Signing transaction failed");
                return false;
            }
        } else if (blind_details) {
            // "sign" also means blind for the purposes of making a complete tx
            // or just funding one properly
            txNew = blind_details->tx_unblinded_unsigned;
        }

        // Normalize the witness in case it is not serialized before mempool
        if (!txNew.HasWitness()) {
            txNew.witness.SetNull();
        }

        // Return the constructed transaction data.
        tx = MakeTransactionRef(std::move(txNew));

        // Limit size
        if ((sign && GetTransactionWeight(*tx) > MAX_STANDARD_TX_WEIGHT) ||
            (!sign && tx_sizes.second > MAX_STANDARD_TX_WEIGHT))
        {
            error = _("Transaction too large");
            return false;
        }
    }

    if (nFeeRet > m_default_max_tx_fee) {
        error = TransactionErrorString(TransactionError::MAX_FEE_EXCEEDED);
        return false;
    }

    if (gArgs.GetBoolArg("-walletrejectlongchains", DEFAULT_WALLET_REJECT_LONG_CHAINS)) {
        // Lastly, ensure this tx will pass the mempool's chain limits
        if (!chain().checkChainLimits(tx)) {
            error = _("Transaction has too long of a mempool chain");
            return false;
        }
    }

    // Before we return success, we assume any change key will be used to prevent
    // accidental re-use.
    for (auto& reservedest_ : reservedest) {
        reservedest_->KeepDestination();
    }
    fee_calc_out = feeCalc;

    WalletLogPrintf("Fee Calculation: Fee:%d Bytes:%u Needed:%d Tgt:%d (requested %d) Reason:\"%s\" Decay %.5f: Estimation: (%g - %g) %.2f%% %.1f/(%.1f %d mem %.1f out) Fail: (%g - %g) %.2f%% %.1f/(%.1f %d mem %.1f out)\n",
              nFeeRet, nBytes, nFeeNeeded, feeCalc.returnedTarget, feeCalc.desiredTarget, StringForFeeReason(feeCalc.reason), feeCalc.est.decay,
              feeCalc.est.pass.start, feeCalc.est.pass.end,
              (feeCalc.est.pass.totalConfirmed + feeCalc.est.pass.inMempool + feeCalc.est.pass.leftMempool) > 0.0 ? 100 * feeCalc.est.pass.withinTarget / (feeCalc.est.pass.totalConfirmed + feeCalc.est.pass.inMempool + feeCalc.est.pass.leftMempool) : 0.0,
              feeCalc.est.pass.withinTarget, feeCalc.est.pass.totalConfirmed, feeCalc.est.pass.inMempool, feeCalc.est.pass.leftMempool,
              feeCalc.est.fail.start, feeCalc.est.fail.end,
              (feeCalc.est.fail.totalConfirmed + feeCalc.est.fail.inMempool + feeCalc.est.fail.leftMempool) > 0.0 ? 100 * feeCalc.est.fail.withinTarget / (feeCalc.est.fail.totalConfirmed + feeCalc.est.fail.inMempool + feeCalc.est.fail.leftMempool) : 0.0,
              feeCalc.est.fail.withinTarget, feeCalc.est.fail.totalConfirmed, feeCalc.est.fail.inMempool, feeCalc.est.fail.leftMempool);
    return true;
}

bool CWallet::CreateTransaction(
        const std::vector<CRecipient>& vecSend,
        CTransactionRef& tx,
        CAmount& nFeeRet,
        int& nChangePosInOut,
        bilingual_str& error,
        const CCoinControl& coin_control,
        FeeCalculation& fee_calc_out,
        bool sign,
        BlindDetails* blind_details,
        const IssuanceDetails* issuance_details)
{
    int nChangePosIn = nChangePosInOut;
    Assert(!tx); // tx is an out-param. TODO change the return type from bool to tx (or nullptr)
    bool res = CreateTransactionInternal(vecSend, tx, nFeeRet, nChangePosInOut, error, coin_control, fee_calc_out, sign, blind_details, issuance_details);
    // try with avoidpartialspends unless it's enabled already
    if (res && nFeeRet > 0 /* 0 means non-functional fee rate estimation */ && m_max_aps_fee > -1 && !coin_control.m_avoid_partial_spends) {
        CCoinControl tmp_cc = coin_control;
        tmp_cc.m_avoid_partial_spends = true;
        CAmount nFeeRet2;
        CTransactionRef tx2;
        int nChangePosInOut2 = nChangePosIn;
        bilingual_str error2; // fired and forgotten; if an error occurs, we discard the results
        BlindDetails blind_details2;
        BlindDetails *blind_details2_ptr = blind_details ? &blind_details2 : nullptr;
        if (CreateTransactionInternal(vecSend, tx2, nFeeRet2, nChangePosInOut2, error2, tmp_cc, fee_calc_out, sign, blind_details2_ptr, issuance_details)) {
            // if fee of this alternative one is within the range of the max fee, we use this one
            const bool use_aps = nFeeRet2 <= nFeeRet + m_max_aps_fee;
            WalletLogPrintf("Fee non-grouped = %lld, grouped = %lld, using %s\n", nFeeRet, nFeeRet2, use_aps ? "grouped" : "non-grouped");
            if (use_aps) {
                tx = tx2;
                nFeeRet = nFeeRet2;
                nChangePosInOut = nChangePosInOut2;
                if (blind_details) {
                    *blind_details = blind_details2;
                }
            }
        }
    }
    return res;
}

void CWallet::CommitTransaction(CTransactionRef tx, mapValue_t mapValue, std::vector<std::pair<std::string, std::string>> orderForm, const BlindDetails* blind_details)
{
    LOCK(cs_wallet);
    WalletLogPrintf("CommitTransaction:\n%s", tx->ToString()); /* Continued */

    // Add tx to wallet, because if it has change it's also ours,
    // otherwise just for transaction history.
    AddToWallet(tx, {}, [&](CWalletTx& wtx, bool new_tx) {
        CHECK_NONFATAL(wtx.mapValue.empty());
        CHECK_NONFATAL(wtx.vOrderForm.empty());
        wtx.mapValue = std::move(mapValue);
        wtx.vOrderForm = std::move(orderForm);
        wtx.fTimeReceivedIsTxTime = true;
        wtx.fFromMe = true;
        // ELEMENTS: Write down blinding information
        if (blind_details) {
            assert(blind_details->o_amounts.size() == wtx.tx->vout.size());
            assert(blind_details->o_asset_blinds.size() == wtx.tx->vout.size());
            assert(blind_details->o_amount_blinds.size() == wtx.tx->vout.size());
            for (unsigned int i = 0; i < blind_details->o_amounts.size(); i++) {
                wtx.SetBlindingData(i, blind_details->o_pubkeys[i], blind_details->o_amounts[i], blind_details->o_amount_blinds[i], blind_details->o_assets[i], blind_details->o_asset_blinds[i]);
            }
        }
        return true;
    });

    // Notify that old coins are spent
    for (const CTxIn& txin : tx->vin) {
        // ELEMENTS: Pegins are not in our UTXO set.
        if (txin.m_is_pegin)
            continue;

        CWalletTx &coin = mapWallet.at(txin.prevout.hash);
        coin.MarkDirty();
        NotifyTransactionChanged(this, coin.GetHash(), CT_UPDATED);
    }

    // Get the inserted-CWalletTx from mapWallet so that the
    // fInMempool flag is cached properly
    CWalletTx& wtx = mapWallet.at(tx->GetHash());

    if (!fBroadcastTransactions) {
        // Don't submit tx to the mempool
        return;
    }

    std::string err_string;
    if (!wtx.SubmitMemoryPoolAndRelay(err_string, true)) {
        WalletLogPrintf("CommitTransaction(): Transaction cannot be broadcast immediately, %s\n", err_string);
        // TODO: if we expect the failure to be long term or permanent, instead delete wtx from the wallet and return failure.
    }
}

DBErrors CWallet::LoadWallet(bool& fFirstRunRet)
{
    LOCK(cs_wallet);

    fFirstRunRet = false;
    DBErrors nLoadWalletRet = WalletBatch(GetDatabase()).LoadWallet(this);
    if (nLoadWalletRet == DBErrors::NEED_REWRITE)
    {
        if (GetDatabase().Rewrite("\x04pool"))
        {
            for (const auto& spk_man_pair : m_spk_managers) {
                spk_man_pair.second->RewriteDB();
            }
        }
    }

    // This wallet is in its first run if there are no ScriptPubKeyMans and it isn't blank or no privkeys
    fFirstRunRet = m_spk_managers.empty() && !IsWalletFlagSet(WALLET_FLAG_DISABLE_PRIVATE_KEYS) && !IsWalletFlagSet(WALLET_FLAG_BLANK_WALLET);
    if (fFirstRunRet) {
        assert(m_external_spk_managers.empty());
        assert(m_internal_spk_managers.empty());
    }

    if (nLoadWalletRet != DBErrors::LOAD_OK)
        return nLoadWalletRet;

    return DBErrors::LOAD_OK;
}

DBErrors CWallet::ZapSelectTx(std::vector<uint256>& vHashIn, std::vector<uint256>& vHashOut)
{
    AssertLockHeld(cs_wallet);
    DBErrors nZapSelectTxRet = WalletBatch(GetDatabase()).ZapSelectTx(vHashIn, vHashOut);
    for (const uint256& hash : vHashOut) {
        const auto& it = mapWallet.find(hash);
        wtxOrdered.erase(it->second.m_it_wtxOrdered);
        for (const auto& txin : it->second.tx->vin)
            mapTxSpends.erase(txin.prevout);
        mapWallet.erase(it);
        NotifyTransactionChanged(this, hash, CT_DELETED);
    }

    if (nZapSelectTxRet == DBErrors::NEED_REWRITE)
    {
        if (GetDatabase().Rewrite("\x04pool"))
        {
            for (const auto& spk_man_pair : m_spk_managers) {
                spk_man_pair.second->RewriteDB();
            }
        }
    }

    if (nZapSelectTxRet != DBErrors::LOAD_OK)
        return nZapSelectTxRet;

    MarkDirty();

    return DBErrors::LOAD_OK;
}

bool CWallet::SetAddressBookWithDB(WalletBatch& batch, const CTxDestination& address, const std::string& strName, const std::string& strPurpose)
{
    bool fUpdated = false;
    bool is_mine;
    {
        LOCK(cs_wallet);
        std::map<CTxDestination, CAddressBookData>::iterator mi = m_address_book.find(address);
        fUpdated = (mi != m_address_book.end() && !mi->second.IsChange());
        m_address_book[address].SetLabel(strName);
        if (!strPurpose.empty()) /* update purpose only if requested */
            m_address_book[address].purpose = strPurpose;
        is_mine = IsMine(address) != ISMINE_NO;
    }
    NotifyAddressBookChanged(this, address, strName, is_mine,
                             strPurpose, (fUpdated ? CT_UPDATED : CT_NEW) );
    if (!strPurpose.empty() && !batch.WritePurpose(EncodeDestination(address), strPurpose))
        return false;
    return batch.WriteName(EncodeDestination(address), strName);
}

bool CWallet::SetAddressBook(const CTxDestination& address, const std::string& strName, const std::string& strPurpose)
{
    WalletBatch batch(GetDatabase());
    return SetAddressBookWithDB(batch, address, strName, strPurpose);
}

bool CWallet::DelAddressBook(const CTxDestination& address)
{
    bool is_mine;
    WalletBatch batch(GetDatabase());
    {
        LOCK(cs_wallet);
        // If we want to delete receiving addresses, we need to take care that DestData "used" (and possibly newer DestData) gets preserved (and the "deleted" address transformed into a change entry instead of actually being deleted)
        // NOTE: This isn't a problem for sending addresses because they never have any DestData yet!
        // When adding new DestData, it should be considered here whether to retain or delete it (or move it?).
        if (IsMine(address)) {
            WalletLogPrintf("%s called with IsMine address, NOT SUPPORTED. Please report this bug! %s\n", __func__, PACKAGE_BUGREPORT);
            return false;
        }
        // Delete destdata tuples associated with address
        std::string strAddress = EncodeDestination(address);
        for (const std::pair<const std::string, std::string> &item : m_address_book[address].destdata)
        {
            batch.EraseDestData(strAddress, item.first);
        }
        m_address_book.erase(address);
        is_mine = IsMine(address) != ISMINE_NO;
    }

    NotifyAddressBookChanged(this, address, "", is_mine, "", CT_DELETED);

    batch.ErasePurpose(EncodeDestination(address));
    return batch.EraseName(EncodeDestination(address));
}

size_t CWallet::KeypoolCountExternalKeys() const
{
    AssertLockHeld(cs_wallet);

    unsigned int count = 0;
    for (auto spk_man : GetActiveScriptPubKeyMans()) {
        count += spk_man->KeypoolCountExternalKeys();
    }

    return count;
}

unsigned int CWallet::GetKeyPoolSize() const
{
    AssertLockHeld(cs_wallet);

    unsigned int count = 0;
    for (auto spk_man : GetActiveScriptPubKeyMans()) {
        count += spk_man->GetKeyPoolSize();
    }
    return count;
}

bool CWallet::TopUpKeyPool(unsigned int kpSize)
{
    LOCK(cs_wallet);
    bool res = true;
    for (auto spk_man : GetActiveScriptPubKeyMans()) {
        res &= spk_man->TopUp(kpSize);
    }
    return res;
}

/// ELEMENTS: get PAK online key
bool CWallet::GetOnlinePakKey(CPubKey& online_pubkey, std::string& error)
{
    LegacyScriptPubKeyMan* spk_man = GetLegacyScriptPubKeyMan();
    if (spk_man) {
        return spk_man->GetOnlinePakKey(online_pubkey, error);
    }
    return false;
}
/// end ELEMENTS

bool CWallet::GetNewDestination(const OutputType type, const std::string label, CTxDestination& dest, std::string& error, bool add_blinding_key)
{
    LOCK(cs_wallet);
    error.clear();
    bool result = false;
    auto spk_man = GetScriptPubKeyMan(type, false /* internal */);
    if (spk_man) {
        spk_man->TopUp();
        result = spk_man->GetNewDestination(type, dest, error);
        if (add_blinding_key) {
            CPubKey blinding_pubkey = GetBlindingPubKey(GetScriptForDestination(dest));
            std::visit(SetBlindingPubKeyVisitor(blinding_pubkey), dest);
        }
    } else {
        error = strprintf("Error: No %s addresses available.", FormatOutputType(type));
    }
    if (result) {
        SetAddressBook(dest, label, "receive");
    }

    return result;
}

bool CWallet::GetNewChangeDestination(const OutputType type, CTxDestination& dest, std::string& error, bool add_blinding_key)
{
    LOCK(cs_wallet);
    error.clear();

    ReserveDestination reservedest(this, type);
    if (!reservedest.GetReservedDestination(dest, true)) {
        error = _("Error: Keypool ran out, please call keypoolrefill first").translated;
        return false;
    }
    if (add_blinding_key) {
        CPubKey blinding_pubkey = GetBlindingPubKey(GetScriptForDestination(dest));
        reservedest.SetBlindingPubKey(blinding_pubkey, dest);
    }

    reservedest.KeepDestination();
    return true;
}

int64_t CWallet::GetOldestKeyPoolTime() const
{
    LOCK(cs_wallet);
    int64_t oldestKey = std::numeric_limits<int64_t>::max();
    for (const auto& spk_man_pair : m_spk_managers) {
        oldestKey = std::min(oldestKey, spk_man_pair.second->GetOldestKeyPoolTime());
    }
    return oldestKey;
}

void CWallet::MarkDestinationsDirty(const std::set<CTxDestination>& destinations) {
    for (auto& entry : mapWallet) {
        CWalletTx& wtx = entry.second;
        if (wtx.m_is_cache_empty) continue;
        for (unsigned int i = 0; i < wtx.tx->vout.size(); i++) {
            CTxDestination dst;
            if (ExtractDestination(wtx.tx->vout[i].scriptPubKey, dst) && destinations.count(dst)) {
                wtx.MarkDirty();
                break;
            }
        }
    }
}

std::map<CTxDestination, CAmount> CWallet::GetAddressBalances() const
{
    std::map<CTxDestination, CAmount> balances;

    {
        LOCK(cs_wallet);
        std::set<uint256> trusted_parents;
        for (const auto& walletEntry : mapWallet)
        {
            const CWalletTx& wtx = walletEntry.second;

            if (!IsTrusted(wtx, trusted_parents))
                continue;

            if (wtx.IsImmatureCoinBase())
                continue;

            int nDepth = wtx.GetDepthInMainChain();
            if (nDepth < (wtx.IsFromMe(ISMINE_ALL) ? 0 : 1))
                continue;

            for (unsigned int i = 0; i < wtx.tx->vout.size(); i++)
            {
                CTxDestination addr;
                if (!IsMine(wtx.tx->vout[i]))
                    continue;
                if(!ExtractDestination(wtx.tx->vout[i].scriptPubKey, addr))
                    continue;

                CAmount n = IsSpent(walletEntry.first, i) ? 0 : wtx.GetOutputValueOut(i);
                if (n < 0) {
                    continue;
                }
                balances[addr] += n;
            }
        }
    }

    return balances;
}

std::set< std::set<CTxDestination> > CWallet::GetAddressGroupings() const
{
    AssertLockHeld(cs_wallet);
    std::set< std::set<CTxDestination> > groupings;
    std::set<CTxDestination> grouping;

    for (const auto& walletEntry : mapWallet)
    {
        const CWalletTx& wtx = walletEntry.second;

        if (wtx.tx->vin.size() > 0)
        {
            bool any_mine = false;
            // group all input addresses with each other
            for (const CTxIn& txin : wtx.tx->vin)
            {
                CTxDestination address;
                if(!IsMine(txin)) /* If this input isn't mine, ignore it */
                    continue;
                if(!ExtractDestination(mapWallet.at(txin.prevout.hash).tx->vout[txin.prevout.n].scriptPubKey, address))
                    continue;
                grouping.insert(address);
                any_mine = true;
            }

            // group change with input addresses
            if (any_mine)
            {
               for (const CTxOut& txout : wtx.tx->vout)
                   if (IsChange(txout))
                   {
                       CTxDestination txoutAddr;
                       if(!ExtractDestination(txout.scriptPubKey, txoutAddr))
                           continue;
                       grouping.insert(txoutAddr);
                   }
            }
            if (grouping.size() > 0)
            {
                groupings.insert(grouping);
                grouping.clear();
            }
        }

        // group lone addrs by themselves
        for (const auto& txout : wtx.tx->vout)
            if (IsMine(txout))
            {
                CTxDestination address;
                if(!ExtractDestination(txout.scriptPubKey, address))
                    continue;
                grouping.insert(address);
                groupings.insert(grouping);
                grouping.clear();
            }
    }

    std::set< std::set<CTxDestination>* > uniqueGroupings; // a set of pointers to groups of addresses
    std::map< CTxDestination, std::set<CTxDestination>* > setmap;  // map addresses to the unique group containing it
    for (std::set<CTxDestination> _grouping : groupings)
    {
        // make a set of all the groups hit by this new group
        std::set< std::set<CTxDestination>* > hits;
        std::map< CTxDestination, std::set<CTxDestination>* >::iterator it;
        for (const CTxDestination& address : _grouping)
            if ((it = setmap.find(address)) != setmap.end())
                hits.insert((*it).second);

        // merge all hit groups into a new single group and delete old groups
        std::set<CTxDestination>* merged = new std::set<CTxDestination>(_grouping);
        for (std::set<CTxDestination>* hit : hits)
        {
            merged->insert(hit->begin(), hit->end());
            uniqueGroupings.erase(hit);
            delete hit;
        }
        uniqueGroupings.insert(merged);

        // update setmap
        for (const CTxDestination& element : *merged)
            setmap[element] = merged;
    }

    std::set< std::set<CTxDestination> > ret;
    for (const std::set<CTxDestination>* uniqueGrouping : uniqueGroupings)
    {
        ret.insert(*uniqueGrouping);
        delete uniqueGrouping;
    }

    return ret;
}

std::set<CTxDestination> CWallet::GetLabelAddresses(const std::string& label) const
{
    LOCK(cs_wallet);
    std::set<CTxDestination> result;
    for (const std::pair<const CTxDestination, CAddressBookData>& item : m_address_book)
    {
        if (item.second.IsChange()) continue;
        const CTxDestination& address = item.first;
        const std::string& strName = item.second.GetLabel();
        if (strName == label)
            result.insert(address);
    }
    return result;
}

bool ReserveDestination::GetReservedDestination(CTxDestination& dest, bool internal)
{
    m_spk_man = pwallet->GetScriptPubKeyMan(type, internal);
    if (!m_spk_man) {
        return false;
    }


    if (nIndex == -1)
    {
        m_spk_man->TopUp();

        CKeyPool keypool;
        if (!m_spk_man->GetReservedDestination(type, internal, address, nIndex, keypool)) {
            return false;
        }
        fInternal = keypool.fInternal;
    }
    dest = address;
    return true;
}

void ReserveDestination::SetBlindingPubKey(const CPubKey& blinding_pubkey, CTxDestination& dest)
{
    std::visit(SetBlindingPubKeyVisitor(blinding_pubkey), address);
    dest = address;
}

void ReserveDestination::KeepDestination()
{
    if (nIndex != -1) {
        m_spk_man->KeepDestination(nIndex, type);
    }
    nIndex = -1;
    address = CNoDestination();
}

void ReserveDestination::ReturnDestination()
{
    if (nIndex != -1) {
        m_spk_man->ReturnDestination(nIndex, fInternal, address);
    }
    nIndex = -1;
    address = CNoDestination();
}

#ifdef ENABLE_EXTERNAL_SIGNER
ExternalSigner CWallet::GetExternalSigner()
{
    const std::string command = gArgs.GetArg("-signer", "");
    if (command == "") throw std::runtime_error(std::string(__func__) + ": restart bitcoind with -signer=<cmd>");
    std::vector<ExternalSigner> signers;
    ExternalSigner::Enumerate(command, signers, Params().NetworkIDString());
    if (signers.empty()) throw std::runtime_error(std::string(__func__) + ": No external signers found");
    // TODO: add fingerprint argument in case of multiple signers
    return signers[0];
}
#endif

bool CWallet::DisplayAddress(const CTxDestination& dest)
{
#ifdef ENABLE_EXTERNAL_SIGNER
    CScript scriptPubKey = GetScriptForDestination(dest);
    const auto spk_man = GetScriptPubKeyMan(scriptPubKey);
    if (spk_man == nullptr) {
        return false;
    }
    auto signer_spk_man = dynamic_cast<ExternalSignerScriptPubKeyMan*>(spk_man);
    if (signer_spk_man == nullptr) {
        return false;
    }
    ExternalSigner signer = GetExternalSigner(); // TODO: move signer in spk_man
    return signer_spk_man->DisplayAddress(scriptPubKey, signer);
#else
    return false;
#endif
}

void CWallet::LockCoin(const COutPoint& output)
{
    AssertLockHeld(cs_wallet);
    setLockedCoins.insert(output);
}

void CWallet::UnlockCoin(const COutPoint& output)
{
    AssertLockHeld(cs_wallet);
    setLockedCoins.erase(output);
}

void CWallet::UnlockAllCoins()
{
    AssertLockHeld(cs_wallet);
    setLockedCoins.clear();
}

bool CWallet::IsLockedCoin(uint256 hash, unsigned int n) const
{
    AssertLockHeld(cs_wallet);
    COutPoint outpt(hash, n);

    return (setLockedCoins.count(outpt) > 0);
}

void CWallet::ListLockedCoins(std::vector<COutPoint>& vOutpts) const
{
    AssertLockHeld(cs_wallet);
    for (std::set<COutPoint>::iterator it = setLockedCoins.begin();
         it != setLockedCoins.end(); it++) {
        COutPoint outpt = (*it);
        vOutpts.push_back(outpt);
    }
}

/** @} */ // end of Actions

void CWallet::GetKeyBirthTimes(std::map<CKeyID, int64_t>& mapKeyBirth) const {
    AssertLockHeld(cs_wallet);
    mapKeyBirth.clear();

    LegacyScriptPubKeyMan* spk_man = GetLegacyScriptPubKeyMan();
    assert(spk_man != nullptr);
    LOCK(spk_man->cs_KeyStore);

    // get birth times for keys with metadata
    for (const auto& entry : spk_man->mapKeyMetadata) {
        if (entry.second.nCreateTime) {
            mapKeyBirth[entry.first] = entry.second.nCreateTime;
        }
    }

    // map in which we'll infer heights of other keys
    std::map<CKeyID, const CWalletTx::Confirmation*> mapKeyFirstBlock;
    CWalletTx::Confirmation max_confirm;
    max_confirm.block_height = GetLastBlockHeight() > 144 ? GetLastBlockHeight() - 144 : 0; // the tip can be reorganized; use a 144-block safety margin
    CHECK_NONFATAL(chain().findAncestorByHeight(GetLastBlockHash(), max_confirm.block_height, FoundBlock().hash(max_confirm.hashBlock)));
    for (const CKeyID &keyid : spk_man->GetKeys()) {
        if (mapKeyBirth.count(keyid) == 0)
            mapKeyFirstBlock[keyid] = &max_confirm;
    }

    // if there are no such keys, we're done
    if (mapKeyFirstBlock.empty())
        return;

    // find first block that affects those keys, if there are any left
    for (const auto& entry : mapWallet) {
        // iterate over all wallet transactions...
        const CWalletTx &wtx = entry.second;
        if (wtx.m_confirm.status == CWalletTx::CONFIRMED) {
            // ... which are already in a block
            for (const CTxOut &txout : wtx.tx->vout) {
                // iterate over all their outputs
                for (const auto &keyid : GetAffectedKeys(txout.scriptPubKey, *spk_man)) {
                    // ... and all their affected keys
                    auto rit = mapKeyFirstBlock.find(keyid);
                    if (rit != mapKeyFirstBlock.end() && wtx.m_confirm.block_height < rit->second->block_height) {
                        rit->second = &wtx.m_confirm;
                    }
                }
            }
        }
    }

    // Extract block timestamps for those keys
    for (const auto& entry : mapKeyFirstBlock) {
        int64_t block_time;
        CHECK_NONFATAL(chain().findBlock(entry.second->hashBlock, FoundBlock().time(block_time)));
        mapKeyBirth[entry.first] = block_time - TIMESTAMP_WINDOW; // block times can be 2h off
    }
}

/**
 * Compute smart timestamp for a transaction being added to the wallet.
 *
 * Logic:
 * - If sending a transaction, assign its timestamp to the current time.
 * - If receiving a transaction outside a block, assign its timestamp to the
 *   current time.
 * - If receiving a block with a future timestamp, assign all its (not already
 *   known) transactions' timestamps to the current time.
 * - If receiving a block with a past timestamp, before the most recent known
 *   transaction (that we care about), assign all its (not already known)
 *   transactions' timestamps to the same timestamp as that most-recent-known
 *   transaction.
 * - If receiving a block with a past timestamp, but after the most recent known
 *   transaction, assign all its (not already known) transactions' timestamps to
 *   the block time.
 *
 * For more information see CWalletTx::nTimeSmart,
 * https://bitcointalk.org/?topic=54527, or
 * https://github.com/bitcoin/bitcoin/pull/1393.
 */
unsigned int CWallet::ComputeTimeSmart(const CWalletTx& wtx) const
{
    unsigned int nTimeSmart = wtx.nTimeReceived;
    if (!wtx.isUnconfirmed() && !wtx.isAbandoned()) {
        int64_t blocktime;
        if (chain().findBlock(wtx.m_confirm.hashBlock, FoundBlock().time(blocktime))) {
            int64_t latestNow = wtx.nTimeReceived;
            int64_t latestEntry = 0;

            // Tolerate times up to the last timestamp in the wallet not more than 5 minutes into the future
            int64_t latestTolerated = latestNow + 300;
            const TxItems& txOrdered = wtxOrdered;
            for (auto it = txOrdered.rbegin(); it != txOrdered.rend(); ++it) {
                CWalletTx* const pwtx = it->second;
                if (pwtx == &wtx) {
                    continue;
                }
                int64_t nSmartTime;
                nSmartTime = pwtx->nTimeSmart;
                if (!nSmartTime) {
                    nSmartTime = pwtx->nTimeReceived;
                }
                if (nSmartTime <= latestTolerated) {
                    latestEntry = nSmartTime;
                    if (nSmartTime > latestNow) {
                        latestNow = nSmartTime;
                    }
                    break;
                }
            }

            nTimeSmart = std::max(latestEntry, std::min(blocktime, latestNow));
        } else {
            WalletLogPrintf("%s: found %s in block %s not in index\n", __func__, wtx.GetHash().ToString(), wtx.m_confirm.hashBlock.ToString());
        }
    }
    return nTimeSmart;
}

bool CWallet::AddDestData(WalletBatch& batch, const CTxDestination &dest, const std::string &key, const std::string &value)
{
    if (std::get_if<CNoDestination>(&dest))
        return false;

    m_address_book[dest].destdata.insert(std::make_pair(key, value));
    return batch.WriteDestData(EncodeDestination(dest), key, value);
}

bool CWallet::EraseDestData(WalletBatch& batch, const CTxDestination &dest, const std::string &key)
{
    if (!m_address_book[dest].destdata.erase(key))
        return false;
    return batch.EraseDestData(EncodeDestination(dest), key);
}

void CWallet::LoadDestData(const CTxDestination &dest, const std::string &key, const std::string &value)
{
    m_address_book[dest].destdata.insert(std::make_pair(key, value));
}

bool CWallet::GetDestData(const CTxDestination &dest, const std::string &key, std::string *value) const
{
    std::map<CTxDestination, CAddressBookData>::const_iterator i = m_address_book.find(dest);
    if(i != m_address_book.end())
    {
        CAddressBookData::StringMap::const_iterator j = i->second.destdata.find(key);
        if(j != i->second.destdata.end())
        {
            if(value)
                *value = j->second;
            return true;
        }
    }
    return false;
}

std::vector<std::string> CWallet::GetDestValues(const std::string& prefix) const
{
    std::vector<std::string> values;
    for (const auto& address : m_address_book) {
        for (const auto& data : address.second.destdata) {
            if (!data.first.compare(0, prefix.size(), prefix)) {
                values.emplace_back(data.second);
            }
        }
    }
    return values;
}

std::unique_ptr<WalletDatabase> MakeWalletDatabase(const std::string& name, const DatabaseOptions& options, DatabaseStatus& status, bilingual_str& error_string)
{
    // Do some checking on wallet path. It should be either a:
    //
    // 1. Path where a directory can be created.
    // 2. Path to an existing directory.
    // 3. Path to a symlink to a directory.
    // 4. For backwards compatibility, the name of a data file in -walletdir.
    const fs::path wallet_path = fsbridge::AbsPathJoin(GetWalletDir(), name);
    fs::file_type path_type = fs::symlink_status(wallet_path).type();
    if (!(path_type == fs::file_not_found || path_type == fs::directory_file ||
          (path_type == fs::symlink_file && fs::is_directory(wallet_path)) ||
          (path_type == fs::regular_file && fs::path(name).filename() == name))) {
        error_string = Untranslated(strprintf(
              "Invalid -wallet path '%s'. -wallet path should point to a directory where wallet.dat and "
              "database/log.?????????? files can be stored, a location where such a directory could be created, "
              "or (for backwards compatibility) the name of an existing data file in -walletdir (%s)",
              name, GetWalletDir()));
        status = DatabaseStatus::FAILED_BAD_PATH;
        return nullptr;
    }
    return MakeDatabase(wallet_path, options, status, error_string);
}

std::shared_ptr<CWallet> CWallet::Create(interfaces::Chain& chain, const std::string& name, std::unique_ptr<WalletDatabase> database, uint64_t wallet_creation_flags, bilingual_str& error, std::vector<bilingual_str>& warnings)
{
    const std::string& walletFile = database->Filename();

    chain.initMessage(_("Loading wallet...").translated);

    int64_t nStart = GetTimeMillis();
    bool fFirstRun = true;
    // TODO: Can't use std::make_shared because we need a custom deleter but
    // should be possible to use std::allocate_shared.
    std::shared_ptr<CWallet> walletInstance(new CWallet(&chain, name, std::move(database)), ReleaseWallet);
    DBErrors nLoadWalletRet = walletInstance->LoadWallet(fFirstRun);
    if (nLoadWalletRet != DBErrors::LOAD_OK) {
        if (nLoadWalletRet == DBErrors::CORRUPT) {
            error = strprintf(_("Error loading %s: Wallet corrupted"), walletFile);
            return nullptr;
        }
        else if (nLoadWalletRet == DBErrors::NONCRITICAL_ERROR)
        {
            warnings.push_back(strprintf(_("Error reading %s! All keys read correctly, but transaction data"
                                           " or address book entries might be missing or incorrect."),
                walletFile));
        }
        else if (nLoadWalletRet == DBErrors::TOO_NEW) {
            error = strprintf(_("Error loading %s: Wallet requires newer version of %s"), walletFile, PACKAGE_NAME);
            return nullptr;
        }
        else if (nLoadWalletRet == DBErrors::NEED_REWRITE)
        {
            error = strprintf(_("Wallet needed to be rewritten: restart %s to complete"), PACKAGE_NAME);
            return nullptr;
        }
        else {
            error = strprintf(_("Error loading %s"), walletFile);
            return nullptr;
        }
    }

    if (fFirstRun)
    {
        // ensure this wallet.dat can only be opened by clients supporting HD with chain split and expects no default key
        walletInstance->SetMinVersion(FEATURE_LATEST);

        walletInstance->AddWalletFlags(wallet_creation_flags);

        // Only create LegacyScriptPubKeyMan when not descriptor wallet
        if (!walletInstance->IsWalletFlagSet(WALLET_FLAG_DESCRIPTORS)) {
            walletInstance->SetupLegacyScriptPubKeyMan();
        }

        if ((wallet_creation_flags & WALLET_FLAG_EXTERNAL_SIGNER) || !(wallet_creation_flags & (WALLET_FLAG_DISABLE_PRIVATE_KEYS | WALLET_FLAG_BLANK_WALLET))) {
            LOCK(walletInstance->cs_wallet);
            if (walletInstance->IsWalletFlagSet(WALLET_FLAG_DESCRIPTORS)) {
                walletInstance->SetupDescriptorScriptPubKeyMans();
                // SetupDescriptorScriptPubKeyMans already calls SetupGeneration for us so we don't need to call SetupGeneration separately
            } else {
                // Legacy wallets need SetupGeneration here.
                for (auto spk_man : walletInstance->GetActiveScriptPubKeyMans()) {
                    if (!spk_man->SetupGeneration()) {
                        error = _("Unable to generate initial keys");
                        return nullptr;
                    }
                }
            }
        }

        walletInstance->chainStateFlushed(chain.getTipLocator());
    } else if (wallet_creation_flags & WALLET_FLAG_DISABLE_PRIVATE_KEYS) {
        // Make it impossible to disable private keys after creation
        error = strprintf(_("Error loading %s: Private keys can only be disabled during creation"), walletFile);
        return NULL;
    } else if (walletInstance->IsWalletFlagSet(WALLET_FLAG_DISABLE_PRIVATE_KEYS)) {
        for (auto spk_man : walletInstance->GetActiveScriptPubKeyMans()) {
            if (spk_man->HavePrivateKeys()) {
                warnings.push_back(strprintf(_("Warning: Private keys detected in wallet {%s} with disabled private keys"), walletFile));
                break;
            }
        }
    }

    if (!gArgs.GetArg("-addresstype", "").empty()) {
        if (!ParseOutputType(gArgs.GetArg("-addresstype", ""), walletInstance->m_default_address_type)) {
            error = strprintf(_("Unknown address type '%s'"), gArgs.GetArg("-addresstype", ""));
            return nullptr;
        }
    }

    if (!gArgs.GetArg("-changetype", "").empty()) {
        OutputType out_type;
        if (!ParseOutputType(gArgs.GetArg("-changetype", ""), out_type)) {
            error = strprintf(_("Unknown change type '%s'"), gArgs.GetArg("-changetype", ""));
            return nullptr;
        }
        walletInstance->m_default_change_type = out_type;
    }

    if (gArgs.IsArgSet("-mintxfee")) {
        CAmount n = 0;
        if (!ParseMoney(gArgs.GetArg("-mintxfee", ""), n) || 0 == n) {
            error = AmountErrMsg("mintxfee", gArgs.GetArg("-mintxfee", ""));
            return nullptr;
        }
        if (n > HIGH_TX_FEE_PER_KB) {
            warnings.push_back(AmountHighWarn("-mintxfee") + Untranslated(" ") +
                               _("This is the minimum transaction fee you pay on every transaction."));
        }
        walletInstance->m_min_fee = CFeeRate(n);
    }

    if (gArgs.IsArgSet("-maxapsfee")) {
        const std::string max_aps_fee{gArgs.GetArg("-maxapsfee", "")};
        CAmount n = 0;
        if (max_aps_fee == "-1") {
            n = -1;
        } else if (!ParseMoney(max_aps_fee, n)) {
            error = AmountErrMsg("maxapsfee", max_aps_fee);
            return nullptr;
        }
        if (n > HIGH_APS_FEE) {
            warnings.push_back(AmountHighWarn("-maxapsfee") + Untranslated(" ") +
                              _("This is the maximum transaction fee you pay (in addition to the normal fee) to prioritize partial spend avoidance over regular coin selection."));
        }
        walletInstance->m_max_aps_fee = n;
    }

    if (gArgs.IsArgSet("-fallbackfee")) {
        CAmount nFeePerK = 0;
        if (!ParseMoney(gArgs.GetArg("-fallbackfee", ""), nFeePerK)) {
            error = strprintf(_("Invalid amount for -fallbackfee=<amount>: '%s'"), gArgs.GetArg("-fallbackfee", ""));
            return nullptr;
        }
        if (nFeePerK > HIGH_TX_FEE_PER_KB) {
            warnings.push_back(AmountHighWarn("-fallbackfee") + Untranslated(" ") +
                               _("This is the transaction fee you may pay when fee estimates are not available."));
        }
        walletInstance->m_fallback_fee = CFeeRate(nFeePerK);
    }
    // Disable fallback fee in case value was set to 0, enable if non-null value
    walletInstance->m_allow_fallback_fee = walletInstance->m_fallback_fee.GetFeePerK() != 0;

    if (gArgs.IsArgSet("-discardfee")) {
        CAmount nFeePerK = 0;
        if (!ParseMoney(gArgs.GetArg("-discardfee", ""), nFeePerK)) {
            error = strprintf(_("Invalid amount for -discardfee=<amount>: '%s'"), gArgs.GetArg("-discardfee", ""));
            return nullptr;
        }
        if (nFeePerK > HIGH_TX_FEE_PER_KB) {
            warnings.push_back(AmountHighWarn("-discardfee") + Untranslated(" ") +
                               _("This is the transaction fee you may discard if change is smaller than dust at this level"));
        }
        walletInstance->m_discard_rate = CFeeRate(nFeePerK);
    }
    if (gArgs.IsArgSet("-paytxfee")) {
        CAmount nFeePerK = 0;
        if (!ParseMoney(gArgs.GetArg("-paytxfee", ""), nFeePerK)) {
            error = AmountErrMsg("paytxfee", gArgs.GetArg("-paytxfee", ""));
            return nullptr;
        }
        if (nFeePerK > HIGH_TX_FEE_PER_KB) {
            warnings.push_back(AmountHighWarn("-paytxfee") + Untranslated(" ") +
                               _("This is the transaction fee you will pay if you send a transaction."));
        }
        walletInstance->m_pay_tx_fee = CFeeRate(nFeePerK, 1000);
        if (walletInstance->m_pay_tx_fee < chain.relayMinFee()) {
            error = strprintf(_("Invalid amount for -paytxfee=<amount>: '%s' (must be at least %s)"),
                gArgs.GetArg("-paytxfee", ""), chain.relayMinFee().ToString());
            return nullptr;
        }
    }

    if (gArgs.IsArgSet("-maxtxfee")) {
        CAmount nMaxFee = 0;
        if (!ParseMoney(gArgs.GetArg("-maxtxfee", ""), nMaxFee)) {
            error = AmountErrMsg("maxtxfee", gArgs.GetArg("-maxtxfee", ""));
            return nullptr;
        }
        if (nMaxFee > HIGH_MAX_TX_FEE) {
            warnings.push_back(_("-maxtxfee is set very high! Fees this large could be paid on a single transaction."));
        }
        if (CFeeRate(nMaxFee, 1000) < chain.relayMinFee()) {
            error = strprintf(_("Invalid amount for -maxtxfee=<amount>: '%s' (must be at least the minrelay fee of %s to prevent stuck transactions)"),
                gArgs.GetArg("-maxtxfee", ""), chain.relayMinFee().ToString());
            return nullptr;
        }
        walletInstance->m_default_max_tx_fee = nMaxFee;
    }

    if (chain.relayMinFee().GetFeePerK() > HIGH_TX_FEE_PER_KB) {
        warnings.push_back(AmountHighWarn("-minrelaytxfee") + Untranslated(" ") +
                           _("The wallet will avoid paying less than the minimum relay fee."));
    }

    walletInstance->m_confirm_target = gArgs.GetArg("-txconfirmtarget", DEFAULT_TX_CONFIRM_TARGET);
    walletInstance->m_spend_zero_conf_change = gArgs.GetBoolArg("-spendzeroconfchange", DEFAULT_SPEND_ZEROCONF_CHANGE);
    walletInstance->m_signal_rbf = gArgs.GetBoolArg("-walletrbf", DEFAULT_WALLET_RBF);

    walletInstance->WalletLogPrintf("Wallet completed loading in %15dms\n", GetTimeMillis() - nStart);

    // Try to top up keypool. No-op if the wallet is locked.
    walletInstance->TopUpKeyPool();

    LOCK(walletInstance->cs_wallet);

    // Register wallet with validationinterface. It's done before rescan to avoid
    // missing block connections between end of rescan and validation subscribing.
    // Because of wallet lock being hold, block connection notifications are going to
    // be pending on the validation-side until lock release. It's likely to have
    // block processing duplicata (if rescan block range overlaps with notification one)
    // but we guarantee at least than wallet state is correct after notifications delivery.
    // This is temporary until rescan and notifications delivery are unified under same
    // interface.
    walletInstance->m_chain_notifications_handler = walletInstance->chain().handleNotifications(walletInstance);

    int rescan_height = 0;
    if (!gArgs.GetBoolArg("-rescan", false))
    {
        WalletBatch batch(walletInstance->GetDatabase());
        CBlockLocator locator;
        if (batch.ReadBestBlock(locator)) {
            if (const Optional<int> fork_height = chain.findLocatorFork(locator)) {
                rescan_height = *fork_height;
            }
        }
    }

    const Optional<int> tip_height = chain.getHeight();
    if (tip_height) {
        walletInstance->m_last_block_processed = chain.getBlockHash(*tip_height);
        walletInstance->m_last_block_processed_height = *tip_height;
    } else {
        walletInstance->m_last_block_processed.SetNull();
        walletInstance->m_last_block_processed_height = -1;
    }

    if (tip_height && *tip_height != rescan_height)
    {
        // We can't rescan beyond non-pruned blocks, stop and throw an error.
        // This might happen if a user uses an old wallet within a pruned node
        // or if they ran -disablewallet for a longer time, then decided to re-enable
        if (chain.havePruned()) {
            // Exit early and print an error.
            // If a block is pruned after this check, we will load the wallet,
            // but fail the rescan with a generic error.
            int block_height = *tip_height;
            while (block_height > 0 && chain.haveBlockOnDisk(block_height - 1) && rescan_height != block_height) {
                --block_height;
            }

            if (rescan_height != block_height) {
                error = _("Prune: last wallet synchronisation goes beyond pruned data. You need to -reindex (download the whole blockchain again in case of pruned node)");
                return nullptr;
            }
        }

        chain.initMessage(_("Rescanning...").translated);
        walletInstance->WalletLogPrintf("Rescanning last %i blocks (from block %i)...\n", *tip_height - rescan_height, rescan_height);

        // No need to read and scan block if block was created before
        // our wallet birthday (as adjusted for block time variability)
        Optional<int64_t> time_first_key;
        for (auto spk_man : walletInstance->GetAllScriptPubKeyMans()) {
            int64_t time = spk_man->GetTimeFirstKey();
            if (!time_first_key || time < *time_first_key) time_first_key = time;
        }
        if (time_first_key) {
            chain.findFirstBlockWithTimeAndHeight(*time_first_key - TIMESTAMP_WINDOW, rescan_height, FoundBlock().height(rescan_height));
        }

        {
            WalletRescanReserver reserver(*walletInstance);
            if (!reserver.reserve() || (ScanResult::SUCCESS != walletInstance->ScanForWalletTransactions(chain.getBlockHash(rescan_height), rescan_height, {} /* max height */, reserver, true /* update */).status)) {
                error = _("Failed to rescan the wallet during initialization");
                return nullptr;
            }
        }
        walletInstance->chainStateFlushed(chain.getTipLocator());
        walletInstance->GetDatabase().IncrementUpdateCounter();
    }

    {
        LOCK(cs_wallets);
        for (auto& load_wallet : g_load_wallet_fns) {
            load_wallet(interfaces::MakeWallet(walletInstance));
        }
    }

    walletInstance->SetBroadcastTransactions(gArgs.GetBoolArg("-walletbroadcast", DEFAULT_WALLETBROADCAST));

    {
        walletInstance->WalletLogPrintf("setKeyPool.size() = %u\n",      walletInstance->GetKeyPoolSize());
        walletInstance->WalletLogPrintf("mapWallet.size() = %u\n",       walletInstance->mapWallet.size());
        walletInstance->WalletLogPrintf("m_address_book.size() = %u\n",  walletInstance->m_address_book.size());
    }

    return walletInstance;
}

const CAddressBookData* CWallet::FindAddressBookEntry(const CTxDestination& dest, bool allow_change) const
{
    const auto& address_book_it = m_address_book.find(dest);
    if (address_book_it == m_address_book.end()) return nullptr;
    if ((!allow_change) && address_book_it->second.IsChange()) {
        return nullptr;
    }
    return &address_book_it->second;
}

bool CWallet::UpgradeWallet(int version, bilingual_str& error)
{
    int prev_version = GetVersion();
    if (version == 0) {
        WalletLogPrintf("Performing wallet upgrade to %i\n", FEATURE_LATEST);
        version = FEATURE_LATEST;
    } else {
        WalletLogPrintf("Allowing wallet upgrade up to %i\n", version);
    }
    if (version < prev_version) {
        error = strprintf(_("Cannot downgrade wallet from version %i to version %i. Wallet version unchanged."), prev_version, version);
        return false;
    }

    LOCK(cs_wallet);

    // Do not upgrade versions to any version between HD_SPLIT and FEATURE_PRE_SPLIT_KEYPOOL unless already supporting HD_SPLIT
    if (!CanSupportFeature(FEATURE_HD_SPLIT) && version >= FEATURE_HD_SPLIT && version < FEATURE_PRE_SPLIT_KEYPOOL) {
        error = strprintf(_("Cannot upgrade a non HD split wallet from version %i to version %i without upgrading to support pre-split keypool. Please use version %i or no version specified."), prev_version, version, FEATURE_PRE_SPLIT_KEYPOOL);
        return false;
    }

    // Permanently upgrade to the version
    SetMinVersion(GetClosestWalletFeature(version));

    for (auto spk_man : GetActiveScriptPubKeyMans()) {
        if (!spk_man->Upgrade(prev_version, version, error)) {
            return false;
        }
    }
    return true;
}

void CWallet::postInitProcess()
{
    LOCK(cs_wallet);

    // Add wallet transactions that aren't already in a block to mempool
    // Do this here as mempool requires genesis block to be loaded
    ReacceptWalletTransactions();

    // Update wallet transactions with current mempool transactions.
    chain().requestMempoolTransactions(*this);
}

bool CWallet::BackupWallet(const std::string& strDest) const
{
    return GetDatabase().Backup(strDest);
}

CKeyPool::CKeyPool()
{
    nTime = GetTime();
    fInternal = false;
    m_pre_split = false;
}

CKeyPool::CKeyPool(const CPubKey& vchPubKeyIn, bool internalIn)
{
    nTime = GetTime();
    vchPubKey = vchPubKeyIn;
    fInternal = internalIn;
    m_pre_split = false;
}

int CWalletTx::GetDepthInMainChain() const
{
    assert(pwallet != nullptr);
    AssertLockHeld(pwallet->cs_wallet);
    if (isUnconfirmed() || isAbandoned()) return 0;

    return (pwallet->GetLastBlockHeight() - m_confirm.block_height + 1) * (isConflicted() ? -1 : 1);
}

int CWalletTx::GetBlocksToMaturity() const
{
    if (!IsCoinBase())
        return 0;
    int chain_depth = GetDepthInMainChain();
    assert(chain_depth >= 0); // coinbase tx should not be conflicted
    return std::max(0, (COINBASE_MATURITY+1) - chain_depth);
}

bool CWalletTx::IsImmatureCoinBase() const
{
    // note GetBlocksToMaturity is 0 for non-coinbase tx
    return GetBlocksToMaturity() > 0;
}

std::vector<OutputGroup> CWallet::GroupOutputs(const std::vector<COutput>& outputs, bool separate_coins, const CFeeRate& effective_feerate, const CFeeRate& long_term_feerate, const CoinEligibilityFilter& filter, bool positive_only) const
{
    std::vector<OutputGroup> groups_out;

    if (separate_coins) {
        // Single coin means no grouping. Each COutput gets its own OutputGroup.
        for (const COutput& output : outputs) {
            // Skip outputs we cannot spend
            if (!output.fSpendable) continue;

            size_t ancestors, descendants;
            chain().getTransactionAncestry(output.tx->GetHash(), ancestors, descendants);
            CInputCoin input_coin = output.GetInputCoin();

            // Make an OutputGroup containing just this output
            OutputGroup group{effective_feerate, long_term_feerate};
            group.Insert(input_coin, output.nDepth, output.tx->IsFromMe(ISMINE_ALL), ancestors, descendants, positive_only);

            // Check the OutputGroup's eligibility. Only add the eligible ones.
            if (positive_only && group.effective_value <= 0) continue;
            if (group.m_outputs.size() > 0 && group.EligibleForSpending(filter)) groups_out.push_back(group);
        }
        return groups_out;
    }

    // We want to combine COutputs that have the same scriptPubKey into single OutputGroups
    // except when there are more than OUTPUT_GROUP_MAX_ENTRIES COutputs grouped in an OutputGroup.
    // To do this, we maintain a map where the key is the scriptPubKey and the value is a vector of OutputGroups.
    // For each COutput, we check if the scriptPubKey is in the map, and if it is, the COutput's CInputCoin is added
    // to the last OutputGroup in the vector for the scriptPubKey. When the last OutputGroup has
    // OUTPUT_GROUP_MAX_ENTRIES CInputCoins, a new OutputGroup is added to the end of the vector.
    std::map<CScript, std::vector<OutputGroup>> spk_to_groups_map;
    for (const auto& output : outputs) {
        // Skip outputs we cannot spend
        if (!output.fSpendable) continue;

        size_t ancestors, descendants;
        chain().getTransactionAncestry(output.tx->GetHash(), ancestors, descendants);
        CInputCoin input_coin = output.GetInputCoin();
        CScript spk = input_coin.txout.scriptPubKey;

        std::vector<OutputGroup>& groups = spk_to_groups_map[spk];

        if (groups.size() == 0) {
            // No OutputGroups for this scriptPubKey yet, add one
            groups.emplace_back(effective_feerate, long_term_feerate);
        }

        // Get the last OutputGroup in the vector so that we can add the CInputCoin to it
        // A pointer is used here so that group can be reassigned later if it is full.
        OutputGroup* group = &groups.back();

        // Check if this OutputGroup is full. We limit to OUTPUT_GROUP_MAX_ENTRIES when using -avoidpartialspends
        // to avoid surprising users with very high fees.
        if (group->m_outputs.size() >= OUTPUT_GROUP_MAX_ENTRIES) {
            // The last output group is full, add a new group to the vector and use that group for the insertion
            groups.emplace_back(effective_feerate, long_term_feerate);
            group = &groups.back();
        }

        // Add the input_coin to group
        group->Insert(input_coin, output.nDepth, output.tx->IsFromMe(ISMINE_ALL), ancestors, descendants, positive_only);
    }

    // Now we go through the entire map and pull out the OutputGroups
    for (const auto& spk_and_groups_pair: spk_to_groups_map) {
        const std::vector<OutputGroup>& groups_per_spk= spk_and_groups_pair.second;

        // Go through the vector backwards. This allows for the first item we deal with being the partial group.
        for (auto group_it = groups_per_spk.rbegin(); group_it != groups_per_spk.rend(); group_it++) {
            const OutputGroup& group = *group_it;

            // Don't include partial groups if there are full groups too and we don't want partial groups
            if (group_it == groups_per_spk.rbegin() && groups_per_spk.size() > 1 && !filter.m_include_partial_groups) {
                continue;
            }

            // Check the OutputGroup's eligibility. Only add the eligible ones.
            if (positive_only && group.effective_value <= 0) continue;
            if (group.m_outputs.size() > 0 && group.EligibleForSpending(filter)) groups_out.push_back(group);
        }
    }

    return groups_out;
}

bool CWallet::IsCrypted() const
{
    return HasEncryptionKeys();
}

bool CWallet::IsLocked() const
{
    if (!IsCrypted()) {
        return false;
    }
    LOCK(cs_wallet);
    return vMasterKey.empty();
}

bool CWallet::Lock()
{
    if (!IsCrypted())
        return false;

    {
        LOCK(cs_wallet);
        vMasterKey.clear();
    }

    NotifyStatusChanged(this);
    return true;
}

bool CWallet::Unlock(const CKeyingMaterial& vMasterKeyIn, bool accept_no_keys)
{
    {
        LOCK(cs_wallet);
        for (const auto& spk_man_pair : m_spk_managers) {
            if (!spk_man_pair.second->CheckDecryptionKey(vMasterKeyIn, accept_no_keys)) {
                return false;
            }
        }
        vMasterKey = vMasterKeyIn;
    }
    NotifyStatusChanged(this);
    return true;
}

std::set<ScriptPubKeyMan*> CWallet::GetActiveScriptPubKeyMans() const
{
    std::set<ScriptPubKeyMan*> spk_mans;
    for (bool internal : {false, true}) {
        for (OutputType t : OUTPUT_TYPES) {
            auto spk_man = GetScriptPubKeyMan(t, internal);
            if (spk_man) {
                spk_mans.insert(spk_man);
            }
        }
    }
    return spk_mans;
}

std::set<ScriptPubKeyMan*> CWallet::GetAllScriptPubKeyMans() const
{
    std::set<ScriptPubKeyMan*> spk_mans;
    for (const auto& spk_man_pair : m_spk_managers) {
        spk_mans.insert(spk_man_pair.second.get());
    }
    return spk_mans;
}

ScriptPubKeyMan* CWallet::GetScriptPubKeyMan(const OutputType& type, bool internal) const
{
    const std::map<OutputType, ScriptPubKeyMan*>& spk_managers = internal ? m_internal_spk_managers : m_external_spk_managers;
    std::map<OutputType, ScriptPubKeyMan*>::const_iterator it = spk_managers.find(type);
    if (it == spk_managers.end()) {
        WalletLogPrintf("%s scriptPubKey Manager for output type %d does not exist\n", internal ? "Internal" : "External", static_cast<int>(type));
        return nullptr;
    }
    return it->second;
}

std::set<ScriptPubKeyMan*> CWallet::GetScriptPubKeyMans(const CScript& script, SignatureData& sigdata) const
{
    std::set<ScriptPubKeyMan*> spk_mans;
    for (const auto& spk_man_pair : m_spk_managers) {
        if (spk_man_pair.second->CanProvide(script, sigdata)) {
            spk_mans.insert(spk_man_pair.second.get());
        }
    }
    return spk_mans;
}

ScriptPubKeyMan* CWallet::GetScriptPubKeyMan(const CScript& script) const
{
    SignatureData sigdata;
    for (const auto& spk_man_pair : m_spk_managers) {
        if (spk_man_pair.second->CanProvide(script, sigdata)) {
            return spk_man_pair.second.get();
        }
    }
    return nullptr;
}

const CKeyingMaterial& CWallet::GetEncryptionKey() const
{
    return vMasterKey;
}

bool CWallet::HasEncryptionKeys() const
{
    return !mapMasterKeys.empty();
}

ScriptPubKeyMan* CWallet::GetScriptPubKeyMan(const uint256& id) const
{
    if (m_spk_managers.count(id) > 0) {
        return m_spk_managers.at(id).get();
    }
    return nullptr;
}

std::unique_ptr<SigningProvider> CWallet::GetSolvingProvider(const CScript& script) const
{
    SignatureData sigdata;
    return GetSolvingProvider(script, sigdata);
}

std::unique_ptr<SigningProvider> CWallet::GetSolvingProvider(const CScript& script, SignatureData& sigdata) const
{
    for (const auto& spk_man_pair : m_spk_managers) {
        if (spk_man_pair.second->CanProvide(script, sigdata)) {
            return spk_man_pair.second->GetSolvingProvider(script);
        }
    }
    return nullptr;
}

LegacyScriptPubKeyMan* CWallet::GetLegacyScriptPubKeyMan() const
{
    if (IsWalletFlagSet(WALLET_FLAG_DESCRIPTORS)) {
        return nullptr;
    }
    // Legacy wallets only have one ScriptPubKeyMan which is a LegacyScriptPubKeyMan.
    // Everything in m_internal_spk_managers and m_external_spk_managers point to the same legacyScriptPubKeyMan.
    auto it = m_internal_spk_managers.find(OutputType::LEGACY);
    if (it == m_internal_spk_managers.end()) return nullptr;
    return dynamic_cast<LegacyScriptPubKeyMan*>(it->second);
}

LegacyScriptPubKeyMan* CWallet::GetOrCreateLegacyScriptPubKeyMan()
{
    SetupLegacyScriptPubKeyMan();
    return GetLegacyScriptPubKeyMan();
}

void CWallet::SetupLegacyScriptPubKeyMan()
{
    if (!m_internal_spk_managers.empty() || !m_external_spk_managers.empty() || !m_spk_managers.empty() || IsWalletFlagSet(WALLET_FLAG_DESCRIPTORS)) {
        return;
    }

    auto spk_manager = std::unique_ptr<ScriptPubKeyMan>(new LegacyScriptPubKeyMan(*this));
    for (const auto& type : OUTPUT_TYPES) {
        m_internal_spk_managers[type] = spk_manager.get();
        m_external_spk_managers[type] = spk_manager.get();
    }
    m_spk_managers[spk_manager->GetID()] = std::move(spk_manager);
}

//
// ELEMENTS WALLET ADDITIONS
//

bool CWallet::SetOnlinePubKey(const CPubKey& online_key_in)
{
    LOCK(cs_wallet);
    if (!WalletBatch(GetDatabase()).WriteOnlineKey(online_key_in)) {
        return false;
    }
    online_key = online_key_in;
    return true;
}

bool CWallet::SetOfflineXPubKey(const CExtPubKey& offline_xpub_in)
{
    LOCK(cs_wallet);
    if (!WalletBatch(GetDatabase()).WriteOfflineXPubKey(offline_xpub_in)) {
        return false;
    }
    offline_xpub = offline_xpub_in;
    return true;
}

bool CWallet::SetOfflineDescriptor(const std::string& offline_desc_in)
{
    LOCK(cs_wallet);
    if (!WalletBatch(GetDatabase()).WriteOfflineDescriptor(offline_desc_in)) {
        return false;
    }
    offline_desc = offline_desc_in;
    return true;
}

bool CWallet::SetOfflineCounter(int counter) {
    LOCK(cs_wallet);
    if (!WalletBatch(GetDatabase()).WriteOfflineCounter(counter)) {
        return false;
    }
    offline_counter = counter;
    return true;
}

unsigned int CWalletTx::GetPseudoInputOffset(const unsigned int input_index, const bool reissuance_token) const
{
    // There is no mapValue space for null issuances
    assert(reissuance_token ? !tx->vin[input_index].assetIssuance.nInflationKeys.IsNull() : !tx->vin[input_index].assetIssuance.nAmount.IsNull());
    unsigned int mapvalue_loc = 0;
    for (unsigned int i = 0; i < tx->vin.size()*2; i++) {
        if (input_index == i/2 && (reissuance_token ? 1 : 0) == i % 2) {
            break;
        }
        if (!tx->vin[i/2].assetIssuance.IsNull()) {
            if ((i % 2 == 0 && !tx->vin[i/2].assetIssuance.nAmount.IsNull()) ||
                    (i % 2 == 1 && !tx->vin[i/2].assetIssuance.nInflationKeys.IsNull())) {
                mapvalue_loc++;
            }
        }
    }
    return mapvalue_loc;
}

void CWalletTx::SetBlindingData(const unsigned int map_index, const CPubKey& blinding_pubkey, const CAmount value, const uint256& value_factor, const CAsset& asset, const uint256& asset_factor)
{
    if (mapValue["blindingdata"].size() < (map_index + 1) * 138) {
        mapValue["blindingdata"].resize((tx->vout.size() + GetNumIssuances(*tx)) * 138);
    }

    unsigned char* it = (unsigned char*)(&mapValue["blindingdata"][0]) + 138 * map_index;

    *it = 1;
    memcpy(&*(it + 1), &value, 8);
    memcpy(&*(it + 9), value_factor.begin(), 32);
    memcpy(&*(it + 41), asset_factor.begin(), 32);
    memcpy(&*(it + 73), asset.begin(), 32);
    if (blinding_pubkey.IsFullyValid()) {
        memcpy(&*(it + 105), blinding_pubkey.begin(), 33);
    } else {
        memset(&*(it + 105), 0, 33);
    }

}

void CWalletTx::GetBlindingData(const unsigned int map_index, const std::vector<unsigned char>& vchRangeproof, const CConfidentialValue& conf_value, const CConfidentialAsset& conf_asset, const CConfidentialNonce nonce, const CScript& scriptPubKey, CPubKey* blinding_pubkey_out, CAmount* value_out, uint256* value_factor_out, CAsset* asset_out, uint256* asset_factor_out) const
{
    // Blinding data is cached in a serialized record mapWallet["blindingdata"].
    // It contains a concatenation byte vectors, 74 bytes per txout or pseudo-input.
    // Each consists of:
    // * 1 byte boolean marker (has the output been computed)?
    // * 8 bytes value (-1 if unknown)
    // * 32 bytes value blinding factor
    // * 32 bytes asset blinding factor
    // * 32 bytes asset
    // * 33 bytes blinding pubkey (ECDH pubkey of the destination)
    // This is really ugly, and should use CDataStream serialization instead.

    if (mapValue["blindingdata"].size() < (map_index + 1) * 138) {
        mapValue["blindingdata"].resize((tx->vout.size() + GetNumIssuances(*tx)) * 138);
    }

    unsigned char* it = (unsigned char*)(&mapValue["blindingdata"][0]) + 138 * map_index;

    CAmount amount = -1;
    CPubKey pubkey;
    uint256 value_factor;
    CAsset asset_tag;
    uint256 asset_factor;

    if (*it == 1) {
        memcpy(&amount, &*(it + 1), 8);
        memcpy(value_factor.begin(), &*(it + 9), 32);
        memcpy(asset_factor.begin(), &*(it + 41), 32);
        memcpy(asset_tag.begin(), &*(it + 73), 32);
        pubkey.Set(it + 105, it + 138);

        if (conf_value.IsExplicit()) {
            assert(conf_value.GetAmount() == amount);
        }
    } else {
        pwallet->ComputeBlindingData(conf_value, conf_asset, nonce, scriptPubKey, vchRangeproof, amount, pubkey, value_factor, asset_tag, asset_factor);
        *it = 1;
        memcpy(&*(it + 1), &amount, 8);
        memcpy(&*(it + 9), value_factor.begin(), 32);
        memcpy(&*(it + 41), asset_factor.begin(), 32);
        memcpy(&*(it + 73), asset_tag.begin(), 32);
        if (pubkey.IsFullyValid()) {
            memcpy(&*(it + 105), pubkey.begin(), 33);
        } else {
            memset(&*(it + 105), 0, 33);
        }
    }

    if (value_out) *value_out = amount;
    if (blinding_pubkey_out) *blinding_pubkey_out = pubkey;
    if (value_factor_out) *value_factor_out = value_factor;
    if (asset_factor_out) *asset_factor_out = asset_factor;
    if (asset_out) *asset_out = asset_tag;
}

void CWalletTx::GetNonIssuanceBlindingData(const unsigned int output_index, CPubKey* blinding_pubkey_out, CAmount* value_out, uint256* value_factor_out, CAsset* asset_out, uint256* asset_factor_out) const {
    assert(output_index < tx->vout.size());
    const CTxOut& out = tx->vout[output_index];
    const CTxWitness& wit = tx->witness;
    GetBlindingData(output_index, wit.vtxoutwit.size() <= output_index ? std::vector<unsigned char>() : wit.vtxoutwit[output_index].vchRangeproof, out.nValue, out.nAsset, out.nNonce, out.scriptPubKey,
        blinding_pubkey_out, value_out, value_factor_out, asset_out, asset_factor_out);
}

void CWallet::ConnectScriptPubKeyManNotifiers()
{
    for (const auto& spk_man : GetActiveScriptPubKeyMans()) {
        spk_man->NotifyWatchonlyChanged.connect(NotifyWatchonlyChanged);
        spk_man->NotifyCanGetAddressesChanged.connect(NotifyCanGetAddressesChanged);
    }
}

void CWallet::LoadDescriptorScriptPubKeyMan(uint256 id, WalletDescriptor& desc)
{
    if (IsWalletFlagSet(WALLET_FLAG_EXTERNAL_SIGNER)) {
#ifdef ENABLE_EXTERNAL_SIGNER
        auto spk_manager = std::unique_ptr<ScriptPubKeyMan>(new ExternalSignerScriptPubKeyMan(*this, desc));
        m_spk_managers[id] = std::move(spk_manager);
#else
        throw std::runtime_error(std::string(__func__) + ": Configure with --enable-external-signer to use external signer wallets");
#endif
    } else {
        auto spk_manager = std::unique_ptr<ScriptPubKeyMan>(new DescriptorScriptPubKeyMan(*this, desc));
        m_spk_managers[id] = std::move(spk_manager);
    }
}

void CWallet::SetupDescriptorScriptPubKeyMans()
{
    AssertLockHeld(cs_wallet);

    if (!IsWalletFlagSet(WALLET_FLAG_EXTERNAL_SIGNER)) {
        // Make a seed
        CKey seed_key;
        seed_key.MakeNewKey(true);
        CPubKey seed = seed_key.GetPubKey();
        assert(seed_key.VerifyPubKey(seed));

        // Get the extended key
        CExtKey master_key;
        master_key.SetSeed(seed_key.begin(), seed_key.size());

        for (bool internal : {false, true}) {
            for (OutputType t : OUTPUT_TYPES) {
                auto spk_manager = std::unique_ptr<DescriptorScriptPubKeyMan>(new DescriptorScriptPubKeyMan(*this, internal));
                if (IsCrypted()) {
                    if (IsLocked()) {
                        throw std::runtime_error(std::string(__func__) + ": Wallet is locked, cannot setup new descriptors");
                    }
                    if (!spk_manager->CheckDecryptionKey(vMasterKey) && !spk_manager->Encrypt(vMasterKey, nullptr)) {
                        throw std::runtime_error(std::string(__func__) + ": Could not encrypt new descriptors");
                    }
                }
                spk_manager->SetupDescriptorGeneration(master_key, t);
                uint256 id = spk_manager->GetID();
                m_spk_managers[id] = std::move(spk_manager);
                AddActiveScriptPubKeyMan(id, t, internal);
            }
        }
    } else {
#ifdef ENABLE_EXTERNAL_SIGNER
        ExternalSigner signer = ExternalSignerScriptPubKeyMan::GetExternalSigner();

        // TODO: add account parameter
        int account = 0;
        UniValue signer_res = signer.GetDescriptors(account);

        if (!signer_res.isObject()) throw std::runtime_error(std::string(__func__) + ": Unexpected result");
        for (bool internal : {false, true}) {
            const UniValue& descriptor_vals = find_value(signer_res, internal ? "internal" : "receive");
            if (!descriptor_vals.isArray()) throw std::runtime_error(std::string(__func__) + ": Unexpected result");
            for (const UniValue& desc_val : descriptor_vals.get_array().getValues()) {
                std::string desc_str = desc_val.getValStr();
                FlatSigningProvider keys;
                std::string dummy_error;
                std::unique_ptr<Descriptor> desc = Parse(desc_str, keys, dummy_error, false);
                if (!desc->GetOutputType()) {
                    continue;
                }
                OutputType t =  *desc->GetOutputType();
                auto spk_manager = std::unique_ptr<ExternalSignerScriptPubKeyMan>(new ExternalSignerScriptPubKeyMan(*this, internal));
                spk_manager->SetupDescriptor(std::move(desc));
                uint256 id = spk_manager->GetID();
                m_spk_managers[id] = std::move(spk_manager);
                AddActiveScriptPubKeyMan(id, t, internal);
            }
        }
#else
        throw std::runtime_error(std::string(__func__) + ": Wallets with external signers require Boost::Process library.");
#endif
    }
}

void CWallet::AddActiveScriptPubKeyMan(uint256 id, OutputType type, bool internal)
{
    WalletBatch batch(GetDatabase());
    if (!batch.WriteActiveScriptPubKeyMan(static_cast<uint8_t>(type), id, internal)) {
        throw std::runtime_error(std::string(__func__) + ": writing active ScriptPubKeyMan id failed");
    }
    LoadActiveScriptPubKeyMan(id, type, internal);
}

void CWallet::LoadActiveScriptPubKeyMan(uint256 id, OutputType type, bool internal)
{
    WalletLogPrintf("Setting spkMan to active: id = %s, type = %d, internal = %d\n", id.ToString(), static_cast<int>(type), static_cast<int>(internal));
    auto& spk_mans = internal ? m_internal_spk_managers : m_external_spk_managers;
    auto spk_man = m_spk_managers.at(id).get();
    spk_man->SetInternal(internal);
    spk_mans[type] = spk_man;

    NotifyCanGetAddressesChanged();
}

bool CWallet::IsLegacy() const
{
    if (m_internal_spk_managers.count(OutputType::LEGACY) == 0) {
        return false;
    }
    auto spk_man = dynamic_cast<LegacyScriptPubKeyMan*>(m_internal_spk_managers.at(OutputType::LEGACY));
    return spk_man != nullptr;
}

DescriptorScriptPubKeyMan* CWallet::GetDescriptorScriptPubKeyMan(const WalletDescriptor& desc) const
{
    for (auto& spk_man_pair : m_spk_managers) {
        // Try to downcast to DescriptorScriptPubKeyMan then check if the descriptors match
        DescriptorScriptPubKeyMan* spk_manager = dynamic_cast<DescriptorScriptPubKeyMan*>(spk_man_pair.second.get());
        if (spk_manager != nullptr && spk_manager->HasWalletDescriptor(desc)) {
            return spk_manager;
        }
    }

    return nullptr;
}

ScriptPubKeyMan* CWallet::AddWalletDescriptor(WalletDescriptor& desc, const FlatSigningProvider& signing_provider, const std::string& label, bool internal)
{
    if (!IsWalletFlagSet(WALLET_FLAG_DESCRIPTORS)) {
        WalletLogPrintf("Cannot add WalletDescriptor to a non-descriptor wallet\n");
        return nullptr;
    }

    LOCK(cs_wallet);
    auto new_spk_man = std::unique_ptr<DescriptorScriptPubKeyMan>(new DescriptorScriptPubKeyMan(*this, desc));

    // If we already have this descriptor, remove it from the maps but add the existing cache to desc
    auto old_spk_man = GetDescriptorScriptPubKeyMan(desc);
    if (old_spk_man) {
        WalletLogPrintf("Update existing descriptor: %s\n", desc.descriptor->ToString());

        {
            LOCK(old_spk_man->cs_desc_man);
            new_spk_man->SetCache(old_spk_man->GetWalletDescriptor().cache);
        }

        // Remove from maps of active spkMans
        auto old_spk_man_id = old_spk_man->GetID();
        for (bool internal : {false, true}) {
            for (OutputType t : OUTPUT_TYPES) {
                auto active_spk_man = GetScriptPubKeyMan(t, internal);
                if (active_spk_man && active_spk_man->GetID() == old_spk_man_id) {
                    if (internal) {
                        m_internal_spk_managers.erase(t);
                    } else {
                        m_external_spk_managers.erase(t);
                    }
                    break;
                }
            }
        }
        m_spk_managers.erase(old_spk_man_id);
    }

    // Add the private keys to the descriptor
    for (const auto& entry : signing_provider.keys) {
        const CKey& key = entry.second;
        new_spk_man->AddDescriptorKey(key, key.GetPubKey());
    }

    // Top up key pool, the manager will generate new scriptPubKeys internally
    if (!new_spk_man->TopUp()) {
        WalletLogPrintf("Could not top up scriptPubKeys\n");
        return nullptr;
    }

    // Apply the label if necessary
    // Note: we disable labels for ranged descriptors
    if (!desc.descriptor->IsRange()) {
        auto script_pub_keys = new_spk_man->GetScriptPubKeys();
        if (script_pub_keys.empty()) {
            WalletLogPrintf("Could not generate scriptPubKeys (cache is empty)\n");
            return nullptr;
        }

        CTxDestination dest;
        if (!internal && ExtractDestination(script_pub_keys.at(0), dest)) {
            SetAddressBook(dest, label, "receive");
        }
    }

    // Save the descriptor to memory
    auto ret = new_spk_man.get();
    m_spk_managers[new_spk_man->GetID()] = std::move(new_spk_man);

    // Save the descriptor to DB
    ret->WriteDescriptor();

    return ret;
}

CAmount CWalletTx::GetOutputValueOut(unsigned int output_index) const {
    CAmount ret;
    GetNonIssuanceBlindingData(output_index, nullptr, &ret, nullptr, nullptr, nullptr);
    return ret;
}

uint256 CWalletTx::GetOutputAmountBlindingFactor(unsigned int output_index) const {
    uint256 ret;
    GetNonIssuanceBlindingData(output_index, nullptr, nullptr, &ret, nullptr, nullptr);
    return ret;
}

uint256 CWalletTx::GetOutputAssetBlindingFactor(unsigned int output_index) const {
    uint256 ret;
    GetNonIssuanceBlindingData(output_index, nullptr, nullptr, nullptr, nullptr, &ret);
    return ret;
}

CAsset CWalletTx::GetOutputAsset(unsigned int output_index) const {
    CAsset ret;
    GetNonIssuanceBlindingData(output_index, nullptr, nullptr, nullptr, &ret, nullptr);
    return ret;
}

CPubKey CWalletTx::GetOutputBlindingPubKey(unsigned int output_index) const {
    CPubKey ret;
    GetNonIssuanceBlindingData(output_index, &ret, nullptr, nullptr, nullptr, nullptr);
    return ret;
}

void CWalletTx::GetIssuanceAssets(unsigned int input_index, CAsset* out_asset, CAsset* out_reissuance_token) const {
    assert(input_index < tx->vin.size());
    const CAssetIssuance& issuance = tx->vin[input_index].assetIssuance;

    if (out_asset && issuance.nAmount.IsNull()) {
        out_asset->SetNull();
        out_asset = nullptr;
    }
    if (out_reissuance_token && issuance.nInflationKeys.IsNull()) {
        out_reissuance_token->SetNull();
        out_reissuance_token = nullptr;
    }
    if (!(out_asset || out_reissuance_token)) return;

    if (issuance.assetBlindingNonce.IsNull()) {
        uint256 entropy;
        GenerateAssetEntropy(entropy, tx->vin[input_index].prevout, issuance.assetEntropy);
        if (out_reissuance_token) {
            CalculateReissuanceToken(*out_reissuance_token, entropy, issuance.nAmount.IsCommitment());
        }
        if (out_asset) {
            CalculateAsset(*out_asset, entropy);
        }
    }
    else {
        if (out_reissuance_token) {
            // Re-issuances don't emit issuance tokens
            out_reissuance_token->SetNull();
        }
        if (out_asset) {
            CalculateAsset(*out_asset, issuance.assetEntropy);
        }
    }
}

uint256 CWalletTx::GetIssuanceBlindingFactor(unsigned int input_index, bool reissuance_token) const {
    assert(input_index < tx->vin.size());
    CAsset asset;
    const CAssetIssuance& issuance = tx->vin[input_index].assetIssuance;
    const CTxWitness& wit = tx->witness;
    GetIssuanceAssets(input_index, reissuance_token ? nullptr : &asset, reissuance_token ? &asset : nullptr);
    if (asset.IsNull()) {
        return uint256();
    }
    const std::vector<unsigned char>& rangeproof = wit.vtxinwit.size() <= input_index ? std::vector<unsigned char>() : (reissuance_token ? wit.vtxinwit[input_index].vchInflationKeysRangeproof : wit.vtxinwit[input_index].vchIssuanceAmountRangeproof);
    unsigned int mapValueInd = GetPseudoInputOffset(input_index, reissuance_token)+tx->vout.size();

    uint256 ret;
    CScript blindingScript(CScript() << OP_RETURN << std::vector<unsigned char>(tx->vin[input_index].prevout.hash.begin(), tx->vin[input_index].prevout.hash.end()) << tx->vin[input_index].prevout.n);
    GetBlindingData(mapValueInd, rangeproof, reissuance_token ? issuance.nInflationKeys : issuance.nAmount, CConfidentialAsset(asset), CConfidentialNonce(), blindingScript, nullptr, nullptr, &ret, nullptr, nullptr);
    return ret;
}

CAmount CWalletTx::GetIssuanceAmount(unsigned int input_index, bool reissuance_token) const {
    assert(input_index < tx->vin.size());
    CAsset asset;
    const CAssetIssuance& issuance = tx->vin[input_index].assetIssuance;
    const CTxWitness& wit = tx->witness;
    GetIssuanceAssets(input_index, reissuance_token ? nullptr : &asset, reissuance_token ? &asset : nullptr);
    if (asset.IsNull()) {
        return -1;
    }
    unsigned int mapValueInd = GetPseudoInputOffset(input_index, reissuance_token)+tx->vout.size();
    const std::vector<unsigned char>& rangeproof = wit.vtxinwit.size() <= input_index ? std::vector<unsigned char>() : (reissuance_token ? wit.vtxinwit[input_index].vchInflationKeysRangeproof : wit.vtxinwit[input_index].vchIssuanceAmountRangeproof);

    CAmount ret;
    CScript blindingScript(CScript() << OP_RETURN << std::vector<unsigned char>(tx->vin[input_index].prevout.hash.begin(), tx->vin[input_index].prevout.hash.end()) << tx->vin[input_index].prevout.n);
    GetBlindingData(mapValueInd, rangeproof, reissuance_token ? issuance.nInflationKeys : issuance.nAmount, CConfidentialAsset(asset), CConfidentialNonce(), blindingScript, nullptr, &ret, nullptr, nullptr, nullptr);
    return ret;
}

void CWallet::ComputeBlindingData(const CConfidentialValue& conf_value, const CConfidentialAsset& conf_asset, const CConfidentialNonce& nonce, const CScript& scriptPubKey, const std::vector<unsigned char>& vchRangeproof, CAmount& value, CPubKey& blinding_pubkey, uint256& value_factor, CAsset& asset, uint256& asset_factor) const
{
    if (conf_value.IsExplicit() && conf_asset.IsExplicit()) {
        value = conf_value.GetAmount();
        asset = conf_asset.GetAsset();
        blinding_pubkey = CPubKey();
        value_factor.SetNull();
        asset_factor.SetNull();
        return;
    }

    CKey blinding_key;
    if ((blinding_key = GetBlindingKey(&scriptPubKey)).IsValid()) {
        // For outputs using derived blinding.
        if (UnblindConfidentialPair(blinding_key, conf_value, conf_asset, nonce, scriptPubKey, vchRangeproof, value, value_factor, asset, asset_factor)) {
            // TODO: make sure SetBlindingData sets it as receiver's blinding pubkey
            blinding_pubkey = blinding_key.GetPubKey();
            return;
        }
    }

    value = -1;
    blinding_pubkey = CPubKey();
    value_factor.SetNull();
    asset.SetNull();
    asset_factor.SetNull();
}

void CWalletTx::WipeUnknownBlindingData()
{
    for (unsigned int n = 0; n < tx->vout.size(); n++) {
        if (GetOutputValueOut(n) == -1) {
            mapValue["blindingdata"][138 * n] = 0;
        }
    }
    for (unsigned int n = 0; n < tx->vin.size(); n++) {
        if (!tx->vin[n].assetIssuance.nAmount.IsNull()) {
            if (GetIssuanceAmount(n, false) == -1) {
                mapValue["blindingdata"][138 * (tx->vout.size() + GetPseudoInputOffset(n, false))] = 0;
            }
        }
        if (!tx->vin[n].assetIssuance.nInflationKeys.IsNull()) {
            if (GetIssuanceAmount(n, true) == -1) {
                mapValue["blindingdata"][138 * (tx->vout.size() + GetPseudoInputOffset(n, true))] = 0;
            }
        }
    }
}

std::map<uint256, std::pair<CAsset, CAsset> > CWallet::GetReissuanceTokenTypes() const {
    std::map<uint256, std::pair<CAsset, CAsset> > tokenMap;
    {
        LOCK(cs_wallet);
        for (std::map<uint256, CWalletTx>::const_iterator it = mapWallet.begin(); it != mapWallet.end(); ++it) {
            const CWalletTx* pcoin = &(*it).second;
            CAsset asset;
            CAsset token;
            uint256 entropy;
            for (unsigned int input_index = 0; input_index < pcoin->tx->vin.size(); input_index++) {
                const CAssetIssuance& issuance = pcoin->tx->vin[input_index].assetIssuance;
                if (issuance.IsNull()) {
                    continue;
                }
                // Only looking at initial issuances
                if (issuance.assetBlindingNonce.IsNull()) {
                    GenerateAssetEntropy(entropy, pcoin->tx->vin[input_index].prevout, issuance.assetEntropy);
                    CalculateAsset(asset, entropy);
                    // TODO handle the case with null nAmount (not decided yet)
                    CalculateReissuanceToken(token, entropy, issuance.nAmount.IsCommitment());
                    tokenMap[entropy] = std::make_pair(token, asset);
                }
            }
        }
    }
    return tokenMap;
}

CKey CWallet::GetBlindingKey(const CScript* script) const
{
    CKey key;

    if (script != NULL) {
        std::map<CScriptID, uint256>::const_iterator it = mapSpecificBlindingKeys.find(CScriptID(*script));
        if (it != mapSpecificBlindingKeys.end()) {
            key.Set(it->second.begin(), it->second.end(), true);
            if (key.IsValid()) {
                return key;
            }
        }
    }

    if (script != NULL && !blinding_derivation_key.IsNull()) {
        unsigned char vch[32];
        CHMAC_SHA256(blinding_derivation_key.begin(), blinding_derivation_key.size()).Write(&((*script)[0]), script->size()).Finalize(vch);
        key.Set(&vch[0], &vch[32], true);
        if (key.IsValid()) {
            return key;
        }
    }

    return CKey();
}

CPubKey CWallet::GetBlindingPubKey(const CScript& script) const
{
    CKey key = GetBlindingKey(&script);
    if (key.IsValid()) {
        return key.GetPubKey();
    }

    return CPubKey();
}

bool CWallet::LoadSpecificBlindingKey(const CScriptID& scriptid, const uint256& key)
{
    AssertLockHeld(cs_wallet); // mapSpecificBlindingKeys
    mapSpecificBlindingKeys[scriptid] = key;
    return true;
}

bool CWallet::AddSpecificBlindingKey(const CScriptID& scriptid, const uint256& key)
{
    AssertLockHeld(cs_wallet); // mapSpecificBlindingKeys
    if (!LoadSpecificBlindingKey(scriptid, key))
        return false;

    return WalletBatch(GetDatabase()).WriteSpecificBlindingKey(scriptid, key);
}

bool CWallet::SetMasterBlindingKey(const uint256& key)
{
    AssertLockHeld(cs_wallet);
    if (!WalletBatch(GetDatabase()).WriteBlindingDerivationKey(key)) {
        return false;
    }
    blinding_derivation_key = key;
    return true;
}

// END ELEMENTS
//
<|MERGE_RESOLUTION|>--- conflicted
+++ resolved
@@ -1658,53 +1658,35 @@
     return true;
 }
 
-<<<<<<< HEAD
-int64_t CalculateMaximumSignedTxSize(const CTransaction &tx, const CWallet *wallet, const CCoinControl* coin_control)
-=======
 // Returns pair of vsize and weight
-std::pair<int64_t, int64_t> CalculateMaximumSignedTxSize(const CTransaction &tx, const CWallet *wallet, bool use_max_sig)
->>>>>>> a8b0892b
+std::pair<int64_t, int64_t> CalculateMaximumSignedTxSize(const CTransaction &tx, const CWallet *wallet, const CCoinControl* coin_control)
 {
     std::vector<CTxOut> txouts;
     // Look up the inputs. The inputs are either in the wallet, or in coin_control.
     for (const CTxIn& input : tx.vin) {
         const auto mi = wallet->mapWallet.find(input.prevout.hash);
-<<<<<<< HEAD
         if (mi != wallet->mapWallet.end()) {
             assert(input.prevout.n < mi->second.tx->vout.size());
             txouts.emplace_back(mi->second.tx->vout[input.prevout.n]);
         } else if (coin_control) {
             CTxOut txout;
             if (!coin_control->GetExternalOutput(input.prevout, txout)) {
-                return -1;
+                return std::make_pair(-1, -1);
             }
             txouts.emplace_back(txout);
         } else {
-            return -1;
-=======
-        // Can not estimate size without knowing the input details
-        if (mi == wallet->mapWallet.end()) {
             return std::make_pair(-1, -1);
->>>>>>> a8b0892b
         }
     }
     return CalculateMaximumSignedTxSize(tx, wallet, txouts, coin_control);
 }
 
 // txouts needs to be in the order of tx.vin
-<<<<<<< HEAD
-int64_t CalculateMaximumSignedTxSize(const CTransaction &tx, const CWallet *wallet, const std::vector<CTxOut>& txouts, const CCoinControl* coin_control)
+std::pair<int64_t, int64_t> CalculateMaximumSignedTxSize(const CTransaction &tx, const CWallet *wallet, const std::vector<CTxOut>& txouts, const CCoinControl* coin_control)
 {
     CMutableTransaction txNew(tx);
     if (!wallet->DummySignTx(txNew, txouts, coin_control)) {
-        return -1;
-=======
-std::pair<int64_t, int64_t> CalculateMaximumSignedTxSize(const CTransaction &tx, const CWallet *wallet, const std::vector<CTxOut>& txouts, bool use_max_sig)
-{
-    CMutableTransaction txNew(tx);
-    if (!wallet->DummySignTx(txNew, txouts, use_max_sig)) {
         return std::make_pair(-1, -1);
->>>>>>> a8b0892b
     }
     CTransaction ctx(txNew);
     int64_t vsize = GetVirtualTransactionSize(ctx);
@@ -3735,12 +3717,8 @@
                     }
                 }
 
-<<<<<<< HEAD
-                nBytes = CalculateMaximumSignedTxSize(CTransaction(txNew), this, &coin_control);
-=======
-                tx_sizes = CalculateMaximumSignedTxSize(CTransaction(txNew), this, coin_control.fAllowWatchOnly);
+                tx_sizes = CalculateMaximumSignedTxSize(CTransaction(txNew), this, &coin_control);
                 nBytes = tx_sizes.first;
->>>>>>> a8b0892b
                 if (nBytes < 0) {
                     error = _("Missing solving data for estimating transaction size");
                     return false;
