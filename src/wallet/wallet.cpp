--- conflicted
+++ resolved
@@ -2331,7 +2331,7 @@
                     group.fee += coin.m_input_bytes < 0 ? 0 : coin_selection_params.effective_fee.GetFee(coin.m_input_bytes);
                     group.long_term_fee += coin.m_input_bytes < 0 ? 0 : long_term_feerate.GetFee(coin.m_input_bytes);
                     if (coin_selection_params.m_subtract_fee_outputs) {
-                        group.effective_value += coin.txout.nValue;
+                        group.effective_value += coin.value;
                     } else {
                         group.effective_value += effective_value;
                     }
@@ -2364,7 +2364,7 @@
 {
     AssertLockHeld(cs_wallet); // mapWallet
     std::vector<COutput> vCoins(vAvailableCoins);
-    CAmount value_to_select = nTargetValue;
+    CAmountMap value_to_select = mapTargetValue;
 
     // coin control -> return all selected outputs (we want all selected to go into the transaction for sure)
     if (coin_control.HasSelected() && !coin_control.fAllowOtherInputs)
@@ -2403,35 +2403,27 @@
             if (wtx.tx->vout.size() <= outpoint.n) {
                 bnb_used = false;
                 return false;
-<<<<<<< HEAD
-
+            }
             // Just to calculate the marginal byte size
             CAmount amt = wtx.GetOutputValueOut(outpoint.n);
             if (amt < 0) {
                 continue;
             }
+            CInputCoin coin(&wtx, outpoint.n, wtx.GetSpendSize(outpoint.n, false));
             mapValueFromPresetInputs[wtx.GetOutputAsset(outpoint.n)] += amt;
-            setPresetCoins.insert(CInputCoin(&wtx, outpoint.n));
-        } else
-=======
-            }
-            // Just to calculate the marginal byte size
-            CInputCoin coin(wtx.tx, outpoint.n, wtx.GetSpendSize(outpoint.n, false));
-            nValueFromPresetInputs += coin.txout.nValue;
             if (coin.m_input_bytes <= 0) {
                 bnb_used = false;
                 return false; // Not solvable, can't estimate size for fee
             }
-            coin.effective_value = coin.txout.nValue - coin_selection_params.effective_fee.GetFee(coin.m_input_bytes);
+            coin.effective_value = coin.value - coin_selection_params.effective_fee.GetFee(coin.m_input_bytes);
             if (coin_selection_params.use_bnb) {
-                value_to_select -= coin.effective_value;
+                value_to_select[coin.asset] -= coin.effective_value;
             } else {
-                value_to_select -= coin.txout.nValue;
+                value_to_select[coin.asset] -= coin.value;
             }
             setPresetCoins.insert(coin);
         } else {
             bnb_used = false;
->>>>>>> cef87f7a
             return false; // TODO: Allow non-wallet inputs
         }
     }
@@ -2472,37 +2464,26 @@
     size_t max_descendants = (size_t)std::max<int64_t>(1, limit_descendant_count);
     bool fRejectLongChains = gArgs.GetBoolArg("-walletrejectlongchains", DEFAULT_WALLET_REJECT_LONG_CHAINS);
 
-<<<<<<< HEAD
     // We will have to do coin selection on the difference between the target and the provided values.
-    // However, some inputs can be provided with assets that are not in the target, we need to make sure
-    // the map of the difference does not have negative values.
-    CAmountMap mapTargetMinusPreset = mapTargetValue - mapValueFromPresetInputs;
-    for (CAmountMap::const_iterator it = mapTargetMinusPreset.begin(); it != mapTargetMinusPreset.end();) {
+    // If value_to_select <= 0 for all asset types, we are done; but unlike in Bitcoin, this may be
+    // true for some assets whlie being false for others. So clear all the "completed" assets out
+    // of value_to_select before calling SelectCoinsMinConf.
+    for (CAmountMap::const_iterator it = value_to_select.begin(); it != value_to_select.end();) {
         if (it->second <= 0) {
-            it = mapTargetMinusPreset.erase(it);
+            it = value_to_select.erase(it);
         } else {
             ++it;
         }
     }
 
-    bool res = mapTargetValue <= mapValueFromPresetInputs ||
-        SelectCoinsMinConf(mapTargetMinusPreset, CoinEligibilityFilter(1, 6, 0), groups, setCoinsRet, mapValueRet, coin_selection_params, bnb_used) ||
-        SelectCoinsMinConf(mapTargetMinusPreset, CoinEligibilityFilter(1, 1, 0), groups, setCoinsRet, mapValueRet, coin_selection_params, bnb_used) ||
-        (m_spend_zero_conf_change && SelectCoinsMinConf(mapTargetMinusPreset, CoinEligibilityFilter(0, 1, 2), groups, setCoinsRet, mapValueRet, coin_selection_params, bnb_used)) ||
-        (m_spend_zero_conf_change && SelectCoinsMinConf(mapTargetMinusPreset, CoinEligibilityFilter(0, 1, std::min((size_t)4, max_ancestors/3), std::min((size_t)4, max_descendants/3)), groups, setCoinsRet, mapValueRet, coin_selection_params, bnb_used)) ||
-        (m_spend_zero_conf_change && SelectCoinsMinConf(mapTargetMinusPreset, CoinEligibilityFilter(0, 1, max_ancestors/2, max_descendants/2), groups, setCoinsRet, mapValueRet, coin_selection_params, bnb_used)) ||
-        (m_spend_zero_conf_change && SelectCoinsMinConf(mapTargetMinusPreset, CoinEligibilityFilter(0, 1, max_ancestors-1, max_descendants-1), groups, setCoinsRet, mapValueRet, coin_selection_params, bnb_used)) ||
-        (m_spend_zero_conf_change && !fRejectLongChains && SelectCoinsMinConf(mapTargetMinusPreset, CoinEligibilityFilter(0, 1, std::numeric_limits<uint64_t>::max()), groups, setCoinsRet, mapValueRet, coin_selection_params, bnb_used));
-=======
-    bool res = value_to_select <= 0 ||
-        SelectCoinsMinConf(value_to_select, CoinEligibilityFilter(1, 6, 0), groups, setCoinsRet, nValueRet, coin_selection_params, bnb_used) ||
-        SelectCoinsMinConf(value_to_select, CoinEligibilityFilter(1, 1, 0), groups, setCoinsRet, nValueRet, coin_selection_params, bnb_used) ||
-        (m_spend_zero_conf_change && SelectCoinsMinConf(value_to_select, CoinEligibilityFilter(0, 1, 2), groups, setCoinsRet, nValueRet, coin_selection_params, bnb_used)) ||
-        (m_spend_zero_conf_change && SelectCoinsMinConf(value_to_select, CoinEligibilityFilter(0, 1, std::min((size_t)4, max_ancestors/3), std::min((size_t)4, max_descendants/3)), groups, setCoinsRet, nValueRet, coin_selection_params, bnb_used)) ||
-        (m_spend_zero_conf_change && SelectCoinsMinConf(value_to_select, CoinEligibilityFilter(0, 1, max_ancestors/2, max_descendants/2), groups, setCoinsRet, nValueRet, coin_selection_params, bnb_used)) ||
-        (m_spend_zero_conf_change && SelectCoinsMinConf(value_to_select, CoinEligibilityFilter(0, 1, max_ancestors-1, max_descendants-1), groups, setCoinsRet, nValueRet, coin_selection_params, bnb_used)) ||
-        (m_spend_zero_conf_change && !fRejectLongChains && SelectCoinsMinConf(value_to_select, CoinEligibilityFilter(0, 1, std::numeric_limits<uint64_t>::max()), groups, setCoinsRet, nValueRet, coin_selection_params, bnb_used));
->>>>>>> cef87f7a
+    bool res = value_to_select.empty() ||
+        SelectCoinsMinConf(value_to_select, CoinEligibilityFilter(1, 6, 0), groups, setCoinsRet, mapValueRet, coin_selection_params, bnb_used) ||
+        SelectCoinsMinConf(value_to_select, CoinEligibilityFilter(1, 1, 0), groups, setCoinsRet, mapValueRet, coin_selection_params, bnb_used) ||
+        (m_spend_zero_conf_change && SelectCoinsMinConf(value_to_select, CoinEligibilityFilter(0, 1, 2), groups, setCoinsRet, mapValueRet, coin_selection_params, bnb_used)) ||
+        (m_spend_zero_conf_change && SelectCoinsMinConf(value_to_select, CoinEligibilityFilter(0, 1, std::min((size_t)4, max_ancestors/3), std::min((size_t)4, max_descendants/3)), groups, setCoinsRet, mapValueRet, coin_selection_params, bnb_used)) ||
+        (m_spend_zero_conf_change && SelectCoinsMinConf(value_to_select, CoinEligibilityFilter(0, 1, max_ancestors/2, max_descendants/2), groups, setCoinsRet, mapValueRet, coin_selection_params, bnb_used)) ||
+        (m_spend_zero_conf_change && SelectCoinsMinConf(value_to_select, CoinEligibilityFilter(0, 1, max_ancestors-1, max_descendants-1), groups, setCoinsRet, mapValueRet, coin_selection_params, bnb_used)) ||
+        (m_spend_zero_conf_change && !fRejectLongChains && SelectCoinsMinConf(value_to_select, CoinEligibilityFilter(0, 1, std::numeric_limits<uint64_t>::max()), groups, setCoinsRet, mapValueRet, coin_selection_params, bnb_used));
 
     // because SelectCoinsMinConf clears the setCoinsRet, we now add the possible inputs to the coinset
     util::insert(setCoinsRet, setPresetCoins);
@@ -2939,8 +2920,10 @@
             if (g_con_elementsmode) {
                 // Assume blinded output for coin selection purposes. Over-paying is ok!
                 change_prototype_txout.nAsset.vchCommitment.resize(33);
+                change_prototype_txout.nValue.vchCommitment.resize(33);
+                change_prototype_txout.nNonce.vchCommitment.resize(33);
                 coin_selection_params.change_output_size = GetSerializeSize(change_prototype_txout);
-                coin_selection_params.change_output_size += DEFAULT_RANGEPROOF_SIZE/WITNESS_SCALE_FACTOR;
+                coin_selection_params.change_output_size += (MAX_RANGEPROOF_SIZE + DEFAULT_SURJECTIONPROOF_SIZE + WITNESS_SCALE_FACTOR - 1)/WITNESS_SCALE_FACTOR;
             }
 
             CFeeRate discard_rate = GetDiscardRate(*this);
@@ -2958,6 +2941,8 @@
             // That should only happen on the first pass through the loop.
             coin_selection_params.use_bnb = true;
             coin_selection_params.m_subtract_fee_outputs = nSubtractFeeFromAmount != 0; // If we are doing subtract fee from recipient, don't use effective values
+            //ELEMENTS: stopgap solution to https://github.com/bitcoin/bitcoin/issues/20347
+            bool one_more_try_20347 = false;
             // Start with no fee and loop until there is enough fee
             while (true)
             {
@@ -2984,15 +2969,10 @@
                     mapValueToSelect[::policyAsset] += nFeeRet;
 
                 // vouts to the payees
-<<<<<<< HEAD
-                coin_selection_params.tx_noinputs_size = 11; // Static vsize overhead + outputs vsize. 4 nVersion, 4 nLocktime, 1 input count, 1 output count, 1 witness overhead (dummy, flag, stack size)
-                for (const CRecipient& recipient : vecSend)
-=======
                 if (!coin_selection_params.m_subtract_fee_outputs) {
                     coin_selection_params.tx_noinputs_size = 11; // Static vsize overhead + outputs vsize. 4 nVersion, 4 nLocktime, 1 input count, 1 output count, 1 witness overhead (dummy, flag, stack size)
                 }
                 for (const auto& recipient : vecSend)
->>>>>>> cef87f7a
                 {
                     CTxOut txout(recipient.asset, recipient.nAmount, recipient.scriptPubKey);
                     txout.nNonce.vchCommitment = std::vector<unsigned char>(recipient.confidentiality_key.begin(), recipient.confidentiality_key.end());
@@ -3014,19 +2994,14 @@
                         }
                     }
                     // Include the fee cost for outputs. Note this is only used for BnB right now
-<<<<<<< HEAD
-                    coin_selection_params.tx_noinputs_size += ::GetSerializeSize(txout, PROTOCOL_VERSION);
+                    if (!coin_selection_params.m_subtract_fee_outputs) {
+                        coin_selection_params.tx_noinputs_size += ::GetSerializeSize(txout, PROTOCOL_VERSION);
+                    }
+
                     // ELEMENTS: Core's logic isn't great here. We should be computing
                     // cost of making output + future spend. We're not as concerned
                     // about dust anyways, so let's focus upstream.
                     if (recipient.asset == policyAsset && IsDust(txout, chain().relayDustFee()))
-=======
-                    if (!coin_selection_params.m_subtract_fee_outputs) {
-                        coin_selection_params.tx_noinputs_size += ::GetSerializeSize(txout, PROTOCOL_VERSION);
-                    }
-
-                    if (IsDust(txout, chain().relayDustFee()))
->>>>>>> cef87f7a
                     {
                         if (recipient.fSubtractFeeFromAmount && nFeeRet > 0)
                         {
@@ -3349,7 +3324,7 @@
                     }
                     break; // Done, enough fee included.
                 }
-                else if (!pick_new_inputs) {
+                else if (!pick_new_inputs && !one_more_try_20347) {
                     // This shouldn't happen, we should have had enough excess
                     // fee to pay for the new output and still meet nFeeNeeded
                     // Or we should have just subtracted fee from recipients and
@@ -3405,8 +3380,14 @@
 
                 // If subtracting fee from recipients, we now know what fee we
                 // need to subtract, we have no reason to reselect inputs
+                // In case we used branch-and-bound, this could result in our transaction
+                // since increasing since we force-elided change on this iteration for bnb.
+                // In this case we turn on `one_more_try` so that `!pick_new_inputs` doesn't
+                // cause the loop to fail. This is a stopgap. See Core #20347.
+                one_more_try_20347 = false;
                 if (nSubtractFeeFromAmount > 0) {
                     pick_new_inputs = false;
+                    one_more_try_20347 = bnb_used;
                 }
 
                 // Include more fee and try again.
