// Copyright (c) 2009-2010 Satoshi Nakamoto
// Copyright (c) 2009-2022 The Bitcoin Core developers
// Distributed under the MIT software license, see the accompanying
// file COPYING or http://www.opensource.org/licenses/mit-license.php.

#include <wallet/wallet.h>

#include <blindpsbt.h>
#include <blockfilter.h>
#include <chain.h>
#include <consensus/amount.h>
#include <consensus/consensus.h>
#include <consensus/validation.h>
#include <external_signer.h>
#include <fs.h>
#include <interfaces/chain.h>
#include <interfaces/wallet.h>
#include <key.h>
#include <key_io.h>
#include <outputtype.h>
#include <pegins.h>
#include <policy/fees.h>
#include <policy/policy.h>
#include <primitives/block.h>
#include <primitives/transaction.h>
#include <psbt.h>
#include <random.h>
#include <script/descriptor.h>
#include <script/pegins.h>
#include <script/script.h>
#include <script/signingprovider.h>
#include <support/cleanse.h>
#include <txmempool.h>
#include <util/bip32.h>
#include <util/check.h>
#include <util/error.h>
#include <util/fees.h>
#include <util/moneystr.h>
#include <util/rbf.h>
#include <util/string.h>
#include <util/system.h>
#include <util/translation.h>
#include <validation.h>
#include <wallet/coincontrol.h>
#include <wallet/context.h>
#include <wallet/fees.h>
#include <wallet/external_signer_scriptpubkeyman.h>

#include <univalue.h>

#include <algorithm>
#include <assert.h>
#include <optional>

#include <blind.h>
#include <issuance.h>
#include <crypto/hmac_sha256.h>

using interfaces::FoundBlock;

namespace wallet {
isminetype InputIsMine(const CWallet& wallet, const COutPoint& txin); // ELEMENTS: forward declaration to remove circular dep on receive.h
const std::map<uint64_t,std::string> WALLET_FLAG_CAVEATS{
    {WALLET_FLAG_AVOID_REUSE,
        "You need to rescan the blockchain in order to correctly mark used "
        "destinations in the past. Until this is done, some destinations may "
        "be considered unused, even if the opposite is the case."
    },
};

bool AddWalletSetting(interfaces::Chain& chain, const std::string& wallet_name)
{
    util::SettingsValue setting_value = chain.getRwSetting("wallet");
    if (!setting_value.isArray()) setting_value.setArray();
    for (const util::SettingsValue& value : setting_value.getValues()) {
        if (value.isStr() && value.get_str() == wallet_name) return true;
    }
    setting_value.push_back(wallet_name);
    return chain.updateRwSetting("wallet", setting_value);
}

bool RemoveWalletSetting(interfaces::Chain& chain, const std::string& wallet_name)
{
    util::SettingsValue setting_value = chain.getRwSetting("wallet");
    if (!setting_value.isArray()) return true;
    util::SettingsValue new_value(util::SettingsValue::VARR);
    for (const util::SettingsValue& value : setting_value.getValues()) {
        if (!value.isStr() || value.get_str() != wallet_name) new_value.push_back(value);
    }
    if (new_value.size() == setting_value.size()) return true;
    return chain.updateRwSetting("wallet", new_value);
}

static void UpdateWalletSetting(interfaces::Chain& chain,
                                const std::string& wallet_name,
                                std::optional<bool> load_on_startup,
                                std::vector<bilingual_str>& warnings)
{
    if (!load_on_startup) return;
    if (load_on_startup.value() && !AddWalletSetting(chain, wallet_name)) {
        warnings.emplace_back(Untranslated("Wallet load on startup setting could not be updated, so wallet may not be loaded next node startup."));
    } else if (!load_on_startup.value() && !RemoveWalletSetting(chain, wallet_name)) {
        warnings.emplace_back(Untranslated("Wallet load on startup setting could not be updated, so wallet may still be loaded next node startup."));
    }
}

/**
 * Refresh mempool status so the wallet is in an internally consistent state and
 * immediately knows the transaction's status: Whether it can be considered
 * trusted and is eligible to be abandoned ...
 */
static void RefreshMempoolStatus(CWalletTx& tx, interfaces::Chain& chain)
{
    if (chain.isInMempool(tx.GetHash())) {
        tx.m_state = TxStateInMempool();
    } else if (tx.state<TxStateInMempool>()) {
        tx.m_state = TxStateInactive();
    }
}

bool AddWallet(WalletContext& context, const std::shared_ptr<CWallet>& wallet)
{
    LOCK(context.wallets_mutex);
    assert(wallet);
    std::vector<std::shared_ptr<CWallet>>::const_iterator i = std::find(context.wallets.begin(), context.wallets.end(), wallet);
    if (i != context.wallets.end()) return false;
    context.wallets.push_back(wallet);
    wallet->ConnectScriptPubKeyManNotifiers();
    wallet->NotifyCanGetAddressesChanged();
    return true;
}

bool RemoveWallet(WalletContext& context, const std::shared_ptr<CWallet>& wallet, std::optional<bool> load_on_start, std::vector<bilingual_str>& warnings)
{
    assert(wallet);

    interfaces::Chain& chain = wallet->chain();
    std::string name = wallet->GetName();

    // Unregister with the validation interface which also drops shared pointers.
    wallet->m_chain_notifications_handler.reset();
    LOCK(context.wallets_mutex);
    std::vector<std::shared_ptr<CWallet>>::iterator i = std::find(context.wallets.begin(), context.wallets.end(), wallet);
    if (i == context.wallets.end()) return false;
    context.wallets.erase(i);

    // Write the wallet setting
    UpdateWalletSetting(chain, name, load_on_start, warnings);

    return true;
}

bool RemoveWallet(WalletContext& context, const std::shared_ptr<CWallet>& wallet, std::optional<bool> load_on_start)
{
    std::vector<bilingual_str> warnings;
    return RemoveWallet(context, wallet, load_on_start, warnings);
}

std::vector<std::shared_ptr<CWallet>> GetWallets(WalletContext& context)
{
    LOCK(context.wallets_mutex);
    return context.wallets;
}

std::shared_ptr<CWallet> GetDefaultWallet(WalletContext& context, size_t& count)
{
    LOCK(context.wallets_mutex);
    count = context.wallets.size();
    return count == 1 ? context.wallets[0] : nullptr;
}

std::shared_ptr<CWallet> GetWallet(WalletContext& context, const std::string& name)
{
    LOCK(context.wallets_mutex);
    for (const std::shared_ptr<CWallet>& wallet : context.wallets) {
        if (wallet->GetName() == name) return wallet;
    }
    return nullptr;
}

std::unique_ptr<interfaces::Handler> HandleLoadWallet(WalletContext& context, LoadWalletFn load_wallet)
{
    LOCK(context.wallets_mutex);
    auto it = context.wallet_load_fns.emplace(context.wallet_load_fns.end(), std::move(load_wallet));
    return interfaces::MakeCleanupHandler([&context, it] { LOCK(context.wallets_mutex); context.wallet_load_fns.erase(it); });
}

void NotifyWalletLoaded(WalletContext& context, const std::shared_ptr<CWallet>& wallet)
{
    LOCK(context.wallets_mutex);
    for (auto& load_wallet : context.wallet_load_fns) {
        load_wallet(interfaces::MakeWallet(context, wallet));
    }
}

static GlobalMutex g_loading_wallet_mutex;
static GlobalMutex g_wallet_release_mutex;
static std::condition_variable g_wallet_release_cv;
static std::set<std::string> g_loading_wallet_set GUARDED_BY(g_loading_wallet_mutex);
static std::set<std::string> g_unloading_wallet_set GUARDED_BY(g_wallet_release_mutex);

// Custom deleter for shared_ptr<CWallet>.
static void ReleaseWallet(CWallet* wallet)
{
    const std::string name = wallet->GetName();
    wallet->WalletLogPrintf("Releasing wallet\n");
    wallet->Flush();
    delete wallet;
    // Wallet is now released, notify UnloadWallet, if any.
    {
        LOCK(g_wallet_release_mutex);
        if (g_unloading_wallet_set.erase(name) == 0) {
            // UnloadWallet was not called for this wallet, all done.
            return;
        }
    }
    g_wallet_release_cv.notify_all();
}

void UnloadWallet(std::shared_ptr<CWallet>&& wallet)
{
    // Mark wallet for unloading.
    const std::string name = wallet->GetName();
    {
        LOCK(g_wallet_release_mutex);
        auto it = g_unloading_wallet_set.insert(name);
        assert(it.second);
    }
    // The wallet can be in use so it's not possible to explicitly unload here.
    // Notify the unload intent so that all remaining shared pointers are
    // released.
    wallet->NotifyUnload();

    // Time to ditch our shared_ptr and wait for ReleaseWallet call.
    wallet.reset();
    {
        WAIT_LOCK(g_wallet_release_mutex, lock);
        while (g_unloading_wallet_set.count(name) == 1) {
            g_wallet_release_cv.wait(lock);
        }
    }
}

namespace {
std::shared_ptr<CWallet> LoadWalletInternal(WalletContext& context, const std::string& name, std::optional<bool> load_on_start, const DatabaseOptions& options, DatabaseStatus& status, bilingual_str& error, std::vector<bilingual_str>& warnings)
{
    try {
        std::unique_ptr<WalletDatabase> database = MakeWalletDatabase(name, options, status, error);
        if (!database) {
            error = Untranslated("Wallet file verification failed.") + Untranslated(" ") + error;
            return nullptr;
        }

        context.chain->initMessage(_("Loading wallet…").translated);
        std::shared_ptr<CWallet> wallet = CWallet::Create(context, name, std::move(database), options.create_flags, error, warnings);
        if (!wallet) {
            error = Untranslated("Wallet loading failed.") + Untranslated(" ") + error;
            status = DatabaseStatus::FAILED_LOAD;
            return nullptr;
        }

        NotifyWalletLoaded(context, wallet);
        AddWallet(context, wallet);
        wallet->postInitProcess();

        // Write the wallet setting
        UpdateWalletSetting(*context.chain, name, load_on_start, warnings);

        return wallet;
    } catch (const std::runtime_error& e) {
        error = Untranslated(e.what());
        status = DatabaseStatus::FAILED_LOAD;
        return nullptr;
    }
}

class FastWalletRescanFilter
{
public:
    FastWalletRescanFilter(const CWallet& wallet) : m_wallet(wallet)
    {
        // fast rescanning via block filters is only supported by descriptor wallets right now
        assert(!m_wallet.IsLegacy());

        // create initial filter with scripts from all ScriptPubKeyMans
        for (auto spkm : m_wallet.GetAllScriptPubKeyMans()) {
            auto desc_spkm{dynamic_cast<DescriptorScriptPubKeyMan*>(spkm)};
            assert(desc_spkm != nullptr);
            AddScriptPubKeys(desc_spkm);
            // save each range descriptor's end for possible future filter updates
            if (desc_spkm->IsHDEnabled()) {
                m_last_range_ends.emplace(desc_spkm->GetID(), desc_spkm->GetEndRange());
            }
        }
    }

    void UpdateIfNeeded()
    {
        // repopulate filter with new scripts if top-up has happened since last iteration
        for (const auto& [desc_spkm_id, last_range_end] : m_last_range_ends) {
            auto desc_spkm{dynamic_cast<DescriptorScriptPubKeyMan*>(m_wallet.GetScriptPubKeyMan(desc_spkm_id))};
            assert(desc_spkm != nullptr);
            int32_t current_range_end{desc_spkm->GetEndRange()};
            if (current_range_end > last_range_end) {
                AddScriptPubKeys(desc_spkm, last_range_end);
                m_last_range_ends.at(desc_spkm->GetID()) = current_range_end;
            }
        }
    }

    std::optional<bool> MatchesBlock(const uint256& block_hash) const
    {
        return m_wallet.chain().blockFilterMatchesAny(BlockFilterType::BASIC, block_hash, m_filter_set);
    }

private:
    const CWallet& m_wallet;
    /** Map for keeping track of each range descriptor's last seen end range.
      * This information is used to detect whether new addresses were derived
      * (that is, if the current end range is larger than the saved end range)
      * after processing a block and hence a filter set update is needed to
      * take possible keypool top-ups into account.
      */
    std::map<uint256, int32_t> m_last_range_ends;
    GCSFilter::ElementSet m_filter_set;

    void AddScriptPubKeys(const DescriptorScriptPubKeyMan* desc_spkm, int32_t last_range_end = 0)
    {
        for (const auto& script_pub_key : desc_spkm->GetScriptPubKeys(last_range_end)) {
            m_filter_set.emplace(script_pub_key.begin(), script_pub_key.end());
        }
    }
};
} // namespace

std::shared_ptr<CWallet> LoadWallet(WalletContext& context, const std::string& name, std::optional<bool> load_on_start, const DatabaseOptions& options, DatabaseStatus& status, bilingual_str& error, std::vector<bilingual_str>& warnings)
{
    auto result = WITH_LOCK(g_loading_wallet_mutex, return g_loading_wallet_set.insert(name));
    if (!result.second) {
        error = Untranslated("Wallet already loading.");
        status = DatabaseStatus::FAILED_LOAD;
        return nullptr;
    }
    auto wallet = LoadWalletInternal(context, name, load_on_start, options, status, error, warnings);
    WITH_LOCK(g_loading_wallet_mutex, g_loading_wallet_set.erase(result.first));
    return wallet;
}

std::shared_ptr<CWallet> CreateWallet(WalletContext& context, const std::string& name, std::optional<bool> load_on_start, DatabaseOptions& options, DatabaseStatus& status, bilingual_str& error, std::vector<bilingual_str>& warnings)
{
    uint64_t wallet_creation_flags = options.create_flags;
    const SecureString& passphrase = options.create_passphrase;

    if (wallet_creation_flags & WALLET_FLAG_DESCRIPTORS) options.require_format = DatabaseFormat::SQLITE;

    // Indicate that the wallet is actually supposed to be blank and not just blank to make it encrypted
    bool create_blank = (wallet_creation_flags & WALLET_FLAG_BLANK_WALLET);

    // Born encrypted wallets need to be created blank first.
    if (!passphrase.empty()) {
        wallet_creation_flags |= WALLET_FLAG_BLANK_WALLET;
    }

    // Private keys must be disabled for an external signer wallet
    if ((wallet_creation_flags & WALLET_FLAG_EXTERNAL_SIGNER) && !(wallet_creation_flags & WALLET_FLAG_DISABLE_PRIVATE_KEYS)) {
        error = Untranslated("Private keys must be disabled when using an external signer");
        status = DatabaseStatus::FAILED_CREATE;
        return nullptr;
    }

    // Descriptor support must be enabled for an external signer wallet
    if ((wallet_creation_flags & WALLET_FLAG_EXTERNAL_SIGNER) && !(wallet_creation_flags & WALLET_FLAG_DESCRIPTORS)) {
        error = Untranslated("Descriptor support must be enabled when using an external signer");
        status = DatabaseStatus::FAILED_CREATE;
        return nullptr;
    }

    // Do not allow a passphrase when private keys are disabled
    if (!passphrase.empty() && (wallet_creation_flags & WALLET_FLAG_DISABLE_PRIVATE_KEYS)) {
        error = Untranslated("Passphrase provided but private keys are disabled. A passphrase is only used to encrypt private keys, so cannot be used for wallets with private keys disabled.");
        status = DatabaseStatus::FAILED_CREATE;
        return nullptr;
    }

    // Wallet::Verify will check if we're trying to create a wallet with a duplicate name.
    std::unique_ptr<WalletDatabase> database = MakeWalletDatabase(name, options, status, error);
    if (!database) {
        error = Untranslated("Wallet file verification failed.") + Untranslated(" ") + error;
        status = DatabaseStatus::FAILED_VERIFY;
        return nullptr;
    }

    // Make the wallet
    context.chain->initMessage(_("Loading wallet…").translated);
    std::shared_ptr<CWallet> wallet = CWallet::Create(context, name, std::move(database), wallet_creation_flags, error, warnings);
    if (!wallet) {
        error = Untranslated("Wallet creation failed.") + Untranslated(" ") + error;
        status = DatabaseStatus::FAILED_CREATE;
        return nullptr;
    }

    // Encrypt the wallet
    if (!passphrase.empty() && !(wallet_creation_flags & WALLET_FLAG_DISABLE_PRIVATE_KEYS)) {
        if (!wallet->EncryptWallet(passphrase)) {
            error = Untranslated("Error: Wallet created but failed to encrypt.");
            status = DatabaseStatus::FAILED_ENCRYPT;
            return nullptr;
        }
        if (!create_blank) {
            // Unlock the wallet
            if (!wallet->Unlock(passphrase)) {
                error = Untranslated("Error: Wallet was encrypted but could not be unlocked");
                status = DatabaseStatus::FAILED_ENCRYPT;
                return nullptr;
            }

            // Set a seed for the wallet
            {
                LOCK(wallet->cs_wallet);
                if (wallet->IsWalletFlagSet(WALLET_FLAG_DESCRIPTORS)) {
                    wallet->SetupDescriptorScriptPubKeyMans();
                } else {
                    for (auto spk_man : wallet->GetActiveScriptPubKeyMans()) {
                        if (!spk_man->SetupGeneration()) {
                            error = Untranslated("Unable to generate initial keys");
                            status = DatabaseStatus::FAILED_CREATE;
                            return nullptr;
                        }
                    }
                }
            }

            // Relock the wallet
            wallet->Lock();
        }
    }

    NotifyWalletLoaded(context, wallet);
    AddWallet(context, wallet);
    wallet->postInitProcess();

    // Write the wallet settings
    UpdateWalletSetting(*context.chain, name, load_on_start, warnings);

    // Legacy wallets are being deprecated, warn if a newly created wallet is legacy
    if (!(wallet_creation_flags & WALLET_FLAG_DESCRIPTORS)) {
        warnings.push_back(_("Wallet created successfully. The legacy wallet type is being deprecated and support for creating and opening legacy wallets will be removed in the future."));
    }

    status = DatabaseStatus::SUCCESS;
    return wallet;
}

std::shared_ptr<CWallet> RestoreWallet(WalletContext& context, const fs::path& backup_file, const std::string& wallet_name, std::optional<bool> load_on_start, DatabaseStatus& status, bilingual_str& error, std::vector<bilingual_str>& warnings)
{
    DatabaseOptions options;
    ReadDatabaseArgs(*context.args, options);
    options.require_existing = true;

    const fs::path wallet_path = fsbridge::AbsPathJoin(GetWalletDir(), fs::u8path(wallet_name));
    auto wallet_file = wallet_path / "wallet.dat";
    std::shared_ptr<CWallet> wallet;

    try {
        if (!fs::exists(backup_file)) {
            error = Untranslated("Backup file does not exist");
            status = DatabaseStatus::FAILED_INVALID_BACKUP_FILE;
            return nullptr;
        }

        if (fs::exists(wallet_path) || !TryCreateDirectories(wallet_path)) {
            error = Untranslated(strprintf("Failed to create database path '%s'. Database already exists.", fs::PathToString(wallet_path)));
            status = DatabaseStatus::FAILED_ALREADY_EXISTS;
            return nullptr;
        }

        fs::copy_file(backup_file, wallet_file, fs::copy_options::none);

        wallet = LoadWallet(context, wallet_name, load_on_start, options, status, error, warnings);
    } catch (const std::exception& e) {
        assert(!wallet);
        if (!error.empty()) error += Untranslated("\n");
        error += strprintf(Untranslated("Unexpected exception: %s"), e.what());
    }
    if (!wallet) {
        fs::remove_all(wallet_path);
    }

    return wallet;
}

/** @defgroup mapWallet
 *
 * @{
 */

const CWalletTx* CWallet::GetWalletTx(const uint256& hash) const
{
    AssertLockHeld(cs_wallet);
    const auto it = mapWallet.find(hash);
    if (it == mapWallet.end())
        return nullptr;
    return &(it->second);
}

void CWallet::UpgradeKeyMetadata()
{
    if (IsLocked() || IsWalletFlagSet(WALLET_FLAG_KEY_ORIGIN_METADATA)) {
        return;
    }

    auto spk_man = GetLegacyScriptPubKeyMan();
    if (!spk_man) {
        return;
    }

    spk_man->UpgradeKeyMetadata();
    SetWalletFlag(WALLET_FLAG_KEY_ORIGIN_METADATA);
}

void CWallet::UpgradeDescriptorCache()
{
    if (!IsWalletFlagSet(WALLET_FLAG_DESCRIPTORS) || IsLocked() || IsWalletFlagSet(WALLET_FLAG_LAST_HARDENED_XPUB_CACHED)) {
        return;
    }

    for (ScriptPubKeyMan* spkm : GetAllScriptPubKeyMans()) {
        DescriptorScriptPubKeyMan* desc_spkm = dynamic_cast<DescriptorScriptPubKeyMan*>(spkm);
        desc_spkm->UpgradeDescriptorCache();
    }
    SetWalletFlag(WALLET_FLAG_LAST_HARDENED_XPUB_CACHED);
}

bool CWallet::Unlock(const SecureString& strWalletPassphrase, bool accept_no_keys)
{
    CCrypter crypter;
    CKeyingMaterial _vMasterKey;

    {
        LOCK(cs_wallet);
        for (const MasterKeyMap::value_type& pMasterKey : mapMasterKeys)
        {
            if(!crypter.SetKeyFromPassphrase(strWalletPassphrase, pMasterKey.second.vchSalt, pMasterKey.second.nDeriveIterations, pMasterKey.second.nDerivationMethod))
                return false;
            if (!crypter.Decrypt(pMasterKey.second.vchCryptedKey, _vMasterKey))
                continue; // try another master key
            if (Unlock(_vMasterKey, accept_no_keys)) {
                // Now that we've unlocked, upgrade the key metadata
                UpgradeKeyMetadata();
                // Now that we've unlocked, upgrade the descriptor cache
                UpgradeDescriptorCache();
                return true;
            }
        }
    }
    return false;
}

bool CWallet::ChangeWalletPassphrase(const SecureString& strOldWalletPassphrase, const SecureString& strNewWalletPassphrase)
{
    bool fWasLocked = IsLocked();

    {
        LOCK2(m_relock_mutex, cs_wallet);
        Lock();

        CCrypter crypter;
        CKeyingMaterial _vMasterKey;
        for (MasterKeyMap::value_type& pMasterKey : mapMasterKeys)
        {
            if(!crypter.SetKeyFromPassphrase(strOldWalletPassphrase, pMasterKey.second.vchSalt, pMasterKey.second.nDeriveIterations, pMasterKey.second.nDerivationMethod))
                return false;
            if (!crypter.Decrypt(pMasterKey.second.vchCryptedKey, _vMasterKey))
                return false;
            if (Unlock(_vMasterKey))
            {
                int64_t nStartTime = GetTimeMillis();
                crypter.SetKeyFromPassphrase(strNewWalletPassphrase, pMasterKey.second.vchSalt, pMasterKey.second.nDeriveIterations, pMasterKey.second.nDerivationMethod);
                pMasterKey.second.nDeriveIterations = static_cast<unsigned int>(pMasterKey.second.nDeriveIterations * (100 / ((double)(GetTimeMillis() - nStartTime))));

                nStartTime = GetTimeMillis();
                crypter.SetKeyFromPassphrase(strNewWalletPassphrase, pMasterKey.second.vchSalt, pMasterKey.second.nDeriveIterations, pMasterKey.second.nDerivationMethod);
                pMasterKey.second.nDeriveIterations = (pMasterKey.second.nDeriveIterations + static_cast<unsigned int>(pMasterKey.second.nDeriveIterations * 100 / ((double)(GetTimeMillis() - nStartTime)))) / 2;

                if (pMasterKey.second.nDeriveIterations < 25000)
                    pMasterKey.second.nDeriveIterations = 25000;

                WalletLogPrintf("Wallet passphrase changed to an nDeriveIterations of %i\n", pMasterKey.second.nDeriveIterations);

                if (!crypter.SetKeyFromPassphrase(strNewWalletPassphrase, pMasterKey.second.vchSalt, pMasterKey.second.nDeriveIterations, pMasterKey.second.nDerivationMethod))
                    return false;
                if (!crypter.Encrypt(_vMasterKey, pMasterKey.second.vchCryptedKey))
                    return false;
                WalletBatch(GetDatabase()).WriteMasterKey(pMasterKey.first, pMasterKey.second);
                if (fWasLocked)
                    Lock();
                return true;
            }
        }
    }

    return false;
}

void CWallet::chainStateFlushed(const CBlockLocator& loc)
{
    // Don't update the best block until the chain is attached so that in case of a shutdown,
    // the rescan will be restarted at next startup.
    if (m_attaching_chain) {
        return;
    }
    WalletBatch batch(GetDatabase());
    batch.WriteBestBlock(loc);
}

void CWallet::SetMinVersion(enum WalletFeature nVersion, WalletBatch* batch_in)
{
    LOCK(cs_wallet);
    if (nWalletVersion >= nVersion)
        return;
    WalletLogPrintf("Setting minversion to %d\n", nVersion);
    nWalletVersion = nVersion;

    {
        WalletBatch* batch = batch_in ? batch_in : new WalletBatch(GetDatabase());
        if (nWalletVersion > 40000)
            batch->WriteMinVersion(nWalletVersion);
        if (!batch_in)
            delete batch;
    }
}

std::set<uint256> CWallet::GetConflicts(const uint256& txid) const
{
    std::set<uint256> result;
    AssertLockHeld(cs_wallet);

    const auto it = mapWallet.find(txid);
    if (it == mapWallet.end())
        return result;
    const CWalletTx& wtx = it->second;

    std::pair<TxSpends::const_iterator, TxSpends::const_iterator> range;

    for (const CTxIn& txin : wtx.tx->vin)
    {
        if (mapTxSpends.count(txin.prevout) <= 1)
            continue;  // No conflict if zero or one spends
        range = mapTxSpends.equal_range(txin.prevout);
        for (TxSpends::const_iterator _it = range.first; _it != range.second; ++_it)
            result.insert(_it->second);
    }
    return result;
}

bool CWallet::HasWalletSpend(const CTransactionRef& tx) const
{
    AssertLockHeld(cs_wallet);
    const uint256& txid = tx->GetHash();
    for (unsigned int i = 0; i < tx->vout.size(); ++i) {
        if (IsSpent(COutPoint(txid, i))) {
            return true;
        }
    }
    return false;
}

void CWallet::Flush()
{
    GetDatabase().Flush();
}

void CWallet::Close()
{
    GetDatabase().Close();
}

void CWallet::SyncMetaData(std::pair<TxSpends::iterator, TxSpends::iterator> range)
{
    // We want all the wallet transactions in range to have the same metadata as
    // the oldest (smallest nOrderPos).
    // So: find smallest nOrderPos:

    int nMinOrderPos = std::numeric_limits<int>::max();
    const CWalletTx* copyFrom = nullptr;
    for (TxSpends::iterator it = range.first; it != range.second; ++it) {
        const CWalletTx* wtx = &mapWallet.at(it->second);
        if (wtx->nOrderPos < nMinOrderPos) {
            nMinOrderPos = wtx->nOrderPos;
            copyFrom = wtx;
        }
    }

    if (!copyFrom) {
        return;
    }

    // Now copy data from copyFrom to rest:
    for (TxSpends::iterator it = range.first; it != range.second; ++it)
    {
        const uint256& hash = it->second;
        CWalletTx* copyTo = &mapWallet.at(hash);
        if (copyFrom == copyTo) continue;
        assert(copyFrom && "Oldest wallet transaction in range assumed to have been found.");
        if (!copyFrom->IsEquivalentTo(*copyTo)) continue;
        copyTo->mapValue = copyFrom->mapValue;
        copyTo->vOrderForm = copyFrom->vOrderForm;
        // fTimeReceivedIsTxTime not copied on purpose
        // nTimeReceived not copied on purpose
        copyTo->nTimeSmart = copyFrom->nTimeSmart;
        copyTo->fFromMe = copyFrom->fFromMe;
        // nOrderPos not copied on purpose
        // cached members not copied on purpose
    }
}

/**
 * Outpoint is spent if any non-conflicted transaction
 * spends it:
 */
bool CWallet::IsSpent(const COutPoint& outpoint) const
{
    std::pair<TxSpends::const_iterator, TxSpends::const_iterator> range;
    range = mapTxSpends.equal_range(outpoint);

    for (TxSpends::const_iterator it = range.first; it != range.second; ++it) {
        const uint256& wtxid = it->second;
        const auto mit = mapWallet.find(wtxid);
        if (mit != mapWallet.end()) {
            int depth = GetTxDepthInMainChain(mit->second);
            if (depth > 0  || (depth == 0 && !mit->second.isAbandoned()))
                return true; // Spent
        }
    }
    return false;
}

void CWallet::AddToSpends(const COutPoint& outpoint, const uint256& wtxid, WalletBatch* batch)
{
    mapTxSpends.insert(std::make_pair(outpoint, wtxid));

    if (batch) {
        UnlockCoin(outpoint, batch);
    } else {
        WalletBatch temp_batch(GetDatabase());
        UnlockCoin(outpoint, &temp_batch);
    }

    std::pair<TxSpends::iterator, TxSpends::iterator> range;
    range = mapTxSpends.equal_range(outpoint);
    SyncMetaData(range);
}


void CWallet::AddToSpends(const CWalletTx& wtx, WalletBatch* batch)
{
    if (wtx.IsCoinBase()) // Coinbases don't spend anything!
        return;

    for (const CTxIn& txin : wtx.tx->vin)
        AddToSpends(txin.prevout, wtx.GetHash(), batch);
}

bool CWallet::EncryptWallet(const SecureString& strWalletPassphrase)
{
    if (IsCrypted())
        return false;

    CKeyingMaterial _vMasterKey;

    _vMasterKey.resize(WALLET_CRYPTO_KEY_SIZE);
    GetStrongRandBytes(_vMasterKey);

    CMasterKey kMasterKey;

    kMasterKey.vchSalt.resize(WALLET_CRYPTO_SALT_SIZE);
    GetStrongRandBytes(kMasterKey.vchSalt);

    CCrypter crypter;
    int64_t nStartTime = GetTimeMillis();
    crypter.SetKeyFromPassphrase(strWalletPassphrase, kMasterKey.vchSalt, 25000, kMasterKey.nDerivationMethod);
    kMasterKey.nDeriveIterations = static_cast<unsigned int>(2500000 / ((double)(GetTimeMillis() - nStartTime)));

    nStartTime = GetTimeMillis();
    crypter.SetKeyFromPassphrase(strWalletPassphrase, kMasterKey.vchSalt, kMasterKey.nDeriveIterations, kMasterKey.nDerivationMethod);
    kMasterKey.nDeriveIterations = (kMasterKey.nDeriveIterations + static_cast<unsigned int>(kMasterKey.nDeriveIterations * 100 / ((double)(GetTimeMillis() - nStartTime)))) / 2;

    if (kMasterKey.nDeriveIterations < 25000)
        kMasterKey.nDeriveIterations = 25000;

    WalletLogPrintf("Encrypting Wallet with an nDeriveIterations of %i\n", kMasterKey.nDeriveIterations);

    if (!crypter.SetKeyFromPassphrase(strWalletPassphrase, kMasterKey.vchSalt, kMasterKey.nDeriveIterations, kMasterKey.nDerivationMethod))
        return false;
    if (!crypter.Encrypt(_vMasterKey, kMasterKey.vchCryptedKey))
        return false;

    {
        LOCK2(m_relock_mutex, cs_wallet);
        mapMasterKeys[++nMasterKeyMaxID] = kMasterKey;
        WalletBatch* encrypted_batch = new WalletBatch(GetDatabase());
        if (!encrypted_batch->TxnBegin()) {
            delete encrypted_batch;
            encrypted_batch = nullptr;
            return false;
        }
        encrypted_batch->WriteMasterKey(nMasterKeyMaxID, kMasterKey);

        for (const auto& spk_man_pair : m_spk_managers) {
            auto spk_man = spk_man_pair.second.get();
            if (!spk_man->Encrypt(_vMasterKey, encrypted_batch)) {
                encrypted_batch->TxnAbort();
                delete encrypted_batch;
                encrypted_batch = nullptr;
                // We now probably have half of our keys encrypted in memory, and half not...
                // die and let the user reload the unencrypted wallet.
                assert(false);
            }
        }

        // Encryption was introduced in version 0.4.0
        SetMinVersion(FEATURE_WALLETCRYPT, encrypted_batch);

        if (!encrypted_batch->TxnCommit()) {
            delete encrypted_batch;
            encrypted_batch = nullptr;
            // We now have keys encrypted in memory, but not on disk...
            // die to avoid confusion and let the user reload the unencrypted wallet.
            assert(false);
        }

        delete encrypted_batch;
        encrypted_batch = nullptr;

        Lock();
        Unlock(strWalletPassphrase);

        // If we are using descriptors, make new descriptors with a new seed
        if (IsWalletFlagSet(WALLET_FLAG_DESCRIPTORS) && !IsWalletFlagSet(WALLET_FLAG_BLANK_WALLET)) {
            SetupDescriptorScriptPubKeyMans();
        } else if (auto spk_man = GetLegacyScriptPubKeyMan()) {
            // if we are using HD, replace the HD seed with a new one
            if (spk_man->IsHDEnabled()) {
                if (!spk_man->SetupGeneration(true)) {
                    return false;
                }
            }
        }
        Lock();

        // Need to completely rewrite the wallet file; if we don't, bdb might keep
        // bits of the unencrypted private key in slack space in the database file.
        GetDatabase().Rewrite();

        // BDB seems to have a bad habit of writing old data into
        // slack space in .dat files; that is bad if the old data is
        // unencrypted private keys. So:
        GetDatabase().ReloadDbEnv();

    }
    NotifyStatusChanged(this);

    return true;
}

DBErrors CWallet::ReorderTransactions()
{
    LOCK(cs_wallet);
    WalletBatch batch(GetDatabase());

    // Old wallets didn't have any defined order for transactions
    // Probably a bad idea to change the output of this

    // First: get all CWalletTx into a sorted-by-time multimap.
    typedef std::multimap<int64_t, CWalletTx*> TxItems;
    TxItems txByTime;

    for (auto& entry : mapWallet)
    {
        CWalletTx* wtx = &entry.second;
        txByTime.insert(std::make_pair(wtx->nTimeReceived, wtx));
    }

    nOrderPosNext = 0;
    std::vector<int64_t> nOrderPosOffsets;
    for (TxItems::iterator it = txByTime.begin(); it != txByTime.end(); ++it)
    {
        CWalletTx *const pwtx = (*it).second;
        int64_t& nOrderPos = pwtx->nOrderPos;

        if (nOrderPos == -1)
        {
            nOrderPos = nOrderPosNext++;
            nOrderPosOffsets.push_back(nOrderPos);

            if (!batch.WriteTx(*pwtx))
                return DBErrors::LOAD_FAIL;
        }
        else
        {
            int64_t nOrderPosOff = 0;
            for (const int64_t& nOffsetStart : nOrderPosOffsets)
            {
                if (nOrderPos >= nOffsetStart)
                    ++nOrderPosOff;
            }
            nOrderPos += nOrderPosOff;
            nOrderPosNext = std::max(nOrderPosNext, nOrderPos + 1);

            if (!nOrderPosOff)
                continue;

            // Since we're changing the order, write it back
            if (!batch.WriteTx(*pwtx))
                return DBErrors::LOAD_FAIL;
        }
    }
    batch.WriteOrderPosNext(nOrderPosNext);

    return DBErrors::LOAD_OK;
}

int64_t CWallet::IncOrderPosNext(WalletBatch* batch)
{
    AssertLockHeld(cs_wallet);
    int64_t nRet = nOrderPosNext++;
    if (batch) {
        batch->WriteOrderPosNext(nOrderPosNext);
    } else {
        WalletBatch(GetDatabase()).WriteOrderPosNext(nOrderPosNext);
    }
    return nRet;
}

void CWallet::MarkDirty()
{
    {
        LOCK(cs_wallet);
        for (std::pair<const uint256, CWalletTx>& item : mapWallet)
            item.second.MarkDirty(*this);
    }
}

bool CWallet::MarkReplaced(const uint256& originalHash, const uint256& newHash)
{
    LOCK(cs_wallet);

    auto mi = mapWallet.find(originalHash);

    // There is a bug if MarkReplaced is not called on an existing wallet transaction.
    assert(mi != mapWallet.end());

    CWalletTx& wtx = (*mi).second;

    // Ensure for now that we're not overwriting data
    assert(wtx.mapValue.count("replaced_by_txid") == 0);

    wtx.mapValue["replaced_by_txid"] = newHash.ToString();

    // Refresh mempool status without waiting for transactionRemovedFromMempool or transactionAddedToMempool
    RefreshMempoolStatus(wtx, chain());

    WalletBatch batch(GetDatabase());

    bool success = true;
    if (!batch.WriteTx(wtx)) {
        WalletLogPrintf("%s: Updating batch tx %s failed\n", __func__, wtx.GetHash().ToString());
        success = false;
    }

    NotifyTransactionChanged(originalHash, CT_UPDATED);

    return success;
}

void CWallet::SetSpentKeyState(WalletBatch& batch, const uint256& hash, unsigned int n, bool used, std::set<CTxDestination>& tx_destinations)
{
    AssertLockHeld(cs_wallet);
    const CWalletTx* srctx = GetWalletTx(hash);
    if (!srctx) return;

    CTxDestination dst;
    if (ExtractDestination(srctx->tx->vout[n].scriptPubKey, dst)) {
        if (IsMine(dst)) {
            if (used != IsAddressUsed(dst)) {
                if (used) {
                    tx_destinations.insert(dst);
                }
                SetAddressUsed(batch, dst, used);
            }
        }
    }
}

bool CWallet::IsSpentKey(const CScript& scriptPubKey) const
{
    AssertLockHeld(cs_wallet);
    CTxDestination dest;
    if (!ExtractDestination(scriptPubKey, dest)) {
        return false;
    }
    if (IsAddressUsed(dest)) {
        return true;
    }
    if (IsLegacy()) {
        LegacyScriptPubKeyMan* spk_man = GetLegacyScriptPubKeyMan();
        assert(spk_man != nullptr);
        for (const auto& keyid : GetAffectedKeys(scriptPubKey, *spk_man)) {
            WitnessV0KeyHash wpkh_dest(keyid);
            if (IsAddressUsed(wpkh_dest)) {
                return true;
            }
            ScriptHash sh_wpkh_dest(GetScriptForDestination(wpkh_dest));
            if (IsAddressUsed(sh_wpkh_dest)) {
                return true;
            }
            PKHash pkh_dest(keyid);
            if (IsAddressUsed(pkh_dest)) {
                return true;
            }
        }
    }
    return false;
}

CWalletTx* CWallet::AddToWallet(CTransactionRef tx, const TxState& state, const UpdateWalletTxFn& update_wtx, bool fFlushOnClose, bool rescanning_old_block)
{
    LOCK(cs_wallet);

    WalletBatch batch(GetDatabase(), fFlushOnClose);

    uint256 hash = tx->GetHash();

    if (IsWalletFlagSet(WALLET_FLAG_AVOID_REUSE)) {
        // Mark used destinations
        std::set<CTxDestination> tx_destinations;

        for (const CTxIn& txin : tx->vin) {
            const COutPoint& op = txin.prevout;
            SetSpentKeyState(batch, op.hash, op.n, true, tx_destinations);
        }

        MarkDestinationsDirty(tx_destinations);
    }

    // Inserts only if not already there, returns tx inserted or tx found
    auto ret = mapWallet.emplace(std::piecewise_construct, std::forward_as_tuple(hash), std::forward_as_tuple(tx, state));
    CWalletTx& wtx = (*ret.first).second;
    bool fInsertedNew = ret.second;
    bool fUpdated = update_wtx && update_wtx(wtx, fInsertedNew);
    if (fInsertedNew) {
        wtx.nTimeReceived = GetTime();
        wtx.nOrderPos = IncOrderPosNext(&batch);
        wtx.m_it_wtxOrdered = wtxOrdered.insert(std::make_pair(wtx.nOrderPos, &wtx));
        wtx.nTimeSmart = ComputeTimeSmart(wtx, rescanning_old_block);
        AddToSpends(wtx, &batch);
    }

    if (!fInsertedNew)
    {
        if (state.index() != wtx.m_state.index()) {
            wtx.m_state = state;
            fUpdated = true;
        } else {
            assert(TxStateSerializedIndex(wtx.m_state) == TxStateSerializedIndex(state));
            assert(TxStateSerializedBlockHash(wtx.m_state) == TxStateSerializedBlockHash(state));
        }
        // If we have a witness-stripped version of this transaction, and we
        // see a new version with a witness, then we must be upgrading a pre-segwit
        // wallet.  Store the new version of the transaction with the witness,
        // as the stripped-version must be invalid.
        // TODO: Store all versions of the transaction, instead of just one.
        if (tx->HasWitness() && !wtx.tx->HasWitness()) {
            wtx.SetTx(tx);
            fUpdated = true;
        }
    }

    // Mark inactive coinbase transactions and their descendants as abandoned
    if (wtx.IsCoinBase() && wtx.isInactive()) {
        std::vector<CWalletTx*> txs{&wtx};

        TxStateInactive inactive_state = TxStateInactive{/*abandoned=*/true};

        while (!txs.empty()) {
            CWalletTx* desc_tx = txs.back();
            txs.pop_back();
            desc_tx->m_state = inactive_state;
            // Break caches since we have changed the state
            desc_tx->MarkDirty(*this);
            batch.WriteTx(*desc_tx);
            MarkInputsDirty(desc_tx->tx);
            for (unsigned int i = 0; i < desc_tx->tx->vout.size(); ++i) {
                COutPoint outpoint(desc_tx->GetHash(), i);
                std::pair<TxSpends::const_iterator, TxSpends::const_iterator> range = mapTxSpends.equal_range(outpoint);
                for (TxSpends::const_iterator it = range.first; it != range.second; ++it) {
                    const auto wit = mapWallet.find(it->second);
                    if (wit != mapWallet.end()) {
                        txs.push_back(&wit->second);
                    }
                }
            }
        }
    }

    //// debug print
    WalletLogPrintf("AddToWallet %s  %s%s\n", hash.ToString(), (fInsertedNew ? "new" : ""), (fUpdated ? "update" : ""));

    // Write to disk
    if (fInsertedNew || fUpdated)
        if (!batch.WriteTx(wtx))
            return nullptr;

    // Break debit/credit balance caches:
    wtx.MarkDirty(*this);

    // Notify UI of new or updated transaction
    NotifyTransactionChanged(hash, fInsertedNew ? CT_NEW : CT_UPDATED);

#if HAVE_SYSTEM
    // notify an external script when a wallet transaction comes in or is updated
    std::string strCmd = m_notify_tx_changed_script;

    if (!strCmd.empty())
    {
        ReplaceAll(strCmd, "%s", hash.GetHex());
        if (auto* conf = wtx.state<TxStateConfirmed>())
        {
            ReplaceAll(strCmd, "%b", conf->confirmed_block_hash.GetHex());
            ReplaceAll(strCmd, "%h", ToString(conf->confirmed_block_height));
        } else {
            ReplaceAll(strCmd, "%b", "unconfirmed");
            ReplaceAll(strCmd, "%h", "-1");
        }
#ifndef WIN32
        // Substituting the wallet name isn't currently supported on windows
        // because windows shell escaping has not been implemented yet:
        // https://github.com/bitcoin/bitcoin/pull/13339#issuecomment-537384875
        // A few ways it could be implemented in the future are described in:
        // https://github.com/bitcoin/bitcoin/pull/13339#issuecomment-461288094
        ReplaceAll(strCmd, "%w", ShellEscape(GetName()));
#endif
        std::thread t(runCommand, strCmd);
        t.detach(); // thread runs free
    }
#endif

    return &wtx;
}

bool CWallet::LoadToWallet(const uint256& hash, const UpdateWalletTxFn& fill_wtx)
{
    const auto& ins = mapWallet.emplace(std::piecewise_construct, std::forward_as_tuple(hash), std::forward_as_tuple(nullptr, TxStateInactive{}));
    CWalletTx& wtx = ins.first->second;
    if (!fill_wtx(wtx, ins.second)) {
        return false;
    }
    // If wallet doesn't have a chain (e.g when using bitcoin-wallet tool),
    // don't bother to update txn.
    if (HaveChain()) {
        bool active;
        auto lookup_block = [&](const uint256& hash, int& height, TxState& state) {
            // If tx block (or conflicting block) was reorged out of chain
            // while the wallet was shutdown, change tx status to UNCONFIRMED
            // and reset block height, hash, and index. ABANDONED tx don't have
            // associated blocks and don't need to be updated. The case where a
            // transaction was reorged out while online and then reconfirmed
            // while offline is covered by the rescan logic.
            if (!chain().findBlock(hash, FoundBlock().inActiveChain(active).height(height)) || !active) {
                state = TxStateInactive{};
            }
        };
        if (auto* conf = wtx.state<TxStateConfirmed>()) {
            lookup_block(conf->confirmed_block_hash, conf->confirmed_block_height, wtx.m_state);
        } else if (auto* conf = wtx.state<TxStateConflicted>()) {
            lookup_block(conf->conflicting_block_hash, conf->conflicting_block_height, wtx.m_state);
        }
    }
    if (/* insertion took place */ ins.second) {
        wtx.m_it_wtxOrdered = wtxOrdered.insert(std::make_pair(wtx.nOrderPos, &wtx));
    }
    AddToSpends(wtx);
    for (const CTxIn& txin : wtx.tx->vin) {
        auto it = mapWallet.find(txin.prevout.hash);
        if (it != mapWallet.end()) {
            CWalletTx& prevtx = it->second;
            if (auto* prev = prevtx.state<TxStateConflicted>()) {
                MarkConflicted(prev->conflicting_block_hash, prev->conflicting_block_height, wtx.GetHash());
            }
        }
    }
    return true;
}

bool CWallet::AddToWalletIfInvolvingMe(const CTransactionRef& ptx, const SyncTxState& state, bool fUpdate, bool rescanning_old_block)
{
    const CTransaction& tx = *ptx;
    {
        AssertLockHeld(cs_wallet);

        if (auto* conf = std::get_if<TxStateConfirmed>(&state)) {
            for (const CTxIn& txin : tx.vin) {
                std::pair<TxSpends::const_iterator, TxSpends::const_iterator> range = mapTxSpends.equal_range(txin.prevout);
                while (range.first != range.second) {
                    if (range.first->second != tx.GetHash()) {
                        WalletLogPrintf("Transaction %s (in block %s) conflicts with wallet transaction %s (both spend %s:%i)\n", tx.GetHash().ToString(), conf->confirmed_block_hash.ToString(), range.first->second.ToString(), range.first->first.hash.ToString(), range.first->first.n);
                        MarkConflicted(conf->confirmed_block_hash, conf->confirmed_block_height, range.first->second);
                    }
                    range.first++;
                }
            }
        }

        bool fExisted = mapWallet.count(tx.GetHash()) != 0;
        if (fExisted && !fUpdate) return false;
        if (fExisted || IsMine(tx) || IsFromMe(tx))
        {
            /* Check if any keys in the wallet keypool that were supposed to be unused
             * have appeared in a new transaction. If so, remove those keys from the keypool.
             * This can happen when restoring an old wallet backup that does not contain
             * the mostly recently created transactions from newer versions of the wallet.
             */

            // loop though all outputs
            for (const CTxOut& txout: tx.vout) {
                for (const auto& spk_man : GetScriptPubKeyMans(txout.scriptPubKey)) {
                    for (auto &dest : spk_man->MarkUnusedAddresses(txout.scriptPubKey)) {
                        // If internal flag is not defined try to infer it from the ScriptPubKeyMan
                        if (!dest.internal.has_value()) {
                            dest.internal = IsInternalScriptPubKeyMan(spk_man);
                        }

                        // skip if can't determine whether it's a receiving address or not
                        if (!dest.internal.has_value()) continue;

                        // If this is a receiving address and it's not in the address book yet
                        // (e.g. it wasn't generated on this node or we're restoring from backup)
                        // add it to the address book for proper transaction accounting
                        if (!*dest.internal && !FindAddressBookEntry(dest.dest, /* allow_change= */ false)) {
                            SetAddressBook(dest.dest, "", "receive");
                        }
                    }
                }
            }

            // Block disconnection override an abandoned tx as unconfirmed
            // which means user may have to call abandontransaction again
            TxState tx_state = std::visit([](auto&& s) -> TxState { return s; }, state);
            CWalletTx* wtx = AddToWallet(MakeTransactionRef(tx), tx_state, /*update_wtx=*/nullptr, /*fFlushOnClose=*/false, rescanning_old_block);
            if (!wtx) {
                // Can only be nullptr if there was a db write error (missing db, read-only db or a db engine internal writing error).
                // As we only store arriving transaction in this process, and we don't want an inconsistent state, let's throw an error.
                throw std::runtime_error("DB error adding transaction to wallet, write failed");
            }
            return true;
        }
    }
    return false;
}

bool CWallet::TransactionCanBeAbandoned(const uint256& hashTx) const
{
    LOCK(cs_wallet);
    const CWalletTx* wtx = GetWalletTx(hashTx);
    return wtx && !wtx->isAbandoned() && GetTxDepthInMainChain(*wtx) == 0 && !wtx->InMempool();
}

void CWallet::MarkInputsDirty(const CTransactionRef& tx)
{
    for (const CTxIn& txin : tx->vin) {
        auto it = mapWallet.find(txin.prevout.hash);
        if (it != mapWallet.end()) {
            it->second.MarkDirty(*this);
        }
    }
}

bool CWallet::AbandonTransaction(const uint256& hashTx)
{
    LOCK(cs_wallet);

    WalletBatch batch(GetDatabase());

    std::set<uint256> todo;
    std::set<uint256> done;

    // Can't mark abandoned if confirmed or in mempool
    auto it = mapWallet.find(hashTx);
    assert(it != mapWallet.end());
    const CWalletTx& origtx = it->second;
    if (GetTxDepthInMainChain(origtx) != 0 || origtx.InMempool()) {
        return false;
    }

    todo.insert(hashTx);

    while (!todo.empty()) {
        uint256 now = *todo.begin();
        todo.erase(now);
        done.insert(now);
        auto it = mapWallet.find(now);
        assert(it != mapWallet.end());
        CWalletTx& wtx = it->second;
        int currentconfirm = GetTxDepthInMainChain(wtx);
        // If the orig tx was not in block, none of its spends can be
        assert(currentconfirm <= 0);
        // if (currentconfirm < 0) {Tx and spends are already conflicted, no need to abandon}
        if (currentconfirm == 0 && !wtx.isAbandoned()) {
            // If the orig tx was not in block/mempool, none of its spends can be in mempool
            assert(!wtx.InMempool());
            wtx.m_state = TxStateInactive{/*abandoned=*/true};
            wtx.MarkDirty(*this);
            batch.WriteTx(wtx);
            NotifyTransactionChanged(wtx.GetHash(), CT_UPDATED);
            // Iterate over all its outputs, and mark transactions in the wallet that spend them abandoned too.
            // States are not permanent, so these transactions can become unabandoned if they are re-added to the
            // mempool, or confirmed in a block, or conflicted.
            // Note: If the reorged coinbase is re-added to the main chain, the descendants that have not had their
            // states change will remain abandoned and will require manual broadcast if the user wants them.
            for (unsigned int i = 0; i < wtx.tx->vout.size(); ++i) {
                std::pair<TxSpends::const_iterator, TxSpends::const_iterator> range = mapTxSpends.equal_range(COutPoint(now, i));
                for (TxSpends::const_iterator iter = range.first; iter != range.second; ++iter) {
                    if (!done.count(iter->second)) {
                        todo.insert(iter->second);
                    }
                }
            }
            // If a transaction changes 'conflicted' state, that changes the balance
            // available of the outputs it spends. So force those to be recomputed
            MarkInputsDirty(wtx.tx);
        }
    }

    return true;
}

void CWallet::MarkConflicted(const uint256& hashBlock, int conflicting_height, const uint256& hashTx)
{
    LOCK(cs_wallet);

    int conflictconfirms = (m_last_block_processed_height - conflicting_height + 1) * -1;
    // If number of conflict confirms cannot be determined, this means
    // that the block is still unknown or not yet part of the main chain,
    // for example when loading the wallet during a reindex. Do nothing in that
    // case.
    if (conflictconfirms >= 0)
        return;

    // Do not flush the wallet here for performance reasons
    WalletBatch batch(GetDatabase(), false);

    std::set<uint256> todo;
    std::set<uint256> done;

    todo.insert(hashTx);

    while (!todo.empty()) {
        uint256 now = *todo.begin();
        todo.erase(now);
        done.insert(now);
        auto it = mapWallet.find(now);
        assert(it != mapWallet.end());
        CWalletTx& wtx = it->second;
        int currentconfirm = GetTxDepthInMainChain(wtx);
        if (conflictconfirms < currentconfirm) {
            // Block is 'more conflicted' than current confirm; update.
            // Mark transaction as conflicted with this block.
            wtx.m_state = TxStateConflicted{hashBlock, conflicting_height};
            wtx.MarkDirty(*this);
            batch.WriteTx(wtx);
            // Iterate over all its outputs, and mark transactions in the wallet that spend them conflicted too
            for (unsigned int i = 0; i < wtx.tx->vout.size(); ++i) {
                std::pair<TxSpends::const_iterator, TxSpends::const_iterator> range = mapTxSpends.equal_range(COutPoint(now, i));
                for (TxSpends::const_iterator iter = range.first; iter != range.second; ++iter) {
                    if (!done.count(iter->second)) {
                        todo.insert(iter->second);
                    }
                }
            }
            // If a transaction changes 'conflicted' state, that changes the balance
            // available of the outputs it spends. So force those to be recomputed
            MarkInputsDirty(wtx.tx);
        }
    }
}

void CWallet::SyncTransaction(const CTransactionRef& ptx, const SyncTxState& state, bool update_tx, bool rescanning_old_block)
{
    if (!AddToWalletIfInvolvingMe(ptx, state, update_tx, rescanning_old_block))
        return; // Not one of ours

    // If a transaction changes 'conflicted' state, that changes the balance
    // available of the outputs it spends. So force those to be
    // recomputed, also:
    MarkInputsDirty(ptx);
}

void CWallet::transactionAddedToMempool(const CTransactionRef& tx) {
    LOCK(cs_wallet);
    SyncTransaction(tx, TxStateInMempool{});

    auto it = mapWallet.find(tx->GetHash());
    if (it != mapWallet.end()) {
        RefreshMempoolStatus(it->second, chain());
    }
}

void CWallet::transactionRemovedFromMempool(const CTransactionRef& tx, MemPoolRemovalReason reason) {
    LOCK(cs_wallet);
    auto it = mapWallet.find(tx->GetHash());
    if (it != mapWallet.end()) {
        RefreshMempoolStatus(it->second, chain());
    }
    // Handle transactions that were removed from the mempool because they
    // conflict with transactions in a newly connected block.
    if (reason == MemPoolRemovalReason::CONFLICT) {
        // Trigger external -walletnotify notifications for these transactions.
        // Set Status::UNCONFIRMED instead of Status::CONFLICTED for a few reasons:
        //
        // 1. The transactionRemovedFromMempool callback does not currently
        //    provide the conflicting block's hash and height, and for backwards
        //    compatibility reasons it may not be not safe to store conflicted
        //    wallet transactions with a null block hash. See
        //    https://github.com/bitcoin/bitcoin/pull/18600#discussion_r420195993.
        // 2. For most of these transactions, the wallet's internal conflict
        //    detection in the blockConnected handler will subsequently call
        //    MarkConflicted and update them with CONFLICTED status anyway. This
        //    applies to any wallet transaction that has inputs spent in the
        //    block, or that has ancestors in the wallet with inputs spent by
        //    the block.
        // 3. Longstanding behavior since the sync implementation in
        //    https://github.com/bitcoin/bitcoin/pull/9371 and the prior sync
        //    implementation before that was to mark these transactions
        //    unconfirmed rather than conflicted.
        //
        // Nothing described above should be seen as an unchangeable requirement
        // when improving this code in the future. The wallet's heuristics for
        // distinguishing between conflicted and unconfirmed transactions are
        // imperfect, and could be improved in general, see
        // https://github.com/bitcoin-core/bitcoin-devwiki/wiki/Wallet-Transaction-Conflict-Tracking
        SyncTransaction(tx, TxStateInactive{});
    }
}

void CWallet::blockConnected(const interfaces::BlockInfo& block)
{
    assert(block.data);
    LOCK(cs_wallet);

    m_last_block_processed_height = block.height;
    m_last_block_processed = block.hash;
    for (size_t index = 0; index < block.data->vtx.size(); index++) {
        SyncTransaction(block.data->vtx[index], TxStateConfirmed{block.hash, block.height, static_cast<int>(index)});
        transactionRemovedFromMempool(block.data->vtx[index], MemPoolRemovalReason::BLOCK);
    }
}

void CWallet::blockDisconnected(const interfaces::BlockInfo& block)
{
    assert(block.data);
    LOCK(cs_wallet);

    // At block disconnection, this will change an abandoned transaction to
    // be unconfirmed, whether or not the transaction is added back to the mempool.
    // User may have to call abandontransaction again. It may be addressed in the
    // future with a stickier abandoned state or even removing abandontransaction call.
    m_last_block_processed_height = block.height - 1;
    m_last_block_processed = *Assert(block.prev_hash);
    for (const CTransactionRef& ptx : Assert(block.data)->vtx) {
        SyncTransaction(ptx, TxStateInactive{});
    }
}

void CWallet::updatedBlockTip()
{
    m_best_block_time = GetTime();
}

void CWallet::BlockUntilSyncedToCurrentChain() const {
    AssertLockNotHeld(cs_wallet);
    // Skip the queue-draining stuff if we know we're caught up with
    // chain().Tip(), otherwise put a callback in the validation interface queue and wait
    // for the queue to drain enough to execute it (indicating we are caught up
    // at least with the time we entered this function).
    uint256 last_block_hash = WITH_LOCK(cs_wallet, return m_last_block_processed);
    chain().waitForNotificationsIfTipChanged(last_block_hash);
}

// Note that this function doesn't distinguish between a 0-valued input,
// and a not-"is mine" (according to the filter) input.
CAmountMap CWallet::GetDebit(const CTxIn &txin, const isminefilter& filter) const
{
    {
        LOCK(cs_wallet);
        const auto mi = mapWallet.find(txin.prevout.hash);
        if (mi != mapWallet.end())
        {
            const CWalletTx& prev = (*mi).second;
            if (txin.prevout.n < prev.tx->vout.size())
                if (IsMine(prev.tx->vout[txin.prevout.n]) & filter) {
                    CAmountMap amounts;
                    amounts[prev.GetOutputAsset(*this, txin.prevout.n)] = std::max<CAmount>(0, prev.GetOutputValueOut(*this, txin.prevout.n));
                    return amounts;
                }
        }
    }
    return CAmountMap();
}

isminetype CWallet::IsMine(const CTxOut& txout) const
{
    AssertLockHeld(cs_wallet);
    return IsMine(txout.scriptPubKey);
}

isminetype CWallet::IsMine(const CTxDestination& dest) const
{
    AssertLockHeld(cs_wallet);
    return IsMine(GetScriptForDestination(dest));
}

isminetype CWallet::IsMine(const CScript& script) const
{
    AssertLockHeld(cs_wallet);
    isminetype result = ISMINE_NO;
    for (const auto& spk_man_pair : m_spk_managers) {
        result = std::max(result, spk_man_pair.second->IsMine(script));
    }
    return result;
}

bool CWallet::IsMine(const CTransaction& tx) const
{
    AssertLockHeld(cs_wallet);
    for (const CTxOut& txout : tx.vout)
        if (IsMine(txout))
            return true;
    return false;
}

isminetype CWallet::IsMine(const COutPoint& outpoint) const
{
    AssertLockHeld(cs_wallet);
    auto wtx = GetWalletTx(outpoint.hash);
    if (!wtx) {
        return ISMINE_NO;
    }
    if (outpoint.n >= wtx->tx->vout.size()) {
        return ISMINE_NO;
    }
    return IsMine(wtx->tx->vout[outpoint.n]);
}

bool CWallet::IsFromMe(const CTransaction& tx) const
{
    return (GetDebit(tx, ISMINE_ALL) > CAmountMap());
}

CAmountMap CWallet::GetDebit(const CTransaction& tx, const isminefilter& filter) const
{
    CAmountMap nDebit;
    for (const CTxIn& txin : tx.vin)
    {
        nDebit += GetDebit(txin, filter);
        if (!MoneyRange(nDebit, Params().GetConsensus().pegged_asset))
            throw std::runtime_error(std::string(__func__) + ": value out of range");
    }
    return nDebit;
}

bool CWallet::IsHDEnabled() const
{
    // All Active ScriptPubKeyMans must be HD for this to be true
    bool result = false;
    for (const auto& spk_man : GetActiveScriptPubKeyMans()) {
        if (!spk_man->IsHDEnabled()) return false;
        result = true;
    }
    return result;
}

bool CWallet::CanGetAddresses(bool internal) const
{
    LOCK(cs_wallet);
    if (m_spk_managers.empty()) return false;
    for (OutputType t : OUTPUT_TYPES) {
        auto spk_man = GetScriptPubKeyMan(t, internal);
        if (spk_man && spk_man->CanGetAddresses(internal)) {
            return true;
        }
    }
    return false;
}

void CWallet::SetWalletFlag(uint64_t flags)
{
    LOCK(cs_wallet);
    m_wallet_flags |= flags;
    if (!WalletBatch(GetDatabase()).WriteWalletFlags(m_wallet_flags))
        throw std::runtime_error(std::string(__func__) + ": writing wallet flags failed");
}

void CWallet::UnsetWalletFlag(uint64_t flag)
{
    WalletBatch batch(GetDatabase());
    UnsetWalletFlagWithDB(batch, flag);
}

void CWallet::UnsetWalletFlagWithDB(WalletBatch& batch, uint64_t flag)
{
    LOCK(cs_wallet);
    m_wallet_flags &= ~flag;
    if (!batch.WriteWalletFlags(m_wallet_flags))
        throw std::runtime_error(std::string(__func__) + ": writing wallet flags failed");
}

void CWallet::UnsetBlankWalletFlag(WalletBatch& batch)
{
    UnsetWalletFlagWithDB(batch, WALLET_FLAG_BLANK_WALLET);
}

bool CWallet::IsWalletFlagSet(uint64_t flag) const
{
    return (m_wallet_flags & flag);
}

bool CWallet::LoadWalletFlags(uint64_t flags)
{
    LOCK(cs_wallet);
    if (((flags & KNOWN_WALLET_FLAGS) >> 32) ^ (flags >> 32)) {
        // contains unknown non-tolerable wallet flags
        return false;
    }
    m_wallet_flags = flags;

    return true;
}

void CWallet::InitWalletFlags(uint64_t flags)
{
    LOCK(cs_wallet);

    // We should never be writing unknown non-tolerable wallet flags
    assert(((flags & KNOWN_WALLET_FLAGS) >> 32) == (flags >> 32));
    // This should only be used once, when creating a new wallet - so current flags are expected to be blank
    assert(m_wallet_flags == 0);

    if (!WalletBatch(GetDatabase()).WriteWalletFlags(flags)) {
        throw std::runtime_error(std::string(__func__) + ": writing wallet flags failed");
    }

    if (!LoadWalletFlags(flags)) assert(false);
}

// Helper for producing a max-sized low-S low-R signature (eg 71 bytes)
// or a max-sized low-S signature (e.g. 72 bytes) if use_max_sig is true
bool DummySignInput(const SigningProvider& provider, CMutableTransaction& tx, const size_t nIn, const CTxOut& txout, bool can_grind_r, const CCoinControl* coin_control) {
    // Fill in dummy signatures for fee calculation.
    const CScript& scriptPubKey = txout.scriptPubKey;
    SignatureData sigdata;

<<<<<<< HEAD
    // Use max sig if watch only inputs were used or if this particular input is an external input
    // to ensure a sufficient fee is attained for the requested feerate.
    const CTxIn& tx_in = tx.vin[nIn];
=======
    // Use max sig if watch only inputs were used, if this particular input is an external input,
    // or if this wallet uses an external signer, to ensure a sufficient fee is attained for the requested feerate.
>>>>>>> 69ba5727
    const bool use_max_sig = coin_control && (coin_control->fAllowWatchOnly || coin_control->IsExternalSelected(tx_in.prevout) || !can_grind_r);
    if (!ProduceSignature(provider, use_max_sig ? DUMMY_MAXIMUM_SIGNATURE_CREATOR : DUMMY_SIGNATURE_CREATOR, scriptPubKey, sigdata)) {
        return false;
    }
    UpdateTransaction(tx, nIn, sigdata);
    return true;
}

bool FillInputToWeight(CMutableTransaction& mtx, size_t nIn, int64_t target_weight)
{
    assert(mtx.vin[nIn].scriptSig.empty());
    assert(mtx.witness.vtxinwit[nIn].scriptWitness.IsNull());

    int64_t txin_weight = GetTransactionInputWeight(CTransaction(mtx), nIn);

    // Do nothing if the weight that should be added is less than the weight that already exists
    if (target_weight < txin_weight) {
        return false;
    }
    if (target_weight == txin_weight) {
        return true;
    }

    // Subtract current txin weight, which should include empty witness stack
    int64_t add_weight = target_weight - txin_weight;
    assert(add_weight > 0);

    // We will want to subtract the size of the Compact Size UInt that will also be serialized.
    // However doing so when the size is near a boundary can result in a problem where it is not
    // possible to have a stack element size and combination to exactly equal a target.
    // To avoid this possibility, if the weight to add is less than 10 bytes greater than
    // a boundary, the size will be split so that 2/3rds will be in one stack element, and
    // the remaining 1/3rd in another. Using 3rds allows us to avoid additional boundaries.
    // 10 bytes is used because that accounts for the maximum size. This does not need to be super precise.
    if ((add_weight >= 253 && add_weight < 263)
        || (add_weight > std::numeric_limits<uint16_t>::max() && add_weight <= std::numeric_limits<uint16_t>::max() + 10)
        || (add_weight > std::numeric_limits<uint32_t>::max() && add_weight <= std::numeric_limits<uint32_t>::max() + 10)) {
        int64_t first_weight = add_weight / 3;
        add_weight -= first_weight;

        first_weight -= GetSizeOfCompactSize(first_weight);
        mtx.witness.vtxinwit[nIn].scriptWitness.stack.emplace(mtx.witness.vtxinwit[nIn].scriptWitness.stack.end(), first_weight, 0);
    }

    add_weight -= GetSizeOfCompactSize(add_weight);
    mtx.witness.vtxinwit[nIn].scriptWitness.stack.emplace(mtx.witness.vtxinwit[nIn].scriptWitness.stack.end(), add_weight, 0);
    assert(GetTransactionInputWeight(CTransaction(mtx), nIn) == target_weight);

    return true;
}

// Helper for producing a bunch of max-sized low-S low-R signatures (eg 71 bytes)
bool CWallet::DummySignTx(CMutableTransaction &txNew, const std::vector<CTxOut> &txouts, const CCoinControl* coin_control) const
{
    // Fill in dummy signatures for fee calculation.
    int nIn = 0;
    const bool can_grind_r = CanGrindR();
    for (const auto& txout : txouts)
    {
        CTxIn& txin = txNew.vin[nIn];
        // If weight was provided, fill the input to that weight
        if (coin_control && coin_control->HasInputWeight(txin.prevout)) {
            if (!FillInputToWeight(txNew, nIn, coin_control->GetInputWeight(txin.prevout))) {
                return false;
            }
            nIn++;
            continue;
        }
        const std::unique_ptr<SigningProvider> provider = GetSolvingProvider(txout.scriptPubKey);
        if (!provider || !DummySignInput(*provider, txNew, nIn, txout, can_grind_r, coin_control)) {
            if (!coin_control || !DummySignInput(coin_control->m_external_provider, txNew, nIn, txout, can_grind_r, coin_control)) {
                return false;
            }
        }

        nIn++;
    }
    return true;
}

bool CWallet::ImportScripts(const std::set<CScript> scripts, int64_t timestamp)
{
    auto spk_man = GetLegacyScriptPubKeyMan();
    if (!spk_man) {
        return false;
    }
    LOCK(spk_man->cs_KeyStore);
    return spk_man->ImportScripts(scripts, timestamp);
}

bool CWallet::ImportPrivKeys(const std::map<CKeyID, CKey>& privkey_map, const int64_t timestamp)
{
    auto spk_man = GetLegacyScriptPubKeyMan();
    if (!spk_man) {
        return false;
    }
    LOCK(spk_man->cs_KeyStore);
    return spk_man->ImportPrivKeys(privkey_map, timestamp);
}

bool CWallet::ImportPubKeys(const std::vector<CKeyID>& ordered_pubkeys, const std::map<CKeyID, CPubKey>& pubkey_map, const std::map<CKeyID, std::pair<CPubKey, KeyOriginInfo>>& key_origins, const bool add_keypool, const bool internal, const int64_t timestamp)
{
    auto spk_man = GetLegacyScriptPubKeyMan();
    if (!spk_man) {
        return false;
    }
    LOCK(spk_man->cs_KeyStore);
    return spk_man->ImportPubKeys(ordered_pubkeys, pubkey_map, key_origins, add_keypool, internal, timestamp);
}

bool CWallet::ImportScriptPubKeys(const std::string& label, const std::set<CScript>& script_pub_keys, const bool have_solving_data, const bool apply_label, const int64_t timestamp)
{
    auto spk_man = GetLegacyScriptPubKeyMan();
    if (!spk_man) {
        return false;
    }
    LOCK(spk_man->cs_KeyStore);
    if (!spk_man->ImportScriptPubKeys(script_pub_keys, have_solving_data, timestamp)) {
        return false;
    }
    if (apply_label) {
        WalletBatch batch(GetDatabase());
        for (const CScript& script : script_pub_keys) {
            CTxDestination dest;
            ExtractDestination(script, dest);
            if (IsValidDestination(dest)) {
                SetAddressBookWithDB(batch, dest, label, "receive");
            }
        }
    }
    return true;
}

/**
 * Scan active chain for relevant transactions after importing keys. This should
 * be called whenever new keys are added to the wallet, with the oldest key
 * creation time.
 *
 * @return Earliest timestamp that could be successfully scanned from. Timestamp
 * returned will be higher than startTime if relevant blocks could not be read.
 */
int64_t CWallet::RescanFromTime(int64_t startTime, const WalletRescanReserver& reserver, bool update)
{
    // Find starting block. May be null if nCreateTime is greater than the
    // highest blockchain timestamp, in which case there is nothing that needs
    // to be scanned.
    int start_height = 0;
    uint256 start_block;
    bool start = chain().findFirstBlockWithTimeAndHeight(startTime - TIMESTAMP_WINDOW, 0, FoundBlock().hash(start_block).height(start_height));
    WalletLogPrintf("%s: Rescanning last %i blocks\n", __func__, start ? WITH_LOCK(cs_wallet, return GetLastBlockHeight()) - start_height + 1 : 0);

    if (start) {
        // TODO: this should take into account failure by ScanResult::USER_ABORT
        ScanResult result = ScanForWalletTransactions(start_block, start_height, /*max_height=*/{}, reserver, /*fUpdate=*/update, /*save_progress=*/false);
        if (result.status == ScanResult::FAILURE) {
            int64_t time_max;
            CHECK_NONFATAL(chain().findBlock(result.last_failed_block, FoundBlock().maxTime(time_max)));
            return time_max + TIMESTAMP_WINDOW + 1;
        }
    }
    return startTime;
}

/**
 * Scan the block chain (starting in start_block) for transactions
 * from or to us. If fUpdate is true, found transactions that already
 * exist in the wallet will be updated. If max_height is not set, the
 * mempool will be scanned as well.
 *
 * @param[in] start_block Scan starting block. If block is not on the active
 *                        chain, the scan will return SUCCESS immediately.
 * @param[in] start_height Height of start_block
 * @param[in] max_height  Optional max scanning height. If unset there is
 *                        no maximum and scanning can continue to the tip
 *
 * @return ScanResult returning scan information and indicating success or
 *         failure. Return status will be set to SUCCESS if scan was
 *         successful. FAILURE if a complete rescan was not possible (due to
 *         pruning or corruption). USER_ABORT if the rescan was aborted before
 *         it could complete.
 *
 * @pre Caller needs to make sure start_block (and the optional stop_block) are on
 * the main chain after to the addition of any new keys you want to detect
 * transactions for.
 */
CWallet::ScanResult CWallet::ScanForWalletTransactions(const uint256& start_block, int start_height, std::optional<int> max_height, const WalletRescanReserver& reserver, bool fUpdate, const bool save_progress)
{
    constexpr auto INTERVAL_TIME{60s};
    auto current_time{reserver.now()};
    auto start_time{reserver.now()};

    assert(reserver.isReserved());

    uint256 block_hash = start_block;
    ScanResult result;

    std::unique_ptr<FastWalletRescanFilter> fast_rescan_filter;
    if (!IsLegacy() && chain().hasBlockFilterIndex(BlockFilterType::BASIC)) fast_rescan_filter = std::make_unique<FastWalletRescanFilter>(*this);

    WalletLogPrintf("Rescan started from block %s... (%s)\n", start_block.ToString(),
                    fast_rescan_filter ? "fast variant using block filters" : "slow variant inspecting all blocks");

    fAbortRescan = false;
    ShowProgress(strprintf("%s " + _("Rescanning…").translated, GetDisplayName()), 0); // show rescan progress in GUI as dialog or on splashscreen, if rescan required on startup (e.g. due to corruption)
    uint256 tip_hash = WITH_LOCK(cs_wallet, return GetLastBlockHash());
    uint256 end_hash = tip_hash;
    if (max_height) chain().findAncestorByHeight(tip_hash, *max_height, FoundBlock().hash(end_hash));
    double progress_begin = chain().guessVerificationProgress(block_hash);
    double progress_end = chain().guessVerificationProgress(end_hash);
    double progress_current = progress_begin;
    int block_height = start_height;
    while (!fAbortRescan && !chain().shutdownRequested()) {
        if (progress_end - progress_begin > 0.0) {
            m_scanning_progress = (progress_current - progress_begin) / (progress_end - progress_begin);
        } else { // avoid divide-by-zero for single block scan range (i.e. start and stop hashes are equal)
            m_scanning_progress = 0;
        }
        if (block_height % 100 == 0 && progress_end - progress_begin > 0.0) {
            ShowProgress(strprintf("%s " + _("Rescanning…").translated, GetDisplayName()), std::max(1, std::min(99, (int)(m_scanning_progress * 100))));
        }

        bool next_interval = reserver.now() >= current_time + INTERVAL_TIME;
        if (next_interval) {
            current_time = reserver.now();
            WalletLogPrintf("Still rescanning. At block %d. Progress=%f\n", block_height, progress_current);
        }

        bool fetch_block{true};
        if (fast_rescan_filter) {
            fast_rescan_filter->UpdateIfNeeded();
            auto matches_block{fast_rescan_filter->MatchesBlock(block_hash)};
            if (matches_block.has_value()) {
                if (*matches_block) {
                    LogPrint(BCLog::SCAN, "Fast rescan: inspect block %d [%s] (filter matched)\n", block_height, block_hash.ToString());
                } else {
                    result.last_scanned_block = block_hash;
                    result.last_scanned_height = block_height;
                    fetch_block = false;
                }
            } else {
                LogPrint(BCLog::SCAN, "Fast rescan: inspect block %d [%s] (WARNING: block filter not found!)\n", block_height, block_hash.ToString());
            }
        }

        // Find next block separately from reading data above, because reading
        // is slow and there might be a reorg while it is read.
        bool block_still_active = false;
        bool next_block = false;
        uint256 next_block_hash;
        chain().findBlock(block_hash, FoundBlock().inActiveChain(block_still_active).nextBlock(FoundBlock().inActiveChain(next_block).hash(next_block_hash)));

        if (fetch_block) {
            // Read block data
            CBlock block;
            chain().findBlock(block_hash, FoundBlock().data(block));

            if (!block.IsNull()) {
                LOCK(cs_wallet);
                if (!block_still_active) {
                    // Abort scan if current block is no longer active, to prevent
                    // marking transactions as coming from the wrong block.
                    result.last_failed_block = block_hash;
                    result.status = ScanResult::FAILURE;
                    break;
                }
                for (size_t posInBlock = 0; posInBlock < block.vtx.size(); ++posInBlock) {
                    SyncTransaction(block.vtx[posInBlock], TxStateConfirmed{block_hash, block_height, static_cast<int>(posInBlock)}, fUpdate, /*rescanning_old_block=*/true);
                }
                // scan succeeded, record block as most recent successfully scanned
                result.last_scanned_block = block_hash;
                result.last_scanned_height = block_height;

                if (save_progress && next_interval) {
                    CBlockLocator loc = m_chain->getActiveChainLocator(block_hash);

                    if (!loc.IsNull()) {
                        WalletLogPrintf("Saving scan progress %d.\n", block_height);
                        WalletBatch batch(GetDatabase());
                        batch.WriteBestBlock(loc);
                    }
                }
            } else {
                // could not scan block, keep scanning but record this block as the most recent failure
                result.last_failed_block = block_hash;
                result.status = ScanResult::FAILURE;
            }
        }
        if (max_height && block_height >= *max_height) {
            break;
        }
        {
            if (!next_block) {
                // break successfully when rescan has reached the tip, or
                // previous block is no longer on the chain due to a reorg
                break;
            }

            // increment block and verification progress
            block_hash = next_block_hash;
            ++block_height;
            progress_current = chain().guessVerificationProgress(block_hash);

            // handle updated tip hash
            const uint256 prev_tip_hash = tip_hash;
            tip_hash = WITH_LOCK(cs_wallet, return GetLastBlockHash());
            if (!max_height && prev_tip_hash != tip_hash) {
                // in case the tip has changed, update progress max
                progress_end = chain().guessVerificationProgress(tip_hash);
            }
        }
    }
    if (!max_height) {
        WalletLogPrintf("Scanning current mempool transactions.\n");
        WITH_LOCK(cs_wallet, chain().requestMempoolTransactions(*this));
    }
    ShowProgress(strprintf("%s " + _("Rescanning…").translated, GetDisplayName()), 100); // hide progress dialog in GUI
    if (block_height && fAbortRescan) {
        WalletLogPrintf("Rescan aborted at block %d. Progress=%f\n", block_height, progress_current);
        result.status = ScanResult::USER_ABORT;
    } else if (block_height && chain().shutdownRequested()) {
        WalletLogPrintf("Rescan interrupted by shutdown request at block %d. Progress=%f\n", block_height, progress_current);
        result.status = ScanResult::USER_ABORT;
    } else {
        WalletLogPrintf("Rescan completed in %15dms\n", Ticks<std::chrono::milliseconds>(reserver.now() - start_time));
    }
    return result;
}

bool CWallet::SubmitTxMemoryPoolAndRelay(CWalletTx& wtx, std::string& err_string, bool relay) const
{
    AssertLockHeld(cs_wallet);

    // Can't relay if wallet is not broadcasting
    if (!GetBroadcastTransactions()) return false;
    // Don't relay abandoned transactions
    if (wtx.isAbandoned()) return false;
    // Don't try to submit coinbase transactions. These would fail anyway but would
    // cause log spam.
    if (wtx.IsCoinBase()) return false;
    // Don't try to submit conflicted or confirmed transactions.
    if (GetTxDepthInMainChain(wtx) != 0) return false;

    // Submit transaction to mempool for relay
    WalletLogPrintf("Submitting wtx %s to mempool for relay\n", wtx.GetHash().ToString());
    // We must set TxStateInMempool here. Even though it will also be set later by the
    // entered-mempool callback, if we did not there would be a race where a
    // user could call sendmoney in a loop and hit spurious out of funds errors
    // because we think that this newly generated transaction's change is
    // unavailable as we're not yet aware that it is in the mempool.
    //
    // If broadcast fails for any reason, trying to set wtx.m_state here would be incorrect.
    // If transaction was previously in the mempool, it should be updated when
    // TransactionRemovedFromMempool fires.
    bool ret = chain().broadcastTransaction(wtx.tx, m_default_max_tx_fee, relay, err_string);
    if (ret) wtx.m_state = TxStateInMempool{};
    return ret;
}

std::set<uint256> CWallet::GetTxConflicts(const CWalletTx& wtx) const
{
    AssertLockHeld(cs_wallet);

    const uint256 myHash{wtx.GetHash()};
    std::set<uint256> result{GetConflicts(myHash)};
    result.erase(myHash);
    return result;
}

bool CWallet::ShouldResend() const
{
    // Don't attempt to resubmit if the wallet is configured to not broadcast
    if (!fBroadcastTransactions) return false;

    // During reindex, importing and IBD, old wallet transactions become
    // unconfirmed. Don't resend them as that would spam other nodes.
    // We only allow forcing mempool submission when not relaying to avoid this spam.
    if (!chain().isReadyToBroadcast()) return false;

    // Do this infrequently and randomly to avoid giving away
    // that these are our transactions.
    if (NodeClock::now() < m_next_resend) return false;

    return true;
}

NodeClock::time_point CWallet::GetDefaultNextResend() { return FastRandomContext{}.rand_uniform_delay(NodeClock::now() + 12h, 24h); }

// Resubmit transactions from the wallet to the mempool, optionally asking the
// mempool to relay them. On startup, we will do this for all unconfirmed
// transactions but will not ask the mempool to relay them. We do this on startup
// to ensure that our own mempool is aware of our transactions. There
// is a privacy side effect here as not broadcasting on startup also means that we won't
// inform the world of our wallet's state, particularly if the wallet (or node) is not
// yet synced.
//
// Otherwise this function is called periodically in order to relay our unconfirmed txs.
// We do this on a random timer to slightly obfuscate which transactions
// come from our wallet.
//
// TODO: Ideally, we'd only resend transactions that we think should have been
// mined in the most recent block. Any transaction that wasn't in the top
// blockweight of transactions in the mempool shouldn't have been mined,
// and so is probably just sitting in the mempool waiting to be confirmed.
// Rebroadcasting does nothing to speed up confirmation and only damages
// privacy.
//
// The `force` option results in all unconfirmed transactions being submitted to
// the mempool. This does not necessarily result in those transactions being relayed,
// that depends on the `relay` option. Periodic rebroadcast uses the pattern
// relay=true force=false, while loading into the mempool
// (on start, or after import) uses relay=false force=true.
void CWallet::ResubmitWalletTransactions(bool relay, bool force)
{
    // Don't attempt to resubmit if the wallet is configured to not broadcast,
    // even if forcing.
    if (!fBroadcastTransactions) return;

    int submitted_tx_count = 0;

    { // cs_wallet scope
        LOCK(cs_wallet);

        // First filter for the transactions we want to rebroadcast.
        // We use a set with WalletTxOrderComparator so that rebroadcasting occurs in insertion order
        std::set<CWalletTx*, WalletTxOrderComparator> to_submit;
        for (auto& [txid, wtx] : mapWallet) {
            // Only rebroadcast unconfirmed txs
            if (!wtx.isUnconfirmed()) continue;

            // Attempt to rebroadcast all txes more than 5 minutes older than
            // the last block, or all txs if forcing.
            if (!force && wtx.nTimeReceived > m_best_block_time - 5 * 60) continue;
            to_submit.insert(&wtx);
        }
        // Now try submitting the transactions to the memory pool and (optionally) relay them.
        for (auto wtx : to_submit) {
            std::string unused_err_string;
            if (SubmitTxMemoryPoolAndRelay(*wtx, unused_err_string, relay)) ++submitted_tx_count;
        }
    } // cs_wallet

    if (submitted_tx_count > 0) {
        WalletLogPrintf("%s: resubmit %u unconfirmed transactions\n", __func__, submitted_tx_count);
    }
}

/** @} */ // end of mapWallet

void MaybeResendWalletTxs(WalletContext& context)
{
    for (const std::shared_ptr<CWallet>& pwallet : GetWallets(context)) {
        if (!pwallet->ShouldResend()) continue;
        pwallet->ResubmitWalletTransactions(/*relay=*/true, /*force=*/false);
        pwallet->SetNextResend();
    }
}


/** @defgroup Actions
 *
 * @{
 */

bool CWallet::SignTransaction(CMutableTransaction& tx) const
{
    AssertLockHeld(cs_wallet);

    // Build coins map
    std::map<COutPoint, Coin> coins;
    for (auto& input : tx.vin) {
        const auto mi = mapWallet.find(input.prevout.hash);
        if(mi == mapWallet.end() || input.prevout.n >= mi->second.tx->vout.size()) {
            return false;
        }
        const CWalletTx& wtx = mi->second;
        int prev_height = wtx.state<TxStateConfirmed>() ? wtx.state<TxStateConfirmed>()->confirmed_block_height : 0;
        coins[input.prevout] = Coin(wtx.tx->vout[input.prevout.n], prev_height, wtx.IsCoinBase());
    }
    std::map<int, bilingual_str> input_errors;
    return SignTransaction(tx, coins, SIGHASH_DEFAULT, input_errors);
}

bool CWallet::SignTransaction(CMutableTransaction& tx, const std::map<COutPoint, Coin>& coins, int sighash, std::map<int, bilingual_str>& input_errors) const
{
    // Try to sign with all ScriptPubKeyMans
    tx.witness.vtxinwit.resize(tx.vin.size());
    for (ScriptPubKeyMan* spk_man : GetAllScriptPubKeyMans()) {
        // spk_man->SignTransaction will return true if the transaction is complete,
        // so we can exit early and return true if that happens
        if (spk_man->SignTransaction(tx, coins, sighash, input_errors)) {
            return true;
        }
    }

    // At this point, one input was not fully signed otherwise we would have exited already
    return false;
}

// ELEMENTS: split FillPSBT into FillPSBData and SignPSBT
TransactionError CWallet::FillPSBTData(PartiallySignedTransaction& psbtx, bool bip32derivs, bool include_explicit) const
{
    LOCK(cs_wallet);

    // Get all of the previous transactions
    for (PSBTInput& input : psbtx.inputs) {
        if (PSBTInputSigned(input)) {
            continue;
        }

        // If we have no utxo, grab it from the wallet.
        if (!input.non_witness_utxo) {
            const uint256& txhash = input.prev_txid;
            const auto it = mapWallet.find(txhash);
            if (it != mapWallet.end()) {
                const CWalletTx& wtx = it->second;
                // We only need the non_witness_utxo, which is a superset of the witness_utxo.
                //   The signing code will switch to the smaller witness_utxo if this is ok.
                input.non_witness_utxo = wtx.tx;
                // Set the UTXO rangeproof separately, if it's there
                if (*input.prev_out < wtx.tx->witness.vtxoutwit.size() && !wtx.tx->witness.vtxoutwit[*input.prev_out].vchRangeproof.empty()) {
                    input.m_utxo_rangeproof = wtx.tx->witness.vtxoutwit[*input.prev_out].vchRangeproof;
                }
                const CTxOut& utxo = wtx.tx->vout[*input.prev_out];
                if (include_explicit && utxo.nAsset.IsCommitment()) {
                    const CAsset asset = wtx.GetOutputAsset(*this, *input.prev_out);
                    input.m_explicit_asset = asset.id;
                    CreateBlindAssetProof(input.m_asset_proof, asset, utxo.nAsset, wtx.GetOutputAssetBlindingFactor(*this, *input.prev_out));

                    if (utxo.nValue.IsCommitment()) {
                        input.m_explicit_value = wtx.GetOutputValueOut(*this, *input.prev_out);
                        CreateBlindValueProof(input.m_value_proof, wtx.GetOutputAmountBlindingFactor(*this, *input.prev_out), *input.m_explicit_value, utxo.nValue, utxo.nAsset);
                    }
                }
            }
        }
    }

    const PrecomputedTransactionData txdata = PrecomputePSBTData(psbtx);

    // Fill in information from ScriptPubKeyMans
    // Because each ScriptPubKeyMan may be able to fill more than one input, we need to keep track of each ScriptPubKeyMan that has filled this psbt.
    // Each iteration, we may fill more inputs than the input that is specified in that iteration.
    // We assume that each input is filled by only one ScriptPubKeyMan
    std::set<uint256> visited_spk_mans;
    for (PSBTInput& input : psbtx.inputs) {
        if (PSBTInputSigned(input)) {
            continue;
        }

        // Get the scriptPubKey to know which ScriptPubKeyMan to use
        CScript script;
        if (!input.witness_utxo.IsNull()) {
            script = input.witness_utxo.scriptPubKey;
        } else if (input.non_witness_utxo) {
            if (*input.prev_out >= input.non_witness_utxo->vout.size()) {
                return TransactionError::MISSING_INPUTS;
            }
            script = input.non_witness_utxo->vout[*input.prev_out].scriptPubKey;
        } else {
            // There's no UTXO so we can just skip this now
            continue;
        }
        SignatureData sigdata;
        input.FillSignatureData(sigdata);
        std::set<ScriptPubKeyMan*> spk_mans = GetScriptPubKeyMans(script);
        if (spk_mans.size() == 0) {
            continue;
        }

        for (auto& spk_man : spk_mans) {
            // If we've already been signed by this spk_man, skip it
            if (visited_spk_mans.count(spk_man->GetID()) > 0) {
                continue;
            }

            // Fill in the information from the spk_man
            // ELEMENTS: Get key origin info for input, if bip32derivs is true. Does not actually sign anything.
            TransactionError res = spk_man->FillPSBT(psbtx, txdata, 1, false /* don't sign */, bip32derivs, nullptr, false);
            if (res != TransactionError::OK) {
                return res;
            }

            // Add this spk_man to visited_spk_mans so we can skip it later
            visited_spk_mans.insert(spk_man->GetID());
        }
    }

    return TransactionError::OK;
}

BlindingStatus CWallet::WalletBlindPSBT(PartiallySignedTransaction& psbtx) const
{
    // Gather our input data
    LOCK(cs_wallet);
    std::map<uint32_t, std::tuple<CAmount, CAsset, uint256, uint256>> our_input_data;
    std::map<uint32_t, std::pair<CKey, CKey>> our_issuances_to_blind;
    for (unsigned int i = 0; i < psbtx.inputs.size(); ++i) {
        PSBTInput& input = psbtx.inputs[i];

        if (input.m_peg_in_value && !input.m_peg_in_claim_script.empty()) {
            if (!this->IsMine(CTxOut(Params().GetConsensus().pegged_asset, *input.m_peg_in_value, input.m_peg_in_claim_script))) continue;
            our_input_data[i] = std::make_tuple(*input.m_peg_in_value, Params().GetConsensus().pegged_asset, uint256(), uint256());
        } else {
            if (!InputIsMine(*this, COutPoint(input.prev_txid, *input.prev_out))) continue;
            const CWalletTx* wtx = GetWalletTx(input.prev_txid);
            if (!wtx) continue;
            CPubKey blinding_pubkey;
            CAmount amount;
            uint256 value_blinder;
            CAsset asset;
            uint256 asset_blinder;
            wtx->GetNonIssuanceBlindingData(*this, *input.prev_out, &blinding_pubkey, &amount, &value_blinder, &asset, &asset_blinder);
            our_input_data[i] = std::make_tuple(amount, asset, asset_blinder, value_blinder);
        }

        // Blind issuances on our inputs if at least one commitment was provided.
        if (input.m_issuance_value_commitment.IsCommitment() || input.m_issuance_inflation_keys_commitment.IsCommitment()) {
            CScript blinding_script(CScript() << OP_RETURN << std::vector<unsigned char>(input.prev_txid.begin(), input.prev_txid.end()) << *input.prev_out);
            our_issuances_to_blind[i] = std::make_pair(GetBlindingKey(&blinding_script), GetBlindingKey(&blinding_script));
        }
    }

    // Blind the PSBT
    return BlindPSBT(psbtx, our_input_data, our_issuances_to_blind);
}
TransactionError CWallet::SignPSBT(PartiallySignedTransaction& psbtx, bool& complete, int sighash_type, bool sign, bool imbalance_ok, bool bip32derivs, size_t* n_signed, bool finalize) const
{
    LOCK(cs_wallet);

    // If we're signing, check that the transaction is not still in need of blinding
    // Also check that the amount and asset proofs are valid
    if (sign) {
        for (const PSBTOutput& o : psbtx.outputs) {
            if (o.IsBlinded()) {
                switch (VerifyBlindProofs(o)) {
                    case BlindProofResult::OK:
                        break;
                    case BlindProofResult::NOT_FULLY_BLINDED:
                        return TransactionError::BLINDING_REQUIRED;
                    case BlindProofResult::INVALID_VALUE_PROOF:
                    case BlindProofResult::MISSING_VALUE_PROOF:
                        return TransactionError::INVALID_VALUE_PROOF;
                    case BlindProofResult::INVALID_ASSET_PROOF:
                    case BlindProofResult::MISSING_ASSET_PROOF:
                        return TransactionError::INVALID_ASSET_PROOF;
                }

                if (o.script && IsMine(*o.script)) {
                    CKey blinding_key;
                    if ((blinding_key = GetBlindingKey(&*o.script)).IsValid()) {
                        CAmount value;
                        uint256 value_factor;
                        CAsset asset;
                        uint256 asset_factor;

                        CConfidentialNonce nonce;
                        nonce.vchCommitment.insert(nonce.vchCommitment.end(), o.m_ecdh_pubkey.begin(), o.m_ecdh_pubkey.end());
                        if (UnblindConfidentialPair(blinding_key, o.m_value_commitment, o.m_asset_commitment, nonce, *o.script, o.m_value_rangeproof, value, value_factor, asset, asset_factor)) {
                            // These assertions are cryptographically impossible to trigger, as we
                            // checked the proofs above, and then `UnblindConfidentialPair` checks
                            // the extracted value/asset against the commitments.
                            if (o.amount) {
                                assert(*o.amount == value);
                            }
                            if (!o.m_asset.IsNull()) {
                                assert(CAsset(o.m_asset) == asset);
                            }
                        } else {
                            return TransactionError::MISSING_SIDECHANNEL_DATA;
                        }
                    } else {
                        return TransactionError::MISSING_BLINDING_KEY;
                    }
                }
            }
        }
    }

    if (n_signed) {
        *n_signed = 0;
    }

    CMutableTransaction tx = psbtx.GetUnsignedTx();
    tx.witness.vtxoutwit.resize(tx.vout.size());

    // Stuff in auxiliary CA blinding data, if we have it
    for (unsigned int i = 0; i < tx.vout.size(); ++i) {
        PSBTOutput& output = psbtx.outputs.at(i);
        CTxOut& out = tx.vout[i];

        if (!output.m_value_commitment.IsNull()) {
            out.nValue = output.m_value_commitment;
        } else if (output.amount) {
            out.nValue.SetToAmount(*output.amount);
        }
        if (!output.m_asset_commitment.IsNull()) {
            out.nAsset = output.m_asset_commitment;
        } else if (!output.m_asset.IsNull()) {
            out.nAsset.SetToAsset(CAsset(output.m_asset));
        }
        if (output.m_ecdh_pubkey.IsValid()) {
            // The nonce is actually the ecdh pubkey
            out.nNonce.vchCommitment.clear();
            out.nNonce.vchCommitment.insert(out.nNonce.vchCommitment.end(), output.m_ecdh_pubkey.begin(), output.m_ecdh_pubkey.end());
        }

        // The signature can't depend on witness contents, so these are technically not necessary to sign.
        // HOWEVER, as long as we're checking that values balance before signing, they are required.
        CTxOutWitness& outwit = tx.witness.vtxoutwit[i];
        if (!output.m_value_rangeproof.empty()) {
            outwit.vchRangeproof = output.m_value_rangeproof;
        }
        if (!output.m_asset_surjection_proof.empty()) {
            outwit.vchSurjectionproof = output.m_asset_surjection_proof;
        }
    }

    // Stuff in the peg-in and issuance data
    for (unsigned int i = 0; i < tx.vin.size(); ++i) {
        PSBTInput& input = psbtx.inputs[i];
        CTxIn& txin = tx.vin[i];
        CTxInWitness& txinwit = tx.witness.vtxinwit[i];
        if (input.m_peg_in_value &&
                input.m_peg_in_tx.index() > 0 &&
                input.m_peg_in_txout_proof.index() > 0 &&
                !input.m_peg_in_claim_script.empty() &&
                !input.m_peg_in_genesis_hash.IsNull()) {
            CScriptWitness pegin_witness;
            if (Params().GetConsensus().ParentChainHasPow()) {
                pegin_witness = CreatePeginWitness(*input.m_peg_in_value, Params().GetConsensus().pegged_asset, input.m_peg_in_genesis_hash, input.m_peg_in_claim_script, *std::get_if<Sidechain::Bitcoin::CTransactionRef>(&input.m_peg_in_tx), *std::get_if<Sidechain::Bitcoin::CMerkleBlock>(&input.m_peg_in_txout_proof));
            } else {
                pegin_witness = CreatePeginWitness(*input.m_peg_in_value, Params().GetConsensus().pegged_asset, input.m_peg_in_genesis_hash, input.m_peg_in_claim_script, *std::get_if<CTransactionRef>(&input.m_peg_in_tx), *std::get_if<CMerkleBlock>(&input.m_peg_in_txout_proof));
            }
            tx.vin[i].m_is_pegin = true;
            tx.witness.vtxinwit[i].m_pegin_witness = pegin_witness;
            // Set the witness utxo
            input.witness_utxo = GetPeginOutputFromWitness(tx.witness.vtxinwit[i].m_pegin_witness);
        }
        if (!input.m_issuance_value_commitment.IsNull()) {
            txin.assetIssuance.nAmount = input.m_issuance_value_commitment;
        } else if (input.m_issuance_value) {
            txin.assetIssuance.nAmount.SetToAmount(*input.m_issuance_value);
        } else {
            txin.assetIssuance.nAmount.SetNull();
        }
        if (!input.m_issuance_inflation_keys_commitment.IsNull()) {
            txin.assetIssuance.nInflationKeys = input.m_issuance_inflation_keys_commitment;
        } else if (input.m_issuance_inflation_keys_amount) {
            txin.assetIssuance.nInflationKeys.SetToAmount(*input.m_issuance_inflation_keys_amount);
        } else {
            txin.assetIssuance.nInflationKeys.SetNull();
        }
        if (!input.m_issuance_rangeproof.empty()) {
            txinwit.vchIssuanceAmountRangeproof = input.m_issuance_rangeproof;
        }
        if (!input.m_issuance_inflation_keys_rangeproof.empty()) {
            txinwit.vchInflationKeysRangeproof = input.m_issuance_inflation_keys_rangeproof;
        }
    }

    // This is a convenience/usability check -- it's not invalid to sign an unbalanced transaction, but it's easy to shoot yourself in the foot.
    if (!imbalance_ok) {
        // Get UTXOs for all inputs, to check that amounts balance before signing.
        std::vector<CTxOut> inputs_utxos;
        for (const PSBTInput& input : psbtx.inputs) {
            CTxOut utxo;
            if (!input.GetUTXO(utxo)) {
                return TransactionError::UTXOS_MISSING_BALANCE_CHECK;
            }
            inputs_utxos.push_back(utxo);
        }

        CTransaction tx_tmp(tx);
        if (!VerifyAmounts(inputs_utxos, tx_tmp, nullptr, false)) {
            return TransactionError::VALUE_IMBALANCE;
        }
    }

    // ELEMENTS: precompute transaction data only after munging is done
    const PrecomputedTransactionData txdata = PrecomputePSBTData(psbtx);
    for (ScriptPubKeyMan* spk_man : GetAllScriptPubKeyMans()) {
        int n_signed_this_spkm = 0;
        // ELEMENTS: Here we _only_ sign, and do not e.g. fill in key origin data.
        TransactionError res = spk_man->FillPSBT(psbtx, txdata, sighash_type, sign, bip32derivs, &n_signed_this_spkm, finalize);
        if (res != TransactionError::OK) {
            return res;
        }

        if (n_signed) {
            (*n_signed) += n_signed_this_spkm;
        }
    }

    // Only drop non_witness_utxos if sighash_type != SIGHASH_ANYONECANPAY
    if ((sighash_type & 0x80) != SIGHASH_ANYONECANPAY) {
        // Figure out if any non_witness_utxos should be dropped
        std::vector<unsigned int> to_drop;
        for (unsigned int i = 0; i < psbtx.inputs.size(); ++i) {
            const auto& input = psbtx.inputs.at(i);
            int wit_ver;
            std::vector<unsigned char> wit_prog;
            if (input.witness_utxo.IsNull() || !input.witness_utxo.scriptPubKey.IsWitnessProgram(wit_ver, wit_prog)) {
                // There's a non-segwit input or Segwit v0, so we cannot drop any witness_utxos
                to_drop.clear();
                break;
            }
            if (wit_ver == 0) {
                // Segwit v0, so we cannot drop any non_witness_utxos
                to_drop.clear();
                break;
            }
            if (input.non_witness_utxo) {
                to_drop.push_back(i);
            }
        }

        // Drop the non_witness_utxos that we can drop
        for (unsigned int i : to_drop) {
            psbtx.inputs.at(i).non_witness_utxo = nullptr;
        }
    }

    // Complete if every input is now signed
    complete = true;
    for (const auto& input : psbtx.inputs) {
        complete &= PSBTInputSigned(input);
    }

    return TransactionError::OK;
}

// This function remains for backwards compatibility. It will not succeed in Elements unless everything involved is non-blinded.
TransactionError CWallet::FillPSBT(PartiallySignedTransaction& psbtx, bool& complete, int sighash_type, bool sign, bool bip32derivs, bool imbalance_ok, size_t* n_signed, bool include_explicit, bool finalize) const
{
    complete = false;
    TransactionError te;
    te = FillPSBTData(psbtx, bip32derivs, include_explicit);
    if (te != TransactionError::OK) {
        return te;
    }
    // For backwards compatibility, do not check if amounts balance before signing in this case.
    te = SignPSBT(psbtx, complete, sighash_type, sign, imbalance_ok, bip32derivs, n_signed, finalize);
    if (te != TransactionError::OK) {
        return te;
    }
    return TransactionError::OK;
}

SigningResult CWallet::SignMessage(const std::string& message, const PKHash& pkhash, std::string& str_sig) const
{
    SignatureData sigdata;
    CScript script_pub_key = GetScriptForDestination(pkhash);
    for (const auto& spk_man_pair : m_spk_managers) {
        if (spk_man_pair.second->CanProvide(script_pub_key, sigdata)) {
            LOCK(cs_wallet);  // DescriptorScriptPubKeyMan calls IsLocked which can lock cs_wallet in a deadlocking order
            return spk_man_pair.second->SignMessage(message, pkhash, str_sig);
        }
    }
    return SigningResult::PRIVATE_KEY_NOT_AVAILABLE;
}

OutputType CWallet::TransactionChangeType(const std::optional<OutputType>& change_type, const std::vector<CRecipient>& vecSend) const
{
    // If -changetype is specified, always use that change type.
    if (change_type) {
        return *change_type;
    }

    // if m_default_address_type is legacy, use legacy address as change.
    if (m_default_address_type == OutputType::LEGACY) {
        return OutputType::LEGACY;
    }

    bool any_tr{false};
    bool any_wpkh{false};
    bool any_sh{false};
    bool any_pkh{false};

    for (const auto& recipient : vecSend) {
        std::vector<std::vector<uint8_t>> dummy;
        const TxoutType type{Solver(recipient.scriptPubKey, dummy)};
        if (type == TxoutType::WITNESS_V1_TAPROOT) {
            any_tr = true;
        } else if (type == TxoutType::WITNESS_V0_KEYHASH) {
            any_wpkh = true;
        } else if (type == TxoutType::SCRIPTHASH) {
            any_sh = true;
        } else if (type == TxoutType::PUBKEYHASH) {
            any_pkh = true;
        }
    }

    const bool has_bech32m_spkman(GetScriptPubKeyMan(OutputType::BECH32M, /*internal=*/true));
    if (has_bech32m_spkman && any_tr) {
        // Currently tr is the only type supported by the BECH32M spkman
        return OutputType::BECH32M;
    }
    const bool has_bech32_spkman(GetScriptPubKeyMan(OutputType::BECH32, /*internal=*/true));
    if (has_bech32_spkman && any_wpkh) {
        // Currently wpkh is the only type supported by the BECH32 spkman
        return OutputType::BECH32;
    }
    const bool has_p2sh_segwit_spkman(GetScriptPubKeyMan(OutputType::P2SH_SEGWIT, /*internal=*/true));
    if (has_p2sh_segwit_spkman && any_sh) {
        // Currently sh_wpkh is the only type supported by the P2SH_SEGWIT spkman
        // As of 2021 about 80% of all SH are wrapping WPKH, so use that
        return OutputType::P2SH_SEGWIT;
    }
    const bool has_legacy_spkman(GetScriptPubKeyMan(OutputType::LEGACY, /*internal=*/true));
    if (has_legacy_spkman && any_pkh) {
        // Currently pkh is the only type supported by the LEGACY spkman
        return OutputType::LEGACY;
    }

    if (has_bech32m_spkman) {
        return OutputType::BECH32M;
    }
    if (has_bech32_spkman) {
        return OutputType::BECH32;
    }
    // else use m_default_address_type for change
    return m_default_address_type;
}

void CWallet::CommitTransaction(CTransactionRef tx, mapValue_t mapValue, std::vector<std::pair<std::string, std::string>> orderForm, const BlindDetails* blind_details)
{
    LOCK(cs_wallet);
    WalletLogPrintf("CommitTransaction:\n%s", tx->ToString()); /* Continued */

    // Add tx to wallet, because if it has change it's also ours,
    // otherwise just for transaction history.
    CWalletTx* wtx = AddToWallet(tx, TxStateInactive{}, [&](CWalletTx& wtx, bool new_tx) {
        CHECK_NONFATAL(wtx.mapValue.empty());
        CHECK_NONFATAL(wtx.vOrderForm.empty());
        wtx.mapValue = std::move(mapValue);
        wtx.vOrderForm = std::move(orderForm);
        wtx.fTimeReceivedIsTxTime = true;
        wtx.fFromMe = true;
        // ELEMENTS: Write down blinding information
        if (blind_details) {
            assert(blind_details->o_amounts.size() == wtx.tx->vout.size());
            assert(blind_details->o_asset_blinds.size() == wtx.tx->vout.size());
            assert(blind_details->o_amount_blinds.size() == wtx.tx->vout.size());
            for (unsigned int i = 0; i < blind_details->o_amounts.size(); i++) {
                wtx.SetBlindingData(i, blind_details->o_pubkeys[i], blind_details->o_amounts[i], blind_details->o_amount_blinds[i], blind_details->o_assets[i], blind_details->o_asset_blinds[i]);
            }
        }
        return true;
    });

    // wtx can only be null if the db write failed.
    if (!wtx) {
        throw std::runtime_error(std::string(__func__) + ": Wallet db error, transaction commit failed");
    }

    // Notify that old coins are spent
    for (const CTxIn& txin : tx->vin) {
        // ELEMENTS: Pegins are not in our UTXO set.
        if (txin.m_is_pegin)
            continue;

        CWalletTx &coin = mapWallet.at(txin.prevout.hash);
        coin.MarkDirty(*this);
        NotifyTransactionChanged(coin.GetHash(), CT_UPDATED);
    }

    if (!fBroadcastTransactions) {
        // Don't submit tx to the mempool
        return;
    }

    std::string err_string;
    if (!SubmitTxMemoryPoolAndRelay(*wtx, err_string, true)) {
        WalletLogPrintf("CommitTransaction(): Transaction cannot be broadcast immediately, %s\n", err_string);
        // TODO: if we expect the failure to be long term or permanent, instead delete wtx from the wallet and return failure.
    }
}

DBErrors CWallet::LoadWallet()
{
    LOCK(cs_wallet);

    DBErrors nLoadWalletRet = WalletBatch(GetDatabase()).LoadWallet(this);
    if (nLoadWalletRet == DBErrors::NEED_REWRITE)
    {
        if (GetDatabase().Rewrite("\x04pool"))
        {
            for (const auto& spk_man_pair : m_spk_managers) {
                spk_man_pair.second->RewriteDB();
            }
        }
    }

    if (m_spk_managers.empty()) {
        assert(m_external_spk_managers.empty());
        assert(m_internal_spk_managers.empty());
    }

    return nLoadWalletRet;
}

DBErrors CWallet::ZapSelectTx(std::vector<uint256>& vHashIn, std::vector<uint256>& vHashOut)
{
    AssertLockHeld(cs_wallet);
    DBErrors nZapSelectTxRet = WalletBatch(GetDatabase()).ZapSelectTx(vHashIn, vHashOut);
    for (const uint256& hash : vHashOut) {
        const auto& it = mapWallet.find(hash);
        wtxOrdered.erase(it->second.m_it_wtxOrdered);
        for (const auto& txin : it->second.tx->vin)
            mapTxSpends.erase(txin.prevout);
        mapWallet.erase(it);
        NotifyTransactionChanged(hash, CT_DELETED);
    }

    if (nZapSelectTxRet == DBErrors::NEED_REWRITE)
    {
        if (GetDatabase().Rewrite("\x04pool"))
        {
            for (const auto& spk_man_pair : m_spk_managers) {
                spk_man_pair.second->RewriteDB();
            }
        }
    }

    if (nZapSelectTxRet != DBErrors::LOAD_OK)
        return nZapSelectTxRet;

    MarkDirty();

    return DBErrors::LOAD_OK;
}

bool CWallet::SetAddressBookWithDB(WalletBatch& batch, const CTxDestination& address, const std::string& strName, const std::string& strPurpose)
{
    bool fUpdated = false;
    bool is_mine;
    {
        LOCK(cs_wallet);
        std::map<CTxDestination, CAddressBookData>::iterator mi = m_address_book.find(address);
        fUpdated = (mi != m_address_book.end() && !mi->second.IsChange());
        m_address_book[address].SetLabel(strName);
        if (!strPurpose.empty()) /* update purpose only if requested */
            m_address_book[address].purpose = strPurpose;
        is_mine = IsMine(address) != ISMINE_NO;
    }
    NotifyAddressBookChanged(address, strName, is_mine,
                             strPurpose, (fUpdated ? CT_UPDATED : CT_NEW));
    if (!strPurpose.empty() && !batch.WritePurpose(EncodeDestination(address), strPurpose))
        return false;
    return batch.WriteName(EncodeDestination(address), strName);
}

bool CWallet::SetAddressBook(const CTxDestination& address, const std::string& strName, const std::string& strPurpose)
{
    WalletBatch batch(GetDatabase());
    return SetAddressBookWithDB(batch, address, strName, strPurpose);
}

bool CWallet::DelAddressBook(const CTxDestination& address)
{
    bool is_mine;
    WalletBatch batch(GetDatabase());
    {
        LOCK(cs_wallet);
        // If we want to delete receiving addresses, we need to take care that DestData "used" (and possibly newer DestData) gets preserved (and the "deleted" address transformed into a change entry instead of actually being deleted)
        // NOTE: This isn't a problem for sending addresses because they never have any DestData yet!
        // When adding new DestData, it should be considered here whether to retain or delete it (or move it?).
        if (IsMine(address)) {
            WalletLogPrintf("%s called with IsMine address, NOT SUPPORTED. Please report this bug! %s\n", __func__, PACKAGE_BUGREPORT);
            return false;
        }
        // Delete destdata tuples associated with address
        std::string strAddress = EncodeDestination(address);
        for (const std::pair<const std::string, std::string> &item : m_address_book[address].destdata)
        {
            batch.EraseDestData(strAddress, item.first);
        }
        m_address_book.erase(address);
        is_mine = IsMine(address) != ISMINE_NO;
    }

    NotifyAddressBookChanged(address, "", is_mine, "", CT_DELETED);

    batch.ErasePurpose(EncodeDestination(address));
    return batch.EraseName(EncodeDestination(address));
}

size_t CWallet::KeypoolCountExternalKeys() const
{
    AssertLockHeld(cs_wallet);

    auto legacy_spk_man = GetLegacyScriptPubKeyMan();
    if (legacy_spk_man) {
        return legacy_spk_man->KeypoolCountExternalKeys();
    }

    unsigned int count = 0;
    for (auto spk_man : m_external_spk_managers) {
        count += spk_man.second->GetKeyPoolSize();
    }

    return count;
}

unsigned int CWallet::GetKeyPoolSize() const
{
    AssertLockHeld(cs_wallet);

    unsigned int count = 0;
    for (auto spk_man : GetActiveScriptPubKeyMans()) {
        count += spk_man->GetKeyPoolSize();
    }
    return count;
}

bool CWallet::TopUpKeyPool(unsigned int kpSize)
{
    LOCK(cs_wallet);
    bool res = true;
    for (auto spk_man : GetActiveScriptPubKeyMans()) {
        res &= spk_man->TopUp(kpSize);
    }
    return res;
}

/// ELEMENTS: get PAK online key
bool CWallet::GetOnlinePakKey(CPubKey& online_pubkey, std::string& error)
{
    LegacyScriptPubKeyMan* spk_man = GetLegacyScriptPubKeyMan();
    if (spk_man) {
        return spk_man->GetOnlinePakKey(online_pubkey, error);
    }
    return false;
}
/// end ELEMENTS

util::Result<CTxDestination> CWallet::GetNewDestination(const OutputType type, const std::string label, bool add_blinding_key)
{
    LOCK(cs_wallet);
    auto spk_man = GetScriptPubKeyMan(type, /*internal=*/false);
    if (!spk_man) {
        return util::Error{strprintf(_("Error: No %s addresses available."), FormatOutputType(type))};
    }

    auto op_dest = spk_man->GetNewDestination(type);
    if (op_dest) {
        if (add_blinding_key) {
            auto dest = *op_dest;
            CPubKey blinding_pubkey = GetBlindingPubKey(GetScriptForDestination(dest));
            std::visit(SetBlindingPubKeyVisitor(blinding_pubkey), dest);
            op_dest = dest;
        }
        SetAddressBook(*op_dest, label, "receive");
    }

    return op_dest;
}

util::Result<CTxDestination> CWallet::GetNewChangeDestination(const OutputType type, bool add_blinding_key)
{
    LOCK(cs_wallet);

    ReserveDestination reservedest(this, type);
    auto op_dest = reservedest.GetReservedDestination(true);
    if (op_dest) {
        reservedest.KeepDestination();
        if (add_blinding_key) {
            CTxDestination dest{*op_dest};
            CPubKey blinding_pubkey = GetBlindingPubKey(GetScriptForDestination(dest));
            std::visit(SetBlindingPubKeyVisitor(blinding_pubkey), dest);
            return dest;
        }
    }

    return op_dest;
}

std::optional<int64_t> CWallet::GetOldestKeyPoolTime() const
{
    LOCK(cs_wallet);
    if (m_spk_managers.empty()) {
        return std::nullopt;
    }

    std::optional<int64_t> oldest_key{std::numeric_limits<int64_t>::max()};
    for (const auto& spk_man_pair : m_spk_managers) {
        oldest_key = std::min(oldest_key, spk_man_pair.second->GetOldestKeyPoolTime());
    }
    return oldest_key;
}

void CWallet::MarkDestinationsDirty(const std::set<CTxDestination>& destinations) {
    for (auto& entry : mapWallet) {
        CWalletTx& wtx = entry.second;
        if (wtx.m_is_cache_empty) continue;
        for (unsigned int i = 0; i < wtx.tx->vout.size(); i++) {
            CTxDestination dst;
            if (ExtractDestination(wtx.tx->vout[i].scriptPubKey, dst) && destinations.count(dst)) {
                wtx.MarkDirty(*this);
                break;
            }
        }
    }
}

void CWallet::ForEachAddrBookEntry(const ListAddrBookFunc& func) const
{
    AssertLockHeld(cs_wallet);
    for (const std::pair<const CTxDestination, CAddressBookData>& item : m_address_book) {
        const auto& entry = item.second;
        func(item.first, entry.GetLabel(), entry.purpose, entry.IsChange());
    }
}

std::vector<CTxDestination> CWallet::ListAddrBookAddresses(const std::optional<AddrBookFilter>& _filter) const
{
    AssertLockHeld(cs_wallet);
    std::vector<CTxDestination> result;
    AddrBookFilter filter = _filter ? *_filter : AddrBookFilter();
    ForEachAddrBookEntry([&result, &filter](const CTxDestination& dest, const std::string& label, const std::string& purpose, bool is_change) {
        // Filter by change
        if (filter.ignore_change && is_change) return;
        // Filter by label
        if (filter.m_op_label && *filter.m_op_label != label) return;
        // All good
        result.emplace_back(dest);
    });
    return result;
}

std::set<std::string> CWallet::ListAddrBookLabels(const std::string& purpose) const
{
    AssertLockHeld(cs_wallet);
    std::set<std::string> label_set;
    ForEachAddrBookEntry([&](const CTxDestination& _dest, const std::string& _label,
                             const std::string& _purpose, bool _is_change) {
        if (_is_change) return;
        if (purpose.empty() || _purpose == purpose) {
            label_set.insert(_label);
        }
    });
    return label_set;
}

util::Result<CTxDestination> ReserveDestination::GetReservedDestination(bool internal)
{
    m_spk_man = pwallet->GetScriptPubKeyMan(type, internal);
    if (!m_spk_man) {
        return util::Error{strprintf(_("Error: No %s addresses available."), FormatOutputType(type))};
    }

    if (nIndex == -1) {
        CKeyPool keypool;
        auto op_address = m_spk_man->GetReservedDestination(type, internal, nIndex, keypool);
        if (!op_address) return op_address;
        address = *op_address;
        fInternal = keypool.fInternal;
    }
    return address;
}

void ReserveDestination::KeepDestination()
{
    if (nIndex != -1) {
        m_spk_man->KeepDestination(nIndex, type);
    }
    nIndex = -1;
    address = CNoDestination();
}

void ReserveDestination::ReturnDestination()
{
    if (nIndex != -1) {
        m_spk_man->ReturnDestination(nIndex, fInternal, address);
    }
    nIndex = -1;
    address = CNoDestination();
}

bool CWallet::DisplayAddress(const CTxDestination& dest)
{
    CScript scriptPubKey = GetScriptForDestination(dest);
    for (const auto& spk_man : GetScriptPubKeyMans(scriptPubKey)) {
        auto signer_spk_man = dynamic_cast<ExternalSignerScriptPubKeyMan *>(spk_man);
        if (signer_spk_man == nullptr) {
            continue;
        }
        ExternalSigner signer = ExternalSignerScriptPubKeyMan::GetExternalSigner();
        return signer_spk_man->DisplayAddress(scriptPubKey, signer);
    }
    return false;
}

bool CWallet::LockCoin(const COutPoint& output, WalletBatch* batch)
{
    AssertLockHeld(cs_wallet);
    setLockedCoins.insert(output);
    if (batch) {
        return batch->WriteLockedUTXO(output);
    }
    return true;
}

bool CWallet::UnlockCoin(const COutPoint& output, WalletBatch* batch)
{
    AssertLockHeld(cs_wallet);
    bool was_locked = setLockedCoins.erase(output);
    if (batch && was_locked) {
        return batch->EraseLockedUTXO(output);
    }
    return true;
}

bool CWallet::UnlockAllCoins()
{
    AssertLockHeld(cs_wallet);
    bool success = true;
    WalletBatch batch(GetDatabase());
    for (auto it = setLockedCoins.begin(); it != setLockedCoins.end(); ++it) {
        success &= batch.EraseLockedUTXO(*it);
    }
    setLockedCoins.clear();
    return success;
}

bool CWallet::IsLockedCoin(const COutPoint& output) const
{
    AssertLockHeld(cs_wallet);
    return setLockedCoins.count(output) > 0;
}

void CWallet::ListLockedCoins(std::vector<COutPoint>& vOutpts) const
{
    AssertLockHeld(cs_wallet);
    for (std::set<COutPoint>::iterator it = setLockedCoins.begin();
         it != setLockedCoins.end(); it++) {
        COutPoint outpt = (*it);
        vOutpts.push_back(outpt);
    }
}

/** @} */ // end of Actions

void CWallet::GetKeyBirthTimes(std::map<CKeyID, int64_t>& mapKeyBirth) const {
    AssertLockHeld(cs_wallet);
    mapKeyBirth.clear();

    // map in which we'll infer heights of other keys
    std::map<CKeyID, const TxStateConfirmed*> mapKeyFirstBlock;
    TxStateConfirmed max_confirm{uint256{}, /*height=*/-1, /*index=*/-1};
    max_confirm.confirmed_block_height = GetLastBlockHeight() > 144 ? GetLastBlockHeight() - 144 : 0; // the tip can be reorganized; use a 144-block safety margin
    CHECK_NONFATAL(chain().findAncestorByHeight(GetLastBlockHash(), max_confirm.confirmed_block_height, FoundBlock().hash(max_confirm.confirmed_block_hash)));

    {
        LegacyScriptPubKeyMan* spk_man = GetLegacyScriptPubKeyMan();
        assert(spk_man != nullptr);
        LOCK(spk_man->cs_KeyStore);

        // get birth times for keys with metadata
        for (const auto& entry : spk_man->mapKeyMetadata) {
            if (entry.second.nCreateTime) {
                mapKeyBirth[entry.first] = entry.second.nCreateTime;
            }
        }

        // Prepare to infer birth heights for keys without metadata
        for (const CKeyID &keyid : spk_man->GetKeys()) {
            if (mapKeyBirth.count(keyid) == 0)
                mapKeyFirstBlock[keyid] = &max_confirm;
        }

        // if there are no such keys, we're done
        if (mapKeyFirstBlock.empty())
            return;

        // find first block that affects those keys, if there are any left
        for (const auto& entry : mapWallet) {
            // iterate over all wallet transactions...
            const CWalletTx &wtx = entry.second;
            if (auto* conf = wtx.state<TxStateConfirmed>()) {
                // ... which are already in a block
                for (const CTxOut &txout : wtx.tx->vout) {
                    // iterate over all their outputs
                    for (const auto &keyid : GetAffectedKeys(txout.scriptPubKey, *spk_man)) {
                        // ... and all their affected keys
                        auto rit = mapKeyFirstBlock.find(keyid);
                        if (rit != mapKeyFirstBlock.end() && conf->confirmed_block_height < rit->second->confirmed_block_height) {
                            rit->second = conf;
                        }
                    }
                }
            }
        }
    }

    // Extract block timestamps for those keys
    for (const auto& entry : mapKeyFirstBlock) {
        int64_t block_time;
        CHECK_NONFATAL(chain().findBlock(entry.second->confirmed_block_hash, FoundBlock().time(block_time)));
        mapKeyBirth[entry.first] = block_time - TIMESTAMP_WINDOW; // block times can be 2h off
    }
}

/**
 * Compute smart timestamp for a transaction being added to the wallet.
 *
 * Logic:
 * - If sending a transaction, assign its timestamp to the current time.
 * - If receiving a transaction outside a block, assign its timestamp to the
 *   current time.
 * - If receiving a transaction during a rescanning process, assign all its
 *   (not already known) transactions' timestamps to the block time.
 * - If receiving a block with a future timestamp, assign all its (not already
 *   known) transactions' timestamps to the current time.
 * - If receiving a block with a past timestamp, before the most recent known
 *   transaction (that we care about), assign all its (not already known)
 *   transactions' timestamps to the same timestamp as that most-recent-known
 *   transaction.
 * - If receiving a block with a past timestamp, but after the most recent known
 *   transaction, assign all its (not already known) transactions' timestamps to
 *   the block time.
 *
 * For more information see CWalletTx::nTimeSmart,
 * https://bitcointalk.org/?topic=54527, or
 * https://github.com/bitcoin/bitcoin/pull/1393.
 */
unsigned int CWallet::ComputeTimeSmart(const CWalletTx& wtx, bool rescanning_old_block) const
{
    std::optional<uint256> block_hash;
    if (auto* conf = wtx.state<TxStateConfirmed>()) {
        block_hash = conf->confirmed_block_hash;
    } else if (auto* conf = wtx.state<TxStateConflicted>()) {
        block_hash = conf->conflicting_block_hash;
    }

    unsigned int nTimeSmart = wtx.nTimeReceived;
    if (block_hash) {
        int64_t blocktime;
        int64_t block_max_time;
        if (chain().findBlock(*block_hash, FoundBlock().time(blocktime).maxTime(block_max_time))) {
            if (rescanning_old_block) {
                nTimeSmart = block_max_time;
            } else {
                int64_t latestNow = wtx.nTimeReceived;
                int64_t latestEntry = 0;

                // Tolerate times up to the last timestamp in the wallet not more than 5 minutes into the future
                int64_t latestTolerated = latestNow + 300;
                const TxItems& txOrdered = wtxOrdered;
                for (auto it = txOrdered.rbegin(); it != txOrdered.rend(); ++it) {
                    CWalletTx* const pwtx = it->second;
                    if (pwtx == &wtx) {
                        continue;
                    }
                    int64_t nSmartTime;
                    nSmartTime = pwtx->nTimeSmart;
                    if (!nSmartTime) {
                        nSmartTime = pwtx->nTimeReceived;
                    }
                    if (nSmartTime <= latestTolerated) {
                        latestEntry = nSmartTime;
                        if (nSmartTime > latestNow) {
                            latestNow = nSmartTime;
                        }
                        break;
                    }
                }

                nTimeSmart = std::max(latestEntry, std::min(blocktime, latestNow));
            }
        } else {
            WalletLogPrintf("%s: found %s in block %s not in index\n", __func__, wtx.GetHash().ToString(), block_hash->ToString());
        }
    }
    return nTimeSmart;
}

bool CWallet::SetAddressUsed(WalletBatch& batch, const CTxDestination& dest, bool used)
{
    const std::string key{"used"};
    if (std::get_if<CNoDestination>(&dest))
        return false;

    if (!used) {
        if (auto* data = util::FindKey(m_address_book, dest)) data->destdata.erase(key);
        return batch.EraseDestData(EncodeDestination(dest), key);
    }

    const std::string value{"1"};
    m_address_book[dest].destdata.insert(std::make_pair(key, value));
    return batch.WriteDestData(EncodeDestination(dest), key, value);
}

void CWallet::LoadDestData(const CTxDestination &dest, const std::string &key, const std::string &value)
{
    m_address_book[dest].destdata.insert(std::make_pair(key, value));
}

bool CWallet::IsAddressUsed(const CTxDestination& dest) const
{
    const std::string key{"used"};
    std::map<CTxDestination, CAddressBookData>::const_iterator i = m_address_book.find(dest);
    if(i != m_address_book.end())
    {
        CAddressBookData::StringMap::const_iterator j = i->second.destdata.find(key);
        if(j != i->second.destdata.end())
        {
            return true;
        }
    }
    return false;
}

std::vector<std::string> CWallet::GetAddressReceiveRequests() const
{
    const std::string prefix{"rr"};
    std::vector<std::string> values;
    for (const auto& address : m_address_book) {
        for (const auto& data : address.second.destdata) {
            if (!data.first.compare(0, prefix.size(), prefix)) {
                values.emplace_back(data.second);
            }
        }
    }
    return values;
}

bool CWallet::SetAddressReceiveRequest(WalletBatch& batch, const CTxDestination& dest, const std::string& id, const std::string& value)
{
    const std::string key{"rr" + id}; // "rr" prefix = "receive request" in destdata
    CAddressBookData& data = m_address_book.at(dest);
    if (value.empty()) {
        if (!batch.EraseDestData(EncodeDestination(dest), key)) return false;
        data.destdata.erase(key);
    } else {
        if (!batch.WriteDestData(EncodeDestination(dest), key, value)) return false;
        data.destdata[key] = value;
    }
    return true;
}

std::unique_ptr<WalletDatabase> MakeWalletDatabase(const std::string& name, const DatabaseOptions& options, DatabaseStatus& status, bilingual_str& error_string)
{
    // Do some checking on wallet path. It should be either a:
    //
    // 1. Path where a directory can be created.
    // 2. Path to an existing directory.
    // 3. Path to a symlink to a directory.
    // 4. For backwards compatibility, the name of a data file in -walletdir.
    const fs::path wallet_path = fsbridge::AbsPathJoin(GetWalletDir(), fs::PathFromString(name));
    fs::file_type path_type = fs::symlink_status(wallet_path).type();
    if (!(path_type == fs::file_type::not_found || path_type == fs::file_type::directory ||
          (path_type == fs::file_type::symlink && fs::is_directory(wallet_path)) ||
          (path_type == fs::file_type::regular && fs::PathFromString(name).filename() == fs::PathFromString(name)))) {
        error_string = Untranslated(strprintf(
              "Invalid -wallet path '%s'. -wallet path should point to a directory where wallet.dat and "
              "database/log.?????????? files can be stored, a location where such a directory could be created, "
              "or (for backwards compatibility) the name of an existing data file in -walletdir (%s)",
              name, fs::quoted(fs::PathToString(GetWalletDir()))));
        status = DatabaseStatus::FAILED_BAD_PATH;
        return nullptr;
    }
    return MakeDatabase(wallet_path, options, status, error_string);
}

std::shared_ptr<CWallet> CWallet::Create(WalletContext& context, const std::string& name, std::unique_ptr<WalletDatabase> database, uint64_t wallet_creation_flags, bilingual_str& error, std::vector<bilingual_str>& warnings)
{
    interfaces::Chain* chain = context.chain;
    ArgsManager& args = *Assert(context.args);
    const std::string& walletFile = database->Filename();

    const auto start{SteadyClock::now()};
    // TODO: Can't use std::make_shared because we need a custom deleter but
    // should be possible to use std::allocate_shared.
    std::shared_ptr<CWallet> walletInstance(new CWallet(chain, name, std::move(database)), ReleaseWallet);
    walletInstance->m_keypool_size = std::max(args.GetIntArg("-keypool", DEFAULT_KEYPOOL_SIZE), int64_t{1});
    walletInstance->m_notify_tx_changed_script = args.GetArg("-walletnotify", "");

    // Load wallet
    bool rescan_required = false;
    DBErrors nLoadWalletRet = walletInstance->LoadWallet();
    if (nLoadWalletRet != DBErrors::LOAD_OK) {
        if (nLoadWalletRet == DBErrors::CORRUPT) {
            error = strprintf(_("Error loading %s: Wallet corrupted"), walletFile);
            return nullptr;
        }
        else if (nLoadWalletRet == DBErrors::NONCRITICAL_ERROR)
        {
            warnings.push_back(strprintf(_("Error reading %s! All keys read correctly, but transaction data"
                                           " or address book entries might be missing or incorrect."),
                walletFile));
        }
        else if (nLoadWalletRet == DBErrors::TOO_NEW) {
            error = strprintf(_("Error loading %s: Wallet requires newer version of %s"), walletFile, PACKAGE_NAME);
            return nullptr;
        }
        else if (nLoadWalletRet == DBErrors::EXTERNAL_SIGNER_SUPPORT_REQUIRED) {
            error = strprintf(_("Error loading %s: External signer wallet being loaded without external signer support compiled"), walletFile);
            return nullptr;
        }
        else if (nLoadWalletRet == DBErrors::NEED_REWRITE)
        {
            error = strprintf(_("Wallet needed to be rewritten: restart %s to complete"), PACKAGE_NAME);
            return nullptr;
        } else if (nLoadWalletRet == DBErrors::NEED_RESCAN) {
            warnings.push_back(strprintf(_("Error reading %s! Transaction data may be missing or incorrect."
                                           " Rescanning wallet."), walletFile));
            rescan_required = true;
        } else if (nLoadWalletRet == DBErrors::UNKNOWN_DESCRIPTOR) {
            error = strprintf(_("Unrecognized descriptor found. Loading wallet %s\n\n"
                                "The wallet might had been created on a newer version.\n"
                                "Please try running the latest software version.\n"), walletFile);
            return nullptr;
        } else if (nLoadWalletRet == DBErrors::UNEXPECTED_LEGACY_ENTRY) {
            error = strprintf(_("Unexpected legacy entry in descriptor wallet found. Loading wallet %s\n\n"
                                "The wallet might have been tampered with or created with malicious intent.\n"), walletFile);
            return nullptr;
        } else {
            error = strprintf(_("Error loading %s"), walletFile);
            return nullptr;
        }
    }

    // This wallet is in its first run if there are no ScriptPubKeyMans and it isn't blank or no privkeys
    const bool fFirstRun = walletInstance->m_spk_managers.empty() &&
                     !walletInstance->IsWalletFlagSet(WALLET_FLAG_DISABLE_PRIVATE_KEYS) &&
                     !walletInstance->IsWalletFlagSet(WALLET_FLAG_BLANK_WALLET);
    if (fFirstRun)
    {
        // ensure this wallet.dat can only be opened by clients supporting HD with chain split and expects no default key
        walletInstance->SetMinVersion(FEATURE_LATEST);

        walletInstance->InitWalletFlags(wallet_creation_flags);

        // Only create LegacyScriptPubKeyMan when not descriptor wallet
        if (!walletInstance->IsWalletFlagSet(WALLET_FLAG_DESCRIPTORS)) {
            walletInstance->SetupLegacyScriptPubKeyMan();
        }

        if ((wallet_creation_flags & WALLET_FLAG_EXTERNAL_SIGNER) || !(wallet_creation_flags & (WALLET_FLAG_DISABLE_PRIVATE_KEYS | WALLET_FLAG_BLANK_WALLET))) {
            LOCK(walletInstance->cs_wallet);
            if (walletInstance->IsWalletFlagSet(WALLET_FLAG_DESCRIPTORS)) {
                walletInstance->SetupDescriptorScriptPubKeyMans();
                // SetupDescriptorScriptPubKeyMans already calls SetupGeneration for us so we don't need to call SetupGeneration separately
            } else {
                // Legacy wallets need SetupGeneration here.
                for (auto spk_man : walletInstance->GetActiveScriptPubKeyMans()) {
                    if (!spk_man->SetupGeneration()) {
                        error = _("Unable to generate initial keys");
                        return nullptr;
                    }
                }
            }
        }

        if (chain) {
            walletInstance->chainStateFlushed(chain->getTipLocator());
        }
    } else if (wallet_creation_flags & WALLET_FLAG_DISABLE_PRIVATE_KEYS) {
        // Make it impossible to disable private keys after creation
        error = strprintf(_("Error loading %s: Private keys can only be disabled during creation"), walletFile);
        return nullptr;
    } else if (walletInstance->IsWalletFlagSet(WALLET_FLAG_DISABLE_PRIVATE_KEYS)) {
        for (auto spk_man : walletInstance->GetActiveScriptPubKeyMans()) {
            if (spk_man->HavePrivateKeys()) {
                warnings.push_back(strprintf(_("Warning: Private keys detected in wallet {%s} with disabled private keys"), walletFile));
                break;
            }
        }
    }

    if (!args.GetArg("-addresstype", "").empty()) {
        std::optional<OutputType> parsed = ParseOutputType(args.GetArg("-addresstype", ""));
        if (!parsed) {
            error = strprintf(_("Unknown address type '%s'"), args.GetArg("-addresstype", ""));
            return nullptr;
        }
        walletInstance->m_default_address_type = parsed.value();
    }

    if (!args.GetArg("-changetype", "").empty()) {
        std::optional<OutputType> parsed = ParseOutputType(args.GetArg("-changetype", ""));
        if (!parsed) {
            error = strprintf(_("Unknown change type '%s'"), args.GetArg("-changetype", ""));
            return nullptr;
        }
        walletInstance->m_default_change_type = parsed.value();
    }

    if (args.IsArgSet("-mintxfee")) {
        std::optional<CAmount> min_tx_fee = ParseMoney(args.GetArg("-mintxfee", ""));
        if (!min_tx_fee) {
            error = AmountErrMsg("mintxfee", args.GetArg("-mintxfee", ""));
            return nullptr;
        } else if (min_tx_fee.value() > HIGH_TX_FEE_PER_KB) {
            warnings.push_back(AmountHighWarn("-mintxfee") + Untranslated(" ") +
                               _("This is the minimum transaction fee you pay on every transaction."));
        }

        walletInstance->m_min_fee = CFeeRate{min_tx_fee.value()};
    }

    if (args.IsArgSet("-maxapsfee")) {
        const std::string max_aps_fee{args.GetArg("-maxapsfee", "")};
        if (max_aps_fee == "-1") {
            walletInstance->m_max_aps_fee = -1;
        } else if (std::optional<CAmount> max_fee = ParseMoney(max_aps_fee)) {
            if (max_fee.value() > HIGH_APS_FEE) {
                warnings.push_back(AmountHighWarn("-maxapsfee") + Untranslated(" ") +
                                  _("This is the maximum transaction fee you pay (in addition to the normal fee) to prioritize partial spend avoidance over regular coin selection."));
            }
            walletInstance->m_max_aps_fee = max_fee.value();
        } else {
            error = AmountErrMsg("maxapsfee", max_aps_fee);
            return nullptr;
        }
    }

    if (args.IsArgSet("-fallbackfee")) {
        std::optional<CAmount> fallback_fee = ParseMoney(args.GetArg("-fallbackfee", ""));
        if (!fallback_fee) {
            error = strprintf(_("Invalid amount for -fallbackfee=<amount>: '%s'"), args.GetArg("-fallbackfee", ""));
            return nullptr;
        } else if (fallback_fee.value() > HIGH_TX_FEE_PER_KB) {
            warnings.push_back(AmountHighWarn("-fallbackfee") + Untranslated(" ") +
                               _("This is the transaction fee you may pay when fee estimates are not available."));
        }
        walletInstance->m_fallback_fee = CFeeRate(fallback_fee.value());
    } else {
        // ELEMENTS: re-enable fallbackfee at 0.1 sat/byte
        walletInstance->m_fallback_fee = CFeeRate(100);
    }

    // Disable fallback fee in case value was set to 0, enable if non-null value
    walletInstance->m_allow_fallback_fee = walletInstance->m_fallback_fee.GetFeePerK() != 0;

    if (args.IsArgSet("-discardfee")) {
        std::optional<CAmount> discard_fee = ParseMoney(args.GetArg("-discardfee", ""));
        if (!discard_fee) {
            error = strprintf(_("Invalid amount for -discardfee=<amount>: '%s'"), args.GetArg("-discardfee", ""));
            return nullptr;
        } else if (discard_fee.value() > HIGH_TX_FEE_PER_KB) {
            warnings.push_back(AmountHighWarn("-discardfee") + Untranslated(" ") +
                               _("This is the transaction fee you may discard if change is smaller than dust at this level"));
        }
        walletInstance->m_discard_rate = CFeeRate{discard_fee.value()};
    }

    if (args.IsArgSet("-paytxfee")) {
        std::optional<CAmount> pay_tx_fee = ParseMoney(args.GetArg("-paytxfee", ""));
        if (!pay_tx_fee) {
            error = AmountErrMsg("paytxfee", args.GetArg("-paytxfee", ""));
            return nullptr;
        } else if (pay_tx_fee.value() > HIGH_TX_FEE_PER_KB) {
            warnings.push_back(AmountHighWarn("-paytxfee") + Untranslated(" ") +
                               _("This is the transaction fee you will pay if you send a transaction."));
        }

        walletInstance->m_pay_tx_fee = CFeeRate{pay_tx_fee.value(), 1000};

        if (chain && walletInstance->m_pay_tx_fee < chain->relayMinFee()) {
            error = strprintf(_("Invalid amount for -paytxfee=<amount>: '%s' (must be at least %s)"),
                args.GetArg("-paytxfee", ""), chain->relayMinFee().ToString());
            return nullptr;
        }
    }

    if (args.IsArgSet("-maxtxfee")) {
        std::optional<CAmount> max_fee = ParseMoney(args.GetArg("-maxtxfee", ""));
        if (!max_fee) {
            error = AmountErrMsg("maxtxfee", args.GetArg("-maxtxfee", ""));
            return nullptr;
        } else if (max_fee.value() > HIGH_MAX_TX_FEE) {
            warnings.push_back(_("-maxtxfee is set very high! Fees this large could be paid on a single transaction."));
        }

        if (chain && CFeeRate{max_fee.value(), 1000} < chain->relayMinFee()) {
            error = strprintf(_("Invalid amount for -maxtxfee=<amount>: '%s' (must be at least the minrelay fee of %s to prevent stuck transactions)"),
                args.GetArg("-maxtxfee", ""), chain->relayMinFee().ToString());
            return nullptr;
        }

        walletInstance->m_default_max_tx_fee = max_fee.value();
    }

    if (args.IsArgSet("-consolidatefeerate")) {
        if (std::optional<CAmount> consolidate_feerate = ParseMoney(args.GetArg("-consolidatefeerate", ""))) {
            walletInstance->m_consolidate_feerate = CFeeRate(*consolidate_feerate);
        } else {
            error = AmountErrMsg("consolidatefeerate", args.GetArg("-consolidatefeerate", ""));
            return nullptr;
        }
    }

    // ELEMENTS
    walletInstance->blinded_addresses = args.GetBoolArg("-blindedaddresses", g_con_elementsmode);

    if (chain && chain->relayMinFee().GetFeePerK() > HIGH_TX_FEE_PER_KB) {
        warnings.push_back(AmountHighWarn("-minrelaytxfee") + Untranslated(" ") +
                           _("The wallet will avoid paying less than the minimum relay fee."));
    }

    walletInstance->m_confirm_target = args.GetIntArg("-txconfirmtarget", DEFAULT_TX_CONFIRM_TARGET);
    walletInstance->m_spend_zero_conf_change = args.GetBoolArg("-spendzeroconfchange", DEFAULT_SPEND_ZEROCONF_CHANGE);
    walletInstance->m_signal_rbf = args.GetBoolArg("-walletrbf", DEFAULT_WALLET_RBF);

    walletInstance->WalletLogPrintf("Wallet completed loading in %15dms\n", Ticks<std::chrono::milliseconds>(SteadyClock::now() - start));

    // Try to top up keypool. No-op if the wallet is locked.
    walletInstance->TopUpKeyPool();

    if (chain && !AttachChain(walletInstance, *chain, rescan_required, error, warnings)) {
        return nullptr;
    }

    {
        LOCK(walletInstance->cs_wallet);
        walletInstance->SetBroadcastTransactions(args.GetBoolArg("-walletbroadcast", DEFAULT_WALLETBROADCAST));
        walletInstance->WalletLogPrintf("setKeyPool.size() = %u\n",      walletInstance->GetKeyPoolSize());
        walletInstance->WalletLogPrintf("mapWallet.size() = %u\n",       walletInstance->mapWallet.size());
        walletInstance->WalletLogPrintf("m_address_book.size() = %u\n",  walletInstance->m_address_book.size());
    }

    return walletInstance;
}

bool CWallet::AttachChain(const std::shared_ptr<CWallet>& walletInstance, interfaces::Chain& chain, const bool rescan_required, bilingual_str& error, std::vector<bilingual_str>& warnings)
{
    LOCK(walletInstance->cs_wallet);
    // allow setting the chain if it hasn't been set already but prevent changing it
    assert(!walletInstance->m_chain || walletInstance->m_chain == &chain);
    walletInstance->m_chain = &chain;

    // Unless allowed, ensure wallet files are not reused across chains:
    if (!gArgs.GetBoolArg("-walletcrosschain", DEFAULT_WALLETCROSSCHAIN)) {
        WalletBatch batch(walletInstance->GetDatabase());
        CBlockLocator locator;
        if (batch.ReadBestBlock(locator) && locator.vHave.size() > 0 && chain.getHeight()) {
            // Wallet is assumed to be from another chain, if genesis block in the active
            // chain differs from the genesis block known to the wallet.
            if (chain.getBlockHash(0) != locator.vHave.back()) {
                error = Untranslated("Wallet files should not be reused across chains. Restart bitcoind with -walletcrosschain to override.");
                return false;
            }
        }
    }

    // Register wallet with validationinterface. It's done before rescan to avoid
    // missing block connections between end of rescan and validation subscribing.
    // Because of wallet lock being hold, block connection notifications are going to
    // be pending on the validation-side until lock release. It's likely to have
    // block processing duplicata (if rescan block range overlaps with notification one)
    // but we guarantee at least than wallet state is correct after notifications delivery.
    // However, chainStateFlushed notifications are ignored until the rescan is finished
    // so that in case of a shutdown event, the rescan will be repeated at the next start.
    // This is temporary until rescan and notifications delivery are unified under same
    // interface.
    walletInstance->m_attaching_chain = true; //ignores chainStateFlushed notifications
    walletInstance->m_chain_notifications_handler = walletInstance->chain().handleNotifications(walletInstance);

    // If rescan_required = true, rescan_height remains equal to 0
    int rescan_height = 0;
    if (!rescan_required)
    {
        WalletBatch batch(walletInstance->GetDatabase());
        CBlockLocator locator;
        if (batch.ReadBestBlock(locator)) {
            if (const std::optional<int> fork_height = chain.findLocatorFork(locator)) {
                rescan_height = *fork_height;
            }
        }
    }

    const std::optional<int> tip_height = chain.getHeight();
    if (tip_height) {
        walletInstance->m_last_block_processed = chain.getBlockHash(*tip_height);
        walletInstance->m_last_block_processed_height = *tip_height;
    } else {
        walletInstance->m_last_block_processed.SetNull();
        walletInstance->m_last_block_processed_height = -1;
    }

    if (tip_height && *tip_height != rescan_height)
    {
        // No need to read and scan block if block was created before
        // our wallet birthday (as adjusted for block time variability)
        std::optional<int64_t> time_first_key;
        for (auto spk_man : walletInstance->GetAllScriptPubKeyMans()) {
            int64_t time = spk_man->GetTimeFirstKey();
            if (!time_first_key || time < *time_first_key) time_first_key = time;
        }
        if (time_first_key) {
            FoundBlock found = FoundBlock().height(rescan_height);
            chain.findFirstBlockWithTimeAndHeight(*time_first_key - TIMESTAMP_WINDOW, rescan_height, found);
            if (!found.found) {
                // We were unable to find a block that had a time more recent than our earliest timestamp
                // or a height higher than the wallet was synced to, indicating that the wallet is newer than the
                // current chain tip. Skip rescanning in this case.
                rescan_height = *tip_height;
            }
        }

        // Technically we could execute the code below in any case, but performing the
        // `while` loop below can make startup very slow, so only check blocks on disk
        // if necessary.
        if (chain.havePruned() || chain.hasAssumedValidChain()) {
            int block_height = *tip_height;
            while (block_height > 0 && chain.haveBlockOnDisk(block_height - 1) && rescan_height != block_height) {
                --block_height;
            }

            if (rescan_height != block_height) {
                // We can't rescan beyond blocks we don't have data for, stop and throw an error.
                // This might happen if a user uses an old wallet within a pruned node
                // or if they ran -disablewallet for a longer time, then decided to re-enable
                // Exit early and print an error.
                // It also may happen if an assumed-valid chain is in use and therefore not
                // all block data is available.
                // If a block is pruned after this check, we will load the wallet,
                // but fail the rescan with a generic error.

                error = chain.havePruned() ?
                     _("Prune: last wallet synchronisation goes beyond pruned data. You need to -reindex (download the whole blockchain again in case of pruned node)") :
                     strprintf(_(
                        "Error loading wallet. Wallet requires blocks to be downloaded, "
                        "and software does not currently support loading wallets while "
                        "blocks are being downloaded out of order when using assumeutxo "
                        "snapshots. Wallet should be able to load successfully after "
                        "node sync reaches height %s"), block_height);
                return false;
            }
        }

        chain.initMessage(_("Rescanning…").translated);
        walletInstance->WalletLogPrintf("Rescanning last %i blocks (from block %i)...\n", *tip_height - rescan_height, rescan_height);

        {
            WalletRescanReserver reserver(*walletInstance);
            if (!reserver.reserve() || (ScanResult::SUCCESS != walletInstance->ScanForWalletTransactions(chain.getBlockHash(rescan_height), rescan_height, /*max_height=*/{}, reserver, /*fUpdate=*/true, /*save_progress=*/true).status)) {
                error = _("Failed to rescan the wallet during initialization");
                return false;
            }
        }
        walletInstance->m_attaching_chain = false;
        walletInstance->chainStateFlushed(chain.getTipLocator());
        walletInstance->GetDatabase().IncrementUpdateCounter();
    }
    walletInstance->m_attaching_chain = false;

    return true;
}

const CAddressBookData* CWallet::FindAddressBookEntry(const CTxDestination& dest, bool allow_change) const
{
    const auto& address_book_it = m_address_book.find(dest);
    if (address_book_it == m_address_book.end()) return nullptr;
    if ((!allow_change) && address_book_it->second.IsChange()) {
        return nullptr;
    }
    return &address_book_it->second;
}

bool CWallet::UpgradeWallet(int version, bilingual_str& error)
{
    int prev_version = GetVersion();
    if (version == 0) {
        WalletLogPrintf("Performing wallet upgrade to %i\n", FEATURE_LATEST);
        version = FEATURE_LATEST;
    } else {
        WalletLogPrintf("Allowing wallet upgrade up to %i\n", version);
    }
    if (version < prev_version) {
        error = strprintf(_("Cannot downgrade wallet from version %i to version %i. Wallet version unchanged."), prev_version, version);
        return false;
    }

    LOCK(cs_wallet);

    // Do not upgrade versions to any version between HD_SPLIT and FEATURE_PRE_SPLIT_KEYPOOL unless already supporting HD_SPLIT
    if (!CanSupportFeature(FEATURE_HD_SPLIT) && version >= FEATURE_HD_SPLIT && version < FEATURE_PRE_SPLIT_KEYPOOL) {
        error = strprintf(_("Cannot upgrade a non HD split wallet from version %i to version %i without upgrading to support pre-split keypool. Please use version %i or no version specified."), prev_version, version, FEATURE_PRE_SPLIT_KEYPOOL);
        return false;
    }

    // Permanently upgrade to the version
    SetMinVersion(GetClosestWalletFeature(version));

    for (auto spk_man : GetActiveScriptPubKeyMans()) {
        if (!spk_man->Upgrade(prev_version, version, error)) {
            return false;
        }
    }
    return true;
}

void CWallet::postInitProcess()
{
    // Add wallet transactions that aren't already in a block to mempool
    // Do this here as mempool requires genesis block to be loaded
    ResubmitWalletTransactions(/*relay=*/false, /*force=*/true);

    // Update wallet transactions with current mempool transactions.
    WITH_LOCK(cs_wallet, chain().requestMempoolTransactions(*this));
}

bool CWallet::BackupWallet(const std::string& strDest) const
{
    return GetDatabase().Backup(strDest);
}

CKeyPool::CKeyPool()
{
    nTime = GetTime();
    fInternal = false;
    m_pre_split = false;
}

CKeyPool::CKeyPool(const CPubKey& vchPubKeyIn, bool internalIn)
{
    nTime = GetTime();
    vchPubKey = vchPubKeyIn;
    fInternal = internalIn;
    m_pre_split = false;
}

int CWallet::GetTxDepthInMainChain(const CWalletTx& wtx) const
{
    AssertLockHeld(cs_wallet);
    if (auto* conf = wtx.state<TxStateConfirmed>()) {
        return GetLastBlockHeight() - conf->confirmed_block_height + 1;
    } else if (auto* conf = wtx.state<TxStateConflicted>()) {
        return -1 * (GetLastBlockHeight() - conf->conflicting_block_height + 1);
    } else {
        return 0;
    }
}

int CWallet::GetTxBlocksToMaturity(const CWalletTx& wtx) const
{
    AssertLockHeld(cs_wallet);

    if (!wtx.IsCoinBase()) {
        return 0;
    }
    int chain_depth = GetTxDepthInMainChain(wtx);
    assert(chain_depth >= 0); // coinbase tx should not be conflicted
    return std::max(0, (COINBASE_MATURITY+1) - chain_depth);
}

bool CWallet::IsTxImmatureCoinBase(const CWalletTx& wtx) const
{
    AssertLockHeld(cs_wallet);

    // note GetBlocksToMaturity is 0 for non-coinbase tx
    return GetTxBlocksToMaturity(wtx) > 0;
}

bool CWallet::IsCrypted() const
{
    return HasEncryptionKeys();
}

bool CWallet::IsLocked() const
{
    if (!IsCrypted()) {
        return false;
    }
    LOCK(cs_wallet);
    return vMasterKey.empty();
}

bool CWallet::Lock()
{
    if (!IsCrypted())
        return false;

    {
        LOCK2(m_relock_mutex, cs_wallet);
        if (!vMasterKey.empty()) {
            memory_cleanse(vMasterKey.data(), vMasterKey.size() * sizeof(decltype(vMasterKey)::value_type));
            vMasterKey.clear();
        }
    }

    NotifyStatusChanged(this);
    return true;
}

bool CWallet::Unlock(const CKeyingMaterial& vMasterKeyIn, bool accept_no_keys)
{
    {
        LOCK(cs_wallet);
        for (const auto& spk_man_pair : m_spk_managers) {
            if (!spk_man_pair.second->CheckDecryptionKey(vMasterKeyIn, accept_no_keys)) {
                return false;
            }
        }
        vMasterKey = vMasterKeyIn;
    }
    NotifyStatusChanged(this);
    return true;
}

std::set<ScriptPubKeyMan*> CWallet::GetActiveScriptPubKeyMans() const
{
    std::set<ScriptPubKeyMan*> spk_mans;
    for (bool internal : {false, true}) {
        for (OutputType t : OUTPUT_TYPES) {
            auto spk_man = GetScriptPubKeyMan(t, internal);
            if (spk_man) {
                spk_mans.insert(spk_man);
            }
        }
    }
    return spk_mans;
}

std::set<ScriptPubKeyMan*> CWallet::GetAllScriptPubKeyMans() const
{
    std::set<ScriptPubKeyMan*> spk_mans;
    for (const auto& spk_man_pair : m_spk_managers) {
        spk_mans.insert(spk_man_pair.second.get());
    }
    return spk_mans;
}

ScriptPubKeyMan* CWallet::GetScriptPubKeyMan(const OutputType& type, bool internal) const
{
    const std::map<OutputType, ScriptPubKeyMan*>& spk_managers = internal ? m_internal_spk_managers : m_external_spk_managers;
    std::map<OutputType, ScriptPubKeyMan*>::const_iterator it = spk_managers.find(type);
    if (it == spk_managers.end()) {
        return nullptr;
    }
    return it->second;
}

std::set<ScriptPubKeyMan*> CWallet::GetScriptPubKeyMans(const CScript& script) const
{
    std::set<ScriptPubKeyMan*> spk_mans;
    SignatureData sigdata;
    for (const auto& spk_man_pair : m_spk_managers) {
        if (spk_man_pair.second->CanProvide(script, sigdata)) {
            spk_mans.insert(spk_man_pair.second.get());
        }
    }
    return spk_mans;
}

const CKeyingMaterial& CWallet::GetEncryptionKey() const
{
    return vMasterKey;
}

bool CWallet::HasEncryptionKeys() const
{
    return !mapMasterKeys.empty();
}

ScriptPubKeyMan* CWallet::GetScriptPubKeyMan(const uint256& id) const
{
    if (m_spk_managers.count(id) > 0) {
        return m_spk_managers.at(id).get();
    }
    return nullptr;
}

std::unique_ptr<SigningProvider> CWallet::GetSolvingProvider(const CScript& script) const
{
    SignatureData sigdata;
    return GetSolvingProvider(script, sigdata);
}

std::unique_ptr<SigningProvider> CWallet::GetSolvingProvider(const CScript& script, SignatureData& sigdata) const
{
    for (const auto& spk_man_pair : m_spk_managers) {
        if (spk_man_pair.second->CanProvide(script, sigdata)) {
            return spk_man_pair.second->GetSolvingProvider(script);
        }
    }
    return nullptr;
}

std::vector<WalletDescriptor> CWallet::GetWalletDescriptors(const CScript& script) const
{
    std::vector<WalletDescriptor> descs;
    for (const auto spk_man: GetScriptPubKeyMans(script)) {
        if (const auto desc_spk_man = dynamic_cast<DescriptorScriptPubKeyMan*>(spk_man)) {
            LOCK(desc_spk_man->cs_desc_man);
            descs.push_back(desc_spk_man->GetWalletDescriptor());
        }
    }
    return descs;
}

LegacyScriptPubKeyMan* CWallet::GetLegacyScriptPubKeyMan() const
{
    if (IsWalletFlagSet(WALLET_FLAG_DESCRIPTORS)) {
        return nullptr;
    }
    // Legacy wallets only have one ScriptPubKeyMan which is a LegacyScriptPubKeyMan.
    // Everything in m_internal_spk_managers and m_external_spk_managers point to the same legacyScriptPubKeyMan.
    auto it = m_internal_spk_managers.find(OutputType::LEGACY);
    if (it == m_internal_spk_managers.end()) return nullptr;
    return dynamic_cast<LegacyScriptPubKeyMan*>(it->second);
}

LegacyScriptPubKeyMan* CWallet::GetOrCreateLegacyScriptPubKeyMan()
{
    SetupLegacyScriptPubKeyMan();
    return GetLegacyScriptPubKeyMan();
}

void CWallet::SetupLegacyScriptPubKeyMan()
{
    if (!m_internal_spk_managers.empty() || !m_external_spk_managers.empty() || !m_spk_managers.empty() || IsWalletFlagSet(WALLET_FLAG_DESCRIPTORS)) {
        return;
    }

    auto spk_manager = std::unique_ptr<ScriptPubKeyMan>(new LegacyScriptPubKeyMan(*this, m_keypool_size));
    for (const auto& type : LEGACY_OUTPUT_TYPES) {
        m_internal_spk_managers[type] = spk_manager.get();
        m_external_spk_managers[type] = spk_manager.get();
    }
    m_spk_managers[spk_manager->GetID()] = std::move(spk_manager);
}

//
// ELEMENTS WALLET ADDITIONS
//

bool CWallet::SetOnlinePubKey(const CPubKey& online_key_in)
{
    LOCK(cs_wallet);
    if (!WalletBatch(GetDatabase()).WriteOnlineKey(online_key_in)) {
        return false;
    }
    online_key = online_key_in;
    return true;
}

bool CWallet::SetOfflineXPubKey(const CExtPubKey& offline_xpub_in)
{
    LOCK(cs_wallet);
    if (!WalletBatch(GetDatabase()).WriteOfflineXPubKey(offline_xpub_in)) {
        return false;
    }
    offline_xpub = offline_xpub_in;
    return true;
}

bool CWallet::SetOfflineDescriptor(const std::string& offline_desc_in)
{
    LOCK(cs_wallet);
    if (!WalletBatch(GetDatabase()).WriteOfflineDescriptor(offline_desc_in)) {
        return false;
    }
    offline_desc = offline_desc_in;
    return true;
}

bool CWallet::SetOfflineCounter(int counter) {
    LOCK(cs_wallet);
    if (!WalletBatch(GetDatabase()).WriteOfflineCounter(counter)) {
        return false;
    }
    offline_counter = counter;
    return true;
}

unsigned int CWalletTx::GetPseudoInputOffset(const unsigned int input_index, const bool reissuance_token) const
{
    // There is no mapValue space for null issuances
    assert(reissuance_token ? !tx->vin[input_index].assetIssuance.nInflationKeys.IsNull() : !tx->vin[input_index].assetIssuance.nAmount.IsNull());
    unsigned int mapvalue_loc = 0;
    for (unsigned int i = 0; i < tx->vin.size()*2; i++) {
        if (input_index == i/2 && (reissuance_token ? 1 : 0) == i % 2) {
            break;
        }
        if (!tx->vin[i/2].assetIssuance.IsNull()) {
            if ((i % 2 == 0 && !tx->vin[i/2].assetIssuance.nAmount.IsNull()) ||
                    (i % 2 == 1 && !tx->vin[i/2].assetIssuance.nInflationKeys.IsNull())) {
                mapvalue_loc++;
            }
        }
    }
    return mapvalue_loc;
}

void CWalletTx::SetBlindingData(const unsigned int map_index, const CPubKey& blinding_pubkey, const CAmount value, const uint256& value_factor, const CAsset& asset, const uint256& asset_factor)
{
    if (mapValue["blindingdata"].size() < (map_index + 1) * 138) {
        mapValue["blindingdata"].resize((tx->vout.size() + GetNumIssuances(*tx)) * 138);
    }

    unsigned char* it = (unsigned char*)(&mapValue["blindingdata"][0]) + 138 * map_index;

    *it = 1;
    memcpy(&*(it + 1), &value, 8);
    memcpy(&*(it + 9), value_factor.begin(), 32);
    memcpy(&*(it + 41), asset_factor.begin(), 32);
    memcpy(&*(it + 73), asset.begin(), 32);
    if (blinding_pubkey.IsFullyValid()) {
        memcpy(&*(it + 105), blinding_pubkey.begin(), 33);
    } else {
        memset(&*(it + 105), 0, 33);
    }

}

void CWalletTx::GetBlindingData(const CWallet& wallet, const unsigned int map_index, const std::vector<unsigned char>& vchRangeproof, const CConfidentialValue& conf_value, const CConfidentialAsset& conf_asset, const CConfidentialNonce nonce, const CScript& scriptPubKey, CPubKey* blinding_pubkey_out, CAmount* value_out, uint256* value_factor_out, CAsset* asset_out, uint256* asset_factor_out) const
{
    // Blinding data is cached in a serialized record mapWallet["blindingdata"].
    // It contains a concatenation byte vectors, 74 bytes per txout or pseudo-input.
    // Each consists of:
    // * 1 byte boolean marker (has the output been computed)?
    // * 8 bytes value (-1 if unknown)
    // * 32 bytes value blinding factor
    // * 32 bytes asset blinding factor
    // * 32 bytes asset
    // * 33 bytes blinding pubkey (ECDH pubkey of the destination)
    // This is really ugly, and should use CDataStream serialization instead.

    if (mapValue["blindingdata"].size() < (map_index + 1) * 138) {
        mapValue["blindingdata"].resize((tx->vout.size() + GetNumIssuances(*tx)) * 138);
    }

    unsigned char* it = (unsigned char*)(&mapValue["blindingdata"][0]) + 138 * map_index;

    CAmount amount = -1;
    CPubKey pubkey;
    uint256 value_factor;
    CAsset asset_tag;
    uint256 asset_factor;

    if (*it == 1) {
        memcpy(&amount, &*(it + 1), 8);
        memcpy(value_factor.begin(), &*(it + 9), 32);
        memcpy(asset_factor.begin(), &*(it + 41), 32);
        memcpy(asset_tag.begin(), &*(it + 73), 32);
        pubkey.Set(it + 105, it + 138);

        if (amount != -1 && conf_value.IsExplicit()) {
            assert(conf_value.GetAmount() == amount);
        }
    } else {
        wallet.ComputeBlindingData(conf_value, conf_asset, nonce, scriptPubKey, vchRangeproof, amount, pubkey, value_factor, asset_tag, asset_factor);
        *it = 1;
        memcpy(&*(it + 1), &amount, 8);
        memcpy(&*(it + 9), value_factor.begin(), 32);
        memcpy(&*(it + 41), asset_factor.begin(), 32);
        memcpy(&*(it + 73), asset_tag.begin(), 32);
        if (pubkey.IsFullyValid()) {
            memcpy(&*(it + 105), pubkey.begin(), 33);
        } else {
            memset(&*(it + 105), 0, 33);
        }
    }

    if (value_out) *value_out = amount;
    if (blinding_pubkey_out) *blinding_pubkey_out = pubkey;
    if (value_factor_out) *value_factor_out = value_factor;
    if (asset_factor_out) *asset_factor_out = asset_factor;
    if (asset_out) *asset_out = asset_tag;
}

void CWalletTx::GetNonIssuanceBlindingData(const CWallet& wallet, const unsigned int output_index, CPubKey* blinding_pubkey_out, CAmount* value_out, uint256* value_factor_out, CAsset* asset_out, uint256* asset_factor_out) const {
    assert(output_index < tx->vout.size());
    const CTxOut& out = tx->vout[output_index];
    const CTxWitness& wit = tx->witness;
    GetBlindingData(wallet, output_index, wit.vtxoutwit.size() <= output_index ? std::vector<unsigned char>() : wit.vtxoutwit[output_index].vchRangeproof, out.nValue, out.nAsset, out.nNonce, out.scriptPubKey,
        blinding_pubkey_out, value_out, value_factor_out, asset_out, asset_factor_out);
}

void CWallet::ConnectScriptPubKeyManNotifiers()
{
    for (const auto& spk_man : GetActiveScriptPubKeyMans()) {
        spk_man->NotifyWatchonlyChanged.connect(NotifyWatchonlyChanged);
        spk_man->NotifyCanGetAddressesChanged.connect(NotifyCanGetAddressesChanged);
    }
}

void CWallet::LoadDescriptorScriptPubKeyMan(uint256 id, WalletDescriptor& desc)
{
    if (IsWalletFlagSet(WALLET_FLAG_EXTERNAL_SIGNER)) {
        auto spk_manager = std::unique_ptr<ScriptPubKeyMan>(new ExternalSignerScriptPubKeyMan(*this, desc, m_keypool_size));
        m_spk_managers[id] = std::move(spk_manager);
    } else {
        auto spk_manager = std::unique_ptr<ScriptPubKeyMan>(new DescriptorScriptPubKeyMan(*this, desc, m_keypool_size));
        m_spk_managers[id] = std::move(spk_manager);
    }
}

void CWallet::SetupDescriptorScriptPubKeyMans(const CExtKey& master_key)
{
    AssertLockHeld(cs_wallet);

    for (bool internal : {false, true}) {
        for (OutputType t : OUTPUT_TYPES) {
            auto spk_manager = std::unique_ptr<DescriptorScriptPubKeyMan>(new DescriptorScriptPubKeyMan(*this, m_keypool_size));
            if (IsCrypted()) {
                if (IsLocked()) {
                    throw std::runtime_error(std::string(__func__) + ": Wallet is locked, cannot setup new descriptors");
                }
                if (!spk_manager->CheckDecryptionKey(vMasterKey) && !spk_manager->Encrypt(vMasterKey, nullptr)) {
                    throw std::runtime_error(std::string(__func__) + ": Could not encrypt new descriptors");
                }
            }
            spk_manager->SetupDescriptorGeneration(master_key, t, internal);
            uint256 id = spk_manager->GetID();
            m_spk_managers[id] = std::move(spk_manager);
            AddActiveScriptPubKeyMan(id, t, internal);
        }
    }
}

void CWallet::SetupDescriptorScriptPubKeyMans()
{
    AssertLockHeld(cs_wallet);

    if (!IsWalletFlagSet(WALLET_FLAG_EXTERNAL_SIGNER)) {
        // Make a seed
        CKey seed_key;
        seed_key.MakeNewKey(true);
        CPubKey seed = seed_key.GetPubKey();
        assert(seed_key.VerifyPubKey(seed));

        // Get the extended key
        CExtKey master_key;
        master_key.SetSeed(seed_key);

        SetupDescriptorScriptPubKeyMans(master_key);
    } else {
        ExternalSigner signer = ExternalSignerScriptPubKeyMan::GetExternalSigner();

        // TODO: add account parameter
        int account = 0;
        UniValue signer_res = signer.GetDescriptors(account);

        if (!signer_res.isObject()) throw std::runtime_error(std::string(__func__) + ": Unexpected result");
        for (bool internal : {false, true}) {
            const UniValue& descriptor_vals = find_value(signer_res, internal ? "internal" : "receive");
            if (!descriptor_vals.isArray()) throw std::runtime_error(std::string(__func__) + ": Unexpected result");
            for (const UniValue& desc_val : descriptor_vals.get_array().getValues()) {
                const std::string& desc_str = desc_val.getValStr();
                FlatSigningProvider keys;
                std::string desc_error;
                std::unique_ptr<Descriptor> desc = Parse(desc_str, keys, desc_error, false);
                if (desc == nullptr) {
                    throw std::runtime_error(std::string(__func__) + ": Invalid descriptor \"" + desc_str + "\" (" + desc_error + ")");
                }
                if (!desc->GetOutputType()) {
                    continue;
                }
                OutputType t =  *desc->GetOutputType();
                auto spk_manager = std::unique_ptr<ExternalSignerScriptPubKeyMan>(new ExternalSignerScriptPubKeyMan(*this, m_keypool_size));
                spk_manager->SetupDescriptor(std::move(desc));
                uint256 id = spk_manager->GetID();
                m_spk_managers[id] = std::move(spk_manager);
                AddActiveScriptPubKeyMan(id, t, internal);
            }
        }
    }
}

void CWallet::AddActiveScriptPubKeyMan(uint256 id, OutputType type, bool internal)
{
    WalletBatch batch(GetDatabase());
    if (!batch.WriteActiveScriptPubKeyMan(static_cast<uint8_t>(type), id, internal)) {
        throw std::runtime_error(std::string(__func__) + ": writing active ScriptPubKeyMan id failed");
    }
    LoadActiveScriptPubKeyMan(id, type, internal);
}

void CWallet::LoadActiveScriptPubKeyMan(uint256 id, OutputType type, bool internal)
{
    // Activating ScriptPubKeyManager for a given output and change type is incompatible with legacy wallets.
    // Legacy wallets have only one ScriptPubKeyManager and it's active for all output and change types.
    Assert(IsWalletFlagSet(WALLET_FLAG_DESCRIPTORS));

    WalletLogPrintf("Setting spkMan to active: id = %s, type = %s, internal = %s\n", id.ToString(), FormatOutputType(type), internal ? "true" : "false");
    auto& spk_mans = internal ? m_internal_spk_managers : m_external_spk_managers;
    auto& spk_mans_other = internal ? m_external_spk_managers : m_internal_spk_managers;
    auto spk_man = m_spk_managers.at(id).get();
    spk_mans[type] = spk_man;

    const auto it = spk_mans_other.find(type);
    if (it != spk_mans_other.end() && it->second == spk_man) {
        spk_mans_other.erase(type);
    }

    NotifyCanGetAddressesChanged();
}

void CWallet::DeactivateScriptPubKeyMan(uint256 id, OutputType type, bool internal)
{
    auto spk_man = GetScriptPubKeyMan(type, internal);
    if (spk_man != nullptr && spk_man->GetID() == id) {
        WalletLogPrintf("Deactivate spkMan: id = %s, type = %s, internal = %s\n", id.ToString(), FormatOutputType(type), internal ? "true" : "false");
        WalletBatch batch(GetDatabase());
        if (!batch.EraseActiveScriptPubKeyMan(static_cast<uint8_t>(type), internal)) {
            throw std::runtime_error(std::string(__func__) + ": erasing active ScriptPubKeyMan id failed");
        }

        auto& spk_mans = internal ? m_internal_spk_managers : m_external_spk_managers;
        spk_mans.erase(type);
    }

    NotifyCanGetAddressesChanged();
}

bool CWallet::IsLegacy() const
{
    if (m_internal_spk_managers.count(OutputType::LEGACY) == 0) {
        return false;
    }
    auto spk_man = dynamic_cast<LegacyScriptPubKeyMan*>(m_internal_spk_managers.at(OutputType::LEGACY));
    return spk_man != nullptr;
}

DescriptorScriptPubKeyMan* CWallet::GetDescriptorScriptPubKeyMan(const WalletDescriptor& desc) const
{
    for (auto& spk_man_pair : m_spk_managers) {
        // Try to downcast to DescriptorScriptPubKeyMan then check if the descriptors match
        DescriptorScriptPubKeyMan* spk_manager = dynamic_cast<DescriptorScriptPubKeyMan*>(spk_man_pair.second.get());
        if (spk_manager != nullptr && spk_manager->HasWalletDescriptor(desc)) {
            return spk_manager;
        }
    }

    return nullptr;
}

std::optional<bool> CWallet::IsInternalScriptPubKeyMan(ScriptPubKeyMan* spk_man) const
{
    // Legacy script pubkey man can't be either external or internal
    if (IsLegacy()) {
        return std::nullopt;
    }

    // only active ScriptPubKeyMan can be internal
    if (!GetActiveScriptPubKeyMans().count(spk_man)) {
        return std::nullopt;
    }

    const auto desc_spk_man = dynamic_cast<DescriptorScriptPubKeyMan*>(spk_man);
    if (!desc_spk_man) {
        throw std::runtime_error(std::string(__func__) + ": unexpected ScriptPubKeyMan type.");
    }

    LOCK(desc_spk_man->cs_desc_man);
    const auto& type = desc_spk_man->GetWalletDescriptor().descriptor->GetOutputType();
    assert(type.has_value());

    return GetScriptPubKeyMan(*type, /* internal= */ true) == desc_spk_man;
}

ScriptPubKeyMan* CWallet::AddWalletDescriptor(WalletDescriptor& desc, const FlatSigningProvider& signing_provider, const std::string& label, bool internal)
{
    AssertLockHeld(cs_wallet);

    if (!IsWalletFlagSet(WALLET_FLAG_DESCRIPTORS)) {
        WalletLogPrintf("Cannot add WalletDescriptor to a non-descriptor wallet\n");
        return nullptr;
    }

    auto spk_man = GetDescriptorScriptPubKeyMan(desc);
    if (spk_man) {
        WalletLogPrintf("Update existing descriptor: %s\n", desc.descriptor->ToString());
        spk_man->UpdateWalletDescriptor(desc);
    } else {
        auto new_spk_man = std::unique_ptr<DescriptorScriptPubKeyMan>(new DescriptorScriptPubKeyMan(*this, desc, m_keypool_size));
        spk_man = new_spk_man.get();

        // Save the descriptor to memory
        m_spk_managers[new_spk_man->GetID()] = std::move(new_spk_man);
    }

    // Add the private keys to the descriptor
    for (const auto& entry : signing_provider.keys) {
        const CKey& key = entry.second;
        spk_man->AddDescriptorKey(key, key.GetPubKey());
    }

    // Top up key pool, the manager will generate new scriptPubKeys internally
    if (!spk_man->TopUp()) {
        WalletLogPrintf("Could not top up scriptPubKeys\n");
        return nullptr;
    }

    // Apply the label if necessary
    // Note: we disable labels for ranged descriptors
    if (!desc.descriptor->IsRange()) {
        auto script_pub_keys = spk_man->GetScriptPubKeys();
        if (script_pub_keys.empty()) {
            WalletLogPrintf("Could not generate scriptPubKeys (cache is empty)\n");
            return nullptr;
        }

        if (!internal) {
            for (const auto& script : script_pub_keys) {
                CTxDestination dest;
                if (ExtractDestination(script, dest)) {
                    SetAddressBook(dest, label, "receive");
                }
            }
        }
    }

    // Save the descriptor to DB
    spk_man->WriteDescriptor();

    return spk_man;
}

CAmount CWalletTx::GetOutputValueOut(const CWallet& wallet, unsigned int output_index) const {
    CAmount ret;
    GetNonIssuanceBlindingData(wallet, output_index, nullptr, &ret, nullptr, nullptr, nullptr);
    return ret;
}

uint256 CWalletTx::GetOutputAmountBlindingFactor(const CWallet& wallet, unsigned int output_index) const {
    uint256 ret;
    GetNonIssuanceBlindingData(wallet, output_index, nullptr, nullptr, &ret, nullptr, nullptr);
    return ret;
}

uint256 CWalletTx::GetOutputAssetBlindingFactor(const CWallet& wallet, unsigned int output_index) const {
    uint256 ret;
    GetNonIssuanceBlindingData(wallet, output_index, nullptr, nullptr, nullptr, nullptr, &ret);
    return ret;
}

CAsset CWalletTx::GetOutputAsset(const CWallet& wallet, unsigned int output_index) const {
    CAsset ret;
    GetNonIssuanceBlindingData(wallet, output_index, nullptr, nullptr, nullptr, &ret, nullptr);
    return ret;
}

CPubKey CWalletTx::GetOutputBlindingPubKey(const CWallet& wallet, unsigned int output_index) const {
    CPubKey ret;
    GetNonIssuanceBlindingData(wallet, output_index, &ret, nullptr, nullptr, nullptr, nullptr);
    return ret;
}

void CWalletTx::GetIssuanceAssets(unsigned int input_index, CAsset* out_asset, CAsset* out_reissuance_token) const {
    assert(input_index < tx->vin.size());
    const CAssetIssuance& issuance = tx->vin[input_index].assetIssuance;

    if (out_asset && issuance.nAmount.IsNull()) {
        out_asset->SetNull();
        out_asset = nullptr;
    }
    if (out_reissuance_token && issuance.nInflationKeys.IsNull()) {
        out_reissuance_token->SetNull();
        out_reissuance_token = nullptr;
    }
    if (!(out_asset || out_reissuance_token)) return;

    if (issuance.assetBlindingNonce.IsNull()) {
        uint256 entropy;
        GenerateAssetEntropy(entropy, tx->vin[input_index].prevout, issuance.assetEntropy);
        if (out_reissuance_token) {
            CalculateReissuanceToken(*out_reissuance_token, entropy, issuance.nAmount.IsCommitment());
        }
        if (out_asset) {
            CalculateAsset(*out_asset, entropy);
        }
    }
    else {
        if (out_reissuance_token) {
            // Re-issuances don't emit issuance tokens
            out_reissuance_token->SetNull();
        }
        if (out_asset) {
            CalculateAsset(*out_asset, issuance.assetEntropy);
        }
    }
}

uint256 CWalletTx::GetIssuanceBlindingFactor(const CWallet& wallet, unsigned int input_index, bool reissuance_token) const {
    assert(input_index < tx->vin.size());
    CAsset asset;
    const CAssetIssuance& issuance = tx->vin[input_index].assetIssuance;
    const CTxWitness& wit = tx->witness;
    GetIssuanceAssets(input_index, reissuance_token ? nullptr : &asset, reissuance_token ? &asset : nullptr);
    if (asset.IsNull()) {
        return uint256();
    }
    const std::vector<unsigned char>& rangeproof = wit.vtxinwit.size() <= input_index ? std::vector<unsigned char>() : (reissuance_token ? wit.vtxinwit[input_index].vchInflationKeysRangeproof : wit.vtxinwit[input_index].vchIssuanceAmountRangeproof);
    unsigned int mapValueInd = GetPseudoInputOffset(input_index, reissuance_token) + tx->vout.size();

    uint256 ret;
    CScript blindingScript(CScript() << OP_RETURN << std::vector<unsigned char>(tx->vin[input_index].prevout.hash.begin(), tx->vin[input_index].prevout.hash.end()) << tx->vin[input_index].prevout.n);
    GetBlindingData(wallet, mapValueInd, rangeproof, reissuance_token ? issuance.nInflationKeys : issuance.nAmount, CConfidentialAsset(asset), CConfidentialNonce(), blindingScript, nullptr, nullptr, &ret, nullptr, nullptr);
    return ret;
}

CAmount CWalletTx::GetIssuanceAmount(const CWallet& wallet, unsigned int input_index, bool reissuance_token) const {
    assert(input_index < tx->vin.size());
    CAsset asset;
    const CAssetIssuance& issuance = tx->vin[input_index].assetIssuance;
    const CTxWitness& wit = tx->witness;
    GetIssuanceAssets(input_index, reissuance_token ? nullptr : &asset, reissuance_token ? &asset : nullptr);
    if (asset.IsNull()) {
        return -1;
    }
    unsigned int mapValueInd = GetPseudoInputOffset(input_index, reissuance_token) + tx->vout.size();
    const std::vector<unsigned char>& rangeproof = wit.vtxinwit.size() <= input_index ? std::vector<unsigned char>() : (reissuance_token ? wit.vtxinwit[input_index].vchInflationKeysRangeproof : wit.vtxinwit[input_index].vchIssuanceAmountRangeproof);

    CAmount ret;
    CScript blindingScript(CScript() << OP_RETURN << std::vector<unsigned char>(tx->vin[input_index].prevout.hash.begin(), tx->vin[input_index].prevout.hash.end()) << tx->vin[input_index].prevout.n);
    GetBlindingData(wallet, mapValueInd, rangeproof, reissuance_token ? issuance.nInflationKeys : issuance.nAmount, CConfidentialAsset(asset), CConfidentialNonce(), blindingScript, nullptr, &ret, nullptr, nullptr, nullptr);
    return ret;
}

void CWallet::ComputeBlindingData(const CConfidentialValue& conf_value, const CConfidentialAsset& conf_asset, const CConfidentialNonce& nonce, const CScript& scriptPubKey, const std::vector<unsigned char>& vchRangeproof, CAmount& value, CPubKey& blinding_pubkey, uint256& value_factor, CAsset& asset, uint256& asset_factor) const
{
    if (conf_value.IsExplicit() && conf_asset.IsExplicit()) {
        value = conf_value.GetAmount();
        asset = conf_asset.GetAsset();
        blinding_pubkey = CPubKey();
        value_factor.SetNull();
        asset_factor.SetNull();
        return;
    }

    CKey blinding_key;
    if ((blinding_key = GetBlindingKey(&scriptPubKey)).IsValid()) {
        // For outputs using derived blinding.
        if (UnblindConfidentialPair(blinding_key, conf_value, conf_asset, nonce, scriptPubKey, vchRangeproof, value, value_factor, asset, asset_factor)) {
            // TODO: make sure SetBlindingData sets it as receiver's blinding pubkey
            blinding_pubkey = blinding_key.GetPubKey();
            return;
        }
    }

    value = -1;
    blinding_pubkey = CPubKey();
    value_factor.SetNull();
    asset.SetNull();
    asset_factor.SetNull();
}

void CWalletTx::WipeUnknownBlindingData(const CWallet& wallet)
{
    for (unsigned int n = 0; n < tx->vout.size(); n++) {
        if (GetOutputValueOut(wallet, n) == -1) {
            mapValue["blindingdata"][138 * n] = 0;
        }
    }
    for (unsigned int n = 0; n < tx->vin.size(); n++) {
        if (!tx->vin[n].assetIssuance.nAmount.IsNull()) {
            if (GetIssuanceAmount(wallet, n, false) == -1) {
                mapValue["blindingdata"][138 * (tx->vout.size() + GetPseudoInputOffset(n, false))] = 0;
            }
        }
        if (!tx->vin[n].assetIssuance.nInflationKeys.IsNull()) {
            if (GetIssuanceAmount(wallet, n, true) == -1) {
                mapValue["blindingdata"][138 * (tx->vout.size() + GetPseudoInputOffset(n, true))] = 0;
            }
        }
    }
}

std::map<uint256, std::pair<CAsset, CAsset> > CWallet::GetReissuanceTokenTypes() const {
    std::map<uint256, std::pair<CAsset, CAsset> > tokenMap;
    {
        LOCK(cs_wallet);
        for (const auto& entry : mapWallet) {
            const auto pcoin = &(entry.second);
            CAsset asset;
            CAsset token;
            uint256 entropy;
            for (unsigned int input_index = 0; input_index < pcoin->tx->vin.size(); input_index++) {
                const CAssetIssuance& issuance = pcoin->tx->vin[input_index].assetIssuance;
                if (issuance.IsNull()) {
                    continue;
                }
                // Only looking at initial issuances
                if (issuance.assetBlindingNonce.IsNull()) {
                    GenerateAssetEntropy(entropy, pcoin->tx->vin[input_index].prevout, issuance.assetEntropy);
                    CalculateAsset(asset, entropy);
                    // TODO handle the case with null nAmount (not decided yet)
                    CalculateReissuanceToken(token, entropy, issuance.nAmount.IsCommitment());
                    tokenMap[entropy] = std::make_pair(token, asset);
                }
            }
        }
    }
    return tokenMap;
}

CKey CWallet::GetBlindingKey(const CScript* script) const {
    CKey key;

    if (script != nullptr) {
        std::map<CScriptID, uint256>::const_iterator it = mapSpecificBlindingKeys.find(CScriptID(*script));
        if (it != mapSpecificBlindingKeys.end()) {
            key.Set(it->second.begin(), it->second.end(), true);
            if (key.IsValid()) {
                return key;
            }
        }
    }

    if (script != nullptr && !blinding_derivation_key.IsNull()) {
        unsigned char vch[32];
        CHMAC_SHA256(blinding_derivation_key.begin(), blinding_derivation_key.size()).Write(&((*script)[0]), script->size()).Finalize(vch);
        key.Set(&vch[0], &vch[32], true);
        if (key.IsValid()) {
            return key;
        }
    }

    return CKey();
}

CPubKey CWallet::GetBlindingPubKey(const CScript& script) const
{
    CKey key = GetBlindingKey(&script);
    if (key.IsValid()) {
        return key.GetPubKey();
    }

    return CPubKey();
}

bool CWallet::LoadSpecificBlindingKey(const CScriptID& scriptid, const uint256& key)
{
    AssertLockHeld(cs_wallet); // mapSpecificBlindingKeys
    mapSpecificBlindingKeys[scriptid] = key;
    return true;
}

bool CWallet::AddSpecificBlindingKey(const CScriptID& scriptid, const uint256& key)
{
    AssertLockHeld(cs_wallet); // mapSpecificBlindingKeys
    if (!LoadSpecificBlindingKey(scriptid, key))
        return false;

    return WalletBatch(GetDatabase()).WriteSpecificBlindingKey(scriptid, key);
}

bool CWallet::SetMasterBlindingKey(const uint256& key)
{
    AssertLockHeld(cs_wallet);
    if (!WalletBatch(GetDatabase()).WriteBlindingDerivationKey(key)) {
        return false;
    }
    blinding_derivation_key = key;
    return true;
}

// END ELEMENTS
//

bool CWallet::MigrateToSQLite(bilingual_str& error)
{
    AssertLockHeld(cs_wallet);

    WalletLogPrintf("Migrating wallet storage database from BerkeleyDB to SQLite.\n");

    if (m_database->Format() == "sqlite") {
        error = _("Error: This wallet already uses SQLite");
        return false;
    }

    // Get all of the records for DB type migration
    std::unique_ptr<DatabaseBatch> batch = m_database->MakeBatch();
    std::unique_ptr<DatabaseCursor> cursor = batch->GetNewCursor();
    std::vector<std::pair<SerializeData, SerializeData>> records;
    if (!cursor) {
        error = _("Error: Unable to begin reading all records in the database");
        return false;
    }
    DatabaseCursor::Status status = DatabaseCursor::Status::FAIL;
    while (true) {
        DataStream ss_key{};
        DataStream ss_value{};
        status = cursor->Next(ss_key, ss_value);
        if (status != DatabaseCursor::Status::MORE) {
            break;
        }
        SerializeData key(ss_key.begin(), ss_key.end());
        SerializeData value(ss_value.begin(), ss_value.end());
        records.emplace_back(key, value);
    }
    cursor.reset();
    batch.reset();
    if (status != DatabaseCursor::Status::DONE) {
        error = _("Error: Unable to read all records in the database");
        return false;
    }

    // Close this database and delete the file
    fs::path db_path = fs::PathFromString(m_database->Filename());
    fs::path db_dir = db_path.parent_path();
    m_database->Close();
    fs::remove(db_path);

    // Make new DB
    DatabaseOptions opts;
    opts.require_create = true;
    opts.require_format = DatabaseFormat::SQLITE;
    DatabaseStatus db_status;
    std::unique_ptr<WalletDatabase> new_db = MakeDatabase(db_dir, opts, db_status, error);
    assert(new_db); // This is to prevent doing anything further with this wallet. The original file was deleted, but a backup exists.
    m_database.reset();
    m_database = std::move(new_db);

    // Write existing records into the new DB
    batch = m_database->MakeBatch();
    bool began = batch->TxnBegin();
    assert(began); // This is a critical error, the new db could not be written to. The original db exists as a backup, but we should not continue execution.
    for (const auto& [key, value] : records) {
        DataStream ss_key{key};
        DataStream ss_value{value};
        if (!batch->Write(ss_key, ss_value)) {
            batch->TxnAbort();
            m_database->Close();
            fs::remove(m_database->Filename());
            assert(false); // This is a critical error, the new db could not be written to. The original db exists as a backup, but we should not continue execution.
        }
    }
    bool committed = batch->TxnCommit();
    assert(committed); // This is a critical error, the new db could not be written to. The original db exists as a backup, but we should not continue execution.
    return true;
}

std::optional<MigrationData> CWallet::GetDescriptorsForLegacy(bilingual_str& error) const
{
    AssertLockHeld(cs_wallet);

    LegacyScriptPubKeyMan* legacy_spkm = GetLegacyScriptPubKeyMan();
    assert(legacy_spkm);

    std::optional<MigrationData> res = legacy_spkm->MigrateToDescriptor();
    if (res == std::nullopt) {
        error = _("Error: Unable to produce descriptors for this legacy wallet. Make sure to provide the wallet's passphrase if it is encrypted.");
        return std::nullopt;
    }
    return res;
}

bool CWallet::ApplyMigrationData(MigrationData& data, bilingual_str& error)
{
    AssertLockHeld(cs_wallet);

    LegacyScriptPubKeyMan* legacy_spkm = GetLegacyScriptPubKeyMan();
    if (!legacy_spkm) {
        error = _("Error: This wallet is already a descriptor wallet");
        return false;
    }

    for (auto& desc_spkm : data.desc_spkms) {
        if (m_spk_managers.count(desc_spkm->GetID()) > 0) {
            error = _("Error: Duplicate descriptors created during migration. Your wallet may be corrupted.");
            return false;
        }
        m_spk_managers[desc_spkm->GetID()] = std::move(desc_spkm);
    }

    // Remove the LegacyScriptPubKeyMan from disk
    if (!legacy_spkm->DeleteRecords()) {
        return false;
    }

    // Remove the LegacyScriptPubKeyMan from memory
    m_spk_managers.erase(legacy_spkm->GetID());
    m_external_spk_managers.clear();
    m_internal_spk_managers.clear();

    // Setup new descriptors
    SetWalletFlag(WALLET_FLAG_DESCRIPTORS);
    if (!IsWalletFlagSet(WALLET_FLAG_DISABLE_PRIVATE_KEYS)) {
        // Use the existing master key if we have it
        if (data.master_key.key.IsValid()) {
            SetupDescriptorScriptPubKeyMans(data.master_key);
        } else {
            // Setup with a new seed if we don't.
            SetupDescriptorScriptPubKeyMans();
        }
    }

    // Check if the transactions in the wallet are still ours. Either they belong here, or they belong in the watchonly wallet.
    // We need to go through these in the tx insertion order so that lookups to spends works.
    std::vector<uint256> txids_to_delete;
    for (const auto& [_pos, wtx] : wtxOrdered) {
        if (!IsMine(*wtx->tx) && !IsFromMe(*wtx->tx)) {
            // Check it is the watchonly wallet's
            // solvable_wallet doesn't need to be checked because transactions for those scripts weren't being watched for
            if (data.watchonly_wallet) {
                LOCK(data.watchonly_wallet->cs_wallet);
                if (data.watchonly_wallet->IsMine(*wtx->tx) || data.watchonly_wallet->IsFromMe(*wtx->tx)) {
                    // Add to watchonly wallet
                    if (!data.watchonly_wallet->AddToWallet(wtx->tx, wtx->m_state)) {
                        error = _("Error: Could not add watchonly tx to watchonly wallet");
                        return false;
                    }
                    // Mark as to remove from this wallet
                    txids_to_delete.push_back(wtx->GetHash());
                    continue;
                }
            }
            // Both not ours and not in the watchonly wallet
            error = strprintf(_("Error: Transaction %s in wallet cannot be identified to belong to migrated wallets"), wtx->GetHash().GetHex());
            return false;
        }
    }
    // Do the removes
    if (txids_to_delete.size() > 0) {
        std::vector<uint256> deleted_txids;
        if (ZapSelectTx(txids_to_delete, deleted_txids) != DBErrors::LOAD_OK) {
            error = _("Error: Could not delete watchonly transactions");
            return false;
        }
        if (deleted_txids != txids_to_delete) {
            error = _("Error: Not all watchonly txs could be deleted");
            return false;
        }
        // Tell the GUI of each tx
        for (const uint256& txid : deleted_txids) {
            NotifyTransactionChanged(txid, CT_UPDATED);
        }
    }

    // Check the address book data in the same way we did for transactions
    std::vector<CTxDestination> dests_to_delete;
    for (const auto& addr_pair : m_address_book) {
        // Labels applied to receiving addresses should go based on IsMine
        if (addr_pair.second.purpose == "receive") {
            if (!IsMine(addr_pair.first)) {
                // Check the address book data is the watchonly wallet's
                if (data.watchonly_wallet) {
                    LOCK(data.watchonly_wallet->cs_wallet);
                    if (data.watchonly_wallet->IsMine(addr_pair.first)) {
                        // Add to the watchonly. Preserve the labels, purpose, and change-ness
                        std::string label = addr_pair.second.GetLabel();
                        std::string purpose = addr_pair.second.purpose;
                        if (!purpose.empty()) {
                            data.watchonly_wallet->m_address_book[addr_pair.first].purpose = purpose;
                        }
                        if (!addr_pair.second.IsChange()) {
                            data.watchonly_wallet->m_address_book[addr_pair.first].SetLabel(label);
                        }
                        dests_to_delete.push_back(addr_pair.first);
                        continue;
                    }
                }
                if (data.solvable_wallet) {
                    LOCK(data.solvable_wallet->cs_wallet);
                    if (data.solvable_wallet->IsMine(addr_pair.first)) {
                        // Add to the solvable. Preserve the labels, purpose, and change-ness
                        std::string label = addr_pair.second.GetLabel();
                        std::string purpose = addr_pair.second.purpose;
                        if (!purpose.empty()) {
                            data.solvable_wallet->m_address_book[addr_pair.first].purpose = purpose;
                        }
                        if (!addr_pair.second.IsChange()) {
                            data.solvable_wallet->m_address_book[addr_pair.first].SetLabel(label);
                        }
                        dests_to_delete.push_back(addr_pair.first);
                        continue;
                    }
                }
                // Not ours, not in watchonly wallet, and not in solvable
                error = _("Error: Address book data in wallet cannot be identified to belong to migrated wallets");
                return false;
            }
        } else {
            // Labels for everything else (send) should be cloned to all
            if (data.watchonly_wallet) {
                LOCK(data.watchonly_wallet->cs_wallet);
                // Add to the watchonly. Preserve the labels, purpose, and change-ness
                std::string label = addr_pair.second.GetLabel();
                std::string purpose = addr_pair.second.purpose;
                if (!purpose.empty()) {
                    data.watchonly_wallet->m_address_book[addr_pair.first].purpose = purpose;
                }
                if (!addr_pair.second.IsChange()) {
                    data.watchonly_wallet->m_address_book[addr_pair.first].SetLabel(label);
                }
                continue;
            }
            if (data.solvable_wallet) {
                LOCK(data.solvable_wallet->cs_wallet);
                // Add to the solvable. Preserve the labels, purpose, and change-ness
                std::string label = addr_pair.second.GetLabel();
                std::string purpose = addr_pair.second.purpose;
                if (!purpose.empty()) {
                    data.solvable_wallet->m_address_book[addr_pair.first].purpose = purpose;
                }
                if (!addr_pair.second.IsChange()) {
                    data.solvable_wallet->m_address_book[addr_pair.first].SetLabel(label);
                }
                continue;
            }
        }
    }

    // Persist added address book entries (labels, purpose) for watchonly and solvable wallets
    auto persist_address_book = [](const CWallet& wallet) {
        LOCK(wallet.cs_wallet);
        WalletBatch batch{wallet.GetDatabase()};
        for (const auto& [destination, addr_book_data] : wallet.m_address_book) {
            auto address{EncodeDestination(destination)};
            auto purpose{addr_book_data.purpose};
            auto label{addr_book_data.GetLabel()};
            // don't bother writing default values (unknown purpose, empty label)
            if (purpose != "unknown") batch.WritePurpose(address, purpose);
            if (!label.empty()) batch.WriteName(address, label);
        }
    };
    if (data.watchonly_wallet) persist_address_book(*data.watchonly_wallet);
    if (data.solvable_wallet) persist_address_book(*data.solvable_wallet);

    // Remove the things to delete
    if (dests_to_delete.size() > 0) {
        for (const auto& dest : dests_to_delete) {
            if (!DelAddressBook(dest)) {
                error = _("Error: Unable to remove watchonly address book data");
                return false;
            }
        }
    }

    // Connect the SPKM signals
    ConnectScriptPubKeyManNotifiers();
    NotifyCanGetAddressesChanged();

    WalletLogPrintf("Wallet migration complete.\n");

    return true;
}

bool CWallet::CanGrindR() const
{
    return !IsWalletFlagSet(WALLET_FLAG_EXTERNAL_SIGNER);
}

bool DoMigration(CWallet& wallet, WalletContext& context, bilingual_str& error, MigrationResult& res) EXCLUSIVE_LOCKS_REQUIRED(wallet.cs_wallet)
{
    AssertLockHeld(wallet.cs_wallet);

    // Get all of the descriptors from the legacy wallet
    std::optional<MigrationData> data = wallet.GetDescriptorsForLegacy(error);
    if (data == std::nullopt) return false;

    // Create the watchonly and solvable wallets if necessary
    if (data->watch_descs.size() > 0 || data->solvable_descs.size() > 0) {
        DatabaseOptions options;
        options.require_existing = false;
        options.require_create = true;

        // Make the wallets
        options.create_flags = WALLET_FLAG_DISABLE_PRIVATE_KEYS | WALLET_FLAG_BLANK_WALLET | WALLET_FLAG_DESCRIPTORS;
        if (wallet.IsWalletFlagSet(WALLET_FLAG_AVOID_REUSE)) {
            options.create_flags |= WALLET_FLAG_AVOID_REUSE;
        }
        if (wallet.IsWalletFlagSet(WALLET_FLAG_KEY_ORIGIN_METADATA)) {
            options.create_flags |= WALLET_FLAG_KEY_ORIGIN_METADATA;
        }
        if (data->watch_descs.size() > 0) {
            wallet.WalletLogPrintf("Making a new watchonly wallet containing the watched scripts\n");

            DatabaseStatus status;
            std::vector<bilingual_str> warnings;
            std::string wallet_name = wallet.GetName() + "_watchonly";
            data->watchonly_wallet = CreateWallet(context, wallet_name, std::nullopt, options, status, error, warnings);
            if (status != DatabaseStatus::SUCCESS) {
                error = _("Error: Failed to create new watchonly wallet");
                return false;
            }
            res.watchonly_wallet = data->watchonly_wallet;
            LOCK(data->watchonly_wallet->cs_wallet);

            // Parse the descriptors and add them to the new wallet
            for (const auto& [desc_str, creation_time] : data->watch_descs) {
                // Parse the descriptor
                FlatSigningProvider keys;
                std::string parse_err;
                std::unique_ptr<Descriptor> desc = Parse(desc_str, keys, parse_err, /* require_checksum */ true);
                assert(desc); // It shouldn't be possible to have the LegacyScriptPubKeyMan make an invalid descriptor
                assert(!desc->IsRange()); // It shouldn't be possible to have LegacyScriptPubKeyMan make a ranged watchonly descriptor

                // Add to the wallet
                WalletDescriptor w_desc(std::move(desc), creation_time, 0, 0, 0);
                data->watchonly_wallet->AddWalletDescriptor(w_desc, keys, "", false);
            }

            // Add the wallet to settings
            UpdateWalletSetting(*context.chain, wallet_name, /*load_on_startup=*/true, warnings);
        }
        if (data->solvable_descs.size() > 0) {
            wallet.WalletLogPrintf("Making a new watchonly wallet containing the unwatched solvable scripts\n");

            DatabaseStatus status;
            std::vector<bilingual_str> warnings;
            std::string wallet_name = wallet.GetName() + "_solvables";
            data->solvable_wallet = CreateWallet(context, wallet_name, std::nullopt, options, status, error, warnings);
            if (status != DatabaseStatus::SUCCESS) {
                error = _("Error: Failed to create new watchonly wallet");
                return false;
            }
            res.solvables_wallet = data->solvable_wallet;
            LOCK(data->solvable_wallet->cs_wallet);

            // Parse the descriptors and add them to the new wallet
            for (const auto& [desc_str, creation_time] : data->solvable_descs) {
                // Parse the descriptor
                FlatSigningProvider keys;
                std::string parse_err;
                std::unique_ptr<Descriptor> desc = Parse(desc_str, keys, parse_err, /* require_checksum */ true);
                assert(desc); // It shouldn't be possible to have the LegacyScriptPubKeyMan make an invalid descriptor
                assert(!desc->IsRange()); // It shouldn't be possible to have LegacyScriptPubKeyMan make a ranged watchonly descriptor

                // Add to the wallet
                WalletDescriptor w_desc(std::move(desc), creation_time, 0, 0, 0);
                data->solvable_wallet->AddWalletDescriptor(w_desc, keys, "", false);
            }

            // Add the wallet to settings
            UpdateWalletSetting(*context.chain, wallet_name, /*load_on_startup=*/true, warnings);
        }
    }

    // Add the descriptors to wallet, remove LegacyScriptPubKeyMan, and cleanup txs and address book data
    if (!wallet.ApplyMigrationData(*data, error)) {
        return false;
    }
    return true;
}

util::Result<MigrationResult> MigrateLegacyToDescriptor(const std::string& wallet_name, const SecureString& passphrase, WalletContext& context)
{
    MigrationResult res;
    bilingual_str error;
    std::vector<bilingual_str> warnings;

    // If the wallet is still loaded, unload it so that nothing else tries to use it while we're changing it
    if (auto wallet = GetWallet(context, wallet_name)) {
        if (!RemoveWallet(context, wallet, /*load_on_start=*/std::nullopt, warnings)) {
            return util::Error{_("Unable to unload the wallet before migrating")};
        }
        UnloadWallet(std::move(wallet));
    }

    // Load the wallet but only in the context of this function.
    // No signals should be connected nor should anything else be aware of this wallet
    WalletContext empty_context;
    empty_context.args = context.args;
    DatabaseOptions options;
    options.require_existing = true;
    DatabaseStatus status;
    std::unique_ptr<WalletDatabase> database = MakeWalletDatabase(wallet_name, options, status, error);
    if (!database) {
        return util::Error{Untranslated("Wallet file verification failed.") + Untranslated(" ") + error};
    }

    // Make the local wallet
    std::shared_ptr<CWallet> local_wallet = CWallet::Create(empty_context, wallet_name, std::move(database), options.create_flags, error, warnings);
    if (!local_wallet) {
        return util::Error{Untranslated("Wallet loading failed.") + Untranslated(" ") + error};
    }

    // Before anything else, check if there is something to migrate.
    if (!local_wallet->GetLegacyScriptPubKeyMan()) {
        return util::Error{_("Error: This wallet is already a descriptor wallet")};
    }

    // Make a backup of the DB
    fs::path this_wallet_dir = fs::absolute(fs::PathFromString(local_wallet->GetDatabase().Filename())).parent_path();
    fs::path backup_filename = fs::PathFromString(strprintf("%s-%d.legacy.bak", wallet_name, GetTime()));
    fs::path backup_path = this_wallet_dir / backup_filename;
    if (!local_wallet->BackupWallet(fs::PathToString(backup_path))) {
        return util::Error{_("Error: Unable to make a backup of your wallet")};
    }
    res.backup_path = backup_path;

    bool success = false;
    {
        LOCK(local_wallet->cs_wallet);

        // Unlock the wallet if needed
        if (local_wallet->IsLocked() && !local_wallet->Unlock(passphrase)) {
            if (passphrase.find('\0') == std::string::npos) {
                return util::Error{Untranslated("Error: Wallet decryption failed, the wallet passphrase was not provided or was incorrect.")};
            } else {
                return util::Error{Untranslated("Error: Wallet decryption failed, the wallet passphrase entered was incorrect. "
                                                "The passphrase contains a null character (ie - a zero byte). "
                                                "If this passphrase was set with a version of this software prior to 25.0, "
                                                "please try again with only the characters up to — but not including — "
                                                "the first null character.")};
            }
        }

        // First change to using SQLite
        if (!local_wallet->MigrateToSQLite(error)) return util::Error{error};

        // Do the migration, and cleanup if it fails
        success = DoMigration(*local_wallet, context, error, res);
    }

    if (success) {
        // Migration successful, unload the wallet locally, then reload it.
        assert(local_wallet.use_count() == 1);
        local_wallet.reset();
        LoadWallet(context, wallet_name, /*load_on_start=*/std::nullopt, options, status, error, warnings);
        res.wallet_name = wallet_name;
    } else {
        // Migration failed, cleanup
        // Copy the backup to the actual wallet dir
        fs::path temp_backup_location = fsbridge::AbsPathJoin(GetWalletDir(), backup_filename);
        fs::copy_file(backup_path, temp_backup_location, fs::copy_options::none);

        // Remember this wallet's walletdir to remove after unloading
        std::vector<fs::path> wallet_dirs;
        wallet_dirs.push_back(fs::PathFromString(local_wallet->GetDatabase().Filename()).parent_path());

        // Unload the wallet locally
        assert(local_wallet.use_count() == 1);
        local_wallet.reset();

        // Make list of wallets to cleanup
        std::vector<std::shared_ptr<CWallet>> created_wallets;
        if (res.watchonly_wallet) created_wallets.push_back(std::move(res.watchonly_wallet));
        if (res.solvables_wallet) created_wallets.push_back(std::move(res.solvables_wallet));

        // Get the directories to remove after unloading
        for (std::shared_ptr<CWallet>& w : created_wallets) {
            wallet_dirs.push_back(fs::PathFromString(w->GetDatabase().Filename()).parent_path());
        }

        // Unload the wallets
        for (std::shared_ptr<CWallet>& w : created_wallets) {
            if (!RemoveWallet(context, w, /*load_on_start=*/false)) {
                error += _("\nUnable to cleanup failed migration");
                return util::Error{error};
            }
            UnloadWallet(std::move(w));
        }

        // Delete the wallet directories
        for (fs::path& dir : wallet_dirs) {
            fs::remove_all(dir);
        }

        // Restore the backup
        DatabaseStatus status;
        std::vector<bilingual_str> warnings;
        if (!RestoreWallet(context, temp_backup_location, wallet_name, /*load_on_start=*/std::nullopt, status, error, warnings)) {
            error += _("\nUnable to restore backup of wallet.");
            return util::Error{error};
        }

        // Move the backup to the wallet dir
        fs::copy_file(temp_backup_location, backup_path, fs::copy_options::none);
        fs::remove(temp_backup_location);

        return util::Error{error};
    }
    return res;
}
} // namespace wallet<|MERGE_RESOLUTION|>--- conflicted
+++ resolved
@@ -1659,14 +1659,9 @@
     const CScript& scriptPubKey = txout.scriptPubKey;
     SignatureData sigdata;
 
-<<<<<<< HEAD
-    // Use max sig if watch only inputs were used or if this particular input is an external input
-    // to ensure a sufficient fee is attained for the requested feerate.
     const CTxIn& tx_in = tx.vin[nIn];
-=======
     // Use max sig if watch only inputs were used, if this particular input is an external input,
     // or if this wallet uses an external signer, to ensure a sufficient fee is attained for the requested feerate.
->>>>>>> 69ba5727
     const bool use_max_sig = coin_control && (coin_control->fAllowWatchOnly || coin_control->IsExternalSelected(tx_in.prevout) || !can_grind_r);
     if (!ProduceSignature(provider, use_max_sig ? DUMMY_MAXIMUM_SIGNATURE_CREATOR : DUMMY_SIGNATURE_CREATOR, scriptPubKey, sigdata)) {
         return false;
