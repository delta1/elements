--- conflicted
+++ resolved
@@ -2231,15 +2231,9 @@
  */
 
 
-<<<<<<< HEAD
-CAmountMap CWallet::GetBalance(const isminefilter& filter, const int min_depth) const
-{
-    CAmountMap nTotal;
-=======
 CWallet::Balance CWallet::GetBalance(const int min_depth) const
 {
     Balance ret;
->>>>>>> db298565
     {
         auto locked_chain = chain().lock();
         LOCK(cs_wallet);
@@ -2248,8 +2242,8 @@
             const CWalletTx& wtx = entry.second;
             const bool is_trusted{wtx.IsTrusted(*locked_chain)};
             const int tx_depth{wtx.GetDepthInMainChain(*locked_chain)};
-            const CAmount tx_credit_mine{wtx.GetAvailableCredit(*locked_chain, /* fUseCache */ true, ISMINE_SPENDABLE)};
-            const CAmount tx_credit_watchonly{wtx.GetAvailableCredit(*locked_chain, /* fUseCache */ true, ISMINE_WATCH_ONLY)};
+            const CAmountMap tx_credit_mine{wtx.GetAvailableCredit(*locked_chain, /* fUseCache */ true, ISMINE_SPENDABLE)};
+            const CAmountMap tx_credit_watchonly{wtx.GetAvailableCredit(*locked_chain, /* fUseCache */ true, ISMINE_WATCH_ONLY)};
             if (is_trusted && tx_depth >= min_depth) {
                 ret.m_mine_trusted += tx_credit_mine;
                 ret.m_watchonly_trusted += tx_credit_watchonly;
@@ -2262,74 +2256,7 @@
             ret.m_watchonly_immature += wtx.GetImmatureWatchOnlyCredit(*locked_chain);
         }
     }
-<<<<<<< HEAD
-
-    return nTotal;
-}
-
-CAmountMap CWallet::GetUnconfirmedBalance() const
-{
-    CAmountMap nTotal;
-    {
-        auto locked_chain = chain().lock();
-        LOCK(cs_wallet);
-        for (const auto& entry : mapWallet)
-        {
-            const CWalletTx& wtx = entry.second;
-            if (!wtx.IsTrusted(*locked_chain) && wtx.GetDepthInMainChain(*locked_chain) == 0 && wtx.InMempool())
-                nTotal += wtx.GetAvailableCredit(*locked_chain);
-        }
-    }
-    return nTotal;
-}
-
-CAmountMap CWallet::GetImmatureBalance() const
-{
-    CAmountMap nTotal;
-    {
-        auto locked_chain = chain().lock();
-        LOCK(cs_wallet);
-        for (const auto& entry : mapWallet)
-        {
-            const CWalletTx& wtx = entry.second;
-            nTotal += wtx.GetImmatureCredit(*locked_chain);
-        }
-    }
-    return nTotal;
-}
-
-CAmountMap CWallet::GetUnconfirmedWatchOnlyBalance() const
-{
-    CAmountMap nTotal;
-    {
-        auto locked_chain = chain().lock();
-        LOCK(cs_wallet);
-        for (const auto& entry : mapWallet)
-        {
-            const CWalletTx& wtx = entry.second;
-            if (!wtx.IsTrusted(*locked_chain) && wtx.GetDepthInMainChain(*locked_chain) == 0 && wtx.InMempool())
-                nTotal += wtx.GetAvailableCredit(*locked_chain, true, ISMINE_WATCH_ONLY);
-        }
-    }
-    return nTotal;
-}
-
-CAmountMap CWallet::GetImmatureWatchOnlyBalance() const
-{
-    CAmountMap nTotal;
-    {
-        auto locked_chain = chain().lock();
-        LOCK(cs_wallet);
-        for (const auto& entry : mapWallet)
-        {
-            const CWalletTx& wtx = entry.second;
-            nTotal += wtx.GetImmatureWatchOnlyCredit(*locked_chain);
-        }
-    }
-    return nTotal;
-=======
     return ret;
->>>>>>> db298565
 }
 
 CAmountMap CWallet::GetAvailableBalance(const CCoinControl* coinControl) const
