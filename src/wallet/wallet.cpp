--- conflicted
+++ resolved
@@ -2813,17 +2813,13 @@
 
     auto op_dest = spk_man->GetNewDestination(type);
     if (op_dest) {
-<<<<<<< HEAD
         if (add_blinding_key) {
             auto dest = *op_dest;
             CPubKey blinding_pubkey = GetBlindingPubKey(GetScriptForDestination(dest));
             std::visit(SetBlindingPubKeyVisitor(blinding_pubkey), dest);
             op_dest = dest;
         }
-        SetAddressBook(*op_dest, label, "receive");
-=======
         SetAddressBook(*op_dest, label, AddressPurpose::RECEIVE);
->>>>>>> cae0608a
     }
 
     return op_dest;
