// Copyright (c) 2009-2010 Satoshi Nakamoto
// Copyright (c) 2009-2019 The Bitcoin Core developers
// Distributed under the MIT software license, see the accompanying
// file COPYING or http://www.opensource.org/licenses/mit-license.php.

#include <wallet/wallet.h>

#include <chain.h>
#include <consensus/consensus.h>
#include <consensus/validation.h>
#include <fs.h>
#include <interfaces/chain.h>
#include <interfaces/wallet.h>
#include <key.h>
#include <key_io.h>
#include <policy/fees.h>
#include <policy/policy.h>
#include <primitives/block.h>
#include <primitives/transaction.h>
#include <script/descriptor.h>
#include <script/script.h>
#include <script/signingprovider.h>
#include <util/bip32.h>
#include <util/error.h>
#include <util/fees.h>
#include <util/moneystr.h>
#include <util/rbf.h>
#include <util/translation.h>
#include <util/validation.h>
#include <validation.h>
#include <wallet/coincontrol.h>
#include <wallet/fees.h>

#include <algorithm>
#include <assert.h>

#include <boost/algorithm/string/replace.hpp>

#include <blind.h>
#include <issuance.h>
#include <crypto/hmac_sha256.h>
#include <random.h>

const std::map<uint64_t,std::string> WALLET_FLAG_CAVEATS{
    {WALLET_FLAG_AVOID_REUSE,
        "You need to rescan the blockchain in order to correctly mark used "
        "destinations in the past. Until this is done, some destinations may "
        "be considered unused, even if the opposite is the case."
    },
};

static const size_t OUTPUT_GROUP_MAX_ENTRIES = 10;

static CCriticalSection cs_wallets;
static std::vector<std::shared_ptr<CWallet>> vpwallets GUARDED_BY(cs_wallets);

bool AddWallet(const std::shared_ptr<CWallet>& wallet)
{
    LOCK(cs_wallets);
    assert(wallet);
    std::vector<std::shared_ptr<CWallet>>::const_iterator i = std::find(vpwallets.begin(), vpwallets.end(), wallet);
    if (i != vpwallets.end()) return false;
    vpwallets.push_back(wallet);
    return true;
}

bool RemoveWallet(const std::shared_ptr<CWallet>& wallet)
{
    LOCK(cs_wallets);
    assert(wallet);
    std::vector<std::shared_ptr<CWallet>>::iterator i = std::find(vpwallets.begin(), vpwallets.end(), wallet);
    if (i == vpwallets.end()) return false;
    vpwallets.erase(i);
    return true;
}

bool HasWallets()
{
    LOCK(cs_wallets);
    return !vpwallets.empty();
}

std::vector<std::shared_ptr<CWallet>> GetWallets()
{
    LOCK(cs_wallets);
    return vpwallets;
}

std::shared_ptr<CWallet> GetWallet(const std::string& name)
{
    LOCK(cs_wallets);
    for (const std::shared_ptr<CWallet>& wallet : vpwallets) {
        if (wallet->GetName() == name) return wallet;
    }
    return nullptr;
}

static Mutex g_wallet_release_mutex;
static std::condition_variable g_wallet_release_cv;
static std::set<std::string> g_unloading_wallet_set;

// Custom deleter for shared_ptr<CWallet>.
static void ReleaseWallet(CWallet* wallet)
{
    // Unregister and delete the wallet right after BlockUntilSyncedToCurrentChain
    // so that it's in sync with the current chainstate.
    const std::string name = wallet->GetName();
    wallet->WalletLogPrintf("Releasing wallet\n");
    wallet->BlockUntilSyncedToCurrentChain();
    wallet->Flush();
    wallet->m_chain_notifications_handler.reset();
    delete wallet;
    // Wallet is now released, notify UnloadWallet, if any.
    {
        LOCK(g_wallet_release_mutex);
        if (g_unloading_wallet_set.erase(name) == 0) {
            // UnloadWallet was not called for this wallet, all done.
            return;
        }
    }
    g_wallet_release_cv.notify_all();
}

void UnloadWallet(std::shared_ptr<CWallet>&& wallet)
{
    // Mark wallet for unloading.
    const std::string name = wallet->GetName();
    {
        LOCK(g_wallet_release_mutex);
        auto it = g_unloading_wallet_set.insert(name);
        assert(it.second);
    }
    // The wallet can be in use so it's not possible to explicitly unload here.
    // Notify the unload intent so that all remaining shared pointers are
    // released.
    wallet->NotifyUnload();
    // Time to ditch our shared_ptr and wait for ReleaseWallet call.
    wallet.reset();
    {
        WAIT_LOCK(g_wallet_release_mutex, lock);
        while (g_unloading_wallet_set.count(name) == 1) {
            g_wallet_release_cv.wait(lock);
        }
    }
}

std::shared_ptr<CWallet> LoadWallet(interfaces::Chain& chain, const WalletLocation& location, std::string& error, std::vector<std::string>& warnings)
{
    if (!CWallet::Verify(chain, location, false, error, warnings)) {
        error = "Wallet file verification failed: " + error;
        return nullptr;
    }

    std::shared_ptr<CWallet> wallet = CWallet::CreateWalletFromFile(chain, location, error, warnings);
    if (!wallet) {
        error = "Wallet loading failed: " + error;
        return nullptr;
    }
    AddWallet(wallet);
    wallet->postInitProcess();
    return wallet;
}

std::shared_ptr<CWallet> LoadWallet(interfaces::Chain& chain, const std::string& name, std::string& error, std::vector<std::string>& warnings)
{
    return LoadWallet(chain, WalletLocation(name), error, warnings);
}

WalletCreationStatus CreateWallet(interfaces::Chain& chain, const SecureString& passphrase, uint64_t wallet_creation_flags, const std::string& name, std::string& error, std::vector<std::string>& warnings, std::shared_ptr<CWallet>& result)
{
    // Indicate that the wallet is actually supposed to be blank and not just blank to make it encrypted
    bool create_blank = (wallet_creation_flags & WALLET_FLAG_BLANK_WALLET);

    // Born encrypted wallets need to be created blank first.
    if (!passphrase.empty()) {
        wallet_creation_flags |= WALLET_FLAG_BLANK_WALLET;
    }

    // Check the wallet file location
    WalletLocation location(name);
    if (location.Exists()) {
        error = "Wallet " + location.GetName() + " already exists.";
        return WalletCreationStatus::CREATION_FAILED;
    }

    // Wallet::Verify will check if we're trying to create a wallet with a duplicate name.
    if (!CWallet::Verify(chain, location, false, error, warnings)) {
        error = "Wallet file verification failed: " + error;
        return WalletCreationStatus::CREATION_FAILED;
    }

    // Do not allow a passphrase when private keys are disabled
    if (!passphrase.empty() && (wallet_creation_flags & WALLET_FLAG_DISABLE_PRIVATE_KEYS)) {
        error = "Passphrase provided but private keys are disabled. A passphrase is only used to encrypt private keys, so cannot be used for wallets with private keys disabled.";
        return WalletCreationStatus::CREATION_FAILED;
    }

    // Make the wallet
    std::shared_ptr<CWallet> wallet = CWallet::CreateWalletFromFile(chain, location, error, warnings, wallet_creation_flags);
    if (!wallet) {
        error = "Wallet creation failed: " + error;
        return WalletCreationStatus::CREATION_FAILED;
    }

    // Encrypt the wallet
    if (!passphrase.empty() && !(wallet_creation_flags & WALLET_FLAG_DISABLE_PRIVATE_KEYS)) {
        if (!wallet->EncryptWallet(passphrase)) {
            error = "Error: Wallet created but failed to encrypt.";
            return WalletCreationStatus::ENCRYPTION_FAILED;
        }
        if (!create_blank) {
            // Unlock the wallet
            if (!wallet->Unlock(passphrase)) {
                error = "Error: Wallet was encrypted but could not be unlocked";
                return WalletCreationStatus::ENCRYPTION_FAILED;
            }

            // Set a seed for the wallet
            {
                if (auto spk_man = wallet->m_spk_man.get()) {
                    if (!spk_man->SetupGeneration()) {
                        error = "Unable to generate initial keys";
                        return WalletCreationStatus::CREATION_FAILED;
                    }
                }
            }

            // Relock the wallet
            wallet->Lock();
        }
    }
    AddWallet(wallet);
    wallet->postInitProcess();
    result = wallet;
    return WalletCreationStatus::SUCCESS;
}

const uint256 CWalletTx::ABANDON_HASH(uint256S("0000000000000000000000000000000000000000000000000000000000000001"));

/** @defgroup mapWallet
 *
 * @{
 */

std::string COutput::ToString() const
{
    return strprintf("COutput(%s, %d, %d) [%s] [%s]", tx->GetHash().ToString(), i, nDepth, FormatMoney(tx->GetOutputValueOut(i)), tx->GetOutputAsset(i).GetHex());
}

const CWalletTx* CWallet::GetWalletTx(const uint256& hash) const
{
    LOCK(cs_wallet);
    std::map<uint256, CWalletTx>::const_iterator it = mapWallet.find(hash);
    if (it == mapWallet.end())
        return nullptr;
    return &(it->second);
}

void CWallet::UpgradeKeyMetadata()
{
    if (IsLocked() || IsWalletFlagSet(WALLET_FLAG_KEY_ORIGIN_METADATA)) {
        return;
    }

    if (m_spk_man) {
        AssertLockHeld(m_spk_man->cs_wallet);
        m_spk_man->UpgradeKeyMetadata();
    }
    SetWalletFlag(WALLET_FLAG_KEY_ORIGIN_METADATA);
}

bool CWallet::Unlock(const SecureString& strWalletPassphrase, bool accept_no_keys)
{
    CCrypter crypter;
    CKeyingMaterial _vMasterKey;

    {
        LOCK(cs_wallet);
        for (const MasterKeyMap::value_type& pMasterKey : mapMasterKeys)
        {
            if(!crypter.SetKeyFromPassphrase(strWalletPassphrase, pMasterKey.second.vchSalt, pMasterKey.second.nDeriveIterations, pMasterKey.second.nDerivationMethod))
                return false;
            if (!crypter.Decrypt(pMasterKey.second.vchCryptedKey, _vMasterKey))
                continue; // try another master key
            if (Unlock(_vMasterKey, accept_no_keys)) {
                // Now that we've unlocked, upgrade the key metadata
                UpgradeKeyMetadata();
                return true;
            }
        }
    }
    return false;
}

bool CWallet::ChangeWalletPassphrase(const SecureString& strOldWalletPassphrase, const SecureString& strNewWalletPassphrase)
{
    bool fWasLocked = IsLocked();

    {
        LOCK(cs_wallet);
        Lock();

        CCrypter crypter;
        CKeyingMaterial _vMasterKey;
        for (MasterKeyMap::value_type& pMasterKey : mapMasterKeys)
        {
            if(!crypter.SetKeyFromPassphrase(strOldWalletPassphrase, pMasterKey.second.vchSalt, pMasterKey.second.nDeriveIterations, pMasterKey.second.nDerivationMethod))
                return false;
            if (!crypter.Decrypt(pMasterKey.second.vchCryptedKey, _vMasterKey))
                return false;
            if (Unlock(_vMasterKey))
            {
                int64_t nStartTime = GetTimeMillis();
                crypter.SetKeyFromPassphrase(strNewWalletPassphrase, pMasterKey.second.vchSalt, pMasterKey.second.nDeriveIterations, pMasterKey.second.nDerivationMethod);
                pMasterKey.second.nDeriveIterations = static_cast<unsigned int>(pMasterKey.second.nDeriveIterations * (100 / ((double)(GetTimeMillis() - nStartTime))));

                nStartTime = GetTimeMillis();
                crypter.SetKeyFromPassphrase(strNewWalletPassphrase, pMasterKey.second.vchSalt, pMasterKey.second.nDeriveIterations, pMasterKey.second.nDerivationMethod);
                pMasterKey.second.nDeriveIterations = (pMasterKey.second.nDeriveIterations + static_cast<unsigned int>(pMasterKey.second.nDeriveIterations * 100 / ((double)(GetTimeMillis() - nStartTime)))) / 2;

                if (pMasterKey.second.nDeriveIterations < 25000)
                    pMasterKey.second.nDeriveIterations = 25000;

                WalletLogPrintf("Wallet passphrase changed to an nDeriveIterations of %i\n", pMasterKey.second.nDeriveIterations);

                if (!crypter.SetKeyFromPassphrase(strNewWalletPassphrase, pMasterKey.second.vchSalt, pMasterKey.second.nDeriveIterations, pMasterKey.second.nDerivationMethod))
                    return false;
                if (!crypter.Encrypt(_vMasterKey, pMasterKey.second.vchCryptedKey))
                    return false;
                WalletBatch(*database).WriteMasterKey(pMasterKey.first, pMasterKey.second);
                if (fWasLocked)
                    Lock();
                return true;
            }
        }
    }

    return false;
}

void CWallet::ChainStateFlushed(const CBlockLocator& loc)
{
    WalletBatch batch(*database);
    batch.WriteBestBlock(loc);
}

void CWallet::SetMinVersion(enum WalletFeature nVersion, WalletBatch* batch_in, bool fExplicit)
{
    LOCK(cs_wallet);
    if (nWalletVersion >= nVersion)
        return;

    // when doing an explicit upgrade, if we pass the max version permitted, upgrade all the way
    if (fExplicit && nVersion > nWalletMaxVersion)
            nVersion = FEATURE_LATEST;

    nWalletVersion = nVersion;

    if (nVersion > nWalletMaxVersion)
        nWalletMaxVersion = nVersion;

    {
        WalletBatch* batch = batch_in ? batch_in : new WalletBatch(*database);
        if (nWalletVersion > 40000)
            batch->WriteMinVersion(nWalletVersion);
        if (!batch_in)
            delete batch;
    }
}

bool CWallet::SetMaxVersion(int nVersion)
{
    LOCK(cs_wallet);
    // cannot downgrade below current version
    if (nWalletVersion > nVersion)
        return false;

    nWalletMaxVersion = nVersion;

    return true;
}

std::set<uint256> CWallet::GetConflicts(const uint256& txid) const
{
    std::set<uint256> result;
    AssertLockHeld(cs_wallet);

    std::map<uint256, CWalletTx>::const_iterator it = mapWallet.find(txid);
    if (it == mapWallet.end())
        return result;
    const CWalletTx& wtx = it->second;

    std::pair<TxSpends::const_iterator, TxSpends::const_iterator> range;

    for (const CTxIn& txin : wtx.tx->vin)
    {
        if (mapTxSpends.count(txin.prevout) <= 1)
            continue;  // No conflict if zero or one spends
        range = mapTxSpends.equal_range(txin.prevout);
        for (TxSpends::const_iterator _it = range.first; _it != range.second; ++_it)
            result.insert(_it->second);
    }
    return result;
}

bool CWallet::HasWalletSpend(const uint256& txid) const
{
    AssertLockHeld(cs_wallet);
    auto iter = mapTxSpends.lower_bound(COutPoint(txid, 0));
    return (iter != mapTxSpends.end() && iter->first.hash == txid);
}

void CWallet::Flush(bool shutdown)
{
    database->Flush(shutdown);
}

void CWallet::SyncMetaData(std::pair<TxSpends::iterator, TxSpends::iterator> range)
{
    // We want all the wallet transactions in range to have the same metadata as
    // the oldest (smallest nOrderPos).
    // So: find smallest nOrderPos:

    int nMinOrderPos = std::numeric_limits<int>::max();
    const CWalletTx* copyFrom = nullptr;
    for (TxSpends::iterator it = range.first; it != range.second; ++it) {
        const CWalletTx* wtx = &mapWallet.at(it->second);
        if (wtx->nOrderPos < nMinOrderPos) {
            nMinOrderPos = wtx->nOrderPos;
            copyFrom = wtx;
        }
    }

    if (!copyFrom) {
        return;
    }

    // Now copy data from copyFrom to rest:
    for (TxSpends::iterator it = range.first; it != range.second; ++it)
    {
        const uint256& hash = it->second;
        CWalletTx* copyTo = &mapWallet.at(hash);
        if (copyFrom == copyTo) continue;
        assert(copyFrom && "Oldest wallet transaction in range assumed to have been found.");
        if (!copyFrom->IsEquivalentTo(*copyTo)) continue;
        copyTo->mapValue = copyFrom->mapValue;
        copyTo->vOrderForm = copyFrom->vOrderForm;
        // fTimeReceivedIsTxTime not copied on purpose
        // nTimeReceived not copied on purpose
        copyTo->nTimeSmart = copyFrom->nTimeSmart;
        copyTo->fFromMe = copyFrom->fFromMe;
        // nOrderPos not copied on purpose
        // cached members not copied on purpose
    }
}

/**
 * Outpoint is spent if any non-conflicted transaction
 * spends it:
 */
bool CWallet::IsSpent(interfaces::Chain::Lock& locked_chain, const uint256& hash, unsigned int n) const
{
    const COutPoint outpoint(hash, n);
    std::pair<TxSpends::const_iterator, TxSpends::const_iterator> range;
    range = mapTxSpends.equal_range(outpoint);

    for (TxSpends::const_iterator it = range.first; it != range.second; ++it)
    {
        const uint256& wtxid = it->second;
        std::map<uint256, CWalletTx>::const_iterator mit = mapWallet.find(wtxid);
        if (mit != mapWallet.end()) {
            int depth = mit->second.GetDepthInMainChain(locked_chain);
            if (depth > 0  || (depth == 0 && !mit->second.isAbandoned()))
                return true; // Spent
        }
    }
    return false;
}

void CWallet::AddToSpends(const COutPoint& outpoint, const uint256& wtxid)
{
    mapTxSpends.insert(std::make_pair(outpoint, wtxid));

    setLockedCoins.erase(outpoint);

    std::pair<TxSpends::iterator, TxSpends::iterator> range;
    range = mapTxSpends.equal_range(outpoint);
    SyncMetaData(range);
}


void CWallet::AddToSpends(const uint256& wtxid)
{
    auto it = mapWallet.find(wtxid);
    assert(it != mapWallet.end());
    CWalletTx& thisTx = it->second;
    if (thisTx.IsCoinBase()) // Coinbases don't spend anything!
        return;

    for (const CTxIn& txin : thisTx.tx->vin)
        AddToSpends(txin.prevout, wtxid);
}

bool CWallet::EncryptWallet(const SecureString& strWalletPassphrase)
{
    if (IsCrypted())
        return false;

    CKeyingMaterial _vMasterKey;

    _vMasterKey.resize(WALLET_CRYPTO_KEY_SIZE);
    GetStrongRandBytes(&_vMasterKey[0], WALLET_CRYPTO_KEY_SIZE);

    CMasterKey kMasterKey;

    kMasterKey.vchSalt.resize(WALLET_CRYPTO_SALT_SIZE);
    GetStrongRandBytes(&kMasterKey.vchSalt[0], WALLET_CRYPTO_SALT_SIZE);

    CCrypter crypter;
    int64_t nStartTime = GetTimeMillis();
    crypter.SetKeyFromPassphrase(strWalletPassphrase, kMasterKey.vchSalt, 25000, kMasterKey.nDerivationMethod);
    kMasterKey.nDeriveIterations = static_cast<unsigned int>(2500000 / ((double)(GetTimeMillis() - nStartTime)));

    nStartTime = GetTimeMillis();
    crypter.SetKeyFromPassphrase(strWalletPassphrase, kMasterKey.vchSalt, kMasterKey.nDeriveIterations, kMasterKey.nDerivationMethod);
    kMasterKey.nDeriveIterations = (kMasterKey.nDeriveIterations + static_cast<unsigned int>(kMasterKey.nDeriveIterations * 100 / ((double)(GetTimeMillis() - nStartTime)))) / 2;

    if (kMasterKey.nDeriveIterations < 25000)
        kMasterKey.nDeriveIterations = 25000;

    WalletLogPrintf("Encrypting Wallet with an nDeriveIterations of %i\n", kMasterKey.nDeriveIterations);

    if (!crypter.SetKeyFromPassphrase(strWalletPassphrase, kMasterKey.vchSalt, kMasterKey.nDeriveIterations, kMasterKey.nDerivationMethod))
        return false;
    if (!crypter.Encrypt(_vMasterKey, kMasterKey.vchCryptedKey))
        return false;

    {
        LOCK(cs_wallet);
        mapMasterKeys[++nMasterKeyMaxID] = kMasterKey;
        assert(!encrypted_batch);
        encrypted_batch = new WalletBatch(*database);
        if (!encrypted_batch->TxnBegin()) {
            delete encrypted_batch;
            encrypted_batch = nullptr;
            return false;
        }
        encrypted_batch->WriteMasterKey(nMasterKeyMaxID, kMasterKey);

        if (auto spk_man = m_spk_man.get()) {
            if (!spk_man->EncryptKeys(_vMasterKey)) {
                encrypted_batch->TxnAbort();
                delete encrypted_batch;
                encrypted_batch = nullptr;
                // We now probably have half of our keys encrypted in memory, and half not...
                // die and let the user reload the unencrypted wallet.
                assert(false);
            }
        }

        // Encryption was introduced in version 0.4.0
        SetMinVersion(FEATURE_WALLETCRYPT, encrypted_batch, true);

        if (!encrypted_batch->TxnCommit()) {
            delete encrypted_batch;
            encrypted_batch = nullptr;
            // We now have keys encrypted in memory, but not on disk...
            // die to avoid confusion and let the user reload the unencrypted wallet.
            assert(false);
        }

        delete encrypted_batch;
        encrypted_batch = nullptr;

        Lock();
        Unlock(strWalletPassphrase);

        // if we are using HD, replace the HD seed with a new one
        if (auto spk_man = m_spk_man.get()) {
            if (spk_man->IsHDEnabled()) {
                spk_man->SetupGeneration(true);
            }
        }
        Lock();

        // Need to completely rewrite the wallet file; if we don't, bdb might keep
        // bits of the unencrypted private key in slack space in the database file.
        database->Rewrite();

        // BDB seems to have a bad habit of writing old data into
        // slack space in .dat files; that is bad if the old data is
        // unencrypted private keys. So:
        database->ReloadDbEnv();

    }
    NotifyStatusChanged(this);

    return true;
}

DBErrors CWallet::ReorderTransactions()
{
    LOCK(cs_wallet);
    WalletBatch batch(*database);

    // Old wallets didn't have any defined order for transactions
    // Probably a bad idea to change the output of this

    // First: get all CWalletTx into a sorted-by-time multimap.
    typedef std::multimap<int64_t, CWalletTx*> TxItems;
    TxItems txByTime;

    for (auto& entry : mapWallet)
    {
        CWalletTx* wtx = &entry.second;
        txByTime.insert(std::make_pair(wtx->nTimeReceived, wtx));
    }

    nOrderPosNext = 0;
    std::vector<int64_t> nOrderPosOffsets;
    for (TxItems::iterator it = txByTime.begin(); it != txByTime.end(); ++it)
    {
        CWalletTx *const pwtx = (*it).second;
        int64_t& nOrderPos = pwtx->nOrderPos;

        if (nOrderPos == -1)
        {
            nOrderPos = nOrderPosNext++;
            nOrderPosOffsets.push_back(nOrderPos);

            if (!batch.WriteTx(*pwtx))
                return DBErrors::LOAD_FAIL;
        }
        else
        {
            int64_t nOrderPosOff = 0;
            for (const int64_t& nOffsetStart : nOrderPosOffsets)
            {
                if (nOrderPos >= nOffsetStart)
                    ++nOrderPosOff;
            }
            nOrderPos += nOrderPosOff;
            nOrderPosNext = std::max(nOrderPosNext, nOrderPos + 1);

            if (!nOrderPosOff)
                continue;

            // Since we're changing the order, write it back
            if (!batch.WriteTx(*pwtx))
                return DBErrors::LOAD_FAIL;
        }
    }
    batch.WriteOrderPosNext(nOrderPosNext);

    return DBErrors::LOAD_OK;
}

int64_t CWallet::IncOrderPosNext(WalletBatch* batch)
{
    AssertLockHeld(cs_wallet);
    int64_t nRet = nOrderPosNext++;
    if (batch) {
        batch->WriteOrderPosNext(nOrderPosNext);
    } else {
        WalletBatch(*database).WriteOrderPosNext(nOrderPosNext);
    }
    return nRet;
}

void CWallet::MarkDirty()
{
    {
        LOCK(cs_wallet);
        for (std::pair<const uint256, CWalletTx>& item : mapWallet)
            item.second.MarkDirty();
    }
}

bool CWallet::MarkReplaced(const uint256& originalHash, const uint256& newHash)
{
    LOCK(cs_wallet);

    auto mi = mapWallet.find(originalHash);

    // There is a bug if MarkReplaced is not called on an existing wallet transaction.
    assert(mi != mapWallet.end());

    CWalletTx& wtx = (*mi).second;

    // Ensure for now that we're not overwriting data
    assert(wtx.mapValue.count("replaced_by_txid") == 0);

    wtx.mapValue["replaced_by_txid"] = newHash.ToString();

    WalletBatch batch(*database, "r+");

    bool success = true;
    if (!batch.WriteTx(wtx)) {
        WalletLogPrintf("%s: Updating batch tx %s failed\n", __func__, wtx.GetHash().ToString());
        success = false;
    }

    NotifyTransactionChanged(this, originalHash, CT_UPDATED);

    return success;
}

void CWallet::SetUsedDestinationState(const uint256& hash, unsigned int n, bool used)
{
    const CWalletTx* srctx = GetWalletTx(hash);
    if (!srctx) return;

    CTxDestination dst;
    if (ExtractDestination(srctx->tx->vout[n].scriptPubKey, dst)) {
        if (IsMine(dst)) {
            LOCK(cs_wallet);
            if (used && !GetDestData(dst, "used", nullptr)) {
                AddDestData(dst, "used", "p"); // p for "present", opposite of absent (null)
            } else if (!used && GetDestData(dst, "used", nullptr)) {
                EraseDestData(dst, "used");
            }
        }
    }
}

bool CWallet::IsUsedDestination(const CTxDestination& dst) const
{
    LOCK(cs_wallet);
    return IsMine(dst) && GetDestData(dst, "used", nullptr);
}

bool CWallet::IsUsedDestination(const uint256& hash, unsigned int n) const
{
    CTxDestination dst;
    const CWalletTx* srctx = GetWalletTx(hash);
    return srctx && ExtractDestination(srctx->tx->vout[n].scriptPubKey, dst) && IsUsedDestination(dst);
}

bool CWallet::AddToWallet(const CWalletTx& wtxIn, bool fFlushOnClose)
{
    LOCK(cs_wallet);

    WalletBatch batch(*database, "r+", fFlushOnClose);

    uint256 hash = wtxIn.GetHash();

    if (IsWalletFlagSet(WALLET_FLAG_AVOID_REUSE)) {
        // Mark used destinations
        for (const CTxIn& txin : wtxIn.tx->vin) {
            const COutPoint& op = txin.prevout;
            SetUsedDestinationState(op.hash, op.n, true);
        }
    }

    // Inserts only if not already there, returns tx inserted or tx found
    std::pair<std::map<uint256, CWalletTx>::iterator, bool> ret = mapWallet.insert(std::make_pair(hash, wtxIn));
    CWalletTx& wtx = (*ret.first).second;
    wtx.BindWallet(this);
    bool fInsertedNew = ret.second;
    if (fInsertedNew) {
        wtx.nTimeReceived = chain().getAdjustedTime();
        wtx.nOrderPos = IncOrderPosNext(&batch);
        wtx.m_it_wtxOrdered = wtxOrdered.insert(std::make_pair(wtx.nOrderPos, &wtx));
        wtx.nTimeSmart = ComputeTimeSmart(wtx);
        AddToSpends(hash);
    }

    bool fUpdated = false;
    if (!fInsertedNew)
    {
        if (wtxIn.m_confirm.status != wtx.m_confirm.status) {
            wtx.m_confirm.status = wtxIn.m_confirm.status;
            wtx.m_confirm.nIndex = wtxIn.m_confirm.nIndex;
            wtx.m_confirm.hashBlock = wtxIn.m_confirm.hashBlock;
            fUpdated = true;
        } else {
            assert(wtx.m_confirm.nIndex == wtxIn.m_confirm.nIndex);
            assert(wtx.m_confirm.hashBlock == wtxIn.m_confirm.hashBlock);
        }
        if (wtxIn.fFromMe && wtxIn.fFromMe != wtx.fFromMe)
        {
            wtx.fFromMe = wtxIn.fFromMe;
            fUpdated = true;
        }
        // If we have a witness-stripped version of this transaction, and we
        // see a new version with a witness, then we must be upgrading a pre-segwit
        // wallet.  Store the new version of the transaction with the witness,
        // as the stripped-version must be invalid.
        // TODO: Store all versions of the transaction, instead of just one.
        if (wtxIn.tx->HasWitness() && !wtx.tx->HasWitness()) {
            wtx.SetTx(wtxIn.tx);
            fUpdated = true;
        }
    }

    //// debug print
    WalletLogPrintf("AddToWallet %s  %s%s\n", wtxIn.GetHash().ToString(), (fInsertedNew ? "new" : ""), (fUpdated ? "update" : ""));

    // Write to disk
    if (fInsertedNew || fUpdated)
        if (!batch.WriteTx(wtx))
            return false;

    // Break debit/credit balance caches:
    wtx.MarkDirty();

    // Notify UI of new or updated transaction
    NotifyTransactionChanged(this, hash, fInsertedNew ? CT_NEW : CT_UPDATED);

#if HAVE_SYSTEM
    // notify an external script when a wallet transaction comes in or is updated
    std::string strCmd = gArgs.GetArg("-walletnotify", "");

    if (!strCmd.empty())
    {
        boost::replace_all(strCmd, "%s", wtxIn.GetHash().GetHex());
        std::thread t(runCommand, strCmd);
        t.detach(); // thread runs free
    }
#endif

    return true;
}

void CWallet::LoadToWallet(CWalletTx& wtxIn)
{
    // If wallet doesn't have a chain (e.g wallet-tool), lock can't be taken.
    auto locked_chain = LockChain();
    // If tx hasn't been reorged out of chain while wallet being shutdown
    // change tx status to UNCONFIRMED and reset hashBlock/nIndex.
    if (!wtxIn.m_confirm.hashBlock.IsNull()) {
        if (locked_chain && !locked_chain->getBlockHeight(wtxIn.m_confirm.hashBlock)) {
            wtxIn.setUnconfirmed();
            wtxIn.m_confirm.hashBlock = uint256();
            wtxIn.m_confirm.nIndex = 0;
        }
    }
    uint256 hash = wtxIn.GetHash();
    const auto& ins = mapWallet.emplace(hash, wtxIn);
    CWalletTx& wtx = ins.first->second;
    wtx.BindWallet(this);
    if (/* insertion took place */ ins.second) {
        wtx.m_it_wtxOrdered = wtxOrdered.insert(std::make_pair(wtx.nOrderPos, &wtx));
    }
    AddToSpends(hash);
    for (const CTxIn& txin : wtx.tx->vin) {
        auto it = mapWallet.find(txin.prevout.hash);
        if (it != mapWallet.end()) {
            CWalletTx& prevtx = it->second;
            if (prevtx.isConflicted()) {
                MarkConflicted(prevtx.m_confirm.hashBlock, wtx.GetHash());
            }
        }
    }
}

bool CWallet::AddToWalletIfInvolvingMe(const CTransactionRef& ptx, CWalletTx::Status status, const uint256& block_hash, int posInBlock, bool fUpdate)
{
    const CTransaction& tx = *ptx;
    {
        AssertLockHeld(cs_wallet);

        if (!block_hash.IsNull()) {
            for (const CTxIn& txin : tx.vin) {
                std::pair<TxSpends::const_iterator, TxSpends::const_iterator> range = mapTxSpends.equal_range(txin.prevout);
                while (range.first != range.second) {
                    if (range.first->second != tx.GetHash()) {
                        WalletLogPrintf("Transaction %s (in block %s) conflicts with wallet transaction %s (both spend %s:%i)\n", tx.GetHash().ToString(), block_hash.ToString(), range.first->second.ToString(), range.first->first.hash.ToString(), range.first->first.n);
                        MarkConflicted(block_hash, range.first->second);
                    }
                    range.first++;
                }
            }
        }

        bool fExisted = mapWallet.count(tx.GetHash()) != 0;
        if (fExisted && !fUpdate) return false;
        if (fExisted || IsMine(tx) || IsFromMe(tx))
        {
            /* Check if any keys in the wallet keypool that were supposed to be unused
             * have appeared in a new transaction. If so, remove those keys from the keypool.
             * This can happen when restoring an old wallet backup that does not contain
             * the mostly recently created transactions from newer versions of the wallet.
             */

            // loop though all outputs
            for (const CTxOut& txout: tx.vout) {
                if (auto spk_man = m_spk_man.get()) {
                    spk_man->MarkUnusedAddresses(txout.scriptPubKey);
                }
            }

            CWalletTx wtx(this, ptx);

            // Block disconnection override an abandoned tx as unconfirmed
            // which means user may have to call abandontransaction again
            wtx.SetConf(status, block_hash, posInBlock);

            return AddToWallet(wtx, false);
        }
    }
    return false;
}

bool CWallet::TransactionCanBeAbandoned(const uint256& hashTx) const
{
    auto locked_chain = chain().lock();
    LOCK(cs_wallet);
    const CWalletTx* wtx = GetWalletTx(hashTx);
    return wtx && !wtx->isAbandoned() && wtx->GetDepthInMainChain(*locked_chain) == 0 && !wtx->InMempool();
}

void CWallet::MarkInputsDirty(const CTransactionRef& tx)
{
    for (const CTxIn& txin : tx->vin) {
        auto it = mapWallet.find(txin.prevout.hash);
        if (it != mapWallet.end()) {
            it->second.MarkDirty();
        }
    }
}

bool CWallet::AbandonTransaction(interfaces::Chain::Lock& locked_chain, const uint256& hashTx)
{
    auto locked_chain_recursive = chain().lock();  // Temporary. Removed in upcoming lock cleanup
    LOCK(cs_wallet);

    WalletBatch batch(*database, "r+");

    std::set<uint256> todo;
    std::set<uint256> done;

    // Can't mark abandoned if confirmed or in mempool
    auto it = mapWallet.find(hashTx);
    assert(it != mapWallet.end());
    CWalletTx& origtx = it->second;
    if (origtx.GetDepthInMainChain(locked_chain) != 0 || origtx.InMempool()) {
        return false;
    }

    todo.insert(hashTx);

    while (!todo.empty()) {
        uint256 now = *todo.begin();
        todo.erase(now);
        done.insert(now);
        auto it = mapWallet.find(now);
        assert(it != mapWallet.end());
        CWalletTx& wtx = it->second;
        int currentconfirm = wtx.GetDepthInMainChain(locked_chain);
        // If the orig tx was not in block, none of its spends can be
        assert(currentconfirm <= 0);
        // if (currentconfirm < 0) {Tx and spends are already conflicted, no need to abandon}
        if (currentconfirm == 0 && !wtx.isAbandoned()) {
            // If the orig tx was not in block/mempool, none of its spends can be in mempool
            assert(!wtx.InMempool());
            wtx.m_confirm.nIndex = 0;
            wtx.setAbandoned();
            wtx.MarkDirty();
            batch.WriteTx(wtx);
            NotifyTransactionChanged(this, wtx.GetHash(), CT_UPDATED);
            // Iterate over all its outputs, and mark transactions in the wallet that spend them abandoned too
            TxSpends::const_iterator iter = mapTxSpends.lower_bound(COutPoint(now, 0));
            while (iter != mapTxSpends.end() && iter->first.hash == now) {
                if (!done.count(iter->second)) {
                    todo.insert(iter->second);
                }
                iter++;
            }
            // If a transaction changes 'conflicted' state, that changes the balance
            // available of the outputs it spends. So force those to be recomputed
            MarkInputsDirty(wtx.tx);
        }
    }

    return true;
}

void CWallet::MarkConflicted(const uint256& hashBlock, const uint256& hashTx)
{
    auto locked_chain = chain().lock();
    LOCK(cs_wallet);

    int conflictconfirms = -locked_chain->getBlockDepth(hashBlock);
    // If number of conflict confirms cannot be determined, this means
    // that the block is still unknown or not yet part of the main chain,
    // for example when loading the wallet during a reindex. Do nothing in that
    // case.
    if (conflictconfirms >= 0)
        return;

    // Do not flush the wallet here for performance reasons
    WalletBatch batch(*database, "r+", false);

    std::set<uint256> todo;
    std::set<uint256> done;

    todo.insert(hashTx);

    while (!todo.empty()) {
        uint256 now = *todo.begin();
        todo.erase(now);
        done.insert(now);
        auto it = mapWallet.find(now);
        assert(it != mapWallet.end());
        CWalletTx& wtx = it->second;
        int currentconfirm = wtx.GetDepthInMainChain(*locked_chain);
        if (conflictconfirms < currentconfirm) {
            // Block is 'more conflicted' than current confirm; update.
            // Mark transaction as conflicted with this block.
            wtx.m_confirm.nIndex = 0;
            wtx.m_confirm.hashBlock = hashBlock;
            wtx.setConflicted();
            wtx.MarkDirty();
            batch.WriteTx(wtx);
            // Iterate over all its outputs, and mark transactions in the wallet that spend them conflicted too
            TxSpends::const_iterator iter = mapTxSpends.lower_bound(COutPoint(now, 0));
            while (iter != mapTxSpends.end() && iter->first.hash == now) {
                 if (!done.count(iter->second)) {
                     todo.insert(iter->second);
                 }
                 iter++;
            }
            // If a transaction changes 'conflicted' state, that changes the balance
            // available of the outputs it spends. So force those to be recomputed
            MarkInputsDirty(wtx.tx);
        }
    }
}

void CWallet::SyncTransaction(const CTransactionRef& ptx, CWalletTx::Status status, const uint256& block_hash, int posInBlock, bool update_tx)
{
    if (!AddToWalletIfInvolvingMe(ptx, status, block_hash, posInBlock, update_tx))
        return; // Not one of ours

    // If a transaction changes 'conflicted' state, that changes the balance
    // available of the outputs it spends. So force those to be
    // recomputed, also:
    MarkInputsDirty(ptx);
}

void CWallet::TransactionAddedToMempool(const CTransactionRef& ptx) {
    auto locked_chain = chain().lock();
    LOCK(cs_wallet);
    SyncTransaction(ptx, CWalletTx::Status::UNCONFIRMED, {} /* block hash */, 0 /* position in block */);

    auto it = mapWallet.find(ptx->GetHash());
    if (it != mapWallet.end()) {
        it->second.fInMempool = true;
    }
}

void CWallet::TransactionRemovedFromMempool(const CTransactionRef &ptx) {
    LOCK(cs_wallet);
    auto it = mapWallet.find(ptx->GetHash());
    if (it != mapWallet.end()) {
        it->second.fInMempool = false;
    }
}

void CWallet::BlockConnected(const CBlock& block, const std::vector<CTransactionRef>& vtxConflicted) {
    const uint256& block_hash = block.GetHash();
    auto locked_chain = chain().lock();
    LOCK(cs_wallet);

    for (size_t i = 0; i < block.vtx.size(); i++) {
        SyncTransaction(block.vtx[i], CWalletTx::Status::CONFIRMED, block_hash, i);
        TransactionRemovedFromMempool(block.vtx[i]);
    }
    for (const CTransactionRef& ptx : vtxConflicted) {
        TransactionRemovedFromMempool(ptx);
    }

    m_last_block_processed = block_hash;
}

void CWallet::BlockDisconnected(const CBlock& block) {
    auto locked_chain = chain().lock();
    LOCK(cs_wallet);

    // At block disconnection, this will change an abandoned transaction to
    // be unconfirmed, whether or not the transaction is added back to the mempool.
    // User may have to call abandontransaction again. It may be addressed in the
    // future with a stickier abandoned state or even removing abandontransaction call.
    for (const CTransactionRef& ptx : block.vtx) {
        SyncTransaction(ptx, CWalletTx::Status::UNCONFIRMED, {} /* block hash */, 0 /* position in block */);
    }
}

void CWallet::UpdatedBlockTip()
{
    m_best_block_time = GetTime();
}


void CWallet::BlockUntilSyncedToCurrentChain() {
    AssertLockNotHeld(cs_wallet);
    // Skip the queue-draining stuff if we know we're caught up with
    // ::ChainActive().Tip(), otherwise put a callback in the validation interface queue and wait
    // for the queue to drain enough to execute it (indicating we are caught up
    // at least with the time we entered this function).
    uint256 last_block_hash = WITH_LOCK(cs_wallet, return m_last_block_processed);
    chain().waitForNotificationsIfNewBlocksConnected(last_block_hash);
}


isminetype CWallet::IsMine(const CTxIn &txin) const
{
    {
        LOCK(cs_wallet);
        std::map<uint256, CWalletTx>::const_iterator mi = mapWallet.find(txin.prevout.hash);
        if (mi != mapWallet.end())
        {
            const CWalletTx& prev = (*mi).second;
            if (txin.prevout.n < prev.tx->vout.size())
                return IsMine(prev.tx->vout[txin.prevout.n]);
        }
    }
    return ISMINE_NO;
}

// Note that this function doesn't distinguish between a 0-valued input,
// and a not-"is mine" (according to the filter) input.
CAmountMap CWallet::GetDebit(const CTxIn &txin, const isminefilter& filter) const
{
    {
        LOCK(cs_wallet);
        std::map<uint256, CWalletTx>::const_iterator mi = mapWallet.find(txin.prevout.hash);
        if (mi != mapWallet.end())
        {
            const CWalletTx& prev = (*mi).second;
            if (txin.prevout.n < prev.tx->vout.size())
                if (IsMine(prev.tx->vout[txin.prevout.n]) & filter) {
                    CAmountMap amounts;
                    amounts[prev.GetOutputAsset(txin.prevout.n)] = std::max<CAmount>(0, prev.GetOutputValueOut(txin.prevout.n));
                    return amounts;
                }
        }
    }
    return CAmountMap();
}

isminetype CWallet::IsMine(const CTxOut& txout) const
{
    return IsMine(txout.scriptPubKey);
}

isminetype CWallet::IsMine(const CTxDestination& dest) const
{
    return IsMine(GetScriptForDestination(dest));
}

isminetype CWallet::IsMine(const CScript& script) const
{
    isminetype result = ISMINE_NO;
    if (auto spk_man = m_spk_man.get()) {
        result = spk_man->IsMine(script);
    }
    return result;
}

CAmountMap CWallet::GetCredit(const CTransaction& tx, const size_t out_index, const isminefilter& filter) const
{
    {
        LOCK(cs_wallet);
        std::map<uint256, CWalletTx>::const_iterator mi = mapWallet.find(tx.GetHash());
        if (mi != mapWallet.end())
        {
            const CWalletTx& wtx = (*mi).second;
            if (out_index < wtx.tx->vout.size() && IsMine(wtx.tx->vout[out_index]) & filter) {
                CAmountMap amounts;
                amounts[wtx.GetOutputAsset(out_index)] = std::max<CAmount>(0, wtx.GetOutputValueOut(out_index));
                return amounts;
            }
        }
    }
    return CAmountMap();
}

bool CWallet::IsChange(const CTxOut& txout) const
{
    return IsChange(txout.scriptPubKey);
}

bool CWallet::IsChange(const CScript& script) const
{
    // TODO: fix handling of 'change' outputs. The assumption is that any
    // payment to a script that is ours, but is not in the address book
    // is change. That assumption is likely to break when we implement multisignature
    // wallets that return change back into a multi-signature-protected address;
    // a better way of identifying which outputs are 'the send' and which are
    // 'the change' will need to be implemented (maybe extend CWalletTx to remember
    // which output, if any, was change).
    if (IsMine(script))
    {
        CTxDestination address;
        if (!ExtractDestination(script, address))
            return true;

        LOCK(cs_wallet);
        if (!mapAddressBook.count(address))
            return true;
    }
    return false;
}

CAmountMap CWallet::GetChange(const CTxOut& txout) const
{
    CAmountMap change;
    change[txout.nAsset.GetAsset()] = txout.nValue.GetAmount();
    if (!MoneyRange(change))
        throw std::runtime_error(std::string(__func__) + ": value out of range");
    return (IsChange(txout) ? change : CAmountMap());
}

bool CWallet::IsMine(const CTransaction& tx) const
{
    for (const CTxOut& txout : tx.vout)
        if (IsMine(txout))
            return true;
    return false;
}

bool CWallet::IsFromMe(const CTransaction& tx) const
{
    return (GetDebit(tx, ISMINE_ALL) > CAmountMap());
}

CAmountMap CWallet::GetDebit(const CTransaction& tx, const isminefilter& filter) const
{
    CAmountMap nDebit;
    for (const CTxIn& txin : tx.vin)
    {
        nDebit += GetDebit(txin, filter);
        if (!MoneyRange(nDebit))
            throw std::runtime_error(std::string(__func__) + ": value out of range");
    }
    return nDebit;
}

bool CWallet::IsAllFromMe(const CTransaction& tx, const isminefilter& filter) const
{
    LOCK(cs_wallet);

    for (const CTxIn& txin : tx.vin)
    {
        auto mi = mapWallet.find(txin.prevout.hash);
        if (mi == mapWallet.end())
            return false; // any unknown inputs can't be from us

        const CWalletTx& prev = (*mi).second;

        if (txin.prevout.n >= prev.tx->vout.size())
            return false; // invalid input!

        if (!(IsMine(prev.tx->vout[txin.prevout.n]) & filter))
            return false;
    }
    return true;
}

CAmountMap CWallet::GetCredit(const CWalletTx& wtx, const isminefilter& filter) const {
    CAmountMap nCredit;
    for (unsigned int i = 0; i < wtx.tx->vout.size(); ++i) {
        if (IsMine(wtx.tx->vout[i]) & filter) {
            CAmount credit = std::max<CAmount>(0, wtx.GetOutputValueOut(i));
            if (!MoneyRange(credit))
                throw std::runtime_error(std::string(__func__) + ": value out of range");

            nCredit[wtx.GetOutputAsset(i)] += credit;
            if (!MoneyRange(nCredit))
                throw std::runtime_error(std::string(__func__) + ": value out of range");
        }
    }
    return nCredit;
}

CAmountMap CWallet::GetChange(const CWalletTx& wtx) const {
    CAmountMap nChange;
    for (unsigned int i = 0; i < wtx.tx->vout.size(); ++i) {
        if (IsChange(wtx.tx->vout[i])) {
            CAmount change = wtx.GetOutputValueOut(i);
            if (change < 0) {
                continue;
            }

            if (!MoneyRange(change))
                throw std::runtime_error(std::string(__func__) + ": value out of range");

            nChange[wtx.GetOutputAsset(i)] += change;
            if (!MoneyRange(nChange))
                throw std::runtime_error(std::string(__func__) + ": value out of range");
        }
    }
    return nChange;
}

CAmountMap CWallet::GetChange(const CTransaction& tx) const
{
    CAmountMap nChange;
    for (const CTxOut& txout : tx.vout)
    {
        nChange += GetChange(txout);
        if (!MoneyRange(nChange))
            throw std::runtime_error(std::string(__func__) + ": value out of range");
    }
    return nChange;
}

bool CWallet::IsHDEnabled() const
{
    bool result = true;
    if (auto spk_man = m_spk_man.get()) {
        result &= spk_man->IsHDEnabled();
    }
    return result;
}

bool CWallet::CanGetAddresses(bool internal)
{
    {
        auto spk_man = m_spk_man.get();
        if (spk_man && spk_man->CanGetAddresses(internal)) {
            return true;
        }
    }
    return false;
}

void CWallet::SetWalletFlag(uint64_t flags)
{
    LOCK(cs_wallet);
    m_wallet_flags |= flags;
    if (!WalletBatch(*database).WriteWalletFlags(m_wallet_flags))
        throw std::runtime_error(std::string(__func__) + ": writing wallet flags failed");
}

void CWallet::UnsetWalletFlag(uint64_t flag)
{
    WalletBatch batch(*database);
    UnsetWalletFlagWithDB(batch, flag);
}

void CWallet::UnsetWalletFlagWithDB(WalletBatch& batch, uint64_t flag)
{
    LOCK(cs_wallet);
    m_wallet_flags &= ~flag;
    if (!batch.WriteWalletFlags(m_wallet_flags))
        throw std::runtime_error(std::string(__func__) + ": writing wallet flags failed");
}

void CWallet::UnsetBlankWalletFlag(WalletBatch& batch)
{
    UnsetWalletFlagWithDB(batch, WALLET_FLAG_BLANK_WALLET);
}

bool CWallet::IsWalletFlagSet(uint64_t flag) const
{
    return (m_wallet_flags & flag);
}

bool CWallet::SetWalletFlags(uint64_t overwriteFlags, bool memonly)
{
    LOCK(cs_wallet);
    m_wallet_flags = overwriteFlags;
    if (((overwriteFlags & KNOWN_WALLET_FLAGS) >> 32) ^ (overwriteFlags >> 32)) {
        // contains unknown non-tolerable wallet flags
        return false;
    }
    if (!memonly && !WalletBatch(*database).WriteWalletFlags(m_wallet_flags)) {
        throw std::runtime_error(std::string(__func__) + ": writing wallet flags failed");
    }

    return true;
}

int64_t CWalletTx::GetTxTime() const
{
    int64_t n = nTimeSmart;
    return n ? n : nTimeReceived;
}

// Helper for producing a max-sized low-S low-R signature (eg 71 bytes)
// or a max-sized low-S signature (e.g. 72 bytes) if use_max_sig is true
bool CWallet::DummySignInput(CMutableTransaction& tx, const size_t nIn, const CTxOut& txout, bool use_max_sig) const
{
    // Fill in dummy signatures for fee calculation.
    const CScript& scriptPubKey = txout.scriptPubKey;
    SignatureData sigdata;

    const SigningProvider* provider = GetSigningProvider();

    if (!ProduceSignature(*provider, use_max_sig ? DUMMY_MAXIMUM_SIGNATURE_CREATOR : DUMMY_SIGNATURE_CREATOR, scriptPubKey, sigdata)) {
        return false;
    }
    UpdateTransaction(tx, nIn, sigdata);
    return true;
}

// Helper for producing a bunch of max-sized low-S low-R signatures (eg 71 bytes)
bool CWallet::DummySignTx(CMutableTransaction &txNew, const std::vector<CTxOut> &txouts, bool use_max_sig) const
{
    // Fill in dummy signatures for fee calculation.
    int nIn = 0;
    for (const auto& txout : txouts)
    {
        if (!DummySignInput(txNew, nIn, txout, use_max_sig)) {
            return false;
        }

        nIn++;
    }
    return true;
}

bool CWallet::ImportScripts(const std::set<CScript> scripts, int64_t timestamp)
{
    auto spk_man = GetLegacyScriptPubKeyMan();
    if (!spk_man) {
        return false;
    }
    AssertLockHeld(spk_man->cs_wallet);
    return spk_man->ImportScripts(scripts, timestamp);
}

bool CWallet::ImportPrivKeys(const std::map<CKeyID, CKey>& privkey_map, const int64_t timestamp)
{
    auto spk_man = GetLegacyScriptPubKeyMan();
    if (!spk_man) {
        return false;
    }
    AssertLockHeld(spk_man->cs_wallet);
    return spk_man->ImportPrivKeys(privkey_map, timestamp);
}

bool CWallet::ImportPubKeys(const std::vector<CKeyID>& ordered_pubkeys, const std::map<CKeyID, CPubKey>& pubkey_map, const std::map<CKeyID, std::pair<CPubKey, KeyOriginInfo>>& key_origins, const bool add_keypool, const bool internal, const int64_t timestamp)
{
    auto spk_man = GetLegacyScriptPubKeyMan();
    if (!spk_man) {
        return false;
    }
    AssertLockHeld(spk_man->cs_wallet);
    return spk_man->ImportPubKeys(ordered_pubkeys, pubkey_map, key_origins, add_keypool, internal, timestamp);
}

bool CWallet::ImportScriptPubKeys(const std::string& label, const std::set<CScript>& script_pub_keys, const bool have_solving_data, const bool apply_label, const int64_t timestamp)
{
    auto spk_man = GetLegacyScriptPubKeyMan();
    if (!spk_man) {
        return false;
    }
    AssertLockHeld(spk_man->cs_wallet);
    if (!spk_man->ImportScriptPubKeys(script_pub_keys, have_solving_data, timestamp)) {
        return false;
    }
    if (apply_label) {
        WalletBatch batch(*database);
        for (const CScript& script : script_pub_keys) {
            CTxDestination dest;
            ExtractDestination(script, dest);
            if (IsValidDestination(dest)) {
                SetAddressBookWithDB(batch, dest, label, "receive");
            }
        }
    }
    return true;
}

int64_t CalculateMaximumSignedTxSize(const CTransaction &tx, const CWallet *wallet, bool use_max_sig)
{
    std::vector<CTxOut> txouts;
    // Look up the inputs.  We should have already checked that this transaction
    // IsAllFromMe(ISMINE_SPENDABLE), so every input should already be in our
    // wallet, with a valid index into the vout array, and the ability to sign.
    for (const CTxIn& input : tx.vin) {
        const auto mi = wallet->mapWallet.find(input.prevout.hash);
        if (mi == wallet->mapWallet.end()) {
            return -1;
        }
        assert(input.prevout.n < mi->second.tx->vout.size());
        txouts.emplace_back(mi->second.tx->vout[input.prevout.n]);
    }
    return CalculateMaximumSignedTxSize(tx, wallet, txouts, use_max_sig);
}

// txouts needs to be in the order of tx.vin
int64_t CalculateMaximumSignedTxSize(const CTransaction &tx, const CWallet *wallet, const std::vector<CTxOut>& txouts, bool use_max_sig)
{
    CMutableTransaction txNew(tx);
    if (!wallet->DummySignTx(txNew, txouts, use_max_sig)) {
        // This should never happen, because IsAllFromMe(ISMINE_SPENDABLE)
        // implies that we can sign for every input.
        return -1;
    }
    return GetVirtualTransactionSize(CTransaction(txNew));
}

int CalculateMaximumSignedInputSize(const CTxOut& txout, const CWallet* wallet, bool use_max_sig)
{
    CMutableTransaction txn;
    txn.vin.push_back(CTxIn(COutPoint()));
    if (!wallet->DummySignInput(txn, 0, txout, use_max_sig)) {
        // This should never happen, because IsAllFromMe(ISMINE_SPENDABLE)
        // implies that we can sign for every input.
        return -1;
    }
    return GetVirtualTransactionInputSize(CTransaction(txn));
}

void CWalletTx::GetAmounts(std::list<COutputEntry>& listReceived,
                           std::list<COutputEntry>& listSent, CAmount& nFee, const isminefilter& filter) const
{
    nFee = 0;
    listReceived.clear();
    listSent.clear();

    // Compute fee:
    CAmountMap mapDebit = GetDebit(filter);
    if (mapDebit > CAmountMap()) // debit>0 means we signed/sent this transaction
    {
        nFee = -GetFeeMap(*tx)[::policyAsset];
    }

    // Sent/received.
    for (unsigned int i = 0; i < tx->vout.size(); ++i)
    {
        const CTxOut& txout = tx->vout[i];
        CAmount output_value = GetOutputValueOut(i);
        // Don't list unknown assets
        isminetype fIsMine = output_value != -1 ?  pwallet->IsMine(txout) : ISMINE_NO;
        // Only need to handle txouts if AT LEAST one of these is true:
        //   1) they debit from us (sent)
        //   2) the output is to us (received)
        if (mapDebit > CAmountMap())
        {
            // Don't report 'change' txouts
            if (pwallet->IsChange(txout))
                continue;
        }
        else if (!(fIsMine & filter))
            continue;

        // In either case, we need to get the destination address
        CTxDestination address;

        if (!ExtractDestination(txout.scriptPubKey, address) && !txout.scriptPubKey.IsUnspendable())
        {
            pwallet->WalletLogPrintf("CWalletTx::GetAmounts: Unknown transaction type found, txid %s\n",
                                    this->GetHash().ToString());
            address = CNoDestination();
        }

        COutputEntry output = {address, output_value, (int)i, GetOutputAsset(i), GetOutputAmountBlindingFactor(i), GetOutputAssetBlindingFactor(i)};

        // If we are debited by the transaction, add the output as a "sent" entry
        if (mapDebit > CAmountMap() && !txout.IsFee())
            listSent.push_back(output);

        // If we are receiving the output, add it as a "received" entry
        if (fIsMine & filter)
            listReceived.push_back(output);
    }

}

/**
 * Scan active chain for relevant transactions after importing keys. This should
 * be called whenever new keys are added to the wallet, with the oldest key
 * creation time.
 *
 * @return Earliest timestamp that could be successfully scanned from. Timestamp
 * returned will be higher than startTime if relevant blocks could not be read.
 */
int64_t CWallet::RescanFromTime(int64_t startTime, const WalletRescanReserver& reserver, bool update)
{
    // Find starting block. May be null if nCreateTime is greater than the
    // highest blockchain timestamp, in which case there is nothing that needs
    // to be scanned.
    uint256 start_block;
    {
        auto locked_chain = chain().lock();
        const Optional<int> start_height = locked_chain->findFirstBlockWithTimeAndHeight(startTime - TIMESTAMP_WINDOW, 0, &start_block);
        const Optional<int> tip_height = locked_chain->getHeight();
        WalletLogPrintf("%s: Rescanning last %i blocks\n", __func__, tip_height && start_height ? *tip_height - *start_height + 1 : 0);
    }

    if (!start_block.IsNull()) {
        // TODO: this should take into account failure by ScanResult::USER_ABORT
        ScanResult result = ScanForWalletTransactions(start_block, {} /* stop_block */, reserver, update);
        if (result.status == ScanResult::FAILURE) {
            int64_t time_max;
            if (!chain().findBlock(result.last_failed_block, nullptr /* block */, nullptr /* time */, &time_max)) {
                throw std::logic_error("ScanForWalletTransactions returned invalid block hash");
            }
            return time_max + TIMESTAMP_WINDOW + 1;
        }
    }
    return startTime;
}

/**
 * Scan the block chain (starting in start_block) for transactions
 * from or to us. If fUpdate is true, found transactions that already
 * exist in the wallet will be updated.
 *
 * @param[in] start_block Scan starting block. If block is not on the active
 *                        chain, the scan will return SUCCESS immediately.
 * @param[in] stop_block  Scan ending block. If block is not on the active
 *                        chain, the scan will continue until it reaches the
 *                        chain tip.
 *
 * @return ScanResult returning scan information and indicating success or
 *         failure. Return status will be set to SUCCESS if scan was
 *         successful. FAILURE if a complete rescan was not possible (due to
 *         pruning or corruption). USER_ABORT if the rescan was aborted before
 *         it could complete.
 *
 * @pre Caller needs to make sure start_block (and the optional stop_block) are on
 * the main chain after to the addition of any new keys you want to detect
 * transactions for.
 */
CWallet::ScanResult CWallet::ScanForWalletTransactions(const uint256& start_block, const uint256& stop_block, const WalletRescanReserver& reserver, bool fUpdate)
{
    int64_t nNow = GetTime();
    int64_t start_time = GetTimeMillis();

    assert(reserver.isReserved());

    uint256 block_hash = start_block;
    ScanResult result;

    WalletLogPrintf("Rescan started from block %s...\n", start_block.ToString());

    fAbortRescan = false;
    ShowProgress(strprintf("%s " + _("Rescanning...").translated, GetDisplayName()), 0); // show rescan progress in GUI as dialog or on splashscreen, if -rescan on startup
    uint256 tip_hash;
    // The way the 'block_height' is initialized is just a workaround for the gcc bug #47679 since version 4.6.0.
    Optional<int> block_height = MakeOptional(false, int());
    double progress_begin;
    double progress_end;
    {
        auto locked_chain = chain().lock();
        if (Optional<int> tip_height = locked_chain->getHeight()) {
            tip_hash = locked_chain->getBlockHash(*tip_height);
        }
        block_height = locked_chain->getBlockHeight(block_hash);
        progress_begin = chain().guessVerificationProgress(block_hash);
        progress_end = chain().guessVerificationProgress(stop_block.IsNull() ? tip_hash : stop_block);
    }
    double progress_current = progress_begin;
    while (block_height && !fAbortRescan && !chain().shutdownRequested()) {
        m_scanning_progress = (progress_current - progress_begin) / (progress_end - progress_begin);
        if (*block_height % 100 == 0 && progress_end - progress_begin > 0.0) {
            ShowProgress(strprintf("%s " + _("Rescanning...").translated, GetDisplayName()), std::max(1, std::min(99, (int)(m_scanning_progress * 100))));
        }
        if (GetTime() >= nNow + 60) {
            nNow = GetTime();
            WalletLogPrintf("Still rescanning. At block %d. Progress=%f\n", *block_height, progress_current);
        }

        CBlock block;
        if (chain().findBlock(block_hash, &block) && !block.IsNull()) {
            auto locked_chain = chain().lock();
            LOCK(cs_wallet);
            if (!locked_chain->getBlockHeight(block_hash)) {
                // Abort scan if current block is no longer active, to prevent
                // marking transactions as coming from the wrong block.
                // TODO: This should return success instead of failure, see
                // https://github.com/bitcoin/bitcoin/pull/14711#issuecomment-458342518
                result.last_failed_block = block_hash;
                result.status = ScanResult::FAILURE;
                break;
            }
            for (size_t posInBlock = 0; posInBlock < block.vtx.size(); ++posInBlock) {
                SyncTransaction(block.vtx[posInBlock], CWalletTx::Status::CONFIRMED, block_hash, posInBlock, fUpdate);
            }
            // scan succeeded, record block as most recent successfully scanned
            result.last_scanned_block = block_hash;
            result.last_scanned_height = *block_height;
        } else {
            // could not scan block, keep scanning but record this block as the most recent failure
            result.last_failed_block = block_hash;
            result.status = ScanResult::FAILURE;
        }
        if (block_hash == stop_block) {
            break;
        }
        {
            auto locked_chain = chain().lock();
            Optional<int> tip_height = locked_chain->getHeight();
            if (!tip_height || *tip_height <= block_height || !locked_chain->getBlockHeight(block_hash)) {
                // break successfully when rescan has reached the tip, or
                // previous block is no longer on the chain due to a reorg
                break;
            }

            // increment block and verification progress
            block_hash = locked_chain->getBlockHash(++*block_height);
            progress_current = chain().guessVerificationProgress(block_hash);

            // handle updated tip hash
            const uint256 prev_tip_hash = tip_hash;
            tip_hash = locked_chain->getBlockHash(*tip_height);
            if (stop_block.IsNull() && prev_tip_hash != tip_hash) {
                // in case the tip has changed, update progress max
                progress_end = chain().guessVerificationProgress(tip_hash);
            }
        }
    }
    ShowProgress(strprintf("%s " + _("Rescanning...").translated, GetDisplayName()), 100); // hide progress dialog in GUI
    if (block_height && fAbortRescan) {
        WalletLogPrintf("Rescan aborted at block %d. Progress=%f\n", *block_height, progress_current);
        result.status = ScanResult::USER_ABORT;
    } else if (block_height && chain().shutdownRequested()) {
        WalletLogPrintf("Rescan interrupted by shutdown request at block %d. Progress=%f\n", *block_height, progress_current);
        result.status = ScanResult::USER_ABORT;
    } else {
        WalletLogPrintf("Rescan completed in %15dms\n", GetTimeMillis() - start_time);
    }
    return result;
}

void CWallet::ReacceptWalletTransactions(interfaces::Chain::Lock& locked_chain)
{
    // If transactions aren't being broadcasted, don't let them into local mempool either
    if (!fBroadcastTransactions)
        return;
    std::map<int64_t, CWalletTx*> mapSorted;

    // Sort pending wallet transactions based on their initial wallet insertion order
    for (std::pair<const uint256, CWalletTx>& item : mapWallet) {
        const uint256& wtxid = item.first;
        CWalletTx& wtx = item.second;
        assert(wtx.GetHash() == wtxid);

        int nDepth = wtx.GetDepthInMainChain(locked_chain);

        if (!wtx.IsCoinBase() && (nDepth == 0 && !wtx.isAbandoned())) {
            mapSorted.insert(std::make_pair(wtx.nOrderPos, &wtx));
        }
    }

    // Try to add wallet transactions to memory pool
    for (const std::pair<const int64_t, CWalletTx*>& item : mapSorted) {
        CWalletTx& wtx = *(item.second);
        std::string unused_err_string;
        wtx.SubmitMemoryPoolAndRelay(unused_err_string, false, locked_chain);
    }
}

bool CWalletTx::SubmitMemoryPoolAndRelay(std::string& err_string, bool relay, interfaces::Chain::Lock& locked_chain)
{
    // Can't relay if wallet is not broadcasting
    if (!pwallet->GetBroadcastTransactions()) return false;
    // Don't relay abandoned transactions
    if (isAbandoned()) return false;
    // Don't try to submit coinbase transactions. These would fail anyway but would
    // cause log spam.
    if (IsCoinBase()) return false;
    // Don't try to submit conflicted or confirmed transactions.
    if (GetDepthInMainChain(locked_chain) != 0) return false;

    // Submit transaction to mempool for relay
    pwallet->WalletLogPrintf("Submitting wtx %s to mempool for relay\n", GetHash().ToString());
    // We must set fInMempool here - while it will be re-set to true by the
    // entered-mempool callback, if we did not there would be a race where a
    // user could call sendmoney in a loop and hit spurious out of funds errors
    // because we think that this newly generated transaction's change is
    // unavailable as we're not yet aware that it is in the mempool.
    //
    // Irrespective of the failure reason, un-marking fInMempool
    // out-of-order is incorrect - it should be unmarked when
    // TransactionRemovedFromMempool fires.
    bool ret = pwallet->chain().broadcastTransaction(tx, err_string, pwallet->m_default_max_tx_fee, relay);
    fInMempool |= ret;
    return ret;
}

std::set<uint256> CWalletTx::GetConflicts() const
{
    std::set<uint256> result;
    if (pwallet != nullptr)
    {
        uint256 myHash = GetHash();
        result = pwallet->GetConflicts(myHash);
        result.erase(myHash);
    }
    return result;
}

CAmountMap CWalletTx::GetCachableAmount(AmountType type, const isminefilter& filter, bool recalculate) const
{
    auto& amount = m_amounts[type];
    if (recalculate || !amount.m_cached[filter]) {
        amount.Set(filter, type == DEBIT ? pwallet->GetDebit(*tx, filter) : pwallet->GetCredit(*this, filter));
    }
    return amount.m_value[filter];
}

CAmountMap CWalletTx::GetDebit(const isminefilter& filter) const
{
    if (tx->vin.empty())
        return CAmountMap();

    CAmountMap debit;
    if (filter & ISMINE_SPENDABLE) {
        debit += GetCachableAmount(DEBIT, ISMINE_SPENDABLE);
    }
    if (filter & ISMINE_WATCH_ONLY) {
        debit += GetCachableAmount(DEBIT, ISMINE_WATCH_ONLY);
    }
    return debit;
}

CAmountMap CWalletTx::GetCredit(interfaces::Chain::Lock& locked_chain, const isminefilter& filter) const
{
    // Must wait until coinbase is safely deep enough in the chain before valuing it
    if (IsImmatureCoinBase(locked_chain))
        return CAmountMap();

    CAmountMap credit;
    if (filter & ISMINE_SPENDABLE) {
        // GetBalance can assume transactions in mapWallet won't change
        credit += GetCachableAmount(CREDIT, ISMINE_SPENDABLE);
    }
    if (filter & ISMINE_WATCH_ONLY) {
        credit += GetCachableAmount(CREDIT, ISMINE_WATCH_ONLY);
    }
    return credit;
}

CAmountMap CWalletTx::GetImmatureCredit(interfaces::Chain::Lock& locked_chain, bool fUseCache) const
{
    if (IsImmatureCoinBase(locked_chain) && IsInMainChain(locked_chain)) {
        return GetCachableAmount(IMMATURE_CREDIT, ISMINE_SPENDABLE, !fUseCache);
    }

    return CAmountMap();
}

CAmountMap CWalletTx::GetAvailableCredit(interfaces::Chain::Lock& locked_chain, bool fUseCache, const isminefilter& filter) const
{
    if (pwallet == nullptr)
        return CAmountMap();

    // Avoid caching ismine for NO or ALL cases (could remove this check and simplify in the future).
    bool allow_cache = (filter & ISMINE_ALL) && (filter & ISMINE_ALL) != ISMINE_ALL;

    // Must wait until coinbase is safely deep enough in the chain before valuing it
    if (IsImmatureCoinBase(locked_chain))
        return CAmountMap();

    if (fUseCache && allow_cache && m_amounts[AVAILABLE_CREDIT].m_cached[filter]) {
        return m_amounts[AVAILABLE_CREDIT].m_value[filter];
    }

    bool allow_used_addresses = (filter & ISMINE_USED) || !pwallet->IsWalletFlagSet(WALLET_FLAG_AVOID_REUSE);
    CAmountMap nCredit;
    uint256 hashTx = GetHash();
    for (unsigned int i = 0; i < tx->vout.size(); i++)
    {
        if (!pwallet->IsSpent(locked_chain, hashTx, i) && (allow_used_addresses || !pwallet->IsUsedDestination(hashTx, i))) {
            if (pwallet->IsMine(tx->vout[i]) & filter) {
                CAmount credit = std::max<CAmount>(0, GetOutputValueOut(i));
                if (!MoneyRange(credit))
                    throw std::runtime_error(std::string(__func__) + ": value out of range");

                nCredit[GetOutputAsset(i)] += std::max<CAmount>(0, GetOutputValueOut(i));
                if (!MoneyRange(nCredit))
                    throw std::runtime_error(std::string(__func__) + ": value out of range");
            }
        }
    }

    if (allow_cache) {
        m_amounts[AVAILABLE_CREDIT].Set(filter, nCredit);
    }

    return nCredit;
}

CAmountMap CWalletTx::GetImmatureWatchOnlyCredit(interfaces::Chain::Lock& locked_chain, const bool fUseCache) const
{
    if (IsImmatureCoinBase(locked_chain) && IsInMainChain(locked_chain)) {
        return GetCachableAmount(IMMATURE_CREDIT, ISMINE_WATCH_ONLY, !fUseCache);
    }

    return CAmountMap();
}

CAmountMap CWalletTx::GetChange() const
{
    if (fChangeCached)
        return nChangeCached;
    nChangeCached = pwallet->GetChange(*this);
    fChangeCached = true;
    return nChangeCached;
}

bool CWalletTx::InMempool() const
{
    return fInMempool;
}

bool CWalletTx::IsTrusted(interfaces::Chain::Lock& locked_chain) const
{
    // Quick answer in most cases
    if (!locked_chain.checkFinalTx(*tx)) {
        return false;
    }
    int nDepth = GetDepthInMainChain(locked_chain);
    if (nDepth >= 1)
        return true;
    if (nDepth < 0)
        return false;
    if (!pwallet->m_spend_zero_conf_change || !IsFromMe(ISMINE_ALL)) // using wtx's cached debit
        return false;

    // Don't trust unconfirmed transactions from us unless they are in the mempool.
    if (!InMempool())
        return false;

    // Trusted if all inputs are from us and are in the mempool:
    for (const CTxIn& txin : tx->vin)
    {
        // Transactions not sent by us: not trusted
        const CWalletTx* parent = pwallet->GetWalletTx(txin.prevout.hash);
        if (parent == nullptr)
            return false;
        const CTxOut& parentOut = parent->tx->vout[txin.prevout.n];
        if (pwallet->IsMine(parentOut) != ISMINE_SPENDABLE)
            return false;
    }
    return true;
}

bool CWalletTx::IsEquivalentTo(const CWalletTx& _tx) const
{
        CMutableTransaction tx1 {*this->tx};
        CMutableTransaction tx2 {*_tx.tx};
        for (auto& txin : tx1.vin) txin.scriptSig = CScript();
        for (auto& txin : tx2.vin) txin.scriptSig = CScript();
        return CTransaction(tx1) == CTransaction(tx2);
}

CAmountMap CWalletTx::GetIssuanceAssets(unsigned int input_index) const {
    CAmountMap ret;
    CAsset asset, token;
    GetIssuanceAssets(input_index, &asset, &token);
    if (!asset.IsNull()) {
        ret[asset] = GetIssuanceAmount(input_index, false);
    }
    if (!token.IsNull()) {
        ret[token] = GetIssuanceAmount(input_index, true);
    }
    return ret;
}

// Rebroadcast transactions from the wallet. We do this on a random timer
// to slightly obfuscate which transactions come from our wallet.
//
// Ideally, we'd only resend transactions that we think should have been
// mined in the most recent block. Any transaction that wasn't in the top
// blockweight of transactions in the mempool shouldn't have been mined,
// and so is probably just sitting in the mempool waiting to be confirmed.
// Rebroadcasting does nothing to speed up confirmation and only damages
// privacy.
void CWallet::ResendWalletTransactions()
{
    // During reindex, importing and IBD, old wallet transactions become
    // unconfirmed. Don't resend them as that would spam other nodes.
    if (!chain().isReadyToBroadcast()) return;

    // Do this infrequently and randomly to avoid giving away
    // that these are our transactions.
    if (GetTime() < nNextResend || !fBroadcastTransactions) return;
    bool fFirst = (nNextResend == 0);
    nNextResend = GetTime() + GetRand(30 * 60);
    if (fFirst) return;

    // Only do it if there's been a new block since last time
    if (m_best_block_time < nLastResend) return;
    nLastResend = GetTime();

    int submitted_tx_count = 0;

    { // locked_chain and cs_wallet scope
        auto locked_chain = chain().lock();
        LOCK(cs_wallet);

        // Relay transactions
        for (std::pair<const uint256, CWalletTx>& item : mapWallet) {
            CWalletTx& wtx = item.second;
            // Attempt to rebroadcast all txes more than 5 minutes older than
            // the last block. SubmitMemoryPoolAndRelay() will not rebroadcast
            // any confirmed or conflicting txs.
            if (wtx.nTimeReceived > m_best_block_time - 5 * 60) continue;
            std::string unused_err_string;
            if (wtx.SubmitMemoryPoolAndRelay(unused_err_string, true, *locked_chain)) ++submitted_tx_count;
        }
    } // locked_chain and cs_wallet

    if (submitted_tx_count > 0) {
        WalletLogPrintf("%s: resubmit %u unconfirmed transactions\n", __func__, submitted_tx_count);
    }
}

/** @} */ // end of mapWallet

void MaybeResendWalletTxs()
{
    for (const std::shared_ptr<CWallet>& pwallet : GetWallets()) {
        pwallet->ResendWalletTransactions();
    }
}


/** @defgroup Actions
 *
 * @{
 */


CWallet::Balance CWallet::GetBalance(const int min_depth, bool avoid_reuse) const
{
    Balance ret;
    isminefilter reuse_filter = avoid_reuse ? ISMINE_NO : ISMINE_USED;
    {
        auto locked_chain = chain().lock();
        LOCK(cs_wallet);
        for (const auto& entry : mapWallet)
        {
            const CWalletTx& wtx = entry.second;
            const bool is_trusted{wtx.IsTrusted(*locked_chain)};
            const int tx_depth{wtx.GetDepthInMainChain(*locked_chain)};
            const CAmountMap tx_credit_mine{wtx.GetAvailableCredit(*locked_chain, /* fUseCache */ true, ISMINE_SPENDABLE | reuse_filter)};
            const CAmountMap tx_credit_watchonly{wtx.GetAvailableCredit(*locked_chain, /* fUseCache */ true, ISMINE_WATCH_ONLY | reuse_filter)};
            if (is_trusted && tx_depth >= min_depth) {
                ret.m_mine_trusted += tx_credit_mine;
                ret.m_watchonly_trusted += tx_credit_watchonly;
            }
            if (!is_trusted && tx_depth == 0 && wtx.InMempool()) {
                ret.m_mine_untrusted_pending += tx_credit_mine;
                ret.m_watchonly_untrusted_pending += tx_credit_watchonly;
            }
            ret.m_mine_immature += wtx.GetImmatureCredit(*locked_chain);
            ret.m_watchonly_immature += wtx.GetImmatureWatchOnlyCredit(*locked_chain);
        }
    }
    return ret;
}

CAmountMap CWallet::GetAvailableBalance(const CCoinControl* coinControl) const
{
    auto locked_chain = chain().lock();
    LOCK(cs_wallet);

    CAmountMap balance;
    std::vector<COutput> vCoins;
    AvailableCoins(*locked_chain, vCoins, true, coinControl);
    for (const COutput& out : vCoins) {
        if (out.fSpendable) {
            CAmount amt = out.tx->GetOutputValueOut(out.i);
            if (amt < 0) {
                continue;
            }
            balance[out.tx->GetOutputAsset(out.i)] += amt;
        }
    }
    return balance;
}

void CWallet::AvailableCoins(interfaces::Chain::Lock& locked_chain, std::vector<COutput> &vCoins, bool fOnlySafe, const CCoinControl *coinControl, const CAmount &nMinimumAmount, const CAmount &nMaximumAmount, const CAmount &nMinimumSumAmount, const uint64_t nMaximumCount, const CAsset* asset_filter) const
{
    AssertLockHeld(cs_wallet);

    vCoins.clear();
    CAmount nTotal = 0;
    // Either the WALLET_FLAG_AVOID_REUSE flag is not set (in which case we always allow), or we default to avoiding, and only in the case where
    // a coin control object is provided, and has the avoid address reuse flag set to false, do we allow already used addresses
    bool allow_used_addresses = !IsWalletFlagSet(WALLET_FLAG_AVOID_REUSE) || (coinControl && !coinControl->m_avoid_address_reuse);
    const int min_depth = {coinControl ? coinControl->m_min_depth : DEFAULT_MIN_DEPTH};
    const int max_depth = {coinControl ? coinControl->m_max_depth : DEFAULT_MAX_DEPTH};

    for (const auto& entry : mapWallet)
    {
        const uint256& wtxid = entry.first;
        const CWalletTx& wtx = entry.second;

        if (!locked_chain.checkFinalTx(*wtx.tx)) {
            continue;
        }

        if (wtx.IsImmatureCoinBase(locked_chain))
            continue;

        int nDepth = wtx.GetDepthInMainChain(locked_chain);
        if (nDepth < 0)
            continue;

        // We should not consider coins which aren't at least in our mempool
        // It's possible for these to be conflicted via ancestors which we may never be able to detect
        if (nDepth == 0 && !wtx.InMempool())
            continue;

        bool safeTx = wtx.IsTrusted(locked_chain);

        // We should not consider coins from transactions that are replacing
        // other transactions.
        //
        // Example: There is a transaction A which is replaced by bumpfee
        // transaction B. In this case, we want to prevent creation of
        // a transaction B' which spends an output of B.
        //
        // Reason: If transaction A were initially confirmed, transactions B
        // and B' would no longer be valid, so the user would have to create
        // a new transaction C to replace B'. However, in the case of a
        // one-block reorg, transactions B' and C might BOTH be accepted,
        // when the user only wanted one of them. Specifically, there could
        // be a 1-block reorg away from the chain where transactions A and C
        // were accepted to another chain where B, B', and C were all
        // accepted.
        if (nDepth == 0 && wtx.mapValue.count("replaces_txid")) {
            safeTx = false;
        }

        // Similarly, we should not consider coins from transactions that
        // have been replaced. In the example above, we would want to prevent
        // creation of a transaction A' spending an output of A, because if
        // transaction B were initially confirmed, conflicting with A and
        // A', we wouldn't want to the user to create a transaction D
        // intending to replace A', but potentially resulting in a scenario
        // where A, A', and D could all be accepted (instead of just B and
        // D, or just A and A' like the user would want).
        if (nDepth == 0 && wtx.mapValue.count("replaced_by_txid")) {
            safeTx = false;
        }

        if (fOnlySafe && !safeTx) {
            continue;
        }

        if (nDepth < min_depth || nDepth > max_depth) {
            continue;
        }

        for (unsigned int i = 0; i < wtx.tx->vout.size(); i++) {
            CAmount outValue = wtx.GetOutputValueOut(i);
            CAsset asset = wtx.GetOutputAsset(i);
            if (asset_filter && asset != *asset_filter) {
                continue;
            }
            if (outValue < nMinimumAmount || outValue > nMaximumAmount)
                continue;

            if (coinControl && coinControl->HasSelected() && !coinControl->fAllowOtherInputs && !coinControl->IsSelected(COutPoint(entry.first, i)))
                continue;

            if (IsLockedCoin(entry.first, i))
                continue;

            if (IsSpent(locked_chain, wtxid, i))
                continue;

            isminetype mine = IsMine(wtx.tx->vout[i]);

            if (mine == ISMINE_NO) {
                continue;
            }

            if (!allow_used_addresses && IsUsedDestination(wtxid, i)) {
                continue;
            }

            const SigningProvider* provider = GetSigningProvider();

            bool solvable = provider ? IsSolvable(*provider, wtx.tx->vout[i].scriptPubKey) : false;
            bool spendable = ((mine & ISMINE_SPENDABLE) != ISMINE_NO) || (((mine & ISMINE_WATCH_ONLY) != ISMINE_NO) && (coinControl && coinControl->fAllowWatchOnly && solvable));

            vCoins.push_back(COutput(&wtx, i, nDepth, spendable, solvable, safeTx, (coinControl && coinControl->fAllowWatchOnly)));

            // Checks the sum amount of all UTXO's.
            if (nMinimumSumAmount != MAX_MONEY) {
                nTotal += outValue;

                if (nTotal >= nMinimumSumAmount) {
                    return;
                }
            }

            // Checks the maximum number of UTXO's.
            if (nMaximumCount > 0 && vCoins.size() >= nMaximumCount) {
                return;
            }
        }
    }
}

std::map<CTxDestination, std::vector<COutput>> CWallet::ListCoins(interfaces::Chain::Lock& locked_chain) const
{
    AssertLockHeld(cs_wallet);

    std::map<CTxDestination, std::vector<COutput>> result;
    std::vector<COutput> availableCoins;

    AvailableCoins(locked_chain, availableCoins);

    for (const COutput& coin : availableCoins) {
        CTxDestination address;
        if (coin.fSpendable &&
            ExtractDestination(FindNonChangeParentOutput(*coin.tx->tx, coin.i).scriptPubKey, address)) {
            result[address].emplace_back(std::move(coin));
        }
    }

    std::vector<COutPoint> lockedCoins;
    ListLockedCoins(lockedCoins);
    for (const COutPoint& output : lockedCoins) {
        auto it = mapWallet.find(output.hash);
        if (it != mapWallet.end()) {
            int depth = it->second.GetDepthInMainChain(locked_chain);
            if (depth >= 0 && output.n < it->second.tx->vout.size() &&
                IsMine(it->second.tx->vout[output.n]) == ISMINE_SPENDABLE) {
                CTxDestination address;
                if (ExtractDestination(FindNonChangeParentOutput(*it->second.tx, output.n).scriptPubKey, address)) {
                    result[address].emplace_back(
                        &it->second, output.n, depth, true /* spendable */, true /* solvable */, false /* safe */);
                }
            }
        }
    }

    return result;
}

const CTxOut& CWallet::FindNonChangeParentOutput(const CTransaction& tx, int output) const
{
    const CTransaction* ptx = &tx;
    int n = output;
    while (IsChange(ptx->vout[n]) && ptx->vin.size() > 0) {
        const COutPoint& prevout = ptx->vin[0].prevout;
        auto it = mapWallet.find(prevout.hash);
        if (it == mapWallet.end() || it->second.tx->vout.size() <= prevout.n ||
            !IsMine(it->second.tx->vout[prevout.n])) {
            break;
        }
        ptx = it->second.tx.get();
        n = prevout.n;
    }
    return ptx->vout[n];
}

bool CWallet::SelectCoinsMinConf(const CAmountMap& mapTargetValue, const CoinEligibilityFilter& eligibility_filter, std::vector<OutputGroup> groups,
                                 std::set<CInputCoin>& setCoinsRet, CAmountMap& mapValueRet, const CoinSelectionParams& coin_selection_params, bool& bnb_used) const
{
    setCoinsRet.clear();
    mapValueRet.clear();

    std::vector<OutputGroup> utxo_pool;
    if (coin_selection_params.use_bnb && mapTargetValue.size() == 1) {
        // ELEMENTS:
        CAsset asset = mapTargetValue.begin()->first;
        CAmount nTargetValue = mapTargetValue.begin()->second;
        // Get output groups that only contain this asset.
        std::vector<OutputGroup> asset_groups;
        for (OutputGroup g : groups) {
            bool add = true;
            for (CInputCoin c : g.m_outputs) {
                if (c.asset != asset) {
                    add = false;
                    break;
                }
            }

            if (add) {
                asset_groups.push_back(g);
            }
        }
        // END ELEMENTS

        // Get long term estimate
        FeeCalculation feeCalc;
        CCoinControl temp;
        temp.m_confirm_target = 1008;
        CFeeRate long_term_feerate = GetMinimumFeeRate(*this, temp, &feeCalc);

        // Calculate cost of change
        CAmount cost_of_change = GetDiscardRate(*this).GetFee(coin_selection_params.change_spend_size) + coin_selection_params.effective_fee.GetFee(coin_selection_params.change_output_size);

        // Filter by the min conf specs and add to utxo_pool and calculate effective value
        for (OutputGroup& group : asset_groups) {
            if (!group.EligibleForSpending(eligibility_filter)) continue;

            group.fee = 0;
            group.long_term_fee = 0;
            group.effective_value = 0;
            for (auto it = group.m_outputs.begin(); it != group.m_outputs.end(); ) {
                const CInputCoin& coin = *it;
                CAmount effective_value = coin.value - (coin.m_input_bytes < 0 ? 0 : coin_selection_params.effective_fee.GetFee(coin.m_input_bytes));
                // Only include outputs that are positive effective value (i.e. not dust)
                if (effective_value > 0) {
                    group.fee += coin.m_input_bytes < 0 ? 0 : coin_selection_params.effective_fee.GetFee(coin.m_input_bytes);
                    group.long_term_fee += coin.m_input_bytes < 0 ? 0 : long_term_feerate.GetFee(coin.m_input_bytes);
                    group.effective_value += effective_value;
                    ++it;
                } else {
                    it = group.Discard(coin);
                }
            }
            if (group.effective_value > 0) utxo_pool.push_back(group);
        }
        // Calculate the fees for things that aren't inputs
        CAmount not_input_fees = coin_selection_params.effective_fee.GetFee(coin_selection_params.tx_noinputs_size);
        bnb_used = true;
        CAmount nValueRet;
        bool ret = SelectCoinsBnB(utxo_pool, nTargetValue, cost_of_change, setCoinsRet, nValueRet, not_input_fees);
        mapValueRet[asset] = nValueRet;
        return ret;
    } else {
        // Filter by the min conf specs and add to utxo_pool
        for (const OutputGroup& group : groups) {
            if (!group.EligibleForSpending(eligibility_filter)) continue;
            utxo_pool.push_back(group);
        }
        bnb_used = false;
        return KnapsackSolver(mapTargetValue, utxo_pool, setCoinsRet, mapValueRet);
    }
}

bool CWallet::SelectCoins(const std::vector<COutput>& vAvailableCoins, const CAmountMap& mapTargetValue, std::set<CInputCoin>& setCoinsRet, CAmountMap& mapValueRet, const CCoinControl& coin_control, CoinSelectionParams& coin_selection_params, bool& bnb_used) const
{
    AssertLockHeld(cs_wallet); // mapWallet
    std::vector<COutput> vCoins(vAvailableCoins);

    // coin control -> return all selected outputs (we want all selected to go into the transaction for sure)
    if (coin_control.HasSelected() && !coin_control.fAllowOtherInputs)
    {
        // We didn't use BnB here, so set it to false.
        bnb_used = false;

        for (const COutput& out : vCoins)
        {
            if (!out.fSpendable)
                 continue;

            CAmount amt = out.tx->GetOutputValueOut(out.i);
            if (amt < 0) {
                continue;
            }
            mapValueRet[out.tx->GetOutputAsset(out.i)] += amt;
            setCoinsRet.insert(out.GetInputCoin());
        }
        return (mapValueRet >= mapTargetValue);
    }

    // calculate value from preset inputs and store them
    std::set<CInputCoin> setPresetCoins;
    CAmountMap mapValueFromPresetInputs;

    std::vector<COutPoint> vPresetInputs;
    coin_control.ListSelected(vPresetInputs);
    for (const COutPoint& outpoint : vPresetInputs)
    {
        // For now, don't use BnB if preset inputs are selected. TODO: Enable this later
        bnb_used = false;
        coin_selection_params.use_bnb = false;

        std::map<uint256, CWalletTx>::const_iterator it = mapWallet.find(outpoint.hash);
        if (it != mapWallet.end())
        {
            const CWalletTx& wtx = it->second;
            // Clearly invalid input, fail
            if (wtx.tx->vout.size() <= outpoint.n)
                return false;

            // Just to calculate the marginal byte size
            CAmount amt = wtx.GetOutputValueOut(outpoint.n);
            if (amt < 0) {
                continue;
            }
            mapValueFromPresetInputs[wtx.GetOutputAsset(outpoint.n)] += amt;
            setPresetCoins.insert(CInputCoin(&wtx, outpoint.n));
        } else
            return false; // TODO: Allow non-wallet inputs
    }

    // remove preset inputs from vCoins
    for (std::vector<COutput>::iterator it = vCoins.begin(); it != vCoins.end() && coin_control.HasSelected();)
    {
        if (setPresetCoins.count(it->GetInputCoin()))
            it = vCoins.erase(it);
        else
            ++it;
    }

    // ELEMENTS: filter coins for assets we are interested in; always keep policyAsset for fees
    for (std::vector<COutput>::iterator it = vCoins.begin(); it != vCoins.end() && coin_control.HasSelected();) {
        CAsset asset = it->GetInputCoin().asset;
        if (asset != ::policyAsset && mapTargetValue.find(asset) == mapTargetValue.end()) {
            it = vCoins.erase(it);
        } else {
            ++it;
        }
    }

    // form groups from remaining coins; note that preset coins will not
    // automatically have their associated (same address) coins included
    if (coin_control.m_avoid_partial_spends && vCoins.size() > OUTPUT_GROUP_MAX_ENTRIES) {
        // Cases where we have 11+ outputs all pointing to the same destination may result in
        // privacy leaks as they will potentially be deterministically sorted. We solve that by
        // explicitly shuffling the outputs before processing
        Shuffle(vCoins.begin(), vCoins.end(), FastRandomContext());
    }
    std::vector<OutputGroup> groups = GroupOutputs(vCoins, !coin_control.m_avoid_partial_spends);

    unsigned int limit_ancestor_count;
    unsigned int limit_descendant_count;
    chain().getPackageLimits(limit_ancestor_count, limit_descendant_count);
    size_t max_ancestors = (size_t)std::max<int64_t>(1, limit_ancestor_count);
    size_t max_descendants = (size_t)std::max<int64_t>(1, limit_descendant_count);
    bool fRejectLongChains = gArgs.GetBoolArg("-walletrejectlongchains", DEFAULT_WALLET_REJECT_LONG_CHAINS);

    // We will have to do coin selection on the difference between the target and the provided values.
    // However, some inputs can be provided with assets that are not in the target, we need to make sure
    // the map of the difference does not have negative values.
    CAmountMap mapTargetMinusPreset = mapTargetValue - mapValueFromPresetInputs;
    for (CAmountMap::const_iterator it = mapTargetMinusPreset.begin(); it != mapTargetMinusPreset.end();) {
        if (it->second <= 0) {
            it = mapTargetMinusPreset.erase(it);
        } else {
            ++it;
        }
    }

    bool res = mapTargetValue <= mapValueFromPresetInputs ||
        SelectCoinsMinConf(mapTargetMinusPreset, CoinEligibilityFilter(1, 6, 0), groups, setCoinsRet, mapValueRet, coin_selection_params, bnb_used) ||
        SelectCoinsMinConf(mapTargetMinusPreset, CoinEligibilityFilter(1, 1, 0), groups, setCoinsRet, mapValueRet, coin_selection_params, bnb_used) ||
        (m_spend_zero_conf_change && SelectCoinsMinConf(mapTargetMinusPreset, CoinEligibilityFilter(0, 1, 2), groups, setCoinsRet, mapValueRet, coin_selection_params, bnb_used)) ||
        (m_spend_zero_conf_change && SelectCoinsMinConf(mapTargetMinusPreset, CoinEligibilityFilter(0, 1, std::min((size_t)4, max_ancestors/3), std::min((size_t)4, max_descendants/3)), groups, setCoinsRet, mapValueRet, coin_selection_params, bnb_used)) ||
        (m_spend_zero_conf_change && SelectCoinsMinConf(mapTargetMinusPreset, CoinEligibilityFilter(0, 1, max_ancestors/2, max_descendants/2), groups, setCoinsRet, mapValueRet, coin_selection_params, bnb_used)) ||
        (m_spend_zero_conf_change && SelectCoinsMinConf(mapTargetMinusPreset, CoinEligibilityFilter(0, 1, max_ancestors-1, max_descendants-1), groups, setCoinsRet, mapValueRet, coin_selection_params, bnb_used)) ||
        (m_spend_zero_conf_change && !fRejectLongChains && SelectCoinsMinConf(mapTargetMinusPreset, CoinEligibilityFilter(0, 1, std::numeric_limits<uint64_t>::max()), groups, setCoinsRet, mapValueRet, coin_selection_params, bnb_used));

    // because SelectCoinsMinConf clears the setCoinsRet, we now add the possible inputs to the coinset
    util::insert(setCoinsRet, setPresetCoins);

    // add preset inputs to the total value selected
    mapValueRet += mapValueFromPresetInputs;

    return res;
}

bool CWallet::SignTransaction(CMutableTransaction& tx)
{
    AssertLockHeld(cs_wallet);

    // sign the new tx
    int nIn = 0;
    for (auto& input : tx.vin) {
        std::map<uint256, CWalletTx>::const_iterator mi = mapWallet.find(input.prevout.hash);
        if(mi == mapWallet.end() || input.prevout.n >= mi->second.tx->vout.size()) {
            return false;
        }
        const CScript& scriptPubKey = mi->second.tx->vout[input.prevout.n].scriptPubKey;
        const CConfidentialValue& amount = mi->second.tx->vout[input.prevout.n].nValue;
        SignatureData sigdata;

        const SigningProvider* provider = GetSigningProvider();
        if (!provider) {
            return false;
        }

        if (!ProduceSignature(*provider, MutableTransactionSignatureCreator(&tx, nIn, amount, SIGHASH_ALL), scriptPubKey, sigdata)) {
            return false;
        }
        UpdateTransaction(tx, nIn, sigdata);
        nIn++;
    }
    return true;
}

bool CWallet::FundTransaction(CMutableTransaction& tx, CAmount& nFeeRet, int& nChangePosInOut, std::string& strFailReason, bool lockUnspents, const std::set<int>& setSubtractFeeFromOutputs, CCoinControl coinControl)
{
    std::vector<CRecipient> vecSend;
    std::set<CAsset> setAssets;

    // Turn the txout set into a CRecipient vector.
    for (size_t idx = 0; idx < tx.vout.size(); idx++) {
        const CTxOut& txOut = tx.vout[idx];

        // ELEMENTS:
        if (!txOut.nValue.IsExplicit() || !txOut.nAsset.IsExplicit()) {
            strFailReason = _("Pre-funded amounts must be non-blinded").translated;
            return false;
        }

        // Account for the asset in the possible change destinations.
        setAssets.insert(txOut.nAsset.GetAsset());

        // Fee outputs should not be added to avoid overpayment of fees
        if (txOut.IsFee()) {
            continue;
        }

        CRecipient recipient = {txOut.scriptPubKey, txOut.nValue.GetAmount(), txOut.nAsset.GetAsset(), CPubKey(txOut.nNonce.vchCommitment), setSubtractFeeFromOutputs.count(idx) == 1};
        vecSend.push_back(recipient);
    }

    coinControl.fAllowOtherInputs = true;

    for (const CTxIn& txin : tx.vin) {
        coinControl.Select(txin.prevout);
    }

    // Acquire the locks to prevent races to the new locked unspents between the
    // CreateTransaction call and LockCoin calls (when lockUnspents is true).
    auto locked_chain = chain().lock();
    LOCK(cs_wallet);

    CTransactionRef tx_new;
    BlindDetails* blind_details = g_con_elementsmode ? new BlindDetails() : NULL;
    if (!CreateTransaction(*locked_chain, vecSend, tx_new, nFeeRet, nChangePosInOut, strFailReason, coinControl, false, blind_details)) {
        return false;
    }

    // Wipe outputs and output witness and re-add one by one
    tx.vout.clear();
    tx.witness.vtxoutwit.clear();
    for (unsigned int i = 0; i < tx_new->vout.size(); i++) {
        const CTxOut& out = tx_new->vout[i];
        tx.vout.push_back(out);
        if (tx_new->witness.vtxoutwit.size() > i) {
            // We want to re-add previously existing outwitnesses
            // even though we don't create any new ones
            const CTxOutWitness& outwit = tx_new->witness.vtxoutwit[i];
            tx.witness.vtxoutwit.push_back(outwit);
        }
    }

    // Add new txins while keeping original txin scriptSig/order.
    for (const CTxIn& txin : tx_new->vin) {
        if (!coinControl.IsSelected(txin.prevout)) {
            tx.vin.push_back(txin);

            if (lockUnspents) {
                LockCoin(txin.prevout);
            }
        }
    }

    return true;
}

static bool IsCurrentForAntiFeeSniping(interfaces::Chain& chain, interfaces::Chain::Lock& locked_chain)
{
    if (chain.isInitialBlockDownload()) {
        return false;
    }
    constexpr int64_t MAX_ANTI_FEE_SNIPING_TIP_AGE = 8 * 60 * 60; // in seconds
    if (locked_chain.getBlockTime(*locked_chain.getHeight()) < (GetTime() - MAX_ANTI_FEE_SNIPING_TIP_AGE)) {
        return false;
    }
    return true;
}

/**
 * Return a height-based locktime for new transactions (uses the height of the
 * current chain tip unless we are not synced with the current chain
 */
static uint32_t GetLocktimeForNewTransaction(interfaces::Chain& chain, interfaces::Chain::Lock& locked_chain)
{
    uint32_t const height = locked_chain.getHeight().get_value_or(-1);
    uint32_t locktime;
    // Discourage fee sniping.
    //
    // For a large miner the value of the transactions in the best block and
    // the mempool can exceed the cost of deliberately attempting to mine two
    // blocks to orphan the current best block. By setting nLockTime such that
    // only the next block can include the transaction, we discourage this
    // practice as the height restricted and limited blocksize gives miners
    // considering fee sniping fewer options for pulling off this attack.
    //
    // A simple way to think about this is from the wallet's point of view we
    // always want the blockchain to move forward. By setting nLockTime this
    // way we're basically making the statement that we only want this
    // transaction to appear in the next block; we don't want to potentially
    // encourage reorgs by allowing transactions to appear at lower heights
    // than the next block in forks of the best chain.
    //
    // Of course, the subsidy is high enough, and transaction volume low
    // enough, that fee sniping isn't a problem yet, but by implementing a fix
    // now we ensure code won't be written that makes assumptions about
    // nLockTime that preclude a fix later.
    if (IsCurrentForAntiFeeSniping(chain, locked_chain)) {
        locktime = height;

        // Secondly occasionally randomly pick a nLockTime even further back, so
        // that transactions that are delayed after signing for whatever reason,
        // e.g. high-latency mix networks and some CoinJoin implementations, have
        // better privacy.
        if (GetRandInt(10) == 0)
            locktime = std::max(0, (int)locktime - GetRandInt(100));
    } else {
        // If our chain is lagging behind, we can't discourage fee sniping nor help
        // the privacy of high-latency transactions. To avoid leaking a potentially
        // unique "nLockTime fingerprint", set nLockTime to a constant.
        locktime = 0;
    }
    assert(locktime <= height);
    assert(locktime < LOCKTIME_THRESHOLD);
    return locktime;
}

OutputType CWallet::TransactionChangeType(OutputType change_type, const std::vector<CRecipient>& vecSend)
{
    // If -changetype is specified, always use that change type.
    if (change_type != OutputType::CHANGE_AUTO) {
        return change_type;
    }

    // if m_default_address_type is legacy, use legacy address as change (even
    // if some of the outputs are P2WPKH or P2WSH).
    if (m_default_address_type == OutputType::LEGACY) {
        return OutputType::LEGACY;
    }

    // if any destination is P2WPKH or P2WSH, use P2WPKH for the change
    // output.
    for (const auto& recipient : vecSend) {
        // Check if any destination contains a witness program:
        int witnessversion = 0;
        std::vector<unsigned char> witnessprogram;
        if (recipient.scriptPubKey.IsWitnessProgram(witnessversion, witnessprogram)) {
            return OutputType::BECH32;
        }
    }

    // else use m_default_address_type for change
    return m_default_address_type;
}

// Reset all non-global blinding details.
void resetBlindDetails(BlindDetails* det) {
    det->i_amount_blinds.clear();
    det->i_asset_blinds.clear();
    det->i_assets.clear();
    det->i_amounts.clear();

    det->o_amounts.clear();
    det->o_pubkeys.clear();
    det->o_amount_blinds.clear();
    det->o_assets.clear();
    det->o_asset_blinds.clear();

    det->tx_unblinded_unsigned = CMutableTransaction();
    det->num_to_blind = 0;
    det->change_to_blind = 0;
    det->only_recipient_blind_index = -1;
    det->only_change_pos = -1;
}

bool fillBlindDetails(BlindDetails* det, CWallet* wallet, CMutableTransaction& txNew, std::vector<CInputCoin>& selected_coins, std::string& strFailReason) {
    int num_inputs_blinded = 0;

    // Fill in input blinding details
    for (const CInputCoin& coin : selected_coins) {
        det->i_amount_blinds.push_back(coin.bf_value);
        det->i_asset_blinds.push_back(coin.bf_asset);
        det->i_assets.push_back(coin.asset);
        det->i_amounts.push_back(coin.value);
        if (coin.txout.nValue.IsCommitment() || coin.txout.nAsset.IsCommitment()) {
            num_inputs_blinded++;
        }
    }
    // Fill in output blinding details
    for (size_t nOut = 0; nOut < txNew.vout.size(); nOut++) {
        //TODO(CA) consider removing all blind setting before BlindTransaction as they get cleared anyway
        det->o_amount_blinds.push_back(uint256());
        det->o_asset_blinds.push_back(uint256());
        det->o_assets.push_back(txNew.vout[nOut].nAsset.GetAsset());
        det->o_amounts.push_back(txNew.vout[nOut].nValue.GetAmount());
    }

    // There are a few edge-cases of blinding we need to take care of
    //
    // First, if there are blinded inputs but not outputs to blind
    // We need this to go through, even though no privacy is gained.
    if (num_inputs_blinded > 0 &&  det->num_to_blind == 0) {
        // We need to make sure to dupe an asset that is in input set
        //TODO Have blinding do some extremely minimal rangeproof
        CTxOut newTxOut(det->o_assets.back(), 0, CScript() << OP_RETURN);
        txNew.vout.push_back(newTxOut);
        det->o_pubkeys.push_back(wallet->GetBlindingPubKey(newTxOut.scriptPubKey));
        det->o_amount_blinds.push_back(uint256());
        det->o_asset_blinds.push_back(uint256());
        det->o_amounts.push_back(0);
        det->o_assets.push_back(det->o_assets.back());
        det->num_to_blind++;
        wallet->WalletLogPrintf("Adding OP_RETURN output to complete blinding since there are %d blinded inputs and no blinded outputs\n", num_inputs_blinded);

        // No blinded inputs, but 1 blinded output
    } else if (num_inputs_blinded == 0 && det->num_to_blind == 1) {
        if (det->change_to_blind == 1) {
            // Only 1 blinded change, unblind the change
            //TODO Split up change instead if possible
            if (det->ignore_blind_failure) {
                det->num_to_blind--;
                det->change_to_blind--;
                txNew.vout[det->only_change_pos].nNonce.SetNull();
                det->o_pubkeys[det->only_change_pos] = CPubKey();
                det->o_amount_blinds[det->only_change_pos] = uint256();
                det->o_asset_blinds[det->only_change_pos] = uint256();
                wallet->WalletLogPrintf("Unblinding change at index %d due to lack of inputs and other outputs being blinded.\n", det->only_change_pos);
            } else {
                strFailReason = _("Change output could not be blinded as there are no blinded inputs and no other blinded outputs.").translated;
                return false;
            }
        } else {
            // 1 blinded destination
            // TODO Attempt to get a blinded input, OR add unblinded coin to make blinded change
            assert(det->only_recipient_blind_index != -1);
            if (det->ignore_blind_failure) {
                det->num_to_blind--;
                txNew.vout[det->only_recipient_blind_index].nNonce.SetNull();
                det->o_pubkeys[det->only_recipient_blind_index] = CPubKey();
                det->o_amount_blinds[det->only_recipient_blind_index] = uint256();
                det->o_asset_blinds[det->only_recipient_blind_index] = uint256();
                wallet->WalletLogPrintf("Unblinding single blinded output at index %d due to lack of inputs and other outputs being blinded.\n", det->only_recipient_blind_index);
            } else {
                strFailReason = _("Transaction output could not be blinded as there are no blinded inputs and no other blinded outputs.").translated;
                return false;
            }
        }
    }
    // All other combinations should work.
    return true;
}

bool CWallet::CreateTransaction(interfaces::Chain::Lock& locked_chain, const std::vector<CRecipient>& vecSend, CTransactionRef& tx, CAmount& nFeeRet, int& nChangePosInOut, std::string& strFailReason, const CCoinControl& coin_control, bool sign, BlindDetails* blind_details, const IssuanceDetails* issuance_details) {
    if (blind_details || issuance_details) {
        assert(g_con_elementsmode);
    }

    CAmountMap mapValue;
    // Always assume that we are at least sending policyAsset.
    mapValue[::policyAsset] = 0;
    std::vector<std::unique_ptr<ReserveDestination>> reservedest;
    reservedest.emplace_back(new ReserveDestination(this)); // policy asset
    int nChangePosRequest = nChangePosInOut;
    std::map<CAsset, int> vChangePosInOut;
    unsigned int nSubtractFeeFromAmount = 0;

    std::set<CAsset> assets_seen;
    for (const auto& recipient : vecSend)
    {
        // Pad change keys to cover total possible number of assets
        // One already exists(for policyAsset), so one for each destination
        if (assets_seen.insert(recipient.asset).second) {
            reservedest.emplace_back(new ReserveDestination(this));
        }

        // Skip over issuance outputs, no need to select those coins
        if (recipient.asset == CAsset(uint256S("1")) || recipient.asset == CAsset(uint256S("2"))) {
            continue;
        }

        if (g_con_elementsmode && recipient.asset.IsNull()) {
            strFailReason = _("No asset provided for recipient").translated;
            return false;
        }

        if (mapValue[recipient.asset] < 0 || recipient.nAmount < 0) {
            strFailReason = _("Transaction amounts must not be negative").translated;
            return false;
        }
        mapValue[recipient.asset] += recipient.nAmount;

        if (recipient.fSubtractFeeFromAmount)
            nSubtractFeeFromAmount++;
    }
    if (vecSend.empty())
    {
        strFailReason = _("Transaction must have at least one recipient").translated;
        return false;
    }

    CMutableTransaction txNew;

    txNew.nLockTime = GetLocktimeForNewTransaction(chain(), locked_chain);

    FeeCalculation feeCalc;
    CAmount nFeeNeeded;
    int nBytes;
    {
        std::set<CInputCoin> setCoins;

        // Preserve order of selected inputs for surjection proofs
        std::vector<CInputCoin> selected_coins;

        // A map that keeps track of the change script for each asset and also
        // the index of the reservedest used for that script (-1 if none).
        std::map<CAsset, std::pair<int, CScript>> mapScriptChange;

        auto locked_chain = chain().lock();
        LOCK(cs_wallet);
        {
            std::vector<COutput> vAvailableCoins;
            AvailableCoins(*locked_chain, vAvailableCoins, true, &coin_control, 1, MAX_MONEY, MAX_MONEY, 0);
            CoinSelectionParams coin_selection_params; // Parameters for coin selection, init with dummy

            mapScriptChange.clear();
            if (coin_control.destChange.size() > 0) {
                for (const auto& dest : coin_control.destChange) {
                    // No need to test we cover all assets.  We produce error for that later.
                    mapScriptChange[dest.first] = std::pair<int, CScript>(-1, GetScriptForDestination(dest.second));
                }
            } else { // no coin control: send change to newly generated address
                // Note: We use a new key here to keep it from being obvious which side is the change.
                //  The drawback is that by not reusing a previous key, the change may be lost if a
                //  backup is restored, if the backup doesn't have the new private key for the change.
                //  If we reused the old key, it would be possible to add code to look for and
                //  rediscover unknown transactions that were written with keys of ours to recover
                //  post-backup change.

                // Reserve a new key pair from key pool
                if (!CanGetAddresses(true)) {
                    strFailReason = _("Can't generate a change-address key. No keys in the internal keypool and can't generate any keys.").translated;
                    return false;
                }

                const OutputType change_type = TransactionChangeType(coin_control.m_change_type ? *coin_control.m_change_type : m_default_change_type, vecSend);
                // One change script per output asset.
                size_t index = 0;
                for (const auto& value : mapValue) {
                    CTxDestination dest;
                    if (index >= reservedest.size() || !reservedest[index]->GetReservedDestination(change_type, dest, true)) {
                        strFailReason = _("Keypool ran out, please call keypoolrefill first").translated;
                        return false;
                    }

                    mapScriptChange[value.first] = std::pair<int, CScript>(index, GetScriptForDestination(dest));
                    ++index;
                }

                // Also make sure we have change scripts for the pre-selected inputs.
                std::vector<COutPoint> vPresetInputs;
                coin_control.ListSelected(vPresetInputs);
                for (const COutPoint& presetInput : vPresetInputs) {
                    std::map<uint256, CWalletTx>::const_iterator it = mapWallet.find(presetInput.hash);
                    if (it == mapWallet.end()) {
                        // Ignore this here, will fail more gracefully later.
                        continue;
                    }

                    CAsset asset = it->second.GetOutputAsset(presetInput.n);
                    if (mapScriptChange.find(asset) != mapScriptChange.end()) {
                        // This asset already has a change script.
                        continue;
                    }

                    CTxDestination dest;
                    if (index >= reservedest.size() || !reservedest[index]->GetReservedDestination(change_type, dest, true)) {
                        strFailReason = _("Keypool ran out, please call keypoolrefill first").translated;
                        return false;
                    }

                    mapScriptChange[asset] = std::pair<int, CScript>(index, GetScriptForDestination(dest));
                    ++index;
                }
            }
            assert(mapScriptChange.size() > 0);

            CTxOut change_prototype_txout(mapScriptChange.begin()->first, 0, mapScriptChange.begin()->second.second);
            // TODO CA: Set this for each change output
            coin_selection_params.change_output_size = GetSerializeSize(change_prototype_txout);
            if (g_con_elementsmode) {
                // Assume blinded output for coin selection purposes. Over-paying is ok!
                change_prototype_txout.nAsset.vchCommitment.resize(33);
                coin_selection_params.change_output_size = GetSerializeSize(change_prototype_txout);
                coin_selection_params.change_output_size += DEFAULT_RANGEPROOF_SIZE/WITNESS_SCALE_FACTOR;
            }

            CFeeRate discard_rate = GetDiscardRate(*this);

            // Get the fee rate to use effective values in coin selection
            CFeeRate nFeeRateNeeded = GetMinimumFeeRate(*this, coin_control, &feeCalc);

            // ELEMENTS:
            // Start with tiny non-zero fee for issuance entropy and loop until there is enough fee
            nFeeRet = 1;
            bool pick_new_inputs = true;
            CAmountMap mapValueIn;

            // BnB selector is the only selector used when this is true.
            // That should only happen on the first pass through the loop.
            coin_selection_params.use_bnb = nSubtractFeeFromAmount == 0; // If we are doing subtract fee from recipient, then don't use BnB
            // Start with no fee and loop until there is enough fee
            while (true)
            {
                if (blind_details) {
                    // Clear out previous blinding/data info as needed
                    resetBlindDetails(blind_details);
                }

                // We need to output the position of the policyAsset change output.
                // So we keep track of the change position of all assets
                // individually and set the export variable in the end.
                vChangePosInOut.clear();
                if (nChangePosRequest >= 0) {
                    vChangePosInOut[::policyAsset] = nChangePosRequest;
                }

                txNew.vin.clear();
                txNew.vout.clear();
                txNew.witness.SetNull();
                bool fFirst = true;

                CAmountMap mapValueToSelect = mapValue;
                if (nSubtractFeeFromAmount == 0)
                    mapValueToSelect[::policyAsset] += nFeeRet;

                // vouts to the payees
                coin_selection_params.tx_noinputs_size = 11; // Static vsize overhead + outputs vsize. 4 nVersion, 4 nLocktime, 1 input count, 1 output count, 1 witness overhead (dummy, flag, stack size)
                for (const CRecipient& recipient : vecSend)
                {
                    CTxOut txout(recipient.asset, recipient.nAmount, recipient.scriptPubKey);
                    txout.nNonce.vchCommitment = std::vector<unsigned char>(recipient.confidentiality_key.begin(), recipient.confidentiality_key.end());

                    if (recipient.fSubtractFeeFromAmount)
                    {
                        if (recipient.asset != policyAsset) {
                            strFailReason = strprintf("Wallet does not support more than one type of fee at a time, therefore can not subtract fee from address amount, which is of a different asset id. fee asset: %s recipient asset: %s", policyAsset.GetHex(), recipient.asset.GetHex());
                            return false;
                        }

                        assert(nSubtractFeeFromAmount != 0);
                        txout.nValue = txout.nValue.GetAmount() - nFeeRet / nSubtractFeeFromAmount; // Subtract fee equally from each selected recipient

                        if (fFirst) // first receiver pays the remainder not divisible by output count
                        {
                            fFirst = false;
                            txout.nValue = txout.nValue.GetAmount() - nFeeRet % nSubtractFeeFromAmount;
                        }
                    }
                    // Include the fee cost for outputs. Note this is only used for BnB right now
                    coin_selection_params.tx_noinputs_size += ::GetSerializeSize(txout, PROTOCOL_VERSION);
                    // ELEMENTS: Core's logic isn't great here. We should be computing
                    // cost of making output + future spend. We're not as concerned
                    // about dust anyways, so let's focus upstream.
                    if (recipient.asset == policyAsset && IsDust(txout, chain().relayDustFee()))
                    {
                        if (recipient.fSubtractFeeFromAmount && nFeeRet > 0)
                        {
                            if (txout.nValue.GetAmount() < 0)
                                strFailReason = _("The transaction amount is too small to pay the fee").translated;
                            else
                                strFailReason = _("The transaction amount is too small to send after the fee has been deducted").translated;
                        }
                        else
                            strFailReason = _("Transaction amount too small").translated;
                        return false;
                    }
                    txNew.vout.push_back(txout);
                    if (blind_details) {
                        blind_details->o_pubkeys.push_back(recipient.confidentiality_key);
                        if (blind_details->o_pubkeys.back().IsFullyValid()) {
                            blind_details->num_to_blind++;
                            blind_details->only_recipient_blind_index = txNew.vout.size()-1;
                        }
                    }
                }

                // Choose coins to use
                bool bnb_used;
                if (pick_new_inputs) {
                    mapValueIn.clear();
                    setCoins.clear();
                    int change_spend_size = CalculateMaximumSignedInputSize(change_prototype_txout, this);
                    // If the wallet doesn't know how to sign change output, assume p2sh-p2wpkh
                    // as lower-bound to allow BnB to do it's thing
                    if (change_spend_size == -1) {
                        coin_selection_params.change_spend_size = DUMMY_NESTED_P2WPKH_INPUT_SIZE;
                    } else {
                        coin_selection_params.change_spend_size = (size_t)change_spend_size;
                    }
                    coin_selection_params.effective_fee = nFeeRateNeeded;
                    if (!SelectCoins(vAvailableCoins, mapValueToSelect, setCoins, mapValueIn, coin_control, coin_selection_params, bnb_used))
                    {
                        // If BnB was used, it was the first pass. No longer the first pass and continue loop with knapsack.
                        if (bnb_used) {
                            coin_selection_params.use_bnb = false;
                            continue;
                        }
                        else {
                            strFailReason = _("Insufficient funds").translated;
                            return false;
                        }
                    }
                } else {
                    bnb_used = false;
                }

                const CAmountMap mapChange = mapValueIn - mapValueToSelect;

                for(const auto& assetChange : mapChange) {
                    if (assetChange.second == 0) {
                        vChangePosInOut.erase(assetChange.first);
                        continue;
                    }

                    // Fill a vout to ourself
                    const std::map<CAsset, std::pair<int, CScript>>::const_iterator itScript = mapScriptChange.find(assetChange.first);
                    if (itScript == mapScriptChange.end()) {
                        strFailReason = strprintf("No change destination provided for asset %s", assetChange.first.GetHex());
                        return false;
                    }

                    CTxOut newTxOut(assetChange.first, assetChange.second, itScript->second.second);

                    // Never create dust outputs; if we would, just
                    // add the dust to the fee.
                    // The nChange when BnB is used is always going to go to fees.
                    if (assetChange.first == policyAsset && (IsDust(newTxOut, discard_rate) || bnb_used))
                    {
                        vChangePosInOut.erase(assetChange.first);
                        nFeeRet += assetChange.second;
                    }
                    else
                    {
                        std::map<CAsset, int>::const_iterator itPos = vChangePosInOut.find(assetChange.first);
                        if (itPos == vChangePosInOut.end())
                        {
                            // Insert change txn at random position:
                            int newPos = GetRandInt(txNew.vout.size()+1);

                            // Update existing entries in vChangePos that have been moved.
                            for (std::map<CAsset, int>::iterator it = vChangePosInOut.begin(); it != vChangePosInOut.end(); ++it) {
                                if (it->second >= newPos) {
                                    it->second++;
                                }
                            }

                            vChangePosInOut[assetChange.first] = newPos;
                        }
                        else if ((unsigned int)itPos->second > txNew.vout.size())
                        {
                            strFailReason = _("Change index out of range").translated;
                            return false;
                        }

                        std::vector<CTxOut>::iterator position = txNew.vout.begin()+vChangePosInOut[assetChange.first];
                        if (blind_details) {
                            CPubKey blind_pub = GetBlindingPubKey(itScript->second.second);
                            blind_details->o_pubkeys.insert(blind_details->o_pubkeys.begin() + vChangePosInOut[assetChange.first], blind_pub);
                            assert(blind_pub.IsFullyValid());
                            blind_details->num_to_blind++;
                            blind_details->change_to_blind++;
                            blind_details->only_change_pos = vChangePosInOut[assetChange.first];
                            // Place the blinding pubkey here in case of fundraw calls
                            newTxOut.nNonce.vchCommitment = std::vector<unsigned char>(blind_pub.begin(), blind_pub.end());
                        }
                        txNew.vout.insert(position, newTxOut);
                    }
                }
                // Set the correct nChangePosInOut for output.  Should be policyAsset's position.
                std::map<CAsset, int>::const_iterator itPos = vChangePosInOut.find(::policyAsset);
                if (itPos != vChangePosInOut.end()) {
                    nChangePosInOut = itPos->second;
                } else {
                    // no policy change inserted; others assets may have been
                    nChangePosInOut = -1;
                }

                // Add fee output.
                if (g_con_elementsmode) {
                    CTxOut fee(::policyAsset, nFeeRet, CScript());
                    assert(fee.IsFee());
                    txNew.vout.push_back(fee);
                    if (blind_details) {
                        blind_details->o_pubkeys.push_back(CPubKey());
                    }
                }

                // Set token input if reissuing
                int reissuance_index = -1;
                uint256 token_blinding;

                // Elements: Shuffle here to preserve random ordering for surjection proofs
                selected_coins = std::vector<CInputCoin>(setCoins.begin(), setCoins.end());
                Shuffle(selected_coins.begin(), selected_coins.end(), FastRandomContext());

                // Dummy fill vin for maximum size estimation
                //
                for (const CInputCoin& coin : selected_coins) {
                    txNew.vin.push_back(CTxIn(coin.outpoint, CScript()));

                    if (issuance_details && coin.asset == issuance_details->reissuance_token) {
                        reissuance_index = txNew.vin.size() - 1;
                        token_blinding = coin.bf_asset;
                    }
                }

                std::vector<CKey> issuance_asset_keys;
                std::vector<CKey> issuance_token_keys;
                if (issuance_details) {
                    // Fill in issuances now that inputs are set
                    assert(txNew.vin.size() > 0);
                    int asset_index = -1;
                    int token_index = -1;
                    for (unsigned int i = 0; i < txNew.vout.size(); i++) {
                        if (txNew.vout[i].nAsset.IsExplicit() && txNew.vout[i].nAsset.GetAsset()  == CAsset(uint256S("1"))) {
                            asset_index = i;
                        } else if (txNew.vout[i].nAsset.IsExplicit() && txNew.vout[i].nAsset.GetAsset() == CAsset(uint256S("2"))) {
                            token_index = i;
                        }
                    }
                    // Initial issuance request
                    if (issuance_details->reissuance_asset.IsNull() && issuance_details->reissuance_token.IsNull() && (asset_index != -1 || token_index != -1)) {
                        uint256 entropy;
                        CAsset asset;
                        CAsset token;
                        //TODO take optional contract hash
                        // Initial issuance always uses vin[0]
                        GenerateAssetEntropy(entropy, txNew.vin[0].prevout, uint256());
                        CalculateAsset(asset, entropy);
                        CalculateReissuanceToken(token, entropy, issuance_details->blind_issuance);
                        CScript blindingScript(CScript() << OP_RETURN << std::vector<unsigned char>(txNew.vin[0].prevout.hash.begin(), txNew.vin[0].prevout.hash.end()) << txNew.vin[0].prevout.n);
                        // We're making asset outputs, fill out asset type and issuance input
                        if (asset_index != -1) {
                            txNew.vin[0].assetIssuance.nAmount = txNew.vout[asset_index].nValue;

                            txNew.vout[asset_index].nAsset = asset;
                            if (issuance_details->blind_issuance && blind_details) {
                                issuance_asset_keys.push_back(GetBlindingKey(&blindingScript));
                                blind_details->num_to_blind++;
                            }
                        }
                        // We're making reissuance token outputs
                        if (token_index != -1) {
                            txNew.vin[0].assetIssuance.nInflationKeys = txNew.vout[token_index].nValue;
                            txNew.vout[token_index].nAsset = token;
                            if (issuance_details->blind_issuance && blind_details) {
                                issuance_token_keys.push_back(GetBlindingKey(&blindingScript));
                                blind_details->num_to_blind++;

                                // If we're blinding a token issuance and no assets, we must make
                                // the asset issuance a blinded commitment to 0
                                if (asset_index == -1) {
                                    txNew.vin[0].assetIssuance.nAmount = 0;
                                    issuance_asset_keys.push_back(GetBlindingKey(&blindingScript));
                                    blind_details->num_to_blind++;
                                }
                            }
                        }
                    // Asset being reissued with explicitly named asset/token
                    } else if (asset_index != -1) {
                        assert(reissuance_index != -1);
                        // Fill in output with issuance
                        txNew.vout[asset_index].nAsset = issuance_details->reissuance_asset;

                        // Fill in issuance
                        // Blinding revealing underlying asset
                        txNew.vin[reissuance_index].assetIssuance.assetBlindingNonce = token_blinding;
                        txNew.vin[reissuance_index].assetIssuance.assetEntropy = issuance_details->entropy;
                        txNew.vin[reissuance_index].assetIssuance.nAmount = txNew.vout[asset_index].nValue;

                        // If blinded token derivation, blind the issuance
                        CAsset temp_token;
                        CalculateReissuanceToken(temp_token, issuance_details->entropy, true);
                        if (temp_token == issuance_details->reissuance_token && blind_details) {
                            CScript blindingScript(CScript() << OP_RETURN << std::vector<unsigned char>(txNew.vin[reissuance_index].prevout.hash.begin(), txNew.vin[reissuance_index].prevout.hash.end()) << txNew.vin[reissuance_index].prevout.n);
                            issuance_asset_keys.resize(reissuance_index);
                            issuance_asset_keys.push_back(GetBlindingKey(&blindingScript));
                            blind_details->num_to_blind++;
                        }
                    }
                }

                if (blind_details) {
                    if (!fillBlindDetails(blind_details, this, txNew, selected_coins, strFailReason)) {
                        return false;
                    }

                    // Keep a backup of transaction in case re-blinding necessary
                    blind_details->tx_unblinded_unsigned = txNew;
                    int ret = BlindTransaction(blind_details->i_amount_blinds, blind_details->i_asset_blinds, blind_details->i_assets, blind_details->i_amounts, blind_details->o_amount_blinds, blind_details->o_asset_blinds,  blind_details->o_pubkeys, issuance_asset_keys, issuance_token_keys, txNew);
                    assert(ret != -1);
                    if (ret != blind_details->num_to_blind) {
                        strFailReason = _("Unable to blind the transaction properly. This should not happen.").translated;
                        return false;
                    }
                }

                nBytes = CalculateMaximumSignedTxSize(CTransaction(txNew), this, coin_control.fAllowWatchOnly);
                if (nBytes < 0) {
                    strFailReason = _("Signing transaction failed").translated;
                    return false;
                }

                // Remove blinding if we're not actually signing
                if (blind_details && !sign) {
                    txNew = blind_details->tx_unblinded_unsigned;
                }

                nFeeNeeded = GetMinimumFee(*this, nBytes, coin_control, &feeCalc);
                if (feeCalc.reason == FeeReason::FALLBACK && !m_allow_fallback_fee) {
                    // eventually allow a fallback fee
                    strFailReason = _("Fee estimation failed. Fallbackfee is disabled. Wait a few blocks or enable -fallbackfee.").translated;
                    return false;
                }

                if (nFeeRet >= nFeeNeeded) {
                    // Reduce fee to only the needed amount if possible. This
                    // prevents potential overpayment in fees if the coins
                    // selected to meet nFeeNeeded result in a transaction that
                    // requires less fee than the prior iteration.

                    // If we have no change and a big enough excess fee, then
                    // try to construct transaction again only without picking
                    // new inputs. We now know we only need the smaller fee
                    // (because of reduced tx size) and so we should add a
                    // change output. Only try this once.
                    if (nChangePosInOut == -1 && nSubtractFeeFromAmount == 0 && pick_new_inputs) {
                        unsigned int tx_size_with_change = nBytes + coin_selection_params.change_output_size + 2; // Add 2 as a buffer in case increasing # of outputs changes compact size
                        CAmount fee_needed_with_change = GetMinimumFee(*this, tx_size_with_change, coin_control, nullptr);
                        CAmount minimum_value_for_change = GetDustThreshold(change_prototype_txout, discard_rate);
                        if (nFeeRet >= fee_needed_with_change + minimum_value_for_change) {
                            pick_new_inputs = false;
                            nFeeRet = fee_needed_with_change;
                            continue;
                        }
                    }

                    // If we have change output already, just increase it
                    if (nFeeRet > nFeeNeeded && nChangePosInOut != -1 && nSubtractFeeFromAmount == 0) {
                        CAmount extraFeePaid = nFeeRet - nFeeNeeded;

                        // If blinding we need to edit the unblinded tx and re-blind. Otherwise just edit the tx.
                        if (blind_details) {
                            txNew = blind_details->tx_unblinded_unsigned;
                            std::vector<CTxOut>::iterator change_position = txNew.vout.begin() + nChangePosInOut;
                            change_position->nValue = change_position->nValue.GetAmount() + extraFeePaid;
                            blind_details->o_amounts[nChangePosInOut] = change_position->nValue.GetAmount();

                            nFeeRet -= extraFeePaid;
                            txNew.vout.back().nValue = nFeeRet; // update fee output
                            blind_details->o_amounts.back() = nFeeRet;

                            // Wipe output blinding factors and start over
                            blind_details->o_amount_blinds.clear();

                            blind_details->o_asset_blinds.clear();

                            // Re-blind tx after editing and change.
                            blind_details->tx_unblinded_unsigned = txNew;
                            int ret = BlindTransaction(blind_details->i_amount_blinds, blind_details->i_asset_blinds, blind_details->i_assets, blind_details->i_amounts, blind_details->o_amount_blinds, blind_details->o_asset_blinds,  blind_details->o_pubkeys, issuance_asset_keys, issuance_token_keys, txNew);
                            assert(ret != -1);
                            if (ret != blind_details->num_to_blind) {
                                strFailReason = _("Unable to blind the transaction properly. This should not happen.").translated;
                                return false;
                            }
                        } else {
                            std::vector<CTxOut>::iterator change_position = txNew.vout.begin() + nChangePosInOut;
                            change_position->nValue = change_position->nValue.GetAmount() + extraFeePaid;
                            nFeeRet -= extraFeePaid;
                            if (g_con_elementsmode) {
                                txNew.vout.back().nValue = nFeeRet; // update fee output
                            }
                        }
                    }
                    break; // Done, enough fee included.
                }
                else if (!pick_new_inputs) {
                    // This shouldn't happen, we should have had enough excess
                    // fee to pay for the new output and still meet nFeeNeeded
                    // Or we should have just subtracted fee from recipients and
                    // nFeeNeeded should not have changed
                    strFailReason = _("Transaction fee and change calculation failed").translated;
                    return false;
                }

                // Try to reduce change to include necessary fee
                if (nChangePosInOut != -1 && nSubtractFeeFromAmount == 0) {
                    CAmount additionalFeeNeeded = nFeeNeeded - nFeeRet;

                    // If blinding we need to edit the unblinded tx and re-blind. Otherwise just edit the tx.
                    if (blind_details) {
                        txNew = blind_details->tx_unblinded_unsigned;
                        std::vector<CTxOut>::iterator change_position = txNew.vout.begin() + nChangePosInOut;
                        // Only reduce change if remaining amount is still a large enough output.
                        if (change_position->nValue.GetAmount() >= MIN_FINAL_CHANGE + additionalFeeNeeded) {
                            change_position->nValue = change_position->nValue.GetAmount() - additionalFeeNeeded;
                            blind_details->o_amounts[nChangePosInOut] = change_position->nValue.GetAmount();

                            nFeeRet += additionalFeeNeeded;
                            txNew.vout.back().nValue = nFeeRet; // update fee output
                            blind_details->o_amounts.back() = nFeeRet; // update change details
                            // Wipe output blinding factors and start over
                            blind_details->o_amount_blinds.clear();

                            blind_details->o_asset_blinds.clear();

                            // Re-blind tx after editing and change.
                            blind_details->tx_unblinded_unsigned = txNew;
                            int ret = BlindTransaction(blind_details->i_amount_blinds, blind_details->i_asset_blinds, blind_details->i_assets, blind_details->i_amounts, blind_details->o_amount_blinds, blind_details->o_asset_blinds,  blind_details->o_pubkeys, issuance_asset_keys, issuance_token_keys, txNew);
                            assert(ret != -1);
                            if (ret != blind_details->num_to_blind) {
                                strFailReason = _("Unable to blind the transaction properly. This should not happen.").translated;
                                return false;
                            }
                            break; // Done, able to increase fee from change
                        }
                    } else {
                        std::vector<CTxOut>::iterator change_position = txNew.vout.begin() + nChangePosInOut;
                        // Only reduce change if remaining amount is still a large enough output.
                        if (change_position->nValue.GetAmount() >= MIN_FINAL_CHANGE + additionalFeeNeeded) {
                            change_position->nValue = change_position->nValue.GetAmount() - additionalFeeNeeded;
                            nFeeRet += additionalFeeNeeded;
                            if (g_con_elementsmode) {
                                txNew.vout.back().nValue = nFeeRet; // update fee output
                            }
                            break; // Done, able to increase fee from change
                        }
                    }
                }

                // If subtracting fee from recipients, we now know what fee we
                // need to subtract, we have no reason to reselect inputs
                if (nSubtractFeeFromAmount > 0) {
                    pick_new_inputs = false;
                }

                // Include more fee and try again.
                nFeeRet = nFeeNeeded;
                coin_selection_params.use_bnb = false;
                continue;
            }
        }

        // Release any change keys that we didn't use.
        for (const auto& it : mapScriptChange) {
            int index = it.second.first;
            if (index < 0) {
                continue;
            }

            if (vChangePosInOut.find(it.first) == vChangePosInOut.end()) {
                reservedest[index]->ReturnDestination();
            }
        }

        // Note how the sequence number is set to non-maxint so that
        // the nLockTime set above actually works.
        //
        // BIP125 defines opt-in RBF as any nSequence < maxint-1, so
        // we use the highest possible value in that range (maxint-2)
        // to avoid conflicting with other possible uses of nSequence,
        // and in the spirit of "smallest possible change from prior
        // behavior."
        const uint32_t nSequence = coin_control.m_signal_bip125_rbf.get_value_or(m_signal_rbf) ? MAX_BIP125_RBF_SEQUENCE : (CTxIn::SEQUENCE_FINAL - 1);
        for (auto& input : txNew.vin) {
            // Remove sigs and then set sequence
            input.scriptSig = CScript();
            input.nSequence = nSequence;
        }
        // Also remove witness data for scripts
        for (auto& inwit : txNew.witness.vtxinwit) {
            inwit.scriptWitness.SetNull();
        }

        // Do the same things for unblinded version of tx when applicable
        if (blind_details) {
            for (auto& input : blind_details->tx_unblinded_unsigned.vin) {
                input.nSequence = nSequence;
            }
        }

        // Print blinded transaction info before we possibly blow it away when !sign.
        if (blind_details) {
            std::string summary = "CreateTransaction created blinded transaction:\nIN: ";
            for (unsigned int i = 0; i < selected_coins.size(); ++i) {
                if (i > 0) {
                    summary += "    ";
                }
                summary += strprintf("#%d: %s [%s] (%s [%s])\n", i,
                    selected_coins[i].value,
                    selected_coins[i].txout.nValue.IsExplicit() ? "explicit" : "blinded",
                    selected_coins[i].asset.GetHex(),
                    selected_coins[i].txout.nAsset.IsExplicit() ? "explicit" : "blinded"
                );
            }
            summary += "OUT: ";
            for (unsigned int i = 0; i < txNew.vout.size(); ++i) {
                if (i > 0) {
                    summary += "     ";
                }
                CTxOut unblinded = blind_details->tx_unblinded_unsigned.vout[i];
                summary += strprintf("#%d: %s%s [%s] (%s [%s])\n", i,
                    txNew.vout[i].IsFee() ? "[fee] " : "",
                    unblinded.nValue.GetAmount(),
                    txNew.vout[i].nValue.IsExplicit() ? "explicit" : "blinded",
                    unblinded.nAsset.GetAsset().GetHex(),
                    txNew.vout[i].nAsset.IsExplicit() ? "explicit" : "blinded"
                );
            }
            WalletLogPrintf(summary+"\n");
        }

        if (sign)
        {
            int nIn = 0;
            for (const auto& coin : selected_coins)
            {
                const CScript& scriptPubKey = coin.txout.scriptPubKey;
                SignatureData sigdata;

                const SigningProvider* provider = GetSigningProvider();
                if (!provider || !ProduceSignature(*provider, MutableTransactionSignatureCreator(&txNew, nIn, coin.txout.nValue, SIGHASH_ALL), scriptPubKey, sigdata))
                {
                    strFailReason = _("Signing transaction failed").translated;
                    return false;
                } else {
                    UpdateTransaction(txNew, nIn, sigdata);
                }

                nIn++;
            }
        } else if (blind_details) {
            // "sign" also means blind for the purposes of making a complete tx
            // or just funding one properly
            txNew = blind_details->tx_unblinded_unsigned;
        }

        // Normalize the witness in case it is not serialized before mempool
        if (!txNew.HasWitness()) {
            txNew.witness.SetNull();
        }

        // Return the constructed transaction data.
        tx = MakeTransactionRef(std::move(txNew));

        // Limit size
        if (GetTransactionWeight(*tx) > MAX_STANDARD_TX_WEIGHT)
        {
            strFailReason = _("Transaction too large").translated;
            return false;
        }
    }

    if (nFeeRet > m_default_max_tx_fee) {
        strFailReason = TransactionErrorString(TransactionError::MAX_FEE_EXCEEDED);
        return false;
    }

    if (gArgs.GetBoolArg("-walletrejectlongchains", DEFAULT_WALLET_REJECT_LONG_CHAINS)) {
        // Lastly, ensure this tx will pass the mempool's chain limits
        if (!chain().checkChainLimits(tx)) {
            strFailReason = _("Transaction has too long of a mempool chain").translated;
            return false;
        }
    }

    // Before we return success, we assume any change key will be used to prevent
    // accidental re-use.
    for (auto& reservedest_ : reservedest) {
        reservedest_->KeepDestination();
    }

    WalletLogPrintf("Fee Calculation: Fee:%d Bytes:%u Needed:%d Tgt:%d (requested %d) Reason:\"%s\" Decay %.5f: Estimation: (%g - %g) %.2f%% %.1f/(%.1f %d mem %.1f out) Fail: (%g - %g) %.2f%% %.1f/(%.1f %d mem %.1f out)\n",
              nFeeRet, nBytes, nFeeNeeded, feeCalc.returnedTarget, feeCalc.desiredTarget, StringForFeeReason(feeCalc.reason), feeCalc.est.decay,
              feeCalc.est.pass.start, feeCalc.est.pass.end,
              100 * feeCalc.est.pass.withinTarget / (feeCalc.est.pass.totalConfirmed + feeCalc.est.pass.inMempool + feeCalc.est.pass.leftMempool),
              feeCalc.est.pass.withinTarget, feeCalc.est.pass.totalConfirmed, feeCalc.est.pass.inMempool, feeCalc.est.pass.leftMempool,
              feeCalc.est.fail.start, feeCalc.est.fail.end,
              100 * feeCalc.est.fail.withinTarget / (feeCalc.est.fail.totalConfirmed + feeCalc.est.fail.inMempool + feeCalc.est.fail.leftMempool),
              feeCalc.est.fail.withinTarget, feeCalc.est.fail.totalConfirmed, feeCalc.est.fail.inMempool, feeCalc.est.fail.leftMempool);
    return true;
}

void CWallet::CommitTransaction(CTransactionRef tx, mapValue_t mapValue, std::vector<std::pair<std::string, std::string>> orderForm, const BlindDetails* blind_details)
{
    auto locked_chain = chain().lock();
    LOCK(cs_wallet);

    CWalletTx wtxNew(this, std::move(tx));
    wtxNew.mapValue = std::move(mapValue);
    wtxNew.vOrderForm = std::move(orderForm);
    wtxNew.fTimeReceivedIsTxTime = true;
    wtxNew.fFromMe = true;

    // Write down blinding information
    if (blind_details) {
        assert(blind_details->o_amounts.size() == wtxNew.tx->vout.size());
        assert(blind_details->o_asset_blinds.size() == wtxNew.tx->vout.size());
        assert(blind_details->o_amount_blinds.size() == wtxNew.tx->vout.size());
        for (unsigned int i = 0; i < blind_details->o_amounts.size(); i++) {
            wtxNew.SetBlindingData(i, blind_details->o_pubkeys[i], blind_details->o_amounts[i], blind_details->o_amount_blinds[i], blind_details->o_assets[i], blind_details->o_asset_blinds[i]);
        }
    }

    WalletLogPrintf("CommitTransaction:\n%s", wtxNew.tx->ToString()); /* Continued */

    // Add tx to wallet, because if it has change it's also ours,
    // otherwise just for transaction history.
    AddToWallet(wtxNew);

    // Notify that old coins are spent
    for (const CTxIn& txin : wtxNew.tx->vin)
    {
        // Pegins are not in our UTXO set.
        if (txin.m_is_pegin)
            continue;

        CWalletTx &coin = mapWallet.at(txin.prevout.hash);
        coin.BindWallet(this);
        NotifyTransactionChanged(this, coin.GetHash(), CT_UPDATED);
    }

    // Get the inserted-CWalletTx from mapWallet so that the
    // fInMempool flag is cached properly
    CWalletTx& wtx = mapWallet.at(wtxNew.GetHash());

    if (!fBroadcastTransactions) {
        // Don't submit tx to the mempool
        return;
    }

    std::string err_string;
    if (!wtx.SubmitMemoryPoolAndRelay(err_string, true, *locked_chain)) {
        WalletLogPrintf("CommitTransaction(): Transaction cannot be broadcast immediately, %s\n", err_string);
        // TODO: if we expect the failure to be long term or permanent, instead delete wtx from the wallet and return failure.
    }
}

DBErrors CWallet::LoadWallet(bool& fFirstRunRet)
{
    // Even if we don't use this lock in this function, we want to preserve
    // lock order in LoadToWallet if query of chain state is needed to know
    // tx status. If lock can't be taken (e.g wallet-tool), tx confirmation
    // status may be not reliable.
    auto locked_chain = LockChain();
    LOCK(cs_wallet);

    fFirstRunRet = false;
    DBErrors nLoadWalletRet = WalletBatch(*database,"cr+").LoadWallet(this);
    if (nLoadWalletRet == DBErrors::NEED_REWRITE)
    {
        if (database->Rewrite("\x04pool"))
        {
            if (auto spk_man = m_spk_man.get()) {
                spk_man->RewriteDB();
            }
        }
    }

    {
        LOCK(cs_KeyStore);
        // This wallet is in its first run if all of these are empty
        fFirstRunRet = mapKeys.empty() && mapCryptedKeys.empty() && mapWatchKeys.empty() && setWatchOnly.empty() && mapScripts.empty()
            && !IsWalletFlagSet(WALLET_FLAG_DISABLE_PRIVATE_KEYS) && !IsWalletFlagSet(WALLET_FLAG_BLANK_WALLET);
    }

    if (nLoadWalletRet != DBErrors::LOAD_OK)
        return nLoadWalletRet;

    return DBErrors::LOAD_OK;
}

DBErrors CWallet::ZapSelectTx(std::vector<uint256>& vHashIn, std::vector<uint256>& vHashOut)
{
    AssertLockHeld(cs_wallet);
    DBErrors nZapSelectTxRet = WalletBatch(*database, "cr+").ZapSelectTx(vHashIn, vHashOut);
    for (uint256 hash : vHashOut) {
        const auto& it = mapWallet.find(hash);
        wtxOrdered.erase(it->second.m_it_wtxOrdered);
        mapWallet.erase(it);
        NotifyTransactionChanged(this, hash, CT_DELETED);
    }

    if (nZapSelectTxRet == DBErrors::NEED_REWRITE)
    {
        if (database->Rewrite("\x04pool"))
        {
            if (auto spk_man = m_spk_man.get()) {
                spk_man->RewriteDB();
            }
        }
    }

    if (nZapSelectTxRet != DBErrors::LOAD_OK)
        return nZapSelectTxRet;

    MarkDirty();

    return DBErrors::LOAD_OK;
}

DBErrors CWallet::ZapWalletTx(std::vector<CWalletTx>& vWtx)
{
    DBErrors nZapWalletTxRet = WalletBatch(*database,"cr+").ZapWalletTx(vWtx);
    if (nZapWalletTxRet == DBErrors::NEED_REWRITE)
    {
        if (database->Rewrite("\x04pool"))
        {
            if (auto spk_man = m_spk_man.get()) {
                spk_man->RewriteDB();
            }
        }
    }

    if (nZapWalletTxRet != DBErrors::LOAD_OK)
        return nZapWalletTxRet;

    return DBErrors::LOAD_OK;
}

bool CWallet::SetAddressBookWithDB(WalletBatch& batch, const CTxDestination& address, const std::string& strName, const std::string& strPurpose)
{
    bool fUpdated = false;
    {
        LOCK(cs_wallet);
        std::map<CTxDestination, CAddressBookData>::iterator mi = mapAddressBook.find(address);
        fUpdated = mi != mapAddressBook.end();
        mapAddressBook[address].name = strName;
        if (!strPurpose.empty()) /* update purpose only if requested */
            mapAddressBook[address].purpose = strPurpose;
    }
    NotifyAddressBookChanged(this, address, strName, IsMine(address) != ISMINE_NO,
                             strPurpose, (fUpdated ? CT_UPDATED : CT_NEW) );
    if (!strPurpose.empty() && !batch.WritePurpose(EncodeDestination(address), strPurpose))
        return false;
    return batch.WriteName(EncodeDestination(address), strName);
}

bool CWallet::SetAddressBook(const CTxDestination& address, const std::string& strName, const std::string& strPurpose)
{
    WalletBatch batch(*database);
    return SetAddressBookWithDB(batch, address, strName, strPurpose);
}

bool CWallet::DelAddressBook(const CTxDestination& address)
{
    {
        LOCK(cs_wallet);

        // Delete destdata tuples associated with address
        std::string strAddress = EncodeDestination(address);
        for (const std::pair<const std::string, std::string> &item : mapAddressBook[address].destdata)
        {
            WalletBatch(*database).EraseDestData(strAddress, item.first);
        }
        mapAddressBook.erase(address);
    }

    NotifyAddressBookChanged(this, address, "", IsMine(address) != ISMINE_NO, "", CT_DELETED);

    WalletBatch(*database).ErasePurpose(EncodeDestination(address));
    return WalletBatch(*database).EraseName(EncodeDestination(address));
}

size_t CWallet::KeypoolCountExternalKeys()
{
    AssertLockHeld(cs_wallet);

    unsigned int count = 0;
    if (auto spk_man = m_spk_man.get()) {
        AssertLockHeld(spk_man->cs_wallet);
        count += spk_man->KeypoolCountExternalKeys();
    }

    return count;
}

unsigned int CWallet::GetKeyPoolSize() const
{
    AssertLockHeld(cs_wallet);

    unsigned int count = 0;
    if (auto spk_man = m_spk_man.get()) {
        count += spk_man->GetKeyPoolSize();
    }
    return count;
}

bool CWallet::TopUpKeyPool(unsigned int kpSize)
{
    bool res = true;
    if (auto spk_man = m_spk_man.get()) {
        res &= spk_man->TopUp(kpSize);
    }
    return res;
}

/// ELEMENTS: get PAK online key
bool CWallet::GetOnlinePakKey(CPubKey& online_pubkey, std::string& error)
{
    error.clear();
    auto spk_man = m_spk_man.get();
    if (spk_man) {
        if (!spk_man->GetKeyFromPool(online_pubkey)) {
            error = "Error: Keypool ran out, please call keypoolrefill first";
            return false;
        }
        return true;
    }
    return false;
}
/// end ELEMENTS

bool CWallet::GetNewDestination(const OutputType type, const std::string label, CTxDestination& dest, std::string& error, bool add_blinding_key)
{
    LOCK(cs_wallet);
    error.clear();
    bool result = false;
    auto spk_man = m_spk_man.get();
    if (spk_man) {
<<<<<<< HEAD
        result = spk_man->GetNewDestination(type, label, dest, error, add_blinding_key);
=======
        result = spk_man->GetNewDestination(type, dest, error);
    }
    if (result) {
        SetAddressBook(dest, label, "receive");
>>>>>>> bbc9e413
    }

    return result;
}

bool CWallet::GetNewChangeDestination(const OutputType type, CTxDestination& dest, std::string& error, bool add_blinding_key)
{
    error.clear();

    m_spk_man->TopUp();

    ReserveDestination reservedest(this);
    if (!reservedest.GetReservedDestination(type, dest, true)) {
        error = "Error: Keypool ran out, please call keypoolrefill first";
        return false;
    }
    if (add_blinding_key) {
        CPubKey blinding_pubkey = GetBlindingPubKey(GetScriptForDestination(dest));
        reservedest.SetBlindingPubKey(type, blinding_pubkey, dest);
    }

    reservedest.KeepDestination();
    return true;
}

int64_t CWallet::GetOldestKeyPoolTime()
{
    int64_t oldestKey = std::numeric_limits<int64_t>::max();
    if (auto spk_man = m_spk_man.get()) {
        oldestKey = spk_man->GetOldestKeyPoolTime();
    }
    return oldestKey;
}

std::map<CTxDestination, CAmount> CWallet::GetAddressBalances(interfaces::Chain::Lock& locked_chain)
{
    std::map<CTxDestination, CAmount> balances;

    {
        LOCK(cs_wallet);
        for (const auto& walletEntry : mapWallet)
        {
            const CWalletTx& wtx = walletEntry.second;

            if (!wtx.IsTrusted(locked_chain))
                continue;

            if (wtx.IsImmatureCoinBase(locked_chain))
                continue;

            int nDepth = wtx.GetDepthInMainChain(locked_chain);
            if (nDepth < (wtx.IsFromMe(ISMINE_ALL) ? 0 : 1))
                continue;

            for (unsigned int i = 0; i < wtx.tx->vout.size(); i++)
            {
                CTxDestination addr;
                if (!IsMine(wtx.tx->vout[i]))
                    continue;
                if(!ExtractDestination(wtx.tx->vout[i].scriptPubKey, addr))
                    continue;

                CAmount n = IsSpent(locked_chain, walletEntry.first, i) ? 0 : wtx.GetOutputValueOut(i);

                if (!balances.count(addr))
                    balances[addr] = 0;

                if (n < 0) {
                    continue;
                }
                balances[addr] += n;
            }
        }
    }

    return balances;
}

std::set< std::set<CTxDestination> > CWallet::GetAddressGroupings()
{
    AssertLockHeld(cs_wallet);
    std::set< std::set<CTxDestination> > groupings;
    std::set<CTxDestination> grouping;

    for (const auto& walletEntry : mapWallet)
    {
        const CWalletTx& wtx = walletEntry.second;

        if (wtx.tx->vin.size() > 0)
        {
            bool any_mine = false;
            // group all input addresses with each other
            for (const CTxIn& txin : wtx.tx->vin)
            {
                CTxDestination address;
                if(!IsMine(txin)) /* If this input isn't mine, ignore it */
                    continue;
                if(!ExtractDestination(mapWallet.at(txin.prevout.hash).tx->vout[txin.prevout.n].scriptPubKey, address))
                    continue;
                grouping.insert(address);
                any_mine = true;
            }

            // group change with input addresses
            if (any_mine)
            {
               for (const CTxOut& txout : wtx.tx->vout)
                   if (IsChange(txout))
                   {
                       CTxDestination txoutAddr;
                       if(!ExtractDestination(txout.scriptPubKey, txoutAddr))
                           continue;
                       grouping.insert(txoutAddr);
                   }
            }
            if (grouping.size() > 0)
            {
                groupings.insert(grouping);
                grouping.clear();
            }
        }

        // group lone addrs by themselves
        for (const auto& txout : wtx.tx->vout)
            if (IsMine(txout))
            {
                CTxDestination address;
                if(!ExtractDestination(txout.scriptPubKey, address))
                    continue;
                grouping.insert(address);
                groupings.insert(grouping);
                grouping.clear();
            }
    }

    std::set< std::set<CTxDestination>* > uniqueGroupings; // a set of pointers to groups of addresses
    std::map< CTxDestination, std::set<CTxDestination>* > setmap;  // map addresses to the unique group containing it
    for (std::set<CTxDestination> _grouping : groupings)
    {
        // make a set of all the groups hit by this new group
        std::set< std::set<CTxDestination>* > hits;
        std::map< CTxDestination, std::set<CTxDestination>* >::iterator it;
        for (const CTxDestination& address : _grouping)
            if ((it = setmap.find(address)) != setmap.end())
                hits.insert((*it).second);

        // merge all hit groups into a new single group and delete old groups
        std::set<CTxDestination>* merged = new std::set<CTxDestination>(_grouping);
        for (std::set<CTxDestination>* hit : hits)
        {
            merged->insert(hit->begin(), hit->end());
            uniqueGroupings.erase(hit);
            delete hit;
        }
        uniqueGroupings.insert(merged);

        // update setmap
        for (const CTxDestination& element : *merged)
            setmap[element] = merged;
    }

    std::set< std::set<CTxDestination> > ret;
    for (const std::set<CTxDestination>* uniqueGrouping : uniqueGroupings)
    {
        ret.insert(*uniqueGrouping);
        delete uniqueGrouping;
    }

    return ret;
}

std::set<CTxDestination> CWallet::GetLabelAddresses(const std::string& label) const
{
    LOCK(cs_wallet);
    std::set<CTxDestination> result;
    for (const std::pair<const CTxDestination, CAddressBookData>& item : mapAddressBook)
    {
        const CTxDestination& address = item.first;
        const std::string& strName = item.second.name;
        if (strName == label)
            result.insert(address);
    }
    return result;
}

bool ReserveDestination::GetReservedDestination(const OutputType type, CTxDestination& dest, bool internal)
{
    m_spk_man = pwallet->GetLegacyScriptPubKeyMan();
    if (!m_spk_man) {
        return false;
    }

    if (!pwallet->CanGetAddresses(internal)) {
        return false;
    }

    if (nIndex == -1)
    {
        CKeyPool keypool;
        if (!m_spk_man->GetReservedDestination(type, internal, nIndex, keypool)) {
            return false;
        }
        vchPubKey = keypool.vchPubKey;
        fInternal = keypool.fInternal;
    }
    assert(vchPubKey.IsValid());
    m_spk_man->LearnRelatedScripts(vchPubKey, type);
    address = GetDestinationForKey(vchPubKey, type);
    dest = address;
    return true;
}

void ReserveDestination::SetBlindingPubKey(const OutputType type, const CPubKey& blinding_pubkey, CTxDestination& dest)
{
    address = GetDestinationForKey(vchPubKey, type, blinding_pubkey);
    dest = address;
}

void ReserveDestination::KeepDestination()
{
    if (nIndex != -1)
        m_spk_man->KeepDestination(nIndex);
    nIndex = -1;
    vchPubKey = CPubKey();
    address = CNoDestination();
}

void ReserveDestination::ReturnDestination()
{
    if (nIndex != -1) {
        m_spk_man->ReturnDestination(nIndex, fInternal, vchPubKey);
    }
    nIndex = -1;
    vchPubKey = CPubKey();
    address = CNoDestination();
}

void CWallet::LockCoin(const COutPoint& output)
{
    AssertLockHeld(cs_wallet);
    setLockedCoins.insert(output);
}

void CWallet::UnlockCoin(const COutPoint& output)
{
    AssertLockHeld(cs_wallet);
    setLockedCoins.erase(output);
}

void CWallet::UnlockAllCoins()
{
    AssertLockHeld(cs_wallet);
    setLockedCoins.clear();
}

bool CWallet::IsLockedCoin(uint256 hash, unsigned int n) const
{
    AssertLockHeld(cs_wallet);
    COutPoint outpt(hash, n);

    return (setLockedCoins.count(outpt) > 0);
}

void CWallet::ListLockedCoins(std::vector<COutPoint>& vOutpts) const
{
    AssertLockHeld(cs_wallet);
    for (std::set<COutPoint>::iterator it = setLockedCoins.begin();
         it != setLockedCoins.end(); it++) {
        COutPoint outpt = (*it);
        vOutpts.push_back(outpt);
    }
}

/** @} */ // end of Actions

void CWallet::GetKeyBirthTimes(interfaces::Chain::Lock& locked_chain, std::map<CKeyID, int64_t>& mapKeyBirth) const {
    AssertLockHeld(cs_wallet);
    mapKeyBirth.clear();

    LegacyScriptPubKeyMan* spk_man = GetLegacyScriptPubKeyMan();
    assert(spk_man != nullptr);
    AssertLockHeld(spk_man->cs_wallet);

    // get birth times for keys with metadata
    for (const auto& entry : spk_man->mapKeyMetadata) {
        if (entry.second.nCreateTime) {
            mapKeyBirth[entry.first] = entry.second.nCreateTime;
        }
    }

    // map in which we'll infer heights of other keys
    const Optional<int> tip_height = locked_chain.getHeight();
    const int max_height = tip_height && *tip_height > 144 ? *tip_height - 144 : 0; // the tip can be reorganized; use a 144-block safety margin
    std::map<CKeyID, int> mapKeyFirstBlock;
    for (const CKeyID &keyid : spk_man->GetKeys()) {
        if (mapKeyBirth.count(keyid) == 0)
            mapKeyFirstBlock[keyid] = max_height;
    }

    // if there are no such keys, we're done
    if (mapKeyFirstBlock.empty())
        return;

    // find first block that affects those keys, if there are any left
    for (const auto& entry : mapWallet) {
        // iterate over all wallet transactions...
        const CWalletTx &wtx = entry.second;
        if (Optional<int> height = locked_chain.getBlockHeight(wtx.m_confirm.hashBlock)) {
            // ... which are already in a block
            for (const CTxOut &txout : wtx.tx->vout) {
                // iterate over all their outputs
                for (const auto &keyid : GetAffectedKeys(txout.scriptPubKey, *spk_man)) {
                    // ... and all their affected keys
                    std::map<CKeyID, int>::iterator rit = mapKeyFirstBlock.find(keyid);
                    if (rit != mapKeyFirstBlock.end() && *height < rit->second)
                        rit->second = *height;
                }
            }
        }
    }

    // Extract block timestamps for those keys
    for (const auto& entry : mapKeyFirstBlock)
        mapKeyBirth[entry.first] = locked_chain.getBlockTime(entry.second) - TIMESTAMP_WINDOW; // block times can be 2h off
}

/**
 * Compute smart timestamp for a transaction being added to the wallet.
 *
 * Logic:
 * - If sending a transaction, assign its timestamp to the current time.
 * - If receiving a transaction outside a block, assign its timestamp to the
 *   current time.
 * - If receiving a block with a future timestamp, assign all its (not already
 *   known) transactions' timestamps to the current time.
 * - If receiving a block with a past timestamp, before the most recent known
 *   transaction (that we care about), assign all its (not already known)
 *   transactions' timestamps to the same timestamp as that most-recent-known
 *   transaction.
 * - If receiving a block with a past timestamp, but after the most recent known
 *   transaction, assign all its (not already known) transactions' timestamps to
 *   the block time.
 *
 * For more information see CWalletTx::nTimeSmart,
 * https://bitcointalk.org/?topic=54527, or
 * https://github.com/bitcoin/bitcoin/pull/1393.
 */
unsigned int CWallet::ComputeTimeSmart(const CWalletTx& wtx) const
{
    unsigned int nTimeSmart = wtx.nTimeReceived;
    if (!wtx.isUnconfirmed() && !wtx.isAbandoned()) {
        int64_t blocktime;
        if (chain().findBlock(wtx.m_confirm.hashBlock, nullptr /* block */, &blocktime)) {
            int64_t latestNow = wtx.nTimeReceived;
            int64_t latestEntry = 0;

            // Tolerate times up to the last timestamp in the wallet not more than 5 minutes into the future
            int64_t latestTolerated = latestNow + 300;
            const TxItems& txOrdered = wtxOrdered;
            for (auto it = txOrdered.rbegin(); it != txOrdered.rend(); ++it) {
                CWalletTx* const pwtx = it->second;
                if (pwtx == &wtx) {
                    continue;
                }
                int64_t nSmartTime;
                nSmartTime = pwtx->nTimeSmart;
                if (!nSmartTime) {
                    nSmartTime = pwtx->nTimeReceived;
                }
                if (nSmartTime <= latestTolerated) {
                    latestEntry = nSmartTime;
                    if (nSmartTime > latestNow) {
                        latestNow = nSmartTime;
                    }
                    break;
                }
            }

            nTimeSmart = std::max(latestEntry, std::min(blocktime, latestNow));
        } else {
            WalletLogPrintf("%s: found %s in block %s not in index\n", __func__, wtx.GetHash().ToString(), wtx.m_confirm.hashBlock.ToString());
        }
    }
    return nTimeSmart;
}

bool CWallet::AddDestData(const CTxDestination &dest, const std::string &key, const std::string &value)
{
    if (boost::get<CNoDestination>(&dest))
        return false;

    mapAddressBook[dest].destdata.insert(std::make_pair(key, value));
    return WalletBatch(*database).WriteDestData(EncodeDestination(dest), key, value);
}

bool CWallet::EraseDestData(const CTxDestination &dest, const std::string &key)
{
    if (!mapAddressBook[dest].destdata.erase(key))
        return false;
    return WalletBatch(*database).EraseDestData(EncodeDestination(dest), key);
}

void CWallet::LoadDestData(const CTxDestination &dest, const std::string &key, const std::string &value)
{
    mapAddressBook[dest].destdata.insert(std::make_pair(key, value));
}

bool CWallet::GetDestData(const CTxDestination &dest, const std::string &key, std::string *value) const
{
    std::map<CTxDestination, CAddressBookData>::const_iterator i = mapAddressBook.find(dest);
    if(i != mapAddressBook.end())
    {
        CAddressBookData::StringMap::const_iterator j = i->second.destdata.find(key);
        if(j != i->second.destdata.end())
        {
            if(value)
                *value = j->second;
            return true;
        }
    }
    return false;
}

std::vector<std::string> CWallet::GetDestValues(const std::string& prefix) const
{
    std::vector<std::string> values;
    for (const auto& address : mapAddressBook) {
        for (const auto& data : address.second.destdata) {
            if (!data.first.compare(0, prefix.size(), prefix)) {
                values.emplace_back(data.second);
            }
        }
    }
    return values;
}

bool CWallet::Verify(interfaces::Chain& chain, const WalletLocation& location, bool salvage_wallet, std::string& error_string, std::vector<std::string>& warnings)
{
    // Do some checking on wallet path. It should be either a:
    //
    // 1. Path where a directory can be created.
    // 2. Path to an existing directory.
    // 3. Path to a symlink to a directory.
    // 4. For backwards compatibility, the name of a data file in -walletdir.
    LOCK(cs_wallets);
    const fs::path& wallet_path = location.GetPath();
    fs::file_type path_type = fs::symlink_status(wallet_path).type();
    if (!(path_type == fs::file_not_found || path_type == fs::directory_file ||
          (path_type == fs::symlink_file && fs::is_directory(wallet_path)) ||
          (path_type == fs::regular_file && fs::path(location.GetName()).filename() == location.GetName()))) {
        error_string = strprintf(
              "Invalid -wallet path '%s'. -wallet path should point to a directory where wallet.dat and "
              "database/log.?????????? files can be stored, a location where such a directory could be created, "
              "or (for backwards compatibility) the name of an existing data file in -walletdir (%s)",
              location.GetName(), GetWalletDir());
        return false;
    }

    // Make sure that the wallet path doesn't clash with an existing wallet path
    if (IsWalletLoaded(wallet_path)) {
        error_string = strprintf("Error loading wallet %s. Duplicate -wallet filename specified.", location.GetName());
        return false;
    }

    // Keep same database environment instance across Verify/Recover calls below.
    std::unique_ptr<WalletDatabase> database = WalletDatabase::Create(wallet_path);

    try {
        if (!WalletBatch::VerifyEnvironment(wallet_path, error_string)) {
            return false;
        }
    } catch (const fs::filesystem_error& e) {
        error_string = strprintf("Error loading wallet %s. %s", location.GetName(), fsbridge::get_filesystem_error_message(e));
        return false;
    }

    if (salvage_wallet) {
        // Recover readable keypairs:
        CWallet dummyWallet(&chain, WalletLocation(), WalletDatabase::CreateDummy());
        std::string backup_filename;
        // Even if we don't use this lock in this function, we want to preserve
        // lock order in LoadToWallet if query of chain state is needed to know
        // tx status. If lock can't be taken, tx confirmation status may be not
        // reliable.
        auto locked_chain = dummyWallet.LockChain();
        if (!WalletBatch::Recover(wallet_path, (void *)&dummyWallet, WalletBatch::RecoverKeysOnlyFilter, backup_filename)) {
            return false;
        }
    }

    return WalletBatch::VerifyDatabaseFile(wallet_path, warnings, error_string);
}

std::shared_ptr<CWallet> CWallet::CreateWalletFromFile(interfaces::Chain& chain, const WalletLocation& location, std::string& error, std::vector<std::string>& warnings, uint64_t wallet_creation_flags)
{
    const std::string walletFile = WalletDataFilePath(location.GetPath()).string();

    // needed to restore wallet transaction meta data after -zapwallettxes
    std::vector<CWalletTx> vWtx;

    if (gArgs.GetBoolArg("-zapwallettxes", false)) {
        chain.initMessage(_("Zapping all transactions from wallet...").translated);

        std::unique_ptr<CWallet> tempWallet = MakeUnique<CWallet>(&chain, location, WalletDatabase::Create(location.GetPath()));
        DBErrors nZapWalletRet = tempWallet->ZapWalletTx(vWtx);
        if (nZapWalletRet != DBErrors::LOAD_OK) {
            error = strprintf(_("Error loading %s: Wallet corrupted").translated, walletFile);
            return nullptr;
        }
    }

    chain.initMessage(_("Loading wallet...").translated);

    int64_t nStart = GetTimeMillis();
    bool fFirstRun = true;
    // TODO: Can't use std::make_shared because we need a custom deleter but
    // should be possible to use std::allocate_shared.
    std::shared_ptr<CWallet> walletInstance(new CWallet(&chain, location, WalletDatabase::Create(location.GetPath())), ReleaseWallet);
    DBErrors nLoadWalletRet = walletInstance->LoadWallet(fFirstRun);
    if (nLoadWalletRet != DBErrors::LOAD_OK) {
        if (nLoadWalletRet == DBErrors::CORRUPT) {
            error = strprintf(_("Error loading %s: Wallet corrupted").translated, walletFile);
            return nullptr;
        }
        else if (nLoadWalletRet == DBErrors::NONCRITICAL_ERROR)
        {
            warnings.push_back(strprintf(_("Error reading %s! All keys read correctly, but transaction data"
                                          " or address book entries might be missing or incorrect.").translated,
                walletFile));
        }
        else if (nLoadWalletRet == DBErrors::TOO_NEW) {
            error = strprintf(_("Error loading %s: Wallet requires newer version of %s").translated, walletFile, PACKAGE_NAME);
            return nullptr;
        }
        else if (nLoadWalletRet == DBErrors::NEED_REWRITE)
        {
            error = strprintf(_("Wallet needed to be rewritten: restart %s to complete").translated, PACKAGE_NAME);
            return nullptr;
        }
        else {
            error = strprintf(_("Error loading %s").translated, walletFile);
            return nullptr;
        }
    }

    int prev_version = walletInstance->GetVersion();
    if (gArgs.GetBoolArg("-upgradewallet", fFirstRun))
    {
        int nMaxVersion = gArgs.GetArg("-upgradewallet", 0);
        if (nMaxVersion == 0) // the -upgradewallet without argument case
        {
            walletInstance->WalletLogPrintf("Performing wallet upgrade to %i\n", FEATURE_LATEST);
            nMaxVersion = FEATURE_LATEST;
            walletInstance->SetMinVersion(FEATURE_LATEST); // permanently upgrade the wallet immediately
        }
        else
            walletInstance->WalletLogPrintf("Allowing wallet upgrade up to %i\n", nMaxVersion);
        if (nMaxVersion < walletInstance->GetVersion())
        {
            error = _("Cannot downgrade wallet").translated;
            return nullptr;
        }
        walletInstance->SetMaxVersion(nMaxVersion);
    }

    // Upgrade to HD if explicit upgrade
    if (gArgs.GetBoolArg("-upgradewallet", false)) {
        LOCK(walletInstance->cs_wallet);

        // Do not upgrade versions to any version between HD_SPLIT and FEATURE_PRE_SPLIT_KEYPOOL unless already supporting HD_SPLIT
        int max_version = walletInstance->GetVersion();
        if (!walletInstance->CanSupportFeature(FEATURE_HD_SPLIT) && max_version >= FEATURE_HD_SPLIT && max_version < FEATURE_PRE_SPLIT_KEYPOOL) {
            error = _("Cannot upgrade a non HD split wallet without upgrading to support pre split keypool. Please use -upgradewallet=169900 or -upgradewallet with no version specified.").translated;
            return nullptr;
        }

        if (auto spk_man = walletInstance->m_spk_man.get()) {
            std::string error;
            if (!spk_man->Upgrade(prev_version, error)) {
                chain.initError(error);
                return nullptr;
            }
        }
    }

    if (fFirstRun)
    {
        // ensure this wallet.dat can only be opened by clients supporting HD with chain split and expects no default key
        walletInstance->SetMinVersion(FEATURE_LATEST);

        walletInstance->SetWalletFlags(wallet_creation_flags, false);
        if (!(wallet_creation_flags & (WALLET_FLAG_DISABLE_PRIVATE_KEYS | WALLET_FLAG_BLANK_WALLET))) {
            if (auto spk_man = walletInstance->m_spk_man.get()) {
                if (!spk_man->SetupGeneration()) {
                    error = _("Unable to generate initial keys").translated;
                    return nullptr;
                }
            }
        }

        auto locked_chain = chain.lock();
        walletInstance->ChainStateFlushed(locked_chain->getTipLocator());
    } else if (wallet_creation_flags & WALLET_FLAG_DISABLE_PRIVATE_KEYS) {
        // Make it impossible to disable private keys after creation
        error = strprintf(_("Error loading %s: Private keys can only be disabled during creation").translated, walletFile);
        return NULL;
    } else if (walletInstance->IsWalletFlagSet(WALLET_FLAG_DISABLE_PRIVATE_KEYS)) {
        if (walletInstance->m_spk_man) {
            if (walletInstance->m_spk_man->HavePrivateKeys()) {
                warnings.push_back(strprintf(_("Warning: Private keys detected in wallet {%s} with disabled private keys").translated, walletFile));
            }
        }
    }

    if (!gArgs.GetArg("-addresstype", "").empty() && !ParseOutputType(gArgs.GetArg("-addresstype", ""), walletInstance->m_default_address_type)) {
        error = strprintf(_("Unknown address type '%s'").translated, gArgs.GetArg("-addresstype", ""));
        return nullptr;
    }

    if (!gArgs.GetArg("-changetype", "").empty() && !ParseOutputType(gArgs.GetArg("-changetype", ""), walletInstance->m_default_change_type)) {
        error = strprintf(_("Unknown change type '%s'").translated, gArgs.GetArg("-changetype", ""));
        return nullptr;
    }

    if (gArgs.IsArgSet("-mintxfee")) {
        CAmount n = 0;
        if (!ParseMoney(gArgs.GetArg("-mintxfee", ""), n) || 0 == n) {
            error = AmountErrMsg("mintxfee", gArgs.GetArg("-mintxfee", "")).translated;
            return nullptr;
        }
        if (n > HIGH_TX_FEE_PER_KB) {
            warnings.push_back(AmountHighWarn("-mintxfee").translated + " " +
                              _("This is the minimum transaction fee you pay on every transaction.").translated);
        }
        walletInstance->m_min_fee = CFeeRate(n);
    }

    if (gArgs.IsArgSet("-fallbackfee")) {
        CAmount nFeePerK = 0;
        if (!ParseMoney(gArgs.GetArg("-fallbackfee", ""), nFeePerK)) {
            error = strprintf(_("Invalid amount for -fallbackfee=<amount>: '%s'").translated, gArgs.GetArg("-fallbackfee", ""));
            return nullptr;
        }
        if (nFeePerK > HIGH_TX_FEE_PER_KB) {
            warnings.push_back(AmountHighWarn("-fallbackfee").translated + " " +
                              _("This is the transaction fee you may pay when fee estimates are not available.").translated);
        }
        walletInstance->m_fallback_fee = CFeeRate(nFeePerK);
    }
    // Disable fallback fee in case value was set to 0, enable if non-null value
    walletInstance->m_allow_fallback_fee = walletInstance->m_fallback_fee.GetFeePerK() != 0;

    if (gArgs.IsArgSet("-discardfee")) {
        CAmount nFeePerK = 0;
        if (!ParseMoney(gArgs.GetArg("-discardfee", ""), nFeePerK)) {
            error = strprintf(_("Invalid amount for -discardfee=<amount>: '%s'").translated, gArgs.GetArg("-discardfee", ""));
            return nullptr;
        }
        if (nFeePerK > HIGH_TX_FEE_PER_KB) {
            warnings.push_back(AmountHighWarn("-discardfee").translated + " " +
                              _("This is the transaction fee you may discard if change is smaller than dust at this level").translated);
        }
        walletInstance->m_discard_rate = CFeeRate(nFeePerK);
    }
    if (gArgs.IsArgSet("-paytxfee")) {
        CAmount nFeePerK = 0;
        if (!ParseMoney(gArgs.GetArg("-paytxfee", ""), nFeePerK)) {
            error = AmountErrMsg("paytxfee", gArgs.GetArg("-paytxfee", "")).translated;
            return nullptr;
        }
        if (nFeePerK > HIGH_TX_FEE_PER_KB) {
            warnings.push_back(AmountHighWarn("-paytxfee").translated + " " +
                              _("This is the transaction fee you will pay if you send a transaction.").translated);
        }
        walletInstance->m_pay_tx_fee = CFeeRate(nFeePerK, 1000);
        if (walletInstance->m_pay_tx_fee < chain.relayMinFee()) {
            error = strprintf(_("Invalid amount for -paytxfee=<amount>: '%s' (must be at least %s)").translated,
                gArgs.GetArg("-paytxfee", ""), chain.relayMinFee().ToString());
            return nullptr;
        }
    }

    if (gArgs.IsArgSet("-maxtxfee")) {
        CAmount nMaxFee = 0;
        if (!ParseMoney(gArgs.GetArg("-maxtxfee", ""), nMaxFee)) {
            error = AmountErrMsg("maxtxfee", gArgs.GetArg("-maxtxfee", "")).translated;
            return nullptr;
        }
        if (nMaxFee > HIGH_MAX_TX_FEE) {
            warnings.push_back(_("-maxtxfee is set very high! Fees this large could be paid on a single transaction.").translated);
        }
        if (CFeeRate(nMaxFee, 1000) < chain.relayMinFee()) {
            error = strprintf(_("Invalid amount for -maxtxfee=<amount>: '%s' (must be at least the minrelay fee of %s to prevent stuck transactions)").translated,
                                       gArgs.GetArg("-maxtxfee", ""), chain.relayMinFee().ToString());
            return nullptr;
        }
        walletInstance->m_default_max_tx_fee = nMaxFee;
    }

    if (chain.relayMinFee().GetFeePerK() > HIGH_TX_FEE_PER_KB) {
        warnings.push_back(AmountHighWarn("-minrelaytxfee").translated + " " +
                    _("The wallet will avoid paying less than the minimum relay fee.").translated);
    }

    walletInstance->m_confirm_target = gArgs.GetArg("-txconfirmtarget", DEFAULT_TX_CONFIRM_TARGET);
    walletInstance->m_spend_zero_conf_change = gArgs.GetBoolArg("-spendzeroconfchange", DEFAULT_SPEND_ZEROCONF_CHANGE);
    walletInstance->m_signal_rbf = gArgs.GetBoolArg("-walletrbf", DEFAULT_WALLET_RBF);

    walletInstance->WalletLogPrintf("Wallet completed loading in %15dms\n", GetTimeMillis() - nStart);

    // Try to top up keypool. No-op if the wallet is locked.
    walletInstance->TopUpKeyPool();

    auto locked_chain = chain.lock();
    LOCK(walletInstance->cs_wallet);

    int rescan_height = 0;
    if (!gArgs.GetBoolArg("-rescan", false))
    {
        WalletBatch batch(*walletInstance->database);
        CBlockLocator locator;
        if (batch.ReadBestBlock(locator)) {
            if (const Optional<int> fork_height = locked_chain->findLocatorFork(locator)) {
                rescan_height = *fork_height;
            }
        }
    }

    const Optional<int> tip_height = locked_chain->getHeight();
    if (tip_height) {
        walletInstance->m_last_block_processed = locked_chain->getBlockHash(*tip_height);
    } else {
        walletInstance->m_last_block_processed.SetNull();
    }

    if (tip_height && *tip_height != rescan_height)
    {
        // We can't rescan beyond non-pruned blocks, stop and throw an error.
        // This might happen if a user uses an old wallet within a pruned node
        // or if they ran -disablewallet for a longer time, then decided to re-enable
        if (chain.havePruned()) {
            // Exit early and print an error.
            // If a block is pruned after this check, we will load the wallet,
            // but fail the rescan with a generic error.
            int block_height = *tip_height;
            while (block_height > 0 && locked_chain->haveBlockOnDisk(block_height - 1) && rescan_height != block_height) {
                --block_height;
            }

            if (rescan_height != block_height) {
                error = _("Prune: last wallet synchronisation goes beyond pruned data. You need to -reindex (download the whole blockchain again in case of pruned node)").translated;
                return nullptr;
            }
        }

        chain.initMessage(_("Rescanning...").translated);
        walletInstance->WalletLogPrintf("Rescanning last %i blocks (from block %i)...\n", *tip_height - rescan_height, rescan_height);

        // No need to read and scan block if block was created before
        // our wallet birthday (as adjusted for block time variability)
        Optional<int64_t> time_first_key;
        if (auto spk_man = walletInstance->m_spk_man.get()) {
            int64_t time = spk_man->GetTimeFirstKey();
            if (!time_first_key || time < *time_first_key) time_first_key = time;
        }
        if (time_first_key) {
            if (Optional<int> first_block = locked_chain->findFirstBlockWithTimeAndHeight(*time_first_key - TIMESTAMP_WINDOW, rescan_height, nullptr)) {
                rescan_height = *first_block;
            }
        }

        {
            WalletRescanReserver reserver(walletInstance.get());
            if (!reserver.reserve() || (ScanResult::SUCCESS != walletInstance->ScanForWalletTransactions(locked_chain->getBlockHash(rescan_height), {} /* stop block */, reserver, true /* update */).status)) {
                error = _("Failed to rescan the wallet during initialization").translated;
                return nullptr;
            }
        }
        walletInstance->ChainStateFlushed(locked_chain->getTipLocator());
        walletInstance->database->IncrementUpdateCounter();

        // Restore wallet transaction metadata after -zapwallettxes=1
        if (gArgs.GetBoolArg("-zapwallettxes", false) && gArgs.GetArg("-zapwallettxes", "1") != "2")
        {
            WalletBatch batch(*walletInstance->database);

            for (const CWalletTx& wtxOld : vWtx)
            {
                uint256 hash = wtxOld.GetHash();
                std::map<uint256, CWalletTx>::iterator mi = walletInstance->mapWallet.find(hash);
                if (mi != walletInstance->mapWallet.end())
                {
                    const CWalletTx* copyFrom = &wtxOld;
                    CWalletTx* copyTo = &mi->second;
                    copyTo->mapValue = copyFrom->mapValue;
                    copyTo->vOrderForm = copyFrom->vOrderForm;
                    copyTo->nTimeReceived = copyFrom->nTimeReceived;
                    copyTo->nTimeSmart = copyFrom->nTimeSmart;
                    copyTo->fFromMe = copyFrom->fFromMe;
                    copyTo->nOrderPos = copyFrom->nOrderPos;
                    batch.WriteTx(*copyTo);
                }
            }
        }
    }

    chain.loadWallet(interfaces::MakeWallet(walletInstance));

    // Register with the validation interface. It's ok to do this after rescan since we're still holding locked_chain.
    walletInstance->handleNotifications();

    walletInstance->SetBroadcastTransactions(gArgs.GetBoolArg("-walletbroadcast", DEFAULT_WALLETBROADCAST));

    {
        walletInstance->WalletLogPrintf("setKeyPool.size() = %u\n",      walletInstance->GetKeyPoolSize());
        walletInstance->WalletLogPrintf("mapWallet.size() = %u\n",       walletInstance->mapWallet.size());
        walletInstance->WalletLogPrintf("mapAddressBook.size() = %u\n",  walletInstance->mapAddressBook.size());
    }

    return walletInstance;
}

void CWallet::handleNotifications()
{
    m_chain_notifications_handler = m_chain->handleNotifications(*this);
}

void CWallet::postInitProcess()
{
    auto locked_chain = chain().lock();
    LOCK(cs_wallet);

    // Add wallet transactions that aren't already in a block to mempool
    // Do this here as mempool requires genesis block to be loaded
    ReacceptWalletTransactions(*locked_chain);

    // Update wallet transactions with current mempool transactions.
    chain().requestMempoolTransactions(*this);
}

bool CWallet::BackupWallet(const std::string& strDest)
{
    return database->Backup(strDest);
}

CKeyPool::CKeyPool()
{
    nTime = GetTime();
    fInternal = false;
    m_pre_split = false;
}

CKeyPool::CKeyPool(const CPubKey& vchPubKeyIn, bool internalIn)
{
    nTime = GetTime();
    vchPubKey = vchPubKeyIn;
    fInternal = internalIn;
    m_pre_split = false;
}

void CWalletTx::SetConf(Status status, const uint256& block_hash, int posInBlock)
{
    // Update tx status
    m_confirm.status = status;

    // Update the tx's hashBlock
    m_confirm.hashBlock = block_hash;

    // set the position of the transaction in the block
    m_confirm.nIndex = posInBlock;
}

int CWalletTx::GetDepthInMainChain(interfaces::Chain::Lock& locked_chain) const
{
    if (isUnconfirmed() || isAbandoned()) return 0;

    return locked_chain.getBlockDepth(m_confirm.hashBlock) * (isConflicted() ? -1 : 1);
}

int CWalletTx::GetBlocksToMaturity(interfaces::Chain::Lock& locked_chain) const
{
    if (!IsCoinBase())
        return 0;
    int chain_depth = GetDepthInMainChain(locked_chain);
    assert(chain_depth >= 0); // coinbase tx should not be conflicted
    return std::max(0, (COINBASE_MATURITY+1) - chain_depth);
}

bool CWalletTx::IsImmatureCoinBase(interfaces::Chain::Lock& locked_chain) const
{
    // note GetBlocksToMaturity is 0 for non-coinbase tx
    return GetBlocksToMaturity(locked_chain) > 0;
}

std::vector<OutputGroup> CWallet::GroupOutputs(const std::vector<COutput>& outputs, bool single_coin) const {
    std::vector<OutputGroup> groups;
    std::map<std::pair<CAsset, CTxDestination>, OutputGroup> gmap;
    std::pair<CAsset, CTxDestination> dst;
    for (const auto& output : outputs) {
        if (output.fSpendable) {
            CInputCoin input_coin = output.GetInputCoin();
            dst.first = input_coin.asset;

            size_t ancestors, descendants;
            chain().getTransactionAncestry(output.tx->GetHash(), ancestors, descendants);
            if (!single_coin && ExtractDestination(output.tx->tx->vout[output.i].scriptPubKey, dst.second)) {
                // Limit output groups to no more than 10 entries, to protect
                // against inadvertently creating a too-large transaction
                // when using -avoidpartialspends
                if (gmap[dst].m_outputs.size() >= OUTPUT_GROUP_MAX_ENTRIES) {
                    groups.push_back(gmap[dst]);
                    gmap.erase(dst);
                }
                gmap[dst].Insert(input_coin, output.nDepth, output.tx->IsFromMe(ISMINE_ALL), ancestors, descendants);
            } else {
                groups.emplace_back(input_coin, output.nDepth, output.tx->IsFromMe(ISMINE_ALL), ancestors, descendants);
            }
        }
    }
    if (!single_coin) {
        for (const auto& it : gmap) groups.push_back(it.second);
    }
    return groups;
}

bool CWallet::SetCrypted()
{
    LOCK(cs_KeyStore);
    if (fUseCrypto)
        return true;
    if (!mapKeys.empty())
        return false;
    fUseCrypto = true;
    return true;
}

bool CWallet::IsLocked() const
{
    if (!IsCrypted()) {
        return false;
    }
    LOCK(cs_KeyStore);
    return vMasterKey.empty();
}

bool CWallet::Lock()
{
    if (!SetCrypted())
        return false;

    {
        LOCK(cs_KeyStore);
        vMasterKey.clear();
    }

    NotifyStatusChanged(this);
    return true;
}

ScriptPubKeyMan* CWallet::GetScriptPubKeyMan() const
{
    return m_spk_man.get();
}

const SigningProvider* CWallet::GetSigningProvider() const
{
    return m_spk_man.get();
}

LegacyScriptPubKeyMan* CWallet::GetLegacyScriptPubKeyMan() const
{
    return m_spk_man.get();
}

//
// ELEMENTS WALLET ADDITIONS
//

bool CWallet::SetOnlinePubKey(const CPubKey& online_key_in)
{
    LOCK(cs_wallet);
    if (!WalletBatch(*database).WriteOnlineKey(online_key_in)) {
        return false;
    }
    online_key = online_key_in;
    return true;
}

bool CWallet::SetOfflineXPubKey(const CExtPubKey& offline_xpub_in)
{
    LOCK(cs_wallet);
    if (!WalletBatch(*database).WriteOfflineXPubKey(offline_xpub_in)) {
        return false;
    }
    offline_xpub = offline_xpub_in;
    return true;
}

bool CWallet::SetOfflineDescriptor(const std::string& offline_desc_in)
{
    LOCK(cs_wallet);
    if (!WalletBatch(*database).WriteOfflineDescriptor(offline_desc_in)) {
        return false;
    }
    offline_desc = offline_desc_in;
    return true;
}

bool CWallet::SetOfflineCounter(int counter) {
    LOCK(cs_wallet);
    if (!WalletBatch(*database).WriteOfflineCounter(counter)) {
        return false;
    }
    offline_counter = counter;
    return true;
}

unsigned int CWalletTx::GetPseudoInputOffset(const unsigned int input_index, const bool reissuance_token) const
{
    // There is no mapValue space for null issuances
    assert(reissuance_token ? !tx->vin[input_index].assetIssuance.nInflationKeys.IsNull() : !tx->vin[input_index].assetIssuance.nAmount.IsNull());
    unsigned int mapvalue_loc = 0;
    for (unsigned int i = 0; i < tx->vin.size()*2; i++) {
        if (input_index == i/2 && (reissuance_token ? 1 : 0) == i % 2) {
            break;
        }
        if (!tx->vin[i/2].assetIssuance.IsNull()) {
            if ((i % 2 == 0 && !tx->vin[i/2].assetIssuance.nAmount.IsNull()) ||
                    (i % 2 == 1 && !tx->vin[i/2].assetIssuance.nInflationKeys.IsNull())) {
                mapvalue_loc++;
            }
        }
    }
    return mapvalue_loc;
}

void CWalletTx::SetBlindingData(const unsigned int map_index, const CPubKey& blinding_pubkey, const CAmount value, const uint256& value_factor, const CAsset& asset, const uint256& asset_factor)
{
    if (mapValue["blindingdata"].size() < (map_index + 1) * 138) {
        mapValue["blindingdata"].resize((tx->vout.size() + GetNumIssuances(*tx)) * 138);
    }

    unsigned char* it = (unsigned char*)(&mapValue["blindingdata"][0]) + 138 * map_index;

    *it = 1;
    memcpy(&*(it + 1), &value, 8);
    memcpy(&*(it + 9), value_factor.begin(), 32);
    memcpy(&*(it + 41), asset_factor.begin(), 32);
    memcpy(&*(it + 73), asset.begin(), 32);
    if (blinding_pubkey.IsFullyValid()) {
        memcpy(&*(it + 105), blinding_pubkey.begin(), 33);
    } else {
        memset(&*(it + 105), 0, 33);
    }

}

void CWalletTx::GetBlindingData(const unsigned int map_index, const std::vector<unsigned char>& vchRangeproof, const CConfidentialValue& conf_value, const CConfidentialAsset& conf_asset, const CConfidentialNonce nonce, const CScript& scriptPubKey, CPubKey* blinding_pubkey_out, CAmount* value_out, uint256* value_factor_out, CAsset* asset_out, uint256* asset_factor_out) const
{
    // Blinding data is cached in a serialized record mapWallet["blindingdata"].
    // It contains a concatenation byte vectors, 74 bytes per txout or pseudo-input.
    // Each consists of:
    // * 1 byte boolean marker (has the output been computed)?
    // * 8 bytes value (-1 if unknown)
    // * 32 bytes value blinding factor
    // * 32 bytes asset blinding factor
    // * 32 bytes asset
    // * 33 bytes blinding pubkey (ECDH pubkey of the destination)
    // This is really ugly, and should use CDataStream serialization instead.

    if (mapValue["blindingdata"].size() < (map_index + 1) * 138) {
        mapValue["blindingdata"].resize((tx->vout.size() + GetNumIssuances(*tx)) * 138);
    }

    unsigned char* it = (unsigned char*)(&mapValue["blindingdata"][0]) + 138 * map_index;

    CAmount amount = -1;
    CPubKey pubkey;
    uint256 value_factor;
    CAsset asset_tag;
    uint256 asset_factor;

    if (*it == 1) {
        memcpy(&amount, &*(it + 1), 8);
        memcpy(value_factor.begin(), &*(it + 9), 32);
        memcpy(asset_factor.begin(), &*(it + 41), 32);
        memcpy(asset_tag.begin(), &*(it + 73), 32);
        pubkey.Set(it + 105, it + 138);

        if (conf_value.IsExplicit()) {
            assert(conf_value.GetAmount() == amount);
        }
    } else {
        pwallet->ComputeBlindingData(conf_value, conf_asset, nonce, scriptPubKey, vchRangeproof, amount, pubkey, value_factor, asset_tag, asset_factor);
        *it = 1;
        memcpy(&*(it + 1), &amount, 8);
        memcpy(&*(it + 9), value_factor.begin(), 32);
        memcpy(&*(it + 41), asset_factor.begin(), 32);
        memcpy(&*(it + 73), asset_tag.begin(), 32);
        if (pubkey.IsFullyValid()) {
            memcpy(&*(it + 105), pubkey.begin(), 33);
        } else {
            memset(&*(it + 105), 0, 33);
        }
    }

    if (value_out) *value_out = amount;
    if (blinding_pubkey_out) *blinding_pubkey_out = pubkey;
    if (value_factor_out) *value_factor_out = value_factor;
    if (asset_factor_out) *asset_factor_out = asset_factor;
    if (asset_out) *asset_out = asset_tag;
}

void CWalletTx::GetNonIssuanceBlindingData(const unsigned int output_index, CPubKey* blinding_pubkey_out, CAmount* value_out, uint256* value_factor_out, CAsset* asset_out, uint256* asset_factor_out) const {
    assert(output_index < tx->vout.size());
    const CTxOut& out = tx->vout[output_index];
    const CTxWitness& wit = tx->witness;
    GetBlindingData(output_index, wit.vtxoutwit.size() <= output_index ? std::vector<unsigned char>() : wit.vtxoutwit[output_index].vchRangeproof, out.nValue, out.nAsset, out.nNonce, out.scriptPubKey,
        blinding_pubkey_out, value_out, value_factor_out, asset_out, asset_factor_out);
}

CAmount CWalletTx::GetOutputValueOut(unsigned int output_index) const {
    CAmount ret;
    GetNonIssuanceBlindingData(output_index, nullptr, &ret, nullptr, nullptr, nullptr);
    return ret;
}

uint256 CWalletTx::GetOutputAmountBlindingFactor(unsigned int output_index) const {
    uint256 ret;
    GetNonIssuanceBlindingData(output_index, nullptr, nullptr, &ret, nullptr, nullptr);
    return ret;
}

uint256 CWalletTx::GetOutputAssetBlindingFactor(unsigned int output_index) const {
    uint256 ret;
    GetNonIssuanceBlindingData(output_index, nullptr, nullptr, nullptr, nullptr, &ret);
    return ret;
}

CAsset CWalletTx::GetOutputAsset(unsigned int output_index) const {
    CAsset ret;
    GetNonIssuanceBlindingData(output_index, nullptr, nullptr, nullptr, &ret, nullptr);
    return ret;
}

CPubKey CWalletTx::GetOutputBlindingPubKey(unsigned int output_index) const {
    CPubKey ret;
    GetNonIssuanceBlindingData(output_index, &ret, nullptr, nullptr, nullptr, nullptr);
    return ret;
}

void CWalletTx::GetIssuanceAssets(unsigned int input_index, CAsset* out_asset, CAsset* out_reissuance_token) const {
    assert(input_index < tx->vin.size());
    const CAssetIssuance& issuance = tx->vin[input_index].assetIssuance;

    if (out_asset && issuance.nAmount.IsNull()) {
        out_asset->SetNull();
        out_asset = nullptr;
    }
    if (out_reissuance_token && issuance.nInflationKeys.IsNull()) {
        out_reissuance_token->SetNull();
        out_reissuance_token = nullptr;
    }
    if (!(out_asset || out_reissuance_token)) return;

    if (issuance.assetBlindingNonce.IsNull()) {
        uint256 entropy;
        GenerateAssetEntropy(entropy, tx->vin[input_index].prevout, issuance.assetEntropy);
        if (out_reissuance_token) {
            CalculateReissuanceToken(*out_reissuance_token, entropy, issuance.nAmount.IsCommitment());
        }
        if (out_asset) {
            CalculateAsset(*out_asset, entropy);
        }
    }
    else {
        if (out_reissuance_token) {
            // Re-issuances don't emit issuance tokens
            out_reissuance_token->SetNull();
        }
        if (out_asset) {
            CalculateAsset(*out_asset, issuance.assetEntropy);
        }
    }
}

uint256 CWalletTx::GetIssuanceBlindingFactor(unsigned int input_index, bool reissuance_token) const {
    assert(input_index < tx->vin.size());
    CAsset asset;
    const CAssetIssuance& issuance = tx->vin[input_index].assetIssuance;
    const CTxWitness& wit = tx->witness;
    GetIssuanceAssets(input_index, reissuance_token ? nullptr : &asset, reissuance_token ? &asset : nullptr);
    if (asset.IsNull()) {
        return uint256();
    }
    const std::vector<unsigned char>& rangeproof = wit.vtxinwit.size() <= input_index ? std::vector<unsigned char>() : (reissuance_token ? wit.vtxinwit[input_index].vchInflationKeysRangeproof : wit.vtxinwit[input_index].vchIssuanceAmountRangeproof);
    unsigned int mapValueInd = GetPseudoInputOffset(input_index, reissuance_token)+tx->vout.size();

    uint256 ret;
    CScript blindingScript(CScript() << OP_RETURN << std::vector<unsigned char>(tx->vin[input_index].prevout.hash.begin(), tx->vin[input_index].prevout.hash.end()) << tx->vin[input_index].prevout.n);
    GetBlindingData(mapValueInd, rangeproof, reissuance_token ? issuance.nInflationKeys : issuance.nAmount, CConfidentialAsset(asset), CConfidentialNonce(), blindingScript, nullptr, nullptr, &ret, nullptr, nullptr);
    return ret;
}

CAmount CWalletTx::GetIssuanceAmount(unsigned int input_index, bool reissuance_token) const {
    assert(input_index < tx->vin.size());
    CAsset asset;
    const CAssetIssuance& issuance = tx->vin[input_index].assetIssuance;
    const CTxWitness& wit = tx->witness;
    GetIssuanceAssets(input_index, reissuance_token ? nullptr : &asset, reissuance_token ? &asset : nullptr);
    if (asset.IsNull()) {
        return -1;
    }
    unsigned int mapValueInd = GetPseudoInputOffset(input_index, reissuance_token)+tx->vout.size();
    const std::vector<unsigned char>& rangeproof = wit.vtxinwit.size() <= input_index ? std::vector<unsigned char>() : (reissuance_token ? wit.vtxinwit[input_index].vchInflationKeysRangeproof : wit.vtxinwit[input_index].vchIssuanceAmountRangeproof);

    CAmount ret;
    CScript blindingScript(CScript() << OP_RETURN << std::vector<unsigned char>(tx->vin[input_index].prevout.hash.begin(), tx->vin[input_index].prevout.hash.end()) << tx->vin[input_index].prevout.n);
    GetBlindingData(mapValueInd, rangeproof, reissuance_token ? issuance.nInflationKeys : issuance.nAmount, CConfidentialAsset(asset), CConfidentialNonce(), blindingScript, nullptr, &ret, nullptr, nullptr, nullptr);
    return ret;
}

void CWallet::ComputeBlindingData(const CConfidentialValue& conf_value, const CConfidentialAsset& conf_asset, const CConfidentialNonce& nonce, const CScript& scriptPubKey, const std::vector<unsigned char>& vchRangeproof, CAmount& value, CPubKey& blinding_pubkey, uint256& value_factor, CAsset& asset, uint256& asset_factor) const
{
    if (conf_value.IsExplicit() && conf_asset.IsExplicit()) {
        value = conf_value.GetAmount();
        asset = conf_asset.GetAsset();
        blinding_pubkey = CPubKey();
        value_factor.SetNull();
        asset_factor.SetNull();
        return;
    }

    CKey blinding_key;
    if ((blinding_key = GetBlindingKey(&scriptPubKey)).IsValid()) {
        // For outputs using derived blinding.
        if (UnblindConfidentialPair(blinding_key, conf_value, conf_asset, nonce, scriptPubKey, vchRangeproof, value, value_factor, asset, asset_factor)) {
            // TODO: make sure SetBlindingData sets it as receiver's blinding pubkey
            blinding_pubkey = blinding_key.GetPubKey();
            return;
        }
    }

    value = -1;
    blinding_pubkey = CPubKey();
    value_factor.SetNull();
    asset.SetNull();
    asset_factor.SetNull();
}

void CWalletTx::WipeUnknownBlindingData()
{
    for (unsigned int n = 0; n < tx->vout.size(); n++) {
        if (GetOutputValueOut(n) == -1) {
            mapValue["blindingdata"][138 * n] = 0;
        }
    }
    for (unsigned int n = 0; n < tx->vin.size(); n++) {
        if (!tx->vin[n].assetIssuance.nAmount.IsNull()) {
            if (GetIssuanceAmount(n, false) == -1) {
                mapValue["blindingdata"][138 * (tx->vout.size() + GetPseudoInputOffset(n, false))] = 0;
            }
        }
        if (!tx->vin[n].assetIssuance.nInflationKeys.IsNull()) {
            if (GetIssuanceAmount(n, true) == -1) {
                mapValue["blindingdata"][138 * (tx->vout.size() + GetPseudoInputOffset(n, true))] = 0;
            }
        }
    }
}

std::map<uint256, std::pair<CAsset, CAsset> > CWallet::GetReissuanceTokenTypes() const {
    std::map<uint256, std::pair<CAsset, CAsset> > tokenMap;
    {
        auto locked_chain = chain().lock();
        LOCK(cs_wallet);
        for (std::map<uint256, CWalletTx>::const_iterator it = mapWallet.begin(); it != mapWallet.end(); ++it) {
            const CWalletTx* pcoin = &(*it).second;
            CAsset asset;
            CAsset token;
            uint256 entropy;
            for (unsigned int input_index = 0; input_index < pcoin->tx->vin.size(); input_index++) {
                const CAssetIssuance& issuance = pcoin->tx->vin[input_index].assetIssuance;
                if (issuance.IsNull()) {
                    continue;
                }
                // Only looking at initial issuances
                if (issuance.assetBlindingNonce.IsNull()) {
                    GenerateAssetEntropy(entropy, pcoin->tx->vin[input_index].prevout, issuance.assetEntropy);
                    CalculateAsset(asset, entropy);
                    // TODO handle the case with null nAmount (not decided yet)
                    CalculateReissuanceToken(token, entropy, issuance.nAmount.IsCommitment());
                    tokenMap[entropy] = std::make_pair(token, asset);
                }
            }
        }
    }
    return tokenMap;
}

CKey CWallet::GetBlindingKey(const CScript* script) const
{
    CKey key;

    if (script != NULL) {
        std::map<CScriptID, uint256>::const_iterator it = mapSpecificBlindingKeys.find(CScriptID(*script));
        if (it != mapSpecificBlindingKeys.end()) {
            key.Set(it->second.begin(), it->second.end(), true);
            if (key.IsValid()) {
                return key;
            }
        }
    }

    if (script != NULL && !blinding_derivation_key.IsNull()) {
        unsigned char vch[32];
        CHMAC_SHA256(blinding_derivation_key.begin(), blinding_derivation_key.size()).Write(&((*script)[0]), script->size()).Finalize(vch);
        key.Set(&vch[0], &vch[32], true);
        if (key.IsValid()) {
            return key;
        }
    }

    return CKey();
}

CPubKey CWallet::GetBlindingPubKey(const CScript& script) const
{
    CKey key = GetBlindingKey(&script);
    if (key.IsValid()) {
        return key.GetPubKey();
    }

    return CPubKey();
}

bool CWallet::LoadSpecificBlindingKey(const CScriptID& scriptid, const uint256& key)
{
    AssertLockHeld(cs_wallet); // mapSpecificBlindingKeys
    mapSpecificBlindingKeys[scriptid] = key;
    return true;
}

bool CWallet::AddSpecificBlindingKey(const CScriptID& scriptid, const uint256& key)
{
    AssertLockHeld(cs_wallet); // mapSpecificBlindingKeys
    if (!LoadSpecificBlindingKey(scriptid, key))
        return false;

    return WalletBatch(*database).WriteSpecificBlindingKey(scriptid, key);
}

bool CWallet::SetMasterBlindingKey(const uint256& key)
{
    AssertLockHeld(cs_wallet);
    if (!WalletBatch(*database).WriteBlindingDerivationKey(key)) {
        return false;
    }
    blinding_derivation_key = key;
    return true;
}

// END ELEMENTS
//
<|MERGE_RESOLUTION|>--- conflicted
+++ resolved
@@ -3714,14 +3714,10 @@
     bool result = false;
     auto spk_man = m_spk_man.get();
     if (spk_man) {
-<<<<<<< HEAD
-        result = spk_man->GetNewDestination(type, label, dest, error, add_blinding_key);
-=======
-        result = spk_man->GetNewDestination(type, dest, error);
+        result = spk_man->GetNewDestination(type, dest, error, add_blinding_key);
     }
     if (result) {
         SetAddressBook(dest, label, "receive");
->>>>>>> bbc9e413
     }
 
     return result;
