// Copyright (c) 2009-2010 Satoshi Nakamoto
// Copyright (c) 2009-2020 The Bitcoin Core developers
// Distributed under the MIT software license, see the accompanying
// file COPYING or http://www.opensource.org/licenses/mit-license.php.

#include <wallet/wallet.h>

#include <chain.h>
#include <consensus/consensus.h>
#include <consensus/validation.h>
#include <external_signer.h>
#include <fs.h>
#include <interfaces/chain.h>
#include <interfaces/wallet.h>
#include <key.h>
#include <key_io.h>
#include <outputtype.h>
#include <pegins.h>
#include <policy/fees.h>
#include <policy/policy.h>
#include <primitives/block.h>
#include <primitives/transaction.h>
#include <psbt.h>
#include <script/descriptor.h>
#include <script/pegins.h>
#include <script/script.h>
#include <script/signingprovider.h>
#include <txmempool.h>
#include <util/bip32.h>
#include <util/check.h>
#include <util/error.h>
#include <util/fees.h>
#include <util/moneystr.h>
#include <util/rbf.h>
#include <util/string.h>
#include <util/translation.h>
#include <validation.h>
#include <wallet/coincontrol.h>
#include <wallet/fees.h>
#include <wallet/external_signer_scriptpubkeyman.h>

#include <univalue.h>

#include <algorithm>
#include <assert.h>
#include <optional>

#include <boost/algorithm/string/replace.hpp>

#include <blind.h>
#include <issuance.h>
#include <crypto/hmac_sha256.h>
#include <random.h>

using interfaces::FoundBlock;

const std::map<uint64_t,std::string> WALLET_FLAG_CAVEATS{
    {WALLET_FLAG_AVOID_REUSE,
        "You need to rescan the blockchain in order to correctly mark used "
        "destinations in the past. Until this is done, some destinations may "
        "be considered unused, even if the opposite is the case."
    },
};

RecursiveMutex cs_wallets;
static std::vector<std::shared_ptr<CWallet>> vpwallets GUARDED_BY(cs_wallets);
static std::list<LoadWalletFn> g_load_wallet_fns GUARDED_BY(cs_wallets);

bool AddWalletSetting(interfaces::Chain& chain, const std::string& wallet_name)
{
    util::SettingsValue setting_value = chain.getRwSetting("wallet");
    if (!setting_value.isArray()) setting_value.setArray();
    for (const util::SettingsValue& value : setting_value.getValues()) {
        if (value.isStr() && value.get_str() == wallet_name) return true;
    }
    setting_value.push_back(wallet_name);
    return chain.updateRwSetting("wallet", setting_value);
}

bool RemoveWalletSetting(interfaces::Chain& chain, const std::string& wallet_name)
{
    util::SettingsValue setting_value = chain.getRwSetting("wallet");
    if (!setting_value.isArray()) return true;
    util::SettingsValue new_value(util::SettingsValue::VARR);
    for (const util::SettingsValue& value : setting_value.getValues()) {
        if (!value.isStr() || value.get_str() != wallet_name) new_value.push_back(value);
    }
    if (new_value.size() == setting_value.size()) return true;
    return chain.updateRwSetting("wallet", new_value);
}

static void UpdateWalletSetting(interfaces::Chain& chain,
                                const std::string& wallet_name,
                                std::optional<bool> load_on_startup,
                                std::vector<bilingual_str>& warnings)
{
    if (!load_on_startup) return;
    if (load_on_startup.value() && !AddWalletSetting(chain, wallet_name)) {
        warnings.emplace_back(Untranslated("Wallet load on startup setting could not be updated, so wallet may not be loaded next node startup."));
    } else if (!load_on_startup.value() && !RemoveWalletSetting(chain, wallet_name)) {
        warnings.emplace_back(Untranslated("Wallet load on startup setting could not be updated, so wallet may still be loaded next node startup."));
    }
}

bool AddWallet(const std::shared_ptr<CWallet>& wallet)
{
    LOCK(cs_wallets);
    assert(wallet);
    std::vector<std::shared_ptr<CWallet>>::const_iterator i = std::find(vpwallets.begin(), vpwallets.end(), wallet);
    if (i != vpwallets.end()) return false;
    vpwallets.push_back(wallet);
    wallet->ConnectScriptPubKeyManNotifiers();
    wallet->NotifyCanGetAddressesChanged();
    return true;
}

bool RemoveWallet(const std::shared_ptr<CWallet>& wallet, std::optional<bool> load_on_start, std::vector<bilingual_str>& warnings)
{
    assert(wallet);

    interfaces::Chain& chain = wallet->chain();
    std::string name = wallet->GetName();

    // Unregister with the validation interface which also drops shared ponters.
    wallet->m_chain_notifications_handler.reset();
    LOCK(cs_wallets);
    std::vector<std::shared_ptr<CWallet>>::iterator i = std::find(vpwallets.begin(), vpwallets.end(), wallet);
    if (i == vpwallets.end()) return false;
    vpwallets.erase(i);

    // Write the wallet setting
    UpdateWalletSetting(chain, name, load_on_start, warnings);

    return true;
}

bool RemoveWallet(const std::shared_ptr<CWallet>& wallet, std::optional<bool> load_on_start)
{
    std::vector<bilingual_str> warnings;
    return RemoveWallet(wallet, load_on_start, warnings);
}

std::vector<std::shared_ptr<CWallet>> GetWallets()
{
    LOCK(cs_wallets);
    return vpwallets;
}

std::shared_ptr<CWallet> GetWallet(const std::string& name)
{
    LOCK(cs_wallets);
    for (const std::shared_ptr<CWallet>& wallet : vpwallets) {
        if (wallet->GetName() == name) return wallet;
    }
    return nullptr;
}

std::unique_ptr<interfaces::Handler> HandleLoadWallet(LoadWalletFn load_wallet)
{
    LOCK(cs_wallets);
    auto it = g_load_wallet_fns.emplace(g_load_wallet_fns.end(), std::move(load_wallet));
    return interfaces::MakeHandler([it] { LOCK(cs_wallets); g_load_wallet_fns.erase(it); });
}

static Mutex g_loading_wallet_mutex;
static Mutex g_wallet_release_mutex;
static std::condition_variable g_wallet_release_cv;
static std::set<std::string> g_loading_wallet_set GUARDED_BY(g_loading_wallet_mutex);
static std::set<std::string> g_unloading_wallet_set GUARDED_BY(g_wallet_release_mutex);

// Custom deleter for shared_ptr<CWallet>.
static void ReleaseWallet(CWallet* wallet)
{
    const std::string name = wallet->GetName();
    wallet->WalletLogPrintf("Releasing wallet\n");
    wallet->Flush();
    delete wallet;
    // Wallet is now released, notify UnloadWallet, if any.
    {
        LOCK(g_wallet_release_mutex);
        if (g_unloading_wallet_set.erase(name) == 0) {
            // UnloadWallet was not called for this wallet, all done.
            return;
        }
    }
    g_wallet_release_cv.notify_all();
}

void UnloadWallet(std::shared_ptr<CWallet>&& wallet)
{
    // Mark wallet for unloading.
    const std::string name = wallet->GetName();
    {
        LOCK(g_wallet_release_mutex);
        auto it = g_unloading_wallet_set.insert(name);
        assert(it.second);
    }
    // The wallet can be in use so it's not possible to explicitly unload here.
    // Notify the unload intent so that all remaining shared pointers are
    // released.
    wallet->NotifyUnload();

    // Time to ditch our shared_ptr and wait for ReleaseWallet call.
    wallet.reset();
    {
        WAIT_LOCK(g_wallet_release_mutex, lock);
        while (g_unloading_wallet_set.count(name) == 1) {
            g_wallet_release_cv.wait(lock);
        }
    }
}

namespace {
std::shared_ptr<CWallet> LoadWalletInternal(interfaces::Chain& chain, const std::string& name, std::optional<bool> load_on_start, const DatabaseOptions& options, DatabaseStatus& status, bilingual_str& error, std::vector<bilingual_str>& warnings)
{
    try {
        std::unique_ptr<WalletDatabase> database = MakeWalletDatabase(name, options, status, error);
        if (!database) {
            error = Untranslated("Wallet file verification failed.") + Untranslated(" ") + error;
            return nullptr;
        }

        chain.initMessage(_("Loading wallet…").translated);
        std::shared_ptr<CWallet> wallet = CWallet::Create(&chain, name, std::move(database), options.create_flags, error, warnings);
        if (!wallet) {
            error = Untranslated("Wallet loading failed.") + Untranslated(" ") + error;
            status = DatabaseStatus::FAILED_LOAD;
            return nullptr;
        }
        AddWallet(wallet);
        wallet->postInitProcess();

        // Write the wallet setting
        UpdateWalletSetting(chain, name, load_on_start, warnings);

        return wallet;
    } catch (const std::runtime_error& e) {
        error = Untranslated(e.what());
        status = DatabaseStatus::FAILED_LOAD;
        return nullptr;
    }
}
} // namespace

std::shared_ptr<CWallet> LoadWallet(interfaces::Chain& chain, const std::string& name, std::optional<bool> load_on_start, const DatabaseOptions& options, DatabaseStatus& status, bilingual_str& error, std::vector<bilingual_str>& warnings)
{
    auto result = WITH_LOCK(g_loading_wallet_mutex, return g_loading_wallet_set.insert(name));
    if (!result.second) {
        error = Untranslated("Wallet already loading.");
        status = DatabaseStatus::FAILED_LOAD;
        return nullptr;
    }
    auto wallet = LoadWalletInternal(chain, name, load_on_start, options, status, error, warnings);
    WITH_LOCK(g_loading_wallet_mutex, g_loading_wallet_set.erase(result.first));
    return wallet;
}

std::shared_ptr<CWallet> CreateWallet(interfaces::Chain& chain, const std::string& name, std::optional<bool> load_on_start, DatabaseOptions& options, DatabaseStatus& status, bilingual_str& error, std::vector<bilingual_str>& warnings)
{
    uint64_t wallet_creation_flags = options.create_flags;
    const SecureString& passphrase = options.create_passphrase;

    if (wallet_creation_flags & WALLET_FLAG_DESCRIPTORS) options.require_format = DatabaseFormat::SQLITE;

    // Indicate that the wallet is actually supposed to be blank and not just blank to make it encrypted
    bool create_blank = (wallet_creation_flags & WALLET_FLAG_BLANK_WALLET);

    // Born encrypted wallets need to be created blank first.
    if (!passphrase.empty()) {
        wallet_creation_flags |= WALLET_FLAG_BLANK_WALLET;
    }

    // Private keys must be disabled for an external signer wallet
    if ((wallet_creation_flags & WALLET_FLAG_EXTERNAL_SIGNER) && !(wallet_creation_flags & WALLET_FLAG_DISABLE_PRIVATE_KEYS)) {
        error = Untranslated("Private keys must be disabled when using an external signer");
        status = DatabaseStatus::FAILED_CREATE;
        return nullptr;
    }

    // Descriptor support must be enabled for an external signer wallet
    if ((wallet_creation_flags & WALLET_FLAG_EXTERNAL_SIGNER) && !(wallet_creation_flags & WALLET_FLAG_DESCRIPTORS)) {
        error = Untranslated("Descriptor support must be enabled when using an external signer");
        status = DatabaseStatus::FAILED_CREATE;
        return nullptr;
    }

    // Wallet::Verify will check if we're trying to create a wallet with a duplicate name.
    std::unique_ptr<WalletDatabase> database = MakeWalletDatabase(name, options, status, error);
    if (!database) {
        error = Untranslated("Wallet file verification failed.") + Untranslated(" ") + error;
        status = DatabaseStatus::FAILED_VERIFY;
        return nullptr;
    }

    // Do not allow a passphrase when private keys are disabled
    if (!passphrase.empty() && (wallet_creation_flags & WALLET_FLAG_DISABLE_PRIVATE_KEYS)) {
        error = Untranslated("Passphrase provided but private keys are disabled. A passphrase is only used to encrypt private keys, so cannot be used for wallets with private keys disabled.");
        status = DatabaseStatus::FAILED_CREATE;
        return nullptr;
    }

    // Make the wallet
    chain.initMessage(_("Loading wallet…").translated);
    std::shared_ptr<CWallet> wallet = CWallet::Create(&chain, name, std::move(database), wallet_creation_flags, error, warnings);
    if (!wallet) {
        error = Untranslated("Wallet creation failed.") + Untranslated(" ") + error;
        status = DatabaseStatus::FAILED_CREATE;
        return nullptr;
    }

    // Encrypt the wallet
    if (!passphrase.empty() && !(wallet_creation_flags & WALLET_FLAG_DISABLE_PRIVATE_KEYS)) {
        if (!wallet->EncryptWallet(passphrase)) {
            error = Untranslated("Error: Wallet created but failed to encrypt.");
            status = DatabaseStatus::FAILED_ENCRYPT;
            return nullptr;
        }
        if (!create_blank) {
            // Unlock the wallet
            if (!wallet->Unlock(passphrase)) {
                error = Untranslated("Error: Wallet was encrypted but could not be unlocked");
                status = DatabaseStatus::FAILED_ENCRYPT;
                return nullptr;
            }

            // Set a seed for the wallet
            {
                LOCK(wallet->cs_wallet);
                if (wallet->IsWalletFlagSet(WALLET_FLAG_DESCRIPTORS)) {
                    wallet->SetupDescriptorScriptPubKeyMans();
                } else {
                    for (auto spk_man : wallet->GetActiveScriptPubKeyMans()) {
                        if (!spk_man->SetupGeneration()) {
                            error = Untranslated("Unable to generate initial keys");
                            status = DatabaseStatus::FAILED_CREATE;
                            return nullptr;
                        }
                    }
                }
            }

            // Relock the wallet
            wallet->Lock();
        }
    }
    AddWallet(wallet);
    wallet->postInitProcess();

    // Write the wallet settings
    UpdateWalletSetting(chain, name, load_on_start, warnings);

    status = DatabaseStatus::SUCCESS;
    return wallet;
}

/** @defgroup mapWallet
 *
 * @{
 */

const CWalletTx* CWallet::GetWalletTx(const uint256& hash) const
{
    AssertLockHeld(cs_wallet);
    std::map<uint256, CWalletTx>::const_iterator it = mapWallet.find(hash);
    if (it == mapWallet.end())
        return nullptr;
    return &(it->second);
}

void CWallet::UpgradeKeyMetadata()
{
    if (IsLocked() || IsWalletFlagSet(WALLET_FLAG_KEY_ORIGIN_METADATA)) {
        return;
    }

    auto spk_man = GetLegacyScriptPubKeyMan();
    if (!spk_man) {
        return;
    }

    spk_man->UpgradeKeyMetadata();
    SetWalletFlag(WALLET_FLAG_KEY_ORIGIN_METADATA);
}

void CWallet::UpgradeDescriptorCache()
{
    if (!IsWalletFlagSet(WALLET_FLAG_DESCRIPTORS) || IsLocked() || IsWalletFlagSet(WALLET_FLAG_LAST_HARDENED_XPUB_CACHED)) {
        return;
    }

    for (ScriptPubKeyMan* spkm : GetAllScriptPubKeyMans()) {
        DescriptorScriptPubKeyMan* desc_spkm = dynamic_cast<DescriptorScriptPubKeyMan*>(spkm);
        desc_spkm->UpgradeDescriptorCache();
    }
    SetWalletFlag(WALLET_FLAG_LAST_HARDENED_XPUB_CACHED);
}

bool CWallet::Unlock(const SecureString& strWalletPassphrase, bool accept_no_keys)
{
    CCrypter crypter;
    CKeyingMaterial _vMasterKey;

    {
        LOCK(cs_wallet);
        for (const MasterKeyMap::value_type& pMasterKey : mapMasterKeys)
        {
            if(!crypter.SetKeyFromPassphrase(strWalletPassphrase, pMasterKey.second.vchSalt, pMasterKey.second.nDeriveIterations, pMasterKey.second.nDerivationMethod))
                return false;
            if (!crypter.Decrypt(pMasterKey.second.vchCryptedKey, _vMasterKey))
                continue; // try another master key
            if (Unlock(_vMasterKey, accept_no_keys)) {
                // Now that we've unlocked, upgrade the key metadata
                UpgradeKeyMetadata();
                // Now that we've unlocked, upgrade the descriptor cache
                UpgradeDescriptorCache();
                return true;
            }
        }
    }
    return false;
}

bool CWallet::ChangeWalletPassphrase(const SecureString& strOldWalletPassphrase, const SecureString& strNewWalletPassphrase)
{
    bool fWasLocked = IsLocked();

    {
        LOCK(cs_wallet);
        Lock();

        CCrypter crypter;
        CKeyingMaterial _vMasterKey;
        for (MasterKeyMap::value_type& pMasterKey : mapMasterKeys)
        {
            if(!crypter.SetKeyFromPassphrase(strOldWalletPassphrase, pMasterKey.second.vchSalt, pMasterKey.second.nDeriveIterations, pMasterKey.second.nDerivationMethod))
                return false;
            if (!crypter.Decrypt(pMasterKey.second.vchCryptedKey, _vMasterKey))
                return false;
            if (Unlock(_vMasterKey))
            {
                int64_t nStartTime = GetTimeMillis();
                crypter.SetKeyFromPassphrase(strNewWalletPassphrase, pMasterKey.second.vchSalt, pMasterKey.second.nDeriveIterations, pMasterKey.second.nDerivationMethod);
                pMasterKey.second.nDeriveIterations = static_cast<unsigned int>(pMasterKey.second.nDeriveIterations * (100 / ((double)(GetTimeMillis() - nStartTime))));

                nStartTime = GetTimeMillis();
                crypter.SetKeyFromPassphrase(strNewWalletPassphrase, pMasterKey.second.vchSalt, pMasterKey.second.nDeriveIterations, pMasterKey.second.nDerivationMethod);
                pMasterKey.second.nDeriveIterations = (pMasterKey.second.nDeriveIterations + static_cast<unsigned int>(pMasterKey.second.nDeriveIterations * 100 / ((double)(GetTimeMillis() - nStartTime)))) / 2;

                if (pMasterKey.second.nDeriveIterations < 25000)
                    pMasterKey.second.nDeriveIterations = 25000;

                WalletLogPrintf("Wallet passphrase changed to an nDeriveIterations of %i\n", pMasterKey.second.nDeriveIterations);

                if (!crypter.SetKeyFromPassphrase(strNewWalletPassphrase, pMasterKey.second.vchSalt, pMasterKey.second.nDeriveIterations, pMasterKey.second.nDerivationMethod))
                    return false;
                if (!crypter.Encrypt(_vMasterKey, pMasterKey.second.vchCryptedKey))
                    return false;
                WalletBatch(GetDatabase()).WriteMasterKey(pMasterKey.first, pMasterKey.second);
                if (fWasLocked)
                    Lock();
                return true;
            }
        }
    }

    return false;
}

void CWallet::chainStateFlushed(const CBlockLocator& loc)
{
    WalletBatch batch(GetDatabase());
    batch.WriteBestBlock(loc);
}

void CWallet::SetMinVersion(enum WalletFeature nVersion, WalletBatch* batch_in)
{
    LOCK(cs_wallet);
    if (nWalletVersion >= nVersion)
        return;
    nWalletVersion = nVersion;

    {
        WalletBatch* batch = batch_in ? batch_in : new WalletBatch(GetDatabase());
        if (nWalletVersion > 40000)
            batch->WriteMinVersion(nWalletVersion);
        if (!batch_in)
            delete batch;
    }
}

std::set<uint256> CWallet::GetConflicts(const uint256& txid) const
{
    std::set<uint256> result;
    AssertLockHeld(cs_wallet);

    std::map<uint256, CWalletTx>::const_iterator it = mapWallet.find(txid);
    if (it == mapWallet.end())
        return result;
    const CWalletTx& wtx = it->second;

    std::pair<TxSpends::const_iterator, TxSpends::const_iterator> range;

    for (const CTxIn& txin : wtx.tx->vin)
    {
        if (mapTxSpends.count(txin.prevout) <= 1)
            continue;  // No conflict if zero or one spends
        range = mapTxSpends.equal_range(txin.prevout);
        for (TxSpends::const_iterator _it = range.first; _it != range.second; ++_it)
            result.insert(_it->second);
    }
    return result;
}

bool CWallet::HasWalletSpend(const uint256& txid) const
{
    AssertLockHeld(cs_wallet);
    auto iter = mapTxSpends.lower_bound(COutPoint(txid, 0));
    return (iter != mapTxSpends.end() && iter->first.hash == txid);
}

void CWallet::Flush()
{
    GetDatabase().Flush();
}

void CWallet::Close()
{
    GetDatabase().Close();
}

void CWallet::SyncMetaData(std::pair<TxSpends::iterator, TxSpends::iterator> range)
{
    // We want all the wallet transactions in range to have the same metadata as
    // the oldest (smallest nOrderPos).
    // So: find smallest nOrderPos:

    int nMinOrderPos = std::numeric_limits<int>::max();
    const CWalletTx* copyFrom = nullptr;
    for (TxSpends::iterator it = range.first; it != range.second; ++it) {
        const CWalletTx* wtx = &mapWallet.at(it->second);
        if (wtx->nOrderPos < nMinOrderPos) {
            nMinOrderPos = wtx->nOrderPos;
            copyFrom = wtx;
        }
    }

    if (!copyFrom) {
        return;
    }

    // Now copy data from copyFrom to rest:
    for (TxSpends::iterator it = range.first; it != range.second; ++it)
    {
        const uint256& hash = it->second;
        CWalletTx* copyTo = &mapWallet.at(hash);
        if (copyFrom == copyTo) continue;
        assert(copyFrom && "Oldest wallet transaction in range assumed to have been found.");
        if (!copyFrom->IsEquivalentTo(*copyTo)) continue;
        copyTo->mapValue = copyFrom->mapValue;
        copyTo->vOrderForm = copyFrom->vOrderForm;
        // fTimeReceivedIsTxTime not copied on purpose
        // nTimeReceived not copied on purpose
        copyTo->nTimeSmart = copyFrom->nTimeSmart;
        copyTo->fFromMe = copyFrom->fFromMe;
        // nOrderPos not copied on purpose
        // cached members not copied on purpose
    }
}

/**
 * Outpoint is spent if any non-conflicted transaction
 * spends it:
 */
bool CWallet::IsSpent(const uint256& hash, unsigned int n) const
{
    const COutPoint outpoint(hash, n);
    std::pair<TxSpends::const_iterator, TxSpends::const_iterator> range;
    range = mapTxSpends.equal_range(outpoint);

    for (TxSpends::const_iterator it = range.first; it != range.second; ++it)
    {
        const uint256& wtxid = it->second;
        std::map<uint256, CWalletTx>::const_iterator mit = mapWallet.find(wtxid);
        if (mit != mapWallet.end()) {
            int depth = mit->second.GetDepthInMainChain();
            if (depth > 0  || (depth == 0 && !mit->second.isAbandoned()))
                return true; // Spent
        }
    }
    return false;
}

void CWallet::AddToSpends(const COutPoint& outpoint, const uint256& wtxid)
{
    mapTxSpends.insert(std::make_pair(outpoint, wtxid));

    setLockedCoins.erase(outpoint);

    std::pair<TxSpends::iterator, TxSpends::iterator> range;
    range = mapTxSpends.equal_range(outpoint);
    SyncMetaData(range);
}


void CWallet::AddToSpends(const uint256& wtxid)
{
    auto it = mapWallet.find(wtxid);
    assert(it != mapWallet.end());
    const CWalletTx& thisTx = it->second;
    if (thisTx.IsCoinBase()) // Coinbases don't spend anything!
        return;

    for (const CTxIn& txin : thisTx.tx->vin)
        AddToSpends(txin.prevout, wtxid);
}

bool CWallet::EncryptWallet(const SecureString& strWalletPassphrase)
{
    if (IsCrypted())
        return false;

    CKeyingMaterial _vMasterKey;

    _vMasterKey.resize(WALLET_CRYPTO_KEY_SIZE);
    GetStrongRandBytes(_vMasterKey.data(), WALLET_CRYPTO_KEY_SIZE);

    CMasterKey kMasterKey;

    kMasterKey.vchSalt.resize(WALLET_CRYPTO_SALT_SIZE);
    GetStrongRandBytes(kMasterKey.vchSalt.data(), WALLET_CRYPTO_SALT_SIZE);

    CCrypter crypter;
    int64_t nStartTime = GetTimeMillis();
    crypter.SetKeyFromPassphrase(strWalletPassphrase, kMasterKey.vchSalt, 25000, kMasterKey.nDerivationMethod);
    kMasterKey.nDeriveIterations = static_cast<unsigned int>(2500000 / ((double)(GetTimeMillis() - nStartTime)));

    nStartTime = GetTimeMillis();
    crypter.SetKeyFromPassphrase(strWalletPassphrase, kMasterKey.vchSalt, kMasterKey.nDeriveIterations, kMasterKey.nDerivationMethod);
    kMasterKey.nDeriveIterations = (kMasterKey.nDeriveIterations + static_cast<unsigned int>(kMasterKey.nDeriveIterations * 100 / ((double)(GetTimeMillis() - nStartTime)))) / 2;

    if (kMasterKey.nDeriveIterations < 25000)
        kMasterKey.nDeriveIterations = 25000;

    WalletLogPrintf("Encrypting Wallet with an nDeriveIterations of %i\n", kMasterKey.nDeriveIterations);

    if (!crypter.SetKeyFromPassphrase(strWalletPassphrase, kMasterKey.vchSalt, kMasterKey.nDeriveIterations, kMasterKey.nDerivationMethod))
        return false;
    if (!crypter.Encrypt(_vMasterKey, kMasterKey.vchCryptedKey))
        return false;

    {
        LOCK(cs_wallet);
        mapMasterKeys[++nMasterKeyMaxID] = kMasterKey;
        WalletBatch* encrypted_batch = new WalletBatch(GetDatabase());
        if (!encrypted_batch->TxnBegin()) {
            delete encrypted_batch;
            encrypted_batch = nullptr;
            return false;
        }
        encrypted_batch->WriteMasterKey(nMasterKeyMaxID, kMasterKey);

        for (const auto& spk_man_pair : m_spk_managers) {
            auto spk_man = spk_man_pair.second.get();
            if (!spk_man->Encrypt(_vMasterKey, encrypted_batch)) {
                encrypted_batch->TxnAbort();
                delete encrypted_batch;
                encrypted_batch = nullptr;
                // We now probably have half of our keys encrypted in memory, and half not...
                // die and let the user reload the unencrypted wallet.
                assert(false);
            }
        }

        // Encryption was introduced in version 0.4.0
        SetMinVersion(FEATURE_WALLETCRYPT, encrypted_batch);

        if (!encrypted_batch->TxnCommit()) {
            delete encrypted_batch;
            encrypted_batch = nullptr;
            // We now have keys encrypted in memory, but not on disk...
            // die to avoid confusion and let the user reload the unencrypted wallet.
            assert(false);
        }

        delete encrypted_batch;
        encrypted_batch = nullptr;

        Lock();
        Unlock(strWalletPassphrase);

        // If we are using descriptors, make new descriptors with a new seed
        if (IsWalletFlagSet(WALLET_FLAG_DESCRIPTORS) && !IsWalletFlagSet(WALLET_FLAG_BLANK_WALLET)) {
            SetupDescriptorScriptPubKeyMans();
        } else if (auto spk_man = GetLegacyScriptPubKeyMan()) {
            // if we are using HD, replace the HD seed with a new one
            if (spk_man->IsHDEnabled()) {
                if (!spk_man->SetupGeneration(true)) {
                    return false;
                }
            }
        }
        Lock();

        // Need to completely rewrite the wallet file; if we don't, bdb might keep
        // bits of the unencrypted private key in slack space in the database file.
        GetDatabase().Rewrite();

        // BDB seems to have a bad habit of writing old data into
        // slack space in .dat files; that is bad if the old data is
        // unencrypted private keys. So:
        GetDatabase().ReloadDbEnv();

    }
    NotifyStatusChanged(this);

    return true;
}

DBErrors CWallet::ReorderTransactions()
{
    LOCK(cs_wallet);
    WalletBatch batch(GetDatabase());

    // Old wallets didn't have any defined order for transactions
    // Probably a bad idea to change the output of this

    // First: get all CWalletTx into a sorted-by-time multimap.
    typedef std::multimap<int64_t, CWalletTx*> TxItems;
    TxItems txByTime;

    for (auto& entry : mapWallet)
    {
        CWalletTx* wtx = &entry.second;
        txByTime.insert(std::make_pair(wtx->nTimeReceived, wtx));
    }

    nOrderPosNext = 0;
    std::vector<int64_t> nOrderPosOffsets;
    for (TxItems::iterator it = txByTime.begin(); it != txByTime.end(); ++it)
    {
        CWalletTx *const pwtx = (*it).second;
        int64_t& nOrderPos = pwtx->nOrderPos;

        if (nOrderPos == -1)
        {
            nOrderPos = nOrderPosNext++;
            nOrderPosOffsets.push_back(nOrderPos);

            if (!batch.WriteTx(*pwtx))
                return DBErrors::LOAD_FAIL;
        }
        else
        {
            int64_t nOrderPosOff = 0;
            for (const int64_t& nOffsetStart : nOrderPosOffsets)
            {
                if (nOrderPos >= nOffsetStart)
                    ++nOrderPosOff;
            }
            nOrderPos += nOrderPosOff;
            nOrderPosNext = std::max(nOrderPosNext, nOrderPos + 1);

            if (!nOrderPosOff)
                continue;

            // Since we're changing the order, write it back
            if (!batch.WriteTx(*pwtx))
                return DBErrors::LOAD_FAIL;
        }
    }
    batch.WriteOrderPosNext(nOrderPosNext);

    return DBErrors::LOAD_OK;
}

int64_t CWallet::IncOrderPosNext(WalletBatch* batch)
{
    AssertLockHeld(cs_wallet);
    int64_t nRet = nOrderPosNext++;
    if (batch) {
        batch->WriteOrderPosNext(nOrderPosNext);
    } else {
        WalletBatch(GetDatabase()).WriteOrderPosNext(nOrderPosNext);
    }
    return nRet;
}

void CWallet::MarkDirty()
{
    {
        LOCK(cs_wallet);
        for (std::pair<const uint256, CWalletTx>& item : mapWallet)
            item.second.MarkDirty();
    }
}

bool CWallet::MarkReplaced(const uint256& originalHash, const uint256& newHash)
{
    LOCK(cs_wallet);

    auto mi = mapWallet.find(originalHash);

    // There is a bug if MarkReplaced is not called on an existing wallet transaction.
    assert(mi != mapWallet.end());

    CWalletTx& wtx = (*mi).second;

    // Ensure for now that we're not overwriting data
    assert(wtx.mapValue.count("replaced_by_txid") == 0);

    wtx.mapValue["replaced_by_txid"] = newHash.ToString();

    // Refresh mempool status without waiting for transactionRemovedFromMempool
    // notification so the wallet is in an internally consistent state and
    // immediately knows the old transaction should not be considered trusted
    // and is eligible to be abandoned
    wtx.fInMempool = chain().isInMempool(originalHash);

    WalletBatch batch(GetDatabase());

    bool success = true;
    if (!batch.WriteTx(wtx)) {
        WalletLogPrintf("%s: Updating batch tx %s failed\n", __func__, wtx.GetHash().ToString());
        success = false;
    }

    NotifyTransactionChanged(originalHash, CT_UPDATED);

    return success;
}

void CWallet::SetSpentKeyState(WalletBatch& batch, const uint256& hash, unsigned int n, bool used, std::set<CTxDestination>& tx_destinations)
{
    AssertLockHeld(cs_wallet);
    const CWalletTx* srctx = GetWalletTx(hash);
    if (!srctx) return;

    CTxDestination dst;
    if (ExtractDestination(srctx->tx->vout[n].scriptPubKey, dst)) {
        if (IsMine(dst)) {
            if (used != IsAddressUsed(dst)) {
                if (used) {
                    tx_destinations.insert(dst);
                }
                SetAddressUsed(batch, dst, used);
            }
        }
    }
}

bool CWallet::IsSpentKey(const uint256& hash, unsigned int n) const
{
    AssertLockHeld(cs_wallet);
    const CWalletTx* srctx = GetWalletTx(hash);
    if (srctx) {
        assert(srctx->tx->vout.size() > n);
        CTxDestination dest;
        if (!ExtractDestination(srctx->tx->vout[n].scriptPubKey, dest)) {
            return false;
        }
        if (IsAddressUsed(dest)) {
            return true;
        }
        if (IsLegacy()) {
            LegacyScriptPubKeyMan* spk_man = GetLegacyScriptPubKeyMan();
            assert(spk_man != nullptr);
            for (const auto& keyid : GetAffectedKeys(srctx->tx->vout[n].scriptPubKey, *spk_man)) {
                WitnessV0KeyHash wpkh_dest(keyid);
                if (IsAddressUsed(wpkh_dest)) {
                    return true;
                }
                ScriptHash sh_wpkh_dest(GetScriptForDestination(wpkh_dest));
                if (IsAddressUsed(sh_wpkh_dest)) {
                    return true;
                }
                PKHash pkh_dest(keyid);
                if (IsAddressUsed(pkh_dest)) {
                    return true;
                }
            }
        }
    }
    return false;
}

CWalletTx* CWallet::AddToWallet(CTransactionRef tx, const CWalletTx::Confirmation& confirm, const UpdateWalletTxFn& update_wtx, bool fFlushOnClose)
{
    LOCK(cs_wallet);

    WalletBatch batch(GetDatabase(), fFlushOnClose);

    uint256 hash = tx->GetHash();

    if (IsWalletFlagSet(WALLET_FLAG_AVOID_REUSE)) {
        // Mark used destinations
        std::set<CTxDestination> tx_destinations;

        for (const CTxIn& txin : tx->vin) {
            const COutPoint& op = txin.prevout;
            SetSpentKeyState(batch, op.hash, op.n, true, tx_destinations);
        }

        MarkDestinationsDirty(tx_destinations);
    }

    // Inserts only if not already there, returns tx inserted or tx found
    auto ret = mapWallet.emplace(std::piecewise_construct, std::forward_as_tuple(hash), std::forward_as_tuple(this, tx));
    CWalletTx& wtx = (*ret.first).second;
    bool fInsertedNew = ret.second;
    bool fUpdated = update_wtx && update_wtx(wtx, fInsertedNew);
    if (fInsertedNew) {
        wtx.m_confirm = confirm;
        wtx.nTimeReceived = chain().getAdjustedTime();
        wtx.nOrderPos = IncOrderPosNext(&batch);
        wtx.m_it_wtxOrdered = wtxOrdered.insert(std::make_pair(wtx.nOrderPos, &wtx));
        wtx.nTimeSmart = ComputeTimeSmart(wtx);
        AddToSpends(hash);
    }

    if (!fInsertedNew)
    {
        if (confirm.status != wtx.m_confirm.status) {
            wtx.m_confirm.status = confirm.status;
            wtx.m_confirm.nIndex = confirm.nIndex;
            wtx.m_confirm.hashBlock = confirm.hashBlock;
            wtx.m_confirm.block_height = confirm.block_height;
            fUpdated = true;
        } else {
            assert(wtx.m_confirm.nIndex == confirm.nIndex);
            assert(wtx.m_confirm.hashBlock == confirm.hashBlock);
            assert(wtx.m_confirm.block_height == confirm.block_height);
        }
        // If we have a witness-stripped version of this transaction, and we
        // see a new version with a witness, then we must be upgrading a pre-segwit
        // wallet.  Store the new version of the transaction with the witness,
        // as the stripped-version must be invalid.
        // TODO: Store all versions of the transaction, instead of just one.
        if (tx->HasWitness() && !wtx.tx->HasWitness()) {
            wtx.SetTx(tx);
            fUpdated = true;
        }
    }

    //// debug print
    WalletLogPrintf("AddToWallet %s  %s%s\n", hash.ToString(), (fInsertedNew ? "new" : ""), (fUpdated ? "update" : ""));

    // Write to disk
    if (fInsertedNew || fUpdated)
        if (!batch.WriteTx(wtx))
            return nullptr;

    // Break debit/credit balance caches:
    wtx.MarkDirty();

    // Notify UI of new or updated transaction
    NotifyTransactionChanged(hash, fInsertedNew ? CT_NEW : CT_UPDATED);

#if HAVE_SYSTEM
    // notify an external script when a wallet transaction comes in or is updated
    std::string strCmd = gArgs.GetArg("-walletnotify", "");

    if (!strCmd.empty())
    {
        boost::replace_all(strCmd, "%s", hash.GetHex());
        if (confirm.status == CWalletTx::Status::CONFIRMED)
        {
            boost::replace_all(strCmd, "%b", confirm.hashBlock.GetHex());
            boost::replace_all(strCmd, "%h", ToString(confirm.block_height));
        } else {
            boost::replace_all(strCmd, "%b", "unconfirmed");
            boost::replace_all(strCmd, "%h", "-1");
        }
#ifndef WIN32
        // Substituting the wallet name isn't currently supported on windows
        // because windows shell escaping has not been implemented yet:
        // https://github.com/bitcoin/bitcoin/pull/13339#issuecomment-537384875
        // A few ways it could be implemented in the future are described in:
        // https://github.com/bitcoin/bitcoin/pull/13339#issuecomment-461288094
        boost::replace_all(strCmd, "%w", ShellEscape(GetName()));
#endif
        std::thread t(runCommand, strCmd);
        t.detach(); // thread runs free
    }
#endif

    return &wtx;
}

bool CWallet::LoadToWallet(const uint256& hash, const UpdateWalletTxFn& fill_wtx)
{
    const auto& ins = mapWallet.emplace(std::piecewise_construct, std::forward_as_tuple(hash), std::forward_as_tuple(this, nullptr));
    CWalletTx& wtx = ins.first->second;
    if (!fill_wtx(wtx, ins.second)) {
        return false;
    }
    // If wallet doesn't have a chain (e.g wallet-tool), don't bother to update txn.
    if (HaveChain()) {
        bool active;
        int height;
        if (chain().findBlock(wtx.m_confirm.hashBlock, FoundBlock().inActiveChain(active).height(height)) && active) {
            // Update cached block height variable since it not stored in the
            // serialized transaction.
            wtx.m_confirm.block_height = height;
        } else if (wtx.isConflicted() || wtx.isConfirmed()) {
            // If tx block (or conflicting block) was reorged out of chain
            // while the wallet was shutdown, change tx status to UNCONFIRMED
            // and reset block height, hash, and index. ABANDONED tx don't have
            // associated blocks and don't need to be updated. The case where a
            // transaction was reorged out while online and then reconfirmed
            // while offline is covered by the rescan logic.
            wtx.setUnconfirmed();
            wtx.m_confirm.hashBlock = uint256();
            wtx.m_confirm.block_height = 0;
            wtx.m_confirm.nIndex = 0;
        }
    }
    if (/* insertion took place */ ins.second) {
        wtx.m_it_wtxOrdered = wtxOrdered.insert(std::make_pair(wtx.nOrderPos, &wtx));
    }
    AddToSpends(hash);
    for (const CTxIn& txin : wtx.tx->vin) {
        auto it = mapWallet.find(txin.prevout.hash);
        if (it != mapWallet.end()) {
            CWalletTx& prevtx = it->second;
            if (prevtx.isConflicted()) {
                MarkConflicted(prevtx.m_confirm.hashBlock, prevtx.m_confirm.block_height, wtx.GetHash());
            }
        }
    }
    return true;
}

bool CWallet::AddToWalletIfInvolvingMe(const CTransactionRef& ptx, CWalletTx::Confirmation confirm, bool fUpdate)
{
    const CTransaction& tx = *ptx;
    {
        AssertLockHeld(cs_wallet);

        if (!confirm.hashBlock.IsNull()) {
            for (const CTxIn& txin : tx.vin) {
                std::pair<TxSpends::const_iterator, TxSpends::const_iterator> range = mapTxSpends.equal_range(txin.prevout);
                while (range.first != range.second) {
                    if (range.first->second != tx.GetHash()) {
                        WalletLogPrintf("Transaction %s (in block %s) conflicts with wallet transaction %s (both spend %s:%i)\n", tx.GetHash().ToString(), confirm.hashBlock.ToString(), range.first->second.ToString(), range.first->first.hash.ToString(), range.first->first.n);
                        MarkConflicted(confirm.hashBlock, confirm.block_height, range.first->second);
                    }
                    range.first++;
                }
            }
        }

        bool fExisted = mapWallet.count(tx.GetHash()) != 0;
        if (fExisted && !fUpdate) return false;
        if (fExisted || IsMine(tx) || IsFromMe(tx))
        {
            /* Check if any keys in the wallet keypool that were supposed to be unused
             * have appeared in a new transaction. If so, remove those keys from the keypool.
             * This can happen when restoring an old wallet backup that does not contain
             * the mostly recently created transactions from newer versions of the wallet.
             */

            // loop though all outputs
            for (const CTxOut& txout: tx.vout) {
                for (const auto& spk_man_pair : m_spk_managers) {
                    spk_man_pair.second->MarkUnusedAddresses(txout.scriptPubKey);
                }
            }

            // Block disconnection override an abandoned tx as unconfirmed
            // which means user may have to call abandontransaction again
            return AddToWallet(MakeTransactionRef(tx), confirm, /* update_wtx= */ nullptr, /* fFlushOnClose= */ false);
        }
    }
    return false;
}

bool CWallet::TransactionCanBeAbandoned(const uint256& hashTx) const
{
    LOCK(cs_wallet);
    const CWalletTx* wtx = GetWalletTx(hashTx);
    return wtx && !wtx->isAbandoned() && wtx->GetDepthInMainChain() == 0 && !wtx->InMempool();
}

void CWallet::MarkInputsDirty(const CTransactionRef& tx)
{
    for (const CTxIn& txin : tx->vin) {
        auto it = mapWallet.find(txin.prevout.hash);
        if (it != mapWallet.end()) {
            it->second.MarkDirty();
        }
    }
}

bool CWallet::AbandonTransaction(const uint256& hashTx)
{
    LOCK(cs_wallet);

    WalletBatch batch(GetDatabase());

    std::set<uint256> todo;
    std::set<uint256> done;

    // Can't mark abandoned if confirmed or in mempool
    auto it = mapWallet.find(hashTx);
    assert(it != mapWallet.end());
    const CWalletTx& origtx = it->second;
    if (origtx.GetDepthInMainChain() != 0 || origtx.InMempool()) {
        return false;
    }

    todo.insert(hashTx);

    while (!todo.empty()) {
        uint256 now = *todo.begin();
        todo.erase(now);
        done.insert(now);
        auto it = mapWallet.find(now);
        assert(it != mapWallet.end());
        CWalletTx& wtx = it->second;
        int currentconfirm = wtx.GetDepthInMainChain();
        // If the orig tx was not in block, none of its spends can be
        assert(currentconfirm <= 0);
        // if (currentconfirm < 0) {Tx and spends are already conflicted, no need to abandon}
        if (currentconfirm == 0 && !wtx.isAbandoned()) {
            // If the orig tx was not in block/mempool, none of its spends can be in mempool
            assert(!wtx.InMempool());
            wtx.setAbandoned();
            wtx.MarkDirty();
            batch.WriteTx(wtx);
            NotifyTransactionChanged(wtx.GetHash(), CT_UPDATED);
            // Iterate over all its outputs, and mark transactions in the wallet that spend them abandoned too
            TxSpends::const_iterator iter = mapTxSpends.lower_bound(COutPoint(now, 0));
            while (iter != mapTxSpends.end() && iter->first.hash == now) {
                if (!done.count(iter->second)) {
                    todo.insert(iter->second);
                }
                iter++;
            }
            // If a transaction changes 'conflicted' state, that changes the balance
            // available of the outputs it spends. So force those to be recomputed
            MarkInputsDirty(wtx.tx);
        }
    }

    return true;
}

void CWallet::MarkConflicted(const uint256& hashBlock, int conflicting_height, const uint256& hashTx)
{
    LOCK(cs_wallet);

    int conflictconfirms = (m_last_block_processed_height - conflicting_height + 1) * -1;
    // If number of conflict confirms cannot be determined, this means
    // that the block is still unknown or not yet part of the main chain,
    // for example when loading the wallet during a reindex. Do nothing in that
    // case.
    if (conflictconfirms >= 0)
        return;

    // Do not flush the wallet here for performance reasons
    WalletBatch batch(GetDatabase(), false);

    std::set<uint256> todo;
    std::set<uint256> done;

    todo.insert(hashTx);

    while (!todo.empty()) {
        uint256 now = *todo.begin();
        todo.erase(now);
        done.insert(now);
        auto it = mapWallet.find(now);
        assert(it != mapWallet.end());
        CWalletTx& wtx = it->second;
        int currentconfirm = wtx.GetDepthInMainChain();
        if (conflictconfirms < currentconfirm) {
            // Block is 'more conflicted' than current confirm; update.
            // Mark transaction as conflicted with this block.
            wtx.m_confirm.nIndex = 0;
            wtx.m_confirm.hashBlock = hashBlock;
            wtx.m_confirm.block_height = conflicting_height;
            wtx.setConflicted();
            wtx.MarkDirty();
            batch.WriteTx(wtx);
            // Iterate over all its outputs, and mark transactions in the wallet that spend them conflicted too
            TxSpends::const_iterator iter = mapTxSpends.lower_bound(COutPoint(now, 0));
            while (iter != mapTxSpends.end() && iter->first.hash == now) {
                 if (!done.count(iter->second)) {
                     todo.insert(iter->second);
                 }
                 iter++;
            }
            // If a transaction changes 'conflicted' state, that changes the balance
            // available of the outputs it spends. So force those to be recomputed
            MarkInputsDirty(wtx.tx);
        }
    }
}

void CWallet::SyncTransaction(const CTransactionRef& ptx, CWalletTx::Confirmation confirm, bool update_tx)
{
    if (!AddToWalletIfInvolvingMe(ptx, confirm, update_tx))
        return; // Not one of ours

    // If a transaction changes 'conflicted' state, that changes the balance
    // available of the outputs it spends. So force those to be
    // recomputed, also:
    MarkInputsDirty(ptx);
}

void CWallet::transactionAddedToMempool(const CTransactionRef& tx, uint64_t mempool_sequence) {
    LOCK(cs_wallet);
    SyncTransaction(tx, {CWalletTx::Status::UNCONFIRMED, /* block height */ 0, /* block hash */ {}, /* index */ 0});

    auto it = mapWallet.find(tx->GetHash());
    if (it != mapWallet.end()) {
        it->second.fInMempool = true;
    }
}

void CWallet::transactionRemovedFromMempool(const CTransactionRef& tx, MemPoolRemovalReason reason, uint64_t mempool_sequence) {
    LOCK(cs_wallet);
    auto it = mapWallet.find(tx->GetHash());
    if (it != mapWallet.end()) {
        it->second.fInMempool = false;
    }
    // Handle transactions that were removed from the mempool because they
    // conflict with transactions in a newly connected block.
    if (reason == MemPoolRemovalReason::CONFLICT) {
        // Trigger external -walletnotify notifications for these transactions.
        // Set Status::UNCONFIRMED instead of Status::CONFLICTED for a few reasons:
        //
        // 1. The transactionRemovedFromMempool callback does not currently
        //    provide the conflicting block's hash and height, and for backwards
        //    compatibility reasons it may not be not safe to store conflicted
        //    wallet transactions with a null block hash. See
        //    https://github.com/bitcoin/bitcoin/pull/18600#discussion_r420195993.
        // 2. For most of these transactions, the wallet's internal conflict
        //    detection in the blockConnected handler will subsequently call
        //    MarkConflicted and update them with CONFLICTED status anyway. This
        //    applies to any wallet transaction that has inputs spent in the
        //    block, or that has ancestors in the wallet with inputs spent by
        //    the block.
        // 3. Longstanding behavior since the sync implementation in
        //    https://github.com/bitcoin/bitcoin/pull/9371 and the prior sync
        //    implementation before that was to mark these transactions
        //    unconfirmed rather than conflicted.
        //
        // Nothing described above should be seen as an unchangeable requirement
        // when improving this code in the future. The wallet's heuristics for
        // distinguishing between conflicted and unconfirmed transactions are
        // imperfect, and could be improved in general, see
        // https://github.com/bitcoin-core/bitcoin-devwiki/wiki/Wallet-Transaction-Conflict-Tracking
        SyncTransaction(tx, {CWalletTx::Status::UNCONFIRMED, /* block height */ 0, /* block hash */ {}, /* index */ 0});
    }
}

void CWallet::blockConnected(const CBlock& block, int height)
{
    const uint256& block_hash = block.GetHash();
    LOCK(cs_wallet);

    m_last_block_processed_height = height;
    m_last_block_processed = block_hash;
    for (size_t index = 0; index < block.vtx.size(); index++) {
        SyncTransaction(block.vtx[index], {CWalletTx::Status::CONFIRMED, height, block_hash, (int)index});
        transactionRemovedFromMempool(block.vtx[index], MemPoolRemovalReason::BLOCK, 0 /* mempool_sequence */);
    }
}

void CWallet::blockDisconnected(const CBlock& block, int height)
{
    LOCK(cs_wallet);

    // At block disconnection, this will change an abandoned transaction to
    // be unconfirmed, whether or not the transaction is added back to the mempool.
    // User may have to call abandontransaction again. It may be addressed in the
    // future with a stickier abandoned state or even removing abandontransaction call.
    m_last_block_processed_height = height - 1;
    m_last_block_processed = block.hashPrevBlock;
    for (const CTransactionRef& ptx : block.vtx) {
        SyncTransaction(ptx, {CWalletTx::Status::UNCONFIRMED, /* block height */ 0, /* block hash */ {}, /* index */ 0});
    }
}

void CWallet::updatedBlockTip()
{
    m_best_block_time = GetTime();
}


void CWallet::BlockUntilSyncedToCurrentChain() const {
    AssertLockNotHeld(cs_wallet);
    // Skip the queue-draining stuff if we know we're caught up with
    // ::ChainActive().Tip(), otherwise put a callback in the validation interface queue and wait
    // for the queue to drain enough to execute it (indicating we are caught up
    // at least with the time we entered this function).
    uint256 last_block_hash = WITH_LOCK(cs_wallet, return m_last_block_processed);
    chain().waitForNotificationsIfTipChanged(last_block_hash);
}

// Note that this function doesn't distinguish between a 0-valued input,
// and a not-"is mine" (according to the filter) input.
CAmountMap CWallet::GetDebit(const CTxIn &txin, const isminefilter& filter) const
{
    {
        LOCK(cs_wallet);
        std::map<uint256, CWalletTx>::const_iterator mi = mapWallet.find(txin.prevout.hash);
        if (mi != mapWallet.end())
        {
            const CWalletTx& prev = (*mi).second;
            if (txin.prevout.n < prev.tx->vout.size())
                if (IsMine(prev.tx->vout[txin.prevout.n]) & filter) {
                    CAmountMap amounts;
                    amounts[prev.GetOutputAsset(txin.prevout.n)] = std::max<CAmount>(0, prev.GetOutputValueOut(txin.prevout.n));
                    return amounts;
                }
        }
    }
    return CAmountMap();
}

isminetype CWallet::IsMine(const CTxOut& txout) const
{
    AssertLockHeld(cs_wallet);
    return IsMine(txout.scriptPubKey);
}

isminetype CWallet::IsMine(const CTxDestination& dest) const
{
    AssertLockHeld(cs_wallet);
    return IsMine(GetScriptForDestination(dest));
}

isminetype CWallet::IsMine(const CScript& script) const
{
    AssertLockHeld(cs_wallet);
    isminetype result = ISMINE_NO;
    for (const auto& spk_man_pair : m_spk_managers) {
        result = std::max(result, spk_man_pair.second->IsMine(script));
    }
    return result;
}

bool CWallet::IsMine(const CTransaction& tx) const
{
    AssertLockHeld(cs_wallet);
    for (const CTxOut& txout : tx.vout)
        if (IsMine(txout))
            return true;
    return false;
}

bool CWallet::IsFromMe(const CTransaction& tx) const
{
    return (GetDebit(tx, ISMINE_ALL) > CAmountMap());
}

CAmountMap CWallet::GetDebit(const CTransaction& tx, const isminefilter& filter) const
{
    CAmountMap nDebit;
    for (const CTxIn& txin : tx.vin)
    {
        nDebit += GetDebit(txin, filter);
        if (!MoneyRange(nDebit))
            throw std::runtime_error(std::string(__func__) + ": value out of range");
    }
    return nDebit;
}

bool CWallet::IsHDEnabled() const
{
    // All Active ScriptPubKeyMans must be HD for this to be true
    bool result = true;
    for (const auto& spk_man : GetActiveScriptPubKeyMans()) {
        result &= spk_man->IsHDEnabled();
    }
    return result;
}

bool CWallet::CanGetAddresses(bool internal) const
{
    LOCK(cs_wallet);
    if (m_spk_managers.empty()) return false;
    for (OutputType t : OUTPUT_TYPES) {
        auto spk_man = GetScriptPubKeyMan(t, internal);
        if (spk_man && spk_man->CanGetAddresses(internal)) {
            return true;
        }
    }
    return false;
}

void CWallet::SetWalletFlag(uint64_t flags)
{
    LOCK(cs_wallet);
    m_wallet_flags |= flags;
    if (!WalletBatch(GetDatabase()).WriteWalletFlags(m_wallet_flags))
        throw std::runtime_error(std::string(__func__) + ": writing wallet flags failed");
}

void CWallet::UnsetWalletFlag(uint64_t flag)
{
    WalletBatch batch(GetDatabase());
    UnsetWalletFlagWithDB(batch, flag);
}

void CWallet::UnsetWalletFlagWithDB(WalletBatch& batch, uint64_t flag)
{
    LOCK(cs_wallet);
    m_wallet_flags &= ~flag;
    if (!batch.WriteWalletFlags(m_wallet_flags))
        throw std::runtime_error(std::string(__func__) + ": writing wallet flags failed");
}

void CWallet::UnsetBlankWalletFlag(WalletBatch& batch)
{
    UnsetWalletFlagWithDB(batch, WALLET_FLAG_BLANK_WALLET);
}

bool CWallet::IsWalletFlagSet(uint64_t flag) const
{
    return (m_wallet_flags & flag);
}

bool CWallet::LoadWalletFlags(uint64_t flags)
{
    LOCK(cs_wallet);
    if (((flags & KNOWN_WALLET_FLAGS) >> 32) ^ (flags >> 32)) {
        // contains unknown non-tolerable wallet flags
        return false;
    }
    m_wallet_flags = flags;

    return true;
}

bool CWallet::AddWalletFlags(uint64_t flags)
{
    LOCK(cs_wallet);
    // We should never be writing unknown non-tolerable wallet flags
    assert(((flags & KNOWN_WALLET_FLAGS) >> 32) == (flags >> 32));
    if (!WalletBatch(GetDatabase()).WriteWalletFlags(flags)) {
        throw std::runtime_error(std::string(__func__) + ": writing wallet flags failed");
    }

    return LoadWalletFlags(flags);
}

bool CWallet::ImportScripts(const std::set<CScript> scripts, int64_t timestamp)
{
    auto spk_man = GetLegacyScriptPubKeyMan();
    if (!spk_man) {
        return false;
    }
    LOCK(spk_man->cs_KeyStore);
    return spk_man->ImportScripts(scripts, timestamp);
}

bool CWallet::ImportPrivKeys(const std::map<CKeyID, CKey>& privkey_map, const int64_t timestamp)
{
    auto spk_man = GetLegacyScriptPubKeyMan();
    if (!spk_man) {
        return false;
    }
    LOCK(spk_man->cs_KeyStore);
    return spk_man->ImportPrivKeys(privkey_map, timestamp);
}

bool CWallet::ImportPubKeys(const std::vector<CKeyID>& ordered_pubkeys, const std::map<CKeyID, CPubKey>& pubkey_map, const std::map<CKeyID, std::pair<CPubKey, KeyOriginInfo>>& key_origins, const bool add_keypool, const bool internal, const int64_t timestamp)
{
    auto spk_man = GetLegacyScriptPubKeyMan();
    if (!spk_man) {
        return false;
    }
    LOCK(spk_man->cs_KeyStore);
    return spk_man->ImportPubKeys(ordered_pubkeys, pubkey_map, key_origins, add_keypool, internal, timestamp);
}

bool CWallet::ImportScriptPubKeys(const std::string& label, const std::set<CScript>& script_pub_keys, const bool have_solving_data, const bool apply_label, const int64_t timestamp)
{
    auto spk_man = GetLegacyScriptPubKeyMan();
    if (!spk_man) {
        return false;
    }
    LOCK(spk_man->cs_KeyStore);
    if (!spk_man->ImportScriptPubKeys(script_pub_keys, have_solving_data, timestamp)) {
        return false;
    }
    if (apply_label) {
        WalletBatch batch(GetDatabase());
        for (const CScript& script : script_pub_keys) {
            CTxDestination dest;
            ExtractDestination(script, dest);
            if (IsValidDestination(dest)) {
                SetAddressBookWithDB(batch, dest, label, "receive");
            }
        }
    }
    return true;
}

/**
 * Scan active chain for relevant transactions after importing keys. This should
 * be called whenever new keys are added to the wallet, with the oldest key
 * creation time.
 *
 * @return Earliest timestamp that could be successfully scanned from. Timestamp
 * returned will be higher than startTime if relevant blocks could not be read.
 */
int64_t CWallet::RescanFromTime(int64_t startTime, const WalletRescanReserver& reserver, bool update)
{
    // Find starting block. May be null if nCreateTime is greater than the
    // highest blockchain timestamp, in which case there is nothing that needs
    // to be scanned.
    int start_height = 0;
    uint256 start_block;
    bool start = chain().findFirstBlockWithTimeAndHeight(startTime - TIMESTAMP_WINDOW, 0, FoundBlock().hash(start_block).height(start_height));
    WalletLogPrintf("%s: Rescanning last %i blocks\n", __func__, start ? WITH_LOCK(cs_wallet, return GetLastBlockHeight()) - start_height + 1 : 0);

    if (start) {
        // TODO: this should take into account failure by ScanResult::USER_ABORT
        ScanResult result = ScanForWalletTransactions(start_block, start_height, {} /* max_height */, reserver, update);
        if (result.status == ScanResult::FAILURE) {
            int64_t time_max;
            CHECK_NONFATAL(chain().findBlock(result.last_failed_block, FoundBlock().maxTime(time_max)));
            return time_max + TIMESTAMP_WINDOW + 1;
        }
    }
    return startTime;
}

/**
 * Scan the block chain (starting in start_block) for transactions
 * from or to us. If fUpdate is true, found transactions that already
 * exist in the wallet will be updated.
 *
 * @param[in] start_block Scan starting block. If block is not on the active
 *                        chain, the scan will return SUCCESS immediately.
 * @param[in] start_height Height of start_block
 * @param[in] max_height  Optional max scanning height. If unset there is
 *                        no maximum and scanning can continue to the tip
 *
 * @return ScanResult returning scan information and indicating success or
 *         failure. Return status will be set to SUCCESS if scan was
 *         successful. FAILURE if a complete rescan was not possible (due to
 *         pruning or corruption). USER_ABORT if the rescan was aborted before
 *         it could complete.
 *
 * @pre Caller needs to make sure start_block (and the optional stop_block) are on
 * the main chain after to the addition of any new keys you want to detect
 * transactions for.
 */
CWallet::ScanResult CWallet::ScanForWalletTransactions(const uint256& start_block, int start_height, std::optional<int> max_height, const WalletRescanReserver& reserver, bool fUpdate)
{
    int64_t nNow = GetTime();
    int64_t start_time = GetTimeMillis();

    assert(reserver.isReserved());

    uint256 block_hash = start_block;
    ScanResult result;

    WalletLogPrintf("Rescan started from block %s...\n", start_block.ToString());

    fAbortRescan = false;
    ShowProgress(strprintf("%s " + _("Rescanning…").translated, GetDisplayName()), 0); // show rescan progress in GUI as dialog or on splashscreen, if -rescan on startup
    uint256 tip_hash = WITH_LOCK(cs_wallet, return GetLastBlockHash());
    uint256 end_hash = tip_hash;
    if (max_height) chain().findAncestorByHeight(tip_hash, *max_height, FoundBlock().hash(end_hash));
    double progress_begin = chain().guessVerificationProgress(block_hash);
    double progress_end = chain().guessVerificationProgress(end_hash);
    double progress_current = progress_begin;
    int block_height = start_height;
    while (!fAbortRescan && !chain().shutdownRequested()) {
        if (progress_end - progress_begin > 0.0) {
            m_scanning_progress = (progress_current - progress_begin) / (progress_end - progress_begin);
        } else { // avoid divide-by-zero for single block scan range (i.e. start and stop hashes are equal)
            m_scanning_progress = 0;
        }
        if (block_height % 100 == 0 && progress_end - progress_begin > 0.0) {
            ShowProgress(strprintf("%s " + _("Rescanning…").translated, GetDisplayName()), std::max(1, std::min(99, (int)(m_scanning_progress * 100))));
        }
        if (GetTime() >= nNow + 60) {
            nNow = GetTime();
            WalletLogPrintf("Still rescanning. At block %d. Progress=%f\n", block_height, progress_current);
        }

        // Read block data
        CBlock block;
        chain().findBlock(block_hash, FoundBlock().data(block));

        // Find next block separately from reading data above, because reading
        // is slow and there might be a reorg while it is read.
        bool block_still_active = false;
        bool next_block = false;
        uint256 next_block_hash;
        chain().findBlock(block_hash, FoundBlock().inActiveChain(block_still_active).nextBlock(FoundBlock().inActiveChain(next_block).hash(next_block_hash)));

        if (!block.IsNull()) {
            LOCK(cs_wallet);
            if (!block_still_active) {
                // Abort scan if current block is no longer active, to prevent
                // marking transactions as coming from the wrong block.
                result.last_failed_block = block_hash;
                result.status = ScanResult::FAILURE;
                break;
            }
            for (size_t posInBlock = 0; posInBlock < block.vtx.size(); ++posInBlock) {
                SyncTransaction(block.vtx[posInBlock], {CWalletTx::Status::CONFIRMED, block_height, block_hash, (int)posInBlock}, fUpdate);
            }
            // scan succeeded, record block as most recent successfully scanned
            result.last_scanned_block = block_hash;
            result.last_scanned_height = block_height;
        } else {
            // could not scan block, keep scanning but record this block as the most recent failure
            result.last_failed_block = block_hash;
            result.status = ScanResult::FAILURE;
        }
        if (max_height && block_height >= *max_height) {
            break;
        }
        {
            if (!next_block) {
                // break successfully when rescan has reached the tip, or
                // previous block is no longer on the chain due to a reorg
                break;
            }

            // increment block and verification progress
            block_hash = next_block_hash;
            ++block_height;
            progress_current = chain().guessVerificationProgress(block_hash);

            // handle updated tip hash
            const uint256 prev_tip_hash = tip_hash;
            tip_hash = WITH_LOCK(cs_wallet, return GetLastBlockHash());
            if (!max_height && prev_tip_hash != tip_hash) {
                // in case the tip has changed, update progress max
                progress_end = chain().guessVerificationProgress(tip_hash);
            }
        }
    }
    ShowProgress(strprintf("%s " + _("Rescanning…").translated, GetDisplayName()), 100); // hide progress dialog in GUI
    if (block_height && fAbortRescan) {
        WalletLogPrintf("Rescan aborted at block %d. Progress=%f\n", block_height, progress_current);
        result.status = ScanResult::USER_ABORT;
    } else if (block_height && chain().shutdownRequested()) {
        WalletLogPrintf("Rescan interrupted by shutdown request at block %d. Progress=%f\n", block_height, progress_current);
        result.status = ScanResult::USER_ABORT;
    } else {
        WalletLogPrintf("Rescan completed in %15dms\n", GetTimeMillis() - start_time);
    }
    return result;
}

void CWallet::ReacceptWalletTransactions()
{
    // If transactions aren't being broadcasted, don't let them into local mempool either
    if (!fBroadcastTransactions)
        return;
    std::map<int64_t, CWalletTx*> mapSorted;

    // Sort pending wallet transactions based on their initial wallet insertion order
    for (std::pair<const uint256, CWalletTx>& item : mapWallet) {
        const uint256& wtxid = item.first;
        CWalletTx& wtx = item.second;
        assert(wtx.GetHash() == wtxid);

        int nDepth = wtx.GetDepthInMainChain();

        if (!wtx.IsCoinBase() && (nDepth == 0 && !wtx.isAbandoned())) {
            mapSorted.insert(std::make_pair(wtx.nOrderPos, &wtx));
        }
    }

    // Try to add wallet transactions to memory pool
    for (const std::pair<const int64_t, CWalletTx*>& item : mapSorted) {
        CWalletTx& wtx = *(item.second);
        std::string unused_err_string;
        wtx.SubmitMemoryPoolAndRelay(unused_err_string, false);
    }
}

bool CWalletTx::SubmitMemoryPoolAndRelay(std::string& err_string, bool relay)
{
    // Can't relay if wallet is not broadcasting
    if (!pwallet->GetBroadcastTransactions()) return false;
    // Don't relay abandoned transactions
    if (isAbandoned()) return false;
    // Don't try to submit coinbase transactions. These would fail anyway but would
    // cause log spam.
    if (IsCoinBase()) return false;
    // Don't try to submit conflicted or confirmed transactions.
    if (GetDepthInMainChain() != 0) return false;

    // Submit transaction to mempool for relay
    pwallet->WalletLogPrintf("Submitting wtx %s to mempool for relay\n", GetHash().ToString());
    // We must set fInMempool here - while it will be re-set to true by the
    // entered-mempool callback, if we did not there would be a race where a
    // user could call sendmoney in a loop and hit spurious out of funds errors
    // because we think that this newly generated transaction's change is
    // unavailable as we're not yet aware that it is in the mempool.
    //
    // Irrespective of the failure reason, un-marking fInMempool
    // out-of-order is incorrect - it should be unmarked when
    // TransactionRemovedFromMempool fires.
    bool ret = pwallet->chain().broadcastTransaction(tx, pwallet->m_default_max_tx_fee, relay, err_string);
    fInMempool |= ret;
    return ret;
}

std::set<uint256> CWalletTx::GetConflicts() const
{
    std::set<uint256> result;
    if (pwallet != nullptr)
    {
        uint256 myHash = GetHash();
        result = pwallet->GetConflicts(myHash);
        result.erase(myHash);
    }
    return result;
}

// Rebroadcast transactions from the wallet. We do this on a random timer
// to slightly obfuscate which transactions come from our wallet.
//
// Ideally, we'd only resend transactions that we think should have been
// mined in the most recent block. Any transaction that wasn't in the top
// blockweight of transactions in the mempool shouldn't have been mined,
// and so is probably just sitting in the mempool waiting to be confirmed.
// Rebroadcasting does nothing to speed up confirmation and only damages
// privacy.
void CWallet::ResendWalletTransactions()
{
    // During reindex, importing and IBD, old wallet transactions become
    // unconfirmed. Don't resend them as that would spam other nodes.
    if (!chain().isReadyToBroadcast()) return;

    // Do this infrequently and randomly to avoid giving away
    // that these are our transactions.
    if (GetTime() < nNextResend || !fBroadcastTransactions) return;
    bool fFirst = (nNextResend == 0);
    // resend 12-36 hours from now, ~1 day on average.
    nNextResend = GetTime() + (12 * 60 * 60) + GetRand(24 * 60 * 60);
    if (fFirst) return;

    int submitted_tx_count = 0;

    { // cs_wallet scope
        LOCK(cs_wallet);

        // Relay transactions
        for (std::pair<const uint256, CWalletTx>& item : mapWallet) {
            CWalletTx& wtx = item.second;
            // Attempt to rebroadcast all txes more than 5 minutes older than
            // the last block. SubmitMemoryPoolAndRelay() will not rebroadcast
            // any confirmed or conflicting txs.
            if (wtx.nTimeReceived > m_best_block_time - 5 * 60) continue;
            std::string unused_err_string;
            if (wtx.SubmitMemoryPoolAndRelay(unused_err_string, true)) ++submitted_tx_count;
        }
    } // cs_wallet

    if (submitted_tx_count > 0) {
        WalletLogPrintf("%s: resubmit %u unconfirmed transactions\n", __func__, submitted_tx_count);
    }
}

/** @} */ // end of mapWallet

void MaybeResendWalletTxs()
{
    for (const std::shared_ptr<CWallet>& pwallet : GetWallets()) {
        pwallet->ResendWalletTransactions();
    }
}


/** @defgroup Actions
 *
 * @{
 */

bool CWallet::SignTransaction(CMutableTransaction& tx) const
{
    AssertLockHeld(cs_wallet);

    // Build coins map
    std::map<COutPoint, Coin> coins;
    for (auto& input : tx.vin) {
        std::map<uint256, CWalletTx>::const_iterator mi = mapWallet.find(input.prevout.hash);
        if(mi == mapWallet.end() || input.prevout.n >= mi->second.tx->vout.size()) {
            return false;
        }
        const CWalletTx& wtx = mi->second;
        coins[input.prevout] = Coin(wtx.tx->vout[input.prevout.n], wtx.m_confirm.block_height, wtx.IsCoinBase());
    }
    std::map<int, std::string> input_errors;
    return SignTransaction(tx, coins, SIGHASH_DEFAULT, input_errors);
}

bool CWallet::SignTransaction(CMutableTransaction& tx, const std::map<COutPoint, Coin>& coins, int sighash, std::map<int, std::string>& input_errors) const
{
    // Try to sign with all ScriptPubKeyMans
    tx.witness.vtxinwit.resize(tx.vin.size());
    for (ScriptPubKeyMan* spk_man : GetAllScriptPubKeyMans()) {
        // spk_man->SignTransaction will return true if the transaction is complete,
        // so we can exit early and return true if that happens
        if (spk_man->SignTransaction(tx, coins, sighash, input_errors)) {
            return true;
        }
    }

    // At this point, one input was not fully signed otherwise we would have exited already
    return false;
}

// ELEMENTS: split FillPSBT into FillPSBData and SignPSBT
TransactionError CWallet::FillPSBTData(PartiallySignedTransaction& psbtx, bool bip32derivs) const
{
    const PrecomputedTransactionData txdata = PrecomputePSBTData(psbtx);
    LOCK(cs_wallet);

    // Get all of the previous transactions
    for (unsigned int i = 0; i < psbtx.tx->vin.size(); ++i) {
        const CTxIn& txin = psbtx.tx->vin[i];
        PSBTInput& input = psbtx.inputs.at(i);

        if (PSBTInputSigned(input)) {
            continue;
        }

        // If we have no utxo, grab it from the wallet.
        if (!input.non_witness_utxo) {
            const uint256& txhash = txin.prevout.hash;
            const auto it = mapWallet.find(txhash);
            if (it != mapWallet.end()) {
                const CWalletTx& wtx = it->second;
                // We only need the non_witness_utxo, which is a superset of the witness_utxo.
                //   The signing code will switch to the smaller witness_utxo if this is ok.
                input.non_witness_utxo = wtx.tx;

                // ELEMENTS: Grab the CA data
                CAmount val_tmp;
                wtx.GetNonIssuanceBlindingData(txin.prevout.n, nullptr, &val_tmp, &input.value_blinding_factor, &input.asset, &input.asset_blinding_factor);
                if (val_tmp != -1) {
                    input.value = val_tmp;
                }
            }
        }
    }

    // Fill in information from ScriptPubKeyMans
    // Because each ScriptPubKeyMan may be able to fill more than one input, we need to keep track of each ScriptPubKeyMan that has filled this psbt.
    // Each iteration, we may fill more inputs than the input that is specified in that iteration.
    // We assume that each input is filled by only one ScriptPubKeyMan
    std::set<uint256> visited_spk_mans;
    for (unsigned int i = 0; i < psbtx.tx->vin.size(); ++i) {
        const CTxIn& txin = psbtx.tx->vin[i];
        PSBTInput& input = psbtx.inputs.at(i);

        if (PSBTInputSigned(input)) {
            continue;
        }

        // Get the scriptPubKey to know which ScriptPubKeyMan to use
        CScript script;
        if (!input.witness_utxo.IsNull()) {
            script = input.witness_utxo.scriptPubKey;
        } else if (input.non_witness_utxo) {
            if (txin.prevout.n >= input.non_witness_utxo->vout.size()) {
                return TransactionError::MISSING_INPUTS;
            }
            script = input.non_witness_utxo->vout[txin.prevout.n].scriptPubKey;
        } else {
            // There's no UTXO so we can just skip this now
            continue;
        }
        SignatureData sigdata;
        input.FillSignatureData(sigdata);
        std::set<ScriptPubKeyMan*> spk_mans = GetScriptPubKeyMans(script, sigdata);
        if (spk_mans.size() == 0) {
            continue;
        }

        for (auto& spk_man : spk_mans) {
            // If we've already been signed by this spk_man, skip it
            if (visited_spk_mans.count(spk_man->GetID()) > 0) {
                continue;
            }

            // Fill in the information from the spk_man
            // ELEMENTS: Get key origin info for input, if bip32derivs is true. Does not actually sign anything.
            TransactionError res = spk_man->FillPSBT(psbtx, txdata, 1, false /* don't sign */, bip32derivs);
            if (res != TransactionError::OK) {
                return res;
            }

            // Add this spk_man to visited_spk_mans so we can skip it later
            visited_spk_mans.insert(spk_man->GetID());
        }
    }

    return TransactionError::OK;
}

TransactionError CWallet::SignPSBT(PartiallySignedTransaction& psbtx, bool& complete, int sighash_type, bool sign, bool imbalance_ok, bool bip32derivs, size_t* n_signed) const
{
    // If we're signing, check that the transaction is not still in need of blinding
    if (sign) {
        for (const PSBTOutput& o : psbtx.outputs) {
            if (o.blinding_pubkey.IsValid()) {
                return TransactionError::BLINDING_REQUIRED;
            }
        }
    }

    if (n_signed) {
        *n_signed = 0;
    }

    // Save the original transaction since we need to munge it temporarily, which would violate the PSBT rules
    CTransaction oldtx = CTransaction(*psbtx.tx);

    LOCK(cs_wallet);
    CMutableTransaction& tx = *psbtx.tx;
    tx.witness.vtxoutwit.resize(tx.vout.size());

    // Stuff in auxiliary CA blinding data, if we have it
    for (unsigned int i = 0; i < tx.vout.size(); ++i) {
        PSBTOutput& output = psbtx.outputs.at(i);
        CTxOut& out = tx.vout[i];

        if (!output.value_commitment.IsNull()) {
            out.nValue = output.value_commitment;
        }
        if (!output.asset_commitment.IsNull()) {
            out.nAsset = output.asset_commitment;
        }
        if (!output.nonce_commitment.IsNull()) {
            out.nNonce = output.nonce_commitment;
        }

        // The signature can't depend on witness contents, so these are technically not necessary to sign.
        // HOWEVER, as long as we're checking that values balance before signing, they are required.
        CTxOutWitness& outwit = tx.witness.vtxoutwit[i];
        if (!output.range_proof.empty()) {
            outwit.vchRangeproof = output.range_proof;
        }
        if (!output.surjection_proof.empty()) {
            outwit.vchSurjectionproof = output.surjection_proof;
        }
    }

    // Stuff in the peg-in data
    for (unsigned int i = 0; i < tx.vin.size(); ++i) {
        PSBTInput& input = psbtx.inputs[i];
        if (input.value && input.peg_in_tx.index() != 0 && input.txout_proof.index() != 0 && !input.claim_script.empty() && !input.genesis_hash.IsNull()) {
            CScriptWitness pegin_witness;
            if (Params().GetConsensus().ParentChainHasPow()) {
                const auto btc_peg_in_tx = std::get_if<Sidechain::Bitcoin::CTransactionRef>(&input.peg_in_tx);
                const auto btc_txout_proof = std::get_if<Sidechain::Bitcoin::CMerkleBlock>(&input.txout_proof);
                pegin_witness = CreatePeginWitness(*input.value, input.asset, input.genesis_hash, input.claim_script, *btc_peg_in_tx, *btc_txout_proof);
            } else {
                const auto elem_peg_in_tx = std::get_if<CTransactionRef>(&input.peg_in_tx);
                const auto elem_txout_proof = std::get_if<CMerkleBlock>(&input.txout_proof);
                pegin_witness = CreatePeginWitness(*input.value, input.asset, input.genesis_hash, input.claim_script, *elem_peg_in_tx, *elem_txout_proof);
            }
            tx.vin[i].m_is_pegin = true;
            tx.witness.vtxinwit[i].m_pegin_witness = pegin_witness;
            // Set the witness utxo
            input.witness_utxo = GetPeginOutputFromWitness(tx.witness.vtxinwit[i].m_pegin_witness);
        }
    }

    // This is a convenience/usability check -- it's not invalid to sign an unbalanced transaction, but it's easy to shoot yourself in the foot.
    if (!imbalance_ok) {
        // Get UTXOs for all inputs, to check that amounts balance before signing.
        std::vector<CTxOut> inputs_utxos;
        for (size_t i = 0; i < psbtx.inputs.size(); ++i) {
            PSBTInput& inp = psbtx.inputs[i];
            if (inp.non_witness_utxo) {
                if (inp.non_witness_utxo->GetHash() != tx.vin[i].prevout.hash) {
                    return TransactionError::INVALID_PSBT;
                }
                if (!inp.witness_utxo.IsNull() && inp.non_witness_utxo->vout[tx.vin[i].prevout.n] != inp.witness_utxo) {
                    return TransactionError::INVALID_PSBT;
                }
                inputs_utxos.push_back(inp.non_witness_utxo->vout[tx.vin[i].prevout.n]);
            } else if (!inp.witness_utxo.IsNull()) {
                inputs_utxos.push_back(inp.witness_utxo);
            } else {
                return TransactionError::UTXOS_MISSING_BALANCE_CHECK;
            }
        }

        CTransaction tx_tmp(tx);
        if (!VerifyAmounts(inputs_utxos, tx_tmp, nullptr, false)) {
            return TransactionError::VALUE_IMBALANCE;
        }
    }

    // ELEMENTS: precompute transaction data only after munging is done
    const PrecomputedTransactionData txdata = PrecomputePSBTData(psbtx);
    for (ScriptPubKeyMan* spk_man : GetAllScriptPubKeyMans()) {
        int n_signed_this_spkm = 0;
        // ELEMENTS: Here we _only_ sign, and do not e.g. fill in key origin data.
        TransactionError res = spk_man->FillPSBT(psbtx, txdata, sighash_type, sign, bip32derivs, &n_signed_this_spkm);
        if (res != TransactionError::OK) {
            return res;
        }

        if (n_signed) {
            (*n_signed) += n_signed_this_spkm;
        }
    }

    // Complete if every input is now signed
    complete = true;
    for (const auto& input : psbtx.inputs) {
        complete &= PSBTInputSigned(input);
    }

    // Restore the saved transaction, to remove our temporary munging.
    psbtx.tx = (CMutableTransaction)oldtx;

    return TransactionError::OK;
}

// This function remains for backwards compatibility. It will not succeed in Elements unless everything involved is non-blinded.
TransactionError CWallet::FillPSBT(PartiallySignedTransaction& psbtx, bool& complete, int sighash_type, bool sign, bool bip32derivs, size_t* n_signed) const
{
    complete = false;
    TransactionError te;
    te = FillPSBTData(psbtx, bip32derivs);
    if (te != TransactionError::OK) {
        return te;
    }
    // For backwards compatibility, do not check if amounts balance before signing in this case.
    te = SignPSBT(psbtx, complete, sighash_type, sign, true, bip32derivs, n_signed);
    if (te != TransactionError::OK) {
        return te;
    }
    return TransactionError::OK;
}

SigningResult CWallet::SignMessage(const std::string& message, const PKHash& pkhash, std::string& str_sig) const
{
    SignatureData sigdata;
    CScript script_pub_key = GetScriptForDestination(pkhash);
    for (const auto& spk_man_pair : m_spk_managers) {
        if (spk_man_pair.second->CanProvide(script_pub_key, sigdata)) {
            return spk_man_pair.second->SignMessage(message, pkhash, str_sig);
        }
    }
    return SigningResult::PRIVATE_KEY_NOT_AVAILABLE;
}

OutputType CWallet::TransactionChangeType(const std::optional<OutputType>& change_type, const std::vector<CRecipient>& vecSend) const
{
    // If -changetype is specified, always use that change type.
    if (change_type) {
        return *change_type;
    }

    // if m_default_address_type is legacy, use legacy address as change (even
    // if some of the outputs are P2WPKH or P2WSH).
    if (m_default_address_type == OutputType::LEGACY) {
        return OutputType::LEGACY;
    }

    // if any destination is P2WPKH or P2WSH, use P2WPKH for the change
    // output.
    for (const auto& recipient : vecSend) {
        // Check if any destination contains a witness program:
        int witnessversion = 0;
        std::vector<unsigned char> witnessprogram;
        if (recipient.scriptPubKey.IsWitnessProgram(witnessversion, witnessprogram)) {
            if (GetScriptPubKeyMan(OutputType::BECH32M, true)) {
                return OutputType::BECH32M;
            } else if (GetScriptPubKeyMan(OutputType::BECH32, true)) {
                return OutputType::BECH32;
            } else {
                return m_default_address_type;
            }
        }
    }

    // else use m_default_address_type for change
    return m_default_address_type;
}

void CWallet::CommitTransaction(CTransactionRef tx, mapValue_t mapValue, std::vector<std::pair<std::string, std::string>> orderForm, const BlindDetails* blind_details)
{
    LOCK(cs_wallet);
    WalletLogPrintf("CommitTransaction:\n%s", tx->ToString()); /* Continued */

    // Add tx to wallet, because if it has change it's also ours,
    // otherwise just for transaction history.
    AddToWallet(tx, {}, [&](CWalletTx& wtx, bool new_tx) {
        CHECK_NONFATAL(wtx.mapValue.empty());
        CHECK_NONFATAL(wtx.vOrderForm.empty());
        wtx.mapValue = std::move(mapValue);
        wtx.vOrderForm = std::move(orderForm);
        wtx.fTimeReceivedIsTxTime = true;
        wtx.fFromMe = true;
        // ELEMENTS: Write down blinding information
        if (blind_details) {
            assert(blind_details->o_amounts.size() == wtx.tx->vout.size());
            assert(blind_details->o_asset_blinds.size() == wtx.tx->vout.size());
            assert(blind_details->o_amount_blinds.size() == wtx.tx->vout.size());
            for (unsigned int i = 0; i < blind_details->o_amounts.size(); i++) {
                wtx.SetBlindingData(i, blind_details->o_pubkeys[i], blind_details->o_amounts[i], blind_details->o_amount_blinds[i], blind_details->o_assets[i], blind_details->o_asset_blinds[i]);
            }
        }
        return true;
    });

    // Notify that old coins are spent
    for (const CTxIn& txin : tx->vin) {
        // ELEMENTS: Pegins are not in our UTXO set.
        if (txin.m_is_pegin)
            continue;

        CWalletTx &coin = mapWallet.at(txin.prevout.hash);
        coin.MarkDirty();
        NotifyTransactionChanged(coin.GetHash(), CT_UPDATED);
    }

    // Get the inserted-CWalletTx from mapWallet so that the
    // fInMempool flag is cached properly
    CWalletTx& wtx = mapWallet.at(tx->GetHash());

    if (!fBroadcastTransactions) {
        // Don't submit tx to the mempool
        return;
    }

    std::string err_string;
    if (!wtx.SubmitMemoryPoolAndRelay(err_string, true)) {
        WalletLogPrintf("CommitTransaction(): Transaction cannot be broadcast immediately, %s\n", err_string);
        // TODO: if we expect the failure to be long term or permanent, instead delete wtx from the wallet and return failure.
    }
}

DBErrors CWallet::LoadWallet()
{
    LOCK(cs_wallet);

    DBErrors nLoadWalletRet = WalletBatch(GetDatabase()).LoadWallet(this);
    if (nLoadWalletRet == DBErrors::NEED_REWRITE)
    {
        if (GetDatabase().Rewrite("\x04pool"))
        {
            for (const auto& spk_man_pair : m_spk_managers) {
                spk_man_pair.second->RewriteDB();
            }
        }
    }

    if (m_spk_managers.empty()) {
        assert(m_external_spk_managers.empty());
        assert(m_internal_spk_managers.empty());
    }

    if (nLoadWalletRet != DBErrors::LOAD_OK)
        return nLoadWalletRet;

    return DBErrors::LOAD_OK;
}

DBErrors CWallet::ZapSelectTx(std::vector<uint256>& vHashIn, std::vector<uint256>& vHashOut)
{
    AssertLockHeld(cs_wallet);
    DBErrors nZapSelectTxRet = WalletBatch(GetDatabase()).ZapSelectTx(vHashIn, vHashOut);
    for (const uint256& hash : vHashOut) {
        const auto& it = mapWallet.find(hash);
        wtxOrdered.erase(it->second.m_it_wtxOrdered);
        for (const auto& txin : it->second.tx->vin)
            mapTxSpends.erase(txin.prevout);
        mapWallet.erase(it);
        NotifyTransactionChanged(hash, CT_DELETED);
    }

    if (nZapSelectTxRet == DBErrors::NEED_REWRITE)
    {
        if (GetDatabase().Rewrite("\x04pool"))
        {
            for (const auto& spk_man_pair : m_spk_managers) {
                spk_man_pair.second->RewriteDB();
            }
        }
    }

    if (nZapSelectTxRet != DBErrors::LOAD_OK)
        return nZapSelectTxRet;

    MarkDirty();

    return DBErrors::LOAD_OK;
}

bool CWallet::SetAddressBookWithDB(WalletBatch& batch, const CTxDestination& address, const std::string& strName, const std::string& strPurpose)
{
    bool fUpdated = false;
    bool is_mine;
    {
        LOCK(cs_wallet);
        std::map<CTxDestination, CAddressBookData>::iterator mi = m_address_book.find(address);
        fUpdated = (mi != m_address_book.end() && !mi->second.IsChange());
        m_address_book[address].SetLabel(strName);
        if (!strPurpose.empty()) /* update purpose only if requested */
            m_address_book[address].purpose = strPurpose;
        is_mine = IsMine(address) != ISMINE_NO;
    }
    NotifyAddressBookChanged(address, strName, is_mine,
                             strPurpose, (fUpdated ? CT_UPDATED : CT_NEW));
    if (!strPurpose.empty() && !batch.WritePurpose(EncodeDestination(address), strPurpose))
        return false;
    return batch.WriteName(EncodeDestination(address), strName);
}

bool CWallet::SetAddressBook(const CTxDestination& address, const std::string& strName, const std::string& strPurpose)
{
    WalletBatch batch(GetDatabase());
    return SetAddressBookWithDB(batch, address, strName, strPurpose);
}

bool CWallet::DelAddressBook(const CTxDestination& address)
{
    bool is_mine;
    WalletBatch batch(GetDatabase());
    {
        LOCK(cs_wallet);
        // If we want to delete receiving addresses, we need to take care that DestData "used" (and possibly newer DestData) gets preserved (and the "deleted" address transformed into a change entry instead of actually being deleted)
        // NOTE: This isn't a problem for sending addresses because they never have any DestData yet!
        // When adding new DestData, it should be considered here whether to retain or delete it (or move it?).
        if (IsMine(address)) {
            WalletLogPrintf("%s called with IsMine address, NOT SUPPORTED. Please report this bug! %s\n", __func__, PACKAGE_BUGREPORT);
            return false;
        }
        // Delete destdata tuples associated with address
        std::string strAddress = EncodeDestination(address);
        for (const std::pair<const std::string, std::string> &item : m_address_book[address].destdata)
        {
            batch.EraseDestData(strAddress, item.first);
        }
        m_address_book.erase(address);
        is_mine = IsMine(address) != ISMINE_NO;
    }

    NotifyAddressBookChanged(address, "", is_mine, "", CT_DELETED);

    batch.ErasePurpose(EncodeDestination(address));
    return batch.EraseName(EncodeDestination(address));
}

size_t CWallet::KeypoolCountExternalKeys() const
{
    AssertLockHeld(cs_wallet);

    unsigned int count = 0;
    for (auto spk_man : GetActiveScriptPubKeyMans()) {
        count += spk_man->KeypoolCountExternalKeys();
    }

    return count;
}

unsigned int CWallet::GetKeyPoolSize() const
{
    AssertLockHeld(cs_wallet);

    unsigned int count = 0;
    for (auto spk_man : GetActiveScriptPubKeyMans()) {
        count += spk_man->GetKeyPoolSize();
    }
    return count;
}

bool CWallet::TopUpKeyPool(unsigned int kpSize)
{
    LOCK(cs_wallet);
    bool res = true;
    for (auto spk_man : GetActiveScriptPubKeyMans()) {
        res &= spk_man->TopUp(kpSize);
    }
    return res;
}

/// ELEMENTS: get PAK online key
bool CWallet::GetOnlinePakKey(CPubKey& online_pubkey, std::string& error)
{
    LegacyScriptPubKeyMan* spk_man = GetLegacyScriptPubKeyMan();
    if (spk_man) {
        return spk_man->GetOnlinePakKey(online_pubkey, error);
    }
    return false;
}
/// end ELEMENTS

bool CWallet::GetNewDestination(const OutputType type, const std::string label, CTxDestination& dest, std::string& error, bool add_blinding_key)
{
    LOCK(cs_wallet);
    error.clear();
    bool result = false;
    auto spk_man = GetScriptPubKeyMan(type, false /* internal */);
    if (spk_man) {
        spk_man->TopUp();
        result = spk_man->GetNewDestination(type, dest, error);
        if (add_blinding_key) {
            CPubKey blinding_pubkey = GetBlindingPubKey(GetScriptForDestination(dest));
            std::visit(SetBlindingPubKeyVisitor(blinding_pubkey), dest);
        }
    } else {
        error = strprintf(_("Error: No %s addresses available."), FormatOutputType(type)).translated;
    }
    if (result) {
        SetAddressBook(dest, label, "receive");
    }

    return result;
}

bool CWallet::GetNewChangeDestination(const OutputType type, CTxDestination& dest, std::string& error, bool add_blinding_key)
{
    LOCK(cs_wallet);
    error.clear();

    ReserveDestination reservedest(this, type);
    if (!reservedest.GetReservedDestination(dest, true, error)) {
        return false;
    }
    if (add_blinding_key) {
        CPubKey blinding_pubkey = GetBlindingPubKey(GetScriptForDestination(dest));
        reservedest.SetBlindingPubKey(blinding_pubkey, dest);
    }

    reservedest.KeepDestination();
    return true;
}

int64_t CWallet::GetOldestKeyPoolTime() const
{
    LOCK(cs_wallet);
    int64_t oldestKey = std::numeric_limits<int64_t>::max();
    for (const auto& spk_man_pair : m_spk_managers) {
        oldestKey = std::min(oldestKey, spk_man_pair.second->GetOldestKeyPoolTime());
    }
    return oldestKey;
}

void CWallet::MarkDestinationsDirty(const std::set<CTxDestination>& destinations) {
    for (auto& entry : mapWallet) {
        CWalletTx& wtx = entry.second;
        if (wtx.m_is_cache_empty) continue;
        for (unsigned int i = 0; i < wtx.tx->vout.size(); i++) {
            CTxDestination dst;
            if (ExtractDestination(wtx.tx->vout[i].scriptPubKey, dst) && destinations.count(dst)) {
                wtx.MarkDirty();
                break;
            }
        }
    }
}

std::set<CTxDestination> CWallet::GetLabelAddresses(const std::string& label) const
{
    LOCK(cs_wallet);
    std::set<CTxDestination> result;
    for (const std::pair<const CTxDestination, CAddressBookData>& item : m_address_book)
    {
        if (item.second.IsChange()) continue;
        const CTxDestination& address = item.first;
        const std::string& strName = item.second.GetLabel();
        if (strName == label)
            result.insert(address);
    }
    return result;
}

bool ReserveDestination::GetReservedDestination(CTxDestination& dest, bool internal, std::string& error)
{
    m_spk_man = pwallet->GetScriptPubKeyMan(type, internal);
    if (!m_spk_man) {
        error = strprintf(_("Error: No %s addresses available."), FormatOutputType(type)).translated;
        return false;
    }


    if (nIndex == -1)
    {
        m_spk_man->TopUp();

        CKeyPool keypool;
        if (!m_spk_man->GetReservedDestination(type, internal, address, nIndex, keypool, error)) {
            return false;
        }
        fInternal = keypool.fInternal;
    }
    dest = address;
    return true;
}

void ReserveDestination::SetBlindingPubKey(const CPubKey& blinding_pubkey, CTxDestination& dest)
{
    std::visit(SetBlindingPubKeyVisitor(blinding_pubkey), address);
    dest = address;
}

void ReserveDestination::KeepDestination()
{
    if (nIndex != -1) {
        m_spk_man->KeepDestination(nIndex, type);
    }
    nIndex = -1;
    address = CNoDestination();
}

void ReserveDestination::ReturnDestination()
{
    if (nIndex != -1) {
        m_spk_man->ReturnDestination(nIndex, fInternal, address);
    }
    nIndex = -1;
    address = CNoDestination();
}

bool CWallet::DisplayAddress(const CTxDestination& dest)
{
    CScript scriptPubKey = GetScriptForDestination(dest);
    const auto spk_man = GetScriptPubKeyMan(scriptPubKey);
    if (spk_man == nullptr) {
        return false;
    }
    auto signer_spk_man = dynamic_cast<ExternalSignerScriptPubKeyMan*>(spk_man);
    if (signer_spk_man == nullptr) {
        return false;
    }
    ExternalSigner signer = ExternalSignerScriptPubKeyMan::GetExternalSigner();
    return signer_spk_man->DisplayAddress(scriptPubKey, signer);
}

void CWallet::LockCoin(const COutPoint& output)
{
    AssertLockHeld(cs_wallet);
    setLockedCoins.insert(output);
}

void CWallet::UnlockCoin(const COutPoint& output)
{
    AssertLockHeld(cs_wallet);
    setLockedCoins.erase(output);
}

void CWallet::UnlockAllCoins()
{
    AssertLockHeld(cs_wallet);
    setLockedCoins.clear();
}

bool CWallet::IsLockedCoin(uint256 hash, unsigned int n) const
{
    AssertLockHeld(cs_wallet);
    COutPoint outpt(hash, n);

    return (setLockedCoins.count(outpt) > 0);
}

void CWallet::ListLockedCoins(std::vector<COutPoint>& vOutpts) const
{
    AssertLockHeld(cs_wallet);
    for (std::set<COutPoint>::iterator it = setLockedCoins.begin();
         it != setLockedCoins.end(); it++) {
        COutPoint outpt = (*it);
        vOutpts.push_back(outpt);
    }
}

/** @} */ // end of Actions

void CWallet::GetKeyBirthTimes(std::map<CKeyID, int64_t>& mapKeyBirth) const {
    AssertLockHeld(cs_wallet);
    mapKeyBirth.clear();

    LegacyScriptPubKeyMan* spk_man = GetLegacyScriptPubKeyMan();
    assert(spk_man != nullptr);
    LOCK(spk_man->cs_KeyStore);

    // get birth times for keys with metadata
    for (const auto& entry : spk_man->mapKeyMetadata) {
        if (entry.second.nCreateTime) {
            mapKeyBirth[entry.first] = entry.second.nCreateTime;
        }
    }

    // map in which we'll infer heights of other keys
    std::map<CKeyID, const CWalletTx::Confirmation*> mapKeyFirstBlock;
    CWalletTx::Confirmation max_confirm;
    max_confirm.block_height = GetLastBlockHeight() > 144 ? GetLastBlockHeight() - 144 : 0; // the tip can be reorganized; use a 144-block safety margin
    CHECK_NONFATAL(chain().findAncestorByHeight(GetLastBlockHash(), max_confirm.block_height, FoundBlock().hash(max_confirm.hashBlock)));
    for (const CKeyID &keyid : spk_man->GetKeys()) {
        if (mapKeyBirth.count(keyid) == 0)
            mapKeyFirstBlock[keyid] = &max_confirm;
    }

    // if there are no such keys, we're done
    if (mapKeyFirstBlock.empty())
        return;

    // find first block that affects those keys, if there are any left
    for (const auto& entry : mapWallet) {
        // iterate over all wallet transactions...
        const CWalletTx &wtx = entry.second;
        if (wtx.m_confirm.status == CWalletTx::CONFIRMED) {
            // ... which are already in a block
            for (const CTxOut &txout : wtx.tx->vout) {
                // iterate over all their outputs
                for (const auto &keyid : GetAffectedKeys(txout.scriptPubKey, *spk_man)) {
                    // ... and all their affected keys
                    auto rit = mapKeyFirstBlock.find(keyid);
                    if (rit != mapKeyFirstBlock.end() && wtx.m_confirm.block_height < rit->second->block_height) {
                        rit->second = &wtx.m_confirm;
                    }
                }
            }
        }
    }

    // Extract block timestamps for those keys
    for (const auto& entry : mapKeyFirstBlock) {
        int64_t block_time;
        CHECK_NONFATAL(chain().findBlock(entry.second->hashBlock, FoundBlock().time(block_time)));
        mapKeyBirth[entry.first] = block_time - TIMESTAMP_WINDOW; // block times can be 2h off
    }
}

/**
 * Compute smart timestamp for a transaction being added to the wallet.
 *
 * Logic:
 * - If sending a transaction, assign its timestamp to the current time.
 * - If receiving a transaction outside a block, assign its timestamp to the
 *   current time.
 * - If receiving a block with a future timestamp, assign all its (not already
 *   known) transactions' timestamps to the current time.
 * - If receiving a block with a past timestamp, before the most recent known
 *   transaction (that we care about), assign all its (not already known)
 *   transactions' timestamps to the same timestamp as that most-recent-known
 *   transaction.
 * - If receiving a block with a past timestamp, but after the most recent known
 *   transaction, assign all its (not already known) transactions' timestamps to
 *   the block time.
 *
 * For more information see CWalletTx::nTimeSmart,
 * https://bitcointalk.org/?topic=54527, or
 * https://github.com/bitcoin/bitcoin/pull/1393.
 */
unsigned int CWallet::ComputeTimeSmart(const CWalletTx& wtx) const
{
    unsigned int nTimeSmart = wtx.nTimeReceived;
    if (!wtx.isUnconfirmed() && !wtx.isAbandoned()) {
        int64_t blocktime;
        if (chain().findBlock(wtx.m_confirm.hashBlock, FoundBlock().time(blocktime))) {
            int64_t latestNow = wtx.nTimeReceived;
            int64_t latestEntry = 0;

            // Tolerate times up to the last timestamp in the wallet not more than 5 minutes into the future
            int64_t latestTolerated = latestNow + 300;
            const TxItems& txOrdered = wtxOrdered;
            for (auto it = txOrdered.rbegin(); it != txOrdered.rend(); ++it) {
                CWalletTx* const pwtx = it->second;
                if (pwtx == &wtx) {
                    continue;
                }
                int64_t nSmartTime;
                nSmartTime = pwtx->nTimeSmart;
                if (!nSmartTime) {
                    nSmartTime = pwtx->nTimeReceived;
                }
                if (nSmartTime <= latestTolerated) {
                    latestEntry = nSmartTime;
                    if (nSmartTime > latestNow) {
                        latestNow = nSmartTime;
                    }
                    break;
                }
            }

            nTimeSmart = std::max(latestEntry, std::min(blocktime, latestNow));
        } else {
            WalletLogPrintf("%s: found %s in block %s not in index\n", __func__, wtx.GetHash().ToString(), wtx.m_confirm.hashBlock.ToString());
        }
    }
    return nTimeSmart;
}

bool CWallet::SetAddressUsed(WalletBatch& batch, const CTxDestination& dest, bool used)
{
    const std::string key{"used"};
    if (std::get_if<CNoDestination>(&dest))
        return false;

    if (!used) {
        if (auto* data = util::FindKey(m_address_book, dest)) data->destdata.erase(key);
        return batch.EraseDestData(EncodeDestination(dest), key);
    }

    const std::string value{"1"};
    m_address_book[dest].destdata.insert(std::make_pair(key, value));
    return batch.WriteDestData(EncodeDestination(dest), key, value);
}

void CWallet::LoadDestData(const CTxDestination &dest, const std::string &key, const std::string &value)
{
    m_address_book[dest].destdata.insert(std::make_pair(key, value));
}

bool CWallet::IsAddressUsed(const CTxDestination& dest) const
{
    const std::string key{"used"};
    std::map<CTxDestination, CAddressBookData>::const_iterator i = m_address_book.find(dest);
    if(i != m_address_book.end())
    {
        CAddressBookData::StringMap::const_iterator j = i->second.destdata.find(key);
        if(j != i->second.destdata.end())
        {
            return true;
        }
    }
    return false;
}

std::vector<std::string> CWallet::GetAddressReceiveRequests() const
{
    const std::string prefix{"rr"};
    std::vector<std::string> values;
    for (const auto& address : m_address_book) {
        for (const auto& data : address.second.destdata) {
            if (!data.first.compare(0, prefix.size(), prefix)) {
                values.emplace_back(data.second);
            }
        }
    }
    return values;
}

bool CWallet::SetAddressReceiveRequest(WalletBatch& batch, const CTxDestination& dest, const std::string& id, const std::string& value)
{
    const std::string key{"rr" + id}; // "rr" prefix = "receive request" in destdata
    CAddressBookData& data = m_address_book.at(dest);
    if (value.empty()) {
        if (!batch.EraseDestData(EncodeDestination(dest), key)) return false;
        data.destdata.erase(key);
    } else {
        if (!batch.WriteDestData(EncodeDestination(dest), key, value)) return false;
        data.destdata[key] = value;
    }
    return true;
}

std::unique_ptr<WalletDatabase> MakeWalletDatabase(const std::string& name, const DatabaseOptions& options, DatabaseStatus& status, bilingual_str& error_string)
{
    // Do some checking on wallet path. It should be either a:
    //
    // 1. Path where a directory can be created.
    // 2. Path to an existing directory.
    // 3. Path to a symlink to a directory.
    // 4. For backwards compatibility, the name of a data file in -walletdir.
    const fs::path wallet_path = fsbridge::AbsPathJoin(GetWalletDir(), name);
    fs::file_type path_type = fs::symlink_status(wallet_path).type();
    if (!(path_type == fs::file_not_found || path_type == fs::directory_file ||
          (path_type == fs::symlink_file && fs::is_directory(wallet_path)) ||
          (path_type == fs::regular_file && fs::path(name).filename() == name))) {
        error_string = Untranslated(strprintf(
              "Invalid -wallet path '%s'. -wallet path should point to a directory where wallet.dat and "
              "database/log.?????????? files can be stored, a location where such a directory could be created, "
              "or (for backwards compatibility) the name of an existing data file in -walletdir (%s)",
              name, GetWalletDir()));
        status = DatabaseStatus::FAILED_BAD_PATH;
        return nullptr;
    }
    return MakeDatabase(wallet_path, options, status, error_string);
}

std::shared_ptr<CWallet> CWallet::Create(interfaces::Chain* chain, const std::string& name, std::unique_ptr<WalletDatabase> database, uint64_t wallet_creation_flags, bilingual_str& error, std::vector<bilingual_str>& warnings)
{
    const std::string& walletFile = database->Filename();

    int64_t nStart = GetTimeMillis();
    // TODO: Can't use std::make_shared because we need a custom deleter but
    // should be possible to use std::allocate_shared.
    std::shared_ptr<CWallet> walletInstance(new CWallet(chain, name, std::move(database)), ReleaseWallet);
    DBErrors nLoadWalletRet = walletInstance->LoadWallet();
    if (nLoadWalletRet != DBErrors::LOAD_OK) {
        if (nLoadWalletRet == DBErrors::CORRUPT) {
            error = strprintf(_("Error loading %s: Wallet corrupted"), walletFile);
            return nullptr;
        }
        else if (nLoadWalletRet == DBErrors::NONCRITICAL_ERROR)
        {
            warnings.push_back(strprintf(_("Error reading %s! All keys read correctly, but transaction data"
                                           " or address book entries might be missing or incorrect."),
                walletFile));
        }
        else if (nLoadWalletRet == DBErrors::TOO_NEW) {
            error = strprintf(_("Error loading %s: Wallet requires newer version of %s"), walletFile, PACKAGE_NAME);
            return nullptr;
        }
        else if (nLoadWalletRet == DBErrors::NEED_REWRITE)
        {
            error = strprintf(_("Wallet needed to be rewritten: restart %s to complete"), PACKAGE_NAME);
            return nullptr;
        }
        else {
            error = strprintf(_("Error loading %s"), walletFile);
            return nullptr;
        }
    }

    // This wallet is in its first run if there are no ScriptPubKeyMans and it isn't blank or no privkeys
    const bool fFirstRun = walletInstance->m_spk_managers.empty() &&
                     !walletInstance->IsWalletFlagSet(WALLET_FLAG_DISABLE_PRIVATE_KEYS) &&
                     !walletInstance->IsWalletFlagSet(WALLET_FLAG_BLANK_WALLET);
    if (fFirstRun)
    {
        // ensure this wallet.dat can only be opened by clients supporting HD with chain split and expects no default key
        walletInstance->SetMinVersion(FEATURE_LATEST);

        walletInstance->AddWalletFlags(wallet_creation_flags);

        // Only create LegacyScriptPubKeyMan when not descriptor wallet
        if (!walletInstance->IsWalletFlagSet(WALLET_FLAG_DESCRIPTORS)) {
            walletInstance->SetupLegacyScriptPubKeyMan();
        }

        if ((wallet_creation_flags & WALLET_FLAG_EXTERNAL_SIGNER) || !(wallet_creation_flags & (WALLET_FLAG_DISABLE_PRIVATE_KEYS | WALLET_FLAG_BLANK_WALLET))) {
            LOCK(walletInstance->cs_wallet);
            if (walletInstance->IsWalletFlagSet(WALLET_FLAG_DESCRIPTORS)) {
                walletInstance->SetupDescriptorScriptPubKeyMans();
                // SetupDescriptorScriptPubKeyMans already calls SetupGeneration for us so we don't need to call SetupGeneration separately
            } else {
                // Legacy wallets need SetupGeneration here.
                for (auto spk_man : walletInstance->GetActiveScriptPubKeyMans()) {
                    if (!spk_man->SetupGeneration()) {
                        error = _("Unable to generate initial keys");
                        return nullptr;
                    }
                }
            }
        }

        if (chain) {
            walletInstance->chainStateFlushed(chain->getTipLocator());
        }
    } else if (wallet_creation_flags & WALLET_FLAG_DISABLE_PRIVATE_KEYS) {
        // Make it impossible to disable private keys after creation
        error = strprintf(_("Error loading %s: Private keys can only be disabled during creation"), walletFile);
        return NULL;
    } else if (walletInstance->IsWalletFlagSet(WALLET_FLAG_DISABLE_PRIVATE_KEYS)) {
        for (auto spk_man : walletInstance->GetActiveScriptPubKeyMans()) {
            if (spk_man->HavePrivateKeys()) {
                warnings.push_back(strprintf(_("Warning: Private keys detected in wallet {%s} with disabled private keys"), walletFile));
                break;
            }
        }
    }

    if (!gArgs.GetArg("-addresstype", "").empty()) {
        if (!ParseOutputType(gArgs.GetArg("-addresstype", ""), walletInstance->m_default_address_type)) {
            error = strprintf(_("Unknown address type '%s'"), gArgs.GetArg("-addresstype", ""));
            return nullptr;
        }
    }

    if (!gArgs.GetArg("-changetype", "").empty()) {
        OutputType out_type;
        if (!ParseOutputType(gArgs.GetArg("-changetype", ""), out_type)) {
            error = strprintf(_("Unknown change type '%s'"), gArgs.GetArg("-changetype", ""));
            return nullptr;
        }
        walletInstance->m_default_change_type = out_type;
    }

    if (gArgs.IsArgSet("-mintxfee")) {
        CAmount n = 0;
        if (!ParseMoney(gArgs.GetArg("-mintxfee", ""), n) || 0 == n) {
            error = AmountErrMsg("mintxfee", gArgs.GetArg("-mintxfee", ""));
            return nullptr;
        }
        if (n > HIGH_TX_FEE_PER_KB) {
            warnings.push_back(AmountHighWarn("-mintxfee") + Untranslated(" ") +
                               _("This is the minimum transaction fee you pay on every transaction."));
        }
        walletInstance->m_min_fee = CFeeRate(n);
    }

    if (gArgs.IsArgSet("-maxapsfee")) {
        const std::string max_aps_fee{gArgs.GetArg("-maxapsfee", "")};
        CAmount n = 0;
        if (max_aps_fee == "-1") {
            n = -1;
        } else if (!ParseMoney(max_aps_fee, n)) {
            error = AmountErrMsg("maxapsfee", max_aps_fee);
            return nullptr;
        }
        if (n > HIGH_APS_FEE) {
            warnings.push_back(AmountHighWarn("-maxapsfee") + Untranslated(" ") +
                              _("This is the maximum transaction fee you pay (in addition to the normal fee) to prioritize partial spend avoidance over regular coin selection."));
        }
        walletInstance->m_max_aps_fee = n;
    }

    if (gArgs.IsArgSet("-fallbackfee")) {
        CAmount nFeePerK = 0;
        if (!ParseMoney(gArgs.GetArg("-fallbackfee", ""), nFeePerK)) {
            error = strprintf(_("Invalid amount for -fallbackfee=<amount>: '%s'"), gArgs.GetArg("-fallbackfee", ""));
            return nullptr;
        }
        if (nFeePerK > HIGH_TX_FEE_PER_KB) {
            warnings.push_back(AmountHighWarn("-fallbackfee") + Untranslated(" ") +
                               _("This is the transaction fee you may pay when fee estimates are not available."));
        }
        walletInstance->m_fallback_fee = CFeeRate(nFeePerK);
    }
    // Disable fallback fee in case value was set to 0, enable if non-null value
    walletInstance->m_allow_fallback_fee = walletInstance->m_fallback_fee.GetFeePerK() != 0;

    if (gArgs.IsArgSet("-discardfee")) {
        CAmount nFeePerK = 0;
        if (!ParseMoney(gArgs.GetArg("-discardfee", ""), nFeePerK)) {
            error = strprintf(_("Invalid amount for -discardfee=<amount>: '%s'"), gArgs.GetArg("-discardfee", ""));
            return nullptr;
        }
        if (nFeePerK > HIGH_TX_FEE_PER_KB) {
            warnings.push_back(AmountHighWarn("-discardfee") + Untranslated(" ") +
                               _("This is the transaction fee you may discard if change is smaller than dust at this level"));
        }
        walletInstance->m_discard_rate = CFeeRate(nFeePerK);
    }
    if (gArgs.IsArgSet("-paytxfee")) {
        CAmount nFeePerK = 0;
        if (!ParseMoney(gArgs.GetArg("-paytxfee", ""), nFeePerK)) {
            error = AmountErrMsg("paytxfee", gArgs.GetArg("-paytxfee", ""));
            return nullptr;
        }
        if (nFeePerK > HIGH_TX_FEE_PER_KB) {
            warnings.push_back(AmountHighWarn("-paytxfee") + Untranslated(" ") +
                               _("This is the transaction fee you will pay if you send a transaction."));
        }
        walletInstance->m_pay_tx_fee = CFeeRate(nFeePerK, 1000);
        if (chain && walletInstance->m_pay_tx_fee < chain->relayMinFee()) {
            error = strprintf(_("Invalid amount for -paytxfee=<amount>: '%s' (must be at least %s)"),
                gArgs.GetArg("-paytxfee", ""), chain->relayMinFee().ToString());
            return nullptr;
        }
    }

    if (gArgs.IsArgSet("-maxtxfee")) {
        CAmount nMaxFee = 0;
        if (!ParseMoney(gArgs.GetArg("-maxtxfee", ""), nMaxFee)) {
            error = AmountErrMsg("maxtxfee", gArgs.GetArg("-maxtxfee", ""));
            return nullptr;
        }
        if (nMaxFee > HIGH_MAX_TX_FEE) {
            warnings.push_back(_("-maxtxfee is set very high! Fees this large could be paid on a single transaction."));
        }
        if (chain && CFeeRate(nMaxFee, 1000) < chain->relayMinFee()) {
            error = strprintf(_("Invalid amount for -maxtxfee=<amount>: '%s' (must be at least the minrelay fee of %s to prevent stuck transactions)"),
                gArgs.GetArg("-maxtxfee", ""), chain->relayMinFee().ToString());
            return nullptr;
        }
        walletInstance->m_default_max_tx_fee = nMaxFee;
    }

    if (chain && chain->relayMinFee().GetFeePerK() > HIGH_TX_FEE_PER_KB) {
        warnings.push_back(AmountHighWarn("-minrelaytxfee") + Untranslated(" ") +
                           _("The wallet will avoid paying less than the minimum relay fee."));
    }

    walletInstance->m_confirm_target = gArgs.GetArg("-txconfirmtarget", DEFAULT_TX_CONFIRM_TARGET);
    walletInstance->m_spend_zero_conf_change = gArgs.GetBoolArg("-spendzeroconfchange", DEFAULT_SPEND_ZEROCONF_CHANGE);
    walletInstance->m_signal_rbf = gArgs.GetBoolArg("-walletrbf", DEFAULT_WALLET_RBF);

    walletInstance->WalletLogPrintf("Wallet completed loading in %15dms\n", GetTimeMillis() - nStart);

    // Try to top up keypool. No-op if the wallet is locked.
    walletInstance->TopUpKeyPool();

    LOCK(walletInstance->cs_wallet);

    if (chain && !AttachChain(walletInstance, *chain, error, warnings)) {
        return nullptr;
    }

    {
        LOCK(cs_wallets);
        for (auto& load_wallet : g_load_wallet_fns) {
            load_wallet(interfaces::MakeWallet(walletInstance));
        }
    }

    walletInstance->SetBroadcastTransactions(gArgs.GetBoolArg("-walletbroadcast", DEFAULT_WALLETBROADCAST));

    {
        walletInstance->WalletLogPrintf("setKeyPool.size() = %u\n",      walletInstance->GetKeyPoolSize());
        walletInstance->WalletLogPrintf("mapWallet.size() = %u\n",       walletInstance->mapWallet.size());
        walletInstance->WalletLogPrintf("m_address_book.size() = %u\n",  walletInstance->m_address_book.size());
    }

    return walletInstance;
}

bool CWallet::AttachChain(const std::shared_ptr<CWallet>& walletInstance, interfaces::Chain& chain, bilingual_str& error, std::vector<bilingual_str>& warnings)
{
    LOCK(walletInstance->cs_wallet);
    // allow setting the chain if it hasn't been set already but prevent changing it
    assert(!walletInstance->m_chain || walletInstance->m_chain == &chain);
    walletInstance->m_chain = &chain;

    // Register wallet with validationinterface. It's done before rescan to avoid
    // missing block connections between end of rescan and validation subscribing.
    // Because of wallet lock being hold, block connection notifications are going to
    // be pending on the validation-side until lock release. It's likely to have
    // block processing duplicata (if rescan block range overlaps with notification one)
    // but we guarantee at least than wallet state is correct after notifications delivery.
    // This is temporary until rescan and notifications delivery are unified under same
    // interface.
    walletInstance->m_chain_notifications_handler = walletInstance->chain().handleNotifications(walletInstance);

    int rescan_height = 0;
    if (!gArgs.GetBoolArg("-rescan", false))
    {
        WalletBatch batch(walletInstance->GetDatabase());
        CBlockLocator locator;
        if (batch.ReadBestBlock(locator)) {
            if (const std::optional<int> fork_height = chain.findLocatorFork(locator)) {
                rescan_height = *fork_height;
            }
        }
    }

    const std::optional<int> tip_height = chain.getHeight();
    if (tip_height) {
        walletInstance->m_last_block_processed = chain.getBlockHash(*tip_height);
        walletInstance->m_last_block_processed_height = *tip_height;
    } else {
        walletInstance->m_last_block_processed.SetNull();
        walletInstance->m_last_block_processed_height = -1;
    }

    if (tip_height && *tip_height != rescan_height)
    {
        if (chain.havePruned()) {
            int block_height = *tip_height;
            while (block_height > 0 && chain.haveBlockOnDisk(block_height - 1) && rescan_height != block_height) {
                --block_height;
            }

            if (rescan_height != block_height) {
                // We can't rescan beyond non-pruned blocks, stop and throw an error.
                // This might happen if a user uses an old wallet within a pruned node
                // or if they ran -disablewallet for a longer time, then decided to re-enable
                // Exit early and print an error.
                // If a block is pruned after this check, we will load the wallet,
                // but fail the rescan with a generic error.
                error = _("Prune: last wallet synchronisation goes beyond pruned data. You need to -reindex (download the whole blockchain again in case of pruned node)");
                return false;
            }
        }

        chain.initMessage(_("Rescanning…").translated);
        walletInstance->WalletLogPrintf("Rescanning last %i blocks (from block %i)...\n", *tip_height - rescan_height, rescan_height);

        // No need to read and scan block if block was created before
        // our wallet birthday (as adjusted for block time variability)
        std::optional<int64_t> time_first_key;
        for (auto spk_man : walletInstance->GetAllScriptPubKeyMans()) {
            int64_t time = spk_man->GetTimeFirstKey();
            if (!time_first_key || time < *time_first_key) time_first_key = time;
        }
        if (time_first_key) {
            chain.findFirstBlockWithTimeAndHeight(*time_first_key - TIMESTAMP_WINDOW, rescan_height, FoundBlock().height(rescan_height));
        }

        {
            WalletRescanReserver reserver(*walletInstance);
            if (!reserver.reserve() || (ScanResult::SUCCESS != walletInstance->ScanForWalletTransactions(chain.getBlockHash(rescan_height), rescan_height, {} /* max height */, reserver, true /* update */).status)) {
                error = _("Failed to rescan the wallet during initialization");
                return false;
            }
        }
        walletInstance->chainStateFlushed(chain.getTipLocator());
        walletInstance->GetDatabase().IncrementUpdateCounter();
    }

    return true;
}

const CAddressBookData* CWallet::FindAddressBookEntry(const CTxDestination& dest, bool allow_change) const
{
    const auto& address_book_it = m_address_book.find(dest);
    if (address_book_it == m_address_book.end()) return nullptr;
    if ((!allow_change) && address_book_it->second.IsChange()) {
        return nullptr;
    }
    return &address_book_it->second;
}

bool CWallet::UpgradeWallet(int version, bilingual_str& error)
{
    int prev_version = GetVersion();
    if (version == 0) {
        WalletLogPrintf("Performing wallet upgrade to %i\n", FEATURE_LATEST);
        version = FEATURE_LATEST;
    } else {
        WalletLogPrintf("Allowing wallet upgrade up to %i\n", version);
    }
    if (version < prev_version) {
        error = strprintf(_("Cannot downgrade wallet from version %i to version %i. Wallet version unchanged."), prev_version, version);
        return false;
    }

    LOCK(cs_wallet);

    // Do not upgrade versions to any version between HD_SPLIT and FEATURE_PRE_SPLIT_KEYPOOL unless already supporting HD_SPLIT
    if (!CanSupportFeature(FEATURE_HD_SPLIT) && version >= FEATURE_HD_SPLIT && version < FEATURE_PRE_SPLIT_KEYPOOL) {
        error = strprintf(_("Cannot upgrade a non HD split wallet from version %i to version %i without upgrading to support pre-split keypool. Please use version %i or no version specified."), prev_version, version, FEATURE_PRE_SPLIT_KEYPOOL);
        return false;
    }

    // Permanently upgrade to the version
    SetMinVersion(GetClosestWalletFeature(version));

    for (auto spk_man : GetActiveScriptPubKeyMans()) {
        if (!spk_man->Upgrade(prev_version, version, error)) {
            return false;
        }
    }
    return true;
}

void CWallet::postInitProcess()
{
    LOCK(cs_wallet);

    // Add wallet transactions that aren't already in a block to mempool
    // Do this here as mempool requires genesis block to be loaded
    ReacceptWalletTransactions();

    // Update wallet transactions with current mempool transactions.
    chain().requestMempoolTransactions(*this);
}

bool CWallet::BackupWallet(const std::string& strDest) const
{
    return GetDatabase().Backup(strDest);
}

CKeyPool::CKeyPool()
{
    nTime = GetTime();
    fInternal = false;
    m_pre_split = false;
}

CKeyPool::CKeyPool(const CPubKey& vchPubKeyIn, bool internalIn)
{
    nTime = GetTime();
    vchPubKey = vchPubKeyIn;
    fInternal = internalIn;
    m_pre_split = false;
}

int CWalletTx::GetDepthInMainChain() const
{
    assert(pwallet != nullptr);
    AssertLockHeld(pwallet->cs_wallet);
    if (isUnconfirmed() || isAbandoned()) return 0;

    return (pwallet->GetLastBlockHeight() - m_confirm.block_height + 1) * (isConflicted() ? -1 : 1);
}

int CWalletTx::GetBlocksToMaturity() const
{
    if (!IsCoinBase())
        return 0;
    int chain_depth = GetDepthInMainChain();
    assert(chain_depth >= 0); // coinbase tx should not be conflicted
    return std::max(0, (COINBASE_MATURITY+1) - chain_depth);
}

bool CWalletTx::IsImmatureCoinBase() const
{
    // note GetBlocksToMaturity is 0 for non-coinbase tx
    return GetBlocksToMaturity() > 0;
}

bool CWallet::IsCrypted() const
{
    return HasEncryptionKeys();
}

bool CWallet::IsLocked() const
{
    if (!IsCrypted()) {
        return false;
    }
    LOCK(cs_wallet);
    return vMasterKey.empty();
}

bool CWallet::Lock()
{
    if (!IsCrypted())
        return false;

    {
        LOCK(cs_wallet);
        vMasterKey.clear();
    }

    NotifyStatusChanged(this);
    return true;
}

bool CWallet::Unlock(const CKeyingMaterial& vMasterKeyIn, bool accept_no_keys)
{
    {
        LOCK(cs_wallet);
        for (const auto& spk_man_pair : m_spk_managers) {
            if (!spk_man_pair.second->CheckDecryptionKey(vMasterKeyIn, accept_no_keys)) {
                return false;
            }
        }
        vMasterKey = vMasterKeyIn;
    }
    NotifyStatusChanged(this);
    return true;
}

std::set<ScriptPubKeyMan*> CWallet::GetActiveScriptPubKeyMans() const
{
    std::set<ScriptPubKeyMan*> spk_mans;
    for (bool internal : {false, true}) {
        for (OutputType t : OUTPUT_TYPES) {
            auto spk_man = GetScriptPubKeyMan(t, internal);
            if (spk_man) {
                spk_mans.insert(spk_man);
            }
        }
    }
    return spk_mans;
}

std::set<ScriptPubKeyMan*> CWallet::GetAllScriptPubKeyMans() const
{
    std::set<ScriptPubKeyMan*> spk_mans;
    for (const auto& spk_man_pair : m_spk_managers) {
        spk_mans.insert(spk_man_pair.second.get());
    }
    return spk_mans;
}

ScriptPubKeyMan* CWallet::GetScriptPubKeyMan(const OutputType& type, bool internal) const
{
    const std::map<OutputType, ScriptPubKeyMan*>& spk_managers = internal ? m_internal_spk_managers : m_external_spk_managers;
    std::map<OutputType, ScriptPubKeyMan*>::const_iterator it = spk_managers.find(type);
    if (it == spk_managers.end()) {
        WalletLogPrintf("%s scriptPubKey Manager for output type %d does not exist\n", internal ? "Internal" : "External", static_cast<int>(type));
        return nullptr;
    }
    return it->second;
}

std::set<ScriptPubKeyMan*> CWallet::GetScriptPubKeyMans(const CScript& script, SignatureData& sigdata) const
{
    std::set<ScriptPubKeyMan*> spk_mans;
    for (const auto& spk_man_pair : m_spk_managers) {
        if (spk_man_pair.second->CanProvide(script, sigdata)) {
            spk_mans.insert(spk_man_pair.second.get());
        }
    }
    return spk_mans;
}

ScriptPubKeyMan* CWallet::GetScriptPubKeyMan(const CScript& script) const
{
    SignatureData sigdata;
    for (const auto& spk_man_pair : m_spk_managers) {
        if (spk_man_pair.second->CanProvide(script, sigdata)) {
            return spk_man_pair.second.get();
        }
    }
    return nullptr;
}

const CKeyingMaterial& CWallet::GetEncryptionKey() const
{
    return vMasterKey;
}

bool CWallet::HasEncryptionKeys() const
{
    return !mapMasterKeys.empty();
}

ScriptPubKeyMan* CWallet::GetScriptPubKeyMan(const uint256& id) const
{
    if (m_spk_managers.count(id) > 0) {
        return m_spk_managers.at(id).get();
    }
    return nullptr;
}

std::unique_ptr<SigningProvider> CWallet::GetSolvingProvider(const CScript& script) const
{
    SignatureData sigdata;
    return GetSolvingProvider(script, sigdata);
}

std::unique_ptr<SigningProvider> CWallet::GetSolvingProvider(const CScript& script, SignatureData& sigdata) const
{
    for (const auto& spk_man_pair : m_spk_managers) {
        if (spk_man_pair.second->CanProvide(script, sigdata)) {
            return spk_man_pair.second->GetSolvingProvider(script);
        }
    }
    return nullptr;
}

LegacyScriptPubKeyMan* CWallet::GetLegacyScriptPubKeyMan() const
{
    if (IsWalletFlagSet(WALLET_FLAG_DESCRIPTORS)) {
        return nullptr;
    }
    // Legacy wallets only have one ScriptPubKeyMan which is a LegacyScriptPubKeyMan.
    // Everything in m_internal_spk_managers and m_external_spk_managers point to the same legacyScriptPubKeyMan.
    auto it = m_internal_spk_managers.find(OutputType::LEGACY);
    if (it == m_internal_spk_managers.end()) return nullptr;
    return dynamic_cast<LegacyScriptPubKeyMan*>(it->second);
}

LegacyScriptPubKeyMan* CWallet::GetOrCreateLegacyScriptPubKeyMan()
{
    SetupLegacyScriptPubKeyMan();
    return GetLegacyScriptPubKeyMan();
}

void CWallet::SetupLegacyScriptPubKeyMan()
{
    if (!m_internal_spk_managers.empty() || !m_external_spk_managers.empty() || !m_spk_managers.empty() || IsWalletFlagSet(WALLET_FLAG_DESCRIPTORS)) {
        return;
    }

    auto spk_manager = std::unique_ptr<ScriptPubKeyMan>(new LegacyScriptPubKeyMan(*this));
    for (const auto& type : LEGACY_OUTPUT_TYPES) {
        m_internal_spk_managers[type] = spk_manager.get();
        m_external_spk_managers[type] = spk_manager.get();
    }
    m_spk_managers[spk_manager->GetID()] = std::move(spk_manager);
}

//
// ELEMENTS WALLET ADDITIONS
//

bool CWallet::SetOnlinePubKey(const CPubKey& online_key_in)
{
    LOCK(cs_wallet);
    if (!WalletBatch(GetDatabase()).WriteOnlineKey(online_key_in)) {
        return false;
    }
    online_key = online_key_in;
    return true;
}

bool CWallet::SetOfflineXPubKey(const CExtPubKey& offline_xpub_in)
{
    LOCK(cs_wallet);
    if (!WalletBatch(GetDatabase()).WriteOfflineXPubKey(offline_xpub_in)) {
        return false;
    }
    offline_xpub = offline_xpub_in;
    return true;
}

bool CWallet::SetOfflineDescriptor(const std::string& offline_desc_in)
{
    LOCK(cs_wallet);
    if (!WalletBatch(GetDatabase()).WriteOfflineDescriptor(offline_desc_in)) {
        return false;
    }
    offline_desc = offline_desc_in;
    return true;
}

bool CWallet::SetOfflineCounter(int counter) {
    LOCK(cs_wallet);
    if (!WalletBatch(GetDatabase()).WriteOfflineCounter(counter)) {
        return false;
    }
    offline_counter = counter;
    return true;
}

unsigned int CWalletTx::GetPseudoInputOffset(const unsigned int input_index, const bool reissuance_token) const
{
    // There is no mapValue space for null issuances
    assert(reissuance_token ? !tx->vin[input_index].assetIssuance.nInflationKeys.IsNull() : !tx->vin[input_index].assetIssuance.nAmount.IsNull());
    unsigned int mapvalue_loc = 0;
    for (unsigned int i = 0; i < tx->vin.size()*2; i++) {
        if (input_index == i/2 && (reissuance_token ? 1 : 0) == i % 2) {
            break;
        }
        if (!tx->vin[i/2].assetIssuance.IsNull()) {
            if ((i % 2 == 0 && !tx->vin[i/2].assetIssuance.nAmount.IsNull()) ||
                    (i % 2 == 1 && !tx->vin[i/2].assetIssuance.nInflationKeys.IsNull())) {
                mapvalue_loc++;
            }
        }
    }
    return mapvalue_loc;
}

void CWalletTx::SetBlindingData(const unsigned int map_index, const CPubKey& blinding_pubkey, const CAmount value, const uint256& value_factor, const CAsset& asset, const uint256& asset_factor)
{
    if (mapValue["blindingdata"].size() < (map_index + 1) * 138) {
        mapValue["blindingdata"].resize((tx->vout.size() + GetNumIssuances(*tx)) * 138);
    }

    unsigned char* it = (unsigned char*)(&mapValue["blindingdata"][0]) + 138 * map_index;

    *it = 1;
    memcpy(&*(it + 1), &value, 8);
    memcpy(&*(it + 9), value_factor.begin(), 32);
    memcpy(&*(it + 41), asset_factor.begin(), 32);
    memcpy(&*(it + 73), asset.begin(), 32);
    if (blinding_pubkey.IsFullyValid()) {
        memcpy(&*(it + 105), blinding_pubkey.begin(), 33);
    } else {
        memset(&*(it + 105), 0, 33);
    }

}

void CWalletTx::GetBlindingData(const unsigned int map_index, const std::vector<unsigned char>& vchRangeproof, const CConfidentialValue& conf_value, const CConfidentialAsset& conf_asset, const CConfidentialNonce nonce, const CScript& scriptPubKey, CPubKey* blinding_pubkey_out, CAmount* value_out, uint256* value_factor_out, CAsset* asset_out, uint256* asset_factor_out) const
{
    // Blinding data is cached in a serialized record mapWallet["blindingdata"].
    // It contains a concatenation byte vectors, 74 bytes per txout or pseudo-input.
    // Each consists of:
    // * 1 byte boolean marker (has the output been computed)?
    // * 8 bytes value (-1 if unknown)
    // * 32 bytes value blinding factor
    // * 32 bytes asset blinding factor
    // * 32 bytes asset
    // * 33 bytes blinding pubkey (ECDH pubkey of the destination)
    // This is really ugly, and should use CDataStream serialization instead.

    if (mapValue["blindingdata"].size() < (map_index + 1) * 138) {
        mapValue["blindingdata"].resize((tx->vout.size() + GetNumIssuances(*tx)) * 138);
    }

    unsigned char* it = (unsigned char*)(&mapValue["blindingdata"][0]) + 138 * map_index;

    CAmount amount = -1;
    CPubKey pubkey;
    uint256 value_factor;
    CAsset asset_tag;
    uint256 asset_factor;

    if (*it == 1) {
        memcpy(&amount, &*(it + 1), 8);
        memcpy(value_factor.begin(), &*(it + 9), 32);
        memcpy(asset_factor.begin(), &*(it + 41), 32);
        memcpy(asset_tag.begin(), &*(it + 73), 32);
        pubkey.Set(it + 105, it + 138);

        if (conf_value.IsExplicit()) {
            assert(conf_value.GetAmount() == amount);
        }
    } else {
        pwallet->ComputeBlindingData(conf_value, conf_asset, nonce, scriptPubKey, vchRangeproof, amount, pubkey, value_factor, asset_tag, asset_factor);
        *it = 1;
        memcpy(&*(it + 1), &amount, 8);
        memcpy(&*(it + 9), value_factor.begin(), 32);
        memcpy(&*(it + 41), asset_factor.begin(), 32);
        memcpy(&*(it + 73), asset_tag.begin(), 32);
        if (pubkey.IsFullyValid()) {
            memcpy(&*(it + 105), pubkey.begin(), 33);
        } else {
            memset(&*(it + 105), 0, 33);
        }
    }

    if (value_out) *value_out = amount;
    if (blinding_pubkey_out) *blinding_pubkey_out = pubkey;
    if (value_factor_out) *value_factor_out = value_factor;
    if (asset_factor_out) *asset_factor_out = asset_factor;
    if (asset_out) *asset_out = asset_tag;
}

void CWalletTx::GetNonIssuanceBlindingData(const unsigned int output_index, CPubKey* blinding_pubkey_out, CAmount* value_out, uint256* value_factor_out, CAsset* asset_out, uint256* asset_factor_out) const {
    assert(output_index < tx->vout.size());
    const CTxOut& out = tx->vout[output_index];
    const CTxWitness& wit = tx->witness;
    GetBlindingData(output_index, wit.vtxoutwit.size() <= output_index ? std::vector<unsigned char>() : wit.vtxoutwit[output_index].vchRangeproof, out.nValue, out.nAsset, out.nNonce, out.scriptPubKey,
        blinding_pubkey_out, value_out, value_factor_out, asset_out, asset_factor_out);
}

void CWallet::ConnectScriptPubKeyManNotifiers()
{
    for (const auto& spk_man : GetActiveScriptPubKeyMans()) {
        spk_man->NotifyWatchonlyChanged.connect(NotifyWatchonlyChanged);
        spk_man->NotifyCanGetAddressesChanged.connect(NotifyCanGetAddressesChanged);
    }
}

void CWallet::LoadDescriptorScriptPubKeyMan(uint256 id, WalletDescriptor& desc)
{
    if (IsWalletFlagSet(WALLET_FLAG_EXTERNAL_SIGNER)) {
        auto spk_manager = std::unique_ptr<ScriptPubKeyMan>(new ExternalSignerScriptPubKeyMan(*this, desc));
        m_spk_managers[id] = std::move(spk_manager);
    } else {
        auto spk_manager = std::unique_ptr<ScriptPubKeyMan>(new DescriptorScriptPubKeyMan(*this, desc));
        m_spk_managers[id] = std::move(spk_manager);
    }
}

void CWallet::SetupDescriptorScriptPubKeyMans()
{
    AssertLockHeld(cs_wallet);

    if (!IsWalletFlagSet(WALLET_FLAG_EXTERNAL_SIGNER)) {
        // Make a seed
        CKey seed_key;
        seed_key.MakeNewKey(true);
        CPubKey seed = seed_key.GetPubKey();
        assert(seed_key.VerifyPubKey(seed));

        // Get the extended key
        CExtKey master_key;
        master_key.SetSeed(seed_key.begin(), seed_key.size());

        for (bool internal : {false, true}) {
            for (OutputType t : OUTPUT_TYPES) {
                if (t == OutputType::BECH32M) {
                    // Skip taproot (bech32m) for now
                    // TODO: Setup taproot (bech32m) descriptors by default
                    continue;
                }
                auto spk_manager = std::unique_ptr<DescriptorScriptPubKeyMan>(new DescriptorScriptPubKeyMan(*this, internal));
                if (IsCrypted()) {
                    if (IsLocked()) {
                        throw std::runtime_error(std::string(__func__) + ": Wallet is locked, cannot setup new descriptors");
                    }
                    if (!spk_manager->CheckDecryptionKey(vMasterKey) && !spk_manager->Encrypt(vMasterKey, nullptr)) {
                        throw std::runtime_error(std::string(__func__) + ": Could not encrypt new descriptors");
                    }
                }
                spk_manager->SetupDescriptorGeneration(master_key, t);
                uint256 id = spk_manager->GetID();
                m_spk_managers[id] = std::move(spk_manager);
                AddActiveScriptPubKeyMan(id, t, internal);
            }
        }
    } else {
        ExternalSigner signer = ExternalSignerScriptPubKeyMan::GetExternalSigner();

        // TODO: add account parameter
        int account = 0;
        UniValue signer_res = signer.GetDescriptors(account);

        if (!signer_res.isObject()) throw std::runtime_error(std::string(__func__) + ": Unexpected result");
        for (bool internal : {false, true}) {
            const UniValue& descriptor_vals = find_value(signer_res, internal ? "internal" : "receive");
            if (!descriptor_vals.isArray()) throw std::runtime_error(std::string(__func__) + ": Unexpected result");
            for (const UniValue& desc_val : descriptor_vals.get_array().getValues()) {
                std::string desc_str = desc_val.getValStr();
                FlatSigningProvider keys;
                std::string dummy_error;
                std::unique_ptr<Descriptor> desc = Parse(desc_str, keys, dummy_error, false);
                if (!desc->GetOutputType()) {
                    continue;
                }
                OutputType t =  *desc->GetOutputType();
                auto spk_manager = std::unique_ptr<ExternalSignerScriptPubKeyMan>(new ExternalSignerScriptPubKeyMan(*this, internal));
                spk_manager->SetupDescriptor(std::move(desc));
                uint256 id = spk_manager->GetID();
                m_spk_managers[id] = std::move(spk_manager);
                AddActiveScriptPubKeyMan(id, t, internal);
            }
        }
    }
}

void CWallet::AddActiveScriptPubKeyMan(uint256 id, OutputType type, bool internal)
{
    WalletBatch batch(GetDatabase());
    if (!batch.WriteActiveScriptPubKeyMan(static_cast<uint8_t>(type), id, internal)) {
        throw std::runtime_error(std::string(__func__) + ": writing active ScriptPubKeyMan id failed");
    }
    LoadActiveScriptPubKeyMan(id, type, internal);
}

void CWallet::LoadActiveScriptPubKeyMan(uint256 id, OutputType type, bool internal)
{
    // Activating ScriptPubKeyManager for a given output and change type is incompatible with legacy wallets.
    // Legacy wallets have only one ScriptPubKeyManager and it's active for all output and change types.
    Assert(IsWalletFlagSet(WALLET_FLAG_DESCRIPTORS));

    WalletLogPrintf("Setting spkMan to active: id = %s, type = %d, internal = %d\n", id.ToString(), static_cast<int>(type), static_cast<int>(internal));
    auto& spk_mans = internal ? m_internal_spk_managers : m_external_spk_managers;
    auto& spk_mans_other = internal ? m_external_spk_managers : m_internal_spk_managers;
    auto spk_man = m_spk_managers.at(id).get();
    spk_man->SetInternal(internal);
    spk_mans[type] = spk_man;

    if (spk_mans_other[type] == spk_man) {
        spk_mans_other[type] = nullptr;
    }

    NotifyCanGetAddressesChanged();
}

void CWallet::DeactivateScriptPubKeyMan(uint256 id, OutputType type, bool internal)
{
    auto spk_man = GetScriptPubKeyMan(type, internal);
    if (spk_man != nullptr && spk_man->GetID() == id) {
        WalletLogPrintf("Deactivate spkMan: id = %s, type = %d, internal = %d\n", id.ToString(), static_cast<int>(type), static_cast<int>(internal));
        WalletBatch batch(GetDatabase());
        if (!batch.EraseActiveScriptPubKeyMan(static_cast<uint8_t>(type), internal)) {
            throw std::runtime_error(std::string(__func__) + ": erasing active ScriptPubKeyMan id failed");
        }

        auto& spk_mans = internal ? m_internal_spk_managers : m_external_spk_managers;
        spk_mans[type] = nullptr;
    }

    NotifyCanGetAddressesChanged();
}

bool CWallet::IsLegacy() const
{
    if (m_internal_spk_managers.count(OutputType::LEGACY) == 0) {
        return false;
    }
    auto spk_man = dynamic_cast<LegacyScriptPubKeyMan*>(m_internal_spk_managers.at(OutputType::LEGACY));
    return spk_man != nullptr;
}

DescriptorScriptPubKeyMan* CWallet::GetDescriptorScriptPubKeyMan(const WalletDescriptor& desc) const
{
    for (auto& spk_man_pair : m_spk_managers) {
        // Try to downcast to DescriptorScriptPubKeyMan then check if the descriptors match
        DescriptorScriptPubKeyMan* spk_manager = dynamic_cast<DescriptorScriptPubKeyMan*>(spk_man_pair.second.get());
        if (spk_manager != nullptr && spk_manager->HasWalletDescriptor(desc)) {
            return spk_manager;
        }
    }

    return nullptr;
}

ScriptPubKeyMan* CWallet::AddWalletDescriptor(WalletDescriptor& desc, const FlatSigningProvider& signing_provider, const std::string& label, bool internal)
{
    if (!IsWalletFlagSet(WALLET_FLAG_DESCRIPTORS)) {
        WalletLogPrintf("Cannot add WalletDescriptor to a non-descriptor wallet\n");
        return nullptr;
    }

    LOCK(cs_wallet);
    auto spk_man = GetDescriptorScriptPubKeyMan(desc);
    if (spk_man) {
        WalletLogPrintf("Update existing descriptor: %s\n", desc.descriptor->ToString());
        spk_man->UpdateWalletDescriptor(desc);
    } else {
        auto new_spk_man = std::unique_ptr<DescriptorScriptPubKeyMan>(new DescriptorScriptPubKeyMan(*this, desc));
        spk_man = new_spk_man.get();

        // Save the descriptor to memory
        m_spk_managers[new_spk_man->GetID()] = std::move(new_spk_man);
    }

    // Add the private keys to the descriptor
    for (const auto& entry : signing_provider.keys) {
        const CKey& key = entry.second;
        spk_man->AddDescriptorKey(key, key.GetPubKey());
    }

    // Top up key pool, the manager will generate new scriptPubKeys internally
    if (!spk_man->TopUp()) {
        WalletLogPrintf("Could not top up scriptPubKeys\n");
        return nullptr;
    }

    // Apply the label if necessary
    // Note: we disable labels for ranged descriptors
    if (!desc.descriptor->IsRange()) {
        auto script_pub_keys = spk_man->GetScriptPubKeys();
        if (script_pub_keys.empty()) {
            WalletLogPrintf("Could not generate scriptPubKeys (cache is empty)\n");
            return nullptr;
        }

        CTxDestination dest;
        if (!internal && ExtractDestination(script_pub_keys.at(0), dest)) {
            SetAddressBook(dest, label, "receive");
        }
    }

    // Save the descriptor to DB
    spk_man->WriteDescriptor();

<<<<<<< HEAD
    return ret;
}

CAmount CWalletTx::GetOutputValueOut(unsigned int output_index) const {
    CAmount ret;
    GetNonIssuanceBlindingData(output_index, nullptr, &ret, nullptr, nullptr, nullptr);
    return ret;
}

uint256 CWalletTx::GetOutputAmountBlindingFactor(unsigned int output_index) const {
    uint256 ret;
    GetNonIssuanceBlindingData(output_index, nullptr, nullptr, &ret, nullptr, nullptr);
    return ret;
}

uint256 CWalletTx::GetOutputAssetBlindingFactor(unsigned int output_index) const {
    uint256 ret;
    GetNonIssuanceBlindingData(output_index, nullptr, nullptr, nullptr, nullptr, &ret);
    return ret;
}

CAsset CWalletTx::GetOutputAsset(unsigned int output_index) const {
    CAsset ret;
    GetNonIssuanceBlindingData(output_index, nullptr, nullptr, nullptr, &ret, nullptr);
    return ret;
}

CPubKey CWalletTx::GetOutputBlindingPubKey(unsigned int output_index) const {
    CPubKey ret;
    GetNonIssuanceBlindingData(output_index, &ret, nullptr, nullptr, nullptr, nullptr);
    return ret;
}

void CWalletTx::GetIssuanceAssets(unsigned int input_index, CAsset* out_asset, CAsset* out_reissuance_token) const {
    assert(input_index < tx->vin.size());
    const CAssetIssuance& issuance = tx->vin[input_index].assetIssuance;

    if (out_asset && issuance.nAmount.IsNull()) {
        out_asset->SetNull();
        out_asset = nullptr;
    }
    if (out_reissuance_token && issuance.nInflationKeys.IsNull()) {
        out_reissuance_token->SetNull();
        out_reissuance_token = nullptr;
    }
    if (!(out_asset || out_reissuance_token)) return;

    if (issuance.assetBlindingNonce.IsNull()) {
        uint256 entropy;
        GenerateAssetEntropy(entropy, tx->vin[input_index].prevout, issuance.assetEntropy);
        if (out_reissuance_token) {
            CalculateReissuanceToken(*out_reissuance_token, entropy, issuance.nAmount.IsCommitment());
        }
        if (out_asset) {
            CalculateAsset(*out_asset, entropy);
        }
    }
    else {
        if (out_reissuance_token) {
            // Re-issuances don't emit issuance tokens
            out_reissuance_token->SetNull();
        }
        if (out_asset) {
            CalculateAsset(*out_asset, issuance.assetEntropy);
        }
    }
}

uint256 CWalletTx::GetIssuanceBlindingFactor(unsigned int input_index, bool reissuance_token) const {
    assert(input_index < tx->vin.size());
    CAsset asset;
    const CAssetIssuance& issuance = tx->vin[input_index].assetIssuance;
    const CTxWitness& wit = tx->witness;
    GetIssuanceAssets(input_index, reissuance_token ? nullptr : &asset, reissuance_token ? &asset : nullptr);
    if (asset.IsNull()) {
        return uint256();
    }
    const std::vector<unsigned char>& rangeproof = wit.vtxinwit.size() <= input_index ? std::vector<unsigned char>() : (reissuance_token ? wit.vtxinwit[input_index].vchInflationKeysRangeproof : wit.vtxinwit[input_index].vchIssuanceAmountRangeproof);
    unsigned int mapValueInd = GetPseudoInputOffset(input_index, reissuance_token)+tx->vout.size();

    uint256 ret;
    CScript blindingScript(CScript() << OP_RETURN << std::vector<unsigned char>(tx->vin[input_index].prevout.hash.begin(), tx->vin[input_index].prevout.hash.end()) << tx->vin[input_index].prevout.n);
    GetBlindingData(mapValueInd, rangeproof, reissuance_token ? issuance.nInflationKeys : issuance.nAmount, CConfidentialAsset(asset), CConfidentialNonce(), blindingScript, nullptr, nullptr, &ret, nullptr, nullptr);
    return ret;
}

CAmount CWalletTx::GetIssuanceAmount(unsigned int input_index, bool reissuance_token) const {
    assert(input_index < tx->vin.size());
    CAsset asset;
    const CAssetIssuance& issuance = tx->vin[input_index].assetIssuance;
    const CTxWitness& wit = tx->witness;
    GetIssuanceAssets(input_index, reissuance_token ? nullptr : &asset, reissuance_token ? &asset : nullptr);
    if (asset.IsNull()) {
        return -1;
    }
    unsigned int mapValueInd = GetPseudoInputOffset(input_index, reissuance_token)+tx->vout.size();
    const std::vector<unsigned char>& rangeproof = wit.vtxinwit.size() <= input_index ? std::vector<unsigned char>() : (reissuance_token ? wit.vtxinwit[input_index].vchInflationKeysRangeproof : wit.vtxinwit[input_index].vchIssuanceAmountRangeproof);

    CAmount ret;
    CScript blindingScript(CScript() << OP_RETURN << std::vector<unsigned char>(tx->vin[input_index].prevout.hash.begin(), tx->vin[input_index].prevout.hash.end()) << tx->vin[input_index].prevout.n);
    GetBlindingData(mapValueInd, rangeproof, reissuance_token ? issuance.nInflationKeys : issuance.nAmount, CConfidentialAsset(asset), CConfidentialNonce(), blindingScript, nullptr, &ret, nullptr, nullptr, nullptr);
    return ret;
}

void CWallet::ComputeBlindingData(const CConfidentialValue& conf_value, const CConfidentialAsset& conf_asset, const CConfidentialNonce& nonce, const CScript& scriptPubKey, const std::vector<unsigned char>& vchRangeproof, CAmount& value, CPubKey& blinding_pubkey, uint256& value_factor, CAsset& asset, uint256& asset_factor) const
{
    if (conf_value.IsExplicit() && conf_asset.IsExplicit()) {
        value = conf_value.GetAmount();
        asset = conf_asset.GetAsset();
        blinding_pubkey = CPubKey();
        value_factor.SetNull();
        asset_factor.SetNull();
        return;
    }

    CKey blinding_key;
    if ((blinding_key = GetBlindingKey(&scriptPubKey)).IsValid()) {
        // For outputs using derived blinding.
        if (UnblindConfidentialPair(blinding_key, conf_value, conf_asset, nonce, scriptPubKey, vchRangeproof, value, value_factor, asset, asset_factor)) {
            // TODO: make sure SetBlindingData sets it as receiver's blinding pubkey
            blinding_pubkey = blinding_key.GetPubKey();
            return;
        }
    }

    value = -1;
    blinding_pubkey = CPubKey();
    value_factor.SetNull();
    asset.SetNull();
    asset_factor.SetNull();
}

void CWalletTx::WipeUnknownBlindingData()
{
    for (unsigned int n = 0; n < tx->vout.size(); n++) {
        if (GetOutputValueOut(n) == -1) {
            mapValue["blindingdata"][138 * n] = 0;
        }
    }
    for (unsigned int n = 0; n < tx->vin.size(); n++) {
        if (!tx->vin[n].assetIssuance.nAmount.IsNull()) {
            if (GetIssuanceAmount(n, false) == -1) {
                mapValue["blindingdata"][138 * (tx->vout.size() + GetPseudoInputOffset(n, false))] = 0;
            }
        }
        if (!tx->vin[n].assetIssuance.nInflationKeys.IsNull()) {
            if (GetIssuanceAmount(n, true) == -1) {
                mapValue["blindingdata"][138 * (tx->vout.size() + GetPseudoInputOffset(n, true))] = 0;
            }
        }
    }
}

std::map<uint256, std::pair<CAsset, CAsset> > CWallet::GetReissuanceTokenTypes() const {
    std::map<uint256, std::pair<CAsset, CAsset> > tokenMap;
    {
        LOCK(cs_wallet);
        for (std::map<uint256, CWalletTx>::const_iterator it = mapWallet.begin(); it != mapWallet.end(); ++it) {
            const CWalletTx* pcoin = &(*it).second;
            CAsset asset;
            CAsset token;
            uint256 entropy;
            for (unsigned int input_index = 0; input_index < pcoin->tx->vin.size(); input_index++) {
                const CAssetIssuance& issuance = pcoin->tx->vin[input_index].assetIssuance;
                if (issuance.IsNull()) {
                    continue;
                }
                // Only looking at initial issuances
                if (issuance.assetBlindingNonce.IsNull()) {
                    GenerateAssetEntropy(entropy, pcoin->tx->vin[input_index].prevout, issuance.assetEntropy);
                    CalculateAsset(asset, entropy);
                    // TODO handle the case with null nAmount (not decided yet)
                    CalculateReissuanceToken(token, entropy, issuance.nAmount.IsCommitment());
                    tokenMap[entropy] = std::make_pair(token, asset);
                }
            }
        }
    }
    return tokenMap;
}

CKey CWallet::GetBlindingKey(const CScript* script) const
{
    CKey key;

    if (script != NULL) {
        std::map<CScriptID, uint256>::const_iterator it = mapSpecificBlindingKeys.find(CScriptID(*script));
        if (it != mapSpecificBlindingKeys.end()) {
            key.Set(it->second.begin(), it->second.end(), true);
            if (key.IsValid()) {
                return key;
            }
        }
    }

    if (script != NULL && !blinding_derivation_key.IsNull()) {
        unsigned char vch[32];
        CHMAC_SHA256(blinding_derivation_key.begin(), blinding_derivation_key.size()).Write(&((*script)[0]), script->size()).Finalize(vch);
        key.Set(&vch[0], &vch[32], true);
        if (key.IsValid()) {
            return key;
        }
    }

    return CKey();
}

CPubKey CWallet::GetBlindingPubKey(const CScript& script) const
{
    CKey key = GetBlindingKey(&script);
    if (key.IsValid()) {
        return key.GetPubKey();
    }

    return CPubKey();
}

bool CWallet::LoadSpecificBlindingKey(const CScriptID& scriptid, const uint256& key)
{
    AssertLockHeld(cs_wallet); // mapSpecificBlindingKeys
    mapSpecificBlindingKeys[scriptid] = key;
    return true;
}

bool CWallet::AddSpecificBlindingKey(const CScriptID& scriptid, const uint256& key)
{
    AssertLockHeld(cs_wallet); // mapSpecificBlindingKeys
    if (!LoadSpecificBlindingKey(scriptid, key))
        return false;

    return WalletBatch(GetDatabase()).WriteSpecificBlindingKey(scriptid, key);
}

bool CWallet::SetMasterBlindingKey(const uint256& key)
{
    AssertLockHeld(cs_wallet);
    if (!WalletBatch(GetDatabase()).WriteBlindingDerivationKey(key)) {
        return false;
    }
    blinding_derivation_key = key;
    return true;
}

// END ELEMENTS
//
=======
    return spk_man;
}
>>>>>>> 045bb06e
<|MERGE_RESOLUTION|>--- conflicted
+++ resolved
@@ -3613,8 +3613,7 @@
     // Save the descriptor to DB
     spk_man->WriteDescriptor();
 
-<<<<<<< HEAD
-    return ret;
+    return spk_man;
 }
 
 CAmount CWalletTx::GetOutputValueOut(unsigned int output_index) const {
@@ -3859,7 +3858,3 @@
 
 // END ELEMENTS
 //
-=======
-    return spk_man;
-}
->>>>>>> 045bb06e
