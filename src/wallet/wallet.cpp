--- conflicted
+++ resolved
@@ -2779,7 +2779,6 @@
 {
     std::vector<CRecipient> vecSend;
     std::set<CAsset> setAssets;
-    std::vector<std::unique_ptr<CReserveKey>> vChangeKey;
 
     // Turn the txout set into a CRecipient vector.
     for (size_t idx = 0; idx < tx.vout.size(); idx++) {
@@ -2814,7 +2813,6 @@
     auto locked_chain = chain().lock();
     LOCK(cs_wallet);
 
-<<<<<<< HEAD
     // Also account for the assets in the preset inputs.
     std::vector<COutPoint> vPresetInputs;
     coinControl.ListSelected(vPresetInputs);
@@ -2826,28 +2824,16 @@
     }
 
     // Then reserve a key for each asset. Account for policyAsset always.
+    std::vector<std::unique_ptr<ReserveDestination>> reservedest;
     setAssets.insert(::policyAsset);
     for (size_t i = 0; i < setAssets.size(); ++i) {
-        vChangeKey.push_back(std::unique_ptr<CReserveKey>(new CReserveKey(this)));
+        reservedest.push_back(std::unique_ptr<ReserveDestination>(new ReserveDestination(this)));
     }
 
     CTransactionRef tx_new;
     BlindDetails* blind_details = g_con_elementsmode ? new BlindDetails() : NULL;
-    if (!CreateTransaction(*locked_chain, vecSend, tx_new, vChangeKey, nFeeRet, nChangePosInOut, strFailReason, coinControl, false, blind_details)) {
+    if (!CreateTransaction(*locked_chain, vecSend, tx_new, reservedest, nFeeRet, nChangePosInOut, strFailReason, coinControl, false, blind_details)) {
         return false;
-=======
-    ReserveDestination reservedest(this);
-    CTransactionRef tx_new;
-    if (!CreateTransaction(*locked_chain, vecSend, tx_new, reservedest, nFeeRet, nChangePosInOut, strFailReason, coinControl, false)) {
-        return false;
-    }
-
-    if (nChangePosInOut != -1) {
-        tx.vout.insert(tx.vout.begin() + nChangePosInOut, tx_new->vout[nChangePosInOut]);
-        // We don't have the normal Create/Commit cycle, and don't want to risk
-        // reusing change, so just remove the key from the keypool here.
-        reservedest.KeepDestination();
->>>>>>> 8d128601
     }
 
     // Wipe outputs and output witness and re-add one by one
@@ -2881,8 +2867,8 @@
     }
 
     // Mark all un-returned change keys as used to reduce privacy loss
-    for (auto& changekey : vChangeKey) {
-        changekey->KeepKey();
+    for (auto& reservedest_ : reservedest) {
+        reservedest_->KeepDestination();
     }
 
     return true;
@@ -2976,7 +2962,6 @@
     return m_default_address_type;
 }
 
-<<<<<<< HEAD
 // Reset all non-global blinding details.
 void resetBlindDetails(BlindDetails* det) {
     det->i_amount_blinds.clear();
@@ -3074,7 +3059,7 @@
     return true;
 }
 
-bool CWallet::CreateTransaction(interfaces::Chain::Lock& locked_chain, const std::vector<CRecipient>& vecSend, CTransactionRef& tx, std::vector<std::unique_ptr<CReserveKey>>& reserveKeys, CAmount& nFeeRet, int& nChangePosInOut, std::string& strFailReason, const CCoinControl& coin_control, bool sign, BlindDetails* blind_details, const IssuanceDetails* issuance_details) {
+bool CWallet::CreateTransaction(interfaces::Chain::Lock& locked_chain, const std::vector<CRecipient>& vecSend, CTransactionRef& tx, std::vector<std::unique_ptr<ReserveDestination>>& reservedest, CAmount& nFeeRet, int& nChangePosInOut, std::string& strFailReason, const CCoinControl& coin_control, bool sign, BlindDetails* blind_details, const IssuanceDetails* issuance_details) {
     if (blind_details || issuance_details) {
         assert(g_con_elementsmode);
     }
@@ -3082,12 +3067,6 @@
     CAmountMap mapValue;
     // Always assume that we are at least sending policyAsset.
     mapValue[::policyAsset] = 0;
-=======
-bool CWallet::CreateTransaction(interfaces::Chain::Lock& locked_chain, const std::vector<CRecipient>& vecSend, CTransactionRef& tx, ReserveDestination& reservedest, CAmount& nFeeRet,
-                         int& nChangePosInOut, std::string& strFailReason, const CCoinControl& coin_control, bool sign)
-{
-    CAmount nValue = 0;
->>>>>>> 8d128601
     int nChangePosRequest = nChangePosInOut;
     std::map<CAsset, int> vChangePosInOut;
     unsigned int nSubtractFeeFromAmount = 0;
@@ -3133,7 +3112,7 @@
         std::vector<CInputCoin> selected_coins;
 
         // A map that keeps track of the change script for each asset and also
-        // the index of the reserveKeys used for that script (-1 if none).
+        // the index of the reservedest used for that script (-1 if none).
         std::map<CAsset, std::pair<int, CScript>> mapScriptChange;
 
         auto locked_chain = chain().lock();
@@ -3143,23 +3122,12 @@
             AvailableCoins(*locked_chain, vAvailableCoins, true, &coin_control, 1, MAX_MONEY, MAX_MONEY, 0, coin_control.m_min_depth);
             CoinSelectionParams coin_selection_params; // Parameters for coin selection, init with dummy
 
-<<<<<<< HEAD
             mapScriptChange.clear();
             if (coin_control.destChange.size() > 0) {
                 for (const std::pair<CAsset, CTxDestination>& dest : coin_control.destChange) {
                     // No need to test we cover all assets.  We produce error for that later.
                     mapScriptChange[dest.first] = std::pair<int, CScript>(-1, GetScriptForDestination(dest.second));
                 }
-=======
-            // Create change script that will be used if we need change
-            // TODO: pass in scriptChange instead of reservedest so
-            // change transaction isn't always pay-to-bitcoin-address
-            CScript scriptChange;
-
-            // coin control: send change to custom address
-            if (!boost::get<CNoDestination>(&coin_control.destChange)) {
-                scriptChange = GetScriptForDestination(coin_control.destChange);
->>>>>>> 8d128601
             } else { // no coin control: send change to newly generated address
                 // Note: We use a new key here to keep it from being obvious which side is the change.
                 //  The drawback is that by not reusing a previous key, the change may be lost if a
@@ -3173,21 +3141,18 @@
                     strFailReason = _("Can't generate a change-address key. No keys in the internal keypool and can't generate any keys.");
                     return false;
                 }
-<<<<<<< HEAD
 
                 const OutputType change_type = TransactionChangeType(coin_control.m_change_type ? *coin_control.m_change_type : m_default_change_type, vecSend);
                 // One change script per output asset.
                 size_t index = 0;
                 for (const auto& value : mapValue) {
-                    CPubKey vchPubKey;
-                    if (index >= reserveKeys.size() || !reserveKeys[index]->GetReservedKey(vchPubKey, true)) {
+                    CTxDestination dest;
+                    if (index >= reservedest.size() || !reservedest[index]->GetReservedDestination(change_type, dest, true)) {
                         strFailReason = _("Keypool ran out, please call keypoolrefill first");
                         return false;
                     }
 
-                    LearnRelatedScripts(vchPubKey, change_type);
-                    mapScriptChange[value.first] = std::pair<int, CScript>(index,
-                            GetScriptForDestination(GetDestinationForKey(vchPubKey, change_type)));
+                    mapScriptChange[value.first] = std::pair<int, CScript>(index, GetScriptForDestination(dest));
                     ++index;
                 }
 
@@ -3207,29 +3172,15 @@
                         continue;
                     }
 
-                    CPubKey vchPubKey;
-                    if (index >= reserveKeys.size() || !reserveKeys[index]->GetReservedKey(vchPubKey, true)) {
+                    CTxDestination dest;
+                    if (index >= reservedest.size() || !reservedest[index]->GetReservedDestination(change_type, dest, true)) {
                         strFailReason = _("Keypool ran out, please call keypoolrefill first");
                         return false;
                     }
 
-                    LearnRelatedScripts(vchPubKey, change_type);
-                    mapScriptChange[asset] = std::pair<int, CScript>(index,
-                            GetScriptForDestination(GetDestinationForKey(vchPubKey, change_type)));
+                    mapScriptChange[asset] = std::pair<int, CScript>(index, GetScriptForDestination(dest));
                     ++index;
                 }
-=======
-                CTxDestination dest;
-                const OutputType change_type = TransactionChangeType(coin_control.m_change_type ? *coin_control.m_change_type : m_default_change_type, vecSend);
-                bool ret = reservedest.GetReservedDestination(change_type, dest, true);
-                if (!ret)
-                {
-                    strFailReason = "Keypool ran out, please call keypoolrefill first";
-                    return false;
-                }
-
-                scriptChange = GetScriptForDestination(dest);
->>>>>>> 8d128601
             }
             assert(mapScriptChange.size() > 0);
 
@@ -3708,19 +3659,15 @@
             }
         }
 
-<<<<<<< HEAD
-        // Release any change keys that we didn't use.
+        // Release any change destinations that we didn't use.
         for (const std::pair<CAsset, std::pair<int, CScript>>& it : mapScriptChange) {
             int index = it.second.first;
             if (index < 0) {
                 continue;
             }
-=======
-        if (nChangePosInOut == -1) reservedest.ReturnDestination(); // Return any reserved address if we don't have change
->>>>>>> 8d128601
 
             if (vChangePosInOut.find(it.first) == vChangePosInOut.end()) {
-                reserveKeys[index]->ReturnKey();
+                reservedest[index]->ReturnDestination();
             }
         }
 
@@ -3843,11 +3790,7 @@
 /**
  * Call after CreateTransaction unless you want to abort
  */
-<<<<<<< HEAD
-bool CWallet::CommitTransaction(CTransactionRef tx, mapValue_t mapValue, std::vector<std::pair<std::string, std::string>> orderForm, std::vector<std::unique_ptr<CReserveKey>>& reservekeys, CValidationState& state, const BlindDetails* blind_details)
-=======
-bool CWallet::CommitTransaction(CTransactionRef tx, mapValue_t mapValue, std::vector<std::pair<std::string, std::string>> orderForm, ReserveDestination& reservedest, CValidationState& state)
->>>>>>> 8d128601
+bool CWallet::CommitTransaction(CTransactionRef tx, mapValue_t mapValue, std::vector<std::pair<std::string, std::string>> orderForm, std::vector<std::unique_ptr<ReserveDestination>>& reservedest, CValidationState& state, const BlindDetails* blind_details)
 {
     {
         auto locked_chain = chain().lock();
@@ -3872,13 +3815,9 @@
         WalletLogPrintf("CommitTransaction:\n%s", wtxNew.tx->ToString()); /* Continued */
         {
             // Take key pair from key pool so it won't be used again
-<<<<<<< HEAD
-            for (auto& reservekey : reservekeys) {
-                reservekey->KeepKey();
-            }
-=======
-            reservedest.KeepDestination();
->>>>>>> 8d128601
+            for (auto& reservedest_ : reservedest) {
+                reservedest_->KeepDestination();
+            }
 
             // Add tx to wallet, because if it has change it's also ours,
             // otherwise just for transaction history.
@@ -4283,7 +4222,18 @@
     return true;
 }
 
-bool CWallet::GetNewDestination(const OutputType type, const std::string label, CTxDestination& dest, std::string& error)
+/// ELEMENTS: get PAK online key
+bool CWallet::GetOnlinePakKey(CPubKey& online_pubkey, std::string& error)
+{
+    if (!GetKeyFromPool(online_pubkey)) {
+        error = "Error: Keypool ran out, please call keypoolrefill first";
+        return false;
+    }
+    return true;
+}
+/// end ELEMENTS
+
+bool CWallet::GetNewDestination(const OutputType type, const std::string label, CTxDestination& dest, std::string& error, bool add_blinding_key)
 {
     LOCK(cs_wallet);
     error.clear();
@@ -4299,12 +4249,16 @@
     }
     LearnRelatedScripts(new_key, type);
     dest = GetDestinationForKey(new_key, type);
+    if (add_blinding_key) {
+        CPubKey blinding_pubkey = GetBlindingPubKey(GetScriptForDestination(dest));
+        dest = GetDestinationForKey(new_key, type, blinding_pubkey);
+    }
 
     SetAddressBook(dest, label, "receive");
     return true;
 }
 
-bool CWallet::GetNewChangeDestination(const OutputType type, CTxDestination& dest, std::string& error)
+bool CWallet::GetNewChangeDestination(const OutputType type, CTxDestination& dest, std::string& error, bool add_blinding_key)
 {
     error.clear();
     if (!IsLocked()) {
@@ -4315,6 +4269,10 @@
     if (!reservedest.GetReservedDestination(type, dest, true)) {
         error = "Error: Keypool ran out, please call keypoolrefill first";
         return false;
+    }
+    if (add_blinding_key) {
+        CPubKey blinding_pubkey = GetBlindingPubKey(GetScriptForDestination(dest));
+        reservedest.SetBlindingPubKey(type, blinding_pubkey, dest);
     }
 
     reservedest.KeepDestination();
@@ -4524,6 +4482,12 @@
     address = GetDestinationForKey(vchPubKey, type);
     dest = address;
     return true;
+}
+
+void ReserveDestination::SetBlindingPubKey(const OutputType type, const CPubKey& blinding_pubkey, CTxDestination& dest)
+{
+    address = GetDestinationForKey(vchPubKey, type, blinding_pubkey);
+    dest = address;
 }
 
 void ReserveDestination::KeepDestination()
