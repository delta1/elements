// Copyright (c) 2009-2010 Satoshi Nakamoto
// Copyright (c) 2009-2021 The Bitcoin Core developers
// Distributed under the MIT software license, see the accompanying
// file COPYING or http://www.opensource.org/licenses/mit-license.php.

#include <wallet/wallet.h>

#include <blindpsbt.h>
#include <chain.h>
#include <consensus/amount.h>
#include <consensus/consensus.h>
#include <consensus/validation.h>
#include <external_signer.h>
#include <fs.h>
#include <interfaces/chain.h>
#include <interfaces/wallet.h>
#include <key.h>
#include <key_io.h>
#include <outputtype.h>
#include <pegins.h>
#include <policy/fees.h>
#include <policy/policy.h>
#include <primitives/block.h>
#include <primitives/transaction.h>
#include <psbt.h>
#include <script/descriptor.h>
#include <script/pegins.h>
#include <script/script.h>
#include <script/signingprovider.h>
#include <txmempool.h>
#include <util/bip32.h>
#include <util/check.h>
#include <util/error.h>
#include <util/fees.h>
#include <util/moneystr.h>
#include <util/rbf.h>
#include <util/string.h>
#include <util/translation.h>
#include <validation.h>
#include <wallet/coincontrol.h>
#include <wallet/context.h>
#include <wallet/fees.h>
#include <wallet/external_signer_scriptpubkeyman.h>

#include <univalue.h>

#include <algorithm>
#include <assert.h>
#include <optional>

#include <blind.h>
#include <issuance.h>
#include <crypto/hmac_sha256.h>
#include <random.h>

using interfaces::FoundBlock;

namespace wallet {
isminetype InputIsMine(const CWallet& wallet, const COutPoint& txin); // ELEMENTS: forward declaration to remove circular dep on receive.h
const std::map<uint64_t,std::string> WALLET_FLAG_CAVEATS{
    {WALLET_FLAG_AVOID_REUSE,
        "You need to rescan the blockchain in order to correctly mark used "
        "destinations in the past. Until this is done, some destinations may "
        "be considered unused, even if the opposite is the case."
    },
};

bool AddWalletSetting(interfaces::Chain& chain, const std::string& wallet_name)
{
    util::SettingsValue setting_value = chain.getRwSetting("wallet");
    if (!setting_value.isArray()) setting_value.setArray();
    for (const util::SettingsValue& value : setting_value.getValues()) {
        if (value.isStr() && value.get_str() == wallet_name) return true;
    }
    setting_value.push_back(wallet_name);
    return chain.updateRwSetting("wallet", setting_value);
}

bool RemoveWalletSetting(interfaces::Chain& chain, const std::string& wallet_name)
{
    util::SettingsValue setting_value = chain.getRwSetting("wallet");
    if (!setting_value.isArray()) return true;
    util::SettingsValue new_value(util::SettingsValue::VARR);
    for (const util::SettingsValue& value : setting_value.getValues()) {
        if (!value.isStr() || value.get_str() != wallet_name) new_value.push_back(value);
    }
    if (new_value.size() == setting_value.size()) return true;
    return chain.updateRwSetting("wallet", new_value);
}

static void UpdateWalletSetting(interfaces::Chain& chain,
                                const std::string& wallet_name,
                                std::optional<bool> load_on_startup,
                                std::vector<bilingual_str>& warnings)
{
    if (!load_on_startup) return;
    if (load_on_startup.value() && !AddWalletSetting(chain, wallet_name)) {
        warnings.emplace_back(Untranslated("Wallet load on startup setting could not be updated, so wallet may not be loaded next node startup."));
    } else if (!load_on_startup.value() && !RemoveWalletSetting(chain, wallet_name)) {
        warnings.emplace_back(Untranslated("Wallet load on startup setting could not be updated, so wallet may still be loaded next node startup."));
    }
}

/**
 * Refresh mempool status so the wallet is in an internally consistent state and
 * immediately knows the transaction's status: Whether it can be considered
 * trusted and is eligible to be abandoned ...
 */
static void RefreshMempoolStatus(CWalletTx& tx, interfaces::Chain& chain)
{
    if (chain.isInMempool(tx.GetHash())) {
        tx.m_state = TxStateInMempool();
    } else if (tx.state<TxStateInMempool>()) {
        tx.m_state = TxStateInactive();
    }
}

bool AddWallet(WalletContext& context, const std::shared_ptr<CWallet>& wallet)
{
    LOCK(context.wallets_mutex);
    assert(wallet);
    std::vector<std::shared_ptr<CWallet>>::const_iterator i = std::find(context.wallets.begin(), context.wallets.end(), wallet);
    if (i != context.wallets.end()) return false;
    context.wallets.push_back(wallet);
    wallet->ConnectScriptPubKeyManNotifiers();
    wallet->NotifyCanGetAddressesChanged();
    return true;
}

bool RemoveWallet(WalletContext& context, const std::shared_ptr<CWallet>& wallet, std::optional<bool> load_on_start, std::vector<bilingual_str>& warnings)
{
    assert(wallet);

    interfaces::Chain& chain = wallet->chain();
    std::string name = wallet->GetName();

    // Unregister with the validation interface which also drops shared ponters.
    wallet->m_chain_notifications_handler.reset();
    LOCK(context.wallets_mutex);
    std::vector<std::shared_ptr<CWallet>>::iterator i = std::find(context.wallets.begin(), context.wallets.end(), wallet);
    if (i == context.wallets.end()) return false;
    context.wallets.erase(i);

    // Write the wallet setting
    UpdateWalletSetting(chain, name, load_on_start, warnings);

    return true;
}

bool RemoveWallet(WalletContext& context, const std::shared_ptr<CWallet>& wallet, std::optional<bool> load_on_start)
{
    std::vector<bilingual_str> warnings;
    return RemoveWallet(context, wallet, load_on_start, warnings);
}

std::vector<std::shared_ptr<CWallet>> GetWallets(WalletContext& context)
{
    LOCK(context.wallets_mutex);
    return context.wallets;
}

std::shared_ptr<CWallet> GetDefaultWallet(WalletContext& context, size_t& count)
{
    LOCK(context.wallets_mutex);
    count = context.wallets.size();
    return count == 1 ? context.wallets[0] : nullptr;
}

std::shared_ptr<CWallet> GetWallet(WalletContext& context, const std::string& name)
{
    LOCK(context.wallets_mutex);
    for (const std::shared_ptr<CWallet>& wallet : context.wallets) {
        if (wallet->GetName() == name) return wallet;
    }
    return nullptr;
}

std::unique_ptr<interfaces::Handler> HandleLoadWallet(WalletContext& context, LoadWalletFn load_wallet)
{
    LOCK(context.wallets_mutex);
    auto it = context.wallet_load_fns.emplace(context.wallet_load_fns.end(), std::move(load_wallet));
    return interfaces::MakeHandler([&context, it] { LOCK(context.wallets_mutex); context.wallet_load_fns.erase(it); });
}

void NotifyWalletLoaded(WalletContext& context, const std::shared_ptr<CWallet>& wallet)
{
    LOCK(context.wallets_mutex);
    for (auto& load_wallet : context.wallet_load_fns) {
        load_wallet(interfaces::MakeWallet(context, wallet));
    }
}

static GlobalMutex g_loading_wallet_mutex;
static GlobalMutex g_wallet_release_mutex;
static std::condition_variable g_wallet_release_cv;
static std::set<std::string> g_loading_wallet_set GUARDED_BY(g_loading_wallet_mutex);
static std::set<std::string> g_unloading_wallet_set GUARDED_BY(g_wallet_release_mutex);

// Custom deleter for shared_ptr<CWallet>.
static void ReleaseWallet(CWallet* wallet)
{
    const std::string name = wallet->GetName();
    wallet->WalletLogPrintf("Releasing wallet\n");
    wallet->Flush();
    delete wallet;
    // Wallet is now released, notify UnloadWallet, if any.
    {
        LOCK(g_wallet_release_mutex);
        if (g_unloading_wallet_set.erase(name) == 0) {
            // UnloadWallet was not called for this wallet, all done.
            return;
        }
    }
    g_wallet_release_cv.notify_all();
}

void UnloadWallet(std::shared_ptr<CWallet>&& wallet)
{
    // Mark wallet for unloading.
    const std::string name = wallet->GetName();
    {
        LOCK(g_wallet_release_mutex);
        auto it = g_unloading_wallet_set.insert(name);
        assert(it.second);
    }
    // The wallet can be in use so it's not possible to explicitly unload here.
    // Notify the unload intent so that all remaining shared pointers are
    // released.
    wallet->NotifyUnload();

    // Time to ditch our shared_ptr and wait for ReleaseWallet call.
    wallet.reset();
    {
        WAIT_LOCK(g_wallet_release_mutex, lock);
        while (g_unloading_wallet_set.count(name) == 1) {
            g_wallet_release_cv.wait(lock);
        }
    }
}

namespace {
std::shared_ptr<CWallet> LoadWalletInternal(WalletContext& context, const std::string& name, std::optional<bool> load_on_start, const DatabaseOptions& options, DatabaseStatus& status, bilingual_str& error, std::vector<bilingual_str>& warnings)
{
    try {
        std::unique_ptr<WalletDatabase> database = MakeWalletDatabase(name, options, status, error);
        if (!database) {
            error = Untranslated("Wallet file verification failed.") + Untranslated(" ") + error;
            return nullptr;
        }

        context.chain->initMessage(_("Loading wallet…").translated);
        const std::shared_ptr<CWallet> wallet = CWallet::Create(context, name, std::move(database), options.create_flags, error, warnings);
        if (!wallet) {
            error = Untranslated("Wallet loading failed.") + Untranslated(" ") + error;
            status = DatabaseStatus::FAILED_LOAD;
            return nullptr;
        }

        NotifyWalletLoaded(context, wallet);
        AddWallet(context, wallet);
        wallet->postInitProcess();

        // Write the wallet setting
        UpdateWalletSetting(*context.chain, name, load_on_start, warnings);

        return wallet;
    } catch (const std::runtime_error& e) {
        error = Untranslated(e.what());
        status = DatabaseStatus::FAILED_LOAD;
        return nullptr;
    }
}
} // namespace

std::shared_ptr<CWallet> LoadWallet(WalletContext& context, const std::string& name, std::optional<bool> load_on_start, const DatabaseOptions& options, DatabaseStatus& status, bilingual_str& error, std::vector<bilingual_str>& warnings)
{
    auto result = WITH_LOCK(g_loading_wallet_mutex, return g_loading_wallet_set.insert(name));
    if (!result.second) {
        error = Untranslated("Wallet already loading.");
        status = DatabaseStatus::FAILED_LOAD;
        return nullptr;
    }
    auto wallet = LoadWalletInternal(context, name, load_on_start, options, status, error, warnings);
    WITH_LOCK(g_loading_wallet_mutex, g_loading_wallet_set.erase(result.first));
    return wallet;
}

std::shared_ptr<CWallet> CreateWallet(WalletContext& context, const std::string& name, std::optional<bool> load_on_start, DatabaseOptions& options, DatabaseStatus& status, bilingual_str& error, std::vector<bilingual_str>& warnings)
{
    uint64_t wallet_creation_flags = options.create_flags;
    const SecureString& passphrase = options.create_passphrase;

    if (wallet_creation_flags & WALLET_FLAG_DESCRIPTORS) options.require_format = DatabaseFormat::SQLITE;

    // Indicate that the wallet is actually supposed to be blank and not just blank to make it encrypted
    bool create_blank = (wallet_creation_flags & WALLET_FLAG_BLANK_WALLET);

    // Born encrypted wallets need to be created blank first.
    if (!passphrase.empty()) {
        wallet_creation_flags |= WALLET_FLAG_BLANK_WALLET;
    }

    // Private keys must be disabled for an external signer wallet
    if ((wallet_creation_flags & WALLET_FLAG_EXTERNAL_SIGNER) && !(wallet_creation_flags & WALLET_FLAG_DISABLE_PRIVATE_KEYS)) {
        error = Untranslated("Private keys must be disabled when using an external signer");
        status = DatabaseStatus::FAILED_CREATE;
        return nullptr;
    }

    // Descriptor support must be enabled for an external signer wallet
    if ((wallet_creation_flags & WALLET_FLAG_EXTERNAL_SIGNER) && !(wallet_creation_flags & WALLET_FLAG_DESCRIPTORS)) {
        error = Untranslated("Descriptor support must be enabled when using an external signer");
        status = DatabaseStatus::FAILED_CREATE;
        return nullptr;
    }

    // Do not allow a passphrase when private keys are disabled
    if (!passphrase.empty() && (wallet_creation_flags & WALLET_FLAG_DISABLE_PRIVATE_KEYS)) {
        error = Untranslated("Passphrase provided but private keys are disabled. A passphrase is only used to encrypt private keys, so cannot be used for wallets with private keys disabled.");
        status = DatabaseStatus::FAILED_CREATE;
        return nullptr;
    }

    // Wallet::Verify will check if we're trying to create a wallet with a duplicate name.
    std::unique_ptr<WalletDatabase> database = MakeWalletDatabase(name, options, status, error);
    if (!database) {
        error = Untranslated("Wallet file verification failed.") + Untranslated(" ") + error;
        status = DatabaseStatus::FAILED_VERIFY;
        return nullptr;
    }

    // Make the wallet
    context.chain->initMessage(_("Loading wallet…").translated);
    const std::shared_ptr<CWallet> wallet = CWallet::Create(context, name, std::move(database), wallet_creation_flags, error, warnings);
    if (!wallet) {
        error = Untranslated("Wallet creation failed.") + Untranslated(" ") + error;
        status = DatabaseStatus::FAILED_CREATE;
        return nullptr;
    }

    // Encrypt the wallet
    if (!passphrase.empty() && !(wallet_creation_flags & WALLET_FLAG_DISABLE_PRIVATE_KEYS)) {
        if (!wallet->EncryptWallet(passphrase)) {
            error = Untranslated("Error: Wallet created but failed to encrypt.");
            status = DatabaseStatus::FAILED_ENCRYPT;
            return nullptr;
        }
        if (!create_blank) {
            // Unlock the wallet
            if (!wallet->Unlock(passphrase)) {
                error = Untranslated("Error: Wallet was encrypted but could not be unlocked");
                status = DatabaseStatus::FAILED_ENCRYPT;
                return nullptr;
            }

            // Set a seed for the wallet
            {
                LOCK(wallet->cs_wallet);
                if (wallet->IsWalletFlagSet(WALLET_FLAG_DESCRIPTORS)) {
                    wallet->SetupDescriptorScriptPubKeyMans();
                } else {
                    for (auto spk_man : wallet->GetActiveScriptPubKeyMans()) {
                        if (!spk_man->SetupGeneration()) {
                            error = Untranslated("Unable to generate initial keys");
                            status = DatabaseStatus::FAILED_CREATE;
                            return nullptr;
                        }
                    }
                }
            }

            // Relock the wallet
            wallet->Lock();
        }
    }

    NotifyWalletLoaded(context, wallet);
    AddWallet(context, wallet);
    wallet->postInitProcess();

    // Write the wallet settings
    UpdateWalletSetting(*context.chain, name, load_on_start, warnings);

    // Legacy wallets are being deprecated, warn if a newly created wallet is legacy
    if (!(wallet_creation_flags & WALLET_FLAG_DESCRIPTORS)) {
        warnings.push_back(_("Wallet created successfully. The legacy wallet type is being deprecated and support for creating and opening legacy wallets will be removed in the future."));
    }

    status = DatabaseStatus::SUCCESS;
    return wallet;
}

std::shared_ptr<CWallet> RestoreWallet(WalletContext& context, const fs::path& backup_file, const std::string& wallet_name, std::optional<bool> load_on_start, DatabaseStatus& status, bilingual_str& error, std::vector<bilingual_str>& warnings)
{
    DatabaseOptions options;
    ReadDatabaseArgs(*context.args, options);
    options.require_existing = true;

    if (!fs::exists(backup_file)) {
        error = Untranslated("Backup file does not exist");
        status = DatabaseStatus::FAILED_INVALID_BACKUP_FILE;
        return nullptr;
    }

    const fs::path wallet_path = fsbridge::AbsPathJoin(GetWalletDir(), fs::u8path(wallet_name));

    if (fs::exists(wallet_path) || !TryCreateDirectories(wallet_path)) {
        error = Untranslated(strprintf("Failed to create database path '%s'. Database already exists.", fs::PathToString(wallet_path)));
        status = DatabaseStatus::FAILED_ALREADY_EXISTS;
        return nullptr;
    }

    auto wallet_file = wallet_path / "wallet.dat";
    fs::copy_file(backup_file, wallet_file, fs::copy_options::none);

    auto wallet = LoadWallet(context, wallet_name, load_on_start, options, status, error, warnings);

    if (!wallet) {
        fs::remove(wallet_file);
        fs::remove(wallet_path);
    }

    return wallet;
}

/** @defgroup mapWallet
 *
 * @{
 */

const CWalletTx* CWallet::GetWalletTx(const uint256& hash) const
{
    AssertLockHeld(cs_wallet);
    const auto it = mapWallet.find(hash);
    if (it == mapWallet.end())
        return nullptr;
    return &(it->second);
}

void CWallet::UpgradeKeyMetadata()
{
    if (IsLocked() || IsWalletFlagSet(WALLET_FLAG_KEY_ORIGIN_METADATA)) {
        return;
    }

    auto spk_man = GetLegacyScriptPubKeyMan();
    if (!spk_man) {
        return;
    }

    spk_man->UpgradeKeyMetadata();
    SetWalletFlag(WALLET_FLAG_KEY_ORIGIN_METADATA);
}

void CWallet::UpgradeDescriptorCache()
{
    if (!IsWalletFlagSet(WALLET_FLAG_DESCRIPTORS) || IsLocked() || IsWalletFlagSet(WALLET_FLAG_LAST_HARDENED_XPUB_CACHED)) {
        return;
    }

    for (ScriptPubKeyMan* spkm : GetAllScriptPubKeyMans()) {
        DescriptorScriptPubKeyMan* desc_spkm = dynamic_cast<DescriptorScriptPubKeyMan*>(spkm);
        desc_spkm->UpgradeDescriptorCache();
    }
    SetWalletFlag(WALLET_FLAG_LAST_HARDENED_XPUB_CACHED);
}

bool CWallet::Unlock(const SecureString& strWalletPassphrase, bool accept_no_keys)
{
    CCrypter crypter;
    CKeyingMaterial _vMasterKey;

    {
        LOCK(cs_wallet);
        for (const MasterKeyMap::value_type& pMasterKey : mapMasterKeys)
        {
            if(!crypter.SetKeyFromPassphrase(strWalletPassphrase, pMasterKey.second.vchSalt, pMasterKey.second.nDeriveIterations, pMasterKey.second.nDerivationMethod))
                return false;
            if (!crypter.Decrypt(pMasterKey.second.vchCryptedKey, _vMasterKey))
                continue; // try another master key
            if (Unlock(_vMasterKey, accept_no_keys)) {
                // Now that we've unlocked, upgrade the key metadata
                UpgradeKeyMetadata();
                // Now that we've unlocked, upgrade the descriptor cache
                UpgradeDescriptorCache();
                return true;
            }
        }
    }
    return false;
}

bool CWallet::ChangeWalletPassphrase(const SecureString& strOldWalletPassphrase, const SecureString& strNewWalletPassphrase)
{
    bool fWasLocked = IsLocked();

    {
        LOCK(cs_wallet);
        Lock();

        CCrypter crypter;
        CKeyingMaterial _vMasterKey;
        for (MasterKeyMap::value_type& pMasterKey : mapMasterKeys)
        {
            if(!crypter.SetKeyFromPassphrase(strOldWalletPassphrase, pMasterKey.second.vchSalt, pMasterKey.second.nDeriveIterations, pMasterKey.second.nDerivationMethod))
                return false;
            if (!crypter.Decrypt(pMasterKey.second.vchCryptedKey, _vMasterKey))
                return false;
            if (Unlock(_vMasterKey))
            {
                int64_t nStartTime = GetTimeMillis();
                crypter.SetKeyFromPassphrase(strNewWalletPassphrase, pMasterKey.second.vchSalt, pMasterKey.second.nDeriveIterations, pMasterKey.second.nDerivationMethod);
                pMasterKey.second.nDeriveIterations = static_cast<unsigned int>(pMasterKey.second.nDeriveIterations * (100 / ((double)(GetTimeMillis() - nStartTime))));

                nStartTime = GetTimeMillis();
                crypter.SetKeyFromPassphrase(strNewWalletPassphrase, pMasterKey.second.vchSalt, pMasterKey.second.nDeriveIterations, pMasterKey.second.nDerivationMethod);
                pMasterKey.second.nDeriveIterations = (pMasterKey.second.nDeriveIterations + static_cast<unsigned int>(pMasterKey.second.nDeriveIterations * 100 / ((double)(GetTimeMillis() - nStartTime)))) / 2;

                if (pMasterKey.second.nDeriveIterations < 25000)
                    pMasterKey.second.nDeriveIterations = 25000;

                WalletLogPrintf("Wallet passphrase changed to an nDeriveIterations of %i\n", pMasterKey.second.nDeriveIterations);

                if (!crypter.SetKeyFromPassphrase(strNewWalletPassphrase, pMasterKey.second.vchSalt, pMasterKey.second.nDeriveIterations, pMasterKey.second.nDerivationMethod))
                    return false;
                if (!crypter.Encrypt(_vMasterKey, pMasterKey.second.vchCryptedKey))
                    return false;
                WalletBatch(GetDatabase()).WriteMasterKey(pMasterKey.first, pMasterKey.second);
                if (fWasLocked)
                    Lock();
                return true;
            }
        }
    }

    return false;
}

void CWallet::chainStateFlushed(const CBlockLocator& loc)
{
    // Don't update the best block until the chain is attached so that in case of a shutdown,
    // the rescan will be restarted at next startup.
    if (m_attaching_chain) {
        return;
    }
    WalletBatch batch(GetDatabase());
    batch.WriteBestBlock(loc);
}

void CWallet::SetMinVersion(enum WalletFeature nVersion, WalletBatch* batch_in)
{
    LOCK(cs_wallet);
    if (nWalletVersion >= nVersion)
        return;
    WalletLogPrintf("Setting minversion to %d\n", nVersion);
    nWalletVersion = nVersion;

    {
        WalletBatch* batch = batch_in ? batch_in : new WalletBatch(GetDatabase());
        if (nWalletVersion > 40000)
            batch->WriteMinVersion(nWalletVersion);
        if (!batch_in)
            delete batch;
    }
}

std::set<uint256> CWallet::GetConflicts(const uint256& txid) const
{
    std::set<uint256> result;
    AssertLockHeld(cs_wallet);

    const auto it = mapWallet.find(txid);
    if (it == mapWallet.end())
        return result;
    const CWalletTx& wtx = it->second;

    std::pair<TxSpends::const_iterator, TxSpends::const_iterator> range;

    for (const CTxIn& txin : wtx.tx->vin)
    {
        if (mapTxSpends.count(txin.prevout) <= 1)
            continue;  // No conflict if zero or one spends
        range = mapTxSpends.equal_range(txin.prevout);
        for (TxSpends::const_iterator _it = range.first; _it != range.second; ++_it)
            result.insert(_it->second);
    }
    return result;
}

bool CWallet::HasWalletSpend(const CTransactionRef& tx) const
{
    AssertLockHeld(cs_wallet);
    const uint256& txid = tx->GetHash();
    for (unsigned int i = 0; i < tx->vout.size(); ++i) {
        auto iter = mapTxSpends.find(COutPoint(txid, i));
        if (iter != mapTxSpends.end()) {
            return true;
        }
    }
    return false;
}

void CWallet::Flush()
{
    GetDatabase().Flush();
}

void CWallet::Close()
{
    GetDatabase().Close();
}

void CWallet::SyncMetaData(std::pair<TxSpends::iterator, TxSpends::iterator> range)
{
    // We want all the wallet transactions in range to have the same metadata as
    // the oldest (smallest nOrderPos).
    // So: find smallest nOrderPos:

    int nMinOrderPos = std::numeric_limits<int>::max();
    const CWalletTx* copyFrom = nullptr;
    for (TxSpends::iterator it = range.first; it != range.second; ++it) {
        const CWalletTx* wtx = &mapWallet.at(it->second);
        if (wtx->nOrderPos < nMinOrderPos) {
            nMinOrderPos = wtx->nOrderPos;
            copyFrom = wtx;
        }
    }

    if (!copyFrom) {
        return;
    }

    // Now copy data from copyFrom to rest:
    for (TxSpends::iterator it = range.first; it != range.second; ++it)
    {
        const uint256& hash = it->second;
        CWalletTx* copyTo = &mapWallet.at(hash);
        if (copyFrom == copyTo) continue;
        assert(copyFrom && "Oldest wallet transaction in range assumed to have been found.");
        if (!copyFrom->IsEquivalentTo(*copyTo)) continue;
        copyTo->mapValue = copyFrom->mapValue;
        copyTo->vOrderForm = copyFrom->vOrderForm;
        // fTimeReceivedIsTxTime not copied on purpose
        // nTimeReceived not copied on purpose
        copyTo->nTimeSmart = copyFrom->nTimeSmart;
        copyTo->fFromMe = copyFrom->fFromMe;
        // nOrderPos not copied on purpose
        // cached members not copied on purpose
    }
}

/**
 * Outpoint is spent if any non-conflicted transaction
 * spends it:
 */
bool CWallet::IsSpent(const COutPoint& outpoint) const
{
    std::pair<TxSpends::const_iterator, TxSpends::const_iterator> range;
    range = mapTxSpends.equal_range(outpoint);

    for (TxSpends::const_iterator it = range.first; it != range.second; ++it) {
        const uint256& wtxid = it->second;
        const auto mit = mapWallet.find(wtxid);
        if (mit != mapWallet.end()) {
            int depth = GetTxDepthInMainChain(mit->second);
            if (depth > 0  || (depth == 0 && !mit->second.isAbandoned()))
                return true; // Spent
        }
    }
    return false;
}

void CWallet::AddToSpends(const COutPoint& outpoint, const uint256& wtxid, WalletBatch* batch)
{
    mapTxSpends.insert(std::make_pair(outpoint, wtxid));

    if (batch) {
        UnlockCoin(outpoint, batch);
    } else {
        WalletBatch temp_batch(GetDatabase());
        UnlockCoin(outpoint, &temp_batch);
    }

    std::pair<TxSpends::iterator, TxSpends::iterator> range;
    range = mapTxSpends.equal_range(outpoint);
    SyncMetaData(range);
}


void CWallet::AddToSpends(const CWalletTx& wtx, WalletBatch* batch)
{
    if (wtx.IsCoinBase()) // Coinbases don't spend anything!
        return;

    for (const CTxIn& txin : wtx.tx->vin)
        AddToSpends(txin.prevout, wtx.GetHash(), batch);
}

bool CWallet::EncryptWallet(const SecureString& strWalletPassphrase)
{
    if (IsCrypted())
        return false;

    CKeyingMaterial _vMasterKey;

    _vMasterKey.resize(WALLET_CRYPTO_KEY_SIZE);
    GetStrongRandBytes(_vMasterKey);

    CMasterKey kMasterKey;

    kMasterKey.vchSalt.resize(WALLET_CRYPTO_SALT_SIZE);
    GetStrongRandBytes(kMasterKey.vchSalt);

    CCrypter crypter;
    int64_t nStartTime = GetTimeMillis();
    crypter.SetKeyFromPassphrase(strWalletPassphrase, kMasterKey.vchSalt, 25000, kMasterKey.nDerivationMethod);
    kMasterKey.nDeriveIterations = static_cast<unsigned int>(2500000 / ((double)(GetTimeMillis() - nStartTime)));

    nStartTime = GetTimeMillis();
    crypter.SetKeyFromPassphrase(strWalletPassphrase, kMasterKey.vchSalt, kMasterKey.nDeriveIterations, kMasterKey.nDerivationMethod);
    kMasterKey.nDeriveIterations = (kMasterKey.nDeriveIterations + static_cast<unsigned int>(kMasterKey.nDeriveIterations * 100 / ((double)(GetTimeMillis() - nStartTime)))) / 2;

    if (kMasterKey.nDeriveIterations < 25000)
        kMasterKey.nDeriveIterations = 25000;

    WalletLogPrintf("Encrypting Wallet with an nDeriveIterations of %i\n", kMasterKey.nDeriveIterations);

    if (!crypter.SetKeyFromPassphrase(strWalletPassphrase, kMasterKey.vchSalt, kMasterKey.nDeriveIterations, kMasterKey.nDerivationMethod))
        return false;
    if (!crypter.Encrypt(_vMasterKey, kMasterKey.vchCryptedKey))
        return false;

    {
        LOCK(cs_wallet);
        mapMasterKeys[++nMasterKeyMaxID] = kMasterKey;
        WalletBatch* encrypted_batch = new WalletBatch(GetDatabase());
        if (!encrypted_batch->TxnBegin()) {
            delete encrypted_batch;
            encrypted_batch = nullptr;
            return false;
        }
        encrypted_batch->WriteMasterKey(nMasterKeyMaxID, kMasterKey);

        for (const auto& spk_man_pair : m_spk_managers) {
            auto spk_man = spk_man_pair.second.get();
            if (!spk_man->Encrypt(_vMasterKey, encrypted_batch)) {
                encrypted_batch->TxnAbort();
                delete encrypted_batch;
                encrypted_batch = nullptr;
                // We now probably have half of our keys encrypted in memory, and half not...
                // die and let the user reload the unencrypted wallet.
                assert(false);
            }
        }

        // Encryption was introduced in version 0.4.0
        SetMinVersion(FEATURE_WALLETCRYPT, encrypted_batch);

        if (!encrypted_batch->TxnCommit()) {
            delete encrypted_batch;
            encrypted_batch = nullptr;
            // We now have keys encrypted in memory, but not on disk...
            // die to avoid confusion and let the user reload the unencrypted wallet.
            assert(false);
        }

        delete encrypted_batch;
        encrypted_batch = nullptr;

        Lock();
        Unlock(strWalletPassphrase);

        // If we are using descriptors, make new descriptors with a new seed
        if (IsWalletFlagSet(WALLET_FLAG_DESCRIPTORS) && !IsWalletFlagSet(WALLET_FLAG_BLANK_WALLET)) {
            SetupDescriptorScriptPubKeyMans();
        } else if (auto spk_man = GetLegacyScriptPubKeyMan()) {
            // if we are using HD, replace the HD seed with a new one
            if (spk_man->IsHDEnabled()) {
                if (!spk_man->SetupGeneration(true)) {
                    return false;
                }
            }
        }
        Lock();

        // Need to completely rewrite the wallet file; if we don't, bdb might keep
        // bits of the unencrypted private key in slack space in the database file.
        GetDatabase().Rewrite();

        // BDB seems to have a bad habit of writing old data into
        // slack space in .dat files; that is bad if the old data is
        // unencrypted private keys. So:
        GetDatabase().ReloadDbEnv();

    }
    NotifyStatusChanged(this);

    return true;
}

DBErrors CWallet::ReorderTransactions()
{
    LOCK(cs_wallet);
    WalletBatch batch(GetDatabase());

    // Old wallets didn't have any defined order for transactions
    // Probably a bad idea to change the output of this

    // First: get all CWalletTx into a sorted-by-time multimap.
    typedef std::multimap<int64_t, CWalletTx*> TxItems;
    TxItems txByTime;

    for (auto& entry : mapWallet)
    {
        CWalletTx* wtx = &entry.second;
        txByTime.insert(std::make_pair(wtx->nTimeReceived, wtx));
    }

    nOrderPosNext = 0;
    std::vector<int64_t> nOrderPosOffsets;
    for (TxItems::iterator it = txByTime.begin(); it != txByTime.end(); ++it)
    {
        CWalletTx *const pwtx = (*it).second;
        int64_t& nOrderPos = pwtx->nOrderPos;

        if (nOrderPos == -1)
        {
            nOrderPos = nOrderPosNext++;
            nOrderPosOffsets.push_back(nOrderPos);

            if (!batch.WriteTx(*pwtx))
                return DBErrors::LOAD_FAIL;
        }
        else
        {
            int64_t nOrderPosOff = 0;
            for (const int64_t& nOffsetStart : nOrderPosOffsets)
            {
                if (nOrderPos >= nOffsetStart)
                    ++nOrderPosOff;
            }
            nOrderPos += nOrderPosOff;
            nOrderPosNext = std::max(nOrderPosNext, nOrderPos + 1);

            if (!nOrderPosOff)
                continue;

            // Since we're changing the order, write it back
            if (!batch.WriteTx(*pwtx))
                return DBErrors::LOAD_FAIL;
        }
    }
    batch.WriteOrderPosNext(nOrderPosNext);

    return DBErrors::LOAD_OK;
}

int64_t CWallet::IncOrderPosNext(WalletBatch* batch)
{
    AssertLockHeld(cs_wallet);
    int64_t nRet = nOrderPosNext++;
    if (batch) {
        batch->WriteOrderPosNext(nOrderPosNext);
    } else {
        WalletBatch(GetDatabase()).WriteOrderPosNext(nOrderPosNext);
    }
    return nRet;
}

void CWallet::MarkDirty()
{
    {
        LOCK(cs_wallet);
        for (std::pair<const uint256, CWalletTx>& item : mapWallet)
            item.second.MarkDirty(*this);
    }
}

bool CWallet::MarkReplaced(const uint256& originalHash, const uint256& newHash)
{
    LOCK(cs_wallet);

    auto mi = mapWallet.find(originalHash);

    // There is a bug if MarkReplaced is not called on an existing wallet transaction.
    assert(mi != mapWallet.end());

    CWalletTx& wtx = (*mi).second;

    // Ensure for now that we're not overwriting data
    assert(wtx.mapValue.count("replaced_by_txid") == 0);

    wtx.mapValue["replaced_by_txid"] = newHash.ToString();

    // Refresh mempool status without waiting for transactionRemovedFromMempool
    RefreshMempoolStatus(wtx, chain());

    WalletBatch batch(GetDatabase());

    bool success = true;
    if (!batch.WriteTx(wtx)) {
        WalletLogPrintf("%s: Updating batch tx %s failed\n", __func__, wtx.GetHash().ToString());
        success = false;
    }

    NotifyTransactionChanged(originalHash, CT_UPDATED);

    return success;
}

void CWallet::SetSpentKeyState(WalletBatch& batch, const uint256& hash, unsigned int n, bool used, std::set<CTxDestination>& tx_destinations)
{
    AssertLockHeld(cs_wallet);
    const CWalletTx* srctx = GetWalletTx(hash);
    if (!srctx) return;

    CTxDestination dst;
    if (ExtractDestination(srctx->tx->vout[n].scriptPubKey, dst)) {
        if (IsMine(dst)) {
            if (used != IsAddressUsed(dst)) {
                if (used) {
                    tx_destinations.insert(dst);
                }
                SetAddressUsed(batch, dst, used);
            }
        }
    }
}

bool CWallet::IsSpentKey(const CScript& scriptPubKey) const
{
    AssertLockHeld(cs_wallet);
    CTxDestination dest;
    if (!ExtractDestination(scriptPubKey, dest)) {
        return false;
    }
    if (IsAddressUsed(dest)) {
        return true;
    }
    if (IsLegacy()) {
        LegacyScriptPubKeyMan* spk_man = GetLegacyScriptPubKeyMan();
        assert(spk_man != nullptr);
        for (const auto& keyid : GetAffectedKeys(scriptPubKey, *spk_man)) {
            WitnessV0KeyHash wpkh_dest(keyid);
            if (IsAddressUsed(wpkh_dest)) {
                return true;
            }
            ScriptHash sh_wpkh_dest(GetScriptForDestination(wpkh_dest));
            if (IsAddressUsed(sh_wpkh_dest)) {
                return true;
            }
            PKHash pkh_dest(keyid);
            if (IsAddressUsed(pkh_dest)) {
                return true;
            }
        }
    }
    return false;
}

CWalletTx* CWallet::AddToWallet(CTransactionRef tx, const TxState& state, const UpdateWalletTxFn& update_wtx, bool fFlushOnClose, bool rescanning_old_block)
{
    LOCK(cs_wallet);

    WalletBatch batch(GetDatabase(), fFlushOnClose);

    uint256 hash = tx->GetHash();

    if (IsWalletFlagSet(WALLET_FLAG_AVOID_REUSE)) {
        // Mark used destinations
        std::set<CTxDestination> tx_destinations;

        for (const CTxIn& txin : tx->vin) {
            const COutPoint& op = txin.prevout;
            SetSpentKeyState(batch, op.hash, op.n, true, tx_destinations);
        }

        MarkDestinationsDirty(tx_destinations);
    }

    // Inserts only if not already there, returns tx inserted or tx found
    auto ret = mapWallet.emplace(std::piecewise_construct, std::forward_as_tuple(hash), std::forward_as_tuple(tx, state));
    CWalletTx& wtx = (*ret.first).second;
    bool fInsertedNew = ret.second;
    bool fUpdated = update_wtx && update_wtx(wtx, fInsertedNew);
    if (fInsertedNew) {
        wtx.nTimeReceived = GetTime();
        wtx.nOrderPos = IncOrderPosNext(&batch);
        wtx.m_it_wtxOrdered = wtxOrdered.insert(std::make_pair(wtx.nOrderPos, &wtx));
        wtx.nTimeSmart = ComputeTimeSmart(wtx, rescanning_old_block);
        AddToSpends(wtx, &batch);
    }

    if (!fInsertedNew)
    {
        if (state.index() != wtx.m_state.index()) {
            wtx.m_state = state;
            fUpdated = true;
        } else {
            assert(TxStateSerializedIndex(wtx.m_state) == TxStateSerializedIndex(state));
            assert(TxStateSerializedBlockHash(wtx.m_state) == TxStateSerializedBlockHash(state));
        }
        // If we have a witness-stripped version of this transaction, and we
        // see a new version with a witness, then we must be upgrading a pre-segwit
        // wallet.  Store the new version of the transaction with the witness,
        // as the stripped-version must be invalid.
        // TODO: Store all versions of the transaction, instead of just one.
        if (tx->HasWitness() && !wtx.tx->HasWitness()) {
            wtx.SetTx(tx);
            fUpdated = true;
        }
    }

    //// debug print
    WalletLogPrintf("AddToWallet %s  %s%s\n", hash.ToString(), (fInsertedNew ? "new" : ""), (fUpdated ? "update" : ""));

    // Write to disk
    if (fInsertedNew || fUpdated)
        if (!batch.WriteTx(wtx))
            return nullptr;

    // Break debit/credit balance caches:
    wtx.MarkDirty(*this);

    // Notify UI of new or updated transaction
    NotifyTransactionChanged(hash, fInsertedNew ? CT_NEW : CT_UPDATED);

#if HAVE_SYSTEM
    // notify an external script when a wallet transaction comes in or is updated
    std::string strCmd = m_args.GetArg("-walletnotify", "");

    if (!strCmd.empty())
    {
        ReplaceAll(strCmd, "%s", hash.GetHex());
        if (auto* conf = wtx.state<TxStateConfirmed>())
        {
            ReplaceAll(strCmd, "%b", conf->confirmed_block_hash.GetHex());
            ReplaceAll(strCmd, "%h", ToString(conf->confirmed_block_height));
        } else {
            ReplaceAll(strCmd, "%b", "unconfirmed");
            ReplaceAll(strCmd, "%h", "-1");
        }
#ifndef WIN32
        // Substituting the wallet name isn't currently supported on windows
        // because windows shell escaping has not been implemented yet:
        // https://github.com/bitcoin/bitcoin/pull/13339#issuecomment-537384875
        // A few ways it could be implemented in the future are described in:
        // https://github.com/bitcoin/bitcoin/pull/13339#issuecomment-461288094
        ReplaceAll(strCmd, "%w", ShellEscape(GetName()));
#endif
        std::thread t(runCommand, strCmd);
        t.detach(); // thread runs free
    }
#endif

    return &wtx;
}

bool CWallet::LoadToWallet(const uint256& hash, const UpdateWalletTxFn& fill_wtx)
{
    const auto& ins = mapWallet.emplace(std::piecewise_construct, std::forward_as_tuple(hash), std::forward_as_tuple(nullptr, TxStateInactive{}));
    CWalletTx& wtx = ins.first->second;
    if (!fill_wtx(wtx, ins.second)) {
        return false;
    }
    // If wallet doesn't have a chain (e.g when using bitcoin-wallet tool),
    // don't bother to update txn.
    if (HaveChain()) {
        bool active;
        auto lookup_block = [&](const uint256& hash, int& height, TxState& state) {
            // If tx block (or conflicting block) was reorged out of chain
            // while the wallet was shutdown, change tx status to UNCONFIRMED
            // and reset block height, hash, and index. ABANDONED tx don't have
            // associated blocks and don't need to be updated. The case where a
            // transaction was reorged out while online and then reconfirmed
            // while offline is covered by the rescan logic.
            if (!chain().findBlock(hash, FoundBlock().inActiveChain(active).height(height)) || !active) {
                state = TxStateInactive{};
            }
        };
        if (auto* conf = wtx.state<TxStateConfirmed>()) {
            lookup_block(conf->confirmed_block_hash, conf->confirmed_block_height, wtx.m_state);
        } else if (auto* conf = wtx.state<TxStateConflicted>()) {
            lookup_block(conf->conflicting_block_hash, conf->conflicting_block_height, wtx.m_state);
        }
    }
    if (/* insertion took place */ ins.second) {
        wtx.m_it_wtxOrdered = wtxOrdered.insert(std::make_pair(wtx.nOrderPos, &wtx));
    }
    AddToSpends(wtx);
    for (const CTxIn& txin : wtx.tx->vin) {
        auto it = mapWallet.find(txin.prevout.hash);
        if (it != mapWallet.end()) {
            CWalletTx& prevtx = it->second;
            if (auto* prev = prevtx.state<TxStateConflicted>()) {
                MarkConflicted(prev->conflicting_block_hash, prev->conflicting_block_height, wtx.GetHash());
            }
        }
    }
    return true;
}

bool CWallet::AddToWalletIfInvolvingMe(const CTransactionRef& ptx, const SyncTxState& state, bool fUpdate, bool rescanning_old_block)
{
    const CTransaction& tx = *ptx;
    {
        AssertLockHeld(cs_wallet);

        if (auto* conf = std::get_if<TxStateConfirmed>(&state)) {
            for (const CTxIn& txin : tx.vin) {
                std::pair<TxSpends::const_iterator, TxSpends::const_iterator> range = mapTxSpends.equal_range(txin.prevout);
                while (range.first != range.second) {
                    if (range.first->second != tx.GetHash()) {
                        WalletLogPrintf("Transaction %s (in block %s) conflicts with wallet transaction %s (both spend %s:%i)\n", tx.GetHash().ToString(), conf->confirmed_block_hash.ToString(), range.first->second.ToString(), range.first->first.hash.ToString(), range.first->first.n);
                        MarkConflicted(conf->confirmed_block_hash, conf->confirmed_block_height, range.first->second);
                    }
                    range.first++;
                }
            }
        }

        bool fExisted = mapWallet.count(tx.GetHash()) != 0;
        if (fExisted && !fUpdate) return false;
        if (fExisted || IsMine(tx) || IsFromMe(tx))
        {
            /* Check if any keys in the wallet keypool that were supposed to be unused
             * have appeared in a new transaction. If so, remove those keys from the keypool.
             * This can happen when restoring an old wallet backup that does not contain
             * the mostly recently created transactions from newer versions of the wallet.
             */

            // loop though all outputs
            for (const CTxOut& txout: tx.vout) {
                for (const auto& spk_man : GetScriptPubKeyMans(txout.scriptPubKey)) {
                    for (auto &dest : spk_man->MarkUnusedAddresses(txout.scriptPubKey)) {
                        // If internal flag is not defined try to infer it from the ScriptPubKeyMan
                        if (!dest.internal.has_value()) {
                            dest.internal = IsInternalScriptPubKeyMan(spk_man);
                        }

                        // skip if can't determine whether it's a receiving address or not
                        if (!dest.internal.has_value()) continue;

                        // If this is a receiving address and it's not in the address book yet
                        // (e.g. it wasn't generated on this node or we're restoring from backup)
                        // add it to the address book for proper transaction accounting
                        if (!*dest.internal && !FindAddressBookEntry(dest.dest, /* allow_change= */ false)) {
                            SetAddressBook(dest.dest, "", "receive");
                        }
                    }
                }
            }

            // Block disconnection override an abandoned tx as unconfirmed
            // which means user may have to call abandontransaction again
            TxState tx_state = std::visit([](auto&& s) -> TxState { return s; }, state);
            CWalletTx* wtx = AddToWallet(MakeTransactionRef(tx), tx_state, /*update_wtx=*/nullptr, /*fFlushOnClose=*/false, rescanning_old_block);
            if (!wtx) {
                // Can only be nullptr if there was a db write error (missing db, read-only db or a db engine internal writing error).
                // As we only store arriving transaction in this process, and we don't want an inconsistent state, let's throw an error.
                throw std::runtime_error("DB error adding transaction to wallet, write failed");
            }
            return true;
        }
    }
    return false;
}

bool CWallet::TransactionCanBeAbandoned(const uint256& hashTx) const
{
    LOCK(cs_wallet);
    const CWalletTx* wtx = GetWalletTx(hashTx);
    return wtx && !wtx->isAbandoned() && GetTxDepthInMainChain(*wtx) == 0 && !wtx->InMempool();
}

void CWallet::MarkInputsDirty(const CTransactionRef& tx)
{
    for (const CTxIn& txin : tx->vin) {
        auto it = mapWallet.find(txin.prevout.hash);
        if (it != mapWallet.end()) {
            it->second.MarkDirty(*this);
        }
    }
}

bool CWallet::AbandonTransaction(const uint256& hashTx)
{
    LOCK(cs_wallet);

    WalletBatch batch(GetDatabase());

    std::set<uint256> todo;
    std::set<uint256> done;

    // Can't mark abandoned if confirmed or in mempool
    auto it = mapWallet.find(hashTx);
    assert(it != mapWallet.end());
    const CWalletTx& origtx = it->second;
    if (GetTxDepthInMainChain(origtx) != 0 || origtx.InMempool()) {
        return false;
    }

    todo.insert(hashTx);

    while (!todo.empty()) {
        uint256 now = *todo.begin();
        todo.erase(now);
        done.insert(now);
        auto it = mapWallet.find(now);
        assert(it != mapWallet.end());
        CWalletTx& wtx = it->second;
        int currentconfirm = GetTxDepthInMainChain(wtx);
        // If the orig tx was not in block, none of its spends can be
        assert(currentconfirm <= 0);
        // if (currentconfirm < 0) {Tx and spends are already conflicted, no need to abandon}
        if (currentconfirm == 0 && !wtx.isAbandoned()) {
            // If the orig tx was not in block/mempool, none of its spends can be in mempool
            assert(!wtx.InMempool());
            wtx.m_state = TxStateInactive{/*abandoned=*/true};
            wtx.MarkDirty(*this);
            batch.WriteTx(wtx);
            NotifyTransactionChanged(wtx.GetHash(), CT_UPDATED);
            // Iterate over all its outputs, and mark transactions in the wallet that spend them abandoned too
            for (unsigned int i = 0; i < wtx.tx->vout.size(); ++i) {
                std::pair<TxSpends::const_iterator, TxSpends::const_iterator> range = mapTxSpends.equal_range(COutPoint(now, i));
                for (TxSpends::const_iterator iter = range.first; iter != range.second; ++iter) {
                    if (!done.count(iter->second)) {
                        todo.insert(iter->second);
                    }
                }
            }
            // If a transaction changes 'conflicted' state, that changes the balance
            // available of the outputs it spends. So force those to be recomputed
            MarkInputsDirty(wtx.tx);
        }
    }

    return true;
}

void CWallet::MarkConflicted(const uint256& hashBlock, int conflicting_height, const uint256& hashTx)
{
    LOCK(cs_wallet);

    int conflictconfirms = (m_last_block_processed_height - conflicting_height + 1) * -1;
    // If number of conflict confirms cannot be determined, this means
    // that the block is still unknown or not yet part of the main chain,
    // for example when loading the wallet during a reindex. Do nothing in that
    // case.
    if (conflictconfirms >= 0)
        return;

    // Do not flush the wallet here for performance reasons
    WalletBatch batch(GetDatabase(), false);

    std::set<uint256> todo;
    std::set<uint256> done;

    todo.insert(hashTx);

    while (!todo.empty()) {
        uint256 now = *todo.begin();
        todo.erase(now);
        done.insert(now);
        auto it = mapWallet.find(now);
        assert(it != mapWallet.end());
        CWalletTx& wtx = it->second;
        int currentconfirm = GetTxDepthInMainChain(wtx);
        if (conflictconfirms < currentconfirm) {
            // Block is 'more conflicted' than current confirm; update.
            // Mark transaction as conflicted with this block.
            wtx.m_state = TxStateConflicted{hashBlock, conflicting_height};
            wtx.MarkDirty(*this);
            batch.WriteTx(wtx);
            // Iterate over all its outputs, and mark transactions in the wallet that spend them conflicted too
            for (unsigned int i = 0; i < wtx.tx->vout.size(); ++i) {
                std::pair<TxSpends::const_iterator, TxSpends::const_iterator> range = mapTxSpends.equal_range(COutPoint(now, i));
                for (TxSpends::const_iterator iter = range.first; iter != range.second; ++iter) {
                    if (!done.count(iter->second)) {
                        todo.insert(iter->second);
                    }
                }
            }
            // If a transaction changes 'conflicted' state, that changes the balance
            // available of the outputs it spends. So force those to be recomputed
            MarkInputsDirty(wtx.tx);
        }
    }
}

void CWallet::SyncTransaction(const CTransactionRef& ptx, const SyncTxState& state, bool update_tx, bool rescanning_old_block)
{
    if (!AddToWalletIfInvolvingMe(ptx, state, update_tx, rescanning_old_block))
        return; // Not one of ours

    // If a transaction changes 'conflicted' state, that changes the balance
    // available of the outputs it spends. So force those to be
    // recomputed, also:
    MarkInputsDirty(ptx);
}

void CWallet::transactionAddedToMempool(const CTransactionRef& tx, uint64_t mempool_sequence) {
    LOCK(cs_wallet);
    SyncTransaction(tx, TxStateInMempool{});

    auto it = mapWallet.find(tx->GetHash());
    if (it != mapWallet.end()) {
        RefreshMempoolStatus(it->second, chain());
    }
}

void CWallet::transactionRemovedFromMempool(const CTransactionRef& tx, MemPoolRemovalReason reason, uint64_t mempool_sequence) {
    LOCK(cs_wallet);
    auto it = mapWallet.find(tx->GetHash());
    if (it != mapWallet.end()) {
        RefreshMempoolStatus(it->second, chain());
    }
    // Handle transactions that were removed from the mempool because they
    // conflict with transactions in a newly connected block.
    if (reason == MemPoolRemovalReason::CONFLICT) {
        // Trigger external -walletnotify notifications for these transactions.
        // Set Status::UNCONFIRMED instead of Status::CONFLICTED for a few reasons:
        //
        // 1. The transactionRemovedFromMempool callback does not currently
        //    provide the conflicting block's hash and height, and for backwards
        //    compatibility reasons it may not be not safe to store conflicted
        //    wallet transactions with a null block hash. See
        //    https://github.com/bitcoin/bitcoin/pull/18600#discussion_r420195993.
        // 2. For most of these transactions, the wallet's internal conflict
        //    detection in the blockConnected handler will subsequently call
        //    MarkConflicted and update them with CONFLICTED status anyway. This
        //    applies to any wallet transaction that has inputs spent in the
        //    block, or that has ancestors in the wallet with inputs spent by
        //    the block.
        // 3. Longstanding behavior since the sync implementation in
        //    https://github.com/bitcoin/bitcoin/pull/9371 and the prior sync
        //    implementation before that was to mark these transactions
        //    unconfirmed rather than conflicted.
        //
        // Nothing described above should be seen as an unchangeable requirement
        // when improving this code in the future. The wallet's heuristics for
        // distinguishing between conflicted and unconfirmed transactions are
        // imperfect, and could be improved in general, see
        // https://github.com/bitcoin-core/bitcoin-devwiki/wiki/Wallet-Transaction-Conflict-Tracking
        SyncTransaction(tx, TxStateInactive{});
    }
}

void CWallet::blockConnected(const interfaces::BlockInfo& block)
{
    assert(block.data);
    LOCK(cs_wallet);

    m_last_block_processed_height = block.height;
    m_last_block_processed = block.hash;
    for (size_t index = 0; index < block.data->vtx.size(); index++) {
        SyncTransaction(block.data->vtx[index], TxStateConfirmed{block.hash, block.height, static_cast<int>(index)});
        transactionRemovedFromMempool(block.data->vtx[index], MemPoolRemovalReason::BLOCK, 0 /* mempool_sequence */);
    }
}

void CWallet::blockDisconnected(const interfaces::BlockInfo& block)
{
    assert(block.data);
    LOCK(cs_wallet);

    // At block disconnection, this will change an abandoned transaction to
    // be unconfirmed, whether or not the transaction is added back to the mempool.
    // User may have to call abandontransaction again. It may be addressed in the
    // future with a stickier abandoned state or even removing abandontransaction call.
    m_last_block_processed_height = block.height - 1;
    m_last_block_processed = *Assert(block.prev_hash);
    for (const CTransactionRef& ptx : Assert(block.data)->vtx) {
        SyncTransaction(ptx, TxStateInactive{});
    }
}

void CWallet::updatedBlockTip()
{
    m_best_block_time = GetTime();
}

void CWallet::BlockUntilSyncedToCurrentChain() const {
    AssertLockNotHeld(cs_wallet);
    // Skip the queue-draining stuff if we know we're caught up with
    // chain().Tip(), otherwise put a callback in the validation interface queue and wait
    // for the queue to drain enough to execute it (indicating we are caught up
    // at least with the time we entered this function).
    uint256 last_block_hash = WITH_LOCK(cs_wallet, return m_last_block_processed);
    chain().waitForNotificationsIfTipChanged(last_block_hash);
}

// Note that this function doesn't distinguish between a 0-valued input,
// and a not-"is mine" (according to the filter) input.
CAmountMap CWallet::GetDebit(const CTxIn &txin, const isminefilter& filter) const
{
    {
        LOCK(cs_wallet);
        const auto mi = mapWallet.find(txin.prevout.hash);
        if (mi != mapWallet.end())
        {
            const CWalletTx& prev = (*mi).second;
            if (txin.prevout.n < prev.tx->vout.size())
                if (IsMine(prev.tx->vout[txin.prevout.n]) & filter) {
                    CAmountMap amounts;
                    amounts[prev.GetOutputAsset(*this, txin.prevout.n)] = std::max<CAmount>(0, prev.GetOutputValueOut(*this, txin.prevout.n));
                    return amounts;
                }
        }
    }
    return CAmountMap();
}

isminetype CWallet::IsMine(const CTxOut& txout) const
{
    AssertLockHeld(cs_wallet);
    return IsMine(txout.scriptPubKey);
}

isminetype CWallet::IsMine(const CTxDestination& dest) const
{
    AssertLockHeld(cs_wallet);
    return IsMine(GetScriptForDestination(dest));
}

isminetype CWallet::IsMine(const CScript& script) const
{
    AssertLockHeld(cs_wallet);
    isminetype result = ISMINE_NO;
    for (const auto& spk_man_pair : m_spk_managers) {
        result = std::max(result, spk_man_pair.second->IsMine(script));
    }
    return result;
}

bool CWallet::IsMine(const CTransaction& tx) const
{
    AssertLockHeld(cs_wallet);
    for (const CTxOut& txout : tx.vout)
        if (IsMine(txout))
            return true;
    return false;
}

isminetype CWallet::IsMine(const COutPoint& outpoint) const
{
    AssertLockHeld(cs_wallet);
    auto wtx = GetWalletTx(outpoint.hash);
    if (!wtx) {
        return ISMINE_NO;
    }
    if (outpoint.n >= wtx->tx->vout.size()) {
        return ISMINE_NO;
    }
    return IsMine(wtx->tx->vout[outpoint.n]);
}

bool CWallet::IsFromMe(const CTransaction& tx) const
{
    return (GetDebit(tx, ISMINE_ALL) > CAmountMap());
}

CAmountMap CWallet::GetDebit(const CTransaction& tx, const isminefilter& filter) const
{
    CAmountMap nDebit;
    for (const CTxIn& txin : tx.vin)
    {
        nDebit += GetDebit(txin, filter);
        if (!MoneyRange(nDebit))
            throw std::runtime_error(std::string(__func__) + ": value out of range");
    }
    return nDebit;
}

bool CWallet::IsHDEnabled() const
{
    // All Active ScriptPubKeyMans must be HD for this to be true
    bool result = false;
    for (const auto& spk_man : GetActiveScriptPubKeyMans()) {
        if (!spk_man->IsHDEnabled()) return false;
        result = true;
    }
    return result;
}

bool CWallet::CanGetAddresses(bool internal) const
{
    LOCK(cs_wallet);
    if (m_spk_managers.empty()) return false;
    for (OutputType t : OUTPUT_TYPES) {
        auto spk_man = GetScriptPubKeyMan(t, internal);
        if (spk_man && spk_man->CanGetAddresses(internal)) {
            return true;
        }
    }
    return false;
}

void CWallet::SetWalletFlag(uint64_t flags)
{
    LOCK(cs_wallet);
    m_wallet_flags |= flags;
    if (!WalletBatch(GetDatabase()).WriteWalletFlags(m_wallet_flags))
        throw std::runtime_error(std::string(__func__) + ": writing wallet flags failed");
}

void CWallet::UnsetWalletFlag(uint64_t flag)
{
    WalletBatch batch(GetDatabase());
    UnsetWalletFlagWithDB(batch, flag);
}

void CWallet::UnsetWalletFlagWithDB(WalletBatch& batch, uint64_t flag)
{
    LOCK(cs_wallet);
    m_wallet_flags &= ~flag;
    if (!batch.WriteWalletFlags(m_wallet_flags))
        throw std::runtime_error(std::string(__func__) + ": writing wallet flags failed");
}

void CWallet::UnsetBlankWalletFlag(WalletBatch& batch)
{
    UnsetWalletFlagWithDB(batch, WALLET_FLAG_BLANK_WALLET);
}

bool CWallet::IsWalletFlagSet(uint64_t flag) const
{
    return (m_wallet_flags & flag);
}

bool CWallet::LoadWalletFlags(uint64_t flags)
{
    LOCK(cs_wallet);
    if (((flags & KNOWN_WALLET_FLAGS) >> 32) ^ (flags >> 32)) {
        // contains unknown non-tolerable wallet flags
        return false;
    }
    m_wallet_flags = flags;

    return true;
}

void CWallet::InitWalletFlags(uint64_t flags)
{
    LOCK(cs_wallet);

    // We should never be writing unknown non-tolerable wallet flags
    assert(((flags & KNOWN_WALLET_FLAGS) >> 32) == (flags >> 32));
    // This should only be used once, when creating a new wallet - so current flags are expected to be blank
    assert(m_wallet_flags == 0);

    if (!WalletBatch(GetDatabase()).WriteWalletFlags(flags)) {
        throw std::runtime_error(std::string(__func__) + ": writing wallet flags failed");
    }

    if (!LoadWalletFlags(flags)) assert(false);
}

bool CWallet::ImportScripts(const std::set<CScript> scripts, int64_t timestamp)
{
    auto spk_man = GetLegacyScriptPubKeyMan();
    if (!spk_man) {
        return false;
    }
    LOCK(spk_man->cs_KeyStore);
    return spk_man->ImportScripts(scripts, timestamp);
}

bool CWallet::ImportPrivKeys(const std::map<CKeyID, CKey>& privkey_map, const int64_t timestamp)
{
    auto spk_man = GetLegacyScriptPubKeyMan();
    if (!spk_man) {
        return false;
    }
    LOCK(spk_man->cs_KeyStore);
    return spk_man->ImportPrivKeys(privkey_map, timestamp);
}

bool CWallet::ImportPubKeys(const std::vector<CKeyID>& ordered_pubkeys, const std::map<CKeyID, CPubKey>& pubkey_map, const std::map<CKeyID, std::pair<CPubKey, KeyOriginInfo>>& key_origins, const bool add_keypool, const bool internal, const int64_t timestamp)
{
    auto spk_man = GetLegacyScriptPubKeyMan();
    if (!spk_man) {
        return false;
    }
    LOCK(spk_man->cs_KeyStore);
    return spk_man->ImportPubKeys(ordered_pubkeys, pubkey_map, key_origins, add_keypool, internal, timestamp);
}

bool CWallet::ImportScriptPubKeys(const std::string& label, const std::set<CScript>& script_pub_keys, const bool have_solving_data, const bool apply_label, const int64_t timestamp)
{
    auto spk_man = GetLegacyScriptPubKeyMan();
    if (!spk_man) {
        return false;
    }
    LOCK(spk_man->cs_KeyStore);
    if (!spk_man->ImportScriptPubKeys(script_pub_keys, have_solving_data, timestamp)) {
        return false;
    }
    if (apply_label) {
        WalletBatch batch(GetDatabase());
        for (const CScript& script : script_pub_keys) {
            CTxDestination dest;
            ExtractDestination(script, dest);
            if (IsValidDestination(dest)) {
                SetAddressBookWithDB(batch, dest, label, "receive");
            }
        }
    }
    return true;
}

/**
 * Scan active chain for relevant transactions after importing keys. This should
 * be called whenever new keys are added to the wallet, with the oldest key
 * creation time.
 *
 * @return Earliest timestamp that could be successfully scanned from. Timestamp
 * returned will be higher than startTime if relevant blocks could not be read.
 */
int64_t CWallet::RescanFromTime(int64_t startTime, const WalletRescanReserver& reserver, bool update)
{
    // Find starting block. May be null if nCreateTime is greater than the
    // highest blockchain timestamp, in which case there is nothing that needs
    // to be scanned.
    int start_height = 0;
    uint256 start_block;
    bool start = chain().findFirstBlockWithTimeAndHeight(startTime - TIMESTAMP_WINDOW, 0, FoundBlock().hash(start_block).height(start_height));
    WalletLogPrintf("%s: Rescanning last %i blocks\n", __func__, start ? WITH_LOCK(cs_wallet, return GetLastBlockHeight()) - start_height + 1 : 0);

    if (start) {
        // TODO: this should take into account failure by ScanResult::USER_ABORT
        ScanResult result = ScanForWalletTransactions(start_block, start_height, /*max_height=*/{}, reserver, /*fUpdate=*/update, /*save_progress=*/false);
        if (result.status == ScanResult::FAILURE) {
            int64_t time_max;
            CHECK_NONFATAL(chain().findBlock(result.last_failed_block, FoundBlock().maxTime(time_max)));
            return time_max + TIMESTAMP_WINDOW + 1;
        }
    }
    return startTime;
}

/**
 * Scan the block chain (starting in start_block) for transactions
 * from or to us. If fUpdate is true, found transactions that already
 * exist in the wallet will be updated. If max_height is not set, the
 * mempool will be scanned as well.
 *
 * @param[in] start_block Scan starting block. If block is not on the active
 *                        chain, the scan will return SUCCESS immediately.
 * @param[in] start_height Height of start_block
 * @param[in] max_height  Optional max scanning height. If unset there is
 *                        no maximum and scanning can continue to the tip
 *
 * @return ScanResult returning scan information and indicating success or
 *         failure. Return status will be set to SUCCESS if scan was
 *         successful. FAILURE if a complete rescan was not possible (due to
 *         pruning or corruption). USER_ABORT if the rescan was aborted before
 *         it could complete.
 *
 * @pre Caller needs to make sure start_block (and the optional stop_block) are on
 * the main chain after to the addition of any new keys you want to detect
 * transactions for.
 */
CWallet::ScanResult CWallet::ScanForWalletTransactions(const uint256& start_block, int start_height, std::optional<int> max_height, const WalletRescanReserver& reserver, bool fUpdate, const bool save_progress)
{
    constexpr auto INTERVAL_TIME{60s};
    auto current_time{reserver.now()};
    auto start_time{reserver.now()};

    assert(reserver.isReserved());

    uint256 block_hash = start_block;
    ScanResult result;

    WalletLogPrintf("Rescan started from block %s...\n", start_block.ToString());

    fAbortRescan = false;
    ShowProgress(strprintf("%s " + _("Rescanning…").translated, GetDisplayName()), 0); // show rescan progress in GUI as dialog or on splashscreen, if rescan required on startup (e.g. due to corruption)
    uint256 tip_hash = WITH_LOCK(cs_wallet, return GetLastBlockHash());
    uint256 end_hash = tip_hash;
    if (max_height) chain().findAncestorByHeight(tip_hash, *max_height, FoundBlock().hash(end_hash));
    double progress_begin = chain().guessVerificationProgress(block_hash);
    double progress_end = chain().guessVerificationProgress(end_hash);
    double progress_current = progress_begin;
    int block_height = start_height;
    while (!fAbortRescan && !chain().shutdownRequested()) {
        if (progress_end - progress_begin > 0.0) {
            m_scanning_progress = (progress_current - progress_begin) / (progress_end - progress_begin);
        } else { // avoid divide-by-zero for single block scan range (i.e. start and stop hashes are equal)
            m_scanning_progress = 0;
        }
        if (block_height % 100 == 0 && progress_end - progress_begin > 0.0) {
            ShowProgress(strprintf("%s " + _("Rescanning…").translated, GetDisplayName()), std::max(1, std::min(99, (int)(m_scanning_progress * 100))));
        }

        bool next_interval = reserver.now() >= current_time + INTERVAL_TIME;
        if (next_interval) {
            current_time = reserver.now();
            WalletLogPrintf("Still rescanning. At block %d. Progress=%f\n", block_height, progress_current);
        }

        // Read block data
        CBlock block;
        chain().findBlock(block_hash, FoundBlock().data(block));

        // Find next block separately from reading data above, because reading
        // is slow and there might be a reorg while it is read.
        bool block_still_active = false;
        bool next_block = false;
        uint256 next_block_hash;
        chain().findBlock(block_hash, FoundBlock().inActiveChain(block_still_active).nextBlock(FoundBlock().inActiveChain(next_block).hash(next_block_hash)));

        if (!block.IsNull()) {
            LOCK(cs_wallet);
            if (!block_still_active) {
                // Abort scan if current block is no longer active, to prevent
                // marking transactions as coming from the wrong block.
                result.last_failed_block = block_hash;
                result.status = ScanResult::FAILURE;
                break;
            }
            for (size_t posInBlock = 0; posInBlock < block.vtx.size(); ++posInBlock) {
                SyncTransaction(block.vtx[posInBlock], TxStateConfirmed{block_hash, block_height, static_cast<int>(posInBlock)}, fUpdate, /*rescanning_old_block=*/true);
            }
            // scan succeeded, record block as most recent successfully scanned
            result.last_scanned_block = block_hash;
            result.last_scanned_height = block_height;

            if (save_progress && next_interval) {
                CBlockLocator loc = m_chain->getActiveChainLocator(block_hash);

                if (!loc.IsNull()) {
                    WalletLogPrintf("Saving scan progress %d.\n", block_height);
                    WalletBatch batch(GetDatabase());
                    batch.WriteBestBlock(loc);
                }
            }
        } else {
            // could not scan block, keep scanning but record this block as the most recent failure
            result.last_failed_block = block_hash;
            result.status = ScanResult::FAILURE;
        }
        if (max_height && block_height >= *max_height) {
            break;
        }
        {
            if (!next_block) {
                // break successfully when rescan has reached the tip, or
                // previous block is no longer on the chain due to a reorg
                break;
            }

            // increment block and verification progress
            block_hash = next_block_hash;
            ++block_height;
            progress_current = chain().guessVerificationProgress(block_hash);

            // handle updated tip hash
            const uint256 prev_tip_hash = tip_hash;
            tip_hash = WITH_LOCK(cs_wallet, return GetLastBlockHash());
            if (!max_height && prev_tip_hash != tip_hash) {
                // in case the tip has changed, update progress max
                progress_end = chain().guessVerificationProgress(tip_hash);
            }
        }
    }
    if (!max_height) {
        WalletLogPrintf("Scanning current mempool transactions.\n");
        WITH_LOCK(cs_wallet, chain().requestMempoolTransactions(*this));
    }
    ShowProgress(strprintf("%s " + _("Rescanning…").translated, GetDisplayName()), 100); // hide progress dialog in GUI
    if (block_height && fAbortRescan) {
        WalletLogPrintf("Rescan aborted at block %d. Progress=%f\n", block_height, progress_current);
        result.status = ScanResult::USER_ABORT;
    } else if (block_height && chain().shutdownRequested()) {
        WalletLogPrintf("Rescan interrupted by shutdown request at block %d. Progress=%f\n", block_height, progress_current);
        result.status = ScanResult::USER_ABORT;
    } else {
        WalletLogPrintf("Rescan completed in %15dms\n", Ticks<std::chrono::milliseconds>(reserver.now() - start_time));
    }
    return result;
}

void CWallet::ReacceptWalletTransactions()
{
    // If transactions aren't being broadcasted, don't let them into local mempool either
    if (!fBroadcastTransactions)
        return;
    std::map<int64_t, CWalletTx*> mapSorted;

    // Sort pending wallet transactions based on their initial wallet insertion order
    for (std::pair<const uint256, CWalletTx>& item : mapWallet) {
        const uint256& wtxid = item.first;
        CWalletTx& wtx = item.second;
        assert(wtx.GetHash() == wtxid);

        int nDepth = GetTxDepthInMainChain(wtx);

        if (!wtx.IsCoinBase() && (nDepth == 0 && !wtx.isAbandoned())) {
            mapSorted.insert(std::make_pair(wtx.nOrderPos, &wtx));
        }
    }

    // Try to add wallet transactions to memory pool
    for (const std::pair<const int64_t, CWalletTx*>& item : mapSorted) {
        CWalletTx& wtx = *(item.second);
        std::string unused_err_string;
        SubmitTxMemoryPoolAndRelay(wtx, unused_err_string, false);
    }
}

bool CWallet::SubmitTxMemoryPoolAndRelay(CWalletTx& wtx, std::string& err_string, bool relay) const
{
    AssertLockHeld(cs_wallet);

    // Can't relay if wallet is not broadcasting
    if (!GetBroadcastTransactions()) return false;
    // Don't relay abandoned transactions
    if (wtx.isAbandoned()) return false;
    // Don't try to submit coinbase transactions. These would fail anyway but would
    // cause log spam.
    if (wtx.IsCoinBase()) return false;
    // Don't try to submit conflicted or confirmed transactions.
    if (GetTxDepthInMainChain(wtx) != 0) return false;

    // Submit transaction to mempool for relay
    WalletLogPrintf("Submitting wtx %s to mempool for relay\n", wtx.GetHash().ToString());
    // We must set TxStateInMempool here. Even though it will also be set later by the
    // entered-mempool callback, if we did not there would be a race where a
    // user could call sendmoney in a loop and hit spurious out of funds errors
    // because we think that this newly generated transaction's change is
    // unavailable as we're not yet aware that it is in the mempool.
    //
    // If broadcast fails for any reason, trying to set wtx.m_state here would be incorrect.
    // If transaction was previously in the mempool, it should be updated when
    // TransactionRemovedFromMempool fires.
    bool ret = chain().broadcastTransaction(wtx.tx, m_default_max_tx_fee, relay, err_string);
    if (ret) wtx.m_state = TxStateInMempool{};
    return ret;
}

std::set<uint256> CWallet::GetTxConflicts(const CWalletTx& wtx) const
{
    AssertLockHeld(cs_wallet);

    const uint256 myHash{wtx.GetHash()};
    std::set<uint256> result{GetConflicts(myHash)};
    result.erase(myHash);
    return result;
}

// Rebroadcast transactions from the wallet. We do this on a random timer
// to slightly obfuscate which transactions come from our wallet.
//
// Ideally, we'd only resend transactions that we think should have been
// mined in the most recent block. Any transaction that wasn't in the top
// blockweight of transactions in the mempool shouldn't have been mined,
// and so is probably just sitting in the mempool waiting to be confirmed.
// Rebroadcasting does nothing to speed up confirmation and only damages
// privacy.
void CWallet::ResendWalletTransactions()
{
    // During reindex, importing and IBD, old wallet transactions become
    // unconfirmed. Don't resend them as that would spam other nodes.
    if (!chain().isReadyToBroadcast()) return;

    // Do this infrequently and randomly to avoid giving away
    // that these are our transactions.
    if (GetTime() < nNextResend || !fBroadcastTransactions) return;
    bool fFirst = (nNextResend == 0);
    // resend 12-36 hours from now, ~1 day on average.
    nNextResend = GetTime() + (12 * 60 * 60) + GetRand(24 * 60 * 60);
    if (fFirst) return;

    int submitted_tx_count = 0;

    { // cs_wallet scope
        LOCK(cs_wallet);

        // Relay transactions
        for (std::pair<const uint256, CWalletTx>& item : mapWallet) {
            CWalletTx& wtx = item.second;
            // Attempt to rebroadcast all txes more than 5 minutes older than
            // the last block. SubmitTxMemoryPoolAndRelay() will not rebroadcast
            // any confirmed or conflicting txs.
            if (wtx.nTimeReceived > m_best_block_time - 5 * 60) continue;
            std::string unused_err_string;
            if (SubmitTxMemoryPoolAndRelay(wtx, unused_err_string, true)) ++submitted_tx_count;
        }
    } // cs_wallet

    if (submitted_tx_count > 0) {
        WalletLogPrintf("%s: resubmit %u unconfirmed transactions\n", __func__, submitted_tx_count);
    }
}

/** @} */ // end of mapWallet

void MaybeResendWalletTxs(WalletContext& context)
{
    for (const std::shared_ptr<CWallet>& pwallet : GetWallets(context)) {
        pwallet->ResendWalletTransactions();
    }
}


/** @defgroup Actions
 *
 * @{
 */

bool CWallet::SignTransaction(CMutableTransaction& tx) const
{
    AssertLockHeld(cs_wallet);

    // Build coins map
    std::map<COutPoint, Coin> coins;
    for (auto& input : tx.vin) {
        const auto mi = mapWallet.find(input.prevout.hash);
        if(mi == mapWallet.end() || input.prevout.n >= mi->second.tx->vout.size()) {
            return false;
        }
        const CWalletTx& wtx = mi->second;
        int prev_height = wtx.state<TxStateConfirmed>() ? wtx.state<TxStateConfirmed>()->confirmed_block_height : 0;
        coins[input.prevout] = Coin(wtx.tx->vout[input.prevout.n], prev_height, wtx.IsCoinBase());
    }
    std::map<int, bilingual_str> input_errors;
    return SignTransaction(tx, coins, SIGHASH_DEFAULT, input_errors);
}

bool CWallet::SignTransaction(CMutableTransaction& tx, const std::map<COutPoint, Coin>& coins, int sighash, std::map<int, bilingual_str>& input_errors) const
{
    // Try to sign with all ScriptPubKeyMans
    tx.witness.vtxinwit.resize(tx.vin.size());
    for (ScriptPubKeyMan* spk_man : GetAllScriptPubKeyMans()) {
        // spk_man->SignTransaction will return true if the transaction is complete,
        // so we can exit early and return true if that happens
        if (spk_man->SignTransaction(tx, coins, sighash, input_errors)) {
            return true;
        }
    }

    // At this point, one input was not fully signed otherwise we would have exited already
    return false;
}

// ELEMENTS: split FillPSBT into FillPSBData and SignPSBT
TransactionError CWallet::FillPSBTData(PartiallySignedTransaction& psbtx, bool bip32derivs, bool include_explicit) const
{
    LOCK(cs_wallet);

    // Get all of the previous transactions
    for (PSBTInput& input : psbtx.inputs) {
        if (PSBTInputSigned(input)) {
            continue;
        }

        // If we have no utxo, grab it from the wallet.
        if (!input.non_witness_utxo) {
            const uint256& txhash = input.prev_txid;
            const auto it = mapWallet.find(txhash);
            if (it != mapWallet.end()) {
                const CWalletTx& wtx = it->second;
                // We only need the non_witness_utxo, which is a superset of the witness_utxo.
                //   The signing code will switch to the smaller witness_utxo if this is ok.
                input.non_witness_utxo = wtx.tx;
                // Set the UTXO rangeproof separately, if it's there
                if (*input.prev_out < wtx.tx->witness.vtxoutwit.size() && !wtx.tx->witness.vtxoutwit[*input.prev_out].vchRangeproof.empty()) {
                    input.m_utxo_rangeproof = wtx.tx->witness.vtxoutwit[*input.prev_out].vchRangeproof;
                }
                const CTxOut& utxo = wtx.tx->vout[*input.prev_out];
                if (include_explicit && utxo.nAsset.IsCommitment()) {
                    const CAsset asset = wtx.GetOutputAsset(*this, *input.prev_out);
                    input.m_explicit_asset = asset.id;
                    CreateBlindAssetProof(input.m_asset_proof, asset, utxo.nAsset, wtx.GetOutputAssetBlindingFactor(*this, *input.prev_out));

                    if (utxo.nValue.IsCommitment()) {
                        input.m_explicit_value = wtx.GetOutputValueOut(*this, *input.prev_out);
                        CreateBlindValueProof(input.m_value_proof, wtx.GetOutputAmountBlindingFactor(*this, *input.prev_out), *input.m_explicit_value, utxo.nValue, utxo.nAsset);
                    }
                }
            }
        }
    }

    const PrecomputedTransactionData txdata = PrecomputePSBTData(psbtx);

    // Fill in information from ScriptPubKeyMans
    // Because each ScriptPubKeyMan may be able to fill more than one input, we need to keep track of each ScriptPubKeyMan that has filled this psbt.
    // Each iteration, we may fill more inputs than the input that is specified in that iteration.
    // We assume that each input is filled by only one ScriptPubKeyMan
    std::set<uint256> visited_spk_mans;
    for (PSBTInput& input : psbtx.inputs) {
        if (PSBTInputSigned(input)) {
            continue;
        }

        // Get the scriptPubKey to know which ScriptPubKeyMan to use
        CScript script;
        if (!input.witness_utxo.IsNull()) {
            script = input.witness_utxo.scriptPubKey;
        } else if (input.non_witness_utxo) {
            if (*input.prev_out >= input.non_witness_utxo->vout.size()) {
                return TransactionError::MISSING_INPUTS;
            }
            script = input.non_witness_utxo->vout[*input.prev_out].scriptPubKey;
        } else {
            // There's no UTXO so we can just skip this now
            continue;
        }
        SignatureData sigdata;
        input.FillSignatureData(sigdata);
        std::set<ScriptPubKeyMan*> spk_mans = GetScriptPubKeyMans(script);
        if (spk_mans.size() == 0) {
            continue;
        }

        for (auto& spk_man : spk_mans) {
            // If we've already been signed by this spk_man, skip it
            if (visited_spk_mans.count(spk_man->GetID()) > 0) {
                continue;
            }

            // Fill in the information from the spk_man
            // ELEMENTS: Get key origin info for input, if bip32derivs is true. Does not actually sign anything.
            TransactionError res = spk_man->FillPSBT(psbtx, txdata, 1, false /* don't sign */, bip32derivs, nullptr, false);
            if (res != TransactionError::OK) {
                return res;
            }

            // Add this spk_man to visited_spk_mans so we can skip it later
            visited_spk_mans.insert(spk_man->GetID());
        }
    }

    return TransactionError::OK;
}

BlindingStatus CWallet::WalletBlindPSBT(PartiallySignedTransaction& psbtx) const
{
    // Gather our input data
    LOCK(cs_wallet);
    std::map<uint32_t, std::tuple<CAmount, CAsset, uint256, uint256>> our_input_data;
    std::map<uint32_t, std::pair<CKey, CKey>> our_issuances_to_blind;
    for (unsigned int i = 0; i < psbtx.inputs.size(); ++i) {
        PSBTInput& input = psbtx.inputs[i];

        if (input.m_peg_in_value && !input.m_peg_in_claim_script.empty()) {
            if (!this->IsMine(CTxOut(Params().GetConsensus().pegged_asset, *input.m_peg_in_value, input.m_peg_in_claim_script))) continue;
            our_input_data[i] = std::make_tuple(*input.m_peg_in_value, Params().GetConsensus().pegged_asset, uint256(), uint256());
        } else {
            if (!InputIsMine(*this, COutPoint(input.prev_txid, *input.prev_out))) continue;
            const CWalletTx* wtx = GetWalletTx(input.prev_txid);
            if (!wtx) continue;
            CPubKey blinding_pubkey;
            CAmount amount;
            uint256 value_blinder;
            CAsset asset;
            uint256 asset_blinder;
            wtx->GetNonIssuanceBlindingData(*this, *input.prev_out, &blinding_pubkey, &amount, &value_blinder, &asset, &asset_blinder);
            our_input_data[i] = std::make_tuple(amount, asset, asset_blinder, value_blinder);
        }

        // Blind issuances on our inputs if at least one commitment was provided.
        if (input.m_issuance_value_commitment.IsCommitment() || input.m_issuance_inflation_keys_commitment.IsCommitment()) {
            CScript blinding_script(CScript() << OP_RETURN << std::vector<unsigned char>(input.prev_txid.begin(), input.prev_txid.end()) << *input.prev_out);
            our_issuances_to_blind[i] = std::make_pair(GetBlindingKey(&blinding_script), GetBlindingKey(&blinding_script));
        }
    }

    // Blind the PSBT
    return BlindPSBT(psbtx, our_input_data, our_issuances_to_blind);
}
TransactionError CWallet::SignPSBT(PartiallySignedTransaction& psbtx, bool& complete, int sighash_type, bool sign, bool imbalance_ok, bool bip32derivs, size_t* n_signed, bool finalize) const
{
    LOCK(cs_wallet);

    // If we're signing, check that the transaction is not still in need of blinding
    // Also check that the amount and asset proofs are valid
    if (sign) {
        for (const PSBTOutput& o : psbtx.outputs) {
            if (o.IsBlinded()) {
                switch (VerifyBlindProofs(o)) {
                    case BlindProofResult::OK:
                        break;
                    case BlindProofResult::NOT_FULLY_BLINDED:
                        return TransactionError::BLINDING_REQUIRED;
                    case BlindProofResult::INVALID_VALUE_PROOF:
                    case BlindProofResult::MISSING_VALUE_PROOF:
                        return TransactionError::INVALID_VALUE_PROOF;
                    case BlindProofResult::INVALID_ASSET_PROOF:
                    case BlindProofResult::MISSING_ASSET_PROOF:
                        return TransactionError::INVALID_ASSET_PROOF;
                }

                if (o.script && IsMine(*o.script)) {
                    CKey blinding_key;
                    if ((blinding_key = GetBlindingKey(&*o.script)).IsValid()) {
                        CAmount value;
                        uint256 value_factor;
                        CAsset asset;
                        uint256 asset_factor;

                        CConfidentialNonce nonce;
                        nonce.vchCommitment.insert(nonce.vchCommitment.end(), o.m_ecdh_pubkey.begin(), o.m_ecdh_pubkey.end());
                        if (UnblindConfidentialPair(blinding_key, o.m_value_commitment, o.m_asset_commitment, nonce, *o.script, o.m_value_rangeproof, value, value_factor, asset, asset_factor)) {
                            // These assertions are cryptographically impossible to trigger, as we
                            // checked the proofs above, and then `UnblindConfidentialPair` checks
                            // the extracted value/asset against the commitments.
                            if (o.amount) {
                                assert(*o.amount == value);
                            }
                            if (!o.m_asset.IsNull()) {
                                assert(CAsset(o.m_asset) == asset);
                            }
                        } else {
                            return TransactionError::MISSING_SIDECHANNEL_DATA;
                        }
                    } else {
                        return TransactionError::MISSING_BLINDING_KEY;
                    }
                }
            }
        }
    }

    if (n_signed) {
        *n_signed = 0;
    }

    CMutableTransaction tx = psbtx.GetUnsignedTx();
    tx.witness.vtxoutwit.resize(tx.vout.size());

    // Stuff in auxiliary CA blinding data, if we have it
    for (unsigned int i = 0; i < tx.vout.size(); ++i) {
        PSBTOutput& output = psbtx.outputs.at(i);
        CTxOut& out = tx.vout[i];

        if (!output.m_value_commitment.IsNull()) {
            out.nValue = output.m_value_commitment;
        } else if (output.amount) {
            out.nValue.SetToAmount(*output.amount);
        }
        if (!output.m_asset_commitment.IsNull()) {
            out.nAsset = output.m_asset_commitment;
        } else if (!output.m_asset.IsNull()) {
            out.nAsset.SetToAsset(CAsset(output.m_asset));
        }
        if (output.m_ecdh_pubkey.IsValid()) {
            // The nonce is actually the ecdh pubkey
            out.nNonce.vchCommitment.clear();
            out.nNonce.vchCommitment.insert(out.nNonce.vchCommitment.end(), output.m_ecdh_pubkey.begin(), output.m_ecdh_pubkey.end());
        }

        // The signature can't depend on witness contents, so these are technically not necessary to sign.
        // HOWEVER, as long as we're checking that values balance before signing, they are required.
        CTxOutWitness& outwit = tx.witness.vtxoutwit[i];
        if (!output.m_value_rangeproof.empty()) {
            outwit.vchRangeproof = output.m_value_rangeproof;
        }
        if (!output.m_asset_surjection_proof.empty()) {
            outwit.vchSurjectionproof = output.m_asset_surjection_proof;
        }
    }

    // Stuff in the peg-in and issuance data
    for (unsigned int i = 0; i < tx.vin.size(); ++i) {
        PSBTInput& input = psbtx.inputs[i];
        CTxIn& txin = tx.vin[i];
        CTxInWitness& txinwit = tx.witness.vtxinwit[i];
        if (input.m_peg_in_value &&
                input.m_peg_in_tx.index() > 0 &&
                input.m_peg_in_txout_proof.index() > 0 &&
                !input.m_peg_in_claim_script.empty() &&
                !input.m_peg_in_genesis_hash.IsNull()) {
            CScriptWitness pegin_witness;
            if (Params().GetConsensus().ParentChainHasPow()) {
                pegin_witness = CreatePeginWitness(*input.m_peg_in_value, Params().GetConsensus().pegged_asset, input.m_peg_in_genesis_hash, input.m_peg_in_claim_script, *std::get_if<Sidechain::Bitcoin::CTransactionRef>(&input.m_peg_in_tx), *std::get_if<Sidechain::Bitcoin::CMerkleBlock>(&input.m_peg_in_txout_proof));
            } else {
                pegin_witness = CreatePeginWitness(*input.m_peg_in_value, Params().GetConsensus().pegged_asset, input.m_peg_in_genesis_hash, input.m_peg_in_claim_script, *std::get_if<CTransactionRef>(&input.m_peg_in_tx), *std::get_if<CMerkleBlock>(&input.m_peg_in_txout_proof));
            }
            tx.vin[i].m_is_pegin = true;
            tx.witness.vtxinwit[i].m_pegin_witness = pegin_witness;
            // Set the witness utxo
            input.witness_utxo = GetPeginOutputFromWitness(tx.witness.vtxinwit[i].m_pegin_witness);
        }
        if (!input.m_issuance_value_commitment.IsNull()) {
            txin.assetIssuance.nAmount = input.m_issuance_value_commitment;
        } else if (input.m_issuance_value) {
            txin.assetIssuance.nAmount.SetToAmount(*input.m_issuance_value);
        } else {
            txin.assetIssuance.nAmount.SetNull();
        }
        if (!input.m_issuance_inflation_keys_commitment.IsNull()) {
            txin.assetIssuance.nInflationKeys = input.m_issuance_inflation_keys_commitment;
        } else if (input.m_issuance_inflation_keys_amount) {
            txin.assetIssuance.nInflationKeys.SetToAmount(*input.m_issuance_inflation_keys_amount);
        } else {
            txin.assetIssuance.nInflationKeys.SetNull();
        }
        if (!input.m_issuance_rangeproof.empty()) {
            txinwit.vchIssuanceAmountRangeproof = input.m_issuance_rangeproof;
        }
        if (!input.m_issuance_inflation_keys_rangeproof.empty()) {
            txinwit.vchInflationKeysRangeproof = input.m_issuance_inflation_keys_rangeproof;
        }
    }

    // This is a convenience/usability check -- it's not invalid to sign an unbalanced transaction, but it's easy to shoot yourself in the foot.
    if (!imbalance_ok) {
        // Get UTXOs for all inputs, to check that amounts balance before signing.
        std::vector<CTxOut> inputs_utxos;
        for (const PSBTInput& input : psbtx.inputs) {
            CTxOut utxo;
            if (!input.GetUTXO(utxo)) {
                return TransactionError::UTXOS_MISSING_BALANCE_CHECK;
            }
            inputs_utxos.push_back(utxo);
        }

        CTransaction tx_tmp(tx);
        if (!VerifyAmounts(inputs_utxos, tx_tmp, nullptr, false)) {
            return TransactionError::VALUE_IMBALANCE;
        }
    }

    // ELEMENTS: precompute transaction data only after munging is done
    const PrecomputedTransactionData txdata = PrecomputePSBTData(psbtx);
    for (ScriptPubKeyMan* spk_man : GetAllScriptPubKeyMans()) {
        int n_signed_this_spkm = 0;
        // ELEMENTS: Here we _only_ sign, and do not e.g. fill in key origin data.
        TransactionError res = spk_man->FillPSBT(psbtx, txdata, sighash_type, sign, bip32derivs, &n_signed_this_spkm, finalize);
        if (res != TransactionError::OK) {
            return res;
        }

        if (n_signed) {
            (*n_signed) += n_signed_this_spkm;
        }
    }

    // Only drop non_witness_utxos if sighash_type != SIGHASH_ANYONECANPAY
    if ((sighash_type & 0x80) != SIGHASH_ANYONECANPAY) {
        // Figure out if any non_witness_utxos should be dropped
        std::vector<unsigned int> to_drop;
        for (unsigned int i = 0; i < psbtx.inputs.size(); ++i) {
            const auto& input = psbtx.inputs.at(i);
            int wit_ver;
            std::vector<unsigned char> wit_prog;
            if (input.witness_utxo.IsNull() || !input.witness_utxo.scriptPubKey.IsWitnessProgram(wit_ver, wit_prog)) {
                // There's a non-segwit input or Segwit v0, so we cannot drop any witness_utxos
                to_drop.clear();
                break;
            }
            if (wit_ver == 0) {
                // Segwit v0, so we cannot drop any non_witness_utxos
                to_drop.clear();
                break;
            }
            if (input.non_witness_utxo) {
                to_drop.push_back(i);
            }
        }

        // Drop the non_witness_utxos that we can drop
        for (unsigned int i : to_drop) {
            psbtx.inputs.at(i).non_witness_utxo = nullptr;
        }
    }

    // Complete if every input is now signed
    complete = true;
    for (const auto& input : psbtx.inputs) {
        complete &= PSBTInputSigned(input);
    }

    return TransactionError::OK;
}

// This function remains for backwards compatibility. It will not succeed in Elements unless everything involved is non-blinded.
TransactionError CWallet::FillPSBT(PartiallySignedTransaction& psbtx, bool& complete, int sighash_type, bool sign, bool bip32derivs, bool imbalance_ok, size_t* n_signed, bool include_explicit, bool finalize) const
{
    complete = false;
    TransactionError te;
    te = FillPSBTData(psbtx, bip32derivs, include_explicit);
    if (te != TransactionError::OK) {
        return te;
    }
    // For backwards compatibility, do not check if amounts balance before signing in this case.
    te = SignPSBT(psbtx, complete, sighash_type, sign, imbalance_ok, bip32derivs, n_signed, finalize);
    if (te != TransactionError::OK) {
        return te;
    }
    return TransactionError::OK;
}

SigningResult CWallet::SignMessage(const std::string& message, const PKHash& pkhash, std::string& str_sig) const
{
    SignatureData sigdata;
    CScript script_pub_key = GetScriptForDestination(pkhash);
    for (const auto& spk_man_pair : m_spk_managers) {
        if (spk_man_pair.second->CanProvide(script_pub_key, sigdata)) {
            return spk_man_pair.second->SignMessage(message, pkhash, str_sig);
        }
    }
    return SigningResult::PRIVATE_KEY_NOT_AVAILABLE;
}

OutputType CWallet::TransactionChangeType(const std::optional<OutputType>& change_type, const std::vector<CRecipient>& vecSend) const
{
    // If -changetype is specified, always use that change type.
    if (change_type) {
        return *change_type;
    }

    // if m_default_address_type is legacy, use legacy address as change.
    if (m_default_address_type == OutputType::LEGACY) {
        return OutputType::LEGACY;
    }

    bool any_tr{false};
    bool any_wpkh{false};
    bool any_sh{false};
    bool any_pkh{false};

    for (const auto& recipient : vecSend) {
        std::vector<std::vector<uint8_t>> dummy;
        const TxoutType type{Solver(recipient.scriptPubKey, dummy)};
        if (type == TxoutType::WITNESS_V1_TAPROOT) {
            any_tr = true;
        } else if (type == TxoutType::WITNESS_V0_KEYHASH) {
            any_wpkh = true;
        } else if (type == TxoutType::SCRIPTHASH) {
            any_sh = true;
        } else if (type == TxoutType::PUBKEYHASH) {
            any_pkh = true;
        }
    }

    const bool has_bech32m_spkman(GetScriptPubKeyMan(OutputType::BECH32M, /*internal=*/true));
    if (has_bech32m_spkman && any_tr) {
        // Currently tr is the only type supported by the BECH32M spkman
        return OutputType::BECH32M;
    }
    const bool has_bech32_spkman(GetScriptPubKeyMan(OutputType::BECH32, /*internal=*/true));
    if (has_bech32_spkman && any_wpkh) {
        // Currently wpkh is the only type supported by the BECH32 spkman
        return OutputType::BECH32;
    }
    const bool has_p2sh_segwit_spkman(GetScriptPubKeyMan(OutputType::P2SH_SEGWIT, /*internal=*/true));
    if (has_p2sh_segwit_spkman && any_sh) {
        // Currently sh_wpkh is the only type supported by the P2SH_SEGWIT spkman
        // As of 2021 about 80% of all SH are wrapping WPKH, so use that
        return OutputType::P2SH_SEGWIT;
    }
    const bool has_legacy_spkman(GetScriptPubKeyMan(OutputType::LEGACY, /*internal=*/true));
    if (has_legacy_spkman && any_pkh) {
        // Currently pkh is the only type supported by the LEGACY spkman
        return OutputType::LEGACY;
    }

    if (has_bech32m_spkman) {
        return OutputType::BECH32M;
    }
    if (has_bech32_spkman) {
        return OutputType::BECH32;
    }
    // else use m_default_address_type for change
    return m_default_address_type;
}

void CWallet::CommitTransaction(CTransactionRef tx, mapValue_t mapValue, std::vector<std::pair<std::string, std::string>> orderForm, const BlindDetails* blind_details)
{
    LOCK(cs_wallet);
    WalletLogPrintf("CommitTransaction:\n%s", tx->ToString()); /* Continued */

    // Add tx to wallet, because if it has change it's also ours,
    // otherwise just for transaction history.
    CWalletTx* wtx = AddToWallet(tx, TxStateInactive{}, [&](CWalletTx& wtx, bool new_tx) {
        CHECK_NONFATAL(wtx.mapValue.empty());
        CHECK_NONFATAL(wtx.vOrderForm.empty());
        wtx.mapValue = std::move(mapValue);
        wtx.vOrderForm = std::move(orderForm);
        wtx.fTimeReceivedIsTxTime = true;
        wtx.fFromMe = true;
        // ELEMENTS: Write down blinding information
        if (blind_details) {
            assert(blind_details->o_amounts.size() == wtx.tx->vout.size());
            assert(blind_details->o_asset_blinds.size() == wtx.tx->vout.size());
            assert(blind_details->o_amount_blinds.size() == wtx.tx->vout.size());
            for (unsigned int i = 0; i < blind_details->o_amounts.size(); i++) {
                wtx.SetBlindingData(i, blind_details->o_pubkeys[i], blind_details->o_amounts[i], blind_details->o_amount_blinds[i], blind_details->o_assets[i], blind_details->o_asset_blinds[i]);
            }
        }
        return true;
    });

    // wtx can only be null if the db write failed.
    if (!wtx) {
        throw std::runtime_error(std::string(__func__) + ": Wallet db error, transaction commit failed");
    }

    // Notify that old coins are spent
    for (const CTxIn& txin : tx->vin) {
        // ELEMENTS: Pegins are not in our UTXO set.
        if (txin.m_is_pegin)
            continue;

        CWalletTx &coin = mapWallet.at(txin.prevout.hash);
        coin.MarkDirty(*this);
        NotifyTransactionChanged(coin.GetHash(), CT_UPDATED);
    }

    if (!fBroadcastTransactions) {
        // Don't submit tx to the mempool
        return;
    }

    std::string err_string;
    if (!SubmitTxMemoryPoolAndRelay(*wtx, err_string, true)) {
        WalletLogPrintf("CommitTransaction(): Transaction cannot be broadcast immediately, %s\n", err_string);
        // TODO: if we expect the failure to be long term or permanent, instead delete wtx from the wallet and return failure.
    }
}

DBErrors CWallet::LoadWallet()
{
    LOCK(cs_wallet);

    DBErrors nLoadWalletRet = WalletBatch(GetDatabase()).LoadWallet(this);
    if (nLoadWalletRet == DBErrors::NEED_REWRITE)
    {
        if (GetDatabase().Rewrite("\x04pool"))
        {
            for (const auto& spk_man_pair : m_spk_managers) {
                spk_man_pair.second->RewriteDB();
            }
        }
    }

    if (m_spk_managers.empty()) {
        assert(m_external_spk_managers.empty());
        assert(m_internal_spk_managers.empty());
    }

    return nLoadWalletRet;
}

DBErrors CWallet::ZapSelectTx(std::vector<uint256>& vHashIn, std::vector<uint256>& vHashOut)
{
    AssertLockHeld(cs_wallet);
    DBErrors nZapSelectTxRet = WalletBatch(GetDatabase()).ZapSelectTx(vHashIn, vHashOut);
    for (const uint256& hash : vHashOut) {
        const auto& it = mapWallet.find(hash);
        wtxOrdered.erase(it->second.m_it_wtxOrdered);
        for (const auto& txin : it->second.tx->vin)
            mapTxSpends.erase(txin.prevout);
        mapWallet.erase(it);
        NotifyTransactionChanged(hash, CT_DELETED);
    }

    if (nZapSelectTxRet == DBErrors::NEED_REWRITE)
    {
        if (GetDatabase().Rewrite("\x04pool"))
        {
            for (const auto& spk_man_pair : m_spk_managers) {
                spk_man_pair.second->RewriteDB();
            }
        }
    }

    if (nZapSelectTxRet != DBErrors::LOAD_OK)
        return nZapSelectTxRet;

    MarkDirty();

    return DBErrors::LOAD_OK;
}

bool CWallet::SetAddressBookWithDB(WalletBatch& batch, const CTxDestination& address, const std::string& strName, const std::string& strPurpose)
{
    bool fUpdated = false;
    bool is_mine;
    {
        LOCK(cs_wallet);
        std::map<CTxDestination, CAddressBookData>::iterator mi = m_address_book.find(address);
        fUpdated = (mi != m_address_book.end() && !mi->second.IsChange());
        m_address_book[address].SetLabel(strName);
        if (!strPurpose.empty()) /* update purpose only if requested */
            m_address_book[address].purpose = strPurpose;
        is_mine = IsMine(address) != ISMINE_NO;
    }
    NotifyAddressBookChanged(address, strName, is_mine,
                             strPurpose, (fUpdated ? CT_UPDATED : CT_NEW));
    if (!strPurpose.empty() && !batch.WritePurpose(EncodeDestination(address), strPurpose))
        return false;
    return batch.WriteName(EncodeDestination(address), strName);
}

bool CWallet::SetAddressBook(const CTxDestination& address, const std::string& strName, const std::string& strPurpose)
{
    WalletBatch batch(GetDatabase());
    return SetAddressBookWithDB(batch, address, strName, strPurpose);
}

bool CWallet::DelAddressBook(const CTxDestination& address)
{
    bool is_mine;
    WalletBatch batch(GetDatabase());
    {
        LOCK(cs_wallet);
        // If we want to delete receiving addresses, we need to take care that DestData "used" (and possibly newer DestData) gets preserved (and the "deleted" address transformed into a change entry instead of actually being deleted)
        // NOTE: This isn't a problem for sending addresses because they never have any DestData yet!
        // When adding new DestData, it should be considered here whether to retain or delete it (or move it?).
        if (IsMine(address)) {
            WalletLogPrintf("%s called with IsMine address, NOT SUPPORTED. Please report this bug! %s\n", __func__, PACKAGE_BUGREPORT);
            return false;
        }
        // Delete destdata tuples associated with address
        std::string strAddress = EncodeDestination(address);
        for (const std::pair<const std::string, std::string> &item : m_address_book[address].destdata)
        {
            batch.EraseDestData(strAddress, item.first);
        }
        m_address_book.erase(address);
        is_mine = IsMine(address) != ISMINE_NO;
    }

    NotifyAddressBookChanged(address, "", is_mine, "", CT_DELETED);

    batch.ErasePurpose(EncodeDestination(address));
    return batch.EraseName(EncodeDestination(address));
}

size_t CWallet::KeypoolCountExternalKeys() const
{
    AssertLockHeld(cs_wallet);

    auto legacy_spk_man = GetLegacyScriptPubKeyMan();
    if (legacy_spk_man) {
        return legacy_spk_man->KeypoolCountExternalKeys();
    }

    unsigned int count = 0;
    for (auto spk_man : m_external_spk_managers) {
        count += spk_man.second->GetKeyPoolSize();
    }

    return count;
}

unsigned int CWallet::GetKeyPoolSize() const
{
    AssertLockHeld(cs_wallet);

    unsigned int count = 0;
    for (auto spk_man : GetActiveScriptPubKeyMans()) {
        count += spk_man->GetKeyPoolSize();
    }
    return count;
}

bool CWallet::TopUpKeyPool(unsigned int kpSize)
{
    LOCK(cs_wallet);
    bool res = true;
    for (auto spk_man : GetActiveScriptPubKeyMans()) {
        res &= spk_man->TopUp(kpSize);
    }
    return res;
}

/// ELEMENTS: get PAK online key
bool CWallet::GetOnlinePakKey(CPubKey& online_pubkey, std::string& error)
{
    LegacyScriptPubKeyMan* spk_man = GetLegacyScriptPubKeyMan();
    if (spk_man) {
        return spk_man->GetOnlinePakKey(online_pubkey, error);
    }
    return false;
}
/// end ELEMENTS

util::Result<CTxDestination> CWallet::GetNewDestination(const OutputType type, const std::string label, bool add_blinding_key)
{
    LOCK(cs_wallet);
    auto spk_man = GetScriptPubKeyMan(type, false /* internal */);
    if (!spk_man) {
        return util::Error{strprintf(_("Error: No %s addresses available."), FormatOutputType(type))};
    }

    spk_man->TopUp();
    auto op_dest = spk_man->GetNewDestination(type);
    if (op_dest) {
        if (add_blinding_key) {
            auto dest = *op_dest;
            CPubKey blinding_pubkey = GetBlindingPubKey(GetScriptForDestination(dest));
            std::visit(SetBlindingPubKeyVisitor(blinding_pubkey), dest);
            op_dest = dest;
        }
        SetAddressBook(*op_dest, label, "receive");
    }

    return op_dest;
}

util::Result<CTxDestination> CWallet::GetNewChangeDestination(const OutputType type, bool add_blinding_key)
{
    LOCK(cs_wallet);

    ReserveDestination reservedest(this, type);
    auto op_dest = reservedest.GetReservedDestination(true);
    if (op_dest) {
        reservedest.KeepDestination();
        if (add_blinding_key) {
            CTxDestination dest{*op_dest};
            CPubKey blinding_pubkey = GetBlindingPubKey(GetScriptForDestination(dest));
            std::visit(SetBlindingPubKeyVisitor(blinding_pubkey), dest);
            return dest;
        }
    }

    return op_dest;
}

std::optional<int64_t> CWallet::GetOldestKeyPoolTime() const
{
    LOCK(cs_wallet);
    if (m_spk_managers.empty()) {
        return std::nullopt;
    }

    std::optional<int64_t> oldest_key{std::numeric_limits<int64_t>::max()};
    for (const auto& spk_man_pair : m_spk_managers) {
        oldest_key = std::min(oldest_key, spk_man_pair.second->GetOldestKeyPoolTime());
    }
    return oldest_key;
}

void CWallet::MarkDestinationsDirty(const std::set<CTxDestination>& destinations) {
    for (auto& entry : mapWallet) {
        CWalletTx& wtx = entry.second;
        if (wtx.m_is_cache_empty) continue;
        for (unsigned int i = 0; i < wtx.tx->vout.size(); i++) {
            CTxDestination dst;
            if (ExtractDestination(wtx.tx->vout[i].scriptPubKey, dst) && destinations.count(dst)) {
                wtx.MarkDirty(*this);
                break;
            }
        }
    }
}

void CWallet::ForEachAddrBookEntry(const ListAddrBookFunc& func) const
{
    AssertLockHeld(cs_wallet);
    for (const std::pair<const CTxDestination, CAddressBookData>& item : m_address_book) {
        const auto& entry = item.second;
        func(item.first, entry.GetLabel(), entry.purpose, entry.IsChange());
    }
}

std::vector<CTxDestination> CWallet::ListAddrBookAddresses(const std::optional<AddrBookFilter>& _filter) const
{
    AssertLockHeld(cs_wallet);
    std::vector<CTxDestination> result;
    AddrBookFilter filter = _filter ? *_filter : AddrBookFilter();
    ForEachAddrBookEntry([&result, &filter](const CTxDestination& dest, const std::string& label, const std::string& purpose, bool is_change) {
        // Filter by change
        if (filter.ignore_change && is_change) return;
        // Filter by label
        if (filter.m_op_label && *filter.m_op_label != label) return;
        // All good
        result.emplace_back(dest);
    });
    return result;
}

std::set<std::string> CWallet::ListAddrBookLabels(const std::string& purpose) const
{
    AssertLockHeld(cs_wallet);
    std::set<std::string> label_set;
    ForEachAddrBookEntry([&](const CTxDestination& _dest, const std::string& _label,
                             const std::string& _purpose, bool _is_change) {
        if (_is_change) return;
        if (purpose.empty() || _purpose == purpose) {
            label_set.insert(_label);
        }
    });
    return label_set;
}

util::Result<CTxDestination> ReserveDestination::GetReservedDestination(bool internal)
{
    m_spk_man = pwallet->GetScriptPubKeyMan(type, internal);
    if (!m_spk_man) {
        return util::Error{strprintf(_("Error: No %s addresses available."), FormatOutputType(type))};
    }

    if (nIndex == -1)
    {
        m_spk_man->TopUp();

        CKeyPool keypool;
        auto op_address = m_spk_man->GetReservedDestination(type, internal, nIndex, keypool);
        if (!op_address) return op_address;
        address = *op_address;
        fInternal = keypool.fInternal;
    }
    return address;
}

void ReserveDestination::KeepDestination()
{
    if (nIndex != -1) {
        m_spk_man->KeepDestination(nIndex, type);
    }
    nIndex = -1;
    address = CNoDestination();
}

void ReserveDestination::ReturnDestination()
{
    if (nIndex != -1) {
        m_spk_man->ReturnDestination(nIndex, fInternal, address);
    }
    nIndex = -1;
    address = CNoDestination();
}

bool CWallet::DisplayAddress(const CTxDestination& dest)
{
    CScript scriptPubKey = GetScriptForDestination(dest);
    for (const auto& spk_man : GetScriptPubKeyMans(scriptPubKey)) {
        auto signer_spk_man = dynamic_cast<ExternalSignerScriptPubKeyMan *>(spk_man);
        if (signer_spk_man == nullptr) {
            continue;
        }
        ExternalSigner signer = ExternalSignerScriptPubKeyMan::GetExternalSigner();
        return signer_spk_man->DisplayAddress(scriptPubKey, signer);
    }
    return false;
}

bool CWallet::LockCoin(const COutPoint& output, WalletBatch* batch)
{
    AssertLockHeld(cs_wallet);
    setLockedCoins.insert(output);
    if (batch) {
        return batch->WriteLockedUTXO(output);
    }
    return true;
}

bool CWallet::UnlockCoin(const COutPoint& output, WalletBatch* batch)
{
    AssertLockHeld(cs_wallet);
    bool was_locked = setLockedCoins.erase(output);
    if (batch && was_locked) {
        return batch->EraseLockedUTXO(output);
    }
    return true;
}

bool CWallet::UnlockAllCoins()
{
    AssertLockHeld(cs_wallet);
    bool success = true;
    WalletBatch batch(GetDatabase());
    for (auto it = setLockedCoins.begin(); it != setLockedCoins.end(); ++it) {
        success &= batch.EraseLockedUTXO(*it);
    }
    setLockedCoins.clear();
    return success;
}

bool CWallet::IsLockedCoin(const COutPoint& output) const
{
    AssertLockHeld(cs_wallet);
    return setLockedCoins.count(output) > 0;
}

void CWallet::ListLockedCoins(std::vector<COutPoint>& vOutpts) const
{
    AssertLockHeld(cs_wallet);
    for (std::set<COutPoint>::iterator it = setLockedCoins.begin();
         it != setLockedCoins.end(); it++) {
        COutPoint outpt = (*it);
        vOutpts.push_back(outpt);
    }
}

/** @} */ // end of Actions

void CWallet::GetKeyBirthTimes(std::map<CKeyID, int64_t>& mapKeyBirth) const {
    AssertLockHeld(cs_wallet);
    mapKeyBirth.clear();

    // map in which we'll infer heights of other keys
    std::map<CKeyID, const TxStateConfirmed*> mapKeyFirstBlock;
    TxStateConfirmed max_confirm{uint256{}, /*height=*/-1, /*index=*/-1};
    max_confirm.confirmed_block_height = GetLastBlockHeight() > 144 ? GetLastBlockHeight() - 144 : 0; // the tip can be reorganized; use a 144-block safety margin
    CHECK_NONFATAL(chain().findAncestorByHeight(GetLastBlockHash(), max_confirm.confirmed_block_height, FoundBlock().hash(max_confirm.confirmed_block_hash)));

    {
        LegacyScriptPubKeyMan* spk_man = GetLegacyScriptPubKeyMan();
        assert(spk_man != nullptr);
        LOCK(spk_man->cs_KeyStore);

        // get birth times for keys with metadata
        for (const auto& entry : spk_man->mapKeyMetadata) {
            if (entry.second.nCreateTime) {
                mapKeyBirth[entry.first] = entry.second.nCreateTime;
            }
        }

        // Prepare to infer birth heights for keys without metadata
        for (const CKeyID &keyid : spk_man->GetKeys()) {
            if (mapKeyBirth.count(keyid) == 0)
                mapKeyFirstBlock[keyid] = &max_confirm;
        }

        // if there are no such keys, we're done
        if (mapKeyFirstBlock.empty())
            return;

        // find first block that affects those keys, if there are any left
        for (const auto& entry : mapWallet) {
            // iterate over all wallet transactions...
            const CWalletTx &wtx = entry.second;
            if (auto* conf = wtx.state<TxStateConfirmed>()) {
                // ... which are already in a block
                for (const CTxOut &txout : wtx.tx->vout) {
                    // iterate over all their outputs
                    for (const auto &keyid : GetAffectedKeys(txout.scriptPubKey, *spk_man)) {
                        // ... and all their affected keys
                        auto rit = mapKeyFirstBlock.find(keyid);
                        if (rit != mapKeyFirstBlock.end() && conf->confirmed_block_height < rit->second->confirmed_block_height) {
                            rit->second = conf;
                        }
                    }
                }
            }
        }
    }

    // Extract block timestamps for those keys
    for (const auto& entry : mapKeyFirstBlock) {
        int64_t block_time;
        CHECK_NONFATAL(chain().findBlock(entry.second->confirmed_block_hash, FoundBlock().time(block_time)));
        mapKeyBirth[entry.first] = block_time - TIMESTAMP_WINDOW; // block times can be 2h off
    }
}

/**
 * Compute smart timestamp for a transaction being added to the wallet.
 *
 * Logic:
 * - If sending a transaction, assign its timestamp to the current time.
 * - If receiving a transaction outside a block, assign its timestamp to the
 *   current time.
 * - If receiving a transaction during a rescanning process, assign all its
 *   (not already known) transactions' timestamps to the block time.
 * - If receiving a block with a future timestamp, assign all its (not already
 *   known) transactions' timestamps to the current time.
 * - If receiving a block with a past timestamp, before the most recent known
 *   transaction (that we care about), assign all its (not already known)
 *   transactions' timestamps to the same timestamp as that most-recent-known
 *   transaction.
 * - If receiving a block with a past timestamp, but after the most recent known
 *   transaction, assign all its (not already known) transactions' timestamps to
 *   the block time.
 *
 * For more information see CWalletTx::nTimeSmart,
 * https://bitcointalk.org/?topic=54527, or
 * https://github.com/bitcoin/bitcoin/pull/1393.
 */
unsigned int CWallet::ComputeTimeSmart(const CWalletTx& wtx, bool rescanning_old_block) const
{
    std::optional<uint256> block_hash;
    if (auto* conf = wtx.state<TxStateConfirmed>()) {
        block_hash = conf->confirmed_block_hash;
    } else if (auto* conf = wtx.state<TxStateConflicted>()) {
        block_hash = conf->conflicting_block_hash;
    }

    unsigned int nTimeSmart = wtx.nTimeReceived;
    if (block_hash) {
        int64_t blocktime;
        int64_t block_max_time;
        if (chain().findBlock(*block_hash, FoundBlock().time(blocktime).maxTime(block_max_time))) {
            if (rescanning_old_block) {
                nTimeSmart = block_max_time;
            } else {
                int64_t latestNow = wtx.nTimeReceived;
                int64_t latestEntry = 0;

                // Tolerate times up to the last timestamp in the wallet not more than 5 minutes into the future
                int64_t latestTolerated = latestNow + 300;
                const TxItems& txOrdered = wtxOrdered;
                for (auto it = txOrdered.rbegin(); it != txOrdered.rend(); ++it) {
                    CWalletTx* const pwtx = it->second;
                    if (pwtx == &wtx) {
                        continue;
                    }
                    int64_t nSmartTime;
                    nSmartTime = pwtx->nTimeSmart;
                    if (!nSmartTime) {
                        nSmartTime = pwtx->nTimeReceived;
                    }
                    if (nSmartTime <= latestTolerated) {
                        latestEntry = nSmartTime;
                        if (nSmartTime > latestNow) {
                            latestNow = nSmartTime;
                        }
                        break;
                    }
                }

                nTimeSmart = std::max(latestEntry, std::min(blocktime, latestNow));
            }
        } else {
            WalletLogPrintf("%s: found %s in block %s not in index\n", __func__, wtx.GetHash().ToString(), block_hash->ToString());
        }
    }
    return nTimeSmart;
}

bool CWallet::SetAddressUsed(WalletBatch& batch, const CTxDestination& dest, bool used)
{
    const std::string key{"used"};
    if (std::get_if<CNoDestination>(&dest))
        return false;

    if (!used) {
        if (auto* data = util::FindKey(m_address_book, dest)) data->destdata.erase(key);
        return batch.EraseDestData(EncodeDestination(dest), key);
    }

    const std::string value{"1"};
    m_address_book[dest].destdata.insert(std::make_pair(key, value));
    return batch.WriteDestData(EncodeDestination(dest), key, value);
}

void CWallet::LoadDestData(const CTxDestination &dest, const std::string &key, const std::string &value)
{
    m_address_book[dest].destdata.insert(std::make_pair(key, value));
}

bool CWallet::IsAddressUsed(const CTxDestination& dest) const
{
    const std::string key{"used"};
    std::map<CTxDestination, CAddressBookData>::const_iterator i = m_address_book.find(dest);
    if(i != m_address_book.end())
    {
        CAddressBookData::StringMap::const_iterator j = i->second.destdata.find(key);
        if(j != i->second.destdata.end())
        {
            return true;
        }
    }
    return false;
}

std::vector<std::string> CWallet::GetAddressReceiveRequests() const
{
    const std::string prefix{"rr"};
    std::vector<std::string> values;
    for (const auto& address : m_address_book) {
        for (const auto& data : address.second.destdata) {
            if (!data.first.compare(0, prefix.size(), prefix)) {
                values.emplace_back(data.second);
            }
        }
    }
    return values;
}

bool CWallet::SetAddressReceiveRequest(WalletBatch& batch, const CTxDestination& dest, const std::string& id, const std::string& value)
{
    const std::string key{"rr" + id}; // "rr" prefix = "receive request" in destdata
    CAddressBookData& data = m_address_book.at(dest);
    if (value.empty()) {
        if (!batch.EraseDestData(EncodeDestination(dest), key)) return false;
        data.destdata.erase(key);
    } else {
        if (!batch.WriteDestData(EncodeDestination(dest), key, value)) return false;
        data.destdata[key] = value;
    }
    return true;
}

std::unique_ptr<WalletDatabase> MakeWalletDatabase(const std::string& name, const DatabaseOptions& options, DatabaseStatus& status, bilingual_str& error_string)
{
    // Do some checking on wallet path. It should be either a:
    //
    // 1. Path where a directory can be created.
    // 2. Path to an existing directory.
    // 3. Path to a symlink to a directory.
    // 4. For backwards compatibility, the name of a data file in -walletdir.
    const fs::path wallet_path = fsbridge::AbsPathJoin(GetWalletDir(), fs::PathFromString(name));
    fs::file_type path_type = fs::symlink_status(wallet_path).type();
    if (!(path_type == fs::file_type::not_found || path_type == fs::file_type::directory ||
          (path_type == fs::file_type::symlink && fs::is_directory(wallet_path)) ||
          (path_type == fs::file_type::regular && fs::PathFromString(name).filename() == fs::PathFromString(name)))) {
        error_string = Untranslated(strprintf(
              "Invalid -wallet path '%s'. -wallet path should point to a directory where wallet.dat and "
              "database/log.?????????? files can be stored, a location where such a directory could be created, "
              "or (for backwards compatibility) the name of an existing data file in -walletdir (%s)",
              name, fs::quoted(fs::PathToString(GetWalletDir()))));
        status = DatabaseStatus::FAILED_BAD_PATH;
        return nullptr;
    }
    return MakeDatabase(wallet_path, options, status, error_string);
}

std::shared_ptr<CWallet> CWallet::Create(WalletContext& context, const std::string& name, std::unique_ptr<WalletDatabase> database, uint64_t wallet_creation_flags, bilingual_str& error, std::vector<bilingual_str>& warnings)
{
    interfaces::Chain* chain = context.chain;
    ArgsManager& args = *Assert(context.args);
    const std::string& walletFile = database->Filename();

    int64_t nStart = GetTimeMillis();
    // TODO: Can't use std::make_shared because we need a custom deleter but
    // should be possible to use std::allocate_shared.
    const std::shared_ptr<CWallet> walletInstance(new CWallet(chain, name, args, std::move(database)), ReleaseWallet);
    bool rescan_required = false;
    DBErrors nLoadWalletRet = walletInstance->LoadWallet();
    if (nLoadWalletRet != DBErrors::LOAD_OK) {
        if (nLoadWalletRet == DBErrors::CORRUPT) {
            error = strprintf(_("Error loading %s: Wallet corrupted"), walletFile);
            return nullptr;
        }
        else if (nLoadWalletRet == DBErrors::NONCRITICAL_ERROR)
        {
            warnings.push_back(strprintf(_("Error reading %s! All keys read correctly, but transaction data"
                                           " or address book entries might be missing or incorrect."),
                walletFile));
        }
        else if (nLoadWalletRet == DBErrors::TOO_NEW) {
            error = strprintf(_("Error loading %s: Wallet requires newer version of %s"), walletFile, PACKAGE_NAME);
            return nullptr;
        }
        else if (nLoadWalletRet == DBErrors::EXTERNAL_SIGNER_SUPPORT_REQUIRED) {
            error = strprintf(_("Error loading %s: External signer wallet being loaded without external signer support compiled"), walletFile);
            return nullptr;
        }
        else if (nLoadWalletRet == DBErrors::NEED_REWRITE)
        {
            error = strprintf(_("Wallet needed to be rewritten: restart %s to complete"), PACKAGE_NAME);
            return nullptr;
        } else if (nLoadWalletRet == DBErrors::NEED_RESCAN) {
            warnings.push_back(strprintf(_("Error reading %s! Transaction data may be missing or incorrect."
                                           " Rescanning wallet."), walletFile));
            rescan_required = true;
        }
        else {
            error = strprintf(_("Error loading %s"), walletFile);
            return nullptr;
        }
    }

    // This wallet is in its first run if there are no ScriptPubKeyMans and it isn't blank or no privkeys
    const bool fFirstRun = walletInstance->m_spk_managers.empty() &&
                     !walletInstance->IsWalletFlagSet(WALLET_FLAG_DISABLE_PRIVATE_KEYS) &&
                     !walletInstance->IsWalletFlagSet(WALLET_FLAG_BLANK_WALLET);
    if (fFirstRun)
    {
        // ensure this wallet.dat can only be opened by clients supporting HD with chain split and expects no default key
        walletInstance->SetMinVersion(FEATURE_LATEST);

        walletInstance->InitWalletFlags(wallet_creation_flags);

        // Only create LegacyScriptPubKeyMan when not descriptor wallet
        if (!walletInstance->IsWalletFlagSet(WALLET_FLAG_DESCRIPTORS)) {
            walletInstance->SetupLegacyScriptPubKeyMan();
        }

        if ((wallet_creation_flags & WALLET_FLAG_EXTERNAL_SIGNER) || !(wallet_creation_flags & (WALLET_FLAG_DISABLE_PRIVATE_KEYS | WALLET_FLAG_BLANK_WALLET))) {
            LOCK(walletInstance->cs_wallet);
            if (walletInstance->IsWalletFlagSet(WALLET_FLAG_DESCRIPTORS)) {
                walletInstance->SetupDescriptorScriptPubKeyMans();
                // SetupDescriptorScriptPubKeyMans already calls SetupGeneration for us so we don't need to call SetupGeneration separately
            } else {
                // Legacy wallets need SetupGeneration here.
                for (auto spk_man : walletInstance->GetActiveScriptPubKeyMans()) {
                    if (!spk_man->SetupGeneration()) {
                        error = _("Unable to generate initial keys");
                        return nullptr;
                    }
                }
            }
        }

        if (chain) {
            walletInstance->chainStateFlushed(chain->getTipLocator());
        }
    } else if (wallet_creation_flags & WALLET_FLAG_DISABLE_PRIVATE_KEYS) {
        // Make it impossible to disable private keys after creation
        error = strprintf(_("Error loading %s: Private keys can only be disabled during creation"), walletFile);
        return nullptr;
    } else if (walletInstance->IsWalletFlagSet(WALLET_FLAG_DISABLE_PRIVATE_KEYS)) {
        for (auto spk_man : walletInstance->GetActiveScriptPubKeyMans()) {
            if (spk_man->HavePrivateKeys()) {
                warnings.push_back(strprintf(_("Warning: Private keys detected in wallet {%s} with disabled private keys"), walletFile));
                break;
            }
        }
    }

    if (!args.GetArg("-addresstype", "").empty()) {
        std::optional<OutputType> parsed = ParseOutputType(args.GetArg("-addresstype", ""));
        if (!parsed) {
            error = strprintf(_("Unknown address type '%s'"), args.GetArg("-addresstype", ""));
            return nullptr;
        }
        walletInstance->m_default_address_type = parsed.value();
    }

    if (!args.GetArg("-changetype", "").empty()) {
        std::optional<OutputType> parsed = ParseOutputType(args.GetArg("-changetype", ""));
        if (!parsed) {
            error = strprintf(_("Unknown change type '%s'"), args.GetArg("-changetype", ""));
            return nullptr;
        }
        walletInstance->m_default_change_type = parsed.value();
    }

    if (args.IsArgSet("-mintxfee")) {
        std::optional<CAmount> min_tx_fee = ParseMoney(args.GetArg("-mintxfee", ""));
        if (!min_tx_fee || min_tx_fee.value() == 0) {
            error = AmountErrMsg("mintxfee", args.GetArg("-mintxfee", ""));
            return nullptr;
        } else if (min_tx_fee.value() > HIGH_TX_FEE_PER_KB) {
            warnings.push_back(AmountHighWarn("-mintxfee") + Untranslated(" ") +
                               _("This is the minimum transaction fee you pay on every transaction."));
        }

        walletInstance->m_min_fee = CFeeRate{min_tx_fee.value()};
    }

    if (args.IsArgSet("-maxapsfee")) {
        const std::string max_aps_fee{args.GetArg("-maxapsfee", "")};
        if (max_aps_fee == "-1") {
            walletInstance->m_max_aps_fee = -1;
        } else if (std::optional<CAmount> max_fee = ParseMoney(max_aps_fee)) {
            if (max_fee.value() > HIGH_APS_FEE) {
                warnings.push_back(AmountHighWarn("-maxapsfee") + Untranslated(" ") +
                                  _("This is the maximum transaction fee you pay (in addition to the normal fee) to prioritize partial spend avoidance over regular coin selection."));
            }
            walletInstance->m_max_aps_fee = max_fee.value();
        } else {
            error = AmountErrMsg("maxapsfee", max_aps_fee);
            return nullptr;
        }
    }

    if (args.IsArgSet("-fallbackfee")) {
        std::optional<CAmount> fallback_fee = ParseMoney(args.GetArg("-fallbackfee", ""));
        if (!fallback_fee) {
            error = strprintf(_("Invalid amount for -fallbackfee=<amount>: '%s'"), args.GetArg("-fallbackfee", ""));
            return nullptr;
        } else if (fallback_fee.value() > HIGH_TX_FEE_PER_KB) {
            warnings.push_back(AmountHighWarn("-fallbackfee") + Untranslated(" ") +
                               _("This is the transaction fee you may pay when fee estimates are not available."));
        }
        walletInstance->m_fallback_fee = CFeeRate(fallback_fee.value());
    } else {
        // ELEMENTS: re-enable fallbackfee at 0.1 sat/byte
        walletInstance->m_fallback_fee = CFeeRate(100);
    }

    // Disable fallback fee in case value was set to 0, enable if non-null value
    walletInstance->m_allow_fallback_fee = walletInstance->m_fallback_fee.GetFeePerK() != 0;

    if (args.IsArgSet("-discardfee")) {
        std::optional<CAmount> discard_fee = ParseMoney(args.GetArg("-discardfee", ""));
        if (!discard_fee) {
            error = strprintf(_("Invalid amount for -discardfee=<amount>: '%s'"), args.GetArg("-discardfee", ""));
            return nullptr;
        } else if (discard_fee.value() > HIGH_TX_FEE_PER_KB) {
            warnings.push_back(AmountHighWarn("-discardfee") + Untranslated(" ") +
                               _("This is the transaction fee you may discard if change is smaller than dust at this level"));
        }
        walletInstance->m_discard_rate = CFeeRate{discard_fee.value()};
    }

    if (args.IsArgSet("-paytxfee")) {
        std::optional<CAmount> pay_tx_fee = ParseMoney(args.GetArg("-paytxfee", ""));
        if (!pay_tx_fee) {
            error = AmountErrMsg("paytxfee", args.GetArg("-paytxfee", ""));
            return nullptr;
        } else if (pay_tx_fee.value() > HIGH_TX_FEE_PER_KB) {
            warnings.push_back(AmountHighWarn("-paytxfee") + Untranslated(" ") +
                               _("This is the transaction fee you will pay if you send a transaction."));
        }

        walletInstance->m_pay_tx_fee = CFeeRate{pay_tx_fee.value(), 1000};

        if (chain && walletInstance->m_pay_tx_fee < chain->relayMinFee()) {
            error = strprintf(_("Invalid amount for -paytxfee=<amount>: '%s' (must be at least %s)"),
                args.GetArg("-paytxfee", ""), chain->relayMinFee().ToString());
            return nullptr;
        }
    }

    if (args.IsArgSet("-maxtxfee")) {
        std::optional<CAmount> max_fee = ParseMoney(args.GetArg("-maxtxfee", ""));
        if (!max_fee) {
            error = AmountErrMsg("maxtxfee", args.GetArg("-maxtxfee", ""));
            return nullptr;
        } else if (max_fee.value() > HIGH_MAX_TX_FEE) {
            warnings.push_back(_("-maxtxfee is set very high! Fees this large could be paid on a single transaction."));
        }

        if (chain && CFeeRate{max_fee.value(), 1000} < chain->relayMinFee()) {
            error = strprintf(_("Invalid amount for -maxtxfee=<amount>: '%s' (must be at least the minrelay fee of %s to prevent stuck transactions)"),
                args.GetArg("-maxtxfee", ""), chain->relayMinFee().ToString());
            return nullptr;
        }

        walletInstance->m_default_max_tx_fee = max_fee.value();
    }

    if (args.IsArgSet("-consolidatefeerate")) {
        if (std::optional<CAmount> consolidate_feerate = ParseMoney(args.GetArg("-consolidatefeerate", ""))) {
            walletInstance->m_consolidate_feerate = CFeeRate(*consolidate_feerate);
        } else {
            error = AmountErrMsg("consolidatefeerate", args.GetArg("-consolidatefeerate", ""));
            return nullptr;
        }
    }

    if (chain && chain->relayMinFee().GetFeePerK() > HIGH_TX_FEE_PER_KB) {
        warnings.push_back(AmountHighWarn("-minrelaytxfee") + Untranslated(" ") +
                           _("The wallet will avoid paying less than the minimum relay fee."));
    }

    walletInstance->m_confirm_target = args.GetIntArg("-txconfirmtarget", DEFAULT_TX_CONFIRM_TARGET);
    walletInstance->m_spend_zero_conf_change = args.GetBoolArg("-spendzeroconfchange", DEFAULT_SPEND_ZEROCONF_CHANGE);
    walletInstance->m_signal_rbf = args.GetBoolArg("-walletrbf", DEFAULT_WALLET_RBF);

    walletInstance->WalletLogPrintf("Wallet completed loading in %15dms\n", GetTimeMillis() - nStart);

    // Try to top up keypool. No-op if the wallet is locked.
    walletInstance->TopUpKeyPool();

    if (chain && !AttachChain(walletInstance, *chain, rescan_required, error, warnings)) {
        return nullptr;
    }

    {
        LOCK(walletInstance->cs_wallet);
        walletInstance->SetBroadcastTransactions(args.GetBoolArg("-walletbroadcast", DEFAULT_WALLETBROADCAST));
        walletInstance->WalletLogPrintf("setKeyPool.size() = %u\n",      walletInstance->GetKeyPoolSize());
        walletInstance->WalletLogPrintf("mapWallet.size() = %u\n",       walletInstance->mapWallet.size());
        walletInstance->WalletLogPrintf("m_address_book.size() = %u\n",  walletInstance->m_address_book.size());
    }

    return walletInstance;
}

bool CWallet::AttachChain(const std::shared_ptr<CWallet>& walletInstance, interfaces::Chain& chain, const bool rescan_required, bilingual_str& error, std::vector<bilingual_str>& warnings)
{
    LOCK(walletInstance->cs_wallet);
    // allow setting the chain if it hasn't been set already but prevent changing it
    assert(!walletInstance->m_chain || walletInstance->m_chain == &chain);
    walletInstance->m_chain = &chain;

    // Unless allowed, ensure wallet files are not reused across chains:
    if (!gArgs.GetBoolArg("-walletcrosschain", DEFAULT_WALLETCROSSCHAIN)) {
        WalletBatch batch(walletInstance->GetDatabase());
        CBlockLocator locator;
        if (batch.ReadBestBlock(locator) && locator.vHave.size() > 0 && chain.getHeight()) {
            // Wallet is assumed to be from another chain, if genesis block in the active
            // chain differs from the genesis block known to the wallet.
            if (chain.getBlockHash(0) != locator.vHave.back()) {
                error = Untranslated("Wallet files should not be reused across chains. Restart bitcoind with -walletcrosschain to override.");
                return false;
            }
        }
    }

    // Register wallet with validationinterface. It's done before rescan to avoid
    // missing block connections between end of rescan and validation subscribing.
    // Because of wallet lock being hold, block connection notifications are going to
    // be pending on the validation-side until lock release. It's likely to have
    // block processing duplicata (if rescan block range overlaps with notification one)
    // but we guarantee at least than wallet state is correct after notifications delivery.
    // However, chainStateFlushed notifications are ignored until the rescan is finished
    // so that in case of a shutdown event, the rescan will be repeated at the next start.
    // This is temporary until rescan and notifications delivery are unified under same
    // interface.
    walletInstance->m_attaching_chain = true; //ignores chainStateFlushed notifications
    walletInstance->m_chain_notifications_handler = walletInstance->chain().handleNotifications(walletInstance);

    // If rescan_required = true, rescan_height remains equal to 0
    int rescan_height = 0;
    if (!rescan_required)
    {
        WalletBatch batch(walletInstance->GetDatabase());
        CBlockLocator locator;
        if (batch.ReadBestBlock(locator)) {
            if (const std::optional<int> fork_height = chain.findLocatorFork(locator)) {
                rescan_height = *fork_height;
            }
        }
    }

    const std::optional<int> tip_height = chain.getHeight();
    if (tip_height) {
        walletInstance->m_last_block_processed = chain.getBlockHash(*tip_height);
        walletInstance->m_last_block_processed_height = *tip_height;
    } else {
        walletInstance->m_last_block_processed.SetNull();
        walletInstance->m_last_block_processed_height = -1;
    }

    if (tip_height && *tip_height != rescan_height)
    {
        // Technically we could execute the code below in any case, but performing the
        // `while` loop below can make startup very slow, so only check blocks on disk
        // if necessary.
        if (chain.havePruned() || chain.hasAssumedValidChain()) {
            int block_height = *tip_height;
            while (block_height > 0 && chain.haveBlockOnDisk(block_height - 1) && rescan_height != block_height) {
                --block_height;
            }

            if (rescan_height != block_height) {
                // We can't rescan beyond blocks we don't have data for, stop and throw an error.
                // This might happen if a user uses an old wallet within a pruned node
                // or if they ran -disablewallet for a longer time, then decided to re-enable
                // Exit early and print an error.
                // It also may happen if an assumed-valid chain is in use and therefore not
                // all block data is available.
                // If a block is pruned after this check, we will load the wallet,
                // but fail the rescan with a generic error.

                error = chain.hasAssumedValidChain() ?
                     _(
                        "Assumed-valid: last wallet synchronisation goes beyond "
                        "available block data. You need to wait for the background "
                        "validation chain to download more blocks.") :
                     _("Prune: last wallet synchronisation goes beyond pruned data. You need to -reindex (download the whole blockchain again in case of pruned node)");
                return false;
            }
        }

        chain.initMessage(_("Rescanning…").translated);
        walletInstance->WalletLogPrintf("Rescanning last %i blocks (from block %i)...\n", *tip_height - rescan_height, rescan_height);

        // No need to read and scan block if block was created before
        // our wallet birthday (as adjusted for block time variability)
        std::optional<int64_t> time_first_key;
        for (auto spk_man : walletInstance->GetAllScriptPubKeyMans()) {
            int64_t time = spk_man->GetTimeFirstKey();
            if (!time_first_key || time < *time_first_key) time_first_key = time;
        }
        if (time_first_key) {
            chain.findFirstBlockWithTimeAndHeight(*time_first_key - TIMESTAMP_WINDOW, rescan_height, FoundBlock().height(rescan_height));
        }

        {
            WalletRescanReserver reserver(*walletInstance);
            if (!reserver.reserve() || (ScanResult::SUCCESS != walletInstance->ScanForWalletTransactions(chain.getBlockHash(rescan_height), rescan_height, /*max_height=*/{}, reserver, /*fUpdate=*/true, /*save_progress=*/true).status)) {
                error = _("Failed to rescan the wallet during initialization");
                return false;
            }
        }
        walletInstance->m_attaching_chain = false;
        walletInstance->chainStateFlushed(chain.getTipLocator());
        walletInstance->GetDatabase().IncrementUpdateCounter();
    }
    walletInstance->m_attaching_chain = false;

    return true;
}

const CAddressBookData* CWallet::FindAddressBookEntry(const CTxDestination& dest, bool allow_change) const
{
    const auto& address_book_it = m_address_book.find(dest);
    if (address_book_it == m_address_book.end()) return nullptr;
    if ((!allow_change) && address_book_it->second.IsChange()) {
        return nullptr;
    }
    return &address_book_it->second;
}

bool CWallet::UpgradeWallet(int version, bilingual_str& error)
{
    int prev_version = GetVersion();
    if (version == 0) {
        WalletLogPrintf("Performing wallet upgrade to %i\n", FEATURE_LATEST);
        version = FEATURE_LATEST;
    } else {
        WalletLogPrintf("Allowing wallet upgrade up to %i\n", version);
    }
    if (version < prev_version) {
        error = strprintf(_("Cannot downgrade wallet from version %i to version %i. Wallet version unchanged."), prev_version, version);
        return false;
    }

    LOCK(cs_wallet);

    // Do not upgrade versions to any version between HD_SPLIT and FEATURE_PRE_SPLIT_KEYPOOL unless already supporting HD_SPLIT
    if (!CanSupportFeature(FEATURE_HD_SPLIT) && version >= FEATURE_HD_SPLIT && version < FEATURE_PRE_SPLIT_KEYPOOL) {
        error = strprintf(_("Cannot upgrade a non HD split wallet from version %i to version %i without upgrading to support pre-split keypool. Please use version %i or no version specified."), prev_version, version, FEATURE_PRE_SPLIT_KEYPOOL);
        return false;
    }

    // Permanently upgrade to the version
    SetMinVersion(GetClosestWalletFeature(version));

    for (auto spk_man : GetActiveScriptPubKeyMans()) {
        if (!spk_man->Upgrade(prev_version, version, error)) {
            return false;
        }
    }
    return true;
}

void CWallet::postInitProcess()
{
    LOCK(cs_wallet);

    // Add wallet transactions that aren't already in a block to mempool
    // Do this here as mempool requires genesis block to be loaded
    ReacceptWalletTransactions();

    // Update wallet transactions with current mempool transactions.
    chain().requestMempoolTransactions(*this);
}

bool CWallet::BackupWallet(const std::string& strDest) const
{
    return GetDatabase().Backup(strDest);
}

CKeyPool::CKeyPool()
{
    nTime = GetTime();
    fInternal = false;
    m_pre_split = false;
}

CKeyPool::CKeyPool(const CPubKey& vchPubKeyIn, bool internalIn)
{
    nTime = GetTime();
    vchPubKey = vchPubKeyIn;
    fInternal = internalIn;
    m_pre_split = false;
}

int CWallet::GetTxDepthInMainChain(const CWalletTx& wtx) const
{
    AssertLockHeld(cs_wallet);
    if (auto* conf = wtx.state<TxStateConfirmed>()) {
        return GetLastBlockHeight() - conf->confirmed_block_height + 1;
    } else if (auto* conf = wtx.state<TxStateConflicted>()) {
        return -1 * (GetLastBlockHeight() - conf->conflicting_block_height + 1);
    } else {
        return 0;
    }
}

int CWallet::GetTxBlocksToMaturity(const CWalletTx& wtx) const
{
    AssertLockHeld(cs_wallet);

    if (!wtx.IsCoinBase()) {
        return 0;
    }
    int chain_depth = GetTxDepthInMainChain(wtx);
    assert(chain_depth >= 0); // coinbase tx should not be conflicted
    return std::max(0, (COINBASE_MATURITY+1) - chain_depth);
}

bool CWallet::IsTxImmatureCoinBase(const CWalletTx& wtx) const
{
    AssertLockHeld(cs_wallet);

    // note GetBlocksToMaturity is 0 for non-coinbase tx
    return GetTxBlocksToMaturity(wtx) > 0;
}

bool CWallet::IsCrypted() const
{
    return HasEncryptionKeys();
}

bool CWallet::IsLocked() const
{
    if (!IsCrypted()) {
        return false;
    }
    LOCK(cs_wallet);
    return vMasterKey.empty();
}

bool CWallet::Lock()
{
    if (!IsCrypted())
        return false;

    {
        LOCK(cs_wallet);
        vMasterKey.clear();
    }

    NotifyStatusChanged(this);
    return true;
}

bool CWallet::Unlock(const CKeyingMaterial& vMasterKeyIn, bool accept_no_keys)
{
    {
        LOCK(cs_wallet);
        for (const auto& spk_man_pair : m_spk_managers) {
            if (!spk_man_pair.second->CheckDecryptionKey(vMasterKeyIn, accept_no_keys)) {
                return false;
            }
        }
        vMasterKey = vMasterKeyIn;
    }
    NotifyStatusChanged(this);
    return true;
}

std::set<ScriptPubKeyMan*> CWallet::GetActiveScriptPubKeyMans() const
{
    std::set<ScriptPubKeyMan*> spk_mans;
    for (bool internal : {false, true}) {
        for (OutputType t : OUTPUT_TYPES) {
            auto spk_man = GetScriptPubKeyMan(t, internal);
            if (spk_man) {
                spk_mans.insert(spk_man);
            }
        }
    }
    return spk_mans;
}

std::set<ScriptPubKeyMan*> CWallet::GetAllScriptPubKeyMans() const
{
    std::set<ScriptPubKeyMan*> spk_mans;
    for (const auto& spk_man_pair : m_spk_managers) {
        spk_mans.insert(spk_man_pair.second.get());
    }
    return spk_mans;
}

ScriptPubKeyMan* CWallet::GetScriptPubKeyMan(const OutputType& type, bool internal) const
{
    const std::map<OutputType, ScriptPubKeyMan*>& spk_managers = internal ? m_internal_spk_managers : m_external_spk_managers;
    std::map<OutputType, ScriptPubKeyMan*>::const_iterator it = spk_managers.find(type);
    if (it == spk_managers.end()) {
        return nullptr;
    }
    return it->second;
}

std::set<ScriptPubKeyMan*> CWallet::GetScriptPubKeyMans(const CScript& script) const
{
    std::set<ScriptPubKeyMan*> spk_mans;
    SignatureData sigdata;
    for (const auto& spk_man_pair : m_spk_managers) {
        if (spk_man_pair.second->CanProvide(script, sigdata)) {
            spk_mans.insert(spk_man_pair.second.get());
        }
    }
    return spk_mans;
}

const CKeyingMaterial& CWallet::GetEncryptionKey() const
{
    return vMasterKey;
}

bool CWallet::HasEncryptionKeys() const
{
    return !mapMasterKeys.empty();
}

ScriptPubKeyMan* CWallet::GetScriptPubKeyMan(const uint256& id) const
{
    if (m_spk_managers.count(id) > 0) {
        return m_spk_managers.at(id).get();
    }
    return nullptr;
}

std::unique_ptr<SigningProvider> CWallet::GetSolvingProvider(const CScript& script) const
{
    SignatureData sigdata;
    return GetSolvingProvider(script, sigdata);
}

std::unique_ptr<SigningProvider> CWallet::GetSolvingProvider(const CScript& script, SignatureData& sigdata) const
{
    for (const auto& spk_man_pair : m_spk_managers) {
        if (spk_man_pair.second->CanProvide(script, sigdata)) {
            return spk_man_pair.second->GetSolvingProvider(script);
        }
    }
    return nullptr;
}

std::vector<WalletDescriptor> CWallet::GetWalletDescriptors(const CScript& script) const
{
    std::vector<WalletDescriptor> descs;
    for (const auto spk_man: GetScriptPubKeyMans(script)) {
        if (const auto desc_spk_man = dynamic_cast<DescriptorScriptPubKeyMan*>(spk_man)) {
            LOCK(desc_spk_man->cs_desc_man);
            descs.push_back(desc_spk_man->GetWalletDescriptor());
        }
    }
    return descs;
}

LegacyScriptPubKeyMan* CWallet::GetLegacyScriptPubKeyMan() const
{
    if (IsWalletFlagSet(WALLET_FLAG_DESCRIPTORS)) {
        return nullptr;
    }
    // Legacy wallets only have one ScriptPubKeyMan which is a LegacyScriptPubKeyMan.
    // Everything in m_internal_spk_managers and m_external_spk_managers point to the same legacyScriptPubKeyMan.
    auto it = m_internal_spk_managers.find(OutputType::LEGACY);
    if (it == m_internal_spk_managers.end()) return nullptr;
    return dynamic_cast<LegacyScriptPubKeyMan*>(it->second);
}

LegacyScriptPubKeyMan* CWallet::GetOrCreateLegacyScriptPubKeyMan()
{
    SetupLegacyScriptPubKeyMan();
    return GetLegacyScriptPubKeyMan();
}

void CWallet::SetupLegacyScriptPubKeyMan()
{
    if (!m_internal_spk_managers.empty() || !m_external_spk_managers.empty() || !m_spk_managers.empty() || IsWalletFlagSet(WALLET_FLAG_DESCRIPTORS)) {
        return;
    }

    auto spk_manager = std::unique_ptr<ScriptPubKeyMan>(new LegacyScriptPubKeyMan(*this));
    for (const auto& type : LEGACY_OUTPUT_TYPES) {
        m_internal_spk_managers[type] = spk_manager.get();
        m_external_spk_managers[type] = spk_manager.get();
    }
    m_spk_managers[spk_manager->GetID()] = std::move(spk_manager);
}

//
// ELEMENTS WALLET ADDITIONS
//

bool CWallet::SetOnlinePubKey(const CPubKey& online_key_in)
{
    LOCK(cs_wallet);
    if (!WalletBatch(GetDatabase()).WriteOnlineKey(online_key_in)) {
        return false;
    }
    online_key = online_key_in;
    return true;
}

bool CWallet::SetOfflineXPubKey(const CExtPubKey& offline_xpub_in)
{
    LOCK(cs_wallet);
    if (!WalletBatch(GetDatabase()).WriteOfflineXPubKey(offline_xpub_in)) {
        return false;
    }
    offline_xpub = offline_xpub_in;
    return true;
}

bool CWallet::SetOfflineDescriptor(const std::string& offline_desc_in)
{
    LOCK(cs_wallet);
    if (!WalletBatch(GetDatabase()).WriteOfflineDescriptor(offline_desc_in)) {
        return false;
    }
    offline_desc = offline_desc_in;
    return true;
}

bool CWallet::SetOfflineCounter(int counter) {
    LOCK(cs_wallet);
    if (!WalletBatch(GetDatabase()).WriteOfflineCounter(counter)) {
        return false;
    }
    offline_counter = counter;
    return true;
}

unsigned int CWalletTx::GetPseudoInputOffset(const unsigned int input_index, const bool reissuance_token) const
{
    // There is no mapValue space for null issuances
    assert(reissuance_token ? !tx->vin[input_index].assetIssuance.nInflationKeys.IsNull() : !tx->vin[input_index].assetIssuance.nAmount.IsNull());
    unsigned int mapvalue_loc = 0;
    for (unsigned int i = 0; i < tx->vin.size()*2; i++) {
        if (input_index == i/2 && (reissuance_token ? 1 : 0) == i % 2) {
            break;
        }
        if (!tx->vin[i/2].assetIssuance.IsNull()) {
            if ((i % 2 == 0 && !tx->vin[i/2].assetIssuance.nAmount.IsNull()) ||
                    (i % 2 == 1 && !tx->vin[i/2].assetIssuance.nInflationKeys.IsNull())) {
                mapvalue_loc++;
            }
        }
    }
    return mapvalue_loc;
}

void CWalletTx::SetBlindingData(const unsigned int map_index, const CPubKey& blinding_pubkey, const CAmount value, const uint256& value_factor, const CAsset& asset, const uint256& asset_factor)
{
    if (mapValue["blindingdata"].size() < (map_index + 1) * 138) {
        mapValue["blindingdata"].resize((tx->vout.size() + GetNumIssuances(*tx)) * 138);
    }

    unsigned char* it = (unsigned char*)(&mapValue["blindingdata"][0]) + 138 * map_index;

    *it = 1;
    memcpy(&*(it + 1), &value, 8);
    memcpy(&*(it + 9), value_factor.begin(), 32);
    memcpy(&*(it + 41), asset_factor.begin(), 32);
    memcpy(&*(it + 73), asset.begin(), 32);
    if (blinding_pubkey.IsFullyValid()) {
        memcpy(&*(it + 105), blinding_pubkey.begin(), 33);
    } else {
        memset(&*(it + 105), 0, 33);
    }

}

void CWalletTx::GetBlindingData(const CWallet& wallet, const unsigned int map_index, const std::vector<unsigned char>& vchRangeproof, const CConfidentialValue& conf_value, const CConfidentialAsset& conf_asset, const CConfidentialNonce nonce, const CScript& scriptPubKey, CPubKey* blinding_pubkey_out, CAmount* value_out, uint256* value_factor_out, CAsset* asset_out, uint256* asset_factor_out) const
{
    // Blinding data is cached in a serialized record mapWallet["blindingdata"].
    // It contains a concatenation byte vectors, 74 bytes per txout or pseudo-input.
    // Each consists of:
    // * 1 byte boolean marker (has the output been computed)?
    // * 8 bytes value (-1 if unknown)
    // * 32 bytes value blinding factor
    // * 32 bytes asset blinding factor
    // * 32 bytes asset
    // * 33 bytes blinding pubkey (ECDH pubkey of the destination)
    // This is really ugly, and should use CDataStream serialization instead.

    if (mapValue["blindingdata"].size() < (map_index + 1) * 138) {
        mapValue["blindingdata"].resize((tx->vout.size() + GetNumIssuances(*tx)) * 138);
    }

    unsigned char* it = (unsigned char*)(&mapValue["blindingdata"][0]) + 138 * map_index;

    CAmount amount = -1;
    CPubKey pubkey;
    uint256 value_factor;
    CAsset asset_tag;
    uint256 asset_factor;

    if (*it == 1) {
        memcpy(&amount, &*(it + 1), 8);
        memcpy(value_factor.begin(), &*(it + 9), 32);
        memcpy(asset_factor.begin(), &*(it + 41), 32);
        memcpy(asset_tag.begin(), &*(it + 73), 32);
        pubkey.Set(it + 105, it + 138);

        if (amount != -1 && conf_value.IsExplicit()) {
            assert(conf_value.GetAmount() == amount);
        }
    } else {
        wallet.ComputeBlindingData(conf_value, conf_asset, nonce, scriptPubKey, vchRangeproof, amount, pubkey, value_factor, asset_tag, asset_factor);
        *it = 1;
        memcpy(&*(it + 1), &amount, 8);
        memcpy(&*(it + 9), value_factor.begin(), 32);
        memcpy(&*(it + 41), asset_factor.begin(), 32);
        memcpy(&*(it + 73), asset_tag.begin(), 32);
        if (pubkey.IsFullyValid()) {
            memcpy(&*(it + 105), pubkey.begin(), 33);
        } else {
            memset(&*(it + 105), 0, 33);
        }
    }

    if (value_out) *value_out = amount;
    if (blinding_pubkey_out) *blinding_pubkey_out = pubkey;
    if (value_factor_out) *value_factor_out = value_factor;
    if (asset_factor_out) *asset_factor_out = asset_factor;
    if (asset_out) *asset_out = asset_tag;
}

void CWalletTx::GetNonIssuanceBlindingData(const CWallet& wallet, const unsigned int output_index, CPubKey* blinding_pubkey_out, CAmount* value_out, uint256* value_factor_out, CAsset* asset_out, uint256* asset_factor_out) const {
    assert(output_index < tx->vout.size());
    const CTxOut& out = tx->vout[output_index];
    const CTxWitness& wit = tx->witness;
    GetBlindingData(wallet, output_index, wit.vtxoutwit.size() <= output_index ? std::vector<unsigned char>() : wit.vtxoutwit[output_index].vchRangeproof, out.nValue, out.nAsset, out.nNonce, out.scriptPubKey,
        blinding_pubkey_out, value_out, value_factor_out, asset_out, asset_factor_out);
}

void CWallet::ConnectScriptPubKeyManNotifiers()
{
    for (const auto& spk_man : GetActiveScriptPubKeyMans()) {
        spk_man->NotifyWatchonlyChanged.connect(NotifyWatchonlyChanged);
        spk_man->NotifyCanGetAddressesChanged.connect(NotifyCanGetAddressesChanged);
    }
}

void CWallet::LoadDescriptorScriptPubKeyMan(uint256 id, WalletDescriptor& desc)
{
    if (IsWalletFlagSet(WALLET_FLAG_EXTERNAL_SIGNER)) {
        auto spk_manager = std::unique_ptr<ScriptPubKeyMan>(new ExternalSignerScriptPubKeyMan(*this, desc));
        m_spk_managers[id] = std::move(spk_manager);
    } else {
        auto spk_manager = std::unique_ptr<ScriptPubKeyMan>(new DescriptorScriptPubKeyMan(*this, desc));
        m_spk_managers[id] = std::move(spk_manager);
    }
}

void CWallet::SetupDescriptorScriptPubKeyMans(const CExtKey& master_key)
{
    AssertLockHeld(cs_wallet);

    for (bool internal : {false, true}) {
        for (OutputType t : OUTPUT_TYPES) {
            auto spk_manager = std::unique_ptr<DescriptorScriptPubKeyMan>(new DescriptorScriptPubKeyMan(*this));
            if (IsCrypted()) {
                if (IsLocked()) {
                    throw std::runtime_error(std::string(__func__) + ": Wallet is locked, cannot setup new descriptors");
                }
                if (!spk_manager->CheckDecryptionKey(vMasterKey) && !spk_manager->Encrypt(vMasterKey, nullptr)) {
                    throw std::runtime_error(std::string(__func__) + ": Could not encrypt new descriptors");
                }
            }
            spk_manager->SetupDescriptorGeneration(master_key, t, internal);
            uint256 id = spk_manager->GetID();
            m_spk_managers[id] = std::move(spk_manager);
            AddActiveScriptPubKeyMan(id, t, internal);
        }
    }
}

void CWallet::SetupDescriptorScriptPubKeyMans()
{
    AssertLockHeld(cs_wallet);

    if (!IsWalletFlagSet(WALLET_FLAG_EXTERNAL_SIGNER)) {
        // Make a seed
        CKey seed_key;
        seed_key.MakeNewKey(true);
        CPubKey seed = seed_key.GetPubKey();
        assert(seed_key.VerifyPubKey(seed));

        // Get the extended key
        CExtKey master_key;
        master_key.SetSeed(seed_key);

        SetupDescriptorScriptPubKeyMans(master_key);
    } else {
        ExternalSigner signer = ExternalSignerScriptPubKeyMan::GetExternalSigner();

        // TODO: add account parameter
        int account = 0;
        UniValue signer_res = signer.GetDescriptors(account);

        if (!signer_res.isObject()) throw std::runtime_error(std::string(__func__) + ": Unexpected result");
        for (bool internal : {false, true}) {
            const UniValue& descriptor_vals = find_value(signer_res, internal ? "internal" : "receive");
            if (!descriptor_vals.isArray()) throw std::runtime_error(std::string(__func__) + ": Unexpected result");
            for (const UniValue& desc_val : descriptor_vals.get_array().getValues()) {
                const std::string& desc_str = desc_val.getValStr();
                FlatSigningProvider keys;
                std::string desc_error;
                std::unique_ptr<Descriptor> desc = Parse(desc_str, keys, desc_error, false);
                if (desc == nullptr) {
                    throw std::runtime_error(std::string(__func__) + ": Invalid descriptor \"" + desc_str + "\" (" + desc_error + ")");
                }
                if (!desc->GetOutputType()) {
                    continue;
                }
                OutputType t =  *desc->GetOutputType();
                auto spk_manager = std::unique_ptr<ExternalSignerScriptPubKeyMan>(new ExternalSignerScriptPubKeyMan(*this));
                spk_manager->SetupDescriptor(std::move(desc));
                uint256 id = spk_manager->GetID();
                m_spk_managers[id] = std::move(spk_manager);
                AddActiveScriptPubKeyMan(id, t, internal);
            }
        }
    }
}

void CWallet::AddActiveScriptPubKeyMan(uint256 id, OutputType type, bool internal)
{
    WalletBatch batch(GetDatabase());
    if (!batch.WriteActiveScriptPubKeyMan(static_cast<uint8_t>(type), id, internal)) {
        throw std::runtime_error(std::string(__func__) + ": writing active ScriptPubKeyMan id failed");
    }
    LoadActiveScriptPubKeyMan(id, type, internal);
}

void CWallet::LoadActiveScriptPubKeyMan(uint256 id, OutputType type, bool internal)
{
    // Activating ScriptPubKeyManager for a given output and change type is incompatible with legacy wallets.
    // Legacy wallets have only one ScriptPubKeyManager and it's active for all output and change types.
    Assert(IsWalletFlagSet(WALLET_FLAG_DESCRIPTORS));

    WalletLogPrintf("Setting spkMan to active: id = %s, type = %s, internal = %s\n", id.ToString(), FormatOutputType(type), internal ? "true" : "false");
    auto& spk_mans = internal ? m_internal_spk_managers : m_external_spk_managers;
    auto& spk_mans_other = internal ? m_external_spk_managers : m_internal_spk_managers;
    auto spk_man = m_spk_managers.at(id).get();
    spk_mans[type] = spk_man;

    const auto it = spk_mans_other.find(type);
    if (it != spk_mans_other.end() && it->second == spk_man) {
        spk_mans_other.erase(type);
    }

    NotifyCanGetAddressesChanged();
}

void CWallet::DeactivateScriptPubKeyMan(uint256 id, OutputType type, bool internal)
{
    auto spk_man = GetScriptPubKeyMan(type, internal);
    if (spk_man != nullptr && spk_man->GetID() == id) {
        WalletLogPrintf("Deactivate spkMan: id = %s, type = %s, internal = %s\n", id.ToString(), FormatOutputType(type), internal ? "true" : "false");
        WalletBatch batch(GetDatabase());
        if (!batch.EraseActiveScriptPubKeyMan(static_cast<uint8_t>(type), internal)) {
            throw std::runtime_error(std::string(__func__) + ": erasing active ScriptPubKeyMan id failed");
        }

        auto& spk_mans = internal ? m_internal_spk_managers : m_external_spk_managers;
        spk_mans.erase(type);
    }

    NotifyCanGetAddressesChanged();
}

bool CWallet::IsLegacy() const
{
    if (m_internal_spk_managers.count(OutputType::LEGACY) == 0) {
        return false;
    }
    auto spk_man = dynamic_cast<LegacyScriptPubKeyMan*>(m_internal_spk_managers.at(OutputType::LEGACY));
    return spk_man != nullptr;
}

DescriptorScriptPubKeyMan* CWallet::GetDescriptorScriptPubKeyMan(const WalletDescriptor& desc) const
{
    for (auto& spk_man_pair : m_spk_managers) {
        // Try to downcast to DescriptorScriptPubKeyMan then check if the descriptors match
        DescriptorScriptPubKeyMan* spk_manager = dynamic_cast<DescriptorScriptPubKeyMan*>(spk_man_pair.second.get());
        if (spk_manager != nullptr && spk_manager->HasWalletDescriptor(desc)) {
            return spk_manager;
        }
    }

    return nullptr;
}

std::optional<bool> CWallet::IsInternalScriptPubKeyMan(ScriptPubKeyMan* spk_man) const
{
    // Legacy script pubkey man can't be either external or internal
    if (IsLegacy()) {
        return std::nullopt;
    }

    // only active ScriptPubKeyMan can be internal
    if (!GetActiveScriptPubKeyMans().count(spk_man)) {
        return std::nullopt;
    }

    const auto desc_spk_man = dynamic_cast<DescriptorScriptPubKeyMan*>(spk_man);
    if (!desc_spk_man) {
        throw std::runtime_error(std::string(__func__) + ": unexpected ScriptPubKeyMan type.");
    }

    LOCK(desc_spk_man->cs_desc_man);
    const auto& type = desc_spk_man->GetWalletDescriptor().descriptor->GetOutputType();
    assert(type.has_value());

    return GetScriptPubKeyMan(*type, /* internal= */ true) == desc_spk_man;
}

ScriptPubKeyMan* CWallet::AddWalletDescriptor(WalletDescriptor& desc, const FlatSigningProvider& signing_provider, const std::string& label, bool internal)
{
    AssertLockHeld(cs_wallet);

    if (!IsWalletFlagSet(WALLET_FLAG_DESCRIPTORS)) {
        WalletLogPrintf("Cannot add WalletDescriptor to a non-descriptor wallet\n");
        return nullptr;
    }

    auto spk_man = GetDescriptorScriptPubKeyMan(desc);
    if (spk_man) {
        WalletLogPrintf("Update existing descriptor: %s\n", desc.descriptor->ToString());
        spk_man->UpdateWalletDescriptor(desc);
    } else {
        auto new_spk_man = std::unique_ptr<DescriptorScriptPubKeyMan>(new DescriptorScriptPubKeyMan(*this, desc));
        spk_man = new_spk_man.get();

        // Save the descriptor to memory
        m_spk_managers[new_spk_man->GetID()] = std::move(new_spk_man);
    }

    // Add the private keys to the descriptor
    for (const auto& entry : signing_provider.keys) {
        const CKey& key = entry.second;
        spk_man->AddDescriptorKey(key, key.GetPubKey());
    }

    // Top up key pool, the manager will generate new scriptPubKeys internally
    if (!spk_man->TopUp()) {
        WalletLogPrintf("Could not top up scriptPubKeys\n");
        return nullptr;
    }

    // Apply the label if necessary
    // Note: we disable labels for ranged descriptors
    if (!desc.descriptor->IsRange()) {
        auto script_pub_keys = spk_man->GetScriptPubKeys();
        if (script_pub_keys.empty()) {
            WalletLogPrintf("Could not generate scriptPubKeys (cache is empty)\n");
            return nullptr;
        }

        if (!internal) {
            for (const auto& script : script_pub_keys) {
                CTxDestination dest;
                if (ExtractDestination(script, dest)) {
                    SetAddressBook(dest, label, "receive");
                }
            }
        }
    }

    // Save the descriptor to DB
    spk_man->WriteDescriptor();

    return spk_man;
}

<<<<<<< HEAD
CAmount CWalletTx::GetOutputValueOut(const CWallet& wallet, unsigned int output_index) const {
    CAmount ret;
    GetNonIssuanceBlindingData(wallet, output_index, nullptr, &ret, nullptr, nullptr, nullptr);
    return ret;
}

uint256 CWalletTx::GetOutputAmountBlindingFactor(const CWallet& wallet, unsigned int output_index) const {
    uint256 ret;
    GetNonIssuanceBlindingData(wallet, output_index, nullptr, nullptr, &ret, nullptr, nullptr);
    return ret;
}

uint256 CWalletTx::GetOutputAssetBlindingFactor(const CWallet& wallet, unsigned int output_index) const {
    uint256 ret;
    GetNonIssuanceBlindingData(wallet, output_index, nullptr, nullptr, nullptr, nullptr, &ret);
    return ret;
}

CAsset CWalletTx::GetOutputAsset(const CWallet& wallet, unsigned int output_index) const {
    CAsset ret;
    GetNonIssuanceBlindingData(wallet, output_index, nullptr, nullptr, nullptr, &ret, nullptr);
    return ret;
}

CPubKey CWalletTx::GetOutputBlindingPubKey(const CWallet& wallet, unsigned int output_index) const {
    CPubKey ret;
    GetNonIssuanceBlindingData(wallet, output_index, &ret, nullptr, nullptr, nullptr, nullptr);
    return ret;
}

void CWalletTx::GetIssuanceAssets(unsigned int input_index, CAsset* out_asset, CAsset* out_reissuance_token) const {
    assert(input_index < tx->vin.size());
    const CAssetIssuance& issuance = tx->vin[input_index].assetIssuance;

    if (out_asset && issuance.nAmount.IsNull()) {
        out_asset->SetNull();
        out_asset = nullptr;
    }
    if (out_reissuance_token && issuance.nInflationKeys.IsNull()) {
        out_reissuance_token->SetNull();
        out_reissuance_token = nullptr;
    }
    if (!(out_asset || out_reissuance_token)) return;

    if (issuance.assetBlindingNonce.IsNull()) {
        uint256 entropy;
        GenerateAssetEntropy(entropy, tx->vin[input_index].prevout, issuance.assetEntropy);
        if (out_reissuance_token) {
            CalculateReissuanceToken(*out_reissuance_token, entropy, issuance.nAmount.IsCommitment());
        }
        if (out_asset) {
            CalculateAsset(*out_asset, entropy);
        }
    }
    else {
        if (out_reissuance_token) {
            // Re-issuances don't emit issuance tokens
            out_reissuance_token->SetNull();
        }
        if (out_asset) {
            CalculateAsset(*out_asset, issuance.assetEntropy);
        }
    }
}

uint256 CWalletTx::GetIssuanceBlindingFactor(const CWallet& wallet, unsigned int input_index, bool reissuance_token) const {
    assert(input_index < tx->vin.size());
    CAsset asset;
    const CAssetIssuance& issuance = tx->vin[input_index].assetIssuance;
    const CTxWitness& wit = tx->witness;
    GetIssuanceAssets(input_index, reissuance_token ? nullptr : &asset, reissuance_token ? &asset : nullptr);
    if (asset.IsNull()) {
        return uint256();
    }
    const std::vector<unsigned char>& rangeproof = wit.vtxinwit.size() <= input_index ? std::vector<unsigned char>() : (reissuance_token ? wit.vtxinwit[input_index].vchInflationKeysRangeproof : wit.vtxinwit[input_index].vchIssuanceAmountRangeproof);
    unsigned int mapValueInd = GetPseudoInputOffset(input_index, reissuance_token) + tx->vout.size();

    uint256 ret;
    CScript blindingScript(CScript() << OP_RETURN << std::vector<unsigned char>(tx->vin[input_index].prevout.hash.begin(), tx->vin[input_index].prevout.hash.end()) << tx->vin[input_index].prevout.n);
    GetBlindingData(wallet, mapValueInd, rangeproof, reissuance_token ? issuance.nInflationKeys : issuance.nAmount, CConfidentialAsset(asset), CConfidentialNonce(), blindingScript, nullptr, nullptr, &ret, nullptr, nullptr);
    return ret;
}

CAmount CWalletTx::GetIssuanceAmount(const CWallet& wallet, unsigned int input_index, bool reissuance_token) const {
    assert(input_index < tx->vin.size());
    CAsset asset;
    const CAssetIssuance& issuance = tx->vin[input_index].assetIssuance;
    const CTxWitness& wit = tx->witness;
    GetIssuanceAssets(input_index, reissuance_token ? nullptr : &asset, reissuance_token ? &asset : nullptr);
    if (asset.IsNull()) {
        return -1;
    }
    unsigned int mapValueInd = GetPseudoInputOffset(input_index, reissuance_token) + tx->vout.size();
    const std::vector<unsigned char>& rangeproof = wit.vtxinwit.size() <= input_index ? std::vector<unsigned char>() : (reissuance_token ? wit.vtxinwit[input_index].vchInflationKeysRangeproof : wit.vtxinwit[input_index].vchIssuanceAmountRangeproof);

    CAmount ret;
    CScript blindingScript(CScript() << OP_RETURN << std::vector<unsigned char>(tx->vin[input_index].prevout.hash.begin(), tx->vin[input_index].prevout.hash.end()) << tx->vin[input_index].prevout.n);
    GetBlindingData(wallet, mapValueInd, rangeproof, reissuance_token ? issuance.nInflationKeys : issuance.nAmount, CConfidentialAsset(asset), CConfidentialNonce(), blindingScript, nullptr, &ret, nullptr, nullptr, nullptr);
    return ret;
}

void CWallet::ComputeBlindingData(const CConfidentialValue& conf_value, const CConfidentialAsset& conf_asset, const CConfidentialNonce& nonce, const CScript& scriptPubKey, const std::vector<unsigned char>& vchRangeproof, CAmount& value, CPubKey& blinding_pubkey, uint256& value_factor, CAsset& asset, uint256& asset_factor) const
{
    if (conf_value.IsExplicit() && conf_asset.IsExplicit()) {
        value = conf_value.GetAmount();
        asset = conf_asset.GetAsset();
        blinding_pubkey = CPubKey();
        value_factor.SetNull();
        asset_factor.SetNull();
        return;
    }

    CKey blinding_key;
    if ((blinding_key = GetBlindingKey(&scriptPubKey)).IsValid()) {
        // For outputs using derived blinding.
        if (UnblindConfidentialPair(blinding_key, conf_value, conf_asset, nonce, scriptPubKey, vchRangeproof, value, value_factor, asset, asset_factor)) {
            // TODO: make sure SetBlindingData sets it as receiver's blinding pubkey
            blinding_pubkey = blinding_key.GetPubKey();
            return;
        }
    }

    value = -1;
    blinding_pubkey = CPubKey();
    value_factor.SetNull();
    asset.SetNull();
    asset_factor.SetNull();
}

void CWalletTx::WipeUnknownBlindingData(const CWallet& wallet)
{
    for (unsigned int n = 0; n < tx->vout.size(); n++) {
        if (GetOutputValueOut(wallet, n) == -1) {
            mapValue["blindingdata"][138 * n] = 0;
        }
    }
    for (unsigned int n = 0; n < tx->vin.size(); n++) {
        if (!tx->vin[n].assetIssuance.nAmount.IsNull()) {
            if (GetIssuanceAmount(wallet, n, false) == -1) {
                mapValue["blindingdata"][138 * (tx->vout.size() + GetPseudoInputOffset(n, false))] = 0;
            }
        }
        if (!tx->vin[n].assetIssuance.nInflationKeys.IsNull()) {
            if (GetIssuanceAmount(wallet, n, true) == -1) {
                mapValue["blindingdata"][138 * (tx->vout.size() + GetPseudoInputOffset(n, true))] = 0;
            }
        }
    }
}

std::map<uint256, std::pair<CAsset, CAsset> > CWallet::GetReissuanceTokenTypes() const {
    std::map<uint256, std::pair<CAsset, CAsset> > tokenMap;
    {
        LOCK(cs_wallet);
        for (const auto& entry : mapWallet) {
            const auto pcoin = &(entry.second);
            CAsset asset;
            CAsset token;
            uint256 entropy;
            for (unsigned int input_index = 0; input_index < pcoin->tx->vin.size(); input_index++) {
                const CAssetIssuance& issuance = pcoin->tx->vin[input_index].assetIssuance;
                if (issuance.IsNull()) {
                    continue;
                }
                // Only looking at initial issuances
                if (issuance.assetBlindingNonce.IsNull()) {
                    GenerateAssetEntropy(entropy, pcoin->tx->vin[input_index].prevout, issuance.assetEntropy);
                    CalculateAsset(asset, entropy);
                    // TODO handle the case with null nAmount (not decided yet)
                    CalculateReissuanceToken(token, entropy, issuance.nAmount.IsCommitment());
                    tokenMap[entropy] = std::make_pair(token, asset);
                }
            }
        }
    }
    return tokenMap;
}

CKey CWallet::GetBlindingKey(const CScript* script) const {
    CKey key;

    if (script != NULL) {
        std::map<CScriptID, uint256>::const_iterator it = mapSpecificBlindingKeys.find(CScriptID(*script));
        if (it != mapSpecificBlindingKeys.end()) {
            key.Set(it->second.begin(), it->second.end(), true);
            if (key.IsValid()) {
                return key;
            }
        }
    }

    if (script != NULL && !blinding_derivation_key.IsNull()) {
        unsigned char vch[32];
        CHMAC_SHA256(blinding_derivation_key.begin(), blinding_derivation_key.size()).Write(&((*script)[0]), script->size()).Finalize(vch);
        key.Set(&vch[0], &vch[32], true);
        if (key.IsValid()) {
            return key;
        }
    }

    return CKey();
}

CPubKey CWallet::GetBlindingPubKey(const CScript& script) const
{
    CKey key = GetBlindingKey(&script);
    if (key.IsValid()) {
        return key.GetPubKey();
    }

    return CPubKey();
}

bool CWallet::LoadSpecificBlindingKey(const CScriptID& scriptid, const uint256& key)
{
    AssertLockHeld(cs_wallet); // mapSpecificBlindingKeys
    mapSpecificBlindingKeys[scriptid] = key;
    return true;
}

bool CWallet::AddSpecificBlindingKey(const CScriptID& scriptid, const uint256& key)
{
    AssertLockHeld(cs_wallet); // mapSpecificBlindingKeys
    if (!LoadSpecificBlindingKey(scriptid, key))
        return false;

    return WalletBatch(GetDatabase()).WriteSpecificBlindingKey(scriptid, key);
}

bool CWallet::SetMasterBlindingKey(const uint256& key)
{
    AssertLockHeld(cs_wallet);
    if (!WalletBatch(GetDatabase()).WriteBlindingDerivationKey(key)) {
        return false;
    }
    blinding_derivation_key = key;
    return true;
}

// END ELEMENTS
//
=======
bool CWallet::MigrateToSQLite(bilingual_str& error)
{
    AssertLockHeld(cs_wallet);

    WalletLogPrintf("Migrating wallet storage database from BerkeleyDB to SQLite.\n");

    if (m_database->Format() == "sqlite") {
        error = _("Error: This wallet already uses SQLite");
        return false;
    }

    // Get all of the records for DB type migration
    std::unique_ptr<DatabaseBatch> batch = m_database->MakeBatch();
    std::vector<std::pair<SerializeData, SerializeData>> records;
    if (!batch->StartCursor()) {
        error = _("Error: Unable to begin reading all records in the database");
        return false;
    }
    bool complete = false;
    while (true) {
        CDataStream ss_key(SER_DISK, CLIENT_VERSION);
        CDataStream ss_value(SER_DISK, CLIENT_VERSION);
        bool ret = batch->ReadAtCursor(ss_key, ss_value, complete);
        if (!ret) {
            break;
        }
        SerializeData key(ss_key.begin(), ss_key.end());
        SerializeData value(ss_value.begin(), ss_value.end());
        records.emplace_back(key, value);
    }
    batch->CloseCursor();
    batch.reset();
    if (!complete) {
        error = _("Error: Unable to read all records in the database");
        return false;
    }

    // Close this database and delete the file
    fs::path db_path = fs::PathFromString(m_database->Filename());
    fs::path db_dir = db_path.parent_path();
    m_database->Close();
    fs::remove(db_path);

    // Make new DB
    DatabaseOptions opts;
    opts.require_create = true;
    opts.require_format = DatabaseFormat::SQLITE;
    DatabaseStatus db_status;
    std::unique_ptr<WalletDatabase> new_db = MakeDatabase(db_dir, opts, db_status, error);
    assert(new_db); // This is to prevent doing anything further with this wallet. The original file was deleted, but a backup exists.
    m_database.reset();
    m_database = std::move(new_db);

    // Write existing records into the new DB
    batch = m_database->MakeBatch();
    bool began = batch->TxnBegin();
    assert(began); // This is a critical error, the new db could not be written to. The original db exists as a backup, but we should not continue execution.
    for (const auto& [key, value] : records) {
        CDataStream ss_key(key, SER_DISK, CLIENT_VERSION);
        CDataStream ss_value(value, SER_DISK, CLIENT_VERSION);
        if (!batch->Write(ss_key, ss_value)) {
            batch->TxnAbort();
            m_database->Close();
            fs::remove(m_database->Filename());
            assert(false); // This is a critical error, the new db could not be written to. The original db exists as a backup, but we should not continue execution.
        }
    }
    bool committed = batch->TxnCommit();
    assert(committed); // This is a critical error, the new db could not be written to. The original db exists as a backup, but we should not continue execution.
    return true;
}

std::optional<MigrationData> CWallet::GetDescriptorsForLegacy(bilingual_str& error) const
{
    AssertLockHeld(cs_wallet);

    LegacyScriptPubKeyMan* legacy_spkm = GetLegacyScriptPubKeyMan();
    if (!legacy_spkm) {
        error = _("Error: This wallet is already a descriptor wallet");
        return std::nullopt;
    }

    std::optional<MigrationData> res = legacy_spkm->MigrateToDescriptor();
    if (res == std::nullopt) {
        error = _("Error: Unable to produce descriptors for this legacy wallet. Make sure the wallet is unlocked first");
        return std::nullopt;
    }
    return res;
}

bool CWallet::ApplyMigrationData(MigrationData& data, bilingual_str& error)
{
    AssertLockHeld(cs_wallet);

    LegacyScriptPubKeyMan* legacy_spkm = GetLegacyScriptPubKeyMan();
    if (!legacy_spkm) {
        error = _("Error: This wallet is already a descriptor wallet");
        return false;
    }

    for (auto& desc_spkm : data.desc_spkms) {
        if (m_spk_managers.count(desc_spkm->GetID()) > 0) {
            error = _("Error: Duplicate descriptors created during migration. Your wallet may be corrupted.");
            return false;
        }
        m_spk_managers[desc_spkm->GetID()] = std::move(desc_spkm);
    }

    // Remove the LegacyScriptPubKeyMan from disk
    if (!legacy_spkm->DeleteRecords()) {
        return false;
    }

    // Remove the LegacyScriptPubKeyMan from memory
    m_spk_managers.erase(legacy_spkm->GetID());
    m_external_spk_managers.clear();
    m_internal_spk_managers.clear();

    // Setup new descriptors
    SetWalletFlag(WALLET_FLAG_DESCRIPTORS);
    if (!IsWalletFlagSet(WALLET_FLAG_DISABLE_PRIVATE_KEYS)) {
        // Use the existing master key if we have it
        if (data.master_key.key.IsValid()) {
            SetupDescriptorScriptPubKeyMans(data.master_key);
        } else {
            // Setup with a new seed if we don't.
            SetupDescriptorScriptPubKeyMans();
        }
    }

    // Check if the transactions in the wallet are still ours. Either they belong here, or they belong in the watchonly wallet.
    // We need to go through these in the tx insertion order so that lookups to spends works.
    std::vector<uint256> txids_to_delete;
    for (const auto& [_pos, wtx] : wtxOrdered) {
        if (!IsMine(*wtx->tx) && !IsFromMe(*wtx->tx)) {
            // Check it is the watchonly wallet's
            // solvable_wallet doesn't need to be checked because transactions for those scripts weren't being watched for
            if (data.watchonly_wallet) {
                LOCK(data.watchonly_wallet->cs_wallet);
                if (data.watchonly_wallet->IsMine(*wtx->tx) || data.watchonly_wallet->IsFromMe(*wtx->tx)) {
                    // Add to watchonly wallet
                    if (!data.watchonly_wallet->AddToWallet(wtx->tx, wtx->m_state)) {
                        error = _("Error: Could not add watchonly tx to watchonly wallet");
                        return false;
                    }
                    // Mark as to remove from this wallet
                    txids_to_delete.push_back(wtx->GetHash());
                    continue;
                }
            }
            // Both not ours and not in the watchonly wallet
            error = strprintf(_("Error: Transaction %s in wallet cannot be identified to belong to migrated wallets"), wtx->GetHash().GetHex());
            return false;
        }
    }
    // Do the removes
    if (txids_to_delete.size() > 0) {
        std::vector<uint256> deleted_txids;
        if (ZapSelectTx(txids_to_delete, deleted_txids) != DBErrors::LOAD_OK) {
            error = _("Error: Could not delete watchonly transactions");
            return false;
        }
        if (deleted_txids != txids_to_delete) {
            error = _("Error: Not all watchonly txs could be deleted");
            return false;
        }
        // Tell the GUI of each tx
        for (const uint256& txid : deleted_txids) {
            NotifyTransactionChanged(txid, CT_UPDATED);
        }
    }

    // Check the address book data in the same way we did for transactions
    std::vector<CTxDestination> dests_to_delete;
    for (const auto& addr_pair : m_address_book) {
        // Labels applied to receiving addresses should go based on IsMine
        if (addr_pair.second.purpose == "receive") {
            if (!IsMine(addr_pair.first)) {
                // Check the address book data is the watchonly wallet's
                if (data.watchonly_wallet) {
                    LOCK(data.watchonly_wallet->cs_wallet);
                    if (data.watchonly_wallet->IsMine(addr_pair.first)) {
                        // Add to the watchonly. Preserve the labels, purpose, and change-ness
                        std::string label = addr_pair.second.GetLabel();
                        std::string purpose = addr_pair.second.purpose;
                        if (!purpose.empty()) {
                            data.watchonly_wallet->m_address_book[addr_pair.first].purpose = purpose;
                        }
                        if (!addr_pair.second.IsChange()) {
                            data.watchonly_wallet->m_address_book[addr_pair.first].SetLabel(label);
                        }
                        dests_to_delete.push_back(addr_pair.first);
                        continue;
                    }
                }
                if (data.solvable_wallet) {
                    LOCK(data.solvable_wallet->cs_wallet);
                    if (data.solvable_wallet->IsMine(addr_pair.first)) {
                        // Add to the solvable. Preserve the labels, purpose, and change-ness
                        std::string label = addr_pair.second.GetLabel();
                        std::string purpose = addr_pair.second.purpose;
                        if (!purpose.empty()) {
                            data.solvable_wallet->m_address_book[addr_pair.first].purpose = purpose;
                        }
                        if (!addr_pair.second.IsChange()) {
                            data.solvable_wallet->m_address_book[addr_pair.first].SetLabel(label);
                        }
                        dests_to_delete.push_back(addr_pair.first);
                        continue;
                    }
                }
                // Not ours, not in watchonly wallet, and not in solvable
                error = _("Error: Address book data in wallet cannot be identified to belong to migrated wallets");
                return false;
            }
        } else {
            // Labels for everything else (send) should be cloned to all
            if (data.watchonly_wallet) {
                LOCK(data.watchonly_wallet->cs_wallet);
                // Add to the watchonly. Preserve the labels, purpose, and change-ness
                std::string label = addr_pair.second.GetLabel();
                std::string purpose = addr_pair.second.purpose;
                if (!purpose.empty()) {
                    data.watchonly_wallet->m_address_book[addr_pair.first].purpose = purpose;
                }
                if (!addr_pair.second.IsChange()) {
                    data.watchonly_wallet->m_address_book[addr_pair.first].SetLabel(label);
                }
                continue;
            }
            if (data.solvable_wallet) {
                LOCK(data.solvable_wallet->cs_wallet);
                // Add to the solvable. Preserve the labels, purpose, and change-ness
                std::string label = addr_pair.second.GetLabel();
                std::string purpose = addr_pair.second.purpose;
                if (!purpose.empty()) {
                    data.solvable_wallet->m_address_book[addr_pair.first].purpose = purpose;
                }
                if (!addr_pair.second.IsChange()) {
                    data.solvable_wallet->m_address_book[addr_pair.first].SetLabel(label);
                }
                continue;
            }
        }
    }
    // Remove the things to delete
    if (dests_to_delete.size() > 0) {
        for (const auto& dest : dests_to_delete) {
            if (!DelAddressBook(dest)) {
                error = _("Error: Unable to remove watchonly address book data");
                return false;
            }
        }
    }

    // Connect the SPKM signals
    ConnectScriptPubKeyManNotifiers();
    NotifyCanGetAddressesChanged();

    WalletLogPrintf("Wallet migration complete.\n");

    return true;
}

bool DoMigration(CWallet& wallet, WalletContext& context, bilingual_str& error, MigrationResult& res) EXCLUSIVE_LOCKS_REQUIRED(wallet.cs_wallet)
{
    AssertLockHeld(wallet.cs_wallet);

    // Get all of the descriptors from the legacy wallet
    std::optional<MigrationData> data = wallet.GetDescriptorsForLegacy(error);
    if (data == std::nullopt) return false;

    // Create the watchonly and solvable wallets if necessary
    if (data->watch_descs.size() > 0 || data->solvable_descs.size() > 0) {
        DatabaseOptions options;
        options.require_existing = false;
        options.require_create = true;

        // Make the wallets
        options.create_flags = WALLET_FLAG_DISABLE_PRIVATE_KEYS | WALLET_FLAG_BLANK_WALLET | WALLET_FLAG_DESCRIPTORS;
        if (wallet.IsWalletFlagSet(WALLET_FLAG_AVOID_REUSE)) {
            options.create_flags |= WALLET_FLAG_AVOID_REUSE;
        }
        if (wallet.IsWalletFlagSet(WALLET_FLAG_KEY_ORIGIN_METADATA)) {
            options.create_flags |= WALLET_FLAG_KEY_ORIGIN_METADATA;
        }
        if (data->watch_descs.size() > 0) {
            wallet.WalletLogPrintf("Making a new watchonly wallet containing the watched scripts\n");

            DatabaseStatus status;
            std::vector<bilingual_str> warnings;
            std::string wallet_name = wallet.GetName() + "_watchonly";
            data->watchonly_wallet = CreateWallet(context, wallet_name, std::nullopt, options, status, error, warnings);
            if (status != DatabaseStatus::SUCCESS) {
                error = _("Error: Failed to create new watchonly wallet");
                return false;
            }
            res.watchonly_wallet = data->watchonly_wallet;
            LOCK(data->watchonly_wallet->cs_wallet);

            // Parse the descriptors and add them to the new wallet
            for (const auto& [desc_str, creation_time] : data->watch_descs) {
                // Parse the descriptor
                FlatSigningProvider keys;
                std::string parse_err;
                std::unique_ptr<Descriptor> desc = Parse(desc_str, keys, parse_err, /* require_checksum */ true);
                assert(desc); // It shouldn't be possible to have the LegacyScriptPubKeyMan make an invalid descriptor
                assert(!desc->IsRange()); // It shouldn't be possible to have LegacyScriptPubKeyMan make a ranged watchonly descriptor

                // Add to the wallet
                WalletDescriptor w_desc(std::move(desc), creation_time, 0, 0, 0);
                data->watchonly_wallet->AddWalletDescriptor(w_desc, keys, "", false);
            }

            // Add the wallet to settings
            UpdateWalletSetting(*context.chain, wallet_name, /*load_on_startup=*/true, warnings);
        }
        if (data->solvable_descs.size() > 0) {
            wallet.WalletLogPrintf("Making a new watchonly wallet containing the unwatched solvable scripts\n");

            DatabaseStatus status;
            std::vector<bilingual_str> warnings;
            std::string wallet_name = wallet.GetName() + "_solvables";
            data->solvable_wallet = CreateWallet(context, wallet_name, std::nullopt, options, status, error, warnings);
            if (status != DatabaseStatus::SUCCESS) {
                error = _("Error: Failed to create new watchonly wallet");
                return false;
            }
            res.solvables_wallet = data->solvable_wallet;
            LOCK(data->solvable_wallet->cs_wallet);

            // Parse the descriptors and add them to the new wallet
            for (const auto& [desc_str, creation_time] : data->solvable_descs) {
                // Parse the descriptor
                FlatSigningProvider keys;
                std::string parse_err;
                std::unique_ptr<Descriptor> desc = Parse(desc_str, keys, parse_err, /* require_checksum */ true);
                assert(desc); // It shouldn't be possible to have the LegacyScriptPubKeyMan make an invalid descriptor
                assert(!desc->IsRange()); // It shouldn't be possible to have LegacyScriptPubKeyMan make a ranged watchonly descriptor

                // Add to the wallet
                WalletDescriptor w_desc(std::move(desc), creation_time, 0, 0, 0);
                data->solvable_wallet->AddWalletDescriptor(w_desc, keys, "", false);
            }

            // Add the wallet to settings
            UpdateWalletSetting(*context.chain, wallet_name, /*load_on_startup=*/true, warnings);
        }
    }

    // Add the descriptors to wallet, remove LegacyScriptPubKeyMan, and cleanup txs and address book data
    if (!wallet.ApplyMigrationData(*data, error)) {
        return false;
    }
    return true;
}

util::Result<MigrationResult> MigrateLegacyToDescriptor(std::shared_ptr<CWallet>&& wallet, WalletContext& context)
{
    MigrationResult res;
    bilingual_str error;
    std::vector<bilingual_str> warnings;

    // Make a backup of the DB
    std::string wallet_name = wallet->GetName();
    fs::path this_wallet_dir = fs::absolute(fs::PathFromString(wallet->GetDatabase().Filename())).parent_path();
    fs::path backup_filename = fs::PathFromString(strprintf("%s-%d.legacy.bak", wallet_name, GetTime()));
    fs::path backup_path = this_wallet_dir / backup_filename;
    if (!wallet->BackupWallet(fs::PathToString(backup_path))) {
        return util::Error{_("Error: Unable to make a backup of your wallet")};
    }
    res.backup_path = backup_path;

    // Unload the wallet so that nothing else tries to use it while we're changing it
    if (!RemoveWallet(context, wallet, /*load_on_start=*/std::nullopt, warnings)) {
        return util::Error{_("Unable to unload the wallet before migrating")};
    }
    UnloadWallet(std::move(wallet));

    // Load the wallet but only in the context of this function.
    // No signals should be connected nor should anything else be aware of this wallet
    WalletContext empty_context;
    empty_context.args = context.args;
    DatabaseOptions options;
    options.require_existing = true;
    DatabaseStatus status;
    std::unique_ptr<WalletDatabase> database = MakeWalletDatabase(wallet_name, options, status, error);
    if (!database) {
        return util::Error{Untranslated("Wallet file verification failed.") + Untranslated(" ") + error};
    }

    std::shared_ptr<CWallet> local_wallet = CWallet::Create(empty_context, wallet_name, std::move(database), options.create_flags, error, warnings);
    if (!local_wallet) {
        return util::Error{Untranslated("Wallet loading failed.") + Untranslated(" ") + error};
    }

    bool success = false;
    {
        LOCK(local_wallet->cs_wallet);

        // First change to using SQLite
        if (!local_wallet->MigrateToSQLite(error)) return util::Error{error};

        // Do the migration, and cleanup if it fails
        success = DoMigration(*local_wallet, context, error, res);
    }

    if (success) {
        // Migration successful, unload the wallet locally, then reload it.
        assert(local_wallet.use_count() == 1);
        local_wallet.reset();
        LoadWallet(context, wallet_name, /*load_on_start=*/std::nullopt, options, status, error, warnings);
        res.wallet_name = wallet_name;
    } else {
        // Migration failed, cleanup
        // Copy the backup to the actual wallet dir
        fs::path temp_backup_location = fsbridge::AbsPathJoin(GetWalletDir(), backup_filename);
        fs::copy_file(backup_path, temp_backup_location, fs::copy_options::none);

        // Remember this wallet's walletdir to remove after unloading
        std::vector<fs::path> wallet_dirs;
        wallet_dirs.push_back(fs::PathFromString(local_wallet->GetDatabase().Filename()).parent_path());

        // Unload the wallet locally
        assert(local_wallet.use_count() == 1);
        local_wallet.reset();

        // Make list of wallets to cleanup
        std::vector<std::shared_ptr<CWallet>> created_wallets;
        created_wallets.push_back(std::move(res.watchonly_wallet));
        created_wallets.push_back(std::move(res.solvables_wallet));

        // Get the directories to remove after unloading
        for (std::shared_ptr<CWallet>& w : created_wallets) {
            wallet_dirs.push_back(fs::PathFromString(w->GetDatabase().Filename()).parent_path());
        }

        // Unload the wallets
        for (std::shared_ptr<CWallet>& w : created_wallets) {
            if (!RemoveWallet(context, w, /*load_on_start=*/false)) {
                error += _("\nUnable to cleanup failed migration");
                return util::Error{error};
            }
            UnloadWallet(std::move(w));
        }

        // Delete the wallet directories
        for (fs::path& dir : wallet_dirs) {
            fs::remove_all(dir);
        }

        // Restore the backup
        DatabaseStatus status;
        std::vector<bilingual_str> warnings;
        if (!RestoreWallet(context, temp_backup_location, wallet_name, /*load_on_start=*/std::nullopt, status, error, warnings)) {
            error += _("\nUnable to restore backup of wallet.");
            return util::Error{error};
        }

        // Move the backup to the wallet dir
        fs::copy_file(temp_backup_location, backup_path, fs::copy_options::none);
        fs::remove(temp_backup_location);

        return util::Error{error};
    }
    return res;
}
>>>>>>> 7921026a
} // namespace wallet<|MERGE_RESOLUTION|>--- conflicted
+++ resolved
@@ -4038,7 +4038,6 @@
     return spk_man;
 }
 
-<<<<<<< HEAD
 CAmount CWalletTx::GetOutputValueOut(const CWallet& wallet, unsigned int output_index) const {
     CAmount ret;
     GetNonIssuanceBlindingData(wallet, output_index, nullptr, &ret, nullptr, nullptr, nullptr);
@@ -4280,7 +4279,7 @@
 
 // END ELEMENTS
 //
-=======
+
 bool CWallet::MigrateToSQLite(bilingual_str& error)
 {
     AssertLockHeld(cs_wallet);
@@ -4748,5 +4747,4 @@
     }
     return res;
 }
->>>>>>> 7921026a
 } // namespace wallet