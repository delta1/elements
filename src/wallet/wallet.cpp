--- conflicted
+++ resolved
@@ -2427,33 +2427,11 @@
         for (OutputGroup& group : asset_groups) {
             if (!group.EligibleForSpending(eligibility_filter)) continue;
 
-<<<<<<< HEAD
-            group.fee = 0;
-            group.long_term_fee = 0;
-            group.effective_value = 0;
-            for (auto it = group.m_outputs.begin(); it != group.m_outputs.end(); ) {
-                const CInputCoin& coin = *it;
-                CAmount effective_value = coin.value - (coin.m_input_bytes < 0 ? 0 : coin_selection_params.effective_fee.GetFee(coin.m_input_bytes));
-                // Only include outputs that are positive effective value (i.e. not dust)
-                if (effective_value > 0) {
-                    group.fee += coin.m_input_bytes < 0 ? 0 : coin_selection_params.effective_fee.GetFee(coin.m_input_bytes);
-                    group.long_term_fee += coin.m_input_bytes < 0 ? 0 : long_term_feerate.GetFee(coin.m_input_bytes);
-                    if (coin_selection_params.m_subtract_fee_outputs) {
-                        group.effective_value += coin.value;
-                    } else {
-                        group.effective_value += effective_value;
-                    }
-                    ++it;
-                } else {
-                    it = group.Discard(coin);
-                }
-=======
             if (coin_selection_params.m_subtract_fee_outputs) {
                 // Set the effective feerate to 0 as we don't want to use the effective value since the fees will be deducted from the output
                 group.SetFees(CFeeRate(0) /* effective_feerate */, long_term_feerate);
             } else {
                 group.SetFees(coin_selection_params.effective_fee, long_term_feerate);
->>>>>>> f269165e
             }
 
             OutputGroup pos_group = group.GetPositiveOnlyGroup();
