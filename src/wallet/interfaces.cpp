// Copyright (c) 2018-2021 The Bitcoin Core developers
// Distributed under the MIT software license, see the accompanying
// file COPYING or http://www.opensource.org/licenses/mit-license.php.

#include <interfaces/wallet.h>

#include <consensus/amount.h>
#include <interfaces/chain.h>
#include <interfaces/handler.h>
#include <policy/fees.h>
#include <primitives/transaction.h>
#include <rpc/server.h>
#include <script/standard.h>
#include <support/allocators/secure.h>
#include <sync.h>
#include <uint256.h>
#include <util/check.h>
#include <util/system.h>
#include <util/translation.h>
#include <util/ui_change_type.h>
#include <wallet/context.h>
#include <wallet/feebumper.h>
#include <wallet/fees.h>
#include <wallet/ismine.h>
#include <wallet/load.h>
#include <wallet/receive.h>
#include <wallet/rpc/wallet.h>
#include <wallet/spend.h>
#include <wallet/wallet.h>

#include <memory>
#include <string>
#include <utility>
#include <vector>

using interfaces::Chain;
using interfaces::FoundBlock;
using interfaces::Handler;
using interfaces::MakeHandler;
using interfaces::Wallet;
using interfaces::WalletAddress;
using interfaces::WalletBalances;
using interfaces::WalletLoader;
using interfaces::WalletOrderForm;
using interfaces::WalletTx;
using interfaces::WalletTxOut;
using interfaces::WalletTxStatus;
using interfaces::WalletValueMap;

namespace wallet {
namespace {
//! Construct wallet tx struct.
WalletTx MakeWalletTx(CWallet& wallet, const CWalletTx& wtx)
{
    LOCK(wallet.cs_wallet);
    WalletTx result;
    result.tx = wtx.tx;
    result.txin_is_mine.reserve(wtx.tx->vin.size());
    result.txin_issuance_asset.resize(wtx.tx->vin.size());
    result.txin_issuance_token.resize(wtx.tx->vin.size());
    for (unsigned int i = 0; i < wtx.tx->vin.size(); ++i) {
        const auto& txin = wtx.tx->vin[i];
        result.txin_is_mine.emplace_back(InputIsMine(wallet, txin));
        wtx.GetIssuanceAssets(i, &result.txin_issuance_asset[i], &result.txin_issuance_token[i]);
        result.txin_issuance_asset_amount.emplace_back(wtx.GetIssuanceAmount(wallet, i, false));
        result.txin_issuance_token_amount.emplace_back(wtx.GetIssuanceAmount(wallet, i, true));
    }
    result.txout_is_mine.reserve(wtx.tx->vout.size());
    result.txout_address.reserve(wtx.tx->vout.size());
    result.txout_address_is_mine.reserve(wtx.tx->vout.size());
    for (const auto& txout : wtx.tx->vout) {
        result.txout_is_mine.emplace_back(wallet.IsMine(txout));
        result.txout_address.emplace_back();
        result.txout_address_is_mine.emplace_back(ExtractDestination(txout.scriptPubKey, result.txout_address.back()) ?
                                                      wallet.IsMine(result.txout_address.back()) :
                                                      ISMINE_NO);
        result.txout_is_change.push_back(OutputIsChange(wallet, txout));
    }
    // ELEMENTS: Retrieve unblinded information about outputs
    for (unsigned int i = 0; i < wtx.tx->vout.size(); ++i) {
        result.txout_amounts.emplace_back(wtx.GetOutputValueOut(wallet, i));
        result.txout_assets.emplace_back(wtx.GetOutputAsset(wallet, i));
    }
    result.credit = CachedTxGetCredit(wallet, wtx, ISMINE_ALL);
    result.debit = CachedTxGetDebit(wallet, wtx, ISMINE_ALL);
    result.change = CachedTxGetChange(wallet, wtx);
    result.time = wtx.GetTxTime();
    result.value_map = wtx.mapValue;
    result.is_coinbase = wtx.IsCoinBase();
    return result;
}

//! Construct wallet tx status struct.
WalletTxStatus MakeWalletTxStatus(const CWallet& wallet, const CWalletTx& wtx)
{
    WalletTxStatus result;
    result.block_height =
        wtx.state<TxStateConfirmed>() ? wtx.state<TxStateConfirmed>()->confirmed_block_height :
        wtx.state<TxStateConflicted>() ? wtx.state<TxStateConflicted>()->conflicting_block_height :
        std::numeric_limits<int>::max();
    result.blocks_to_maturity = wallet.GetTxBlocksToMaturity(wtx);
    result.depth_in_main_chain = wallet.GetTxDepthInMainChain(wtx);
    result.time_received = wtx.nTimeReceived;
    result.lock_time = wtx.tx->nLockTime;
    result.is_trusted = CachedTxIsTrusted(wallet, wtx);
    result.is_abandoned = wtx.isAbandoned();
    result.is_coinbase = wtx.IsCoinBase();
    result.is_in_main_chain = wallet.IsTxInMainChain(wtx);
    return result;
}

//! Construct wallet TxOut struct.
WalletTxOut MakeWalletTxOut(const CWallet& wallet,
    const CWalletTx& wtx,
    int n,
    int depth) EXCLUSIVE_LOCKS_REQUIRED(wallet.cs_wallet)
{
    WalletTxOut result;
    result.txout = wtx.tx->vout[n];
    result.time = wtx.GetTxTime();
    result.depth_in_main_chain = depth;
    result.is_spent = wallet.IsSpent(wtx.GetHash(), n);
    return result;
}

WalletTxOut MakeWalletTxOut(const CWallet& wallet,
    const COutput& output) EXCLUSIVE_LOCKS_REQUIRED(wallet.cs_wallet)
{
    WalletTxOut result;
    result.txout = output.txout;
    result.time = output.time;
    result.depth_in_main_chain = output.depth;
    result.is_spent = wallet.IsSpent(output.outpoint.hash, output.outpoint.n);
    return result;
}

class WalletImpl : public Wallet
{
public:
    explicit WalletImpl(WalletContext& context, const std::shared_ptr<CWallet>& wallet) : m_context(context), m_wallet(wallet) {}

    bool encryptWallet(const SecureString& wallet_passphrase) override
    {
        return m_wallet->EncryptWallet(wallet_passphrase);
    }
    bool isCrypted() override { return m_wallet->IsCrypted(); }
    bool lock() override { return m_wallet->Lock(); }
    bool unlock(const SecureString& wallet_passphrase) override { return m_wallet->Unlock(wallet_passphrase); }
    bool isLocked() override { return m_wallet->IsLocked(); }
    bool changeWalletPassphrase(const SecureString& old_wallet_passphrase,
        const SecureString& new_wallet_passphrase) override
    {
        return m_wallet->ChangeWalletPassphrase(old_wallet_passphrase, new_wallet_passphrase);
    }
    void abortRescan() override { m_wallet->AbortRescan(); }
    bool backupWallet(const std::string& filename) override { return m_wallet->BackupWallet(filename); }
    std::string getWalletName() override { return m_wallet->GetName(); }
    bool getNewDestination(const OutputType type, const std::string label, CTxDestination& dest, bool add_blinding_key = false) override
    {
        LOCK(m_wallet->cs_wallet);
        bilingual_str error;
        return m_wallet->GetNewDestination(type, label, dest, error, add_blinding_key);
    }
    bool getPubKey(const CScript& script, const CKeyID& address, CPubKey& pub_key) override
    {
        std::unique_ptr<SigningProvider> provider = m_wallet->GetSolvingProvider(script);
        if (provider) {
            return provider->GetPubKey(address, pub_key);
        }
        return false;
    }
    SigningResult signMessage(const std::string& message, const PKHash& pkhash, std::string& str_sig) override
    {
        return m_wallet->SignMessage(message, pkhash, str_sig);
    }
    bool isSpendable(const CTxDestination& dest) override
    {
        LOCK(m_wallet->cs_wallet);
        return m_wallet->IsMine(dest) & ISMINE_SPENDABLE;
    }
    bool haveWatchOnly() override
    {
        auto spk_man = m_wallet->GetLegacyScriptPubKeyMan();
        if (spk_man) {
            return spk_man->HaveWatchOnly();
        }
        return false;
    };
    bool setAddressBook(const CTxDestination& dest, const std::string& name, const std::string& purpose) override
    {
        return m_wallet->SetAddressBook(dest, name, purpose);
    }
    bool delAddressBook(const CTxDestination& dest) override
    {
        return m_wallet->DelAddressBook(dest);
    }
    bool getAddress(const CTxDestination& dest,
        std::string* name,
        isminetype* is_mine,
        std::string* purpose) override
    {
        LOCK(m_wallet->cs_wallet);
        auto it = m_wallet->m_address_book.find(dest);
        if (it == m_wallet->m_address_book.end() || it->second.IsChange()) {
            return false;
        }
        if (name) {
            *name = it->second.GetLabel();
        }
        if (is_mine) {
            *is_mine = m_wallet->IsMine(dest);
        }
        if (purpose) {
            *purpose = it->second.purpose;
        }
        return true;
    }
    std::vector<WalletAddress> getAddresses() override
    {
        LOCK(m_wallet->cs_wallet);
        std::vector<WalletAddress> result;
        for (const auto& item : m_wallet->m_address_book) {
            if (item.second.IsChange()) continue;
            result.emplace_back(item.first, m_wallet->IsMine(item.first), item.second.GetLabel(), item.second.purpose);
        }
        return result;
    }
    std::vector<std::string> getAddressReceiveRequests() override {
        LOCK(m_wallet->cs_wallet);
        return m_wallet->GetAddressReceiveRequests();
    }
    bool setAddressReceiveRequest(const CTxDestination& dest, const std::string& id, const std::string& value) override {
        LOCK(m_wallet->cs_wallet);
        WalletBatch batch{m_wallet->GetDatabase()};
        return m_wallet->SetAddressReceiveRequest(batch, dest, id, value);
    }
    bool displayAddress(const CTxDestination& dest) override
    {
        LOCK(m_wallet->cs_wallet);
        return m_wallet->DisplayAddress(dest);
    }
    bool lockCoin(const COutPoint& output, const bool write_to_db) override
    {
        LOCK(m_wallet->cs_wallet);
        std::unique_ptr<WalletBatch> batch = write_to_db ? std::make_unique<WalletBatch>(m_wallet->GetDatabase()) : nullptr;
        return m_wallet->LockCoin(output, batch.get());
    }
    bool unlockCoin(const COutPoint& output) override
    {
        LOCK(m_wallet->cs_wallet);
        std::unique_ptr<WalletBatch> batch = std::make_unique<WalletBatch>(m_wallet->GetDatabase());
        return m_wallet->UnlockCoin(output, batch.get());
    }
    bool isLockedCoin(const COutPoint& output) override
    {
        LOCK(m_wallet->cs_wallet);
        return m_wallet->IsLockedCoin(output.hash, output.n);
    }
    void listLockedCoins(std::vector<COutPoint>& outputs) override
    {
        LOCK(m_wallet->cs_wallet);
        return m_wallet->ListLockedCoins(outputs);
    }
    CTransactionRef createTransaction(const std::vector<CRecipient>& recipients,
        const CCoinControl& coin_control,
        bool sign,
        int& change_pos,
        CAmount& fee,
        BlindDetails* blind_details,
        bilingual_str& fail_reason) override
    {
        LOCK(m_wallet->cs_wallet);
        FeeCalculation fee_calc_out;
<<<<<<< HEAD
        if (!CreateTransaction(*m_wallet, recipients, tx, fee, change_pos,
                fail_reason, coin_control, fee_calc_out, sign, blind_details)) {
            return {};
        }
        return tx;
=======
        std::optional<CreatedTransactionResult> txr = CreateTransaction(*m_wallet, recipients, change_pos,
                fail_reason, coin_control, fee_calc_out, sign);
        if (!txr) return {};
        fee = txr->fee;
        change_pos = txr->change_pos;

        return txr->tx;
>>>>>>> 1ab389b1
    }
    void commitTransaction(CTransactionRef tx,
        WalletValueMap value_map,
        WalletOrderForm order_form,
        BlindDetails* blind_details) override
    {
        LOCK(m_wallet->cs_wallet);
        m_wallet->CommitTransaction(std::move(tx), std::move(value_map), std::move(order_form), blind_details);
    }
    bool transactionCanBeAbandoned(const uint256& txid) override { return m_wallet->TransactionCanBeAbandoned(txid); }
    bool abandonTransaction(const uint256& txid) override
    {
        LOCK(m_wallet->cs_wallet);
        return m_wallet->AbandonTransaction(txid);
    }
    bool transactionCanBeBumped(const uint256& txid) override
    {
        return feebumper::TransactionCanBeBumped(*m_wallet.get(), txid);
    }
    bool createBumpTransaction(const uint256& txid,
        const CCoinControl& coin_control,
        std::vector<bilingual_str>& errors,
        CAmount& old_fee,
        CAmount& new_fee,
        CMutableTransaction& mtx) override
    {
        return feebumper::CreateRateBumpTransaction(*m_wallet.get(), txid, coin_control, errors, old_fee, new_fee, mtx) == feebumper::Result::OK;
    }
    bool signBumpTransaction(CMutableTransaction& mtx) override { return feebumper::SignTransaction(*m_wallet.get(), mtx); }
    bool commitBumpTransaction(const uint256& txid,
        CMutableTransaction&& mtx,
        std::vector<bilingual_str>& errors,
        uint256& bumped_txid) override
    {
        return feebumper::CommitTransaction(*m_wallet.get(), txid, std::move(mtx), errors, bumped_txid) ==
               feebumper::Result::OK;
    }
    CTransactionRef getTx(const uint256& txid) override
    {
        LOCK(m_wallet->cs_wallet);
        auto mi = m_wallet->mapWallet.find(txid);
        if (mi != m_wallet->mapWallet.end()) {
            return mi->second.tx;
        }
        return {};
    }
    WalletTx getWalletTx(const uint256& txid) override
    {
        LOCK(m_wallet->cs_wallet);
        auto mi = m_wallet->mapWallet.find(txid);
        if (mi != m_wallet->mapWallet.end()) {
            return MakeWalletTx(*m_wallet, mi->second);
        }
        return {};
    }
    std::vector<WalletTx> getWalletTxs() override
    {
        LOCK(m_wallet->cs_wallet);
        std::vector<WalletTx> result;
        result.reserve(m_wallet->mapWallet.size());
        for (const auto& entry : m_wallet->mapWallet) {
            result.emplace_back(MakeWalletTx(*m_wallet, entry.second));
        }
        return result;
    }
    bool tryGetTxStatus(const uint256& txid,
        interfaces::WalletTxStatus& tx_status,
        int& num_blocks,
        int64_t& block_time) override
    {
        TRY_LOCK(m_wallet->cs_wallet, locked_wallet);
        if (!locked_wallet) {
            return false;
        }
        auto mi = m_wallet->mapWallet.find(txid);
        if (mi == m_wallet->mapWallet.end()) {
            return false;
        }
        num_blocks = m_wallet->GetLastBlockHeight();
        block_time = -1;
        CHECK_NONFATAL(m_wallet->chain().findBlock(m_wallet->GetLastBlockHash(), FoundBlock().time(block_time)));
        tx_status = MakeWalletTxStatus(*m_wallet, mi->second);
        return true;
    }
    WalletTx getWalletTxDetails(const uint256& txid,
        WalletTxStatus& tx_status,
        WalletOrderForm& order_form,
        bool& in_mempool,
        int& num_blocks) override
    {
        LOCK(m_wallet->cs_wallet);
        auto mi = m_wallet->mapWallet.find(txid);
        if (mi != m_wallet->mapWallet.end()) {
            num_blocks = m_wallet->GetLastBlockHeight();
            in_mempool = mi->second.InMempool();
            order_form = mi->second.vOrderForm;
            tx_status = MakeWalletTxStatus(*m_wallet, mi->second);
            return MakeWalletTx(*m_wallet, mi->second);
        }
        return {};
    }
    TransactionError fillPSBT(int sighash_type,
        bool sign,
        bool bip32derivs,
        size_t* n_signed,
        PartiallySignedTransaction& psbtx,
        bool& complete) override
    {
        return m_wallet->FillPSBT(psbtx, complete, sighash_type, sign, bip32derivs, n_signed);
    }
    WalletBalances getBalances() override
    {
        const auto bal = GetBalance(*m_wallet);
        WalletBalances result;
        result.balance = bal.m_mine_trusted;
        result.unconfirmed_balance = bal.m_mine_untrusted_pending;
        result.immature_balance = bal.m_mine_immature;
        result.have_watch_only = haveWatchOnly();
        if (result.have_watch_only) {
            result.watch_only_balance = bal.m_watchonly_trusted;
            result.unconfirmed_watch_only_balance = bal.m_watchonly_untrusted_pending;
            result.immature_watch_only_balance = bal.m_watchonly_immature;
        }
        return result;
    }
    bool tryGetBalances(WalletBalances& balances, uint256& block_hash) override
    {
        TRY_LOCK(m_wallet->cs_wallet, locked_wallet);
        if (!locked_wallet) {
            return false;
        }
        block_hash = m_wallet->GetLastBlockHash();
        balances = getBalances();
        return true;
    }
    CAmountMap getBalance() override { return GetBalance(*m_wallet).m_mine_trusted; }
    CAmountMap getAvailableBalance(const CCoinControl& coin_control) override
    {
        return GetAvailableBalance(*m_wallet, &coin_control);
    }
    isminetype txinIsMine(const CTxIn& txin) override
    {
        LOCK(m_wallet->cs_wallet);
        return InputIsMine(*m_wallet, txin);
    }
    isminetype txoutIsMine(const CTxOut& txout) override
    {
        LOCK(m_wallet->cs_wallet);
        return m_wallet->IsMine(txout);
    }
    CAmountMap getDebit(const CTxIn& txin, isminefilter filter) override
    {
        LOCK(m_wallet->cs_wallet);
        return m_wallet->GetDebit(txin, filter);
    }
    CAmountMap getCredit(const CTransaction& tx, const size_t out_index, isminefilter filter) override
    {
        LOCK(m_wallet->cs_wallet);
        return OutputGetCredit(*m_wallet, tx, out_index, filter);
    }
    CoinsList listCoins() override
    {
        LOCK(m_wallet->cs_wallet);
        CoinsList result;
        for (const auto& entry : ListCoins(*m_wallet)) {
            auto& group = result[entry.first];
            for (const auto& coin : entry.second) {
                group.emplace_back(coin.outpoint,
                    MakeWalletTxOut(*m_wallet, coin));
            }
        }
        return result;
    }
    std::vector<WalletTxOut> getCoins(const std::vector<COutPoint>& outputs) override
    {
        LOCK(m_wallet->cs_wallet);
        std::vector<WalletTxOut> result;
        result.reserve(outputs.size());
        for (const auto& output : outputs) {
            result.emplace_back();
            auto it = m_wallet->mapWallet.find(output.hash);
            if (it != m_wallet->mapWallet.end()) {
                int depth = m_wallet->GetTxDepthInMainChain(it->second);
                if (depth >= 0) {
                    result.back() = MakeWalletTxOut(*m_wallet, it->second, output.n, depth);
                }
            }
        }
        return result;
    }
    CAmount getRequiredFee(unsigned int tx_bytes) override { return GetRequiredFee(*m_wallet, tx_bytes); }
    CAmount getMinimumFee(unsigned int tx_bytes,
        const CCoinControl& coin_control,
        int* returned_target,
        FeeReason* reason) override
    {
        FeeCalculation fee_calc;
        CAmount result;
        result = GetMinimumFee(*m_wallet, tx_bytes, coin_control, &fee_calc);
        if (returned_target) *returned_target = fee_calc.returnedTarget;
        if (reason) *reason = fee_calc.reason;
        return result;
    }
    unsigned int getConfirmTarget() override { return m_wallet->m_confirm_target; }
    bool hdEnabled() override { return m_wallet->IsHDEnabled(); }
    bool canGetAddresses() override { return m_wallet->CanGetAddresses(); }
    bool hasExternalSigner() override { return m_wallet->IsWalletFlagSet(WALLET_FLAG_EXTERNAL_SIGNER); }
    bool privateKeysDisabled() override { return m_wallet->IsWalletFlagSet(WALLET_FLAG_DISABLE_PRIVATE_KEYS); }
    bool taprootEnabled() override {
        if (m_wallet->IsLegacy()) return false;
        auto spk_man = m_wallet->GetScriptPubKeyMan(OutputType::BECH32M, /*internal=*/false);
        return spk_man != nullptr;
    }
    OutputType getDefaultAddressType() override { return m_wallet->m_default_address_type; }
    CAmount getDefaultMaxTxFee() override { return m_wallet->m_default_max_tx_fee; }
    void remove() override
    {
        RemoveWallet(m_context, m_wallet, false /* load_on_start */);
    }
    bool isLegacy() override { return m_wallet->IsLegacy(); }
    std::unique_ptr<Handler> handleUnload(UnloadFn fn) override
    {
        return MakeHandler(m_wallet->NotifyUnload.connect(fn));
    }
    std::unique_ptr<Handler> handleShowProgress(ShowProgressFn fn) override
    {
        return MakeHandler(m_wallet->ShowProgress.connect(fn));
    }
    std::unique_ptr<Handler> handleStatusChanged(StatusChangedFn fn) override
    {
        return MakeHandler(m_wallet->NotifyStatusChanged.connect([fn](CWallet*) { fn(); }));
    }
    std::unique_ptr<Handler> handleAddressBookChanged(AddressBookChangedFn fn) override
    {
        return MakeHandler(m_wallet->NotifyAddressBookChanged.connect(
            [fn](const CTxDestination& address, const std::string& label, bool is_mine,
                 const std::string& purpose, ChangeType status) { fn(address, label, is_mine, purpose, status); }));
    }
    std::unique_ptr<Handler> handleTransactionChanged(TransactionChangedFn fn) override
    {
        return MakeHandler(m_wallet->NotifyTransactionChanged.connect(
            [fn](const uint256& txid, ChangeType status) { fn(txid, status); }));
    }
    std::unique_ptr<Handler> handleWatchOnlyChanged(WatchOnlyChangedFn fn) override
    {
        return MakeHandler(m_wallet->NotifyWatchonlyChanged.connect(fn));
    }
    std::unique_ptr<Handler> handleCanGetAddressesChanged(CanGetAddressesChangedFn fn) override
    {
        return MakeHandler(m_wallet->NotifyCanGetAddressesChanged.connect(fn));
    }
    CWallet* wallet() override { return m_wallet.get(); }

    WalletContext& m_context;
    std::shared_ptr<CWallet> m_wallet;
};

class WalletLoaderImpl : public WalletLoader
{
public:
    WalletLoaderImpl(Chain& chain, ArgsManager& args)
    {
        m_context.chain = &chain;
        m_context.args = &args;
    }
    ~WalletLoaderImpl() override { UnloadWallets(m_context); }

    //! ChainClient methods
    void registerRpcs() override
    {
        for (const CRPCCommand& command : GetWalletRPCCommands()) {
            m_rpc_commands.emplace_back(command.category, command.name, [this, &command](const JSONRPCRequest& request, UniValue& result, bool last_handler) {
                JSONRPCRequest wallet_request = request;
                wallet_request.context = &m_context;
                return command.actor(wallet_request, result, last_handler);
            }, command.argNames, command.unique_id);
            m_rpc_handlers.emplace_back(m_context.chain->handleRpc(m_rpc_commands.back()));
        }
    }
    bool verify() override { return VerifyWallets(m_context); }
    bool load() override { return LoadWallets(m_context); }
    void start(CScheduler& scheduler) override { return StartWallets(m_context, scheduler); }
    void flush() override { return FlushWallets(m_context); }
    void stop() override { return StopWallets(m_context); }
    void setMockTime(int64_t time) override { return SetMockTime(time); }

    //! WalletLoader methods
    std::unique_ptr<Wallet> createWallet(const std::string& name, const SecureString& passphrase, uint64_t wallet_creation_flags, bilingual_str& error, std::vector<bilingual_str>& warnings) override
    {
        std::shared_ptr<CWallet> wallet;
        DatabaseOptions options;
        DatabaseStatus status;
        ReadDatabaseArgs(*m_context.args, options);
        options.require_create = true;
        options.create_flags = wallet_creation_flags;
        options.create_passphrase = passphrase;
        return MakeWallet(m_context, CreateWallet(m_context, name, true /* load_on_start */, options, status, error, warnings));
    }
    std::unique_ptr<Wallet> loadWallet(const std::string& name, bilingual_str& error, std::vector<bilingual_str>& warnings) override
    {
        DatabaseOptions options;
        DatabaseStatus status;
        ReadDatabaseArgs(*m_context.args, options);
        options.require_existing = true;
        return MakeWallet(m_context, LoadWallet(m_context, name, true /* load_on_start */, options, status, error, warnings));
    }
    std::unique_ptr<Wallet> restoreWallet(const fs::path& backup_file, const std::string& wallet_name, bilingual_str& error, std::vector<bilingual_str>& warnings) override
    {
        DatabaseStatus status;

        return MakeWallet(m_context, RestoreWallet(m_context, backup_file, wallet_name, /*load_on_start=*/true, status, error, warnings));
    }
    std::string getWalletDir() override
    {
        return fs::PathToString(GetWalletDir());
    }
    std::vector<std::string> listWalletDir() override
    {
        std::vector<std::string> paths;
        for (auto& path : ListDatabases(GetWalletDir())) {
            paths.push_back(fs::PathToString(path));
        }
        return paths;
    }
    std::vector<std::unique_ptr<Wallet>> getWallets() override
    {
        std::vector<std::unique_ptr<Wallet>> wallets;
        for (const auto& wallet : GetWallets(m_context)) {
            wallets.emplace_back(MakeWallet(m_context, wallet));
        }
        return wallets;
    }
    std::unique_ptr<Handler> handleLoadWallet(LoadWalletFn fn) override
    {
        return HandleLoadWallet(m_context, std::move(fn));
    }
    WalletContext* context() override  { return &m_context; }

    WalletContext m_context;
    const std::vector<std::string> m_wallet_filenames;
    std::vector<std::unique_ptr<Handler>> m_rpc_handlers;
    std::list<CRPCCommand> m_rpc_commands;
};
} // namespace
} // namespace wallet

namespace interfaces {
std::unique_ptr<Wallet> MakeWallet(wallet::WalletContext& context, const std::shared_ptr<wallet::CWallet>& wallet) { return wallet ? std::make_unique<wallet::WalletImpl>(context, wallet) : nullptr; }

std::unique_ptr<WalletLoader> MakeWalletLoader(Chain& chain, ArgsManager& args)
{
    return std::make_unique<wallet::WalletLoaderImpl>(chain, args);
}
} // namespace interfaces<|MERGE_RESOLUTION|>--- conflicted
+++ resolved
@@ -271,21 +271,13 @@
     {
         LOCK(m_wallet->cs_wallet);
         FeeCalculation fee_calc_out;
-<<<<<<< HEAD
-        if (!CreateTransaction(*m_wallet, recipients, tx, fee, change_pos,
-                fail_reason, coin_control, fee_calc_out, sign, blind_details)) {
-            return {};
-        }
-        return tx;
-=======
         std::optional<CreatedTransactionResult> txr = CreateTransaction(*m_wallet, recipients, change_pos,
-                fail_reason, coin_control, fee_calc_out, sign);
+                fail_reason, coin_control, fee_calc_out, sign, blind_details);
         if (!txr) return {};
         fee = txr->fee;
         change_pos = txr->change_pos;
 
         return txr->tx;
->>>>>>> 1ab389b1
     }
     void commitTransaction(CTransactionRef tx,
         WalletValueMap value_map,
