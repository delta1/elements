// Copyright (c) 2017-2021 The Bitcoin Core developers
// Distributed under the MIT software license, see the accompanying
// file COPYING or http://www.opensource.org/licenses/mit-license.php.

#include <wallet/coinselection.h>
#include <wallet/wallet.h>

#include <consensus/amount.h>
#include <policy/feerate.h>
#include <policy/policy.h>
#include <util/check.h>
#include <util/system.h>
#include <util/moneystr.h>

#include <numeric>
#include <optional>

namespace wallet {

// ELEMENTS COutput constructors are here, bitcoin ones are in coinselection.h

COutput::COutput(const COutPoint& outpoint, const CTxOut& txout, int depth, int input_bytes, bool spendable, bool solvable, bool safe, int64_t time, bool from_me, const std::optional<CFeeRate> feerate)
    : outpoint{outpoint},
      txout{txout},
      depth{depth},
      input_bytes{input_bytes},
      spendable{spendable},
      solvable{solvable},
      safe{safe},
      time{time},
      from_me{from_me}
{
    // ELEMENTS FIXME: is this whole block correct?
    // See: https://github.com/bitcoin/bitcoin/pull/25083/files#diff-38f1a8db124a979cb6dd76ce263f7aae0053d6967ee909e6356115fa0402dc8cR80
    if (feerate) {
        fee = input_bytes < 0 ? 0 : feerate.value().GetFee(input_bytes);
    } else {
        fee = 0; // ELEMENTS FIXME: is this correct?
    }

    if (txout.nValue.IsExplicit()) {
        value = txout.nValue.GetAmount();
        asset = txout.nAsset.GetAsset();

        // ELEMENTS: "effective value" only comes from the policy asset
        //effective_value = txout.nValue.GetAmount();
        effective_value = value * (asset == ::policyAsset) - fee.value();
    } else {
        effective_value = 0;
    }
}

COutput::COutput(const COutPoint& outpoint, const CTxOut& txout, int depth, int input_bytes, bool spendable, bool solvable, bool safe, int64_t time, bool from_me, const CAmount fees)
    : outpoint{outpoint},
      txout{txout},
      depth{depth},
      input_bytes{input_bytes},
      spendable{spendable},
      solvable{solvable},
      safe{safe},
      time{time},
      from_me{from_me}
{
    assert((input_bytes < 0 && fees == 0) || (input_bytes > 0 && fees >= 0));
    fee = fees;

    if (txout.nValue.IsExplicit()) {
        value = txout.nValue.GetAmount();
        asset = txout.nAsset.GetAsset();

        effective_value = value * (asset == ::policyAsset) - fee.value();
        //effective_value = txout.nValue.GetAmount();
    } else {
        effective_value = 0;
    }
}

COutput::COutput(const CWallet& wallet, const CWalletTx& wtx, const COutPoint& outpoint, const CTxOut& txout, int depth, int input_bytes, bool spendable, bool solvable, bool safe, int64_t time, bool from_me, const std::optional<CFeeRate> feerate)
    : outpoint{outpoint},
      txout{txout},
      depth{depth},
      input_bytes{input_bytes},
      spendable{spendable},
      solvable{solvable},
      safe{safe},
      time{time},
      from_me{from_me},
      //effective_value{wtx.GetOutputValueOut(wallet, outpoint.n)}, ELEMENTS FIXME: is this needed?
      value{wtx.GetOutputValueOut(wallet, outpoint.n)},
      asset{wtx.GetOutputAsset(wallet, outpoint.n)},
      bf_value{wtx.GetOutputAmountBlindingFactor(wallet, outpoint.n)},
      bf_asset{wtx.GetOutputAssetBlindingFactor(wallet, outpoint.n)} {

        if (feerate) {
            fee = input_bytes < 0 ? 0 : feerate.value().GetFee(input_bytes);
        } else {
            fee = 0; // ELEMENTS FIXME: is this correct?
        }

        CAmount output_value = wtx.GetOutputValueOut(wallet, outpoint.n);
        if (output_value != -1) {
            // ELEMENTS: "effective value" only comes from the policy asset
            effective_value = output_value * (asset == ::policyAsset) - fee.value();
        } else {
            effective_value = 0;
        }
    }

COutput::COutput(const CWallet& wallet, const CWalletTx& wtx, const COutPoint& outpoint, const CTxOut& txout, int depth, int input_bytes, bool spendable, bool solvable, bool safe, int64_t time, bool from_me, const CAmount fees)
    : outpoint{outpoint},
      txout{txout},
      depth{depth},
      input_bytes{input_bytes},
      spendable{spendable},
      solvable{solvable},
      safe{safe},
      time{time},
      from_me{from_me},
      //effective_value{wtx.GetOutputValueOut(wallet, outpoint.n)}, ELEMENTS FIXME: is this needed?
      value{wtx.GetOutputValueOut(wallet, outpoint.n)},
      asset{wtx.GetOutputAsset(wallet, outpoint.n)},
      bf_value{wtx.GetOutputAmountBlindingFactor(wallet, outpoint.n)},
      bf_asset{wtx.GetOutputAssetBlindingFactor(wallet, outpoint.n)} {
        assert((input_bytes < 0 && fees == 0) || (input_bytes > 0 && fees >= 0));
        fee = fees;
        effective_value = wtx.GetOutputValueOut(wallet, outpoint.n) - fee.value();
    }

// Descending order comparator
struct {
    bool operator()(const OutputGroup& a, const OutputGroup& b) const
    {
        return a.GetSelectionAmount() > b.GetSelectionAmount();
    }
} descending;

/*
 * This is the Branch and Bound Coin Selection algorithm designed by Murch. It searches for an input
 * set that can pay for the spending target and does not exceed the spending target by more than the
 * cost of creating and spending a change output. The algorithm uses a depth-first search on a binary
 * tree. In the binary tree, each node corresponds to the inclusion or the omission of a UTXO. UTXOs
 * are sorted by their effective values and the tree is explored deterministically per the inclusion
 * branch first. At each node, the algorithm checks whether the selection is within the target range.
 * While the selection has not reached the target range, more UTXOs are included. When a selection's
 * value exceeds the target range, the complete subtree deriving from this selection can be omitted.
 * At that point, the last included UTXO is deselected and the corresponding omission branch explored
 * instead. The search ends after the complete tree has been searched or after a limited number of tries.
 *
 * The search continues to search for better solutions after one solution has been found. The best
 * solution is chosen by minimizing the waste metric. The waste metric is defined as the cost to
 * spend the current inputs at the given fee rate minus the long term expected cost to spend the
 * inputs, plus the amount by which the selection exceeds the spending target:
 *
 * waste = selectionTotal - target + inputs × (currentFeeRate - longTermFeeRate)
 *
 * The algorithm uses two additional optimizations. A lookahead keeps track of the total value of
 * the unexplored UTXOs. A subtree is not explored if the lookahead indicates that the target range
 * cannot be reached. Further, it is unnecessary to test equivalent combinations. This allows us
 * to skip testing the inclusion of UTXOs that match the effective value and waste of an omitted
 * predecessor.
 *
 * The Branch and Bound algorithm is described in detail in Murch's Master Thesis:
 * https://murch.one/wp-content/uploads/2016/11/erhardt2016coinselection.pdf
 *
 * @param const std::vector<OutputGroup>& utxo_pool The set of UTXO groups that we are choosing from.
 *        These UTXO groups will be sorted in descending order by effective value and the OutputGroups'
 *        values are their effective values.
 * @param const CAmount& selection_target This is the value that we want to select. It is the lower
 *        bound of the range.
 * @param const CAmount& cost_of_change This is the cost of creating and spending a change output.
 *        This plus selection_target is the upper bound of the range.
 * @returns The result of this coin selection algorithm, or std::nullopt
 */

static const size_t TOTAL_TRIES = 100000;

std::optional<SelectionResult> SelectCoinsBnB(std::vector<OutputGroup>& utxo_pool, const CAmount& selection_target, const CAmount& cost_of_change)
{
    CAmountMap map_target{{ ::policyAsset, selection_target}};
    SelectionResult result(map_target, SelectionAlgorithm::BNB);
    CAmount curr_value = 0;
    std::vector<size_t> curr_selection; // selected utxo indexes

    // Calculate curr_available_value
    CAmount curr_available_value = 0;
    for (const OutputGroup& utxo : utxo_pool) {
        // Assert that this utxo is not negative. It should never be negative,
        // effective value calculation should have removed it
        assert(utxo.GetSelectionAmount() > 0);
        curr_available_value += utxo.GetSelectionAmount();
    }
    if (curr_available_value < selection_target) {
        return std::nullopt;
    }

    // Sort the utxo_pool
    std::sort(utxo_pool.begin(), utxo_pool.end(), descending);

    CAmount curr_waste = 0;
    std::vector<size_t> best_selection;
    CAmount best_waste = MAX_MONEY;

    // Depth First search loop for choosing the UTXOs
    for (size_t curr_try = 0, utxo_pool_index = 0; curr_try < TOTAL_TRIES; ++curr_try, ++utxo_pool_index) {
        // Conditions for starting a backtrack
        bool backtrack = false;
        if (curr_value + curr_available_value < selection_target || // Cannot possibly reach target with the amount remaining in the curr_available_value.
            curr_value > selection_target + cost_of_change || // Selected value is out of range, go back and try other branch
            (curr_waste > best_waste && (utxo_pool.at(0).fee - utxo_pool.at(0).long_term_fee) > 0)) { // Don't select things which we know will be more wasteful if the waste is increasing
            backtrack = true;
        } else if (curr_value >= selection_target) {       // Selected value is within range
            curr_waste += (curr_value - selection_target); // This is the excess value which is added to the waste for the below comparison
            // Adding another UTXO after this check could bring the waste down if the long term fee is higher than the current fee.
            // However we are not going to explore that because this optimization for the waste is only done when we have hit our target
            // value. Adding any more UTXOs will be just burning the UTXO; it will go entirely to fees. Thus we aren't going to
            // explore any more UTXOs to avoid burning money like that.
            if (curr_waste <= best_waste) {
                best_selection = curr_selection;
                best_waste = curr_waste;
            }
            curr_waste -= (curr_value - selection_target); // Remove the excess value as we will be selecting different coins now
            backtrack = true;
        }

        if (backtrack) { // Backtracking, moving backwards
            if (curr_selection.empty()) { // We have walked back to the first utxo and no branch is untraversed. All solutions searched
                break;
            }

            // Add omitted UTXOs back to lookahead before traversing the omission branch of last included UTXO.
            for (--utxo_pool_index; utxo_pool_index > curr_selection.back(); --utxo_pool_index) {
                curr_available_value += utxo_pool.at(utxo_pool_index).GetSelectionAmount();
            }

            // Output was included on previous iterations, try excluding now.
            assert(utxo_pool_index == curr_selection.back());
            OutputGroup& utxo = utxo_pool.at(utxo_pool_index);
            curr_value -= utxo.GetSelectionAmount();
            curr_waste -= utxo.fee - utxo.long_term_fee;
            curr_selection.pop_back();
        } else { // Moving forwards, continuing down this branch
            OutputGroup& utxo = utxo_pool.at(utxo_pool_index);

            // Remove this utxo from the curr_available_value utxo amount
            curr_available_value -= utxo.GetSelectionAmount();

            if (curr_selection.empty() ||
                // The previous index is included and therefore not relevant for exclusion shortcut
                (utxo_pool_index - 1) == curr_selection.back() ||
                // Avoid searching a branch if the previous UTXO has the same value and same waste and was excluded.
                // Since the ratio of fee to long term fee is the same, we only need to check if one of those values match in order to know that the waste is the same.
                utxo.GetSelectionAmount() != utxo_pool.at(utxo_pool_index - 1).GetSelectionAmount() ||
                utxo.fee != utxo_pool.at(utxo_pool_index - 1).fee)
            {
                // Inclusion branch first (Largest First Exploration)
                curr_selection.push_back(utxo_pool_index);
                curr_value += utxo.GetSelectionAmount();
                curr_waste += utxo.fee - utxo.long_term_fee;
            }
        }
    }

    // Check for solution
    if (best_selection.empty()) {
        return std::nullopt;
    }

    // Set output set
    for (const size_t& i : best_selection) {
        result.AddInput(utxo_pool.at(i));
    }
    result.ComputeAndSetWaste(cost_of_change, cost_of_change, CAmount{0});
    assert(best_waste == result.GetWaste());

    return result;
}

std::optional<SelectionResult> SelectCoinsSRD(const std::vector<OutputGroup>& utxo_pool, CAmount target_value, FastRandomContext& rng)
{
    CAmountMap map_target{{ ::policyAsset, target_value}};
    SelectionResult result(map_target, SelectionAlgorithm::SRD);

    // Include change for SRD as we want to avoid making really small change if the selection just
    // barely meets the target. Just use the lower bound change target instead of the randomly
    // generated one, since SRD will result in a random change amount anyway; avoid making the
    // target needlessly large.
    target_value += CHANGE_LOWER;

    std::vector<size_t> indexes;
    indexes.resize(utxo_pool.size());
    std::iota(indexes.begin(), indexes.end(), 0);
    Shuffle(indexes.begin(), indexes.end(), rng);

    CAmount selected_eff_value = 0;
    for (const size_t i : indexes) {
        const OutputGroup& group = utxo_pool.at(i);
        Assume(group.GetSelectionAmount() > 0);
        selected_eff_value += group.GetSelectionAmount();
        result.AddInput(group);
        if (selected_eff_value >= target_value) {
            return result;
        }
    }
    return std::nullopt;
}

/** Find a subset of the OutputGroups that is at least as large as, but as close as possible to, the
 * target amount; solve subset sum.
 * param@[in]   groups          OutputGroups to choose from, sorted by value in descending order.
 * param@[in]   nTotalLower     Total (effective) value of the UTXOs in groups.
 * param@[in]   nTargetValue    Subset sum target, not including change.
 * param@[out]  vfBest          Boolean vector representing the subset chosen that is closest to
 *                              nTargetValue, with indices corresponding to groups. If the ith
 *                              entry is true, that means the ith group in groups was selected.
 * param@[out]  nBest           Total amount of subset chosen that is closest to nTargetValue.
 * param@[in]   iterations      Maximum number of tries.
 */
static void ApproximateBestSubset(FastRandomContext& insecure_rand, const std::vector<OutputGroup>& groups,
                                  const CAmount& nTotalLower, const CAmount& nTargetValue,
                                  std::vector<char>& vfBest, CAmount& nBest, int iterations = 1000)
{
    std::vector<char> vfIncluded;

    // Worst case "best" approximation is just all of the groups.
    vfBest.assign(groups.size(), true);
    nBest = nTotalLower;

    for (int nRep = 0; nRep < iterations && nBest != nTargetValue; nRep++)
    {
        vfIncluded.assign(groups.size(), false);
        CAmount nTotal = 0;
        bool fReachedTarget = false;
        for (int nPass = 0; nPass < 2 && !fReachedTarget; nPass++)
        {
            for (unsigned int i = 0; i < groups.size(); i++)
            {
                //The solver here uses a randomized algorithm,
                //the randomness serves no real security purpose but is just
                //needed to prevent degenerate behavior and it is important
                //that the rng is fast. We do not use a constant random sequence,
                //because there may be some privacy improvement by making
                //the selection random.
                if (nPass == 0 ? insecure_rand.randbool() : !vfIncluded[i])
                {
                    nTotal += groups[i].GetSelectionAmount();
                    vfIncluded[i] = true;
                    if (nTotal >= nTargetValue)
                    {
                        fReachedTarget = true;
                        // If the total is between nTargetValue and nBest, it's our new best
                        // approximation.
                        if (nTotal < nBest)
                        {
                            nBest = nTotal;
                            vfBest = vfIncluded;
                        }
                        nTotal -= groups[i].GetSelectionAmount();
                        vfIncluded[i] = false;
                    }
                }
            }
        }
    }
}

// ELEMENTS:
std::optional<SelectionResult> KnapsackSolver(std::vector<OutputGroup>& groups, const CAmountMap& mapTargetValue,
                                              CAmount change_target, FastRandomContext& rng)
{
    SelectionResult result(mapTargetValue, SelectionAlgorithm::KNAPSACK);

    std::vector<OutputGroup> inner_groups;
    // ELEMENTS: this is not used
    //std::set<COutput> setCoinsRet;
    CAmount non_policy_effective_value = 0;

    // Perform the standard Knapsack solver for every non-policy asset individually.
    for (std::map<CAsset, CAmount>::const_iterator it = mapTargetValue.begin(); it != mapTargetValue.end(); ++it) {
        inner_groups.clear();

        if (it->second == 0) {
            continue;
        }
        if (it->first == ::policyAsset) {
            continue;
        }

        // We filter the groups on two conditions:
        // - only groups that have (exclusively) coins of the asset we're solving for
        // - no groups that are already used in the input set
        for (const OutputGroup& g : groups) {
            bool add = true;
            for (const COutput& c : g.m_outputs) {
                auto input_set = result.GetInputSet();
                if (input_set.find(c) != input_set.end()) {
                    add = false;
                    break;
                }

                if (c.asset != it->first) {
                    add = false;
                    break;
                }
            }

            if (add) {
                inner_groups.push_back(g);
            }
        }

        if (inner_groups.size() == 0) {
            // No output groups for this asset.
            return std::nullopt;
        }

        if (auto inner_result = KnapsackSolver(inner_groups, it->second, change_target, rng, it->first)) {
            auto set = inner_result->GetInputSet();
            for (const COutput& ic : set) {
                non_policy_effective_value += ic.GetEffectiveValue();
            }
            result.AddInput(inner_result.value());
        } else {
            LogPrint(BCLog::SELECTCOINS, "Not enough funds to create target %d for asset %s\n", it->second, it->first.GetHex());
            return std::nullopt;
        }
    }

    // Perform the standard Knapsack solver for the policy asset
    /*
    NOTE:
    CInputCoin::effective_value is negative for non-policy assets, so the sum non_policy_effective_value is negative. Therefore, it is subtracted in order to increase policy_target by the fees required.
    */
    CAmount policy_target = mapTargetValue.at(::policyAsset) - non_policy_effective_value;
    if (policy_target > 0) {
        inner_groups.clear();

        // We filter the groups on two conditions:
        // - only groups that have (exclusively) coins of the asset we're solving for
        // - no groups that are already used in setCoinsRet
        for (const OutputGroup& g : groups) {
            bool add = true;
            for (const COutput& c : g.m_outputs) {
                auto set = result.GetInputSet();
                if (set.find(c) != set.end()) {
                    add = false;
                    break;
                }

                if (c.asset != ::policyAsset) {
                    add = false;
                    break;
                }
            }

            if (add) {
                inner_groups.push_back(g);
            }
        }

        if (inner_groups.size() == 0) {
            // No output groups for this asset.
            return std::nullopt;
        }

        if (auto inner_result = KnapsackSolver(inner_groups, policy_target, change_target, rng, ::policyAsset)) {
            result.AddInput(*inner_result);
        } else {
            LogPrint(BCLog::SELECTCOINS, "Not enough funds to create target %d for policy asset %s\n", policy_target, ::policyAsset.GetHex());
            return std::nullopt;
        }
    }

    if (result.GetSelectedValue() < mapTargetValue) return std::nullopt;
    return result;
}

std::optional<SelectionResult> KnapsackSolver(std::vector<OutputGroup>& groups, const CAmount& nTargetValue,
                                              CAmount change_target, FastRandomContext& rng, const CAsset& asset)
{
    CAmountMap map_target{{ asset, nTargetValue }};
    SelectionResult result(map_target, SelectionAlgorithm::KNAPSACK);

    // List of values less than target
    std::optional<OutputGroup> lowest_larger;
    // Groups with selection amount smaller than the target and any change we might produce.
    // Don't include groups larger than this, because they will only cause us to overshoot.
    std::vector<OutputGroup> applicable_groups;
    CAmount nTotalLower = 0;

    Shuffle(groups.begin(), groups.end(), rng);

    for (const OutputGroup& group : groups) {
        if (group.GetSelectionAmount() == nTargetValue) {
            result.AddInput(group);
            return result;
        } else if (group.GetSelectionAmount() < nTargetValue + change_target) {
            applicable_groups.push_back(group);
            nTotalLower += group.GetSelectionAmount();
        } else if (!lowest_larger || group.GetSelectionAmount() < lowest_larger->GetSelectionAmount()) {
            lowest_larger = group;
        }
    }

    if (nTotalLower == nTargetValue) {
        for (const auto& group : applicable_groups) {
            result.AddInput(group);
        }
        return result;
    }

    if (nTotalLower < nTargetValue) {
        if (!lowest_larger) return std::nullopt;
        result.AddInput(*lowest_larger);
        return result;
    }

    // Solve subset sum by stochastic approximation
    std::sort(applicable_groups.begin(), applicable_groups.end(), descending);
    std::vector<char> vfBest;
    CAmount nBest;

    ApproximateBestSubset(rng, applicable_groups, nTotalLower, nTargetValue, vfBest, nBest);
    if (nBest != nTargetValue && nTotalLower >= nTargetValue + change_target) {
        ApproximateBestSubset(rng, applicable_groups, nTotalLower, nTargetValue + change_target, vfBest, nBest);
    }

    // If we have a bigger coin and (either the stochastic approximation didn't find a good solution,
    //                                   or the next bigger coin is closer), return the bigger coin
    if (lowest_larger &&
        ((nBest != nTargetValue && nBest < nTargetValue + change_target) || lowest_larger->GetSelectionAmount() <= nBest)) {
        result.AddInput(*lowest_larger);
    } else {
        for (unsigned int i = 0; i < applicable_groups.size(); i++) {
            if (vfBest[i]) {
                result.AddInput(applicable_groups[i]);
            }
        }

        if (LogAcceptCategory(BCLog::SELECTCOINS, BCLog::Level::Debug)) {
            std::string log_message{"Coin selection best subset: "};
            for (unsigned int i = 0; i < applicable_groups.size(); i++) {
                if (vfBest[i]) {
                    log_message += strprintf("%s ", FormatMoney(applicable_groups[i].m_value));
                }
            }
            LogPrint(BCLog::SELECTCOINS, "%stotal %s\n", log_message, FormatMoney(nBest));
        }
    }

    return result;
}

/******************************************************************************

 OutputGroup

 ******************************************************************************/

void OutputGroup::Insert(const COutput& output, size_t ancestors, size_t descendants, bool positive_only) {
    // Filter for positive only here before adding the coin
    if (positive_only && output.GetEffectiveValue() <= 0) return;

    m_outputs.push_back(output);
    COutput& coin = m_outputs.back();

    fee += coin.GetFee();

    coin.long_term_fee = coin.input_bytes < 0 ? 0 : m_long_term_feerate.GetFee(coin.input_bytes);
    long_term_fee += coin.long_term_fee;

    effective_value += coin.GetEffectiveValue();

    m_from_me &= coin.from_me;
    m_value += coin.value;
    m_depth = std::min(m_depth, output.depth);
    // ancestors here express the number of ancestors the new coin will end up having, which is
    // the sum, rather than the max; this will overestimate in the cases where multiple inputs
    // have common ancestors
    m_ancestors += ancestors;
    // descendants is the count as seen from the top ancestor, not the descendants as seen from the
    // coin itself; thus, this value is counted as the max, not the sum
    m_descendants = std::max(m_descendants, descendants);
}

bool OutputGroup::EligibleForSpending(const CoinEligibilityFilter& eligibility_filter) const
{
    return m_depth >= (m_from_me ? eligibility_filter.conf_mine : eligibility_filter.conf_theirs)
        && m_ancestors <= eligibility_filter.max_ancestors
        && m_descendants <= eligibility_filter.max_descendants;
}

CAmount OutputGroup::GetSelectionAmount() const
{
    // ELEMENTS: non-policy assets always use `m_value`. Their (negative)
    //  `effective_value` will be added to the target for the policy asset
    if (!m_outputs.empty() && m_outputs[0].asset != ::policyAsset) {
        return m_value;
    }
    return m_subtract_fee_outputs ? m_value : effective_value;
}

CAmount GetSelectionWaste(const std::set<COutput>& inputs, CAmount change_cost, CAmount target, bool use_effective_value)
{
    // This function should not be called with empty inputs as that would mean the selection failed
    assert(!inputs.empty());

    // Always consider the cost of spending an input now vs in the future.
    CAmount waste = 0;
    CAmount selected_effective_value = 0;
    for (const COutput& coin : inputs) {
        waste += coin.GetFee() - coin.long_term_fee;
        selected_effective_value += use_effective_value ? coin.GetEffectiveValue() : coin.value;
    }

    if (change_cost) {
        // Consider the cost of making change and spending it in the future
        // If we aren't making change, the caller should've set change_cost to 0
        assert(change_cost > 0);
        waste += change_cost;
    } else {
        // When we are not making change (change_cost == 0), consider the excess we are throwing away to fees
        assert(selected_effective_value >= target);
        waste += selected_effective_value - target;
    }

    return waste;
}

<<<<<<< HEAD
// ELEMENTS:
CAmount GetSelectionWaste(const std::set<COutput>& inputs, CAmount change_cost, const CAmountMap& target_map, bool use_effective_value)
{
    // This function should not be called with empty inputs as that would mean the selection failed
    assert(!inputs.empty());

    // create a map of asset -> coins from the inputs set
    std::map<CAsset, std::set<COutput>> coinset_map;
    for(auto it = inputs.begin(); it != inputs.end(); ++it) {
        auto asset = it->asset;
        auto search = coinset_map.find(asset);
        if (search != coinset_map.end()) {
            search->second.insert(*it);
        } else {
            std::set<COutput> coinset;
            coinset.insert(*it);
            coinset_map.insert({asset, coinset});
        }
    }

    // Calculate and sum the waste for each asset in the map

    // Always consider the cost of spending an input now vs in the future.
    CAmount waste = 0;

    for (auto it = coinset_map.begin(); it != coinset_map.end(); ++it) {
        CAmount selected_effective_value = 0;
        auto asset = it->first;
        auto coinset = it->second;
        auto target = target_map.at(asset);

        for (const COutput& coin : coinset) {
            waste += coin.GetFee() - coin.long_term_fee;
            selected_effective_value += use_effective_value ? coin.GetEffectiveValue() : coin.value;
        }

        if (change_cost) {
            // Consider the cost of making change and spending it in the future
            // If we aren't making change, the caller should've set change_cost to 0
            assert(change_cost > 0);
            waste += change_cost;
        } else {
            // When we are not making change (change_cost == 0), consider the excess we are throwing away to fees
            assert(selected_effective_value >= target);
            waste += selected_effective_value - target;
        }
    }

    return waste;
}

CAmount GenerateChangeTarget(CAmount payment_value, FastRandomContext& rng)
=======
CAmount GenerateChangeTarget(const CAmount payment_value, const CAmount change_fee, FastRandomContext& rng)
>>>>>>> 2bd9aa5a
{
    if (payment_value <= CHANGE_LOWER / 2) {
        return change_fee + CHANGE_LOWER;
    } else {
        // random value between 50ksat and min (payment_value * 2, 1milsat)
        const auto upper_bound = std::min(payment_value * 2, CHANGE_UPPER);
        return change_fee + rng.randrange(upper_bound - CHANGE_LOWER) + CHANGE_LOWER;
    }
}

void SelectionResult::ComputeAndSetWaste(const CAmount min_viable_change, const CAmount change_cost, const CAmount change_fee)
{
    const CAmount change = GetChange(min_viable_change, change_fee);

    if (change > 0) {
        m_waste = GetSelectionWaste(m_selected_inputs, change_cost, m_target, m_use_effective);
    } else {
        m_waste = GetSelectionWaste(m_selected_inputs, 0, m_target, m_use_effective);
    }
}

CAmount SelectionResult::GetWaste() const
{
    return *Assert(m_waste);
}

CAmountMap SelectionResult::GetSelectedValue() const
{
    return std::accumulate(m_selected_inputs.cbegin(), m_selected_inputs.cend(), CAmountMap{}, [](CAmountMap sum, const auto& coin) { return sum + CAmountMap{{coin.asset, coin.value}}; });
}

CAmount SelectionResult::GetSelectedEffectiveValue() const
{
    return std::accumulate(m_selected_inputs.cbegin(), m_selected_inputs.cend(), CAmount{0}, [](CAmount sum, const auto& coin) { return sum + coin.GetEffectiveValue(); });
}

void SelectionResult::Clear()
{
    m_selected_inputs.clear();
    m_waste.reset();
}

void SelectionResult::AddInput(const OutputGroup& group)
{
    util::insert(m_selected_inputs, group.m_outputs);
    m_use_effective = !group.m_subtract_fee_outputs;
}

<<<<<<< HEAD
// ELEMENTS
void SelectionResult::AddInput(const SelectionResult& result) {
    util::insert(m_selected_inputs, result.GetInputSet());
=======
void SelectionResult::Merge(const SelectionResult& other)
{
    m_target += other.m_target;
    m_use_effective |= other.m_use_effective;
    if (m_algo == SelectionAlgorithm::MANUAL) {
        m_algo = other.m_algo;
    }
    util::insert(m_selected_inputs, other.m_selected_inputs);
>>>>>>> 2bd9aa5a
}

const std::set<COutput>& SelectionResult::GetInputSet() const
{
    return m_selected_inputs;
}

std::vector<COutput> SelectionResult::GetShuffledInputVector() const
{
    std::vector<COutput> coins(m_selected_inputs.begin(), m_selected_inputs.end());
    Shuffle(coins.begin(), coins.end(), FastRandomContext());
    return coins;
}

bool SelectionResult::operator<(SelectionResult other) const
{
    Assert(m_waste.has_value());
    Assert(other.m_waste.has_value());
    // As this operator is only used in std::min_element, we want the result that has more inputs when waste are equal.
    return *m_waste < *other.m_waste || (*m_waste == *other.m_waste && m_selected_inputs.size() > other.m_selected_inputs.size());
}

std::string COutput::ToString() const
{
    return strprintf("COutput(%s, %d, %d) [%s] [%s]", outpoint.hash.ToString(), outpoint.n, depth, FormatMoney(value), asset.GetHex());
}

std::string GetAlgorithmName(const SelectionAlgorithm algo)
{
    switch (algo)
    {
    case SelectionAlgorithm::BNB: return "bnb";
    case SelectionAlgorithm::KNAPSACK: return "knapsack";
    case SelectionAlgorithm::SRD: return "srd";
    case SelectionAlgorithm::MANUAL: return "manual";
    // No default case to allow for compiler to warn
    }
    assert(false);
}

CAmount SelectionResult::GetChange(const CAmount min_viable_change, const CAmount change_fee) const
{
    // change = SUM(inputs) - SUM(outputs) - fees
    // 1) With SFFO we don't pay any fees
    // 2) Otherwise we pay all the fees:
    //  - input fees are covered by GetSelectedEffectiveValue()
    //  - non_input_fee is included in m_target
    //  - change_fee
    const CAmount change = m_use_effective
                           ? GetSelectedEffectiveValue() - m_target - change_fee
                           : GetSelectedValue() - m_target;

    if (change < min_viable_change) {
        return 0;
    }

    return change;
}

} // namespace wallet<|MERGE_RESOLUTION|>--- conflicted
+++ resolved
@@ -626,7 +626,6 @@
     return waste;
 }
 
-<<<<<<< HEAD
 // ELEMENTS:
 CAmount GetSelectionWaste(const std::set<COutput>& inputs, CAmount change_cost, const CAmountMap& target_map, bool use_effective_value)
 {
@@ -678,10 +677,7 @@
     return waste;
 }
 
-CAmount GenerateChangeTarget(CAmount payment_value, FastRandomContext& rng)
-=======
 CAmount GenerateChangeTarget(const CAmount payment_value, const CAmount change_fee, FastRandomContext& rng)
->>>>>>> 2bd9aa5a
 {
     if (payment_value <= CHANGE_LOWER / 2) {
         return change_fee + CHANGE_LOWER;
@@ -694,9 +690,9 @@
 
 void SelectionResult::ComputeAndSetWaste(const CAmount min_viable_change, const CAmount change_cost, const CAmount change_fee)
 {
-    const CAmount change = GetChange(min_viable_change, change_fee);
-
-    if (change > 0) {
+    const CAmountMap change = GetChange(min_viable_change, change_fee);
+
+    if (change > CAmountMap{}) {
         m_waste = GetSelectionWaste(m_selected_inputs, change_cost, m_target, m_use_effective);
     } else {
         m_waste = GetSelectionWaste(m_selected_inputs, 0, m_target, m_use_effective);
@@ -713,9 +709,9 @@
     return std::accumulate(m_selected_inputs.cbegin(), m_selected_inputs.cend(), CAmountMap{}, [](CAmountMap sum, const auto& coin) { return sum + CAmountMap{{coin.asset, coin.value}}; });
 }
 
-CAmount SelectionResult::GetSelectedEffectiveValue() const
-{
-    return std::accumulate(m_selected_inputs.cbegin(), m_selected_inputs.cend(), CAmount{0}, [](CAmount sum, const auto& coin) { return sum + coin.GetEffectiveValue(); });
+CAmountMap SelectionResult::GetSelectedEffectiveValue() const
+{
+    return std::accumulate(m_selected_inputs.cbegin(), m_selected_inputs.cend(), CAmountMap{}, [](CAmountMap sum, const auto& coin) { return sum + CAmountMap{{coin.asset, coin.GetEffectiveValue()}}; });
 }
 
 void SelectionResult::Clear()
@@ -730,11 +726,11 @@
     m_use_effective = !group.m_subtract_fee_outputs;
 }
 
-<<<<<<< HEAD
 // ELEMENTS
 void SelectionResult::AddInput(const SelectionResult& result) {
     util::insert(m_selected_inputs, result.GetInputSet());
-=======
+}
+
 void SelectionResult::Merge(const SelectionResult& other)
 {
     m_target += other.m_target;
@@ -743,7 +739,6 @@
         m_algo = other.m_algo;
     }
     util::insert(m_selected_inputs, other.m_selected_inputs);
->>>>>>> 2bd9aa5a
 }
 
 const std::set<COutput>& SelectionResult::GetInputSet() const
@@ -784,7 +779,7 @@
     assert(false);
 }
 
-CAmount SelectionResult::GetChange(const CAmount min_viable_change, const CAmount change_fee) const
+CAmountMap SelectionResult::GetChange(const CAmount min_viable_change, const CAmount change_fee) const
 {
     // change = SUM(inputs) - SUM(outputs) - fees
     // 1) With SFFO we don't pay any fees
@@ -792,12 +787,12 @@
     //  - input fees are covered by GetSelectedEffectiveValue()
     //  - non_input_fee is included in m_target
     //  - change_fee
-    const CAmount change = m_use_effective
-                           ? GetSelectedEffectiveValue() - m_target - change_fee
+    const CAmountMap change = m_use_effective
+                           ? GetSelectedEffectiveValue() - m_target - CAmountMap{{::policyAsset, change_fee}}
                            : GetSelectedValue() - m_target;
 
-    if (change < min_viable_change) {
-        return 0;
+    if (change < CAmountMap{{::policyAsset, min_viable_change}}) {
+        return CAmountMap{};
     }
 
     return change;
