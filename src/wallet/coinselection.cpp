--- conflicted
+++ resolved
@@ -43,7 +43,6 @@
         asset = txout.nAsset.GetAsset();
 
         // ELEMENTS: "effective value" only comes from the policy asset
-        //effective_value = txout.nValue.GetAmount();
         effective_value = value * (asset == ::policyAsset) - fee.value();
     } else {
         effective_value = 0;
@@ -69,7 +68,6 @@
         asset = txout.nAsset.GetAsset();
 
         effective_value = value * (asset == ::policyAsset) - fee.value();
-        //effective_value = txout.nValue.GetAmount();
     } else {
         effective_value = 0;
     }
@@ -729,16 +727,15 @@
     m_use_effective = !group.m_subtract_fee_outputs;
 }
 
-<<<<<<< HEAD
+void SelectionResult::AddInputs(const std::set<COutput>& inputs, bool subtract_fee_outputs)
+{
+    util::insert(m_selected_inputs, inputs);
+    m_use_effective = !subtract_fee_outputs;
+}
+
 // ELEMENTS
 void SelectionResult::AddInput(const SelectionResult& result) {
     util::insert(m_selected_inputs, result.GetInputSet());
-=======
-void SelectionResult::AddInputs(const std::set<COutput>& inputs, bool subtract_fee_outputs)
-{
-    util::insert(m_selected_inputs, inputs);
-    m_use_effective = !subtract_fee_outputs;
->>>>>>> f37bd15d
 }
 
 void SelectionResult::Merge(const SelectionResult& other)
