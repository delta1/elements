// Copyright (c) 2017-2022 The Bitcoin Core developers
// Distributed under the MIT software license, see the accompanying
// file COPYING or http://www.opensource.org/licenses/mit-license.php.

#include <wallet/coinselection.h>
#include <wallet/wallet.h>

#include <common/system.h>
#include <consensus/amount.h>
#include <consensus/consensus.h>
#include <interfaces/chain.h>
#include <logging.h>
#include <policy/feerate.h>
#include <policy/policy.h>
#include <util/check.h>
#include <util/moneystr.h>

#include <numeric>
#include <optional>
#include <queue>

namespace wallet {

// ELEMENTS COutput constructors are here, bitcoin ones are in coinselection.h

COutput::COutput(const COutPoint& outpoint, const CTxOut& txout, int depth, int input_bytes, bool spendable, bool solvable, bool safe, int64_t time, bool from_me, const std::optional<CFeeRate> feerate)
    : outpoint{outpoint},
      txout{txout},
      depth{depth},
      input_bytes{input_bytes},
      spendable{spendable},
      solvable{solvable},
      safe{safe},
      time{time},
      from_me{from_me}
{
    // ELEMENTS FIXME: is this whole block correct?
    // See: https://github.com/bitcoin/bitcoin/pull/25083/files#diff-38f1a8db124a979cb6dd76ce263f7aae0053d6967ee909e6356115fa0402dc8cR80
    if (feerate) {
        fee = input_bytes < 0 ? 0 : feerate.value().GetFee(input_bytes);
    } else {
        fee = 0; // ELEMENTS FIXME: is this correct?
    }

    if (txout.nValue.IsExplicit()) {
        value = txout.nValue.GetAmount();
        asset = txout.nAsset.GetAsset();

        // ELEMENTS: "effective value" only comes from the policy asset
        effective_value = value * (asset == ::policyAsset) - fee.value();
    } else {
        effective_value = 0;
    }
}

COutput::COutput(const COutPoint& outpoint, const CTxOut& txout, int depth, int input_bytes, bool spendable, bool solvable, bool safe, int64_t time, bool from_me, const CAmount fees)
    : outpoint{outpoint},
      txout{txout},
      depth{depth},
      input_bytes{input_bytes},
      spendable{spendable},
      solvable{solvable},
      safe{safe},
      time{time},
      from_me{from_me}
{
    assert((input_bytes < 0 && fees == 0) || (input_bytes > 0 && fees >= 0));
    fee = fees;

    if (txout.nValue.IsExplicit()) {
        value = txout.nValue.GetAmount();
        asset = txout.nAsset.GetAsset();

        effective_value = value * (asset == ::policyAsset) - fee.value();
    } else {
        effective_value = 0;
    }
}

COutput::COutput(const CWallet& wallet, const CWalletTx& wtx, const COutPoint& outpoint, const CTxOut& txout, int depth, int input_bytes, bool spendable, bool solvable, bool safe, int64_t time, bool from_me, const std::optional<CFeeRate> feerate)
    : outpoint{outpoint},
      txout{txout},
      depth{depth},
      input_bytes{input_bytes},
      spendable{spendable},
      solvable{solvable},
      safe{safe},
      time{time},
      from_me{from_me},
      //effective_value{wtx.GetOutputValueOut(wallet, outpoint.n)}, ELEMENTS FIXME: is this needed?
      value{wtx.GetOutputValueOut(wallet, outpoint.n)},
      asset{wtx.GetOutputAsset(wallet, outpoint.n)},
      bf_value{wtx.GetOutputAmountBlindingFactor(wallet, outpoint.n)},
      bf_asset{wtx.GetOutputAssetBlindingFactor(wallet, outpoint.n)} {

        if (feerate) {
            fee = input_bytes < 0 ? 0 : feerate.value().GetFee(input_bytes);
        } else {
            fee = 0; // ELEMENTS FIXME: is this correct?
        }

        CAmount output_value = wtx.GetOutputValueOut(wallet, outpoint.n);
        if (output_value != -1) {
            // ELEMENTS: "effective value" only comes from the policy asset
            effective_value = output_value * (asset == ::policyAsset) - fee.value();
        } else {
            effective_value = 0;
        }
    }

COutput::COutput(const CWallet& wallet, const CWalletTx& wtx, const COutPoint& outpoint, const CTxOut& txout, int depth, int input_bytes, bool spendable, bool solvable, bool safe, int64_t time, bool from_me, const CAmount fees)
    : outpoint{outpoint},
      txout{txout},
      depth{depth},
      input_bytes{input_bytes},
      spendable{spendable},
      solvable{solvable},
      safe{safe},
      time{time},
      from_me{from_me},
      //effective_value{wtx.GetOutputValueOut(wallet, outpoint.n)}, ELEMENTS FIXME: is this needed?
      value{wtx.GetOutputValueOut(wallet, outpoint.n)},
      asset{wtx.GetOutputAsset(wallet, outpoint.n)},
      bf_value{wtx.GetOutputAmountBlindingFactor(wallet, outpoint.n)},
      bf_asset{wtx.GetOutputAssetBlindingFactor(wallet, outpoint.n)} {
        assert((input_bytes < 0 && fees == 0) || (input_bytes > 0 && fees >= 0));
        fee = fees;
        effective_value = wtx.GetOutputValueOut(wallet, outpoint.n) - fee.value();
    }

// Common selection error across the algorithms
static util::Result<SelectionResult> ErrorMaxWeightExceeded()
{
    return util::Error{_("The inputs size exceeds the maximum weight. "
                         "Please try sending a smaller amount or manually consolidating your wallet's UTXOs")};
}

// Descending order comparator
struct {
    bool operator()(const OutputGroup& a, const OutputGroup& b) const
    {
        return a.GetSelectionAmount() > b.GetSelectionAmount();
    }
} descending;

/*
 * This is the Branch and Bound Coin Selection algorithm designed by Murch. It searches for an input
 * set that can pay for the spending target and does not exceed the spending target by more than the
 * cost of creating and spending a change output. The algorithm uses a depth-first search on a binary
 * tree. In the binary tree, each node corresponds to the inclusion or the omission of a UTXO. UTXOs
 * are sorted by their effective values and the tree is explored deterministically per the inclusion
 * branch first. At each node, the algorithm checks whether the selection is within the target range.
 * While the selection has not reached the target range, more UTXOs are included. When a selection's
 * value exceeds the target range, the complete subtree deriving from this selection can be omitted.
 * At that point, the last included UTXO is deselected and the corresponding omission branch explored
 * instead. The search ends after the complete tree has been searched or after a limited number of tries.
 *
 * The search continues to search for better solutions after one solution has been found. The best
 * solution is chosen by minimizing the waste metric. The waste metric is defined as the cost to
 * spend the current inputs at the given fee rate minus the long term expected cost to spend the
 * inputs, plus the amount by which the selection exceeds the spending target:
 *
 * waste = selectionTotal - target + inputs × (currentFeeRate - longTermFeeRate)
 *
 * The algorithm uses two additional optimizations. A lookahead keeps track of the total value of
 * the unexplored UTXOs. A subtree is not explored if the lookahead indicates that the target range
 * cannot be reached. Further, it is unnecessary to test equivalent combinations. This allows us
 * to skip testing the inclusion of UTXOs that match the effective value and waste of an omitted
 * predecessor.
 *
 * The Branch and Bound algorithm is described in detail in Murch's Master Thesis:
 * https://murch.one/wp-content/uploads/2016/11/erhardt2016coinselection.pdf
 *
 * @param const std::vector<OutputGroup>& utxo_pool The set of UTXO groups that we are choosing from.
 *        These UTXO groups will be sorted in descending order by effective value and the OutputGroups'
 *        values are their effective values.
 * @param const CAmount& selection_target This is the value that we want to select. It is the lower
 *        bound of the range.
 * @param const CAmount& cost_of_change This is the cost of creating and spending a change output.
 *        This plus selection_target is the upper bound of the range.
 * @returns The result of this coin selection algorithm, or std::nullopt
 */

static const size_t TOTAL_TRIES = 100000;

util::Result<SelectionResult> SelectCoinsBnB(std::vector<OutputGroup>& utxo_pool, const CAmount& selection_target, const CAmount& cost_of_change,
                                             int max_weight)
{
    CAmountMap map_target{{ ::policyAsset, selection_target}};
    SelectionResult result(map_target, SelectionAlgorithm::BNB);
    CAmount curr_value = 0;
    std::vector<size_t> curr_selection; // selected utxo indexes
    int curr_selection_weight = 0; // sum of selected utxo weight

    // Calculate curr_available_value
    CAmount curr_available_value = 0;
    for (const OutputGroup& utxo : utxo_pool) {
        // Assert that this utxo is not negative. It should never be negative,
        // effective value calculation should have removed it
        assert(utxo.GetSelectionAmount() > 0);
        curr_available_value += utxo.GetSelectionAmount();
    }
    if (curr_available_value < selection_target) {
        return util::Error();
    }

    // Sort the utxo_pool
    std::sort(utxo_pool.begin(), utxo_pool.end(), descending);

    CAmount curr_waste = 0;
    std::vector<size_t> best_selection;
    CAmount best_waste = MAX_MONEY;

    bool is_feerate_high = utxo_pool.at(0).fee > utxo_pool.at(0).long_term_fee;
    bool max_tx_weight_exceeded = false;

    // Depth First search loop for choosing the UTXOs
    for (size_t curr_try = 0, utxo_pool_index = 0; curr_try < TOTAL_TRIES; ++curr_try, ++utxo_pool_index) {
        // Conditions for starting a backtrack
        bool backtrack = false;
        if (curr_value + curr_available_value < selection_target || // Cannot possibly reach target with the amount remaining in the curr_available_value.
            curr_value > selection_target + cost_of_change || // Selected value is out of range, go back and try other branch
            (curr_waste > best_waste && is_feerate_high)) { // Don't select things which we know will be more wasteful if the waste is increasing
            backtrack = true;
        } else if (curr_selection_weight > max_weight) { // Exceeding weight for standard tx, cannot find more solutions by adding more inputs
            max_tx_weight_exceeded = true; // at least one selection attempt exceeded the max weight
            backtrack = true;
        } else if (curr_value >= selection_target) {       // Selected value is within range
            curr_waste += (curr_value - selection_target); // This is the excess value which is added to the waste for the below comparison
            // Adding another UTXO after this check could bring the waste down if the long term fee is higher than the current fee.
            // However we are not going to explore that because this optimization for the waste is only done when we have hit our target
            // value. Adding any more UTXOs will be just burning the UTXO; it will go entirely to fees. Thus we aren't going to
            // explore any more UTXOs to avoid burning money like that.
            if (curr_waste <= best_waste) {
                best_selection = curr_selection;
                best_waste = curr_waste;
            }
            curr_waste -= (curr_value - selection_target); // Remove the excess value as we will be selecting different coins now
            backtrack = true;
        }

        if (backtrack) { // Backtracking, moving backwards
            if (curr_selection.empty()) { // We have walked back to the first utxo and no branch is untraversed. All solutions searched
                break;
            }

            // Add omitted UTXOs back to lookahead before traversing the omission branch of last included UTXO.
            for (--utxo_pool_index; utxo_pool_index > curr_selection.back(); --utxo_pool_index) {
                curr_available_value += utxo_pool.at(utxo_pool_index).GetSelectionAmount();
            }

            // Output was included on previous iterations, try excluding now.
            assert(utxo_pool_index == curr_selection.back());
            OutputGroup& utxo = utxo_pool.at(utxo_pool_index);
            curr_value -= utxo.GetSelectionAmount();
            curr_waste -= utxo.fee - utxo.long_term_fee;
            curr_selection_weight -= utxo.m_weight;
            curr_selection.pop_back();
        } else { // Moving forwards, continuing down this branch
            OutputGroup& utxo = utxo_pool.at(utxo_pool_index);

            // Remove this utxo from the curr_available_value utxo amount
            curr_available_value -= utxo.GetSelectionAmount();

            if (curr_selection.empty() ||
                // The previous index is included and therefore not relevant for exclusion shortcut
                (utxo_pool_index - 1) == curr_selection.back() ||
                // Avoid searching a branch if the previous UTXO has the same value and same waste and was excluded.
                // Since the ratio of fee to long term fee is the same, we only need to check if one of those values match in order to know that the waste is the same.
                utxo.GetSelectionAmount() != utxo_pool.at(utxo_pool_index - 1).GetSelectionAmount() ||
                utxo.fee != utxo_pool.at(utxo_pool_index - 1).fee)
            {
                // Inclusion branch first (Largest First Exploration)
                curr_selection.push_back(utxo_pool_index);
                curr_value += utxo.GetSelectionAmount();
                curr_waste += utxo.fee - utxo.long_term_fee;
                curr_selection_weight += utxo.m_weight;
            }
        }
    }

    // Check for solution
    if (best_selection.empty()) {
        return max_tx_weight_exceeded ? ErrorMaxWeightExceeded() : util::Error();
    }

    // Set output set
    for (const size_t& i : best_selection) {
        result.AddInput(utxo_pool.at(i));
    }
    result.ComputeAndSetWaste(cost_of_change, cost_of_change, CAmount{0});
    assert(best_waste == result.GetWaste());

    return result;
}

class MinOutputGroupComparator
{
public:
    int operator() (const OutputGroup& group1, const OutputGroup& group2) const
    {
        return group1.GetSelectionAmount() > group2.GetSelectionAmount();
    }
};

util::Result<SelectionResult> SelectCoinsSRD(const std::vector<OutputGroup>& utxo_pool, CAmount target_value, CAmount change_fee, FastRandomContext& rng,
                                             int max_weight)
{
    CAmountMap map_target{{ ::policyAsset, target_value}};
    SelectionResult result(map_target, SelectionAlgorithm::SRD);
    std::priority_queue<OutputGroup, std::vector<OutputGroup>, MinOutputGroupComparator> heap;

    // Include change for SRD as we want to avoid making really small change if the selection just
    // barely meets the target. Just use the lower bound change target instead of the randomly
    // generated one, since SRD will result in a random change amount anyway; avoid making the
    // target needlessly large.
    target_value += CHANGE_LOWER + change_fee;

    std::vector<size_t> indexes;
    indexes.resize(utxo_pool.size());
    std::iota(indexes.begin(), indexes.end(), 0);
    Shuffle(indexes.begin(), indexes.end(), rng);

    CAmount selected_eff_value = 0;
    int weight = 0;
    bool max_tx_weight_exceeded = false;
    for (const size_t i : indexes) {
        const OutputGroup& group = utxo_pool.at(i);
        Assume(group.GetSelectionAmount() > 0);

        // Add group to selection
        heap.push(group);
        selected_eff_value += group.GetSelectionAmount();
        weight += group.m_weight;

        // If the selection weight exceeds the maximum allowed size, remove the least valuable inputs until we
        // are below max weight.
        if (weight > max_weight) {
            max_tx_weight_exceeded = true; // mark it in case we don't find any useful result.
            do {
                const OutputGroup& to_remove_group = heap.top();
                selected_eff_value -= to_remove_group.GetSelectionAmount();
                weight -= to_remove_group.m_weight;
                heap.pop();
            } while (!heap.empty() && weight > max_weight);
        }

        // Now check if we are above the target
        if (selected_eff_value >= target_value) {
            // Result found, add it.
            while (!heap.empty()) {
                result.AddInput(heap.top());
                heap.pop();
            }
            return result;
        }
    }
    return max_tx_weight_exceeded ? ErrorMaxWeightExceeded() : util::Error();
}

/** Find a subset of the OutputGroups that is at least as large as, but as close as possible to, the
 * target amount; solve subset sum.
 * param@[in]   groups          OutputGroups to choose from, sorted by value in descending order.
 * param@[in]   nTotalLower     Total (effective) value of the UTXOs in groups.
 * param@[in]   nTargetValue    Subset sum target, not including change.
 * param@[out]  vfBest          Boolean vector representing the subset chosen that is closest to
 *                              nTargetValue, with indices corresponding to groups. If the ith
 *                              entry is true, that means the ith group in groups was selected.
 * param@[out]  nBest           Total amount of subset chosen that is closest to nTargetValue.
 * param@[in]   iterations      Maximum number of tries.
 */
static void ApproximateBestSubset(FastRandomContext& insecure_rand, const std::vector<OutputGroup>& groups,
                                  const CAmount& nTotalLower, const CAmount& nTargetValue,
                                  std::vector<char>& vfBest, CAmount& nBest, int iterations = 1000)
{
    std::vector<char> vfIncluded;

    // Worst case "best" approximation is just all of the groups.
    vfBest.assign(groups.size(), true);
    nBest = nTotalLower;

    for (int nRep = 0; nRep < iterations && nBest != nTargetValue; nRep++)
    {
        vfIncluded.assign(groups.size(), false);
        CAmount nTotal = 0;
        bool fReachedTarget = false;
        for (int nPass = 0; nPass < 2 && !fReachedTarget; nPass++)
        {
            for (unsigned int i = 0; i < groups.size(); i++)
            {
                //The solver here uses a randomized algorithm,
                //the randomness serves no real security purpose but is just
                //needed to prevent degenerate behavior and it is important
                //that the rng is fast. We do not use a constant random sequence,
                //because there may be some privacy improvement by making
                //the selection random.
                if (nPass == 0 ? insecure_rand.randbool() : !vfIncluded[i])
                {
                    nTotal += groups[i].GetSelectionAmount();
                    vfIncluded[i] = true;
                    if (nTotal >= nTargetValue)
                    {
                        fReachedTarget = true;
                        // If the total is between nTargetValue and nBest, it's our new best
                        // approximation.
                        if (nTotal < nBest)
                        {
                            nBest = nTotal;
                            vfBest = vfIncluded;
                        }
                        nTotal -= groups[i].GetSelectionAmount();
                        vfIncluded[i] = false;
                    }
                }
            }
        }
    }
}

util::Result<SelectionResult> KnapsackSolver(std::vector<OutputGroup>& groups, const CAmountMap& mapTargetValue,
                                             CAmount change_target, FastRandomContext& rng, int max_weight)
{
    SelectionResult result(mapTargetValue, SelectionAlgorithm::KNAPSACK);

    std::vector<OutputGroup> inner_groups;
    // ELEMENTS: this is not used
    //std::set<COutput> setCoinsRet;
    CAmount non_policy_effective_value = 0;

    // Perform the standard Knapsack solver for every non-policy asset individually.
    for (std::map<CAsset, CAmount>::const_iterator it = mapTargetValue.begin(); it != mapTargetValue.end(); ++it) {
        inner_groups.clear();

        if (it->second == 0) {
            continue;
        }
        if (it->first == ::policyAsset) {
            continue;
        }

        // We filter the groups on two conditions:
        // - only groups that have (exclusively) coins of the asset we're solving for
        // - no groups that are already used in the input set
        for (const OutputGroup& g : groups) {
            bool add = true;
            for (const std::shared_ptr<wallet::COutput>& c : g.m_outputs) {
                auto input_set = result.GetInputSet();
                if (input_set.find(c) != input_set.end()) {
                    add = false;
                    break;
                }

                if (c->asset != it->first) {
                    add = false;
                    break;
                }
            }

            if (add) {
                inner_groups.push_back(g);
            }
        }

        if (inner_groups.size() == 0) {
            // No output groups for this asset.
            return util::Error();
        }

        if (auto inner_result = KnapsackSolver(inner_groups, it->second, change_target, rng, max_weight, it->first)) {
            auto set = inner_result->GetInputSet();
            for (const std::shared_ptr<wallet::COutput>& ic : set) {
                non_policy_effective_value += ic->GetEffectiveValue();
            }
            result.AddInput(inner_result.value());
        } else {
            LogPrint(BCLog::SELECTCOINS, "Not enough funds to create target %d for asset %s\n", it->second, it->first.GetHex());
            return util::Error();
        }
    }

    // Perform the standard Knapsack solver for the policy asset
    /*
    NOTE:
    CInputCoin::effective_value is negative for non-policy assets, so the sum non_policy_effective_value is negative. Therefore, it is subtracted in order to increase policy_target by the fees required.
    */
    CAmount policy_target = mapTargetValue.at(::policyAsset) - non_policy_effective_value;
    if (policy_target > 0) {
        inner_groups.clear();

        // We filter the groups on two conditions:
        // - only groups that have (exclusively) coins of the asset we're solving for
        // - no groups that are already used in setCoinsRet
        for (const OutputGroup& g : groups) {
            bool add = true;
            for (const std::shared_ptr<wallet::COutput>& c : g.m_outputs) {
                auto set = result.GetInputSet();
                if (set.find(c) != set.end()) {
                    add = false;
                    break;
                }

                if (c->asset != ::policyAsset) {
                    add = false;
                    break;
                }
            }

            if (add) {
                inner_groups.push_back(g);
            }
        }

        if (inner_groups.size() == 0) {
            // No output groups for this asset.
            return util::Error();
        }

        if (auto inner_result = KnapsackSolver(inner_groups, policy_target, change_target, rng, max_weight, ::policyAsset)) {
            result.AddInput(*inner_result);
        } else {
            LogPrint(BCLog::SELECTCOINS, "Not enough funds to create target %d for policy asset %s\n", policy_target, ::policyAsset.GetHex());
            return util::Error();
        }
    }

    if (result.GetSelectedValue() < mapTargetValue) return util::Error();
    return result;
}

util::Result<SelectionResult> KnapsackSolver(std::vector<OutputGroup>& groups, const CAmount& nTargetValue,
                                              CAmount change_target, FastRandomContext& rng, int max_weight, const CAsset& asset)
{
    CAmountMap map_target{{ asset, nTargetValue }};
    SelectionResult result(map_target, SelectionAlgorithm::KNAPSACK);

    // List of values less than target
    std::optional<OutputGroup> lowest_larger;
    // Groups with selection amount smaller than the target and any change we might produce.
    // Don't include groups larger than this, because they will only cause us to overshoot.
    std::vector<OutputGroup> applicable_groups;
    CAmount nTotalLower = 0;

    Shuffle(groups.begin(), groups.end(), rng);

    for (const OutputGroup& group : groups) {
        if (group.GetSelectionAmount() == nTargetValue) {
            result.AddInput(group);
            return result;
        } else if (group.GetSelectionAmount() < nTargetValue + change_target) {
            applicable_groups.push_back(group);
            nTotalLower += group.GetSelectionAmount();
        } else if (!lowest_larger || group.GetSelectionAmount() < lowest_larger->GetSelectionAmount()) {
            lowest_larger = group;
        }
    }

    if (nTotalLower == nTargetValue) {
        for (const auto& group : applicable_groups) {
            result.AddInput(group);
        }
        return result;
    }

    if (nTotalLower < nTargetValue) {
        if (!lowest_larger) return util::Error();
        result.AddInput(*lowest_larger);
        return result;
    }

    // Solve subset sum by stochastic approximation
    std::sort(applicable_groups.begin(), applicable_groups.end(), descending);
    std::vector<char> vfBest;
    CAmount nBest;

    ApproximateBestSubset(rng, applicable_groups, nTotalLower, nTargetValue, vfBest, nBest);
    if (nBest != nTargetValue && nTotalLower >= nTargetValue + change_target) {
        ApproximateBestSubset(rng, applicable_groups, nTotalLower, nTargetValue + change_target, vfBest, nBest);
    }

    // If we have a bigger coin and (either the stochastic approximation didn't find a good solution,
    //                                   or the next bigger coin is closer), return the bigger coin
    if (lowest_larger &&
        ((nBest != nTargetValue && nBest < nTargetValue + change_target) || lowest_larger->GetSelectionAmount() <= nBest)) {
        result.AddInput(*lowest_larger);
    } else {
        for (unsigned int i = 0; i < applicable_groups.size(); i++) {
            if (vfBest[i]) {
                result.AddInput(applicable_groups[i]);
            }
        }

        // If the result exceeds the maximum allowed size, return closest UTXO above the target
        if (result.GetWeight() > max_weight) {
            // No coin above target, nothing to do.
            if (!lowest_larger) return ErrorMaxWeightExceeded();

            // Return closest UTXO above target
            result.Clear();
            result.AddInput(*lowest_larger);
        }

        if (LogAcceptCategory(BCLog::SELECTCOINS, BCLog::Level::Debug)) {
            std::string log_message{"Coin selection best subset: "};
            for (unsigned int i = 0; i < applicable_groups.size(); i++) {
                if (vfBest[i]) {
                    log_message += strprintf("%s ", FormatMoney(applicable_groups[i].m_value));
                }
            }
            LogPrint(BCLog::SELECTCOINS, "%stotal %s\n", log_message, FormatMoney(nBest));
        }
    }

    return result;
}

/******************************************************************************

 OutputGroup

 ******************************************************************************/

void OutputGroup::Insert(const std::shared_ptr<COutput>& output, size_t ancestors, size_t descendants) {
    m_outputs.push_back(output);
    auto& coin = *m_outputs.back();

    fee += coin.GetFee();

    coin.long_term_fee = coin.input_bytes < 0 ? 0 : m_long_term_feerate.GetFee(coin.input_bytes);
    long_term_fee += coin.long_term_fee;

    effective_value += coin.GetEffectiveValue();

    m_from_me &= coin.from_me;
    m_value += coin.value;
    m_depth = std::min(m_depth, output->depth);
    // ancestors here express the number of ancestors the new coin will end up having, which is
    // the sum, rather than the max; this will overestimate in the cases where multiple inputs
    // have common ancestors
    m_ancestors += ancestors;
    // descendants is the count as seen from the top ancestor, not the descendants as seen from the
    // coin itself; thus, this value is counted as the max, not the sum
    m_descendants = std::max(m_descendants, descendants);

    if (output->input_bytes > 0) {
        m_weight += output->input_bytes * WITNESS_SCALE_FACTOR;
    }
}

bool OutputGroup::EligibleForSpending(const CoinEligibilityFilter& eligibility_filter) const
{
    return m_depth >= (m_from_me ? eligibility_filter.conf_mine : eligibility_filter.conf_theirs)
        && m_ancestors <= eligibility_filter.max_ancestors
        && m_descendants <= eligibility_filter.max_descendants;
}

CAmount OutputGroup::GetSelectionAmount() const
{
    // ELEMENTS: non-policy assets always use `m_value`. Their (negative)
    //  `effective_value` will be added to the target for the policy asset
    if (!m_outputs.empty() && m_outputs[0]->asset != ::policyAsset) {
        return m_value;
    }
    return m_subtract_fee_outputs ? m_value : effective_value;
}

void OutputGroupTypeMap::Push(const OutputGroup& group, OutputType type, bool insert_positive, bool insert_mixed)
{
    if (group.m_outputs.empty()) return;

    Groups& groups = groups_by_type[type];
    if (insert_positive && group.GetSelectionAmount() > 0) {
        groups.positive_group.emplace_back(group);
        all_groups.positive_group.emplace_back(group);
    }
    if (insert_mixed) {
        groups.mixed_group.emplace_back(group);
        all_groups.mixed_group.emplace_back(group);
    }
}

CAmount SelectionResult::GetSelectionWaste(CAmount change_cost, CAmount target, bool use_effective_value)
{
    // This function should not be called with empty inputs as that would mean the selection failed
    assert(!m_selected_inputs.empty());

    // Always consider the cost of spending an input now vs in the future.
    CAmount waste = 0;
    for (const auto& coin_ptr : m_selected_inputs) {
        const COutput& coin = *coin_ptr;
        waste += coin.GetFee() - coin.long_term_fee;
<<<<<<< HEAD
        selected_effective_value += use_effective_value ? coin.GetEffectiveValue() : coin.value;
=======
>>>>>>> 459272d6
    }
    // Bump fee of whole selection may diverge from sum of individual bump fees
    waste -= bump_fee_group_discount;

    if (change_cost) {
        // Consider the cost of making change and spending it in the future
        // If we aren't making change, the caller should've set change_cost to 0
        assert(change_cost > 0);
        waste += change_cost;
    } else {
        // When we are not making change (change_cost == 0), consider the excess we are throwing away to fees
        CAmount selected_effective_value = use_effective_value ? GetSelectedEffectiveValue() : GetSelectedValue();
        assert(selected_effective_value >= target);
        waste += selected_effective_value - target;
    }

    return waste;
}

// ELEMENTS:
CAmount GetSelectionWaste(const std::set<std::shared_ptr<COutput>>& inputs, CAmount change_cost, const CAmountMap& target_map, bool use_effective_value)
{
    // This function should not be called with empty inputs as that would mean the selection failed
    assert(!inputs.empty());

    // create a map of asset -> coins from the inputs set
    std::map<CAsset, std::set<COutput>> coinset_map;
    for(const auto& coin_ptr : inputs) {
        auto asset = coin_ptr->asset;
        auto search = coinset_map.find(asset);
        if (search != coinset_map.end()) {
            search->second.insert(*coin_ptr);
        } else {
            std::set<COutput> coinset;
            coinset.insert(*coin_ptr);
            coinset_map.insert({asset, coinset});
        }
    }

    // Calculate and sum the waste for each asset in the map

    // Always consider the cost of spending an input now vs in the future.
    CAmount waste = 0;

    for (auto it = coinset_map.begin(); it != coinset_map.end(); ++it) {
        CAmount selected_effective_value = 0;
        auto asset = it->first;
        auto coinset = it->second;
        auto target = target_map.at(asset);

        for (const COutput& coin : coinset) {
            waste += coin.GetFee() - coin.long_term_fee;
            selected_effective_value += use_effective_value ? coin.GetEffectiveValue() : coin.value;
        }

        if (change_cost) {
            // Consider the cost of making change and spending it in the future
            // If we aren't making change, the caller should've set change_cost to 0
            assert(change_cost > 0);
            waste += change_cost;
        } else {
            // When we are not making change (change_cost == 0), consider the excess we are throwing away to fees
            // ELEMENTS: changed from assert, the selected effective value may not have reached the target yet
            // since inputs in coinset may not be policy asset (they have 0 effective value)
            if (selected_effective_value >= target) {
                waste += selected_effective_value - target;
            }
        }
    }

    return waste;
}

CAmount GenerateChangeTarget(const CAmount payment_value, const CAmount change_fee, FastRandomContext& rng)
{
    if (payment_value <= CHANGE_LOWER / 2) {
        return change_fee + CHANGE_LOWER;
    } else {
        // random value between 50ksat and min (payment_value * 2, 1milsat)
        const auto upper_bound = std::min(payment_value * 2, CHANGE_UPPER);
        return change_fee + rng.randrange(upper_bound - CHANGE_LOWER) + CHANGE_LOWER;
    }
}

void SelectionResult::SetBumpFeeDiscount(const CAmount discount)
{
    // Overlapping ancestry can only lower the fees, not increase them
    assert (discount >= 0);
    bump_fee_group_discount = discount;
}


void SelectionResult::ComputeAndSetWaste(const CAmount min_viable_change, const CAmount change_cost, const CAmount change_fee)
{
    const CAmountMap change = GetChange(min_viable_change, change_fee);

<<<<<<< HEAD
    if (change > CAmountMap{}) {
        m_waste = GetSelectionWaste(m_selected_inputs, change_cost, m_target, m_use_effective);
=======
    if (change > 0) {
        m_waste = GetSelectionWaste(change_cost, m_target, m_use_effective);
>>>>>>> 459272d6
    } else {
        m_waste = GetSelectionWaste(0, m_target, m_use_effective);
    }
}

CAmount SelectionResult::GetWaste() const
{
    return *Assert(m_waste);
}

CAmountMap SelectionResult::GetSelectedValue() const
{
    return std::accumulate(m_selected_inputs.cbegin(), m_selected_inputs.cend(), CAmountMap{}, [](CAmountMap sum, const auto& coin) { return sum + CAmountMap{{coin->asset, coin->value}}; });
}

CAmountMap SelectionResult::GetSelectedEffectiveValue() const
{
<<<<<<< HEAD
    return std::accumulate(m_selected_inputs.cbegin(), m_selected_inputs.cend(), CAmountMap{}, [](CAmountMap sum, const auto& coin) { return sum + CAmountMap{{coin->asset, coin->GetEffectiveValue()}}; });
=======
    return std::accumulate(m_selected_inputs.cbegin(), m_selected_inputs.cend(), CAmount{0}, [](CAmount sum, const auto& coin) { return sum + coin->GetEffectiveValue(); }) + bump_fee_group_discount;
}

CAmount SelectionResult::GetTotalBumpFees() const
{
    return std::accumulate(m_selected_inputs.cbegin(), m_selected_inputs.cend(), CAmount{0}, [](CAmount sum, const auto& coin) { return sum + coin->ancestor_bump_fees; }) - bump_fee_group_discount;
>>>>>>> 459272d6
}

void SelectionResult::Clear()
{
    m_selected_inputs.clear();
    m_waste.reset();
    m_weight = 0;
}

void SelectionResult::AddInput(const OutputGroup& group)
{
    // As it can fail, combine inputs first
    InsertInputs(group.m_outputs);
    m_use_effective = !group.m_subtract_fee_outputs;

    m_weight += group.m_weight;
}

void SelectionResult::AddInputs(const std::set<std::shared_ptr<COutput>>& inputs, bool subtract_fee_outputs)
{
    // As it can fail, combine inputs first
    InsertInputs(inputs);
    m_use_effective = !subtract_fee_outputs;

    m_weight += std::accumulate(inputs.cbegin(), inputs.cend(), 0, [](int sum, const auto& coin) {
        return sum + std::max(coin->input_bytes, 0) * WITNESS_SCALE_FACTOR;
    });
}

// ELEMENTS
void SelectionResult::AddInput(const SelectionResult& result) {
    util::insert(m_selected_inputs, result.GetInputSet());
    m_weight += std::accumulate(result.GetInputSet().cbegin(), result.GetInputSet().cend(), 0, [](int sum, const auto& coin) {
        return sum + std::max(coin->input_bytes, 0) * WITNESS_SCALE_FACTOR;
    });
}

void SelectionResult::Merge(const SelectionResult& other)
{
    // As it can fail, combine inputs first
    InsertInputs(other.m_selected_inputs);

    m_target += other.m_target;
    m_use_effective |= other.m_use_effective;
    if (m_algo == SelectionAlgorithm::MANUAL) {
        m_algo = other.m_algo;
    }

    m_weight += other.m_weight;
}

const std::set<std::shared_ptr<COutput>>& SelectionResult::GetInputSet() const
{
    return m_selected_inputs;
}

std::vector<std::shared_ptr<COutput>> SelectionResult::GetShuffledInputVector() const
{
    std::vector<std::shared_ptr<COutput>> coins(m_selected_inputs.begin(), m_selected_inputs.end());
    Shuffle(coins.begin(), coins.end(), FastRandomContext());
    return coins;
}

bool SelectionResult::operator<(SelectionResult other) const
{
    Assert(m_waste.has_value());
    Assert(other.m_waste.has_value());
    // As this operator is only used in std::min_element, we want the result that has more inputs when waste are equal.
    return *m_waste < *other.m_waste || (*m_waste == *other.m_waste && m_selected_inputs.size() > other.m_selected_inputs.size());
}

std::string COutput::ToString() const
{
    return strprintf("COutput(%s, %d, %d) [%s] [%s]", outpoint.hash.ToString(), outpoint.n, depth, FormatMoney(value), asset.GetHex());
}

std::string GetAlgorithmName(const SelectionAlgorithm algo)
{
    switch (algo)
    {
    case SelectionAlgorithm::BNB: return "bnb";
    case SelectionAlgorithm::KNAPSACK: return "knapsack";
    case SelectionAlgorithm::SRD: return "srd";
    case SelectionAlgorithm::MANUAL: return "manual";
    // No default case to allow for compiler to warn
    }
    assert(false);
}

CAmountMap SelectionResult::GetChange(const CAmount min_viable_change, const CAmount change_fee) const
{
    // change = SUM(inputs) - SUM(outputs) - fees
    // 1) With SFFO we don't pay any fees
    // 2) Otherwise we pay all the fees:
    //  - input fees are covered by GetSelectedEffectiveValue()
    //  - non_input_fee is included in m_target
    //  - change_fee
    CAmountMap change = m_use_effective
                           ? GetSelectedEffectiveValue() - m_target - CAmountMap{{::policyAsset, change_fee}}
                           : GetSelectedValue() - m_target;

    if (change < CAmountMap{{::policyAsset, min_viable_change}}) {
        return CAmountMap{};
    }

    return change;
}

} // namespace wallet<|MERGE_RESOLUTION|>--- conflicted
+++ resolved
@@ -688,10 +688,7 @@
     for (const auto& coin_ptr : m_selected_inputs) {
         const COutput& coin = *coin_ptr;
         waste += coin.GetFee() - coin.long_term_fee;
-<<<<<<< HEAD
-        selected_effective_value += use_effective_value ? coin.GetEffectiveValue() : coin.value;
-=======
->>>>>>> 459272d6
+        // selected_effective_value += use_effective_value ? coin.GetEffectiveValue() : coin.value;
     }
     // Bump fee of whole selection may diverge from sum of individual bump fees
     waste -= bump_fee_group_discount;
@@ -788,13 +785,8 @@
 {
     const CAmountMap change = GetChange(min_viable_change, change_fee);
 
-<<<<<<< HEAD
     if (change > CAmountMap{}) {
-        m_waste = GetSelectionWaste(m_selected_inputs, change_cost, m_target, m_use_effective);
-=======
-    if (change > 0) {
         m_waste = GetSelectionWaste(change_cost, m_target, m_use_effective);
->>>>>>> 459272d6
     } else {
         m_waste = GetSelectionWaste(0, m_target, m_use_effective);
     }
@@ -812,16 +804,12 @@
 
 CAmountMap SelectionResult::GetSelectedEffectiveValue() const
 {
-<<<<<<< HEAD
-    return std::accumulate(m_selected_inputs.cbegin(), m_selected_inputs.cend(), CAmountMap{}, [](CAmountMap sum, const auto& coin) { return sum + CAmountMap{{coin->asset, coin->GetEffectiveValue()}}; });
-=======
-    return std::accumulate(m_selected_inputs.cbegin(), m_selected_inputs.cend(), CAmount{0}, [](CAmount sum, const auto& coin) { return sum + coin->GetEffectiveValue(); }) + bump_fee_group_discount;
+    return std::accumulate(m_selected_inputs.cbegin(), m_selected_inputs.cend(), CAmountMap{}, [](CAmountMap sum, const auto& coin) { return sum + CAmountMap{{coin->asset, coin->GetEffectiveValue()}}; }) + CAmountMap{{::policyAsset, bump_fee_group_discount}}; // ELEMENTS FIXME
 }
 
 CAmount SelectionResult::GetTotalBumpFees() const
 {
     return std::accumulate(m_selected_inputs.cbegin(), m_selected_inputs.cend(), CAmount{0}, [](CAmount sum, const auto& coin) { return sum + coin->ancestor_bump_fees; }) - bump_fee_group_discount;
->>>>>>> 459272d6
 }
 
 void SelectionResult::Clear()
