--- conflicted
+++ resolved
@@ -391,14 +391,14 @@
         // - no groups that are already used in the input set
         for (const OutputGroup& g : groups) {
             bool add = true;
-            for (const COutput& c : g.m_outputs) {
+            for (const std::shared_ptr<wallet::COutput>& c : g.m_outputs) {
                 auto input_set = result.GetInputSet();
                 if (input_set.find(c) != input_set.end()) {
                     add = false;
                     break;
                 }
 
-                if (c.asset != it->first) {
+                if (c->asset != it->first) {
                     add = false;
                     break;
                 }
@@ -416,8 +416,8 @@
 
         if (auto inner_result = KnapsackSolver(inner_groups, it->second, change_target, rng, it->first)) {
             auto set = inner_result->GetInputSet();
-            for (const COutput& ic : set) {
-                non_policy_effective_value += ic.GetEffectiveValue();
+            for (const std::shared_ptr<wallet::COutput>& ic : set) {
+                non_policy_effective_value += ic->GetEffectiveValue();
             }
             result.AddInput(inner_result.value());
         } else {
@@ -440,14 +440,14 @@
         // - no groups that are already used in setCoinsRet
         for (const OutputGroup& g : groups) {
             bool add = true;
-            for (const COutput& c : g.m_outputs) {
+            for (const std::shared_ptr<wallet::COutput>& c : g.m_outputs) {
                 auto set = result.GetInputSet();
                 if (set.find(c) != set.end()) {
                     add = false;
                     break;
                 }
 
-                if (c.asset != ::policyAsset) {
+                if (c->asset != ::policyAsset) {
                     add = false;
                     break;
                 }
@@ -570,7 +570,7 @@
 
     m_from_me &= coin.from_me;
     m_value += coin.value;
-    m_depth = std::min(m_depth, output.depth);
+    m_depth = std::min(m_depth, output->depth);
     // ancestors here express the number of ancestors the new coin will end up having, which is
     // the sum, rather than the max; this will overestimate in the cases where multiple inputs
     // have common ancestors
@@ -595,7 +595,7 @@
 {
     // ELEMENTS: non-policy assets always use `m_value`. Their (negative)
     //  `effective_value` will be added to the target for the policy asset
-    if (!m_outputs.empty() && m_outputs[0].asset != ::policyAsset) {
+    if (!m_outputs.empty() && m_outputs[0]->asset != ::policyAsset) {
         return m_value;
     }
     return m_subtract_fee_outputs ? m_value : effective_value;
@@ -652,21 +652,21 @@
 }
 
 // ELEMENTS:
-CAmount GetSelectionWaste(const std::set<COutput>& inputs, CAmount change_cost, const CAmountMap& target_map, bool use_effective_value)
+CAmount GetSelectionWaste(const std::set<std::shared_ptr<COutput>>& inputs, CAmount change_cost, const CAmountMap& target_map, bool use_effective_value)
 {
     // This function should not be called with empty inputs as that would mean the selection failed
     assert(!inputs.empty());
 
     // create a map of asset -> coins from the inputs set
     std::map<CAsset, std::set<COutput>> coinset_map;
-    for(auto it = inputs.begin(); it != inputs.end(); ++it) {
-        auto asset = it->asset;
+    for(const auto& coin_ptr : inputs) {
+        auto asset = coin_ptr->asset;
         auto search = coinset_map.find(asset);
         if (search != coinset_map.end()) {
-            search->second.insert(*it);
+            search->second.insert(*coin_ptr);
         } else {
             std::set<COutput> coinset;
-            coinset.insert(*it);
+            coinset.insert(*coin_ptr);
             coinset_map.insert({asset, coinset});
         }
     }
@@ -734,20 +734,12 @@
 
 CAmountMap SelectionResult::GetSelectedValue() const
 {
-<<<<<<< HEAD
-    return std::accumulate(m_selected_inputs.cbegin(), m_selected_inputs.cend(), CAmountMap{}, [](CAmountMap sum, const auto& coin) { return sum + CAmountMap{{coin.asset, coin.value}}; });
-=======
-    return std::accumulate(m_selected_inputs.cbegin(), m_selected_inputs.cend(), CAmount{0}, [](CAmount sum, const auto& coin) { return sum + coin->txout.nValue; });
->>>>>>> 4ea3a8b7
+    return std::accumulate(m_selected_inputs.cbegin(), m_selected_inputs.cend(), CAmountMap{}, [](CAmountMap sum, const auto& coin) { return sum + CAmountMap{{coin->asset, coin->value}}; });
 }
 
 CAmountMap SelectionResult::GetSelectedEffectiveValue() const
 {
-<<<<<<< HEAD
-    return std::accumulate(m_selected_inputs.cbegin(), m_selected_inputs.cend(), CAmountMap{}, [](CAmountMap sum, const auto& coin) { return sum + CAmountMap{{coin.asset, coin.GetEffectiveValue()}}; });
-=======
-    return std::accumulate(m_selected_inputs.cbegin(), m_selected_inputs.cend(), CAmount{0}, [](CAmount sum, const auto& coin) { return sum + coin->GetEffectiveValue(); });
->>>>>>> 4ea3a8b7
+    return std::accumulate(m_selected_inputs.cbegin(), m_selected_inputs.cend(), CAmountMap{}, [](CAmountMap sum, const auto& coin) { return sum + CAmountMap{{coin->asset, coin->GetEffectiveValue()}}; });
 }
 
 void SelectionResult::Clear()
@@ -781,7 +773,7 @@
 void SelectionResult::AddInput(const SelectionResult& result) {
     util::insert(m_selected_inputs, result.GetInputSet());
     m_weight += std::accumulate(result.GetInputSet().cbegin(), result.GetInputSet().cend(), 0, [](int sum, const auto& coin) {
-        return sum + std::max(coin.input_bytes, 0) * WITNESS_SCALE_FACTOR;
+        return sum + std::max(coin->input_bytes, 0) * WITNESS_SCALE_FACTOR;
     });
 }
 
