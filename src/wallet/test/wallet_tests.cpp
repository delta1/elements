// Copyright (c) 2012-2020 The Bitcoin Core developers
// Distributed under the MIT software license, see the accompanying
// file COPYING or http://www.opensource.org/licenses/mit-license.php.

#include <wallet/wallet.h>

#include <any>
#include <future>
#include <memory>
#include <stdint.h>
#include <vector>

#include <interfaces/chain.h>
#include <key_io.h>
#include <node/blockstorage.h>
#include <node/context.h>
#include <policy/policy.h>
#include <rpc/server.h>
#include <test/util/logging.h>
#include <test/util/setup_common.h>
#include <util/translation.h>
#include <validation.h>
#include <wallet/coincontrol.h>
#include <wallet/context.h>
#include <wallet/receive.h>
#include <wallet/spend.h>
#include <wallet/test/util.h>
#include <wallet/test/wallet_test_fixture.h>

#include <boost/test/unit_test.hpp>
#include <univalue.h>
#include <iostream>

RPCHelpMan importmulti();
RPCHelpMan dumpwallet();
RPCHelpMan importwallet();

// Ensure that fee levels defined in the wallet are at least as high
// as the default levels for node policy.
static_assert(DEFAULT_TRANSACTION_MINFEE >= DEFAULT_MIN_RELAY_TX_FEE, "wallet minimum fee is smaller than default relay fee");
static_assert(WALLET_INCREMENTAL_RELAY_FEE >= DEFAULT_INCREMENTAL_RELAY_FEE, "wallet incremental fee is smaller than default incremental relay fee");

BOOST_FIXTURE_TEST_SUITE(wallet_tests, WalletTestingSetup)

static std::shared_ptr<CWallet> TestLoadWallet(WalletContext& context)
{
    DatabaseOptions options;
    options.create_flags = WALLET_FLAG_DESCRIPTORS;
    DatabaseStatus status;
    bilingual_str error;
    std::vector<bilingual_str> warnings;
    auto database = MakeWalletDatabase("", options, status, error);
    auto wallet = CWallet::Create(context, "", std::move(database), options.create_flags, error, warnings);
    if (context.chain) {
        wallet->postInitProcess();
    }
    return wallet;
}

static void TestUnloadWallet(std::shared_ptr<CWallet>&& wallet)
{
    SyncWithValidationInterfaceQueue();
    wallet->m_chain_notifications_handler.reset();
    UnloadWallet(std::move(wallet));
}

static CMutableTransaction TestSimpleSpend(const CTransaction& from, uint32_t index, const CKey& key, const CScript& pubkey)
{
    CMutableTransaction mtx;
    CTxOut txOutNew = CTxOut();
    txOutNew.nValue = from.vout[index].nValue.GetAmount() - DEFAULT_TRANSACTION_MAXFEE;
    txOutNew.nAsset = from.vout[index].nAsset;
    txOutNew.scriptPubKey = pubkey;
    mtx.vout.push_back(txOutNew);
    mtx.vin.push_back({CTxIn{from.GetHash(), index}});
    FillableSigningProvider keystore;
    keystore.AddKey(key);
    std::map<COutPoint, Coin> coins;
    coins[mtx.vin[0].prevout].out = from.vout[index];
    std::map<int, bilingual_str> input_errors;
    BOOST_CHECK(SignTransaction(mtx, &keystore, coins, SIGHASH_ALL, Params().HashGenesisBlock(), input_errors));
    return mtx;
}

static void AddKey(CWallet& wallet, const CKey& key)
{
    LOCK(wallet.cs_wallet);
    FlatSigningProvider provider;
    std::string error;
    std::unique_ptr<Descriptor> desc = Parse("combo(" + EncodeSecret(key) + ")", provider, error, /* require_checksum=*/ false);
    assert(desc);
    WalletDescriptor w_desc(std::move(desc), 0, 0, 1, 1);
    if (!wallet.AddWalletDescriptor(w_desc, provider, "", false)) assert(false);
}

BOOST_FIXTURE_TEST_CASE(scan_for_wallet_transactions, TestChain100Setup)
{
    // Cap last block file size, and mine new block in a new block file.
    CBlockIndex* oldTip = m_node.chainman->ActiveChain().Tip();
    GetBlockFileInfo(oldTip->GetBlockPos().nFile)->nSize = MAX_BLOCKFILE_SIZE;
    CreateAndProcessBlock({}, GetScriptForRawPubKey(coinbaseKey.GetPubKey()));
    CBlockIndex* newTip = m_node.chainman->ActiveChain().Tip();

    // Verify ScanForWalletTransactions fails to read an unknown start block.
    {
        CWallet wallet(m_node.chain.get(), "", CreateDummyWalletDatabase());
        {
            LOCK(wallet.cs_wallet);
            wallet.SetWalletFlag(WALLET_FLAG_DESCRIPTORS);
            wallet.SetLastBlockProcessed(m_node.chainman->ActiveChain().Height(), m_node.chainman->ActiveChain().Tip()->GetBlockHash());
        }
        AddKey(wallet, coinbaseKey);
        WalletRescanReserver reserver(wallet);
        reserver.reserve();
        CWallet::ScanResult result = wallet.ScanForWalletTransactions({} /* start_block */, 0 /* start_height */, {} /* max_height */, reserver, false /* update */);
        BOOST_CHECK_EQUAL(result.status, CWallet::ScanResult::FAILURE);
        BOOST_CHECK(result.last_failed_block.IsNull());
        BOOST_CHECK(result.last_scanned_block.IsNull());
        BOOST_CHECK(!result.last_scanned_height);
        BOOST_CHECK_EQUAL(GetBalance(wallet).m_mine_immature[CAsset()], 0);
    }

    // Verify ScanForWalletTransactions picks up transactions in both the old
    // and new block files.
    {
        CWallet wallet(m_node.chain.get(), "", CreateDummyWalletDatabase());
        {
            LOCK(wallet.cs_wallet);
            wallet.SetWalletFlag(WALLET_FLAG_DESCRIPTORS);
            wallet.SetLastBlockProcessed(m_node.chainman->ActiveChain().Height(), m_node.chainman->ActiveChain().Tip()->GetBlockHash());
        }
        AddKey(wallet, coinbaseKey);
        WalletRescanReserver reserver(wallet);
        reserver.reserve();
        CWallet::ScanResult result = wallet.ScanForWalletTransactions(oldTip->GetBlockHash(), oldTip->nHeight, {} /* max_height */, reserver, false /* update */);
        BOOST_CHECK_EQUAL(result.status, CWallet::ScanResult::SUCCESS);
        BOOST_CHECK(result.last_failed_block.IsNull());
        BOOST_CHECK_EQUAL(result.last_scanned_block, newTip->GetBlockHash());
        BOOST_CHECK_EQUAL(*result.last_scanned_height, newTip->nHeight);
        BOOST_CHECK_EQUAL(GetBalance(wallet).m_mine_immature[CAsset()], 100 * COIN);
    }

    // Prune the older block file.
    {
        LOCK(cs_main);
        Assert(m_node.chainman)->m_blockman.PruneOneBlockFile(oldTip->GetBlockPos().nFile);
    }
    UnlinkPrunedFiles({oldTip->GetBlockPos().nFile});

    // Verify ScanForWalletTransactions only picks transactions in the new block
    // file.
    {
        CWallet wallet(m_node.chain.get(), "", CreateDummyWalletDatabase());
        {
            LOCK(wallet.cs_wallet);
            wallet.SetWalletFlag(WALLET_FLAG_DESCRIPTORS);
            wallet.SetLastBlockProcessed(m_node.chainman->ActiveChain().Height(), m_node.chainman->ActiveChain().Tip()->GetBlockHash());
        }
        AddKey(wallet, coinbaseKey);
        WalletRescanReserver reserver(wallet);
        reserver.reserve();
        CWallet::ScanResult result = wallet.ScanForWalletTransactions(oldTip->GetBlockHash(), oldTip->nHeight, {} /* max_height */, reserver, false /* update */);
        BOOST_CHECK_EQUAL(result.status, CWallet::ScanResult::FAILURE);
        BOOST_CHECK_EQUAL(result.last_failed_block, oldTip->GetBlockHash());
        BOOST_CHECK_EQUAL(result.last_scanned_block, newTip->GetBlockHash());
        BOOST_CHECK_EQUAL(*result.last_scanned_height, newTip->nHeight);
        BOOST_CHECK_EQUAL(GetBalance(wallet).m_mine_immature[CAsset()], 50 * COIN);
    }

    // Prune the remaining block file.
    {
        LOCK(cs_main);
        Assert(m_node.chainman)->m_blockman.PruneOneBlockFile(newTip->GetBlockPos().nFile);
    }
    UnlinkPrunedFiles({newTip->GetBlockPos().nFile});

    // Verify ScanForWalletTransactions scans no blocks.
    {
        CWallet wallet(m_node.chain.get(), "", CreateDummyWalletDatabase());
        {
            LOCK(wallet.cs_wallet);
            wallet.SetWalletFlag(WALLET_FLAG_DESCRIPTORS);
            wallet.SetLastBlockProcessed(m_node.chainman->ActiveChain().Height(), m_node.chainman->ActiveChain().Tip()->GetBlockHash());
        }
        AddKey(wallet, coinbaseKey);
        WalletRescanReserver reserver(wallet);
        reserver.reserve();
        CWallet::ScanResult result = wallet.ScanForWalletTransactions(oldTip->GetBlockHash(), oldTip->nHeight, {} /* max_height */, reserver, false /* update */);
        BOOST_CHECK_EQUAL(result.status, CWallet::ScanResult::FAILURE);
        BOOST_CHECK_EQUAL(result.last_failed_block, newTip->GetBlockHash());
        BOOST_CHECK(result.last_scanned_block.IsNull());
        BOOST_CHECK(!result.last_scanned_height);
        BOOST_CHECK_EQUAL(GetBalance(wallet).m_mine_immature[CAsset()], 0);
    }
}

BOOST_FIXTURE_TEST_CASE(importmulti_rescan, TestChain100Setup)
{
    // Cap last block file size, and mine new block in a new block file.
    CBlockIndex* oldTip = m_node.chainman->ActiveChain().Tip();
    GetBlockFileInfo(oldTip->GetBlockPos().nFile)->nSize = MAX_BLOCKFILE_SIZE;
    CreateAndProcessBlock({}, GetScriptForRawPubKey(coinbaseKey.GetPubKey()));
    CBlockIndex* newTip = m_node.chainman->ActiveChain().Tip();

    // Prune the older block file.
    {
        LOCK(cs_main);
        Assert(m_node.chainman)->m_blockman.PruneOneBlockFile(oldTip->GetBlockPos().nFile);
    }
    UnlinkPrunedFiles({oldTip->GetBlockPos().nFile});

    // Verify importmulti RPC returns failure for a key whose creation time is
    // before the missing block, and success for a key whose creation time is
    // after.
    {
        std::shared_ptr<CWallet> wallet = std::make_shared<CWallet>(m_node.chain.get(), "", CreateDummyWalletDatabase());
        wallet->SetupLegacyScriptPubKeyMan();
        WITH_LOCK(wallet->cs_wallet, wallet->SetLastBlockProcessed(newTip->nHeight, newTip->GetBlockHash()));
        WalletContext context;
        context.args = &gArgs;
        AddWallet(context, wallet);
        UniValue keys;
        keys.setArray();
        UniValue key;
        key.setObject();
        key.pushKV("scriptPubKey", HexStr(GetScriptForRawPubKey(coinbaseKey.GetPubKey())));
        key.pushKV("timestamp", 0);
        key.pushKV("internal", UniValue(true));
        keys.push_back(key);
        key.clear();
        key.setObject();
        CKey futureKey;
        futureKey.MakeNewKey(true);
        key.pushKV("scriptPubKey", HexStr(GetScriptForRawPubKey(futureKey.GetPubKey())));
        key.pushKV("timestamp", newTip->GetBlockTimeMax() + TIMESTAMP_WINDOW + 1);
        key.pushKV("internal", UniValue(true));
        keys.push_back(key);
        JSONRPCRequest request;
        request.context = &context;
        request.params.setArray();
        request.params.push_back(keys);

        UniValue response = importmulti().HandleRequest(request);
        BOOST_CHECK_EQUAL(response.write(),
            strprintf("[{\"success\":false,\"error\":{\"code\":-1,\"message\":\"Rescan failed for key with creation "
                      "timestamp %d. There was an error reading a block from time %d, which is after or within %d "
                      "seconds of key creation, and could contain transactions pertaining to the key. As a result, "
                      "transactions and coins using this key may not appear in the wallet. This error could be caused "
                      "by pruning or data corruption (see daemon log for details) and could be dealt with by "
                      "downloading and rescanning the relevant blocks (see -reindex option and rescanblockchain "
                      "RPC).\"}},{\"success\":true}]",
                              0, oldTip->GetBlockTimeMax(), TIMESTAMP_WINDOW));
        RemoveWallet(context, wallet, /* load_on_start= */ std::nullopt);
    }
}

// Verify importwallet RPC starts rescan at earliest block with timestamp
// greater or equal than key birthday. Previously there was a bug where
// importwallet RPC would start the scan at the latest block with timestamp less
// than or equal to key birthday.
BOOST_FIXTURE_TEST_CASE(importwallet_rescan, TestChain100Setup)
{
    // Create two blocks with same timestamp to verify that importwallet rescan
    // will pick up both blocks, not just the first.
    const int64_t BLOCK_TIME = m_node.chainman->ActiveChain().Tip()->GetBlockTimeMax() + 5;
    SetMockTime(BLOCK_TIME);
    m_coinbase_txns.emplace_back(CreateAndProcessBlock({}, GetScriptForRawPubKey(coinbaseKey.GetPubKey())).vtx[0]);
    m_coinbase_txns.emplace_back(CreateAndProcessBlock({}, GetScriptForRawPubKey(coinbaseKey.GetPubKey())).vtx[0]);

    // Set key birthday to block time increased by the timestamp window, so
    // rescan will start at the block time.
    const int64_t KEY_TIME = BLOCK_TIME + TIMESTAMP_WINDOW;
    SetMockTime(KEY_TIME);
    m_coinbase_txns.emplace_back(CreateAndProcessBlock({}, GetScriptForRawPubKey(coinbaseKey.GetPubKey())).vtx[0]);

    std::string backup_file = fs::PathToString(gArgs.GetDataDirNet() / "wallet.backup");

    // Import key into wallet and call dumpwallet to create backup file.
    {
        WalletContext context;
        context.args = &gArgs;
        std::shared_ptr<CWallet> wallet = std::make_shared<CWallet>(m_node.chain.get(), "", CreateDummyWalletDatabase());
        {
            auto spk_man = wallet->GetOrCreateLegacyScriptPubKeyMan();
            LOCK2(wallet->cs_wallet, spk_man->cs_KeyStore);
            spk_man->mapKeyMetadata[coinbaseKey.GetPubKey().GetID()].nCreateTime = KEY_TIME;
            spk_man->AddKeyPubKey(coinbaseKey, coinbaseKey.GetPubKey());

            AddWallet(context, wallet);
            wallet->SetLastBlockProcessed(m_node.chainman->ActiveChain().Height(), m_node.chainman->ActiveChain().Tip()->GetBlockHash());
        }
        JSONRPCRequest request;
        request.context = &context;
        request.params.setArray();
        request.params.push_back(backup_file);

        ::dumpwallet().HandleRequest(request);
        RemoveWallet(context, wallet, /* load_on_start= */ std::nullopt);
    }

    // Call importwallet RPC and verify all blocks with timestamps >= BLOCK_TIME
    // were scanned, and no prior blocks were scanned.
    {
        std::shared_ptr<CWallet> wallet = std::make_shared<CWallet>(m_node.chain.get(), "", CreateDummyWalletDatabase());
        LOCK(wallet->cs_wallet);
        wallet->SetupLegacyScriptPubKeyMan();

        WalletContext context;
        context.args = &gArgs;
        JSONRPCRequest request;
        request.context = &context;
        request.params.setArray();
        request.params.push_back(backup_file);
        AddWallet(context, wallet);
        wallet->SetLastBlockProcessed(m_node.chainman->ActiveChain().Height(), m_node.chainman->ActiveChain().Tip()->GetBlockHash());
        ::importwallet().HandleRequest(request);
        RemoveWallet(context, wallet, /* load_on_start= */ std::nullopt);

        BOOST_CHECK_EQUAL(wallet->mapWallet.size(), 3U);
        BOOST_CHECK_EQUAL(m_coinbase_txns.size(), 103U);
        for (size_t i = 0; i < m_coinbase_txns.size(); ++i) {
            bool found = wallet->GetWalletTx(m_coinbase_txns[i]->GetHash());
            bool expected = i >= 100;
            BOOST_CHECK_EQUAL(found, expected);
        }
    }
}

// Check that GetImmatureCredit() returns a newly calculated value instead of
// the cached value after a MarkDirty() call.
//
// This is a regression test written to verify a bugfix for the immature credit
// function. Similar tests probably should be written for the other credit and
// debit functions.
BOOST_FIXTURE_TEST_CASE(coin_mark_dirty_immature_credit, TestChain100Setup)
{
    CWallet wallet(m_node.chain.get(), "", CreateDummyWalletDatabase());
    CWalletTx wtx(m_coinbase_txns.back());

    LOCK(wallet.cs_wallet);
    wallet.SetWalletFlag(WALLET_FLAG_DESCRIPTORS);
    wallet.SetupDescriptorScriptPubKeyMans();

    wallet.SetLastBlockProcessed(m_node.chainman->ActiveChain().Height(), m_node.chainman->ActiveChain().Tip()->GetBlockHash());

    CWalletTx::Confirmation confirm(CWalletTx::Status::CONFIRMED, m_node.chainman->ActiveChain().Height(), m_node.chainman->ActiveChain().Tip()->GetBlockHash(), 0);
    wtx.m_confirm = confirm;

    // Call GetImmatureCredit() once before adding the key to the wallet to
    // cache the current immature credit amount, which is 0.
    BOOST_CHECK_EQUAL(CachedTxGetImmatureCredit(wallet, wtx)[CAsset()], 0);
    // Invalidate the cached value, add the key, and make sure a new immature
    // credit amount is calculated.
<<<<<<< HEAD
    wtx.MarkDirty(wallet);
    BOOST_CHECK(spk_man->AddKeyPubKey(coinbaseKey, coinbaseKey.GetPubKey()));
    // ELEMENTS: FIXME failing
    // BOOST_CHECK_EQUAL(CachedTxGetImmatureCredit(wallet, wtx)[CAsset()], 50*COIN);
=======
    wtx.MarkDirty();
    AddKey(wallet, coinbaseKey);
    BOOST_CHECK_EQUAL(CachedTxGetImmatureCredit(wallet, wtx), 50*COIN);
>>>>>>> 12eda278
}

static int64_t AddTx(ChainstateManager& chainman, CWallet& wallet, uint32_t lockTime, int64_t mockTime, int64_t blockTime)
{
    CMutableTransaction tx;
    CWalletTx::Confirmation confirm;
    tx.nLockTime = lockTime;
    SetMockTime(mockTime);
    CBlockIndex* block = nullptr;
    if (blockTime > 0) {
        LOCK(cs_main);
        auto inserted = chainman.BlockIndex().emplace(GetRandHash(), new CBlockIndex);
        assert(inserted.second);
        const uint256& hash = inserted.first->first;
        block = inserted.first->second;
        block->nTime = blockTime;
        block->phashBlock = &hash;
        confirm = {CWalletTx::Status::CONFIRMED, block->nHeight, hash, 0};
    }

    // If transaction is already in map, to avoid inconsistencies, unconfirmation
    // is needed before confirm again with different block.
    return wallet.AddToWallet(MakeTransactionRef(tx), confirm, [&](CWalletTx& wtx, bool /* new_tx */) {
        wtx.setUnconfirmed();
        return true;
    })->nTimeSmart;
}

// Simple test to verify assignment of CWalletTx::nSmartTime value. Could be
// expanded to cover more corner cases of smart time logic.
BOOST_AUTO_TEST_CASE(ComputeTimeSmart)
{
    // New transaction should use clock time if lower than block time.
    BOOST_CHECK_EQUAL(AddTx(*m_node.chainman, m_wallet, 1, 100, 120), 100);

    // Test that updating existing transaction does not change smart time.
    BOOST_CHECK_EQUAL(AddTx(*m_node.chainman, m_wallet, 1, 200, 220), 100);

    // New transaction should use clock time if there's no block time.
    BOOST_CHECK_EQUAL(AddTx(*m_node.chainman, m_wallet, 2, 300, 0), 300);

    // New transaction should use block time if lower than clock time.
    BOOST_CHECK_EQUAL(AddTx(*m_node.chainman, m_wallet, 3, 420, 400), 400);

    // New transaction should use latest entry time if higher than
    // min(block time, clock time).
    BOOST_CHECK_EQUAL(AddTx(*m_node.chainman, m_wallet, 4, 500, 390), 400);

    // If there are future entries, new transaction should use time of the
    // newest entry that is no more than 300 seconds ahead of the clock time.
    BOOST_CHECK_EQUAL(AddTx(*m_node.chainman, m_wallet, 5, 50, 600), 300);
}

BOOST_AUTO_TEST_CASE(LoadReceiveRequests)
{
    CTxDestination dest = PKHash();
    LOCK(m_wallet.cs_wallet);
    WalletBatch batch{m_wallet.GetDatabase()};
    m_wallet.SetAddressUsed(batch, dest, true);
    m_wallet.SetAddressReceiveRequest(batch, dest, "0", "val_rr0");
    m_wallet.SetAddressReceiveRequest(batch, dest, "1", "val_rr1");

    auto values = m_wallet.GetAddressReceiveRequests();
    BOOST_CHECK_EQUAL(values.size(), 2U);
    BOOST_CHECK_EQUAL(values[0], "val_rr0");
    BOOST_CHECK_EQUAL(values[1], "val_rr1");
}

// Test some watch-only LegacyScriptPubKeyMan methods by the procedure of loading (LoadWatchOnly),
// checking (HaveWatchOnly), getting (GetWatchPubKey) and removing (RemoveWatchOnly) a
// given PubKey, resp. its corresponding P2PK Script. Results of the the impact on
// the address -> PubKey map is dependent on whether the PubKey is a point on the curve
static void TestWatchOnlyPubKey(LegacyScriptPubKeyMan* spk_man, const CPubKey& add_pubkey)
{
    CScript p2pk = GetScriptForRawPubKey(add_pubkey);
    CKeyID add_address = add_pubkey.GetID();
    CPubKey found_pubkey;
    LOCK(spk_man->cs_KeyStore);

    // all Scripts (i.e. also all PubKeys) are added to the general watch-only set
    BOOST_CHECK(!spk_man->HaveWatchOnly(p2pk));
    spk_man->LoadWatchOnly(p2pk);
    BOOST_CHECK(spk_man->HaveWatchOnly(p2pk));

    // only PubKeys on the curve shall be added to the watch-only address -> PubKey map
    bool is_pubkey_fully_valid = add_pubkey.IsFullyValid();
    if (is_pubkey_fully_valid) {
        BOOST_CHECK(spk_man->GetWatchPubKey(add_address, found_pubkey));
        BOOST_CHECK(found_pubkey == add_pubkey);
    } else {
        BOOST_CHECK(!spk_man->GetWatchPubKey(add_address, found_pubkey));
        BOOST_CHECK(found_pubkey == CPubKey()); // passed key is unchanged
    }

    spk_man->RemoveWatchOnly(p2pk);
    BOOST_CHECK(!spk_man->HaveWatchOnly(p2pk));

    if (is_pubkey_fully_valid) {
        BOOST_CHECK(!spk_man->GetWatchPubKey(add_address, found_pubkey));
        BOOST_CHECK(found_pubkey == add_pubkey); // passed key is unchanged
    }
}

// Cryptographically invalidate a PubKey whilst keeping length and first byte
static void PollutePubKey(CPubKey& pubkey)
{
    std::vector<unsigned char> pubkey_raw(pubkey.begin(), pubkey.end());
    std::fill(pubkey_raw.begin()+1, pubkey_raw.end(), 0);
    pubkey = CPubKey(pubkey_raw);
    assert(!pubkey.IsFullyValid());
    assert(pubkey.IsValid());
}

// Test watch-only logic for PubKeys
BOOST_AUTO_TEST_CASE(WatchOnlyPubKeys)
{
    CKey key;
    CPubKey pubkey;
    LegacyScriptPubKeyMan* spk_man = m_wallet.GetOrCreateLegacyScriptPubKeyMan();

    BOOST_CHECK(!spk_man->HaveWatchOnly());

    // uncompressed valid PubKey
    key.MakeNewKey(false);
    pubkey = key.GetPubKey();
    assert(!pubkey.IsCompressed());
    TestWatchOnlyPubKey(spk_man, pubkey);

    // uncompressed cryptographically invalid PubKey
    PollutePubKey(pubkey);
    TestWatchOnlyPubKey(spk_man, pubkey);

    // compressed valid PubKey
    key.MakeNewKey(true);
    pubkey = key.GetPubKey();
    assert(pubkey.IsCompressed());
    TestWatchOnlyPubKey(spk_man, pubkey);

    // compressed cryptographically invalid PubKey
    PollutePubKey(pubkey);
    TestWatchOnlyPubKey(spk_man, pubkey);

    // invalid empty PubKey
    pubkey = CPubKey();
    TestWatchOnlyPubKey(spk_man, pubkey);
}

class ListCoinsTestingSetup : public TestChain100Setup
{
public:
    ListCoinsTestingSetup()
    {
        CreateAndProcessBlock({}, GetScriptForRawPubKey(coinbaseKey.GetPubKey()));
        wallet = CreateSyncedWallet(*m_node.chain, m_node.chainman->ActiveChain(), coinbaseKey);
    }

    ~ListCoinsTestingSetup()
    {
        wallet.reset();
    }

    CWalletTx& AddTx(CRecipient recipient)
    {
        CTransactionRef tx;
        CAmount fee;
        int changePos = -1;
        bilingual_str error;
        CCoinControl dummy;
        FeeCalculation fee_calc_out;
        {
            BOOST_CHECK(CreateTransaction(*wallet, {recipient}, tx, fee, changePos, error, dummy, fee_calc_out));
        }
        wallet->CommitTransaction(tx, {}, {});
        CMutableTransaction blocktx;
        {
            LOCK(wallet->cs_wallet);
            blocktx = CMutableTransaction(*wallet->mapWallet.at(tx->GetHash()).tx);
        }
        CreateAndProcessBlock({CMutableTransaction(blocktx)}, GetScriptForRawPubKey(coinbaseKey.GetPubKey()));

        LOCK(wallet->cs_wallet);
        wallet->SetLastBlockProcessed(wallet->GetLastBlockHeight() + 1, m_node.chainman->ActiveChain().Tip()->GetBlockHash());
        auto it = wallet->mapWallet.find(tx->GetHash());
        BOOST_CHECK(it != wallet->mapWallet.end());
        CWalletTx::Confirmation confirm(CWalletTx::Status::CONFIRMED, m_node.chainman->ActiveChain().Height(), m_node.chainman->ActiveChain().Tip()->GetBlockHash(), 1);
        it->second.m_confirm = confirm;
        return it->second;
    }

    std::unique_ptr<CWallet> wallet;
};

BOOST_FIXTURE_TEST_CASE(ListCoinsTest, ListCoinsTestingSetup)
{
    std::string coinbaseAddress = coinbaseKey.GetPubKey().GetID().ToString();

    // Confirm ListCoins initially returns 1 coin grouped under coinbaseKey
    // address.
    std::map<CTxDestination, std::vector<COutput>> list;
    {
        LOCK(wallet->cs_wallet);
        list = ListCoins(*wallet);
    }
    BOOST_CHECK_EQUAL(list.size(), 1U);
    BOOST_CHECK_EQUAL(std::get<PKHash>(list.begin()->first).ToString(), coinbaseAddress);
    BOOST_CHECK_EQUAL(list.begin()->second.size(), 1U);

    // Check initial balance from one mature coinbase transaction.
    BOOST_CHECK_EQUAL(50 * COIN, GetAvailableBalance(*wallet)[CAsset()]);

    // Add a transaction creating a change address, and confirm ListCoins still
    // returns the coin associated with the change address underneath the
    // coinbaseKey pubkey, even though the change address has a different
    // pubkey.
    AddTx(CRecipient{GetScriptForRawPubKey({}), 1 * COIN, CAsset(), CPubKey(), false /* subtract fee */});
    {
        LOCK(wallet->cs_wallet);
        list = ListCoins(*wallet);
    }
    BOOST_CHECK_EQUAL(list.size(), 1U);
    BOOST_CHECK_EQUAL(std::get<PKHash>(list.begin()->first).ToString(), coinbaseAddress);
    BOOST_CHECK_EQUAL(list.begin()->second.size(), 2U);

    // Lock both coins. Confirm number of available coins drops to 0.
    {
        LOCK(wallet->cs_wallet);
        std::vector<COutput> available;
        AvailableCoins(*wallet, available);
        BOOST_CHECK_EQUAL(available.size(), 2U);
    }
    for (const auto& group : list) {
        for (const auto& coin : group.second) {
            LOCK(wallet->cs_wallet);
            wallet->LockCoin(COutPoint(coin.tx->GetHash(), coin.i));
        }
    }
    {
        LOCK(wallet->cs_wallet);
        std::vector<COutput> available;
        AvailableCoins(*wallet, available);
        BOOST_CHECK_EQUAL(available.size(), 0U);
    }
    // Confirm ListCoins still returns same result as before, despite coins
    // being locked.
    {
        LOCK(wallet->cs_wallet);
        list = ListCoins(*wallet);
    }
    BOOST_CHECK_EQUAL(list.size(), 1U);
    BOOST_CHECK_EQUAL(std::get<PKHash>(list.begin()->first).ToString(), coinbaseAddress);
    BOOST_CHECK_EQUAL(list.begin()->second.size(), 2U);
}

BOOST_FIXTURE_TEST_CASE(wallet_disableprivkeys, TestChain100Setup)
{
    {
        std::shared_ptr<CWallet> wallet = std::make_shared<CWallet>(m_node.chain.get(), "", CreateDummyWalletDatabase());
        wallet->SetupLegacyScriptPubKeyMan();
        wallet->SetMinVersion(FEATURE_LATEST);
        wallet->SetWalletFlag(WALLET_FLAG_DISABLE_PRIVATE_KEYS);
        BOOST_CHECK(!wallet->TopUpKeyPool(1000));
        CTxDestination dest;
        bilingual_str error;
        BOOST_CHECK(!wallet->GetNewDestination(OutputType::BECH32, "", dest, error));
    }
    {
        std::shared_ptr<CWallet> wallet = std::make_shared<CWallet>(m_node.chain.get(), "", CreateDummyWalletDatabase());
        LOCK(wallet->cs_wallet);
        wallet->SetWalletFlag(WALLET_FLAG_DESCRIPTORS);
        wallet->SetMinVersion(FEATURE_LATEST);
        wallet->SetWalletFlag(WALLET_FLAG_DISABLE_PRIVATE_KEYS);
        CTxDestination dest;
        bilingual_str error;
        BOOST_CHECK(!wallet->GetNewDestination(OutputType::BECH32, "", dest, error));
    }
}

// Explicit calculation which is used to test the wallet constant
// We get the same virtual size due to rounding(weight/4) for both use_max_sig values
static size_t CalculateNestedKeyhashInputSize(bool use_max_sig)
{
    // Generate ephemeral valid pubkey
    CKey key;
    key.MakeNewKey(true);
    CPubKey pubkey = key.GetPubKey();

    // Generate pubkey hash
    uint160 key_hash(Hash160(pubkey));

    // Create inner-script to enter into keystore. Key hash can't be 0...
    CScript inner_script = CScript() << OP_0 << std::vector<unsigned char>(key_hash.begin(), key_hash.end());

    // Create outer P2SH script for the output
    uint160 script_id(Hash160(inner_script));
    CScript script_pubkey = CScript() << OP_HASH160 << std::vector<unsigned char>(script_id.begin(), script_id.end()) << OP_EQUAL;

    // Add inner-script to key store and key to watchonly
    FillableSigningProvider keystore;
    keystore.AddCScript(inner_script);
    keystore.AddKeyPubKey(key, pubkey);

    // Fill in dummy signatures for fee calculation.
    SignatureData sig_data;

    if (!ProduceSignature(keystore, use_max_sig ? DUMMY_MAXIMUM_SIGNATURE_CREATOR : DUMMY_SIGNATURE_CREATOR, script_pubkey, sig_data)) {
        // We're hand-feeding it correct arguments; shouldn't happen
        assert(false);
    }

    CMutableTransaction tx;
    tx.vin.resize(1);
    UpdateTransaction(tx, 0, sig_data);
    return (size_t)GetVirtualTransactionInputSize(CTransaction(tx));
}

BOOST_FIXTURE_TEST_CASE(dummy_input_size_test, TestChain100Setup)
{
    BOOST_CHECK_EQUAL(CalculateNestedKeyhashInputSize(false), DUMMY_NESTED_P2WPKH_INPUT_SIZE);
    BOOST_CHECK_EQUAL(CalculateNestedKeyhashInputSize(true), DUMMY_NESTED_P2WPKH_INPUT_SIZE);
}

bool malformed_descriptor(std::ios_base::failure e)
{
    std::string s(e.what());
    return s.find("Missing checksum") != std::string::npos;
}

BOOST_FIXTURE_TEST_CASE(wallet_descriptor_test, BasicTestingSetup)
{
    std::vector<unsigned char> malformed_record;
    CVectorWriter vw(0, 0, malformed_record, 0);
    vw << std::string("notadescriptor");
    vw << (uint64_t)0;
    vw << (int32_t)0;
    vw << (int32_t)0;
    vw << (int32_t)1;

    VectorReader vr(0, 0, malformed_record, 0);
    WalletDescriptor w_desc;
    BOOST_CHECK_EXCEPTION(vr >> w_desc, std::ios_base::failure, malformed_descriptor);
}

//! Test CWallet::Create() and its behavior handling potential race
//! conditions if it's called the same time an incoming transaction shows up in
//! the mempool or a new block.
//!
//! It isn't possible to verify there aren't race condition in every case, so
//! this test just checks two specific cases and ensures that timing of
//! notifications in these cases doesn't prevent the wallet from detecting
//! transactions.
//!
//! In the first case, block and mempool transactions are created before the
//! wallet is loaded, but notifications about these transactions are delayed
//! until after it is loaded. The notifications are superfluous in this case, so
//! the test verifies the transactions are detected before they arrive.
//!
//! In the second case, block and mempool transactions are created after the
//! wallet rescan and notifications are immediately synced, to verify the wallet
//! must already have a handler in place for them, and there's no gap after
//! rescanning where new transactions in new blocks could be lost.
BOOST_FIXTURE_TEST_CASE(CreateWallet, TestChain100Setup)
{
    gArgs.ForceSetArg("-unsafesqlitesync", "1");
    // Create new wallet with known key and unload it.
    WalletContext context;
    context.args = &gArgs;
    context.chain = m_node.chain.get();
    auto wallet = TestLoadWallet(context);
    CKey key;
    key.MakeNewKey(true);
    AddKey(*wallet, key);
    TestUnloadWallet(std::move(wallet));


    // Add log hook to detect AddToWallet events from rescans, blockConnected,
    // and transactionAddedToMempool notifications
    int addtx_count = 0;
    DebugLogHelper addtx_counter("[default wallet] AddToWallet", [&](const std::string* s) {
        if (s) ++addtx_count;
        return false;
    });


    bool rescan_completed = false;
    DebugLogHelper rescan_check("[default wallet] Rescan completed", [&](const std::string* s) {
        if (s) rescan_completed = true;
        return false;
    });


    // Block the queue to prevent the wallet receiving blockConnected and
    // transactionAddedToMempool notifications, and create block and mempool
    // transactions paying to the wallet
    std::promise<void> promise;
    CallFunctionInValidationInterfaceQueue([&promise] {
        promise.get_future().wait();
    });
    std::string error;
    m_coinbase_txns.push_back(CreateAndProcessBlock({}, GetScriptForRawPubKey(coinbaseKey.GetPubKey())).vtx[0]);
    auto block_tx = TestSimpleSpend(*m_coinbase_txns[0], 0, coinbaseKey, GetScriptForRawPubKey(key.GetPubKey()));
    m_coinbase_txns.push_back(CreateAndProcessBlock({block_tx}, GetScriptForRawPubKey(coinbaseKey.GetPubKey())).vtx[0]);
    auto mempool_tx = TestSimpleSpend(*m_coinbase_txns[1], 0, coinbaseKey, GetScriptForRawPubKey(key.GetPubKey()));
    BOOST_CHECK(m_node.chain->broadcastTransaction(MakeTransactionRef(mempool_tx), DEFAULT_TRANSACTION_MAXFEE, false, error));


    // Reload wallet and make sure new transactions are detected despite events
    // being blocked
    wallet = TestLoadWallet(context);
    BOOST_CHECK(rescan_completed);
    BOOST_CHECK_EQUAL(addtx_count, 2);
    {
        LOCK(wallet->cs_wallet);
        BOOST_CHECK_EQUAL(wallet->mapWallet.count(block_tx.GetHash()), 1U);
        BOOST_CHECK_EQUAL(wallet->mapWallet.count(mempool_tx.GetHash()), 1U);
    }


    // Unblock notification queue and make sure stale blockConnected and
    // transactionAddedToMempool events are processed
    promise.set_value();
    SyncWithValidationInterfaceQueue();
    BOOST_CHECK_EQUAL(addtx_count, 4);


    TestUnloadWallet(std::move(wallet));


    // Load wallet again, this time creating new block and mempool transactions
    // paying to the wallet as the wallet finishes loading and syncing the
    // queue so the events have to be handled immediately. Releasing the wallet
    // lock during the sync is a little artificial but is needed to avoid a
    // deadlock during the sync and simulates a new block notification happening
    // as soon as possible.
    addtx_count = 0;
    auto handler = HandleLoadWallet(context, [&](std::unique_ptr<interfaces::Wallet> wallet) EXCLUSIVE_LOCKS_REQUIRED(wallet->wallet()->cs_wallet, context.wallets_mutex) {
            BOOST_CHECK(rescan_completed);
            m_coinbase_txns.push_back(CreateAndProcessBlock({}, GetScriptForRawPubKey(coinbaseKey.GetPubKey())).vtx[0]);
            block_tx = TestSimpleSpend(*m_coinbase_txns[2], 0, coinbaseKey, GetScriptForRawPubKey(key.GetPubKey()));
            m_coinbase_txns.push_back(CreateAndProcessBlock({block_tx}, GetScriptForRawPubKey(coinbaseKey.GetPubKey())).vtx[0]);
            mempool_tx = TestSimpleSpend(*m_coinbase_txns[3], 0, coinbaseKey, GetScriptForRawPubKey(key.GetPubKey()));
            BOOST_CHECK(m_node.chain->broadcastTransaction(MakeTransactionRef(mempool_tx), DEFAULT_TRANSACTION_MAXFEE, false, error));
            LEAVE_CRITICAL_SECTION(context.wallets_mutex);
            LEAVE_CRITICAL_SECTION(wallet->wallet()->cs_wallet);
            SyncWithValidationInterfaceQueue();
            ENTER_CRITICAL_SECTION(wallet->wallet()->cs_wallet);
            ENTER_CRITICAL_SECTION(context.wallets_mutex);
        });
    wallet = TestLoadWallet(context);
    BOOST_CHECK_EQUAL(addtx_count, 4);
    {
        LOCK(wallet->cs_wallet);
        BOOST_CHECK_EQUAL(wallet->mapWallet.count(block_tx.GetHash()), 1U);
        BOOST_CHECK_EQUAL(wallet->mapWallet.count(mempool_tx.GetHash()), 1U);
    }


    TestUnloadWallet(std::move(wallet));
}

BOOST_FIXTURE_TEST_CASE(CreateWalletWithoutChain, BasicTestingSetup)
{
    WalletContext context;
    context.args = &gArgs;
    auto wallet = TestLoadWallet(context);
    BOOST_CHECK(wallet);
    UnloadWallet(std::move(wallet));
}

BOOST_FIXTURE_TEST_CASE(ZapSelectTx, TestChain100Setup)
{
    gArgs.ForceSetArg("-unsafesqlitesync", "1");
    WalletContext context;
    context.args = &gArgs;
    context.chain = m_node.chain.get();
    auto wallet = TestLoadWallet(context);
    CKey key;
    key.MakeNewKey(true);
    AddKey(*wallet, key);

    std::string error;
    m_coinbase_txns.push_back(CreateAndProcessBlock({}, GetScriptForRawPubKey(coinbaseKey.GetPubKey())).vtx[0]);
    auto block_tx = TestSimpleSpend(*m_coinbase_txns[0], 0, coinbaseKey, GetScriptForRawPubKey(key.GetPubKey()));
    CreateAndProcessBlock({block_tx}, GetScriptForRawPubKey(coinbaseKey.GetPubKey()));

    SyncWithValidationInterfaceQueue();

    {
        auto block_hash = block_tx.GetHash();
        auto prev_hash = m_coinbase_txns[0]->GetHash();

        LOCK(wallet->cs_wallet);
        BOOST_CHECK(wallet->HasWalletSpend(prev_hash));
        BOOST_CHECK_EQUAL(wallet->mapWallet.count(block_hash), 1u);

        std::vector<uint256> vHashIn{ block_hash }, vHashOut;
        BOOST_CHECK_EQUAL(wallet->ZapSelectTx(vHashIn, vHashOut), DBErrors::LOAD_OK);

        BOOST_CHECK(!wallet->HasWalletSpend(prev_hash));
        BOOST_CHECK_EQUAL(wallet->mapWallet.count(block_hash), 0u);
    }

    TestUnloadWallet(std::move(wallet));
}

BOOST_AUTO_TEST_SUITE_END()<|MERGE_RESOLUTION|>--- conflicted
+++ resolved
@@ -351,16 +351,10 @@
     BOOST_CHECK_EQUAL(CachedTxGetImmatureCredit(wallet, wtx)[CAsset()], 0);
     // Invalidate the cached value, add the key, and make sure a new immature
     // credit amount is calculated.
-<<<<<<< HEAD
     wtx.MarkDirty(wallet);
-    BOOST_CHECK(spk_man->AddKeyPubKey(coinbaseKey, coinbaseKey.GetPubKey()));
+    AddKey(wallet, coinbaseKey);
     // ELEMENTS: FIXME failing
     // BOOST_CHECK_EQUAL(CachedTxGetImmatureCredit(wallet, wtx)[CAsset()], 50*COIN);
-=======
-    wtx.MarkDirty();
-    AddKey(wallet, coinbaseKey);
-    BOOST_CHECK_EQUAL(CachedTxGetImmatureCredit(wallet, wtx), 50*COIN);
->>>>>>> 12eda278
 }
 
 static int64_t AddTx(ChainstateManager& chainman, CWallet& wallet, uint32_t lockTime, int64_t mockTime, int64_t blockTime)
