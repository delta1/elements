// Copyright (c) 2012-2022 The Bitcoin Core developers
// Distributed under the MIT software license, see the accompanying
// file COPYING or http://www.opensource.org/licenses/mit-license.php.

#include <wallet/wallet.h>

#include <future>
#include <memory>
#include <stdint.h>
#include <vector>

#include <addresstype.h>
#include <interfaces/chain.h>
#include <key_io.h>
#include <node/blockstorage.h>
#include <policy/policy.h>
#include <rpc/server.h>
#include <script/solver.h>
#include <test/util/logging.h>
#include <test/util/random.h>
#include <test/util/setup_common.h>
#include <util/translation.h>
#include <validation.h>
#include <validationinterface.h>
#include <wallet/coincontrol.h>
#include <wallet/context.h>
#include <wallet/receive.h>
#include <wallet/spend.h>
#include <wallet/test/util.h>
#include <wallet/test/wallet_test_fixture.h>

#include <boost/test/unit_test.hpp>
#include <univalue.h>
#include <iostream>

using node::MAX_BLOCKFILE_SIZE;

namespace wallet {
RPCHelpMan importmulti();
RPCHelpMan dumpwallet();
RPCHelpMan importwallet();

// Ensure that fee levels defined in the wallet are at least as high
// as the default levels for node policy.
static_assert(DEFAULT_TRANSACTION_MINFEE >= DEFAULT_MIN_RELAY_TX_FEE, "wallet minimum fee is smaller than default relay fee");
static_assert(WALLET_INCREMENTAL_RELAY_FEE >= DEFAULT_INCREMENTAL_RELAY_FEE, "wallet incremental fee is smaller than default incremental relay fee");

BOOST_FIXTURE_TEST_SUITE(wallet_tests, WalletTestingSetup)

static CMutableTransaction TestSimpleSpend(const CTransaction& from, uint32_t index, const CKey& key, const CScript& pubkey)
{
    CMutableTransaction mtx;
    mtx.vout.emplace_back(from.vout[index].nAsset, from.vout[index].nValue.GetAmount() - DEFAULT_TRANSACTION_MAXFEE, pubkey);
    mtx.vin.emplace_back(from.GetHash(), index);
    FillableSigningProvider keystore;
    keystore.AddKey(key);
    std::map<COutPoint, Coin> coins;
    coins[mtx.vin[0].prevout].out = from.vout[index];
    std::map<int, bilingual_str> input_errors;
    BOOST_CHECK(SignTransaction(mtx, &keystore, coins, SIGHASH_ALL, Params().HashGenesisBlock(), input_errors));
    return mtx;
}

static void AddKey(CWallet& wallet, const CKey& key)
{
    LOCK(wallet.cs_wallet);
    FlatSigningProvider provider;
    std::string error;
    std::unique_ptr<Descriptor> desc = Parse("combo(" + EncodeSecret(key) + ")", provider, error, /* require_checksum=*/ false);
    assert(desc);
    WalletDescriptor w_desc(std::move(desc), 0, 0, 1, 1);
    if (!wallet.AddWalletDescriptor(w_desc, provider, "", false)) assert(false);
}

BOOST_FIXTURE_TEST_CASE(scan_for_wallet_transactions, TestChain100Setup)
{
    // Cap last block file size, and mine new block in a new block file.
    CBlockIndex* oldTip = WITH_LOCK(Assert(m_node.chainman)->GetMutex(), return m_node.chainman->ActiveChain().Tip());
    WITH_LOCK(::cs_main, m_node.chainman->m_blockman.GetBlockFileInfo(oldTip->GetBlockPos().nFile)->nSize = MAX_BLOCKFILE_SIZE);
    CreateAndProcessBlock({}, GetScriptForRawPubKey(coinbaseKey.GetPubKey()));
    CBlockIndex* newTip = WITH_LOCK(Assert(m_node.chainman)->GetMutex(), return m_node.chainman->ActiveChain().Tip());

    // Verify ScanForWalletTransactions fails to read an unknown start block.
    {
        CWallet wallet(m_node.chain.get(), "", CreateMockableWalletDatabase());
        {
            LOCK(wallet.cs_wallet);
            LOCK(Assert(m_node.chainman)->GetMutex());
            wallet.SetWalletFlag(WALLET_FLAG_DESCRIPTORS);
            wallet.SetLastBlockProcessed(m_node.chainman->ActiveChain().Height(), m_node.chainman->ActiveChain().Tip()->GetBlockHash());
        }
        AddKey(wallet, coinbaseKey);
        WalletRescanReserver reserver(wallet);
        reserver.reserve();
        CWallet::ScanResult result = wallet.ScanForWalletTransactions(/*start_block=*/{}, /*start_height=*/0, /*max_height=*/{}, reserver, /*fUpdate=*/false, /*save_progress=*/false);
        BOOST_CHECK_EQUAL(result.status, CWallet::ScanResult::FAILURE);
        BOOST_CHECK(result.last_failed_block.IsNull());
        BOOST_CHECK(result.last_scanned_block.IsNull());
        BOOST_CHECK(!result.last_scanned_height);
        BOOST_CHECK_EQUAL(GetBalance(wallet).m_mine_immature[CAsset()], 0);
    }

    // Verify ScanForWalletTransactions picks up transactions in both the old
    // and new block files.
    {
        CWallet wallet(m_node.chain.get(), "", CreateMockableWalletDatabase());
        {
            LOCK(wallet.cs_wallet);
            LOCK(Assert(m_node.chainman)->GetMutex());
            wallet.SetWalletFlag(WALLET_FLAG_DESCRIPTORS);
            wallet.SetLastBlockProcessed(m_node.chainman->ActiveChain().Height(), m_node.chainman->ActiveChain().Tip()->GetBlockHash());
        }
        AddKey(wallet, coinbaseKey);
        WalletRescanReserver reserver(wallet);
        std::chrono::steady_clock::time_point fake_time;
        reserver.setNow([&] { fake_time += 60s; return fake_time; });
        reserver.reserve();

        {
            CBlockLocator locator;
            BOOST_CHECK(!WalletBatch{wallet.GetDatabase()}.ReadBestBlock(locator));
            BOOST_CHECK(locator.IsNull());
        }

        CWallet::ScanResult result = wallet.ScanForWalletTransactions(/*start_block=*/oldTip->GetBlockHash(), /*start_height=*/oldTip->nHeight, /*max_height=*/{}, reserver, /*fUpdate=*/false, /*save_progress=*/true);
        BOOST_CHECK_EQUAL(result.status, CWallet::ScanResult::SUCCESS);
        BOOST_CHECK(result.last_failed_block.IsNull());
        BOOST_CHECK_EQUAL(result.last_scanned_block, newTip->GetBlockHash());
        BOOST_CHECK_EQUAL(*result.last_scanned_height, newTip->nHeight);
        BOOST_CHECK_EQUAL(GetBalance(wallet).m_mine_immature[CAsset()], 100 * COIN);

        {
            CBlockLocator locator;
            BOOST_CHECK(WalletBatch{wallet.GetDatabase()}.ReadBestBlock(locator));
            BOOST_CHECK(!locator.IsNull());
        }
    }

    // Prune the older block file.
    int file_number;
    {
        LOCK(cs_main);
        file_number = oldTip->GetBlockPos().nFile;
        Assert(m_node.chainman)->m_blockman.PruneOneBlockFile(file_number);
    }
    m_node.chainman->m_blockman.UnlinkPrunedFiles({file_number});

    // Verify ScanForWalletTransactions only picks transactions in the new block
    // file.
    {
        CWallet wallet(m_node.chain.get(), "", CreateMockableWalletDatabase());
        {
            LOCK(wallet.cs_wallet);
            LOCK(Assert(m_node.chainman)->GetMutex());
            wallet.SetWalletFlag(WALLET_FLAG_DESCRIPTORS);
            wallet.SetLastBlockProcessed(m_node.chainman->ActiveChain().Height(), m_node.chainman->ActiveChain().Tip()->GetBlockHash());
        }
        AddKey(wallet, coinbaseKey);
        WalletRescanReserver reserver(wallet);
        reserver.reserve();
        CWallet::ScanResult result = wallet.ScanForWalletTransactions(/*start_block=*/oldTip->GetBlockHash(), /*start_height=*/oldTip->nHeight, /*max_height=*/{}, reserver, /*fUpdate=*/false, /*save_progress=*/false);
        BOOST_CHECK_EQUAL(result.status, CWallet::ScanResult::FAILURE);
        BOOST_CHECK_EQUAL(result.last_failed_block, oldTip->GetBlockHash());
        BOOST_CHECK_EQUAL(result.last_scanned_block, newTip->GetBlockHash());
        BOOST_CHECK_EQUAL(*result.last_scanned_height, newTip->nHeight);
        BOOST_CHECK_EQUAL(GetBalance(wallet).m_mine_immature[CAsset()], 50 * COIN);
    }

    // Prune the remaining block file.
    {
        LOCK(cs_main);
        file_number = newTip->GetBlockPos().nFile;
        Assert(m_node.chainman)->m_blockman.PruneOneBlockFile(file_number);
    }
    m_node.chainman->m_blockman.UnlinkPrunedFiles({file_number});

    // Verify ScanForWalletTransactions scans no blocks.
    {
        CWallet wallet(m_node.chain.get(), "", CreateMockableWalletDatabase());
        {
            LOCK(wallet.cs_wallet);
            LOCK(Assert(m_node.chainman)->GetMutex());
            wallet.SetWalletFlag(WALLET_FLAG_DESCRIPTORS);
            wallet.SetLastBlockProcessed(m_node.chainman->ActiveChain().Height(), m_node.chainman->ActiveChain().Tip()->GetBlockHash());
        }
        AddKey(wallet, coinbaseKey);
        WalletRescanReserver reserver(wallet);
        reserver.reserve();
        CWallet::ScanResult result = wallet.ScanForWalletTransactions(/*start_block=*/oldTip->GetBlockHash(), /*start_height=*/oldTip->nHeight, /*max_height=*/{}, reserver, /*fUpdate=*/false, /*save_progress=*/false);
        BOOST_CHECK_EQUAL(result.status, CWallet::ScanResult::FAILURE);
        BOOST_CHECK_EQUAL(result.last_failed_block, newTip->GetBlockHash());
        BOOST_CHECK(result.last_scanned_block.IsNull());
        BOOST_CHECK(!result.last_scanned_height);
        BOOST_CHECK_EQUAL(GetBalance(wallet).m_mine_immature[CAsset()], 0);
    }
}

BOOST_FIXTURE_TEST_CASE(importmulti_rescan, TestChain100Setup)
{
    // Cap last block file size, and mine new block in a new block file.
    CBlockIndex* oldTip = WITH_LOCK(Assert(m_node.chainman)->GetMutex(), return m_node.chainman->ActiveChain().Tip());
    WITH_LOCK(::cs_main, m_node.chainman->m_blockman.GetBlockFileInfo(oldTip->GetBlockPos().nFile)->nSize = MAX_BLOCKFILE_SIZE);
    CreateAndProcessBlock({}, GetScriptForRawPubKey(coinbaseKey.GetPubKey()));
    CBlockIndex* newTip = WITH_LOCK(Assert(m_node.chainman)->GetMutex(), return m_node.chainman->ActiveChain().Tip());

    // Prune the older block file.
    int file_number;
    {
        LOCK(cs_main);
        file_number = oldTip->GetBlockPos().nFile;
        Assert(m_node.chainman)->m_blockman.PruneOneBlockFile(file_number);
    }
    m_node.chainman->m_blockman.UnlinkPrunedFiles({file_number});

    // Verify importmulti RPC returns failure for a key whose creation time is
    // before the missing block, and success for a key whose creation time is
    // after.
    {
        const std::shared_ptr<CWallet> wallet = std::make_shared<CWallet>(m_node.chain.get(), "", CreateMockableWalletDatabase());
        wallet->SetupLegacyScriptPubKeyMan();
        WITH_LOCK(wallet->cs_wallet, wallet->SetLastBlockProcessed(newTip->nHeight, newTip->GetBlockHash()));
        WalletContext context;
        context.args = &m_args;
        AddWallet(context, wallet);
        UniValue keys;
        keys.setArray();
        UniValue key;
        key.setObject();
        key.pushKV("scriptPubKey", HexStr(GetScriptForRawPubKey(coinbaseKey.GetPubKey())));
        key.pushKV("timestamp", 0);
        key.pushKV("internal", UniValue(true));
        keys.push_back(key);
        key.clear();
        key.setObject();
        CKey futureKey;
        futureKey.MakeNewKey(true);
        key.pushKV("scriptPubKey", HexStr(GetScriptForRawPubKey(futureKey.GetPubKey())));
        key.pushKV("timestamp", newTip->GetBlockTimeMax() + TIMESTAMP_WINDOW + 1);
        key.pushKV("internal", UniValue(true));
        keys.push_back(key);
        JSONRPCRequest request;
        request.context = &context;
        request.params.setArray();
        request.params.push_back(keys);

        UniValue response = importmulti().HandleRequest(request);
        BOOST_CHECK_EQUAL(response.write(),
            strprintf("[{\"success\":false,\"error\":{\"code\":-1,\"message\":\"Rescan failed for key with creation "
                      "timestamp %d. There was an error reading a block from time %d, which is after or within %d "
                      "seconds of key creation, and could contain transactions pertaining to the key. As a result, "
                      "transactions and coins using this key may not appear in the wallet. This error could be caused "
                      "by pruning or data corruption (see daemon log for details) and could be dealt with by "
                      "downloading and rescanning the relevant blocks (see -reindex option and rescanblockchain "
                      "RPC).\"}},{\"success\":true}]",
                              0, oldTip->GetBlockTimeMax(), TIMESTAMP_WINDOW));
        RemoveWallet(context, wallet, /* load_on_start= */ std::nullopt);
    }
}

// Verify importwallet RPC starts rescan at earliest block with timestamp
// greater or equal than key birthday. Previously there was a bug where
// importwallet RPC would start the scan at the latest block with timestamp less
// than or equal to key birthday.
BOOST_FIXTURE_TEST_CASE(importwallet_rescan, TestChain100Setup)
{
    // Create two blocks with same timestamp to verify that importwallet rescan
    // will pick up both blocks, not just the first.
    const int64_t BLOCK_TIME = WITH_LOCK(Assert(m_node.chainman)->GetMutex(), return m_node.chainman->ActiveChain().Tip()->GetBlockTimeMax() + 5);
    SetMockTime(BLOCK_TIME);
    m_coinbase_txns.emplace_back(CreateAndProcessBlock({}, GetScriptForRawPubKey(coinbaseKey.GetPubKey())).vtx[0]);
    m_coinbase_txns.emplace_back(CreateAndProcessBlock({}, GetScriptForRawPubKey(coinbaseKey.GetPubKey())).vtx[0]);

    // Set key birthday to block time increased by the timestamp window, so
    // rescan will start at the block time.
    const int64_t KEY_TIME = BLOCK_TIME + TIMESTAMP_WINDOW;
    SetMockTime(KEY_TIME);
    m_coinbase_txns.emplace_back(CreateAndProcessBlock({}, GetScriptForRawPubKey(coinbaseKey.GetPubKey())).vtx[0]);

    std::string backup_file = fs::PathToString(m_args.GetDataDirNet() / "wallet.backup");

    // Import key into wallet and call dumpwallet to create backup file.
    {
        WalletContext context;
        context.args = &m_args;
        const std::shared_ptr<CWallet> wallet = std::make_shared<CWallet>(m_node.chain.get(), "", CreateMockableWalletDatabase());
        {
            auto spk_man = wallet->GetOrCreateLegacyScriptPubKeyMan();
            LOCK2(wallet->cs_wallet, spk_man->cs_KeyStore);
            spk_man->mapKeyMetadata[coinbaseKey.GetPubKey().GetID()].nCreateTime = KEY_TIME;
            spk_man->AddKeyPubKey(coinbaseKey, coinbaseKey.GetPubKey());

            AddWallet(context, wallet);
            LOCK(Assert(m_node.chainman)->GetMutex());
            wallet->SetLastBlockProcessed(m_node.chainman->ActiveChain().Height(), m_node.chainman->ActiveChain().Tip()->GetBlockHash());
        }
        JSONRPCRequest request;
        request.context = &context;
        request.params.setArray();
        request.params.push_back(backup_file);

        wallet::dumpwallet().HandleRequest(request);
        RemoveWallet(context, wallet, /* load_on_start= */ std::nullopt);
    }

    // Call importwallet RPC and verify all blocks with timestamps >= BLOCK_TIME
    // were scanned, and no prior blocks were scanned.
    {
        const std::shared_ptr<CWallet> wallet = std::make_shared<CWallet>(m_node.chain.get(), "", CreateMockableWalletDatabase());
        LOCK(wallet->cs_wallet);
        wallet->SetupLegacyScriptPubKeyMan();

        WalletContext context;
        context.args = &m_args;
        JSONRPCRequest request;
        request.context = &context;
        request.params.setArray();
        request.params.push_back(backup_file);
        AddWallet(context, wallet);
        LOCK(Assert(m_node.chainman)->GetMutex());
        wallet->SetLastBlockProcessed(m_node.chainman->ActiveChain().Height(), m_node.chainman->ActiveChain().Tip()->GetBlockHash());
        wallet::importwallet().HandleRequest(request);
        RemoveWallet(context, wallet, /* load_on_start= */ std::nullopt);

        BOOST_CHECK_EQUAL(wallet->mapWallet.size(), 3U);
        BOOST_CHECK_EQUAL(m_coinbase_txns.size(), 103U);
        for (size_t i = 0; i < m_coinbase_txns.size(); ++i) {
            bool found = wallet->GetWalletTx(m_coinbase_txns[i]->GetHash());
            bool expected = i >= 100;
            BOOST_CHECK_EQUAL(found, expected);
        }
    }
}

// Check that GetImmatureCredit() returns a newly calculated value instead of
// the cached value after a MarkDirty() call.
//
// This is a regression test written to verify a bugfix for the immature credit
// function. Similar tests probably should be written for the other credit and
// debit functions.
BOOST_FIXTURE_TEST_CASE(coin_mark_dirty_immature_credit, TestChain100Setup)
{
    CWallet wallet(m_node.chain.get(), "", CreateMockableWalletDatabase());

    LOCK(wallet.cs_wallet);
    LOCK(Assert(m_node.chainman)->GetMutex());
    CWalletTx wtx{m_coinbase_txns.back(), TxStateConfirmed{m_node.chainman->ActiveChain().Tip()->GetBlockHash(), m_node.chainman->ActiveChain().Height(), /*index=*/0}};
    wallet.SetWalletFlag(WALLET_FLAG_DESCRIPTORS);
    wallet.SetupDescriptorScriptPubKeyMans();

    wallet.SetLastBlockProcessed(m_node.chainman->ActiveChain().Height(), m_node.chainman->ActiveChain().Tip()->GetBlockHash());

    // Call GetImmatureCredit() once before adding the key to the wallet to
    // cache the current immature credit amount, which is 0.
    BOOST_CHECK_EQUAL(CachedTxGetImmatureCredit(wallet, wtx, ISMINE_SPENDABLE)[CAsset()], 0);
    // Invalidate the cached value, add the key, and make sure a new immature
    // credit amount is calculated.
    wtx.MarkDirty(wallet);
    AddKey(wallet, coinbaseKey);
    BOOST_CHECK_EQUAL(CachedTxGetImmatureCredit(wallet, wtx, ISMINE_SPENDABLE)[CAsset()], 50*COIN);
}

static int64_t AddTx(ChainstateManager& chainman, CWallet& wallet, uint32_t lockTime, int64_t mockTime, int64_t blockTime)
{
    CMutableTransaction tx;
    TxState state = TxStateInactive{};
    tx.nLockTime = lockTime;
    SetMockTime(mockTime);
    CBlockIndex* block = nullptr;
    if (blockTime > 0) {
        LOCK(cs_main);
        auto inserted = chainman.BlockIndex().emplace(std::piecewise_construct, std::make_tuple(GetRandHash()), std::make_tuple());
        assert(inserted.second);
        const uint256& hash = inserted.first->first;
        block = &inserted.first->second;
        block->nTime = blockTime;
        block->phashBlock = &hash;
        state = TxStateConfirmed{hash, block->nHeight, /*index=*/0};
    }
    return wallet.AddToWallet(MakeTransactionRef(tx), state, [&](CWalletTx& wtx, bool /* new_tx */) {
        // Assign wtx.m_state to simplify test and avoid the need to simulate
        // reorg events. Without this, AddToWallet asserts false when the same
        // transaction is confirmed in different blocks.
        wtx.m_state = state;
        return true;
    })->nTimeSmart;
}

// Simple test to verify assignment of CWalletTx::nSmartTime value. Could be
// expanded to cover more corner cases of smart time logic.
BOOST_AUTO_TEST_CASE(ComputeTimeSmart)
{
    // New transaction should use clock time if lower than block time.
    BOOST_CHECK_EQUAL(AddTx(*m_node.chainman, m_wallet, 1, 100, 120), 100);

    // Test that updating existing transaction does not change smart time.
    BOOST_CHECK_EQUAL(AddTx(*m_node.chainman, m_wallet, 1, 200, 220), 100);

    // New transaction should use clock time if there's no block time.
    BOOST_CHECK_EQUAL(AddTx(*m_node.chainman, m_wallet, 2, 300, 0), 300);

    // New transaction should use block time if lower than clock time.
    BOOST_CHECK_EQUAL(AddTx(*m_node.chainman, m_wallet, 3, 420, 400), 400);

    // New transaction should use latest entry time if higher than
    // min(block time, clock time).
    BOOST_CHECK_EQUAL(AddTx(*m_node.chainman, m_wallet, 4, 500, 390), 400);

    // If there are future entries, new transaction should use time of the
    // newest entry that is no more than 300 seconds ahead of the clock time.
    BOOST_CHECK_EQUAL(AddTx(*m_node.chainman, m_wallet, 5, 50, 600), 300);
}

void TestLoadWallet(const std::string& name, DatabaseFormat format, std::function<void(std::shared_ptr<CWallet>)> f)
{
    node::NodeContext node;
    auto chain{interfaces::MakeChain(node)};
    DatabaseOptions options;
    options.require_format = format;
    DatabaseStatus status;
    bilingual_str error;
    std::vector<bilingual_str> warnings;
    auto database{MakeWalletDatabase(name, options, status, error)};
    auto wallet{std::make_shared<CWallet>(chain.get(), "", std::move(database))};
    BOOST_CHECK_EQUAL(wallet->LoadWallet(), DBErrors::LOAD_OK);
    WITH_LOCK(wallet->cs_wallet, f(wallet));
}

BOOST_FIXTURE_TEST_CASE(LoadReceiveRequests, TestingSetup)
{
    for (DatabaseFormat format : DATABASE_FORMATS) {
        const std::string name{strprintf("receive-requests-%i", format)};
        TestLoadWallet(name, format, [](std::shared_ptr<CWallet> wallet) EXCLUSIVE_LOCKS_REQUIRED(wallet->cs_wallet) {
            BOOST_CHECK(!wallet->IsAddressPreviouslySpent(PKHash()));
            WalletBatch batch{wallet->GetDatabase()};
            BOOST_CHECK(batch.WriteAddressPreviouslySpent(PKHash(), true));
            BOOST_CHECK(batch.WriteAddressPreviouslySpent(ScriptHash(), true));
            BOOST_CHECK(wallet->SetAddressReceiveRequest(batch, PKHash(), "0", "val_rr00"));
            BOOST_CHECK(wallet->EraseAddressReceiveRequest(batch, PKHash(), "0"));
            BOOST_CHECK(wallet->SetAddressReceiveRequest(batch, PKHash(), "1", "val_rr10"));
            BOOST_CHECK(wallet->SetAddressReceiveRequest(batch, PKHash(), "1", "val_rr11"));
            BOOST_CHECK(wallet->SetAddressReceiveRequest(batch, ScriptHash(), "2", "val_rr20"));
        });
        TestLoadWallet(name, format, [](std::shared_ptr<CWallet> wallet) EXCLUSIVE_LOCKS_REQUIRED(wallet->cs_wallet) {
            BOOST_CHECK(wallet->IsAddressPreviouslySpent(PKHash()));
            BOOST_CHECK(wallet->IsAddressPreviouslySpent(ScriptHash()));
            auto requests = wallet->GetAddressReceiveRequests();
            auto erequests = {"val_rr11", "val_rr20"};
            BOOST_CHECK_EQUAL_COLLECTIONS(requests.begin(), requests.end(), std::begin(erequests), std::end(erequests));
            WalletBatch batch{wallet->GetDatabase()};
            BOOST_CHECK(batch.WriteAddressPreviouslySpent(PKHash(), false));
            BOOST_CHECK(batch.EraseAddressData(ScriptHash()));
        });
        TestLoadWallet(name, format, [](std::shared_ptr<CWallet> wallet) EXCLUSIVE_LOCKS_REQUIRED(wallet->cs_wallet) {
            BOOST_CHECK(!wallet->IsAddressPreviouslySpent(PKHash()));
            BOOST_CHECK(!wallet->IsAddressPreviouslySpent(ScriptHash()));
            auto requests = wallet->GetAddressReceiveRequests();
            auto erequests = {"val_rr11"};
            BOOST_CHECK_EQUAL_COLLECTIONS(requests.begin(), requests.end(), std::begin(erequests), std::end(erequests));
        });
    }
}

// Test some watch-only LegacyScriptPubKeyMan methods by the procedure of loading (LoadWatchOnly),
// checking (HaveWatchOnly), getting (GetWatchPubKey) and removing (RemoveWatchOnly) a
// given PubKey, resp. its corresponding P2PK Script. Results of the impact on
// the address -> PubKey map is dependent on whether the PubKey is a point on the curve
static void TestWatchOnlyPubKey(LegacyScriptPubKeyMan* spk_man, const CPubKey& add_pubkey)
{
    CScript p2pk = GetScriptForRawPubKey(add_pubkey);
    CKeyID add_address = add_pubkey.GetID();
    CPubKey found_pubkey;
    LOCK(spk_man->cs_KeyStore);

    // all Scripts (i.e. also all PubKeys) are added to the general watch-only set
    BOOST_CHECK(!spk_man->HaveWatchOnly(p2pk));
    spk_man->LoadWatchOnly(p2pk);
    BOOST_CHECK(spk_man->HaveWatchOnly(p2pk));

    // only PubKeys on the curve shall be added to the watch-only address -> PubKey map
    bool is_pubkey_fully_valid = add_pubkey.IsFullyValid();
    if (is_pubkey_fully_valid) {
        BOOST_CHECK(spk_man->GetWatchPubKey(add_address, found_pubkey));
        BOOST_CHECK(found_pubkey == add_pubkey);
    } else {
        BOOST_CHECK(!spk_man->GetWatchPubKey(add_address, found_pubkey));
        BOOST_CHECK(found_pubkey == CPubKey()); // passed key is unchanged
    }

    spk_man->RemoveWatchOnly(p2pk);
    BOOST_CHECK(!spk_man->HaveWatchOnly(p2pk));

    if (is_pubkey_fully_valid) {
        BOOST_CHECK(!spk_man->GetWatchPubKey(add_address, found_pubkey));
        BOOST_CHECK(found_pubkey == add_pubkey); // passed key is unchanged
    }
}

// Cryptographically invalidate a PubKey whilst keeping length and first byte
static void PollutePubKey(CPubKey& pubkey)
{
    std::vector<unsigned char> pubkey_raw(pubkey.begin(), pubkey.end());
    std::fill(pubkey_raw.begin()+1, pubkey_raw.end(), 0);
    pubkey = CPubKey(pubkey_raw);
    assert(!pubkey.IsFullyValid());
    assert(pubkey.IsValid());
}

// Test watch-only logic for PubKeys
BOOST_AUTO_TEST_CASE(WatchOnlyPubKeys)
{
    CKey key;
    CPubKey pubkey;
    LegacyScriptPubKeyMan* spk_man = m_wallet.GetOrCreateLegacyScriptPubKeyMan();

    BOOST_CHECK(!spk_man->HaveWatchOnly());

    // uncompressed valid PubKey
    key.MakeNewKey(false);
    pubkey = key.GetPubKey();
    assert(!pubkey.IsCompressed());
    TestWatchOnlyPubKey(spk_man, pubkey);

    // uncompressed cryptographically invalid PubKey
    PollutePubKey(pubkey);
    TestWatchOnlyPubKey(spk_man, pubkey);

    // compressed valid PubKey
    key.MakeNewKey(true);
    pubkey = key.GetPubKey();
    assert(pubkey.IsCompressed());
    TestWatchOnlyPubKey(spk_man, pubkey);

    // compressed cryptographically invalid PubKey
    PollutePubKey(pubkey);
    TestWatchOnlyPubKey(spk_man, pubkey);

    // invalid empty PubKey
    pubkey = CPubKey();
    TestWatchOnlyPubKey(spk_man, pubkey);
}

class ListCoinsTestingSetup : public TestChain100Setup
{
public:
    ListCoinsTestingSetup()
    {
        CreateAndProcessBlock({}, GetScriptForRawPubKey(coinbaseKey.GetPubKey()));
        wallet = CreateSyncedWallet(*m_node.chain, WITH_LOCK(Assert(m_node.chainman)->GetMutex(), return m_node.chainman->ActiveChain()), coinbaseKey);
    }

    ~ListCoinsTestingSetup()
    {
        wallet.reset();
    }

    CWalletTx& AddTx(CRecipient recipient)
    {
        CTransactionRef tx;
        CCoinControl dummy;
        {
            constexpr int RANDOM_CHANGE_POSITION = -1;
            auto res = CreateTransaction(*wallet, {recipient}, RANDOM_CHANGE_POSITION, dummy);
            BOOST_CHECK(res);
            tx = res->tx;
        }
        wallet->CommitTransaction(tx, {}, {});
        CMutableTransaction blocktx;
        {
            LOCK(wallet->cs_wallet);
            blocktx = CMutableTransaction(*wallet->mapWallet.at(tx->GetHash()).tx);
        }
        CreateAndProcessBlock({CMutableTransaction(blocktx)}, GetScriptForRawPubKey(coinbaseKey.GetPubKey()));

        LOCK(wallet->cs_wallet);
        LOCK(Assert(m_node.chainman)->GetMutex());
        wallet->SetLastBlockProcessed(wallet->GetLastBlockHeight() + 1, m_node.chainman->ActiveChain().Tip()->GetBlockHash());
        auto it = wallet->mapWallet.find(tx->GetHash());
        BOOST_CHECK(it != wallet->mapWallet.end());
        it->second.m_state = TxStateConfirmed{m_node.chainman->ActiveChain().Tip()->GetBlockHash(), m_node.chainman->ActiveChain().Height(), /*index=*/1};
        return it->second;
    }

    std::unique_ptr<CWallet> wallet;
};

BOOST_FIXTURE_TEST_CASE(ListCoinsTest, ListCoinsTestingSetup)
{
    std::string coinbaseAddress = coinbaseKey.GetPubKey().GetID().ToString();

    // Confirm ListCoins initially returns 1 coin grouped under coinbaseKey
    // address.
    std::map<CTxDestination, std::vector<COutput>> list;
    {
        LOCK(wallet->cs_wallet);
        list = ListCoins(*wallet);
    }

    BOOST_CHECK_EQUAL(list.size(), 1U);
    BOOST_CHECK_EQUAL(std::get<PKHash>(list.begin()->first).ToString(), coinbaseAddress);
    BOOST_CHECK_EQUAL(list.begin()->second.size(), 1U);

    // Check initial balance from one mature coinbase transaction.
    auto balance = WITH_LOCK(wallet->cs_wallet, return AvailableCoins(*wallet).GetTotalAmount());
    auto expected = balance[CAsset()];
    BOOST_CHECK_EQUAL(50 * COIN, expected);

    // Add a transaction creating a change address, and confirm ListCoins still
    // returns the coin associated with the change address underneath the
    // coinbaseKey pubkey, even though the change address has a different
    // pubkey.
<<<<<<< HEAD
    AddTx(CRecipient{GetScriptForRawPubKey({}), 1 * COIN, CAsset(), CPubKey(), /*subtract_fee=*/false});
   {
=======
    AddTx(CRecipient{PubKeyDestination{{}}, 1 * COIN, /*subtract_fee=*/false});
    {
>>>>>>> cb8844e2
        LOCK(wallet->cs_wallet);
        list = ListCoins(*wallet);
    }
    BOOST_CHECK_EQUAL(list.size(), 1U);
    BOOST_CHECK_EQUAL(std::get<PKHash>(list.begin()->first).ToString(), coinbaseAddress);
    BOOST_CHECK_EQUAL(list.begin()->second.size(), 2U);

    // Lock both coins. Confirm number of available coins drops to 0.
    {
        LOCK(wallet->cs_wallet);
        BOOST_CHECK_EQUAL(AvailableCoinsListUnspent(*wallet).Size(), 2U);
    }
    for (const auto& group : list) {
        for (const auto& coin : group.second) {
            LOCK(wallet->cs_wallet);
            wallet->LockCoin(coin.outpoint);
        }
    }
    {
        LOCK(wallet->cs_wallet);
        BOOST_CHECK_EQUAL(AvailableCoinsListUnspent(*wallet).Size(), 0U);
    }
    // Confirm ListCoins still returns same result as before, despite coins
    // being locked.
    {
        LOCK(wallet->cs_wallet);
        list = ListCoins(*wallet);
    }
    BOOST_CHECK_EQUAL(list.size(), 1U);
    BOOST_CHECK_EQUAL(std::get<PKHash>(list.begin()->first).ToString(), coinbaseAddress);
    BOOST_CHECK_EQUAL(list.begin()->second.size(), 2U);
}

void TestCoinsResult(ListCoinsTest& context, OutputType out_type, CAmount amount,
                     std::map<OutputType, size_t>& expected_coins_sizes)
{
    LOCK(context.wallet->cs_wallet);
    util::Result<CTxDestination> dest = Assert(context.wallet->GetNewDestination(out_type, ""));
    CWalletTx& wtx = context.AddTx(CRecipient{*dest, amount, CAsset(), CPubKey(), /*fSubtractFeeFromAmount=*/true});
    CoinFilterParams filter;
    filter.skip_locked = false;
    CoinsResult available_coins = AvailableCoins(*context.wallet, nullptr, std::nullopt, filter);
    // Lock outputs so they are not spent in follow-up transactions
    for (uint32_t i = 0; i < wtx.tx->vout.size(); i++) context.wallet->LockCoin({wtx.GetHash(), i});
    for (const auto& [type, size] : expected_coins_sizes) BOOST_CHECK_EQUAL(size, available_coins.coins[type].size());
}

BOOST_FIXTURE_TEST_CASE(BasicOutputTypesTest, ListCoinsTest)
{
    std::map<OutputType, size_t> expected_coins_sizes;
    for (const auto& out_type : OUTPUT_TYPES) { expected_coins_sizes[out_type] = 0U; }

    // Verify our wallet has one usable coinbase UTXO before starting
    // This UTXO is a P2PK, so it should show up in the Other bucket
    expected_coins_sizes[OutputType::UNKNOWN] = 1U;
    CoinsResult available_coins = WITH_LOCK(wallet->cs_wallet, return AvailableCoins(*wallet));
    BOOST_CHECK_EQUAL(available_coins.Size(), expected_coins_sizes[OutputType::UNKNOWN]);
    BOOST_CHECK_EQUAL(available_coins.coins[OutputType::UNKNOWN].size(), expected_coins_sizes[OutputType::UNKNOWN]);

    // We will create a self transfer for each of the OutputTypes and
    // verify it is put in the correct bucket after running GetAvailablecoins
    //
    // For each OutputType, We expect 2 UTXOs in our wallet following the self transfer:
    //   1. One UTXO as the recipient
    //   2. One UTXO from the change, due to payment address matching logic

    for (const auto& out_type : OUTPUT_TYPES) {
        if (out_type == OutputType::UNKNOWN) continue;
        expected_coins_sizes[out_type] = 2U;
        TestCoinsResult(*this, out_type, 1 * COIN, expected_coins_sizes);
    }
}

BOOST_FIXTURE_TEST_CASE(wallet_disableprivkeys, TestChain100Setup)
{
    {
        const std::shared_ptr<CWallet> wallet = std::make_shared<CWallet>(m_node.chain.get(), "", CreateMockableWalletDatabase());
        wallet->SetupLegacyScriptPubKeyMan();
        wallet->SetMinVersion(FEATURE_LATEST);
        wallet->SetWalletFlag(WALLET_FLAG_DISABLE_PRIVATE_KEYS);
        BOOST_CHECK(!wallet->TopUpKeyPool(1000));
        BOOST_CHECK(!wallet->GetNewDestination(OutputType::BECH32, ""));
    }
    {
        const std::shared_ptr<CWallet> wallet = std::make_shared<CWallet>(m_node.chain.get(), "", CreateMockableWalletDatabase());
        LOCK(wallet->cs_wallet);
        wallet->SetWalletFlag(WALLET_FLAG_DESCRIPTORS);
        wallet->SetMinVersion(FEATURE_LATEST);
        wallet->SetWalletFlag(WALLET_FLAG_DISABLE_PRIVATE_KEYS);
        BOOST_CHECK(!wallet->GetNewDestination(OutputType::BECH32, ""));
    }
}

// Explicit calculation which is used to test the wallet constant
// We get the same virtual size due to rounding(weight/4) for both use_max_sig values
static size_t CalculateNestedKeyhashInputSize(bool use_max_sig)
{
    // Generate ephemeral valid pubkey
    CKey key;
    key.MakeNewKey(true);
    CPubKey pubkey = key.GetPubKey();

    // Generate pubkey hash
    uint160 key_hash(Hash160(pubkey));

    // Create inner-script to enter into keystore. Key hash can't be 0...
    CScript inner_script = CScript() << OP_0 << std::vector<unsigned char>(key_hash.begin(), key_hash.end());

    // Create outer P2SH script for the output
    uint160 script_id(Hash160(inner_script));
    CScript script_pubkey = CScript() << OP_HASH160 << std::vector<unsigned char>(script_id.begin(), script_id.end()) << OP_EQUAL;

    // Add inner-script to key store and key to watchonly
    FillableSigningProvider keystore;
    keystore.AddCScript(inner_script);
    keystore.AddKeyPubKey(key, pubkey);

    // Fill in dummy signatures for fee calculation.
    SignatureData sig_data;

    if (!ProduceSignature(keystore, use_max_sig ? DUMMY_MAXIMUM_SIGNATURE_CREATOR : DUMMY_SIGNATURE_CREATOR, script_pubkey, sig_data)) {
        // We're hand-feeding it correct arguments; shouldn't happen
        assert(false);
    }

    CMutableTransaction tx;
    tx.vin.resize(1);
    UpdateTransaction(tx, 0, sig_data);
    return (size_t)GetVirtualTransactionInputSize(CTransaction(tx));
}

BOOST_FIXTURE_TEST_CASE(dummy_input_size_test, TestChain100Setup)
{
    BOOST_CHECK_EQUAL(CalculateNestedKeyhashInputSize(false), DUMMY_NESTED_P2WPKH_INPUT_SIZE);
    BOOST_CHECK_EQUAL(CalculateNestedKeyhashInputSize(true), DUMMY_NESTED_P2WPKH_INPUT_SIZE);
}

bool malformed_descriptor(std::ios_base::failure e)
{
    std::string s(e.what());
    return s.find("Missing checksum") != std::string::npos;
}

BOOST_FIXTURE_TEST_CASE(wallet_descriptor_test, BasicTestingSetup)
{
    std::vector<unsigned char> malformed_record;
    CVectorWriter vw{0, malformed_record, 0};
    vw << std::string("notadescriptor");
    vw << uint64_t{0};
    vw << int32_t{0};
    vw << int32_t{0};
    vw << int32_t{1};

    SpanReader vr{0, malformed_record};
    WalletDescriptor w_desc;
    BOOST_CHECK_EXCEPTION(vr >> w_desc, std::ios_base::failure, malformed_descriptor);
}

//! Test CWallet::Create() and its behavior handling potential race
//! conditions if it's called the same time an incoming transaction shows up in
//! the mempool or a new block.
//!
//! It isn't possible to verify there aren't race condition in every case, so
//! this test just checks two specific cases and ensures that timing of
//! notifications in these cases doesn't prevent the wallet from detecting
//! transactions.
//!
//! In the first case, block and mempool transactions are created before the
//! wallet is loaded, but notifications about these transactions are delayed
//! until after it is loaded. The notifications are superfluous in this case, so
//! the test verifies the transactions are detected before they arrive.
//!
//! In the second case, block and mempool transactions are created after the
//! wallet rescan and notifications are immediately synced, to verify the wallet
//! must already have a handler in place for them, and there's no gap after
//! rescanning where new transactions in new blocks could be lost.
BOOST_FIXTURE_TEST_CASE(CreateWallet, TestChain100Setup)
{
    m_args.ForceSetArg("-unsafesqlitesync", "1");
    // Create new wallet with known key and unload it.
    WalletContext context;
    context.args = &m_args;
    context.chain = m_node.chain.get();
    auto wallet = TestLoadWallet(context);
    CKey key;
    key.MakeNewKey(true);
    AddKey(*wallet, key);
    TestUnloadWallet(std::move(wallet));


    // Add log hook to detect AddToWallet events from rescans, blockConnected,
    // and transactionAddedToMempool notifications
    int addtx_count = 0;
    DebugLogHelper addtx_counter("[default wallet] AddToWallet", [&](const std::string* s) {
        if (s) ++addtx_count;
        return false;
    });


    bool rescan_completed = false;
    DebugLogHelper rescan_check("[default wallet] Rescan completed", [&](const std::string* s) {
        if (s) rescan_completed = true;
        return false;
    });


    // Block the queue to prevent the wallet receiving blockConnected and
    // transactionAddedToMempool notifications, and create block and mempool
    // transactions paying to the wallet
    std::promise<void> promise;
    CallFunctionInValidationInterfaceQueue([&promise] {
        promise.get_future().wait();
    });
    std::string error;
    m_coinbase_txns.push_back(CreateAndProcessBlock({}, GetScriptForRawPubKey(coinbaseKey.GetPubKey())).vtx[0]);
    auto block_tx = TestSimpleSpend(*m_coinbase_txns[0], 0, coinbaseKey, GetScriptForRawPubKey(key.GetPubKey()));
    m_coinbase_txns.push_back(CreateAndProcessBlock({block_tx}, GetScriptForRawPubKey(coinbaseKey.GetPubKey())).vtx[0]);
    auto mempool_tx = TestSimpleSpend(*m_coinbase_txns[1], 0, coinbaseKey, GetScriptForRawPubKey(key.GetPubKey()));
    BOOST_CHECK(m_node.chain->broadcastTransaction(MakeTransactionRef(mempool_tx), DEFAULT_TRANSACTION_MAXFEE, false, error));


    // Reload wallet and make sure new transactions are detected despite events
    // being blocked
    // Loading will also ask for current mempool transactions
    wallet = TestLoadWallet(context);
    BOOST_CHECK(rescan_completed);
    // AddToWallet events for block_tx and mempool_tx (x2)
    BOOST_CHECK_EQUAL(addtx_count, 3);
    {
        LOCK(wallet->cs_wallet);
        BOOST_CHECK_EQUAL(wallet->mapWallet.count(block_tx.GetHash()), 1U);
        BOOST_CHECK_EQUAL(wallet->mapWallet.count(mempool_tx.GetHash()), 1U);
    }


    // Unblock notification queue and make sure stale blockConnected and
    // transactionAddedToMempool events are processed
    promise.set_value();
    SyncWithValidationInterfaceQueue();
    // AddToWallet events for block_tx and mempool_tx events are counted a
    // second time as the notification queue is processed
    BOOST_CHECK_EQUAL(addtx_count, 5);


    TestUnloadWallet(std::move(wallet));


    // Load wallet again, this time creating new block and mempool transactions
    // paying to the wallet as the wallet finishes loading and syncing the
    // queue so the events have to be handled immediately. Releasing the wallet
    // lock during the sync is a little artificial but is needed to avoid a
    // deadlock during the sync and simulates a new block notification happening
    // as soon as possible.
    addtx_count = 0;
    auto handler = HandleLoadWallet(context, [&](std::unique_ptr<interfaces::Wallet> wallet) {
            BOOST_CHECK(rescan_completed);
            m_coinbase_txns.push_back(CreateAndProcessBlock({}, GetScriptForRawPubKey(coinbaseKey.GetPubKey())).vtx[0]);
            block_tx = TestSimpleSpend(*m_coinbase_txns[2], 0, coinbaseKey, GetScriptForRawPubKey(key.GetPubKey()));
            m_coinbase_txns.push_back(CreateAndProcessBlock({block_tx}, GetScriptForRawPubKey(coinbaseKey.GetPubKey())).vtx[0]);
            mempool_tx = TestSimpleSpend(*m_coinbase_txns[3], 0, coinbaseKey, GetScriptForRawPubKey(key.GetPubKey()));
            BOOST_CHECK(m_node.chain->broadcastTransaction(MakeTransactionRef(mempool_tx), DEFAULT_TRANSACTION_MAXFEE, false, error));
            SyncWithValidationInterfaceQueue();
        });
    wallet = TestLoadWallet(context);
    // Since mempool transactions are requested at the end of loading, there will
    // be 2 additional AddToWallet calls, one from the previous test, and a duplicate for mempool_tx
    BOOST_CHECK_EQUAL(addtx_count, 2 + 2);
    {
        LOCK(wallet->cs_wallet);
        BOOST_CHECK_EQUAL(wallet->mapWallet.count(block_tx.GetHash()), 1U);
        BOOST_CHECK_EQUAL(wallet->mapWallet.count(mempool_tx.GetHash()), 1U);
    }


    TestUnloadWallet(std::move(wallet));
}

BOOST_FIXTURE_TEST_CASE(CreateWalletWithoutChain, BasicTestingSetup)
{
    WalletContext context;
    context.args = &m_args;
    auto wallet = TestLoadWallet(context);
    BOOST_CHECK(wallet);
    UnloadWallet(std::move(wallet));
}

BOOST_FIXTURE_TEST_CASE(ZapSelectTx, TestChain100Setup)
{
    m_args.ForceSetArg("-unsafesqlitesync", "1");
    WalletContext context;
    context.args = &m_args;
    context.chain = m_node.chain.get();
    auto wallet = TestLoadWallet(context);
    CKey key;
    key.MakeNewKey(true);
    AddKey(*wallet, key);

    std::string error;
    m_coinbase_txns.push_back(CreateAndProcessBlock({}, GetScriptForRawPubKey(coinbaseKey.GetPubKey())).vtx[0]);
    auto block_tx = TestSimpleSpend(*m_coinbase_txns[0], 0, coinbaseKey, GetScriptForRawPubKey(key.GetPubKey()));
    CreateAndProcessBlock({block_tx}, GetScriptForRawPubKey(coinbaseKey.GetPubKey()));

    SyncWithValidationInterfaceQueue();

    {
        auto block_hash = block_tx.GetHash();
        auto prev_tx = m_coinbase_txns[0];

        LOCK(wallet->cs_wallet);
        BOOST_CHECK(wallet->HasWalletSpend(prev_tx));
        BOOST_CHECK_EQUAL(wallet->mapWallet.count(block_hash), 1u);

        std::vector<uint256> vHashIn{ block_hash }, vHashOut;
        BOOST_CHECK_EQUAL(wallet->ZapSelectTx(vHashIn, vHashOut), DBErrors::LOAD_OK);

        BOOST_CHECK(!wallet->HasWalletSpend(prev_tx));
        BOOST_CHECK_EQUAL(wallet->mapWallet.count(block_hash), 0u);
    }

    TestUnloadWallet(std::move(wallet));
}

/**
 * Checks a wallet invalid state where the inputs (prev-txs) of a new arriving transaction are not marked dirty,
 * while the transaction that spends them exist inside the in-memory wallet tx map (not stored on db due a db write failure).
 */
BOOST_FIXTURE_TEST_CASE(wallet_sync_tx_invalid_state_test, TestingSetup)
{
    CWallet wallet(m_node.chain.get(), "", CreateMockableWalletDatabase());
    {
        LOCK(wallet.cs_wallet);
        wallet.SetWalletFlag(WALLET_FLAG_DESCRIPTORS);
        wallet.SetupDescriptorScriptPubKeyMans();
    }

    // Add tx to wallet
    const auto op_dest{*Assert(wallet.GetNewDestination(OutputType::BECH32M, ""))};

    CMutableTransaction mtx;
    mtx.vout.emplace_back(CAsset(), COIN, GetScriptForDestination(op_dest));
    mtx.vin.emplace_back(g_insecure_rand_ctx.rand256(), 0);
    const auto& tx_id_to_spend = wallet.AddToWallet(MakeTransactionRef(mtx), TxStateInMempool{})->GetHash();

    {
        // Cache and verify available balance for the wtx
        LOCK(wallet.cs_wallet);
        const CWalletTx* wtx_to_spend = wallet.GetWalletTx(tx_id_to_spend);
        BOOST_CHECK_EQUAL(CachedTxGetAvailableCredit(wallet, *wtx_to_spend)[CAsset()], 1 * COIN);
    }

    // Now the good case:
    // 1) Add a transaction that spends the previously created transaction
    // 2) Verify that the available balance of this new tx and the old one is updated (prev tx is marked dirty)

    mtx.vin.clear();
    mtx.vin.emplace_back(tx_id_to_spend, 0);
    wallet.transactionAddedToMempool(MakeTransactionRef(mtx));
    const uint256& good_tx_id = mtx.GetHash();

    {
        // Verify balance update for the new tx and the old one
        LOCK(wallet.cs_wallet);
        const CWalletTx* new_wtx = wallet.GetWalletTx(good_tx_id);
        BOOST_CHECK_EQUAL(CachedTxGetAvailableCredit(wallet, *new_wtx)[CAsset()], 1 * COIN);

        // Now the old wtx
        const CWalletTx* wtx_to_spend = wallet.GetWalletTx(tx_id_to_spend);
        BOOST_CHECK_EQUAL(CachedTxGetAvailableCredit(wallet, *wtx_to_spend)[CAsset()], 0 * COIN);
    }

    // Now the bad case:
    // 1) Make db always fail
    // 2) Try to add a transaction that spends the previously created transaction and
    //    verify that we are not moving forward if the wallet cannot store it
    GetMockableDatabase(wallet).m_pass = false;
    mtx.vin.clear();
    mtx.vin.emplace_back(good_tx_id, 0);
    BOOST_CHECK_EXCEPTION(wallet.transactionAddedToMempool(MakeTransactionRef(mtx)),
                          std::runtime_error,
                          HasReason("DB error adding transaction to wallet, write failed"));
}

BOOST_AUTO_TEST_SUITE_END()
} // namespace wallet<|MERGE_RESOLUTION|>--- conflicted
+++ resolved
@@ -608,13 +608,8 @@
     // returns the coin associated with the change address underneath the
     // coinbaseKey pubkey, even though the change address has a different
     // pubkey.
-<<<<<<< HEAD
-    AddTx(CRecipient{GetScriptForRawPubKey({}), 1 * COIN, CAsset(), CPubKey(), /*subtract_fee=*/false});
-   {
-=======
-    AddTx(CRecipient{PubKeyDestination{{}}, 1 * COIN, /*subtract_fee=*/false});
-    {
->>>>>>> cb8844e2
+    AddTx(CRecipient{PubKeyDestination{{}}, 1 * COIN, CAsset(), CPubKey(), /*subtract_fee=*/false});
+    {
         LOCK(wallet->cs_wallet);
         list = ListCoins(*wallet);
     }
