--- conflicted
+++ resolved
@@ -949,11 +949,7 @@
     const auto op_dest{*Assert(wallet.GetNewDestination(OutputType::BECH32M, ""))};
 
     CMutableTransaction mtx;
-<<<<<<< HEAD
-    mtx.vout.push_back({CAsset(), COIN, GetScriptForDestination(*op_dest)});
-=======
-    mtx.vout.push_back({COIN, GetScriptForDestination(op_dest)});
->>>>>>> 361a0c00
+    mtx.vout.push_back({CAsset(), COIN, GetScriptForDestination(op_dest)});
     mtx.vin.push_back(CTxIn(g_insecure_rand_ctx.rand256(), 0));
     const auto& tx_id_to_spend = wallet.AddToWallet(MakeTransactionRef(mtx), TxStateInMempool{})->GetHash();
 
