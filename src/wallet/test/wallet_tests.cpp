// Copyright (c) 2012-2021 The Bitcoin Core developers
// Distributed under the MIT software license, see the accompanying
// file COPYING or http://www.opensource.org/licenses/mit-license.php.

#include <wallet/wallet.h>

#include <future>
#include <memory>
#include <stdint.h>
#include <vector>

#include <interfaces/chain.h>
#include <key_io.h>
#include <node/blockstorage.h>
#include <policy/policy.h>
#include <rpc/server.h>
#include <test/util/logging.h>
#include <test/util/setup_common.h>
#include <util/translation.h>
#include <validation.h>
#include <wallet/coincontrol.h>
#include <wallet/context.h>
#include <wallet/receive.h>
#include <wallet/spend.h>
#include <wallet/test/util.h>
#include <wallet/test/wallet_test_fixture.h>

#include <boost/test/unit_test.hpp>
#include <univalue.h>
#include <iostream>

using node::MAX_BLOCKFILE_SIZE;
using node::UnlinkPrunedFiles;

namespace wallet {
RPCHelpMan importmulti();
RPCHelpMan dumpwallet();
RPCHelpMan importwallet();

// Ensure that fee levels defined in the wallet are at least as high
// as the default levels for node policy.
static_assert(DEFAULT_TRANSACTION_MINFEE >= DEFAULT_MIN_RELAY_TX_FEE, "wallet minimum fee is smaller than default relay fee");
static_assert(WALLET_INCREMENTAL_RELAY_FEE >= DEFAULT_INCREMENTAL_RELAY_FEE, "wallet incremental fee is smaller than default incremental relay fee");

BOOST_FIXTURE_TEST_SUITE(wallet_tests, WalletTestingSetup)

static const std::shared_ptr<CWallet> TestLoadWallet(WalletContext& context)
{
    DatabaseOptions options;
    options.create_flags = WALLET_FLAG_DESCRIPTORS;
    DatabaseStatus status;
    bilingual_str error;
    std::vector<bilingual_str> warnings;
    auto database = MakeWalletDatabase("", options, status, error);
    auto wallet = CWallet::Create(context, "", std::move(database), options.create_flags, error, warnings);
    NotifyWalletLoaded(context, wallet);
    return wallet;
}

static void TestUnloadWallet(std::shared_ptr<CWallet>&& wallet)
{
    SyncWithValidationInterfaceQueue();
    wallet->m_chain_notifications_handler.reset();
    UnloadWallet(std::move(wallet));
}

static CMutableTransaction TestSimpleSpend(const CTransaction& from, uint32_t index, const CKey& key, const CScript& pubkey)
{
    CMutableTransaction mtx;
    CTxOut txOutNew = CTxOut();
    txOutNew.nValue = from.vout[index].nValue.GetAmount() - DEFAULT_TRANSACTION_MAXFEE;
    txOutNew.nAsset = from.vout[index].nAsset;
    txOutNew.scriptPubKey = pubkey;
    mtx.vout.push_back(txOutNew);
    mtx.vin.push_back({CTxIn{from.GetHash(), index}});
    FillableSigningProvider keystore;
    keystore.AddKey(key);
    std::map<COutPoint, Coin> coins;
    coins[mtx.vin[0].prevout].out = from.vout[index];
    std::map<int, bilingual_str> input_errors;
    BOOST_CHECK(SignTransaction(mtx, &keystore, coins, SIGHASH_ALL, Params().HashGenesisBlock(), input_errors));
    return mtx;
}

static void AddKey(CWallet& wallet, const CKey& key)
{
    LOCK(wallet.cs_wallet);
    FlatSigningProvider provider;
    std::string error;
    std::unique_ptr<Descriptor> desc = Parse("combo(" + EncodeSecret(key) + ")", provider, error, /* require_checksum=*/ false);
    assert(desc);
    WalletDescriptor w_desc(std::move(desc), 0, 0, 1, 1);
    if (!wallet.AddWalletDescriptor(w_desc, provider, "", false)) assert(false);
}

BOOST_FIXTURE_TEST_CASE(scan_for_wallet_transactions, TestChain100Setup)
{
    // Cap last block file size, and mine new block in a new block file.
    CBlockIndex* oldTip = m_node.chainman->ActiveChain().Tip();
    WITH_LOCK(::cs_main, m_node.chainman->m_blockman.GetBlockFileInfo(oldTip->GetBlockPos().nFile)->nSize = MAX_BLOCKFILE_SIZE);
    CreateAndProcessBlock({}, GetScriptForRawPubKey(coinbaseKey.GetPubKey()));
    CBlockIndex* newTip = m_node.chainman->ActiveChain().Tip();

    // Verify ScanForWalletTransactions fails to read an unknown start block.
    {
        CWallet wallet(m_node.chain.get(), "", m_args, CreateDummyWalletDatabase());
        {
            LOCK(wallet.cs_wallet);
            wallet.SetWalletFlag(WALLET_FLAG_DESCRIPTORS);
            wallet.SetLastBlockProcessed(m_node.chainman->ActiveChain().Height(), m_node.chainman->ActiveChain().Tip()->GetBlockHash());
        }
        AddKey(wallet, coinbaseKey);
        WalletRescanReserver reserver(wallet);
        reserver.reserve();
        CWallet::ScanResult result = wallet.ScanForWalletTransactions(/*start_block=*/{}, /*start_height=*/0, /*max_height=*/{}, reserver, /*fUpdate=*/false, /*save_progress=*/false);
        BOOST_CHECK_EQUAL(result.status, CWallet::ScanResult::FAILURE);
        BOOST_CHECK(result.last_failed_block.IsNull());
        BOOST_CHECK(result.last_scanned_block.IsNull());
        BOOST_CHECK(!result.last_scanned_height);
        BOOST_CHECK_EQUAL(GetBalance(wallet).m_mine_immature[CAsset()], 0);
    }

    // Verify ScanForWalletTransactions picks up transactions in both the old
    // and new block files.
    {
        CWallet wallet(m_node.chain.get(), "", m_args, CreateMockWalletDatabase());
        {
            LOCK(wallet.cs_wallet);
            wallet.SetWalletFlag(WALLET_FLAG_DESCRIPTORS);
            wallet.SetLastBlockProcessed(m_node.chainman->ActiveChain().Height(), m_node.chainman->ActiveChain().Tip()->GetBlockHash());
        }
        AddKey(wallet, coinbaseKey);
        WalletRescanReserver reserver(wallet);
        std::chrono::steady_clock::time_point fake_time;
        reserver.setNow([&] { fake_time += 60s; return fake_time; });
        reserver.reserve();

        {
            CBlockLocator locator;
            BOOST_CHECK(!WalletBatch{wallet.GetDatabase()}.ReadBestBlock(locator));
            BOOST_CHECK(locator.IsNull());
        }

        CWallet::ScanResult result = wallet.ScanForWalletTransactions(/*start_block=*/oldTip->GetBlockHash(), /*start_height=*/oldTip->nHeight, /*max_height=*/{}, reserver, /*fUpdate=*/false, /*save_progress=*/true);
        BOOST_CHECK_EQUAL(result.status, CWallet::ScanResult::SUCCESS);
        BOOST_CHECK(result.last_failed_block.IsNull());
        BOOST_CHECK_EQUAL(result.last_scanned_block, newTip->GetBlockHash());
        BOOST_CHECK_EQUAL(*result.last_scanned_height, newTip->nHeight);
        BOOST_CHECK_EQUAL(GetBalance(wallet).m_mine_immature[CAsset()], 100 * COIN);

        {
            CBlockLocator locator;
            BOOST_CHECK(WalletBatch{wallet.GetDatabase()}.ReadBestBlock(locator));
            BOOST_CHECK(!locator.IsNull());
        }
    }

    // Prune the older block file.
    int file_number;
    {
        LOCK(cs_main);
        file_number = oldTip->GetBlockPos().nFile;
        Assert(m_node.chainman)->m_blockman.PruneOneBlockFile(file_number);
    }
    UnlinkPrunedFiles({file_number});

    // Verify ScanForWalletTransactions only picks transactions in the new block
    // file.
    {
        CWallet wallet(m_node.chain.get(), "", m_args, CreateDummyWalletDatabase());
        {
            LOCK(wallet.cs_wallet);
            wallet.SetWalletFlag(WALLET_FLAG_DESCRIPTORS);
            wallet.SetLastBlockProcessed(m_node.chainman->ActiveChain().Height(), m_node.chainman->ActiveChain().Tip()->GetBlockHash());
        }
        AddKey(wallet, coinbaseKey);
        WalletRescanReserver reserver(wallet);
        reserver.reserve();
        CWallet::ScanResult result = wallet.ScanForWalletTransactions(/*start_block=*/oldTip->GetBlockHash(), /*start_height=*/oldTip->nHeight, /*max_height=*/{}, reserver, /*fUpdate=*/false, /*save_progress=*/false);
        BOOST_CHECK_EQUAL(result.status, CWallet::ScanResult::FAILURE);
        BOOST_CHECK_EQUAL(result.last_failed_block, oldTip->GetBlockHash());
        BOOST_CHECK_EQUAL(result.last_scanned_block, newTip->GetBlockHash());
        BOOST_CHECK_EQUAL(*result.last_scanned_height, newTip->nHeight);
        BOOST_CHECK_EQUAL(GetBalance(wallet).m_mine_immature[CAsset()], 50 * COIN);
    }

    // Prune the remaining block file.
    {
        LOCK(cs_main);
        file_number = newTip->GetBlockPos().nFile;
        Assert(m_node.chainman)->m_blockman.PruneOneBlockFile(file_number);
    }
    UnlinkPrunedFiles({file_number});

    // Verify ScanForWalletTransactions scans no blocks.
    {
        CWallet wallet(m_node.chain.get(), "", m_args, CreateDummyWalletDatabase());
        {
            LOCK(wallet.cs_wallet);
            wallet.SetWalletFlag(WALLET_FLAG_DESCRIPTORS);
            wallet.SetLastBlockProcessed(m_node.chainman->ActiveChain().Height(), m_node.chainman->ActiveChain().Tip()->GetBlockHash());
        }
        AddKey(wallet, coinbaseKey);
        WalletRescanReserver reserver(wallet);
        reserver.reserve();
        CWallet::ScanResult result = wallet.ScanForWalletTransactions(/*start_block=*/oldTip->GetBlockHash(), /*start_height=*/oldTip->nHeight, /*max_height=*/{}, reserver, /*fUpdate=*/false, /*save_progress=*/false);
        BOOST_CHECK_EQUAL(result.status, CWallet::ScanResult::FAILURE);
        BOOST_CHECK_EQUAL(result.last_failed_block, newTip->GetBlockHash());
        BOOST_CHECK(result.last_scanned_block.IsNull());
        BOOST_CHECK(!result.last_scanned_height);
        BOOST_CHECK_EQUAL(GetBalance(wallet).m_mine_immature[CAsset()], 0);
    }
}

BOOST_FIXTURE_TEST_CASE(importmulti_rescan, TestChain100Setup)
{
    // Cap last block file size, and mine new block in a new block file.
    CBlockIndex* oldTip = m_node.chainman->ActiveChain().Tip();
    WITH_LOCK(::cs_main, m_node.chainman->m_blockman.GetBlockFileInfo(oldTip->GetBlockPos().nFile)->nSize = MAX_BLOCKFILE_SIZE);
    CreateAndProcessBlock({}, GetScriptForRawPubKey(coinbaseKey.GetPubKey()));
    CBlockIndex* newTip = m_node.chainman->ActiveChain().Tip();

    // Prune the older block file.
    int file_number;
    {
        LOCK(cs_main);
        file_number = oldTip->GetBlockPos().nFile;
        Assert(m_node.chainman)->m_blockman.PruneOneBlockFile(file_number);
    }
    UnlinkPrunedFiles({file_number});

    // Verify importmulti RPC returns failure for a key whose creation time is
    // before the missing block, and success for a key whose creation time is
    // after.
    {
        const std::shared_ptr<CWallet> wallet = std::make_shared<CWallet>(m_node.chain.get(), "", m_args, CreateDummyWalletDatabase());
        wallet->SetupLegacyScriptPubKeyMan();
        WITH_LOCK(wallet->cs_wallet, wallet->SetLastBlockProcessed(newTip->nHeight, newTip->GetBlockHash()));
        WalletContext context;
        context.args = &m_args;
        AddWallet(context, wallet);
        UniValue keys;
        keys.setArray();
        UniValue key;
        key.setObject();
        key.pushKV("scriptPubKey", HexStr(GetScriptForRawPubKey(coinbaseKey.GetPubKey())));
        key.pushKV("timestamp", 0);
        key.pushKV("internal", UniValue(true));
        keys.push_back(key);
        key.clear();
        key.setObject();
        CKey futureKey;
        futureKey.MakeNewKey(true);
        key.pushKV("scriptPubKey", HexStr(GetScriptForRawPubKey(futureKey.GetPubKey())));
        key.pushKV("timestamp", newTip->GetBlockTimeMax() + TIMESTAMP_WINDOW + 1);
        key.pushKV("internal", UniValue(true));
        keys.push_back(key);
        JSONRPCRequest request;
        request.context = &context;
        request.params.setArray();
        request.params.push_back(keys);

        UniValue response = importmulti().HandleRequest(request);
        BOOST_CHECK_EQUAL(response.write(),
            strprintf("[{\"success\":false,\"error\":{\"code\":-1,\"message\":\"Rescan failed for key with creation "
                      "timestamp %d. There was an error reading a block from time %d, which is after or within %d "
                      "seconds of key creation, and could contain transactions pertaining to the key. As a result, "
                      "transactions and coins using this key may not appear in the wallet. This error could be caused "
                      "by pruning or data corruption (see daemon log for details) and could be dealt with by "
                      "downloading and rescanning the relevant blocks (see -reindex option and rescanblockchain "
                      "RPC).\"}},{\"success\":true}]",
                              0, oldTip->GetBlockTimeMax(), TIMESTAMP_WINDOW));
        RemoveWallet(context, wallet, /* load_on_start= */ std::nullopt);
    }
}

// Verify importwallet RPC starts rescan at earliest block with timestamp
// greater or equal than key birthday. Previously there was a bug where
// importwallet RPC would start the scan at the latest block with timestamp less
// than or equal to key birthday.
BOOST_FIXTURE_TEST_CASE(importwallet_rescan, TestChain100Setup)
{
    // Create two blocks with same timestamp to verify that importwallet rescan
    // will pick up both blocks, not just the first.
    const int64_t BLOCK_TIME = m_node.chainman->ActiveChain().Tip()->GetBlockTimeMax() + 5;
    SetMockTime(BLOCK_TIME);
    m_coinbase_txns.emplace_back(CreateAndProcessBlock({}, GetScriptForRawPubKey(coinbaseKey.GetPubKey())).vtx[0]);
    m_coinbase_txns.emplace_back(CreateAndProcessBlock({}, GetScriptForRawPubKey(coinbaseKey.GetPubKey())).vtx[0]);

    // Set key birthday to block time increased by the timestamp window, so
    // rescan will start at the block time.
    const int64_t KEY_TIME = BLOCK_TIME + TIMESTAMP_WINDOW;
    SetMockTime(KEY_TIME);
    m_coinbase_txns.emplace_back(CreateAndProcessBlock({}, GetScriptForRawPubKey(coinbaseKey.GetPubKey())).vtx[0]);

    std::string backup_file = fs::PathToString(m_args.GetDataDirNet() / "wallet.backup");

    // Import key into wallet and call dumpwallet to create backup file.
    {
        WalletContext context;
        context.args = &m_args;
        const std::shared_ptr<CWallet> wallet = std::make_shared<CWallet>(m_node.chain.get(), "", m_args, CreateDummyWalletDatabase());
        {
            auto spk_man = wallet->GetOrCreateLegacyScriptPubKeyMan();
            LOCK2(wallet->cs_wallet, spk_man->cs_KeyStore);
            spk_man->mapKeyMetadata[coinbaseKey.GetPubKey().GetID()].nCreateTime = KEY_TIME;
            spk_man->AddKeyPubKey(coinbaseKey, coinbaseKey.GetPubKey());

            AddWallet(context, wallet);
            wallet->SetLastBlockProcessed(m_node.chainman->ActiveChain().Height(), m_node.chainman->ActiveChain().Tip()->GetBlockHash());
        }
        JSONRPCRequest request;
        request.context = &context;
        request.params.setArray();
        request.params.push_back(backup_file);

        wallet::dumpwallet().HandleRequest(request);
        RemoveWallet(context, wallet, /* load_on_start= */ std::nullopt);
    }

    // Call importwallet RPC and verify all blocks with timestamps >= BLOCK_TIME
    // were scanned, and no prior blocks were scanned.
    {
        const std::shared_ptr<CWallet> wallet = std::make_shared<CWallet>(m_node.chain.get(), "", m_args, CreateDummyWalletDatabase());
        LOCK(wallet->cs_wallet);
        wallet->SetupLegacyScriptPubKeyMan();

        WalletContext context;
        context.args = &m_args;
        JSONRPCRequest request;
        request.context = &context;
        request.params.setArray();
        request.params.push_back(backup_file);
        AddWallet(context, wallet);
        wallet->SetLastBlockProcessed(m_node.chainman->ActiveChain().Height(), m_node.chainman->ActiveChain().Tip()->GetBlockHash());
        wallet::importwallet().HandleRequest(request);
        RemoveWallet(context, wallet, /* load_on_start= */ std::nullopt);

        BOOST_CHECK_EQUAL(wallet->mapWallet.size(), 3U);
        BOOST_CHECK_EQUAL(m_coinbase_txns.size(), 103U);
        for (size_t i = 0; i < m_coinbase_txns.size(); ++i) {
            bool found = wallet->GetWalletTx(m_coinbase_txns[i]->GetHash());
            bool expected = i >= 100;
            BOOST_CHECK_EQUAL(found, expected);
        }
    }
}

// Check that GetImmatureCredit() returns a newly calculated value instead of
// the cached value after a MarkDirty() call.
//
// This is a regression test written to verify a bugfix for the immature credit
// function. Similar tests probably should be written for the other credit and
// debit functions.
BOOST_FIXTURE_TEST_CASE(coin_mark_dirty_immature_credit, TestChain100Setup)
{
    CWallet wallet(m_node.chain.get(), "", m_args, CreateDummyWalletDatabase());
    CWalletTx wtx{m_coinbase_txns.back(), TxStateConfirmed{m_node.chainman->ActiveChain().Tip()->GetBlockHash(), m_node.chainman->ActiveChain().Height(), /*index=*/0}};

    LOCK(wallet.cs_wallet);
    wallet.SetWalletFlag(WALLET_FLAG_DESCRIPTORS);
    wallet.SetupDescriptorScriptPubKeyMans();

    wallet.SetLastBlockProcessed(m_node.chainman->ActiveChain().Height(), m_node.chainman->ActiveChain().Tip()->GetBlockHash());

    // Call GetImmatureCredit() once before adding the key to the wallet to
    // cache the current immature credit amount, which is 0.
    BOOST_CHECK_EQUAL(CachedTxGetImmatureCredit(wallet, wtx, ISMINE_SPENDABLE)[CAsset()], 0);
    // Invalidate the cached value, add the key, and make sure a new immature
    // credit amount is calculated.
    wtx.MarkDirty(wallet);
    AddKey(wallet, coinbaseKey);
    BOOST_CHECK_EQUAL(CachedTxGetImmatureCredit(wallet, wtx, ISMINE_SPENDABLE)[CAsset()], 50*COIN);
}

static int64_t AddTx(ChainstateManager& chainman, CWallet& wallet, uint32_t lockTime, int64_t mockTime, int64_t blockTime)
{
    CMutableTransaction tx;
    TxState state = TxStateInactive{};
    tx.nLockTime = lockTime;
    SetMockTime(mockTime);
    CBlockIndex* block = nullptr;
    if (blockTime > 0) {
        LOCK(cs_main);
        auto inserted = chainman.BlockIndex().emplace(std::piecewise_construct, std::make_tuple(GetRandHash()), std::make_tuple());
        assert(inserted.second);
        const uint256& hash = inserted.first->first;
        block = &inserted.first->second;
        block->nTime = blockTime;
        block->phashBlock = &hash;
        state = TxStateConfirmed{hash, block->nHeight, /*index=*/0};
    }
    return wallet.AddToWallet(MakeTransactionRef(tx), state, [&](CWalletTx& wtx, bool /* new_tx */) {
        // Assign wtx.m_state to simplify test and avoid the need to simulate
        // reorg events. Without this, AddToWallet asserts false when the same
        // transaction is confirmed in different blocks.
        wtx.m_state = state;
        return true;
    })->nTimeSmart;
}

// Simple test to verify assignment of CWalletTx::nSmartTime value. Could be
// expanded to cover more corner cases of smart time logic.
BOOST_AUTO_TEST_CASE(ComputeTimeSmart)
{
    // New transaction should use clock time if lower than block time.
    BOOST_CHECK_EQUAL(AddTx(*m_node.chainman, m_wallet, 1, 100, 120), 100);

    // Test that updating existing transaction does not change smart time.
    BOOST_CHECK_EQUAL(AddTx(*m_node.chainman, m_wallet, 1, 200, 220), 100);

    // New transaction should use clock time if there's no block time.
    BOOST_CHECK_EQUAL(AddTx(*m_node.chainman, m_wallet, 2, 300, 0), 300);

    // New transaction should use block time if lower than clock time.
    BOOST_CHECK_EQUAL(AddTx(*m_node.chainman, m_wallet, 3, 420, 400), 400);

    // New transaction should use latest entry time if higher than
    // min(block time, clock time).
    BOOST_CHECK_EQUAL(AddTx(*m_node.chainman, m_wallet, 4, 500, 390), 400);

    // If there are future entries, new transaction should use time of the
    // newest entry that is no more than 300 seconds ahead of the clock time.
    BOOST_CHECK_EQUAL(AddTx(*m_node.chainman, m_wallet, 5, 50, 600), 300);
}

BOOST_AUTO_TEST_CASE(LoadReceiveRequests)
{
    CTxDestination dest = PKHash();
    LOCK(m_wallet.cs_wallet);
    WalletBatch batch{m_wallet.GetDatabase()};
    m_wallet.SetAddressUsed(batch, dest, true);
    m_wallet.SetAddressReceiveRequest(batch, dest, "0", "val_rr0");
    m_wallet.SetAddressReceiveRequest(batch, dest, "1", "val_rr1");

    auto values = m_wallet.GetAddressReceiveRequests();
    BOOST_CHECK_EQUAL(values.size(), 2U);
    BOOST_CHECK_EQUAL(values[0], "val_rr0");
    BOOST_CHECK_EQUAL(values[1], "val_rr1");
}

// Test some watch-only LegacyScriptPubKeyMan methods by the procedure of loading (LoadWatchOnly),
// checking (HaveWatchOnly), getting (GetWatchPubKey) and removing (RemoveWatchOnly) a
// given PubKey, resp. its corresponding P2PK Script. Results of the impact on
// the address -> PubKey map is dependent on whether the PubKey is a point on the curve
static void TestWatchOnlyPubKey(LegacyScriptPubKeyMan* spk_man, const CPubKey& add_pubkey)
{
    CScript p2pk = GetScriptForRawPubKey(add_pubkey);
    CKeyID add_address = add_pubkey.GetID();
    CPubKey found_pubkey;
    LOCK(spk_man->cs_KeyStore);

    // all Scripts (i.e. also all PubKeys) are added to the general watch-only set
    BOOST_CHECK(!spk_man->HaveWatchOnly(p2pk));
    spk_man->LoadWatchOnly(p2pk);
    BOOST_CHECK(spk_man->HaveWatchOnly(p2pk));

    // only PubKeys on the curve shall be added to the watch-only address -> PubKey map
    bool is_pubkey_fully_valid = add_pubkey.IsFullyValid();
    if (is_pubkey_fully_valid) {
        BOOST_CHECK(spk_man->GetWatchPubKey(add_address, found_pubkey));
        BOOST_CHECK(found_pubkey == add_pubkey);
    } else {
        BOOST_CHECK(!spk_man->GetWatchPubKey(add_address, found_pubkey));
        BOOST_CHECK(found_pubkey == CPubKey()); // passed key is unchanged
    }

    spk_man->RemoveWatchOnly(p2pk);
    BOOST_CHECK(!spk_man->HaveWatchOnly(p2pk));

    if (is_pubkey_fully_valid) {
        BOOST_CHECK(!spk_man->GetWatchPubKey(add_address, found_pubkey));
        BOOST_CHECK(found_pubkey == add_pubkey); // passed key is unchanged
    }
}

// Cryptographically invalidate a PubKey whilst keeping length and first byte
static void PollutePubKey(CPubKey& pubkey)
{
    std::vector<unsigned char> pubkey_raw(pubkey.begin(), pubkey.end());
    std::fill(pubkey_raw.begin()+1, pubkey_raw.end(), 0);
    pubkey = CPubKey(pubkey_raw);
    assert(!pubkey.IsFullyValid());
    assert(pubkey.IsValid());
}

// Test watch-only logic for PubKeys
BOOST_AUTO_TEST_CASE(WatchOnlyPubKeys)
{
    CKey key;
    CPubKey pubkey;
    LegacyScriptPubKeyMan* spk_man = m_wallet.GetOrCreateLegacyScriptPubKeyMan();

    BOOST_CHECK(!spk_man->HaveWatchOnly());

    // uncompressed valid PubKey
    key.MakeNewKey(false);
    pubkey = key.GetPubKey();
    assert(!pubkey.IsCompressed());
    TestWatchOnlyPubKey(spk_man, pubkey);

    // uncompressed cryptographically invalid PubKey
    PollutePubKey(pubkey);
    TestWatchOnlyPubKey(spk_man, pubkey);

    // compressed valid PubKey
    key.MakeNewKey(true);
    pubkey = key.GetPubKey();
    assert(pubkey.IsCompressed());
    TestWatchOnlyPubKey(spk_man, pubkey);

    // compressed cryptographically invalid PubKey
    PollutePubKey(pubkey);
    TestWatchOnlyPubKey(spk_man, pubkey);

    // invalid empty PubKey
    pubkey = CPubKey();
    TestWatchOnlyPubKey(spk_man, pubkey);
}

class ListCoinsTestingSetup : public TestChain100Setup
{
public:
    ListCoinsTestingSetup()
    {
        CreateAndProcessBlock({}, GetScriptForRawPubKey(coinbaseKey.GetPubKey()));
        wallet = CreateSyncedWallet(*m_node.chain, m_node.chainman->ActiveChain(), m_args, coinbaseKey);
    }

    ~ListCoinsTestingSetup()
    {
        wallet.reset();
    }

    CWalletTx& AddTx(CRecipient recipient)
    {
        CTransactionRef tx;
        CCoinControl dummy;
        {
            constexpr int RANDOM_CHANGE_POSITION = -1;
            auto res = CreateTransaction(*wallet, {recipient}, RANDOM_CHANGE_POSITION, dummy);
            BOOST_CHECK(res);
            tx = res->tx;
        }
        wallet->CommitTransaction(tx, {}, {});
        CMutableTransaction blocktx;
        {
            LOCK(wallet->cs_wallet);
            blocktx = CMutableTransaction(*wallet->mapWallet.at(tx->GetHash()).tx);
        }
        CreateAndProcessBlock({CMutableTransaction(blocktx)}, GetScriptForRawPubKey(coinbaseKey.GetPubKey()));

        LOCK(wallet->cs_wallet);
        wallet->SetLastBlockProcessed(wallet->GetLastBlockHeight() + 1, m_node.chainman->ActiveChain().Tip()->GetBlockHash());
        auto it = wallet->mapWallet.find(tx->GetHash());
        BOOST_CHECK(it != wallet->mapWallet.end());
        it->second.m_state = TxStateConfirmed{m_node.chainman->ActiveChain().Tip()->GetBlockHash(), m_node.chainman->ActiveChain().Height(), /*index=*/1};
        return it->second;
    }

    std::unique_ptr<CWallet> wallet;
};

BOOST_FIXTURE_TEST_CASE(ListCoinsTest, ListCoinsTestingSetup)
{
    std::string coinbaseAddress = coinbaseKey.GetPubKey().GetID().ToString();

    // Confirm ListCoins initially returns 1 coin grouped under coinbaseKey
    // address.
    std::map<CTxDestination, std::vector<COutput>> list;
    {
        LOCK(wallet->cs_wallet);
        list = ListCoins(*wallet);
    }

    BOOST_CHECK_EQUAL(list.size(), 1U);
    BOOST_CHECK_EQUAL(std::get<PKHash>(list.begin()->first).ToString(), coinbaseAddress);
    BOOST_CHECK_EQUAL(list.begin()->second.size(), 1U);

    // Check initial balance from one mature coinbase transaction.
    BOOST_CHECK_EQUAL(50 * COIN, GetAvailableBalance(*wallet)[CAsset()]);

    // Add a transaction creating a change address, and confirm ListCoins still
    // returns the coin associated with the change address underneath the
    // coinbaseKey pubkey, even though the change address has a different
    // pubkey.
    AddTx(CRecipient{GetScriptForRawPubKey({}), 1 * COIN, CAsset(), CPubKey(), false /* subtract fee */});
    {
        LOCK(wallet->cs_wallet);
        list = ListCoins(*wallet);
    }
    BOOST_CHECK_EQUAL(list.size(), 1U);
    BOOST_CHECK_EQUAL(std::get<PKHash>(list.begin()->first).ToString(), coinbaseAddress);
    BOOST_CHECK_EQUAL(list.begin()->second.size(), 2U);

    // Lock both coins. Confirm number of available coins drops to 0.
    {
        LOCK(wallet->cs_wallet);
        BOOST_CHECK_EQUAL(AvailableCoinsListUnspent(*wallet).size(), 2U);
    }
    for (const auto& group : list) {
        for (const auto& coin : group.second) {
            LOCK(wallet->cs_wallet);
            wallet->LockCoin(coin.outpoint);
        }
    }
    {
        LOCK(wallet->cs_wallet);
        BOOST_CHECK_EQUAL(AvailableCoinsListUnspent(*wallet).size(), 0U);
    }
    // Confirm ListCoins still returns same result as before, despite coins
    // being locked.
    {
        LOCK(wallet->cs_wallet);
        list = ListCoins(*wallet);
    }
    BOOST_CHECK_EQUAL(list.size(), 1U);
    BOOST_CHECK_EQUAL(std::get<PKHash>(list.begin()->first).ToString(), coinbaseAddress);
    BOOST_CHECK_EQUAL(list.begin()->second.size(), 2U);
}

BOOST_FIXTURE_TEST_CASE(wallet_disableprivkeys, TestChain100Setup)
{
    {
        const std::shared_ptr<CWallet> wallet = std::make_shared<CWallet>(m_node.chain.get(), "", m_args, CreateDummyWalletDatabase());
        wallet->SetupLegacyScriptPubKeyMan();
        wallet->SetMinVersion(FEATURE_LATEST);
        wallet->SetWalletFlag(WALLET_FLAG_DISABLE_PRIVATE_KEYS);
        BOOST_CHECK(!wallet->TopUpKeyPool(1000));
        BOOST_CHECK(!wallet->GetNewDestination(OutputType::BECH32, ""));
    }
    {
        const std::shared_ptr<CWallet> wallet = std::make_shared<CWallet>(m_node.chain.get(), "", m_args, CreateDummyWalletDatabase());
        LOCK(wallet->cs_wallet);
        wallet->SetWalletFlag(WALLET_FLAG_DESCRIPTORS);
        wallet->SetMinVersion(FEATURE_LATEST);
        wallet->SetWalletFlag(WALLET_FLAG_DISABLE_PRIVATE_KEYS);
        BOOST_CHECK(!wallet->GetNewDestination(OutputType::BECH32, ""));
    }
}

// Explicit calculation which is used to test the wallet constant
// We get the same virtual size due to rounding(weight/4) for both use_max_sig values
static size_t CalculateNestedKeyhashInputSize(bool use_max_sig)
{
    // Generate ephemeral valid pubkey
    CKey key;
    key.MakeNewKey(true);
    CPubKey pubkey = key.GetPubKey();

    // Generate pubkey hash
    uint160 key_hash(Hash160(pubkey));

    // Create inner-script to enter into keystore. Key hash can't be 0...
    CScript inner_script = CScript() << OP_0 << std::vector<unsigned char>(key_hash.begin(), key_hash.end());

    // Create outer P2SH script for the output
    uint160 script_id(Hash160(inner_script));
    CScript script_pubkey = CScript() << OP_HASH160 << std::vector<unsigned char>(script_id.begin(), script_id.end()) << OP_EQUAL;

    // Add inner-script to key store and key to watchonly
    FillableSigningProvider keystore;
    keystore.AddCScript(inner_script);
    keystore.AddKeyPubKey(key, pubkey);

    // Fill in dummy signatures for fee calculation.
    SignatureData sig_data;

    if (!ProduceSignature(keystore, use_max_sig ? DUMMY_MAXIMUM_SIGNATURE_CREATOR : DUMMY_SIGNATURE_CREATOR, script_pubkey, sig_data)) {
        // We're hand-feeding it correct arguments; shouldn't happen
        assert(false);
    }

    CMutableTransaction tx;
    tx.vin.resize(1);
    UpdateTransaction(tx, 0, sig_data);
    return (size_t)GetVirtualTransactionInputSize(CTransaction(tx));
}

BOOST_FIXTURE_TEST_CASE(dummy_input_size_test, TestChain100Setup)
{
    BOOST_CHECK_EQUAL(CalculateNestedKeyhashInputSize(false), DUMMY_NESTED_P2WPKH_INPUT_SIZE);
    BOOST_CHECK_EQUAL(CalculateNestedKeyhashInputSize(true), DUMMY_NESTED_P2WPKH_INPUT_SIZE);
}

bool malformed_descriptor(std::ios_base::failure e)
{
    std::string s(e.what());
    return s.find("Missing checksum") != std::string::npos;
}

BOOST_FIXTURE_TEST_CASE(wallet_descriptor_test, BasicTestingSetup)
{
    std::vector<unsigned char> malformed_record;
    CVectorWriter vw(0, 0, malformed_record, 0);
    vw << std::string("notadescriptor");
    vw << (uint64_t)0;
    vw << (int32_t)0;
    vw << (int32_t)0;
    vw << (int32_t)1;

    SpanReader vr{0, 0, malformed_record};
    WalletDescriptor w_desc;
    BOOST_CHECK_EXCEPTION(vr >> w_desc, std::ios_base::failure, malformed_descriptor);
}

//! Test CWallet::Create() and its behavior handling potential race
//! conditions if it's called the same time an incoming transaction shows up in
//! the mempool or a new block.
//!
//! It isn't possible to verify there aren't race condition in every case, so
//! this test just checks two specific cases and ensures that timing of
//! notifications in these cases doesn't prevent the wallet from detecting
//! transactions.
//!
//! In the first case, block and mempool transactions are created before the
//! wallet is loaded, but notifications about these transactions are delayed
//! until after it is loaded. The notifications are superfluous in this case, so
//! the test verifies the transactions are detected before they arrive.
//!
//! In the second case, block and mempool transactions are created after the
//! wallet rescan and notifications are immediately synced, to verify the wallet
//! must already have a handler in place for them, and there's no gap after
//! rescanning where new transactions in new blocks could be lost.
BOOST_FIXTURE_TEST_CASE(CreateWallet, TestChain100Setup)
{
    m_args.ForceSetArg("-unsafesqlitesync", "1");
    // Create new wallet with known key and unload it.
    WalletContext context;
    context.args = &m_args;
    context.chain = m_node.chain.get();
    auto wallet = TestLoadWallet(context);
    CKey key;
    key.MakeNewKey(true);
    AddKey(*wallet, key);
    TestUnloadWallet(std::move(wallet));


    // Add log hook to detect AddToWallet events from rescans, blockConnected,
    // and transactionAddedToMempool notifications
    int addtx_count = 0;
    DebugLogHelper addtx_counter("[default wallet] AddToWallet", [&](const std::string* s) {
        if (s) ++addtx_count;
        return false;
    });


    bool rescan_completed = false;
    DebugLogHelper rescan_check("[default wallet] Rescan completed", [&](const std::string* s) {
        if (s) rescan_completed = true;
        return false;
    });


    // Block the queue to prevent the wallet receiving blockConnected and
    // transactionAddedToMempool notifications, and create block and mempool
    // transactions paying to the wallet
    std::promise<void> promise;
    CallFunctionInValidationInterfaceQueue([&promise] {
        promise.get_future().wait();
    });
    std::string error;
    m_coinbase_txns.push_back(CreateAndProcessBlock({}, GetScriptForRawPubKey(coinbaseKey.GetPubKey())).vtx[0]);
    auto block_tx = TestSimpleSpend(*m_coinbase_txns[0], 0, coinbaseKey, GetScriptForRawPubKey(key.GetPubKey()));
    m_coinbase_txns.push_back(CreateAndProcessBlock({block_tx}, GetScriptForRawPubKey(coinbaseKey.GetPubKey())).vtx[0]);
    auto mempool_tx = TestSimpleSpend(*m_coinbase_txns[1], 0, coinbaseKey, GetScriptForRawPubKey(key.GetPubKey()));
    BOOST_CHECK(m_node.chain->broadcastTransaction(MakeTransactionRef(mempool_tx), DEFAULT_TRANSACTION_MAXFEE, false, error));


    // Reload wallet and make sure new transactions are detected despite events
    // being blocked
    wallet = TestLoadWallet(context);
    BOOST_CHECK(rescan_completed);
    // AddToWallet events for block_tx and mempool_tx
    BOOST_CHECK_EQUAL(addtx_count, 2);
    {
        LOCK(wallet->cs_wallet);
        BOOST_CHECK_EQUAL(wallet->mapWallet.count(block_tx.GetHash()), 1U);
        BOOST_CHECK_EQUAL(wallet->mapWallet.count(mempool_tx.GetHash()), 1U);
    }


    // Unblock notification queue and make sure stale blockConnected and
    // transactionAddedToMempool events are processed
    promise.set_value();
    SyncWithValidationInterfaceQueue();
    // AddToWallet events for block_tx and mempool_tx events are counted a
    // second time as the notification queue is processed
    BOOST_CHECK_EQUAL(addtx_count, 4);


    TestUnloadWallet(std::move(wallet));


    // Load wallet again, this time creating new block and mempool transactions
    // paying to the wallet as the wallet finishes loading and syncing the
    // queue so the events have to be handled immediately. Releasing the wallet
    // lock during the sync is a little artificial but is needed to avoid a
    // deadlock during the sync and simulates a new block notification happening
    // as soon as possible.
    addtx_count = 0;
    auto handler = HandleLoadWallet(context, [&](std::unique_ptr<interfaces::Wallet> wallet) {
            BOOST_CHECK(rescan_completed);
            m_coinbase_txns.push_back(CreateAndProcessBlock({}, GetScriptForRawPubKey(coinbaseKey.GetPubKey())).vtx[0]);
            block_tx = TestSimpleSpend(*m_coinbase_txns[2], 0, coinbaseKey, GetScriptForRawPubKey(key.GetPubKey()));
            m_coinbase_txns.push_back(CreateAndProcessBlock({block_tx}, GetScriptForRawPubKey(coinbaseKey.GetPubKey())).vtx[0]);
            mempool_tx = TestSimpleSpend(*m_coinbase_txns[3], 0, coinbaseKey, GetScriptForRawPubKey(key.GetPubKey()));
            BOOST_CHECK(m_node.chain->broadcastTransaction(MakeTransactionRef(mempool_tx), DEFAULT_TRANSACTION_MAXFEE, false, error));
            SyncWithValidationInterfaceQueue();
        });
    wallet = TestLoadWallet(context);
    BOOST_CHECK_EQUAL(addtx_count, 2);
    {
        LOCK(wallet->cs_wallet);
        BOOST_CHECK_EQUAL(wallet->mapWallet.count(block_tx.GetHash()), 1U);
        BOOST_CHECK_EQUAL(wallet->mapWallet.count(mempool_tx.GetHash()), 1U);
    }


    TestUnloadWallet(std::move(wallet));
}

BOOST_FIXTURE_TEST_CASE(CreateWalletWithoutChain, BasicTestingSetup)
{
    WalletContext context;
    context.args = &m_args;
    auto wallet = TestLoadWallet(context);
    BOOST_CHECK(wallet);
    UnloadWallet(std::move(wallet));
}

BOOST_FIXTURE_TEST_CASE(ZapSelectTx, TestChain100Setup)
{
    m_args.ForceSetArg("-unsafesqlitesync", "1");
    WalletContext context;
    context.args = &m_args;
    context.chain = m_node.chain.get();
    auto wallet = TestLoadWallet(context);
    CKey key;
    key.MakeNewKey(true);
    AddKey(*wallet, key);

    std::string error;
    m_coinbase_txns.push_back(CreateAndProcessBlock({}, GetScriptForRawPubKey(coinbaseKey.GetPubKey())).vtx[0]);
    auto block_tx = TestSimpleSpend(*m_coinbase_txns[0], 0, coinbaseKey, GetScriptForRawPubKey(key.GetPubKey()));
    CreateAndProcessBlock({block_tx}, GetScriptForRawPubKey(coinbaseKey.GetPubKey()));

    SyncWithValidationInterfaceQueue();

    {
        auto block_hash = block_tx.GetHash();
        auto prev_tx = m_coinbase_txns[0];

        LOCK(wallet->cs_wallet);
        BOOST_CHECK(wallet->HasWalletSpend(prev_tx));
        BOOST_CHECK_EQUAL(wallet->mapWallet.count(block_hash), 1u);

        std::vector<uint256> vHashIn{ block_hash }, vHashOut;
        BOOST_CHECK_EQUAL(wallet->ZapSelectTx(vHashIn, vHashOut), DBErrors::LOAD_OK);

        BOOST_CHECK(!wallet->HasWalletSpend(prev_tx));
        BOOST_CHECK_EQUAL(wallet->mapWallet.count(block_hash), 0u);
    }

    TestUnloadWallet(std::move(wallet));
}

/** RAII class that provides access to a FailDatabase. Which fails if needed. */
class FailBatch : public DatabaseBatch
{
private:
    bool m_pass{true};
    bool ReadKey(CDataStream&& key, CDataStream& value) override { return m_pass; }
    bool WriteKey(CDataStream&& key, CDataStream&& value, bool overwrite=true) override { return m_pass; }
    bool EraseKey(CDataStream&& key) override { return m_pass; }
    bool HasKey(CDataStream&& key) override { return m_pass; }

public:
    explicit FailBatch(bool pass) : m_pass(pass) {}
    void Flush() override {}
    void Close() override {}

    bool StartCursor() override { return true; }
    bool ReadAtCursor(CDataStream& ssKey, CDataStream& ssValue, bool& complete) override { return false; }
    void CloseCursor() override {}
    bool TxnBegin() override { return false; }
    bool TxnCommit() override { return false; }
    bool TxnAbort() override { return false; }
};

/** A dummy WalletDatabase that does nothing, only fails if needed.**/
class FailDatabase : public WalletDatabase
{
public:
    bool m_pass{true}; // false when this db should fail

    void Open() override {};
    void AddRef() override {}
    void RemoveRef() override {}
    bool Rewrite(const char* pszSkip=nullptr) override { return true; }
    bool Backup(const std::string& strDest) const override { return true; }
    void Close() override {}
    void Flush() override {}
    bool PeriodicFlush() override { return true; }
    void IncrementUpdateCounter() override { ++nUpdateCounter; }
    void ReloadDbEnv() override {}
    std::string Filename() override { return "faildb"; }
    std::string Format() override { return "faildb"; }
    std::unique_ptr<DatabaseBatch> MakeBatch(bool flush_on_close = true) override { return std::make_unique<FailBatch>(m_pass); }
};

/**
 * Checks a wallet invalid state where the inputs (prev-txs) of a new arriving transaction are not marked dirty,
 * while the transaction that spends them exist inside the in-memory wallet tx map (not stored on db due a db write failure).
 */
BOOST_FIXTURE_TEST_CASE(wallet_sync_tx_invalid_state_test, TestingSetup)
{
    CWallet wallet(m_node.chain.get(), "", m_args, std::make_unique<FailDatabase>());
    {
        LOCK(wallet.cs_wallet);
        wallet.SetWalletFlag(WALLET_FLAG_DESCRIPTORS);
        wallet.SetupDescriptorScriptPubKeyMans();
    }

    // Add tx to wallet
    const auto& op_dest = wallet.GetNewDestination(OutputType::BECH32M, "");
    BOOST_ASSERT(op_dest);

    CMutableTransaction mtx;
<<<<<<< HEAD
    mtx.vout.push_back({CAsset(), COIN, GetScriptForDestination(dest)});
=======
    mtx.vout.push_back({COIN, GetScriptForDestination(*op_dest)});
>>>>>>> f5e96ece
    mtx.vin.push_back(CTxIn(g_insecure_rand_ctx.rand256(), 0));
    const auto& tx_id_to_spend = wallet.AddToWallet(MakeTransactionRef(mtx), TxStateInMempool{})->GetHash();

    {
        // Cache and verify available balance for the wtx
        LOCK(wallet.cs_wallet);
        const CWalletTx* wtx_to_spend = wallet.GetWalletTx(tx_id_to_spend);
        BOOST_CHECK_EQUAL(CachedTxGetAvailableCredit(wallet, *wtx_to_spend)[CAsset()], 1 * COIN);
    }

    // Now the good case:
    // 1) Add a transaction that spends the previously created transaction
    // 2) Verify that the available balance of this new tx and the old one is updated (prev tx is marked dirty)

    mtx.vin.clear();
    mtx.vin.push_back(CTxIn(tx_id_to_spend, 0));
    wallet.transactionAddedToMempool(MakeTransactionRef(mtx), 0);
    const uint256& good_tx_id = mtx.GetHash();

    {
        // Verify balance update for the new tx and the old one
        LOCK(wallet.cs_wallet);
        const CWalletTx* new_wtx = wallet.GetWalletTx(good_tx_id);
        BOOST_CHECK_EQUAL(CachedTxGetAvailableCredit(wallet, *new_wtx)[CAsset()], 1 * COIN);

        // Now the old wtx
        const CWalletTx* wtx_to_spend = wallet.GetWalletTx(tx_id_to_spend);
        BOOST_CHECK_EQUAL(CachedTxGetAvailableCredit(wallet, *wtx_to_spend)[CAsset()], 0 * COIN);
    }

    // Now the bad case:
    // 1) Make db always fail
    // 2) Try to add a transaction that spends the previously created transaction and
    //    verify that we are not moving forward if the wallet cannot store it
    static_cast<FailDatabase&>(wallet.GetDatabase()).m_pass = false;
    mtx.vin.clear();
    mtx.vin.push_back(CTxIn(good_tx_id, 0));
    BOOST_CHECK_EXCEPTION(wallet.transactionAddedToMempool(MakeTransactionRef(mtx), 0),
                          std::runtime_error,
                          HasReason("DB error adding transaction to wallet, write failed"));
}

BOOST_AUTO_TEST_SUITE_END()
} // namespace wallet<|MERGE_RESOLUTION|>--- conflicted
+++ resolved
@@ -927,11 +927,7 @@
     BOOST_ASSERT(op_dest);
 
     CMutableTransaction mtx;
-<<<<<<< HEAD
-    mtx.vout.push_back({CAsset(), COIN, GetScriptForDestination(dest)});
-=======
-    mtx.vout.push_back({COIN, GetScriptForDestination(*op_dest)});
->>>>>>> f5e96ece
+    mtx.vout.push_back({CAsset(), COIN, GetScriptForDestination(*op_dest)});
     mtx.vin.push_back(CTxIn(g_insecure_rand_ctx.rand256(), 0));
     const auto& tx_id_to_spend = wallet.AddToWallet(MakeTransactionRef(mtx), TxStateInMempool{})->GetHash();
 
