--- conflicted
+++ resolved
@@ -949,13 +949,8 @@
     const auto op_dest{*Assert(wallet.GetNewDestination(OutputType::BECH32M, ""))};
 
     CMutableTransaction mtx;
-<<<<<<< HEAD
     mtx.vout.emplace_back(CAsset(), COIN, GetScriptForDestination(op_dest));
-    mtx.vin.emplace_back(g_insecure_rand_ctx.rand256(), 0);
-=======
-    mtx.vout.emplace_back(COIN, GetScriptForDestination(op_dest));
     mtx.vin.emplace_back(Txid::FromUint256(g_insecure_rand_ctx.rand256()), 0);
->>>>>>> b5a27133
     const auto& tx_id_to_spend = wallet.AddToWallet(MakeTransactionRef(mtx), TxStateInMempool{})->GetHash();
 
     {
@@ -977,13 +972,8 @@
     {
         // Verify balance update for the new tx and the old one
         LOCK(wallet.cs_wallet);
-<<<<<<< HEAD
-        const CWalletTx* new_wtx = wallet.GetWalletTx(good_tx_id);
+        const CWalletTx* new_wtx = wallet.GetWalletTx(good_tx_id.ToUint256());
         BOOST_CHECK_EQUAL(CachedTxGetAvailableCredit(wallet, *new_wtx)[CAsset()], 1 * COIN);
-=======
-        const CWalletTx* new_wtx = wallet.GetWalletTx(good_tx_id.ToUint256());
-        BOOST_CHECK_EQUAL(CachedTxGetAvailableCredit(wallet, *new_wtx), 1 * COIN);
->>>>>>> b5a27133
 
         // Now the old wtx
         const CWalletTx* wtx_to_spend = wallet.GetWalletTx(tx_id_to_spend);
