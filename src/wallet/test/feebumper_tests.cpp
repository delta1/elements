--- conflicted
+++ resolved
@@ -21,14 +21,10 @@
 {
     std::vector script_data(ParseHex(script_str));
     CScript script(script_data.begin(), script_data.end());
-<<<<<<< HEAD
-    CTxIn input(uint256(), 0, script);
+    CTxIn input(Txid{}, 0, script);
     CMutableTransaction mtx;
     mtx.vin.push_back(input);
     mtx.witness.vtxinwit.resize(1);
-=======
-    CTxIn input(Txid{}, 0, script);
->>>>>>> b5a27133
 
     for (const auto& s : witness_str_stack) {
         mtx.witness.vtxinwit[0].scriptWitness.stack.push_back(ParseHex(s));
