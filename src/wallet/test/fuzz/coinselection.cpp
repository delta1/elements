// Copyright (c) 2022 The Bitcoin Core developers
// Distributed under the MIT software license, see the accompanying
// file COPYING or http://www.opensource.org/licenses/mit-license.php.

#include <policy/feerate.h>
#include <policy/policy.h>
#include <primitives/transaction.h>
#include <test/fuzz/FuzzedDataProvider.h>
#include <test/fuzz/fuzz.h>
#include <test/fuzz/util.h>
#include <test/util/setup_common.h>
#include <wallet/coinselection.h>

#include <vector>

namespace wallet {

static void AddCoin(const CAmount& value, int n_input, int n_input_bytes, int locktime, std::vector<COutput>& coins, CFeeRate fee_rate)
{
    CMutableTransaction tx;
    tx.vout.resize(n_input + 1);
    tx.vout[n_input].nValue = value;
    tx.nLockTime = locktime; // all transactions get different hashes
    coins.emplace_back(COutPoint(tx.GetHash(), n_input), tx.vout.at(n_input), /*depth=*/0, n_input_bytes, /*spendable=*/true, /*solvable=*/true, /*safe=*/true, /*time=*/0, /*from_me=*/true, fee_rate);
}

// Randomly distribute coins to instances of OutputGroup
static void GroupCoins(FuzzedDataProvider& fuzzed_data_provider, const std::vector<COutput>& coins, const CoinSelectionParams& coin_params, bool positive_only, std::vector<OutputGroup>& output_groups)
{
    auto output_group = OutputGroup(coin_params);
    bool valid_outputgroup{false};
    for (auto& coin : coins) {
        if (!positive_only || (positive_only && coin.GetEffectiveValue() > 0)) {
            output_group.Insert(std::make_shared<COutput>(coin), /*ancestors=*/0, /*descendants=*/0);
        }
        // If positive_only was specified, nothing was inserted, leading to an empty output group
        // that would be invalid for the BnB algorithm
        valid_outputgroup = !positive_only || output_group.GetSelectionAmount() > 0;
        if (valid_outputgroup && fuzzed_data_provider.ConsumeBool()) {
            output_groups.push_back(output_group);
            output_group = OutputGroup(coin_params);
            valid_outputgroup = false;
        }
    }
    if (valid_outputgroup) output_groups.push_back(output_group);
}

static CAmount CreateCoins(FuzzedDataProvider& fuzzed_data_provider, std::vector<COutput>& utxo_pool, CoinSelectionParams& coin_params, int& next_locktime)
{
    CAmount total_balance{0};
    LIMITED_WHILE(fuzzed_data_provider.ConsumeBool(), 10000)
    {
        const int n_input{fuzzed_data_provider.ConsumeIntegralInRange<int>(0, 10)};
        const int n_input_bytes{fuzzed_data_provider.ConsumeIntegralInRange<int>(41, 10000)};
        const CAmount amount{fuzzed_data_provider.ConsumeIntegralInRange<CAmount>(1, MAX_MONEY)};
        if (total_balance + amount >= MAX_MONEY) {
            break;
        }
        AddCoin(amount, n_input, n_input_bytes, ++next_locktime, utxo_pool, coin_params.m_effective_feerate);
        total_balance += amount;
    }

    return total_balance;
}

static SelectionResult ManualSelection(std::vector<COutput>& utxos, const CAmount& total_amount, const bool& subtract_fee_outputs)
{
    SelectionResult result(total_amount, SelectionAlgorithm::MANUAL);
    std::set<std::shared_ptr<COutput>> utxo_pool;
    for (const auto& utxo : utxos) {
        utxo_pool.insert(std::make_shared<COutput>(utxo));
    }
    result.AddInputs(utxo_pool, subtract_fee_outputs);
    return result;
}

// Returns true if the result contains an error and the message is not empty
static bool HasErrorMsg(const util::Result<SelectionResult>& res) { return !util::ErrorString(res).empty(); }

FUZZ_TARGET(coinselection)
{
    FuzzedDataProvider fuzzed_data_provider{buffer.data(), buffer.size()};
    std::vector<COutput> utxo_pool;

    const CFeeRate long_term_fee_rate{ConsumeMoney(fuzzed_data_provider, /*max=*/COIN)};
    const CFeeRate effective_fee_rate{ConsumeMoney(fuzzed_data_provider, /*max=*/COIN)};
    // Discard feerate must be at least dust relay feerate
    const CFeeRate discard_fee_rate{fuzzed_data_provider.ConsumeIntegralInRange<CAmount>(DUST_RELAY_TX_FEE, COIN)};
    const CAmount min_viable_change{ConsumeMoney(fuzzed_data_provider, /*max=*/COIN)};
    const CAmount target{fuzzed_data_provider.ConsumeIntegralInRange<CAmount>(1, MAX_MONEY)};
    const bool subtract_fee_outputs{fuzzed_data_provider.ConsumeBool()};

    FastRandomContext fast_random_context{ConsumeUInt256(fuzzed_data_provider)};
    CoinSelectionParams coin_params{fast_random_context};
    coin_params.m_subtract_fee_outputs = subtract_fee_outputs;
    coin_params.m_long_term_feerate = long_term_fee_rate;
    coin_params.m_effective_feerate = effective_fee_rate;
    coin_params.min_viable_change = min_viable_change;
    coin_params.change_output_size = fuzzed_data_provider.ConsumeIntegralInRange<int>(10, 1000);
    coin_params.m_change_fee = effective_fee_rate.GetFee(coin_params.change_output_size);
    coin_params.m_discard_feerate = discard_fee_rate;
    coin_params.change_spend_size = fuzzed_data_provider.ConsumeIntegralInRange<int>(41, 1000);
    coin_params.m_cost_of_change = coin_params.m_change_fee + coin_params.m_discard_feerate.GetFee(coin_params.change_spend_size);

    int next_locktime{0};
    CAmount total_balance{CreateCoins(fuzzed_data_provider, utxo_pool, coin_params, next_locktime)};

    std::vector<OutputGroup> group_pos;
    GroupCoins(fuzzed_data_provider, utxo_pool, coin_params, /*positive_only=*/true, group_pos);
    std::vector<OutputGroup> group_all;
    GroupCoins(fuzzed_data_provider, utxo_pool, coin_params, /*positive_only=*/false, group_all);

    for (const OutputGroup& group : group_all) {
        const CoinEligibilityFilter filter(fuzzed_data_provider.ConsumeIntegral<int>(), fuzzed_data_provider.ConsumeIntegral<int>(), fuzzed_data_provider.ConsumeIntegral<uint64_t>());
        (void)group.EligibleForSpending(filter);
    }

    // Run coinselection algorithms
    auto result_bnb = SelectCoinsBnB(group_pos, target, coin_params.m_cost_of_change, MAX_STANDARD_TX_WEIGHT);
    if (result_bnb) {
        assert(result_bnb->GetChange(coin_params.m_cost_of_change, CAmount{0}) == 0);
        assert(result_bnb->GetSelectedValue() >= target);
        (void)result_bnb->GetShuffledInputVector();
        (void)result_bnb->GetInputSet();
    }

    auto result_srd = SelectCoinsSRD(group_pos, target, coin_params.m_change_fee, fast_random_context, MAX_STANDARD_TX_WEIGHT);
    if (result_srd) {
<<<<<<< HEAD
        assert(result_srd->GetChange(CHANGE_LOWER, coin_params.m_change_fee) > CAmountMap{}); // Demonstrate that SRD creates change of at least CHANGE_LOWER
        result_srd->ComputeAndSetWaste(cost_of_change, cost_of_change, 0);
=======
        assert(result_srd->GetSelectedValue() >= target);
        assert(result_srd->GetChange(CHANGE_LOWER, coin_params.m_change_fee) > 0); // Demonstrate that SRD creates change of at least CHANGE_LOWER
        result_srd->ComputeAndSetWaste(coin_params.min_viable_change, coin_params.m_cost_of_change, coin_params.m_change_fee);
        (void)result_srd->GetShuffledInputVector();
        (void)result_srd->GetInputSet();
>>>>>>> 74d66359
    }

    CAmount change_target{GenerateChangeTarget(target, coin_params.m_change_fee, fast_random_context)};
    auto result_knapsack = KnapsackSolver(group_all, target, change_target, fast_random_context, MAX_STANDARD_TX_WEIGHT);
    if (result_knapsack) {
        assert(result_knapsack->GetSelectedValue() >= target);
        result_knapsack->ComputeAndSetWaste(coin_params.min_viable_change, coin_params.m_cost_of_change, coin_params.m_change_fee);
        (void)result_knapsack->GetShuffledInputVector();
        (void)result_knapsack->GetInputSet();
    }

    // If the total balance is sufficient for the target and we are not using
    // effective values, Knapsack should always find a solution (unless the selection exceeded the max tx weight).
    if (total_balance >= target && subtract_fee_outputs && !HasErrorMsg(result_knapsack)) {
        assert(result_knapsack);
    }

    std::vector<COutput> utxos;
    std::vector<util::Result<SelectionResult>> results{result_srd, result_knapsack, result_bnb};
    CAmount new_total_balance{CreateCoins(fuzzed_data_provider, utxos, coin_params, next_locktime)};
    if (new_total_balance > 0) {
        std::set<std::shared_ptr<COutput>> new_utxo_pool;
        for (const auto& utxo : utxos) {
            new_utxo_pool.insert(std::make_shared<COutput>(utxo));
        }
        for (auto& result : results) {
            if (!result) continue;
            const auto weight{result->GetWeight()};
            result->AddInputs(new_utxo_pool, subtract_fee_outputs);
            assert(result->GetWeight() > weight);
        }
    }

    std::vector<COutput> manual_inputs;
    CAmount manual_balance{CreateCoins(fuzzed_data_provider, manual_inputs, coin_params, next_locktime)};
    if (manual_balance == 0) return;
    auto manual_selection{ManualSelection(manual_inputs, manual_balance, coin_params.m_subtract_fee_outputs)};
    for (auto& result : results) {
        if (!result) continue;
        const CAmount old_target{result->GetTarget()};
        const std::set<std::shared_ptr<COutput>> input_set{result->GetInputSet()};
        const int old_weight{result->GetWeight()};
        result->Merge(manual_selection);
        assert(result->GetInputSet().size() == input_set.size() + manual_inputs.size());
        assert(result->GetTarget() == old_target + manual_selection.GetTarget());
        assert(result->GetWeight() == old_weight + manual_selection.GetWeight());
    }
}

} // namespace wallet<|MERGE_RESOLUTION|>--- conflicted
+++ resolved
@@ -65,7 +65,8 @@
 
 static SelectionResult ManualSelection(std::vector<COutput>& utxos, const CAmount& total_amount, const bool& subtract_fee_outputs)
 {
-    SelectionResult result(total_amount, SelectionAlgorithm::MANUAL);
+    CAmountMap map_target{{CAsset(), total_amount}};
+    SelectionResult result(map_target, SelectionAlgorithm::MANUAL);
     std::set<std::shared_ptr<COutput>> utxo_pool;
     for (const auto& utxo : utxos) {
         utxo_pool.insert(std::make_shared<COutput>(utxo));
@@ -118,30 +119,28 @@
     // Run coinselection algorithms
     auto result_bnb = SelectCoinsBnB(group_pos, target, coin_params.m_cost_of_change, MAX_STANDARD_TX_WEIGHT);
     if (result_bnb) {
-        assert(result_bnb->GetChange(coin_params.m_cost_of_change, CAmount{0}) == 0);
-        assert(result_bnb->GetSelectedValue() >= target);
+        assert(result_bnb->GetChange(coin_params.m_cost_of_change, CAmount{0}) == CAmountMap{});
+        CAmountMap map_target{{CAsset(), target}};
+        assert(result_bnb->GetSelectedValue() >= map_target);
         (void)result_bnb->GetShuffledInputVector();
         (void)result_bnb->GetInputSet();
     }
 
     auto result_srd = SelectCoinsSRD(group_pos, target, coin_params.m_change_fee, fast_random_context, MAX_STANDARD_TX_WEIGHT);
     if (result_srd) {
-<<<<<<< HEAD
+        CAmountMap map_target{{CAsset(), target}};
+        assert(result_srd->GetSelectedValue() >= map_target);
         assert(result_srd->GetChange(CHANGE_LOWER, coin_params.m_change_fee) > CAmountMap{}); // Demonstrate that SRD creates change of at least CHANGE_LOWER
-        result_srd->ComputeAndSetWaste(cost_of_change, cost_of_change, 0);
-=======
-        assert(result_srd->GetSelectedValue() >= target);
-        assert(result_srd->GetChange(CHANGE_LOWER, coin_params.m_change_fee) > 0); // Demonstrate that SRD creates change of at least CHANGE_LOWER
         result_srd->ComputeAndSetWaste(coin_params.min_viable_change, coin_params.m_cost_of_change, coin_params.m_change_fee);
         (void)result_srd->GetShuffledInputVector();
         (void)result_srd->GetInputSet();
->>>>>>> 74d66359
     }
 
     CAmount change_target{GenerateChangeTarget(target, coin_params.m_change_fee, fast_random_context)};
     auto result_knapsack = KnapsackSolver(group_all, target, change_target, fast_random_context, MAX_STANDARD_TX_WEIGHT);
     if (result_knapsack) {
-        assert(result_knapsack->GetSelectedValue() >= target);
+        CAmountMap map_target{{CAsset(), target}};
+        assert(result_knapsack->GetSelectedValue() >= map_target);
         result_knapsack->ComputeAndSetWaste(coin_params.min_viable_change, coin_params.m_cost_of_change, coin_params.m_change_fee);
         (void)result_knapsack->GetShuffledInputVector();
         (void)result_knapsack->GetInputSet();
@@ -175,7 +174,7 @@
     auto manual_selection{ManualSelection(manual_inputs, manual_balance, coin_params.m_subtract_fee_outputs)};
     for (auto& result : results) {
         if (!result) continue;
-        const CAmount old_target{result->GetTarget()};
+        const CAmountMap old_target{result->GetTarget()};
         const std::set<std::shared_ptr<COutput>> input_set{result->GetInputSet()};
         const int old_weight{result->GetWeight()};
         result->Merge(manual_selection);
