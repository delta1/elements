--- conflicted
+++ resolved
@@ -78,13 +78,8 @@
 
     // Try to create a tx that spends more than what preset inputs + wallet selected inputs are covering for.
     // The wallet can cover up to 200 BTC, and the tx target is 299 BTC.
-<<<<<<< HEAD
-    std::vector<CRecipient> recipients = {{GetScriptForDestination(*Assert(wallet->GetNewDestination(OutputType::BECH32, "dummy"))),
-                                           /*nAmount=*/ 299 * COIN, CAsset(), CPubKey(), /*fSubtractFeeFromAmount=*/true}};
-=======
     std::vector<CRecipient> recipients{{*Assert(wallet->GetNewDestination(OutputType::BECH32, "dummy")),
-                                           /*nAmount=*/299 * COIN, /*fSubtractFeeFromAmount=*/true}};
->>>>>>> cb8844e2
+                                           /*nAmount=*/299 * COIN, CAsset(), CPubKey(), /*fSubtractFeeFromAmount=*/true}};
     CCoinControl coin_control;
     coin_control.m_allow_other_inputs = true;
     for (const auto& outpoint : preset_inputs) {
