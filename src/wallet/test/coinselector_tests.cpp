--- conflicted
+++ resolved
@@ -414,13 +414,8 @@
         coin_control.Select(select_coin.outpoint);
         PreSelectedInputs selected_input;
         selected_input.Insert(select_coin, coin_selection_params_bnb.m_subtract_fee_outputs);
-<<<<<<< HEAD
-        available_coins.coins[OutputType::BECH32].erase(++available_coins.coins[OutputType::BECH32].begin());
-        const auto result13 = SelectCoins(*wallet, available_coins, selected_input, mapTargetValue, coin_control, coin_selection_params_bnb);
-=======
         available_coins.Erase({(++available_coins.coins[OutputType::BECH32].begin())->outpoint});
-        const auto result13 = SelectCoins(*wallet, available_coins, selected_input, 10 * CENT, coin_control, coin_selection_params_bnb);
->>>>>>> f0c4807a
+	const auto result13 = SelectCoins(*wallet, available_coins, selected_input, mapTargetValue, coin_control, coin_selection_params_bnb);
         BOOST_CHECK(EquivalentResult(expected_result, *result13));
     }
 }
