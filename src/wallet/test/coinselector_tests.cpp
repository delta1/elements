--- conflicted
+++ resolved
@@ -403,13 +403,8 @@
         add_coin(9 * CENT, 2, expected_result);
         add_coin(1 * CENT, 2, expected_result);
         coin_control.m_allow_other_inputs = true;
-<<<<<<< HEAD
-        coin_control.Select(available_coins.all().at(1).outpoint); // pre select 9 coin
+        coin_control.Select(available_coins.All().at(1).outpoint); // pre select 9 coin
         const auto result13 = SelectCoins(*wallet, available_coins, mapTargetValue, coin_control, coin_selection_params_bnb);
-=======
-        coin_control.Select(available_coins.All().at(1).outpoint); // pre select 9 coin
-        const auto result13 = SelectCoins(*wallet, available_coins, 10 * CENT, coin_control, coin_selection_params_bnb);
->>>>>>> 64f7a194
         BOOST_CHECK(EquivalentResult(expected_result, *result13));
     }
 }
