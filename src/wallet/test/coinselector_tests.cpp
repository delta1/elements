--- conflicted
+++ resolved
@@ -70,19 +70,12 @@
     tx.vout.resize(nInput + 1);
     tx.vout[nInput].nValue = nValue;
     tx.nLockTime = nextLockTime++;        // so all transactions get different hashes
-<<<<<<< HEAD
     CWalletTx wtx(MakeTransactionRef(tx), TxStateInactive{});
-    // ELEMENTS FIXME: input_bytes size of 1000 seems to work (I picked it arbitrarily), but bitcoin has 148
-    COutput coin(testWallet, wtx, COutPoint(tx.GetHash(), nInput), tx.vout.at(nInput), /*depth=*/ 1, /*input_bytes=*/ 1000, /*spendable=*/ true, /*solvable=*/ true, /*safe=*/ true, /*time=*/ 0, /*from_me=*/ false, CFeeRate(fee));
-    coin.long_term_fee = long_term_fee;
-    set.insert(std::make_shared<COutput>(coin));
-=======
-    std::shared_ptr<COutput> coin = std::make_shared<COutput>(COutPoint(tx.GetHash(), nInput), tx.vout.at(nInput), /*depth=*/ 1, /*input_bytes=*/ 148, /*spendable=*/ true, /*solvable=*/ true, /*safe=*/ true, /*time=*/ 0, /*from_me=*/ false, fee);
+    std::shared_ptr<COutput> coin = std::make_shared<COutput>(testWallet, wtx, COutPoint(tx.GetHash(), nInput), tx.vout.at(nInput), /*depth=*/ 1, /*input_bytes=*/ 148, /*spendable=*/ true, /*solvable=*/ true, /*safe=*/ true, /*time=*/ 0, /*from_me=*/ false, fee);
     OutputGroup group;
     group.Insert(coin, /*ancestors=*/ 0, /*descendants=*/ 0);
     coin->long_term_fee = long_term_fee; // group.Insert() will modify long_term_fee, so we need to set it afterwards
     result.AddInput(group);
->>>>>>> 459272d6
 }
 
 static void add_coin(CoinsResult& available_coins, CWallet& wallet, const CAmount& nValue, CFeeRate feerate = CFeeRate(0), int nAge = 6*24, bool fIsFromMe = false, int nInput =0, bool spendable = false, int custom_size = 0)
@@ -855,95 +848,6 @@
     const CAmount target{2 * COIN};
     const CAmount excess{in_amt - fee * 2 - target};
 
-<<<<<<< HEAD
-    // Waste with change is the change cost and difference between fee and long term fee
-    add_coin(1 * COIN, 1, selection, fee, fee - fee_diff);
-    add_coin(2 * COIN, 2, selection, fee, fee - fee_diff);
-    const CAmount waste1 = GetSelectionWaste(selection, change_cost, target);
-
-    BOOST_CHECK_EQUAL(fee_diff * 2 + change_cost, waste1);
-    selection.clear();
-
-    // Waste without change is the excess and difference between fee and long term fee
-    add_coin(1 * COIN, 1, selection, fee, fee - fee_diff);
-    add_coin(2 * COIN, 2, selection, fee, fee - fee_diff);
-    const CAmount waste_nochange1 = GetSelectionWaste(selection, 0, target);
-    BOOST_CHECK_EQUAL(fee_diff * 2 + excess, waste_nochange1);
-    selection.clear();
-
-    // Waste with change and fee == long term fee is just cost of change
-    add_coin(1 * COIN, 1, selection, fee, fee);
-    add_coin(2 * COIN, 2, selection, fee, fee);
-    BOOST_CHECK_EQUAL(change_cost, GetSelectionWaste(selection, change_cost, target));
-    selection.clear();
-
-    // Waste without change and fee == long term fee is just the excess
-    add_coin(1 * COIN, 1, selection, fee, fee);
-    add_coin(2 * COIN, 2, selection, fee, fee);
-    BOOST_CHECK_EQUAL(excess, GetSelectionWaste(selection, 0, target));
-    selection.clear();
-
-    // Waste will be greater when fee is greater, but long term fee is the same
-    add_coin(1 * COIN, 1, selection, fee * 2, fee - fee_diff);
-    add_coin(2 * COIN, 2, selection, fee * 2, fee - fee_diff);
-    const CAmount waste2 = GetSelectionWaste(selection, change_cost, target);
-    BOOST_CHECK_GT(waste2, waste1);
-    selection.clear();
-
-    // Waste with change is the change cost and difference between fee and long term fee
-    // With long term fee greater than fee, waste should be less than when long term fee is less than fee
-    add_coin(1 * COIN, 1, selection, fee, fee + fee_diff);
-    add_coin(2 * COIN, 2, selection, fee, fee + fee_diff);
-    const CAmount waste3 = GetSelectionWaste(selection, change_cost, target);
-    BOOST_CHECK_EQUAL(fee_diff * -2 + change_cost, waste3);
-    BOOST_CHECK_LT(waste3, waste1);
-    selection.clear();
-
-    // Waste without change is the excess and difference between fee and long term fee
-    // With long term fee greater than fee, waste should be less than when long term fee is less than fee
-    add_coin(1 * COIN, 1, selection, fee, fee + fee_diff);
-    add_coin(2 * COIN, 2, selection, fee, fee + fee_diff);
-    const CAmount waste_nochange2 = GetSelectionWaste(selection, 0, target);
-    BOOST_CHECK_EQUAL(fee_diff * -2 + excess, waste_nochange2);
-    BOOST_CHECK_LT(waste_nochange2, waste_nochange1);
-    selection.clear();
-
-    // No Waste when fee == long_term_fee, no change, and no excess
-    add_coin(1 * COIN, 1, selection, fee, fee);
-    add_coin(2 * COIN, 2, selection, fee, fee);
-    const CAmount exact_target{in_amt - fee * 2};
-    BOOST_CHECK_EQUAL(0, GetSelectionWaste(selection, /*change_cost=*/0, exact_target));
-    selection.clear();
-
-    // No Waste when (fee - long_term_fee) == (-cost_of_change), and no excess
-    const CAmount new_change_cost{fee_diff * 2};
-    add_coin(1 * COIN, 1, selection, fee, fee + fee_diff);
-    add_coin(2 * COIN, 2, selection, fee, fee + fee_diff);
-    BOOST_CHECK_EQUAL(0, GetSelectionWaste(selection, new_change_cost, target));
-    selection.clear();
-
-    // No Waste when (fee - long_term_fee) == (-excess), no change cost
-    const CAmount new_target{in_amt - fee * 2 - fee_diff * 2};
-    add_coin(1 * COIN, 1, selection, fee, fee + fee_diff);
-    add_coin(2 * COIN, 2, selection, fee, fee + fee_diff);
-    BOOST_CHECK_EQUAL(0, GetSelectionWaste(selection, /*change_cost=*/ 0, new_target));
-    selection.clear();
-
-    // Negative waste when the long term fee is greater than the current fee and the selected value == target
-    const CAmount exact_target1{3 * COIN - 2 * fee};
-    const CAmount target_waste1{-2 * fee_diff}; // = (2 * fee) - (2 * (fee + fee_diff))
-    add_coin(1 * COIN, 1, selection, fee, fee + fee_diff);
-    add_coin(2 * COIN, 2, selection, fee, fee + fee_diff);
-    BOOST_CHECK_EQUAL(target_waste1, GetSelectionWaste(selection, /*change_cost=*/ 0, exact_target1));
-    selection.clear();
-
-    // Negative waste when the long term fee is greater than the current fee and change_cost < - (inputs * (fee - long_term_fee))
-    const CAmount large_fee_diff{90};
-    const CAmount target_waste2{-2 * large_fee_diff + change_cost}; // = (2 * fee) - (2 * (fee + large_fee_diff)) + change_cost
-    add_coin(1 * COIN, 1, selection, fee, fee + large_fee_diff);
-    add_coin(2 * COIN, 2, selection, fee, fee + large_fee_diff);
-    BOOST_CHECK_EQUAL(target_waste2, GetSelectionWaste(selection, change_cost, target));
-=======
     // The following tests that the waste is calculated correctly in various scenarios.
     // ComputeAndSetWaste will first determine the size of the change output. We don't really
     // care about the change and just want to use the variant that always includes the change_cost,
@@ -1117,7 +1021,6 @@
         expected_waste = fee_diff * -2 + /*bump_fees=*/60 - /*group_discount=*/30 + /*excess = 100 - bump_fees + group_discount*/70;
         BOOST_CHECK_EQUAL(expected_waste, selection.GetWaste());
     }
->>>>>>> 459272d6
 }
 
 BOOST_AUTO_TEST_CASE(effective_value_test)
