// Copyright (c) 2017-2020 The Bitcoin Core developers
// Distributed under the MIT software license, see the accompanying
// file COPYING or http://www.opensource.org/licenses/mit-license.php.

#include <amount.h>
#include <node/context.h>
#include <primitives/transaction.h>
#include <random.h>
#include <test/util/setup_common.h>
#include <wallet/coincontrol.h>
#include <wallet/coinselection.h>
#include <wallet/test/wallet_test_fixture.h>
#include <wallet/wallet.h>

#include <boost/test/unit_test.hpp>
#include <random>

BOOST_FIXTURE_TEST_SUITE(coinselector_tests, WalletTestingSetup)

// how many times to run all the tests to have a chance to catch errors that only show up with particular random shuffles
#define RUN_TESTS 100

// some tests fail 1% of the time due to bad luck.
// we repeat those tests this many times and only complain if all iterations of the test fail
#define RANDOM_REPEATS 5

typedef std::set<CInputCoin> CoinSet;

static std::vector<COutput> vCoins;
static NodeContext testNode;
static auto testChain = interfaces::MakeChain(testNode);
static CWallet testWallet(testChain.get(), "", CreateDummyWalletDatabase());
static CAmount balance = 0;

CoinEligibilityFilter filter_standard(1, 6, 0);
CoinEligibilityFilter filter_confirmed(1, 1, 0);
CoinEligibilityFilter filter_standard_extra(6, 6, 0);
CoinSelectionParams coin_selection_params(/* change_output_size= */ 0,
                                          /* change_spend_size= */ 0, /* effective_feerate= */ CFeeRate(0),
                                          /* long_term_feerate= */ CFeeRate(0), /* discard_feerate= */ CFeeRate(0),
                                          /* tx_no_inputs_size= */ 0, /* avoid_partial= */ false);

// ELEMENTS: helper function wrapping a single-asset call to SelectCoinsMinConf
static bool SimpleSelectCoinsMinConf(const CWallet& wallet, const CAmount& nTargetValue, const CoinEligibilityFilter& eligibility_filter, std::vector<COutput> coins,
                                 std::set<CInputCoin>& setCoinsRet, CAmount& nValueRet, const CoinSelectionParams& coin_selection_params, bool& bnb_used) {
    CAmountMap mapTargetValue;
    mapTargetValue[CAsset()] = nTargetValue;
    CAmountMap mapValueRet;
    bool ret = wallet.SelectCoinsMinConf(mapTargetValue, eligibility_filter, coins, setCoinsRet, mapValueRet, coin_selection_params, bnb_used);
    nValueRet = mapValueRet[CAsset()];
    return ret;
}

static void add_coin(const CAmount& nValue, int nInput, std::vector<CInputCoin>& set)
{
    CMutableTransaction tx;
    tx.vout.resize(nInput + 1);
    tx.vout[nInput].nValue = nValue;
    CWalletTx wtx(&testWallet, MakeTransactionRef(tx));
    set.emplace_back(&wtx, nInput);
}

static void add_coin(const CAmount& nValue, int nInput, CoinSet& set)
{
    CMutableTransaction tx;
    tx.vout.resize(nInput + 1);
    tx.vout[nInput].nValue = nValue;
    CWalletTx wtx(&testWallet, MakeTransactionRef(tx));
    set.emplace(&wtx, nInput);
}

static void add_coin(CWallet& wallet, const CAmount& nValue, int nAge = 6*24, bool fIsFromMe = false, int nInput=0, bool spendable = false)
{
    balance += nValue;
    static int nextLockTime = 0;
    CMutableTransaction tx;
    tx.nLockTime = nextLockTime++;        // so all transactions get different hashes
    tx.vout.resize(nInput + 1);
    tx.vout[nInput].nValue = nValue;
    if (spendable) {
        CTxDestination dest;
        std::string error;
        const bool destination_ok = wallet.GetNewDestination(OutputType::BECH32, "", dest, error);
        assert(destination_ok);
        tx.vout[nInput].scriptPubKey = GetScriptForDestination(dest);
    }
    if (fIsFromMe) {
        // IsFromMe() returns (GetDebit() > 0), and GetDebit() is 0 if vin.empty(),
        // so stop vin being empty, and cache a non-zero Debit to fake out IsFromMe()
        tx.vin.resize(1);
    }
    CWalletTx* wtx = wallet.AddToWallet(MakeTransactionRef(std::move(tx)), /* confirm= */ {});
    if (fIsFromMe)
    {
        CAmountMap map;
        map[CAsset()] = 1;
        wtx->m_amounts[CWalletTx::DEBIT].Set(ISMINE_SPENDABLE, map);
        wtx->m_is_cache_empty = false;
    }
    COutput output(wtx, nInput, nAge, true /* spendable */, true /* solvable */, true /* safe */);
    vCoins.push_back(output);
}
static void add_coin(const CAmount& nValue, int nAge = 6*24, bool fIsFromMe = false, int nInput=0, bool spendable = false)
{
    add_coin(testWallet, nValue, nAge, fIsFromMe, nInput, spendable);
}

static void empty_wallet(void)
{
    vCoins.clear();
    balance = 0;
}

static bool equal_sets(CoinSet a, CoinSet b)
{
    std::pair<CoinSet::iterator, CoinSet::iterator> ret = mismatch(a.begin(), a.end(), b.begin());
    return ret.first == a.end() && ret.second == b.end();
}

static CAmount make_hard_case(int utxos, std::vector<CInputCoin>& utxo_pool)
{
    utxo_pool.clear();
    CAmount target = 0;
    for (int i = 0; i < utxos; ++i) {
        target += (CAmount)1 << (utxos+i);
        add_coin((CAmount)1 << (utxos+i), 2*i, utxo_pool);
        add_coin(((CAmount)1 << (utxos+i)) + ((CAmount)1 << (utxos-1-i)), 2*i + 1, utxo_pool);
    }
    return target;
}

inline std::vector<OutputGroup>& GroupCoins(const std::vector<CInputCoin>& coins)
{
    static std::vector<OutputGroup> static_groups;
    static_groups.clear();
    for (auto& coin : coins) {
        static_groups.emplace_back();
        static_groups.back().Insert(coin, 0, true, 0, 0, false);
    }
    return static_groups;
}

inline std::vector<OutputGroup>& GroupCoins(const std::vector<COutput>& coins)
{
    static std::vector<OutputGroup> static_groups;
    static_groups.clear();
    for (auto& coin : coins) {
        static_groups.emplace_back();
        static_groups.back().Insert(coin.GetInputCoin(), coin.nDepth, coin.tx->m_amounts[CWalletTx::DEBIT].m_cached[ISMINE_SPENDABLE] && coin.tx->m_amounts[CWalletTx::DEBIT].m_value[ISMINE_SPENDABLE][CAsset()] == 1 /* HACK: we can't figure out the is_me flag so we use the conditions defined above; perhaps set safe to false for !fIsFromMe in add_coin() */, 0, 0, false);
    }
    return static_groups;
}

// Branch and bound coin selection tests
BOOST_AUTO_TEST_CASE(bnb_search_test)
{

    LOCK(testWallet.cs_wallet);
    testWallet.SetupLegacyScriptPubKeyMan();

    // Setup
    std::vector<CInputCoin> utxo_pool;
    CoinSet selection;
    CoinSet actual_selection;
    CAmount value_ret = 0;

    /////////////////////////
    // Known Outcome tests //
    /////////////////////////

    // Empty utxo pool
    BOOST_CHECK(!SelectCoinsBnB(GroupCoins(utxo_pool), 1 * CENT, 0.5 * CENT, selection, value_ret));
    selection.clear();

    // Add utxos
    add_coin(1 * CENT, 1, utxo_pool);
    add_coin(2 * CENT, 2, utxo_pool);
    add_coin(3 * CENT, 3, utxo_pool);
    add_coin(4 * CENT, 4, utxo_pool);

    // Select 1 Cent
    add_coin(1 * CENT, 1, actual_selection);
    BOOST_CHECK(SelectCoinsBnB(GroupCoins(utxo_pool), 1 * CENT, 0.5 * CENT, selection, value_ret));
    BOOST_CHECK(equal_sets(selection, actual_selection));
    BOOST_CHECK_EQUAL(value_ret, 1 * CENT);
    actual_selection.clear();
    selection.clear();

    // Select 2 Cent
    add_coin(2 * CENT, 2, actual_selection);
    BOOST_CHECK(SelectCoinsBnB(GroupCoins(utxo_pool), 2 * CENT, 0.5 * CENT, selection, value_ret));
    BOOST_CHECK(equal_sets(selection, actual_selection));
    BOOST_CHECK_EQUAL(value_ret, 2 * CENT);
    actual_selection.clear();
    selection.clear();

    // Select 5 Cent
    add_coin(4 * CENT, 4, actual_selection);
    add_coin(1 * CENT, 1, actual_selection);
    BOOST_CHECK(SelectCoinsBnB(GroupCoins(utxo_pool), 5 * CENT, 0.5 * CENT, selection, value_ret));
    BOOST_CHECK(equal_sets(selection, actual_selection));
    BOOST_CHECK_EQUAL(value_ret, 5 * CENT);
    actual_selection.clear();
    selection.clear();

    // Select 11 Cent, not possible
    BOOST_CHECK(!SelectCoinsBnB(GroupCoins(utxo_pool), 11 * CENT, 0.5 * CENT, selection, value_ret));
    actual_selection.clear();
    selection.clear();

    // Cost of change is greater than the difference between target value and utxo sum
    add_coin(1 * CENT, 1, actual_selection);
    BOOST_CHECK(SelectCoinsBnB(GroupCoins(utxo_pool), 0.9 * CENT, 0.5 * CENT, selection, value_ret));
    BOOST_CHECK_EQUAL(value_ret, 1 * CENT);
    BOOST_CHECK(equal_sets(selection, actual_selection));
    actual_selection.clear();
    selection.clear();

    // Cost of change is less than the difference between target value and utxo sum
    BOOST_CHECK(!SelectCoinsBnB(GroupCoins(utxo_pool), 0.9 * CENT, 0, selection, value_ret));
    actual_selection.clear();
    selection.clear();

    // Select 10 Cent
    add_coin(5 * CENT, 5, utxo_pool);
    add_coin(5 * CENT, 5, actual_selection);
    add_coin(4 * CENT, 4, actual_selection);
    add_coin(1 * CENT, 1, actual_selection);
    BOOST_CHECK(SelectCoinsBnB(GroupCoins(utxo_pool), 10 * CENT, 0.5 * CENT, selection, value_ret));
    BOOST_CHECK(equal_sets(selection, actual_selection));
    BOOST_CHECK_EQUAL(value_ret, 10 * CENT);
    actual_selection.clear();
    selection.clear();

    // Negative effective value
    // Select 10 Cent but have 1 Cent not be possible because too small
    add_coin(5 * CENT, 5, actual_selection);
    add_coin(3 * CENT, 3, actual_selection);
    add_coin(2 * CENT, 2, actual_selection);
    BOOST_CHECK(SelectCoinsBnB(GroupCoins(utxo_pool), 10 * CENT, 5000, selection, value_ret));
    BOOST_CHECK_EQUAL(value_ret, 10 * CENT);
    // FIXME: this test is redundant with the above, because 1 Cent is selected, not "too small"
    // BOOST_CHECK(equal_sets(selection, actual_selection));

    // Select 0.25 Cent, not possible
    BOOST_CHECK(!SelectCoinsBnB(GroupCoins(utxo_pool), 0.25 * CENT, 0.5 * CENT, selection, value_ret));
    actual_selection.clear();
    selection.clear();

    // Iteration exhaustion test
    CAmount target = make_hard_case(17, utxo_pool);
    BOOST_CHECK(!SelectCoinsBnB(GroupCoins(utxo_pool), target, 0, selection, value_ret)); // Should exhaust
    target = make_hard_case(14, utxo_pool);
    BOOST_CHECK(SelectCoinsBnB(GroupCoins(utxo_pool), target, 0, selection, value_ret)); // Should not exhaust

    // Test same value early bailout optimization
    utxo_pool.clear();
    add_coin(7 * CENT, 7, actual_selection);
    add_coin(7 * CENT, 7, actual_selection);
    add_coin(7 * CENT, 7, actual_selection);
    add_coin(7 * CENT, 7, actual_selection);
    add_coin(2 * CENT, 7, actual_selection);
    add_coin(7 * CENT, 7, utxo_pool);
    add_coin(7 * CENT, 7, utxo_pool);
    add_coin(7 * CENT, 7, utxo_pool);
    add_coin(7 * CENT, 7, utxo_pool);
    add_coin(2 * CENT, 7, utxo_pool);
    for (int i = 0; i < 50000; ++i) {
        add_coin(5 * CENT, 7, utxo_pool);
    }
    BOOST_CHECK(SelectCoinsBnB(GroupCoins(utxo_pool), 30 * CENT, 5000, selection, value_ret));
    BOOST_CHECK_EQUAL(value_ret, 30 * CENT);
    BOOST_CHECK(equal_sets(selection, actual_selection));

    ////////////////////
    // Behavior tests //
    ////////////////////
    // Select 1 Cent with pool of only greater than 5 Cent
    utxo_pool.clear();
    for (int i = 5; i <= 20; ++i) {
        add_coin(i * CENT, i, utxo_pool);
    }
    // Run 100 times, to make sure it is never finding a solution
    for (int i = 0; i < 100; ++i) {
        BOOST_CHECK(!SelectCoinsBnB(GroupCoins(utxo_pool), 1 * CENT, 2 * CENT, selection, value_ret));
    }

    // Make sure that effective value is working in SelectCoinsMinConf when BnB is used
    CoinSelectionParams coin_selection_params_bnb(/* change_output_size= */ 0,
                                                  /* change_spend_size= */ 0, /* effective_feerate= */ CFeeRate(3000),
                                                  /* long_term_feerate= */ CFeeRate(1000), /* discard_feerate= */ CFeeRate(1000),
                                                  /* tx_no_inputs_size= */ 0, /* avoid_partial= */ false);
    CoinSet setCoinsRet;
    CAmount nValueRet;
    empty_wallet();
    add_coin(1);
    vCoins.at(0).nInputBytes = 40; // Make sure that it has a negative effective value. The next check should assert if this somehow got through. Otherwise it will fail
<<<<<<< HEAD
    BOOST_CHECK(!SimpleSelectCoinsMinConf(testWallet,  1 * CENT, filter_standard, vCoins, setCoinsRet, nValueRet, coin_selection_params_bnb, bnb_used));
=======
    BOOST_CHECK(!testWallet.SelectCoinsMinConf( 1 * CENT, filter_standard, vCoins, setCoinsRet, nValueRet, coin_selection_params_bnb));
>>>>>>> 6b254814

    // Test fees subtracted from output:
    empty_wallet();
    add_coin(1 * CENT);
    vCoins.at(0).nInputBytes = 40;
<<<<<<< HEAD
    BOOST_CHECK(!SimpleSelectCoinsMinConf(testWallet, 1 * CENT, filter_standard, vCoins, setCoinsRet, nValueRet, coin_selection_params_bnb, bnb_used));
    coin_selection_params_bnb.m_subtract_fee_outputs = true;
    BOOST_CHECK(SimpleSelectCoinsMinConf(testWallet, 1 * CENT, filter_standard, vCoins, setCoinsRet, nValueRet, coin_selection_params_bnb, bnb_used));
=======
    coin_selection_params_bnb.m_subtract_fee_outputs = true;
    BOOST_CHECK(testWallet.SelectCoinsMinConf( 1 * CENT, filter_standard, vCoins, setCoinsRet, nValueRet, coin_selection_params_bnb));
>>>>>>> 6b254814
    BOOST_CHECK_EQUAL(nValueRet, 1 * CENT);

    // Make sure that can use BnB when there are preset inputs
    empty_wallet();
    {
        std::unique_ptr<CWallet> wallet = std::make_unique<CWallet>(m_node.chain.get(), "", CreateMockWalletDatabase());
        wallet->LoadWallet();
        wallet->SetupLegacyScriptPubKeyMan();
        LOCK(wallet->cs_wallet);
        add_coin(*wallet, 5 * CENT, 6 * 24, false, 0, true);
        add_coin(*wallet, 3 * CENT, 6 * 24, false, 0, true);
        add_coin(*wallet, 2 * CENT, 6 * 24, false, 0, true);
        CCoinControl coin_control;
        coin_control.fAllowOtherInputs = true;
        coin_control.Select(COutPoint(vCoins.at(0).tx->GetHash(), vCoins.at(0).i));
        coin_selection_params_bnb.m_effective_feerate = CFeeRate(0);
<<<<<<< HEAD
        CAmountMap mapTargetValue;
        mapTargetValue[CAsset()] = 10 * CENT;
        CAmountMap mapValueRet;
        BOOST_CHECK(wallet->SelectCoins(vCoins, mapTargetValue, setCoinsRet, mapValueRet, coin_control, coin_selection_params_bnb, bnb_used));
        BOOST_CHECK(bnb_used);
        BOOST_CHECK(coin_selection_params_bnb.use_bnb);
=======
        BOOST_CHECK(wallet->SelectCoins(vCoins, 10 * CENT, setCoinsRet, nValueRet, coin_control, coin_selection_params_bnb));
>>>>>>> 6b254814
    }
}

BOOST_AUTO_TEST_CASE(knapsack_solver_test)
{
    CoinSet setCoinsRet, setCoinsRet2;
    CAmount nValueRet;

    LOCK(testWallet.cs_wallet);
    testWallet.SetupLegacyScriptPubKeyMan();

    // test multiple times to allow for differences in the shuffle order
    for (int i = 0; i < RUN_TESTS; i++)
    {
        empty_wallet();

        // with an empty wallet we can't even pay one cent
<<<<<<< HEAD
        BOOST_CHECK(!SimpleSelectCoinsMinConf(testWallet,  1 * CENT, filter_standard, vCoins, setCoinsRet, nValueRet, coin_selection_params, bnb_used));
=======
        BOOST_CHECK(!testWallet.SelectCoinsMinConf( 1 * CENT, filter_standard, vCoins, setCoinsRet, nValueRet, coin_selection_params));
>>>>>>> 6b254814

        add_coin(1*CENT, 4);        // add a new 1 cent coin

        // with a new 1 cent coin, we still can't find a mature 1 cent
<<<<<<< HEAD
        BOOST_CHECK(!SimpleSelectCoinsMinConf(testWallet,  1 * CENT, filter_standard, vCoins, setCoinsRet, nValueRet, coin_selection_params, bnb_used));

        // but we can find a new 1 cent
        BOOST_CHECK( SimpleSelectCoinsMinConf(testWallet,  1 * CENT, filter_confirmed, vCoins, setCoinsRet, nValueRet, coin_selection_params, bnb_used));
=======
        BOOST_CHECK(!testWallet.SelectCoinsMinConf( 1 * CENT, filter_standard, vCoins, setCoinsRet, nValueRet, coin_selection_params));

        // but we can find a new 1 cent
        BOOST_CHECK( testWallet.SelectCoinsMinConf( 1 * CENT, filter_confirmed, vCoins, setCoinsRet, nValueRet, coin_selection_params));
>>>>>>> 6b254814
        BOOST_CHECK_EQUAL(nValueRet, 1 * CENT);

        add_coin(2*CENT);           // add a mature 2 cent coin

        // we can't make 3 cents of mature coins
<<<<<<< HEAD
        BOOST_CHECK(!SimpleSelectCoinsMinConf(testWallet,  3 * CENT, filter_standard, vCoins, setCoinsRet, nValueRet, coin_selection_params, bnb_used));

        // we can make 3 cents of new coins
        BOOST_CHECK( SimpleSelectCoinsMinConf(testWallet,  3 * CENT, filter_confirmed, vCoins, setCoinsRet, nValueRet, coin_selection_params, bnb_used));
=======
        BOOST_CHECK(!testWallet.SelectCoinsMinConf( 3 * CENT, filter_standard, vCoins, setCoinsRet, nValueRet, coin_selection_params));

        // we can make 3 cents of new coins
        BOOST_CHECK( testWallet.SelectCoinsMinConf( 3 * CENT, filter_confirmed, vCoins, setCoinsRet, nValueRet, coin_selection_params));
>>>>>>> 6b254814
        BOOST_CHECK_EQUAL(nValueRet, 3 * CENT);

        add_coin(5*CENT);           // add a mature 5 cent coin,
        add_coin(10*CENT, 3, true); // a new 10 cent coin sent from one of our own addresses
        add_coin(20*CENT);          // and a mature 20 cent coin

        // now we have new: 1+10=11 (of which 10 was self-sent), and mature: 2+5+20=27.  total = 38

        // we can't make 38 cents only if we disallow new coins:
<<<<<<< HEAD
        BOOST_CHECK(!SimpleSelectCoinsMinConf(testWallet, 38 * CENT, filter_standard, vCoins, setCoinsRet, nValueRet, coin_selection_params, bnb_used));
        // we can't even make 37 cents if we don't allow new coins even if they're from us
        BOOST_CHECK(!SimpleSelectCoinsMinConf(testWallet, 38 * CENT, filter_standard_extra, vCoins, setCoinsRet, nValueRet, coin_selection_params, bnb_used));
        // but we can make 37 cents if we accept new coins from ourself
        BOOST_CHECK( SimpleSelectCoinsMinConf(testWallet, 37 * CENT, filter_standard, vCoins, setCoinsRet, nValueRet, coin_selection_params, bnb_used));
        BOOST_CHECK_EQUAL(nValueRet, 37 * CENT);
        // and we can make 38 cents if we accept all new coins
        BOOST_CHECK( SimpleSelectCoinsMinConf(testWallet, 38 * CENT, filter_confirmed, vCoins, setCoinsRet, nValueRet, coin_selection_params, bnb_used));
        BOOST_CHECK_EQUAL(nValueRet, 38 * CENT);

        // try making 34 cents from 1,2,5,10,20 - we can't do it exactly
        BOOST_CHECK( SimpleSelectCoinsMinConf(testWallet, 34 * CENT, filter_confirmed, vCoins, setCoinsRet, nValueRet, coin_selection_params, bnb_used));
=======
        BOOST_CHECK(!testWallet.SelectCoinsMinConf(38 * CENT, filter_standard, vCoins, setCoinsRet, nValueRet, coin_selection_params));
        // we can't even make 37 cents if we don't allow new coins even if they're from us
        BOOST_CHECK(!testWallet.SelectCoinsMinConf(38 * CENT, filter_standard_extra, vCoins, setCoinsRet, nValueRet, coin_selection_params));
        // but we can make 37 cents if we accept new coins from ourself
        BOOST_CHECK( testWallet.SelectCoinsMinConf(37 * CENT, filter_standard, vCoins, setCoinsRet, nValueRet, coin_selection_params));
        BOOST_CHECK_EQUAL(nValueRet, 37 * CENT);
        // and we can make 38 cents if we accept all new coins
        BOOST_CHECK( testWallet.SelectCoinsMinConf(38 * CENT, filter_confirmed, vCoins, setCoinsRet, nValueRet, coin_selection_params));
        BOOST_CHECK_EQUAL(nValueRet, 38 * CENT);

        // try making 34 cents from 1,2,5,10,20 - we can't do it exactly
        BOOST_CHECK( testWallet.SelectCoinsMinConf(34 * CENT, filter_confirmed, vCoins, setCoinsRet, nValueRet, coin_selection_params));
>>>>>>> 6b254814
        BOOST_CHECK_EQUAL(nValueRet, 35 * CENT);       // but 35 cents is closest
        BOOST_CHECK_EQUAL(setCoinsRet.size(), 3U);     // the best should be 20+10+5.  it's incredibly unlikely the 1 or 2 got included (but possible)

        // when we try making 7 cents, the smaller coins (1,2,5) are enough.  We should see just 2+5
<<<<<<< HEAD
        BOOST_CHECK( SimpleSelectCoinsMinConf(testWallet,  7 * CENT, filter_confirmed, vCoins, setCoinsRet, nValueRet, coin_selection_params, bnb_used));
=======
        BOOST_CHECK( testWallet.SelectCoinsMinConf( 7 * CENT, filter_confirmed, vCoins, setCoinsRet, nValueRet, coin_selection_params));
>>>>>>> 6b254814
        BOOST_CHECK_EQUAL(nValueRet, 7 * CENT);
        BOOST_CHECK_EQUAL(setCoinsRet.size(), 2U);

        // when we try making 8 cents, the smaller coins (1,2,5) are exactly enough.
<<<<<<< HEAD
        BOOST_CHECK( SimpleSelectCoinsMinConf(testWallet,  8 * CENT, filter_confirmed, vCoins, setCoinsRet, nValueRet, coin_selection_params, bnb_used));
=======
        BOOST_CHECK( testWallet.SelectCoinsMinConf( 8 * CENT, filter_confirmed, vCoins, setCoinsRet, nValueRet, coin_selection_params));
>>>>>>> 6b254814
        BOOST_CHECK(nValueRet == 8 * CENT);
        BOOST_CHECK_EQUAL(setCoinsRet.size(), 3U);

        // when we try making 9 cents, no subset of smaller coins is enough, and we get the next bigger coin (10)
<<<<<<< HEAD
        BOOST_CHECK( SimpleSelectCoinsMinConf(testWallet,  9 * CENT, filter_confirmed, vCoins, setCoinsRet, nValueRet, coin_selection_params, bnb_used));
=======
        BOOST_CHECK( testWallet.SelectCoinsMinConf( 9 * CENT, filter_confirmed, vCoins, setCoinsRet, nValueRet, coin_selection_params));
>>>>>>> 6b254814
        BOOST_CHECK_EQUAL(nValueRet, 10 * CENT);
        BOOST_CHECK_EQUAL(setCoinsRet.size(), 1U);

        // now clear out the wallet and start again to test choosing between subsets of smaller coins and the next biggest coin
        empty_wallet();

        add_coin( 6*CENT);
        add_coin( 7*CENT);
        add_coin( 8*CENT);
        add_coin(20*CENT);
        add_coin(30*CENT); // now we have 6+7+8+20+30 = 71 cents total

        // check that we have 71 and not 72
<<<<<<< HEAD
        BOOST_CHECK( SimpleSelectCoinsMinConf(testWallet, 71 * CENT, filter_confirmed, vCoins, setCoinsRet, nValueRet, coin_selection_params, bnb_used));
        BOOST_CHECK(!SimpleSelectCoinsMinConf(testWallet, 72 * CENT, filter_confirmed, vCoins, setCoinsRet, nValueRet, coin_selection_params, bnb_used));

        // now try making 16 cents.  the best smaller coins can do is 6+7+8 = 21; not as good at the next biggest coin, 20
        BOOST_CHECK( SimpleSelectCoinsMinConf(testWallet, 16 * CENT, filter_confirmed, vCoins, setCoinsRet, nValueRet, coin_selection_params, bnb_used));
=======
        BOOST_CHECK( testWallet.SelectCoinsMinConf(71 * CENT, filter_confirmed, vCoins, setCoinsRet, nValueRet, coin_selection_params));
        BOOST_CHECK(!testWallet.SelectCoinsMinConf(72 * CENT, filter_confirmed, vCoins, setCoinsRet, nValueRet, coin_selection_params));

        // now try making 16 cents.  the best smaller coins can do is 6+7+8 = 21; not as good at the next biggest coin, 20
        BOOST_CHECK( testWallet.SelectCoinsMinConf(16 * CENT, filter_confirmed, vCoins, setCoinsRet, nValueRet, coin_selection_params));
>>>>>>> 6b254814
        BOOST_CHECK_EQUAL(nValueRet, 20 * CENT); // we should get 20 in one coin
        BOOST_CHECK_EQUAL(setCoinsRet.size(), 1U);

        add_coin( 5*CENT); // now we have 5+6+7+8+20+30 = 75 cents total

        // now if we try making 16 cents again, the smaller coins can make 5+6+7 = 18 cents, better than the next biggest coin, 20
<<<<<<< HEAD
        BOOST_CHECK( SimpleSelectCoinsMinConf(testWallet, 16 * CENT, filter_confirmed, vCoins, setCoinsRet, nValueRet, coin_selection_params, bnb_used));
=======
        BOOST_CHECK( testWallet.SelectCoinsMinConf(16 * CENT, filter_confirmed, vCoins, setCoinsRet, nValueRet, coin_selection_params));
>>>>>>> 6b254814
        BOOST_CHECK_EQUAL(nValueRet, 18 * CENT); // we should get 18 in 3 coins
        BOOST_CHECK_EQUAL(setCoinsRet.size(), 3U);

        add_coin( 18*CENT); // now we have 5+6+7+8+18+20+30

        // and now if we try making 16 cents again, the smaller coins can make 5+6+7 = 18 cents, the same as the next biggest coin, 18
<<<<<<< HEAD
        BOOST_CHECK( SimpleSelectCoinsMinConf(testWallet, 16 * CENT, filter_confirmed, vCoins, setCoinsRet, nValueRet, coin_selection_params, bnb_used));
=======
        BOOST_CHECK( testWallet.SelectCoinsMinConf(16 * CENT, filter_confirmed, vCoins, setCoinsRet, nValueRet, coin_selection_params));
>>>>>>> 6b254814
        BOOST_CHECK_EQUAL(nValueRet, 18 * CENT);  // we should get 18 in 1 coin
        BOOST_CHECK_EQUAL(setCoinsRet.size(), 1U); // because in the event of a tie, the biggest coin wins

        // now try making 11 cents.  we should get 5+6
<<<<<<< HEAD
        BOOST_CHECK( SimpleSelectCoinsMinConf(testWallet, 11 * CENT, filter_confirmed, vCoins, setCoinsRet, nValueRet, coin_selection_params, bnb_used));
=======
        BOOST_CHECK( testWallet.SelectCoinsMinConf(11 * CENT, filter_confirmed, vCoins, setCoinsRet, nValueRet, coin_selection_params));
>>>>>>> 6b254814
        BOOST_CHECK_EQUAL(nValueRet, 11 * CENT);
        BOOST_CHECK_EQUAL(setCoinsRet.size(), 2U);

        // check that the smallest bigger coin is used
        add_coin( 1*COIN);
        add_coin( 2*COIN);
        add_coin( 3*COIN);
        add_coin( 4*COIN); // now we have 5+6+7+8+18+20+30+100+200+300+400 = 1094 cents
<<<<<<< HEAD
        BOOST_CHECK( SimpleSelectCoinsMinConf(testWallet, 95 * CENT, filter_confirmed, vCoins, setCoinsRet, nValueRet, coin_selection_params, bnb_used));
        BOOST_CHECK_EQUAL(nValueRet, 1 * COIN);  // we should get 1 BTC in 1 coin
        BOOST_CHECK_EQUAL(setCoinsRet.size(), 1U);

        BOOST_CHECK( SimpleSelectCoinsMinConf(testWallet, 195 * CENT, filter_confirmed, vCoins, setCoinsRet, nValueRet, coin_selection_params, bnb_used));
=======
        BOOST_CHECK( testWallet.SelectCoinsMinConf(95 * CENT, filter_confirmed, vCoins, setCoinsRet, nValueRet, coin_selection_params));
        BOOST_CHECK_EQUAL(nValueRet, 1 * COIN);  // we should get 1 BTC in 1 coin
        BOOST_CHECK_EQUAL(setCoinsRet.size(), 1U);

        BOOST_CHECK( testWallet.SelectCoinsMinConf(195 * CENT, filter_confirmed, vCoins, setCoinsRet, nValueRet, coin_selection_params));
>>>>>>> 6b254814
        BOOST_CHECK_EQUAL(nValueRet, 2 * COIN);  // we should get 2 BTC in 1 coin
        BOOST_CHECK_EQUAL(setCoinsRet.size(), 1U);

        // empty the wallet and start again, now with fractions of a cent, to test small change avoidance

        empty_wallet();
        add_coin(MIN_CHANGE * 1 / 10);
        add_coin(MIN_CHANGE * 2 / 10);
        add_coin(MIN_CHANGE * 3 / 10);
        add_coin(MIN_CHANGE * 4 / 10);
        add_coin(MIN_CHANGE * 5 / 10);

        // try making 1 * MIN_CHANGE from the 1.5 * MIN_CHANGE
        // we'll get change smaller than MIN_CHANGE whatever happens, so can expect MIN_CHANGE exactly
<<<<<<< HEAD
        BOOST_CHECK( SimpleSelectCoinsMinConf(testWallet, MIN_CHANGE, filter_confirmed, vCoins, setCoinsRet, nValueRet, coin_selection_params, bnb_used));
=======
        BOOST_CHECK( testWallet.SelectCoinsMinConf(MIN_CHANGE, filter_confirmed, vCoins, setCoinsRet, nValueRet, coin_selection_params));
>>>>>>> 6b254814
        BOOST_CHECK_EQUAL(nValueRet, MIN_CHANGE);

        // but if we add a bigger coin, small change is avoided
        add_coin(1111*MIN_CHANGE);

        // try making 1 from 0.1 + 0.2 + 0.3 + 0.4 + 0.5 + 1111 = 1112.5
<<<<<<< HEAD
        BOOST_CHECK( SimpleSelectCoinsMinConf(testWallet, 1 * MIN_CHANGE, filter_confirmed, vCoins, setCoinsRet, nValueRet, coin_selection_params, bnb_used));
=======
        BOOST_CHECK( testWallet.SelectCoinsMinConf(1 * MIN_CHANGE, filter_confirmed, vCoins, setCoinsRet, nValueRet, coin_selection_params));
>>>>>>> 6b254814
        BOOST_CHECK_EQUAL(nValueRet, 1 * MIN_CHANGE); // we should get the exact amount

        // if we add more small coins:
        add_coin(MIN_CHANGE * 6 / 10);
        add_coin(MIN_CHANGE * 7 / 10);

        // and try again to make 1.0 * MIN_CHANGE
<<<<<<< HEAD
        BOOST_CHECK( SimpleSelectCoinsMinConf(testWallet, 1 * MIN_CHANGE, filter_confirmed, vCoins, setCoinsRet, nValueRet, coin_selection_params, bnb_used));
=======
        BOOST_CHECK( testWallet.SelectCoinsMinConf(1 * MIN_CHANGE, filter_confirmed, vCoins, setCoinsRet, nValueRet, coin_selection_params));
>>>>>>> 6b254814
        BOOST_CHECK_EQUAL(nValueRet, 1 * MIN_CHANGE); // we should get the exact amount

        // run the 'mtgox' test (see https://blockexplorer.com/tx/29a3efd3ef04f9153d47a990bd7b048a4b2d213daaa5fb8ed670fb85f13bdbcf)
        // they tried to consolidate 10 50k coins into one 500k coin, and ended up with 50k in change
        empty_wallet();
        for (int j = 0; j < 20; j++)
            add_coin(50000 * COIN);

<<<<<<< HEAD
        BOOST_CHECK( SimpleSelectCoinsMinConf(testWallet, 500000 * COIN, filter_confirmed, vCoins, setCoinsRet, nValueRet, coin_selection_params, bnb_used));
=======
        BOOST_CHECK( testWallet.SelectCoinsMinConf(500000 * COIN, filter_confirmed, vCoins, setCoinsRet, nValueRet, coin_selection_params));
>>>>>>> 6b254814
        BOOST_CHECK_EQUAL(nValueRet, 500000 * COIN); // we should get the exact amount
        BOOST_CHECK_EQUAL(setCoinsRet.size(), 10U); // in ten coins

        // if there's not enough in the smaller coins to make at least 1 * MIN_CHANGE change (0.5+0.6+0.7 < 1.0+1.0),
        // we need to try finding an exact subset anyway

        // sometimes it will fail, and so we use the next biggest coin:
        empty_wallet();
        add_coin(MIN_CHANGE * 5 / 10);
        add_coin(MIN_CHANGE * 6 / 10);
        add_coin(MIN_CHANGE * 7 / 10);
        add_coin(1111 * MIN_CHANGE);
<<<<<<< HEAD
        BOOST_CHECK( SimpleSelectCoinsMinConf(testWallet, 1 * MIN_CHANGE, filter_confirmed, vCoins, setCoinsRet, nValueRet, coin_selection_params, bnb_used));
=======
        BOOST_CHECK( testWallet.SelectCoinsMinConf(1 * MIN_CHANGE, filter_confirmed, vCoins, setCoinsRet, nValueRet, coin_selection_params));
>>>>>>> 6b254814
        BOOST_CHECK_EQUAL(nValueRet, 1111 * MIN_CHANGE); // we get the bigger coin
        BOOST_CHECK_EQUAL(setCoinsRet.size(), 1U);

        // but sometimes it's possible, and we use an exact subset (0.4 + 0.6 = 1.0)
        empty_wallet();
        add_coin(MIN_CHANGE * 4 / 10);
        add_coin(MIN_CHANGE * 6 / 10);
        add_coin(MIN_CHANGE * 8 / 10);
        add_coin(1111 * MIN_CHANGE);
<<<<<<< HEAD
        BOOST_CHECK( SimpleSelectCoinsMinConf(testWallet, MIN_CHANGE, filter_confirmed, vCoins, setCoinsRet, nValueRet, coin_selection_params, bnb_used));
=======
        BOOST_CHECK( testWallet.SelectCoinsMinConf(MIN_CHANGE, filter_confirmed, vCoins, setCoinsRet, nValueRet, coin_selection_params));
>>>>>>> 6b254814
        BOOST_CHECK_EQUAL(nValueRet, MIN_CHANGE);   // we should get the exact amount
        BOOST_CHECK_EQUAL(setCoinsRet.size(), 2U); // in two coins 0.4+0.6

        // test avoiding small change
        empty_wallet();
        add_coin(MIN_CHANGE * 5 / 100);
        add_coin(MIN_CHANGE * 1);
        add_coin(MIN_CHANGE * 100);

        // trying to make 100.01 from these three coins
<<<<<<< HEAD
        BOOST_CHECK(SimpleSelectCoinsMinConf(testWallet, MIN_CHANGE * 10001 / 100, filter_confirmed, vCoins, setCoinsRet, nValueRet, coin_selection_params, bnb_used));
=======
        BOOST_CHECK(testWallet.SelectCoinsMinConf(MIN_CHANGE * 10001 / 100, filter_confirmed, vCoins, setCoinsRet, nValueRet, coin_selection_params));
>>>>>>> 6b254814
        BOOST_CHECK_EQUAL(nValueRet, MIN_CHANGE * 10105 / 100); // we should get all coins
        BOOST_CHECK_EQUAL(setCoinsRet.size(), 3U);

        // but if we try to make 99.9, we should take the bigger of the two small coins to avoid small change
<<<<<<< HEAD
        BOOST_CHECK(SimpleSelectCoinsMinConf(testWallet, MIN_CHANGE * 9990 / 100, filter_confirmed, vCoins, setCoinsRet, nValueRet, coin_selection_params, bnb_used));
=======
        BOOST_CHECK(testWallet.SelectCoinsMinConf(MIN_CHANGE * 9990 / 100, filter_confirmed, vCoins, setCoinsRet, nValueRet, coin_selection_params));
>>>>>>> 6b254814
        BOOST_CHECK_EQUAL(nValueRet, 101 * MIN_CHANGE);
        BOOST_CHECK_EQUAL(setCoinsRet.size(), 2U);
      }

      // test with many inputs
      for (CAmount amt=1500; amt < COIN; amt*=10) {
           empty_wallet();
           // Create 676 inputs (=  (old MAX_STANDARD_TX_SIZE == 100000)  / 148 bytes per input)
           for (uint16_t j = 0; j < 676; j++)
               add_coin(amt);

           // We only create the wallet once to save time, but we still run the coin selection RUN_TESTS times.
           for (int i = 0; i < RUN_TESTS; i++) {
<<<<<<< HEAD
             BOOST_CHECK(SimpleSelectCoinsMinConf(testWallet, 2000, filter_confirmed, vCoins, setCoinsRet, nValueRet, coin_selection_params, bnb_used));
=======
             BOOST_CHECK(testWallet.SelectCoinsMinConf(2000, filter_confirmed, vCoins, setCoinsRet, nValueRet, coin_selection_params));
>>>>>>> 6b254814

             if (amt - 2000 < MIN_CHANGE) {
                 // needs more than one input:
                 uint16_t returnSize = std::ceil((2000.0 + MIN_CHANGE)/amt);
                 CAmount returnValue = amt * returnSize;
                 BOOST_CHECK_EQUAL(nValueRet, returnValue);
                 BOOST_CHECK_EQUAL(setCoinsRet.size(), returnSize);
             } else {
                 // one input is sufficient:
                 BOOST_CHECK_EQUAL(nValueRet, amt);
                 BOOST_CHECK_EQUAL(setCoinsRet.size(), 1U);
             }
           }
      }

      // test randomness
      {
          empty_wallet();
          for (int i2 = 0; i2 < 100; i2++)
              add_coin(COIN);

          // Again, we only create the wallet once to save time, but we still run the coin selection RUN_TESTS times.
          for (int i = 0; i < RUN_TESTS; i++) {
            // picking 50 from 100 coins doesn't depend on the shuffle,
            // but does depend on randomness in the stochastic approximation code
<<<<<<< HEAD
            BOOST_CHECK(SimpleSelectCoinsMinConf(testWallet, 50 * COIN, filter_standard, vCoins, setCoinsRet , nValueRet, coin_selection_params, bnb_used));
            BOOST_CHECK(SimpleSelectCoinsMinConf(testWallet, 50 * COIN, filter_standard, vCoins, setCoinsRet2, nValueRet, coin_selection_params, bnb_used));
=======
            BOOST_CHECK(KnapsackSolver(50 * COIN, GroupCoins(vCoins), setCoinsRet, nValueRet));
            BOOST_CHECK(KnapsackSolver(50 * COIN, GroupCoins(vCoins), setCoinsRet2, nValueRet));
>>>>>>> 6b254814
            BOOST_CHECK(!equal_sets(setCoinsRet, setCoinsRet2));

            int fails = 0;
            for (int j = 0; j < RANDOM_REPEATS; j++)
            {
<<<<<<< HEAD
                // selecting 1 from 100 identical coins depends on the shuffle; this test will fail 1% of the time
                // run the test RANDOM_REPEATS times and only complain if all of them fail
                BOOST_CHECK(SimpleSelectCoinsMinConf(testWallet, COIN, filter_standard, vCoins, setCoinsRet , nValueRet, coin_selection_params, bnb_used));
                BOOST_CHECK(SimpleSelectCoinsMinConf(testWallet, COIN, filter_standard, vCoins, setCoinsRet2, nValueRet, coin_selection_params, bnb_used));
=======
                // Test that the KnapsackSolver selects randomly from equivalent coins (same value and same input size).
                // When choosing 1 from 100 identical coins, 1% of the time, this test will choose the same coin twice
                // which will cause it to fail.
                // To avoid that issue, run the test RANDOM_REPEATS times and only complain if all of them fail
                BOOST_CHECK(KnapsackSolver(COIN, GroupCoins(vCoins), setCoinsRet, nValueRet));
                BOOST_CHECK(KnapsackSolver(COIN, GroupCoins(vCoins), setCoinsRet2, nValueRet));
>>>>>>> 6b254814
                if (equal_sets(setCoinsRet, setCoinsRet2))
                    fails++;
            }
            BOOST_CHECK_NE(fails, RANDOM_REPEATS);
          }

          // add 75 cents in small change.  not enough to make 90 cents,
          // then try making 90 cents.  there are multiple competing "smallest bigger" coins,
          // one of which should be picked at random
          add_coin(5 * CENT);
          add_coin(10 * CENT);
          add_coin(15 * CENT);
          add_coin(20 * CENT);
          add_coin(25 * CENT);

          for (int i = 0; i < RUN_TESTS; i++) {
            int fails = 0;
            for (int j = 0; j < RANDOM_REPEATS; j++)
            {
<<<<<<< HEAD
                // selecting 1 from 100 identical coins depends on the shuffle; this test will fail 1% of the time
                // run the test RANDOM_REPEATS times and only complain if all of them fail
                BOOST_CHECK(SimpleSelectCoinsMinConf(testWallet, 90*CENT, filter_standard, vCoins, setCoinsRet , nValueRet, coin_selection_params, bnb_used));
                BOOST_CHECK(SimpleSelectCoinsMinConf(testWallet, 90*CENT, filter_standard, vCoins, setCoinsRet2, nValueRet, coin_selection_params, bnb_used));
=======
                BOOST_CHECK(KnapsackSolver(90*CENT, GroupCoins(vCoins), setCoinsRet, nValueRet));
                BOOST_CHECK(KnapsackSolver(90*CENT, GroupCoins(vCoins), setCoinsRet2, nValueRet));
>>>>>>> 6b254814
                if (equal_sets(setCoinsRet, setCoinsRet2))
                    fails++;
            }
            BOOST_CHECK_NE(fails, RANDOM_REPEATS);
          }
      }

    empty_wallet();
}

BOOST_AUTO_TEST_CASE(ApproximateBestSubset)
{
    CoinSet setCoinsRet;
    CAmount nValueRet;

    LOCK(testWallet.cs_wallet);
    testWallet.SetupLegacyScriptPubKeyMan();

    empty_wallet();

    // Test vValue sort order
    for (int i = 0; i < 1000; i++)
        add_coin(1000 * COIN);
    add_coin(3 * COIN);

<<<<<<< HEAD
    BOOST_CHECK(SimpleSelectCoinsMinConf(testWallet, 1003 * COIN, filter_standard, vCoins, setCoinsRet, nValueRet, coin_selection_params, bnb_used));
=======
    BOOST_CHECK(testWallet.SelectCoinsMinConf(1003 * COIN, filter_standard, vCoins, setCoinsRet, nValueRet, coin_selection_params));
>>>>>>> 6b254814
    BOOST_CHECK_EQUAL(nValueRet, 1003 * COIN);
    BOOST_CHECK_EQUAL(setCoinsRet.size(), 2U);

    empty_wallet();
}

// Tests that with the ideal conditions, the coin selector will always be able to find a solution that can pay the target value
BOOST_AUTO_TEST_CASE(SelectCoins_test)
{
    LOCK(testWallet.cs_wallet);
    testWallet.SetupLegacyScriptPubKeyMan();

    // Random generator stuff
    std::default_random_engine generator;
    std::exponential_distribution<double> distribution (100);
    FastRandomContext rand;

    // Run this test 100 times
    for (int i = 0; i < 100; ++i)
    {
        empty_wallet();

        // Make a wallet with 1000 exponentially distributed random inputs
        for (int j = 0; j < 1000; ++j)
        {
            add_coin((CAmount)(distribution(generator)*10000000));
        }

        // Generate a random fee rate in the range of 100 - 400
        CFeeRate rate(rand.randrange(300) + 100);

        // Generate a random target value between 1000 and wallet balance
        CAmount target = rand.randrange(balance - 1000) + 1000;

        // Perform selection
        CoinSelectionParams cs_params(/* change_output_size= */ 34,
                                      /* change_spend_size= */ 148, /* effective_feerate= */ CFeeRate(0),
                                      /* long_term_feerate= */ CFeeRate(0), /* discard_feerate= */ CFeeRate(0),
                                      /* tx_no_inputs_size= */ 0, /* avoid_partial= */ false);
        CoinSet out_set;
        CAmount out_value = 0;
<<<<<<< HEAD
        bool bnb_used = false;
        BOOST_CHECK(SimpleSelectCoinsMinConf(testWallet, target, filter_standard, vCoins, out_set, out_value, coin_selection_params_bnb, bnb_used) ||
                    SimpleSelectCoinsMinConf(testWallet, target, filter_standard, vCoins, out_set, out_value, coin_selection_params_knapsack, bnb_used));
=======
        CCoinControl cc;
        BOOST_CHECK(testWallet.SelectCoins(vCoins, target, out_set, out_value, cc, cs_params));
>>>>>>> 6b254814
        BOOST_CHECK_GE(out_value, target);
    }
}

BOOST_AUTO_TEST_SUITE_END()<|MERGE_RESOLUTION|>--- conflicted
+++ resolved
@@ -42,11 +42,11 @@
 
 // ELEMENTS: helper function wrapping a single-asset call to SelectCoinsMinConf
 static bool SimpleSelectCoinsMinConf(const CWallet& wallet, const CAmount& nTargetValue, const CoinEligibilityFilter& eligibility_filter, std::vector<COutput> coins,
-                                 std::set<CInputCoin>& setCoinsRet, CAmount& nValueRet, const CoinSelectionParams& coin_selection_params, bool& bnb_used) {
+                                 std::set<CInputCoin>& setCoinsRet, CAmount& nValueRet, const CoinSelectionParams& coin_selection_params) {
     CAmountMap mapTargetValue;
     mapTargetValue[CAsset()] = nTargetValue;
     CAmountMap mapValueRet;
-    bool ret = wallet.SelectCoinsMinConf(mapTargetValue, eligibility_filter, coins, setCoinsRet, mapValueRet, coin_selection_params, bnb_used);
+    bool ret = wallet.SelectCoinsMinConf(mapTargetValue, eligibility_filter, coins, setCoinsRet, mapValueRet, coin_selection_params);
     nValueRet = mapValueRet[CAsset()];
     return ret;
 }
@@ -295,24 +295,14 @@
     empty_wallet();
     add_coin(1);
     vCoins.at(0).nInputBytes = 40; // Make sure that it has a negative effective value. The next check should assert if this somehow got through. Otherwise it will fail
-<<<<<<< HEAD
-    BOOST_CHECK(!SimpleSelectCoinsMinConf(testWallet,  1 * CENT, filter_standard, vCoins, setCoinsRet, nValueRet, coin_selection_params_bnb, bnb_used));
-=======
-    BOOST_CHECK(!testWallet.SelectCoinsMinConf( 1 * CENT, filter_standard, vCoins, setCoinsRet, nValueRet, coin_selection_params_bnb));
->>>>>>> 6b254814
+    BOOST_CHECK(!SimpleSelectCoinsMinConf(testWallet,  1 * CENT, filter_standard, vCoins, setCoinsRet, nValueRet, coin_selection_params_bnb));
 
     // Test fees subtracted from output:
     empty_wallet();
     add_coin(1 * CENT);
     vCoins.at(0).nInputBytes = 40;
-<<<<<<< HEAD
-    BOOST_CHECK(!SimpleSelectCoinsMinConf(testWallet, 1 * CENT, filter_standard, vCoins, setCoinsRet, nValueRet, coin_selection_params_bnb, bnb_used));
     coin_selection_params_bnb.m_subtract_fee_outputs = true;
-    BOOST_CHECK(SimpleSelectCoinsMinConf(testWallet, 1 * CENT, filter_standard, vCoins, setCoinsRet, nValueRet, coin_selection_params_bnb, bnb_used));
-=======
-    coin_selection_params_bnb.m_subtract_fee_outputs = true;
-    BOOST_CHECK(testWallet.SelectCoinsMinConf( 1 * CENT, filter_standard, vCoins, setCoinsRet, nValueRet, coin_selection_params_bnb));
->>>>>>> 6b254814
+    BOOST_CHECK(SimpleSelectCoinsMinConf(testWallet, 1 * CENT, filter_standard, vCoins, setCoinsRet, nValueRet, coin_selection_params_bnb));
     BOOST_CHECK_EQUAL(nValueRet, 1 * CENT);
 
     // Make sure that can use BnB when there are preset inputs
@@ -329,16 +319,11 @@
         coin_control.fAllowOtherInputs = true;
         coin_control.Select(COutPoint(vCoins.at(0).tx->GetHash(), vCoins.at(0).i));
         coin_selection_params_bnb.m_effective_feerate = CFeeRate(0);
-<<<<<<< HEAD
         CAmountMap mapTargetValue;
         mapTargetValue[CAsset()] = 10 * CENT;
         CAmountMap mapValueRet;
-        BOOST_CHECK(wallet->SelectCoins(vCoins, mapTargetValue, setCoinsRet, mapValueRet, coin_control, coin_selection_params_bnb, bnb_used));
-        BOOST_CHECK(bnb_used);
-        BOOST_CHECK(coin_selection_params_bnb.use_bnb);
-=======
-        BOOST_CHECK(wallet->SelectCoins(vCoins, 10 * CENT, setCoinsRet, nValueRet, coin_control, coin_selection_params_bnb));
->>>>>>> 6b254814
+        bilingual_str error;
+        BOOST_CHECK(wallet->SelectCoins(vCoins, mapTargetValue, setCoinsRet, mapValueRet, coin_control, coin_selection_params_bnb, error));
     }
 }
 
@@ -356,42 +341,24 @@
         empty_wallet();
 
         // with an empty wallet we can't even pay one cent
-<<<<<<< HEAD
-        BOOST_CHECK(!SimpleSelectCoinsMinConf(testWallet,  1 * CENT, filter_standard, vCoins, setCoinsRet, nValueRet, coin_selection_params, bnb_used));
-=======
-        BOOST_CHECK(!testWallet.SelectCoinsMinConf( 1 * CENT, filter_standard, vCoins, setCoinsRet, nValueRet, coin_selection_params));
->>>>>>> 6b254814
+        BOOST_CHECK(!SimpleSelectCoinsMinConf(testWallet,  1 * CENT, filter_standard, vCoins, setCoinsRet, nValueRet, coin_selection_params));
 
         add_coin(1*CENT, 4);        // add a new 1 cent coin
 
         // with a new 1 cent coin, we still can't find a mature 1 cent
-<<<<<<< HEAD
-        BOOST_CHECK(!SimpleSelectCoinsMinConf(testWallet,  1 * CENT, filter_standard, vCoins, setCoinsRet, nValueRet, coin_selection_params, bnb_used));
+        BOOST_CHECK(!SimpleSelectCoinsMinConf(testWallet,  1 * CENT, filter_standard, vCoins, setCoinsRet, nValueRet, coin_selection_params));
 
         // but we can find a new 1 cent
-        BOOST_CHECK( SimpleSelectCoinsMinConf(testWallet,  1 * CENT, filter_confirmed, vCoins, setCoinsRet, nValueRet, coin_selection_params, bnb_used));
-=======
-        BOOST_CHECK(!testWallet.SelectCoinsMinConf( 1 * CENT, filter_standard, vCoins, setCoinsRet, nValueRet, coin_selection_params));
-
-        // but we can find a new 1 cent
-        BOOST_CHECK( testWallet.SelectCoinsMinConf( 1 * CENT, filter_confirmed, vCoins, setCoinsRet, nValueRet, coin_selection_params));
->>>>>>> 6b254814
+        BOOST_CHECK( SimpleSelectCoinsMinConf(testWallet,  1 * CENT, filter_confirmed, vCoins, setCoinsRet, nValueRet, coin_selection_params));
         BOOST_CHECK_EQUAL(nValueRet, 1 * CENT);
 
         add_coin(2*CENT);           // add a mature 2 cent coin
 
         // we can't make 3 cents of mature coins
-<<<<<<< HEAD
-        BOOST_CHECK(!SimpleSelectCoinsMinConf(testWallet,  3 * CENT, filter_standard, vCoins, setCoinsRet, nValueRet, coin_selection_params, bnb_used));
+        BOOST_CHECK(!SimpleSelectCoinsMinConf(testWallet,  3 * CENT, filter_standard, vCoins, setCoinsRet, nValueRet, coin_selection_params));
 
         // we can make 3 cents of new coins
-        BOOST_CHECK( SimpleSelectCoinsMinConf(testWallet,  3 * CENT, filter_confirmed, vCoins, setCoinsRet, nValueRet, coin_selection_params, bnb_used));
-=======
-        BOOST_CHECK(!testWallet.SelectCoinsMinConf( 3 * CENT, filter_standard, vCoins, setCoinsRet, nValueRet, coin_selection_params));
-
-        // we can make 3 cents of new coins
-        BOOST_CHECK( testWallet.SelectCoinsMinConf( 3 * CENT, filter_confirmed, vCoins, setCoinsRet, nValueRet, coin_selection_params));
->>>>>>> 6b254814
+        BOOST_CHECK( SimpleSelectCoinsMinConf(testWallet,  3 * CENT, filter_confirmed, vCoins, setCoinsRet, nValueRet, coin_selection_params));
         BOOST_CHECK_EQUAL(nValueRet, 3 * CENT);
 
         add_coin(5*CENT);           // add a mature 5 cent coin,
@@ -401,60 +368,33 @@
         // now we have new: 1+10=11 (of which 10 was self-sent), and mature: 2+5+20=27.  total = 38
 
         // we can't make 38 cents only if we disallow new coins:
-<<<<<<< HEAD
-        BOOST_CHECK(!SimpleSelectCoinsMinConf(testWallet, 38 * CENT, filter_standard, vCoins, setCoinsRet, nValueRet, coin_selection_params, bnb_used));
+        BOOST_CHECK(!SimpleSelectCoinsMinConf(testWallet, 38 * CENT, filter_standard, vCoins, setCoinsRet, nValueRet, coin_selection_params));
         // we can't even make 37 cents if we don't allow new coins even if they're from us
-        BOOST_CHECK(!SimpleSelectCoinsMinConf(testWallet, 38 * CENT, filter_standard_extra, vCoins, setCoinsRet, nValueRet, coin_selection_params, bnb_used));
+        BOOST_CHECK(!SimpleSelectCoinsMinConf(testWallet, 38 * CENT, filter_standard_extra, vCoins, setCoinsRet, nValueRet, coin_selection_params));
         // but we can make 37 cents if we accept new coins from ourself
-        BOOST_CHECK( SimpleSelectCoinsMinConf(testWallet, 37 * CENT, filter_standard, vCoins, setCoinsRet, nValueRet, coin_selection_params, bnb_used));
+        BOOST_CHECK( SimpleSelectCoinsMinConf(testWallet, 37 * CENT, filter_standard, vCoins, setCoinsRet, nValueRet, coin_selection_params));
         BOOST_CHECK_EQUAL(nValueRet, 37 * CENT);
         // and we can make 38 cents if we accept all new coins
-        BOOST_CHECK( SimpleSelectCoinsMinConf(testWallet, 38 * CENT, filter_confirmed, vCoins, setCoinsRet, nValueRet, coin_selection_params, bnb_used));
+        BOOST_CHECK( SimpleSelectCoinsMinConf(testWallet, 38 * CENT, filter_confirmed, vCoins, setCoinsRet, nValueRet, coin_selection_params));
         BOOST_CHECK_EQUAL(nValueRet, 38 * CENT);
 
         // try making 34 cents from 1,2,5,10,20 - we can't do it exactly
-        BOOST_CHECK( SimpleSelectCoinsMinConf(testWallet, 34 * CENT, filter_confirmed, vCoins, setCoinsRet, nValueRet, coin_selection_params, bnb_used));
-=======
-        BOOST_CHECK(!testWallet.SelectCoinsMinConf(38 * CENT, filter_standard, vCoins, setCoinsRet, nValueRet, coin_selection_params));
-        // we can't even make 37 cents if we don't allow new coins even if they're from us
-        BOOST_CHECK(!testWallet.SelectCoinsMinConf(38 * CENT, filter_standard_extra, vCoins, setCoinsRet, nValueRet, coin_selection_params));
-        // but we can make 37 cents if we accept new coins from ourself
-        BOOST_CHECK( testWallet.SelectCoinsMinConf(37 * CENT, filter_standard, vCoins, setCoinsRet, nValueRet, coin_selection_params));
-        BOOST_CHECK_EQUAL(nValueRet, 37 * CENT);
-        // and we can make 38 cents if we accept all new coins
-        BOOST_CHECK( testWallet.SelectCoinsMinConf(38 * CENT, filter_confirmed, vCoins, setCoinsRet, nValueRet, coin_selection_params));
-        BOOST_CHECK_EQUAL(nValueRet, 38 * CENT);
-
-        // try making 34 cents from 1,2,5,10,20 - we can't do it exactly
-        BOOST_CHECK( testWallet.SelectCoinsMinConf(34 * CENT, filter_confirmed, vCoins, setCoinsRet, nValueRet, coin_selection_params));
->>>>>>> 6b254814
+        BOOST_CHECK( SimpleSelectCoinsMinConf(testWallet, 34 * CENT, filter_confirmed, vCoins, setCoinsRet, nValueRet, coin_selection_params));
         BOOST_CHECK_EQUAL(nValueRet, 35 * CENT);       // but 35 cents is closest
         BOOST_CHECK_EQUAL(setCoinsRet.size(), 3U);     // the best should be 20+10+5.  it's incredibly unlikely the 1 or 2 got included (but possible)
 
         // when we try making 7 cents, the smaller coins (1,2,5) are enough.  We should see just 2+5
-<<<<<<< HEAD
-        BOOST_CHECK( SimpleSelectCoinsMinConf(testWallet,  7 * CENT, filter_confirmed, vCoins, setCoinsRet, nValueRet, coin_selection_params, bnb_used));
-=======
-        BOOST_CHECK( testWallet.SelectCoinsMinConf( 7 * CENT, filter_confirmed, vCoins, setCoinsRet, nValueRet, coin_selection_params));
->>>>>>> 6b254814
+        BOOST_CHECK( SimpleSelectCoinsMinConf(testWallet,  7 * CENT, filter_confirmed, vCoins, setCoinsRet, nValueRet, coin_selection_params));
         BOOST_CHECK_EQUAL(nValueRet, 7 * CENT);
         BOOST_CHECK_EQUAL(setCoinsRet.size(), 2U);
 
         // when we try making 8 cents, the smaller coins (1,2,5) are exactly enough.
-<<<<<<< HEAD
-        BOOST_CHECK( SimpleSelectCoinsMinConf(testWallet,  8 * CENT, filter_confirmed, vCoins, setCoinsRet, nValueRet, coin_selection_params, bnb_used));
-=======
-        BOOST_CHECK( testWallet.SelectCoinsMinConf( 8 * CENT, filter_confirmed, vCoins, setCoinsRet, nValueRet, coin_selection_params));
->>>>>>> 6b254814
+        BOOST_CHECK( SimpleSelectCoinsMinConf(testWallet,  8 * CENT, filter_confirmed, vCoins, setCoinsRet, nValueRet, coin_selection_params));
         BOOST_CHECK(nValueRet == 8 * CENT);
         BOOST_CHECK_EQUAL(setCoinsRet.size(), 3U);
 
         // when we try making 9 cents, no subset of smaller coins is enough, and we get the next bigger coin (10)
-<<<<<<< HEAD
-        BOOST_CHECK( SimpleSelectCoinsMinConf(testWallet,  9 * CENT, filter_confirmed, vCoins, setCoinsRet, nValueRet, coin_selection_params, bnb_used));
-=======
-        BOOST_CHECK( testWallet.SelectCoinsMinConf( 9 * CENT, filter_confirmed, vCoins, setCoinsRet, nValueRet, coin_selection_params));
->>>>>>> 6b254814
+        BOOST_CHECK( SimpleSelectCoinsMinConf(testWallet,  9 * CENT, filter_confirmed, vCoins, setCoinsRet, nValueRet, coin_selection_params));
         BOOST_CHECK_EQUAL(nValueRet, 10 * CENT);
         BOOST_CHECK_EQUAL(setCoinsRet.size(), 1U);
 
@@ -468,50 +408,30 @@
         add_coin(30*CENT); // now we have 6+7+8+20+30 = 71 cents total
 
         // check that we have 71 and not 72
-<<<<<<< HEAD
-        BOOST_CHECK( SimpleSelectCoinsMinConf(testWallet, 71 * CENT, filter_confirmed, vCoins, setCoinsRet, nValueRet, coin_selection_params, bnb_used));
-        BOOST_CHECK(!SimpleSelectCoinsMinConf(testWallet, 72 * CENT, filter_confirmed, vCoins, setCoinsRet, nValueRet, coin_selection_params, bnb_used));
+        BOOST_CHECK( SimpleSelectCoinsMinConf(testWallet, 71 * CENT, filter_confirmed, vCoins, setCoinsRet, nValueRet, coin_selection_params));
+        BOOST_CHECK(!SimpleSelectCoinsMinConf(testWallet, 72 * CENT, filter_confirmed, vCoins, setCoinsRet, nValueRet, coin_selection_params));
 
         // now try making 16 cents.  the best smaller coins can do is 6+7+8 = 21; not as good at the next biggest coin, 20
-        BOOST_CHECK( SimpleSelectCoinsMinConf(testWallet, 16 * CENT, filter_confirmed, vCoins, setCoinsRet, nValueRet, coin_selection_params, bnb_used));
-=======
-        BOOST_CHECK( testWallet.SelectCoinsMinConf(71 * CENT, filter_confirmed, vCoins, setCoinsRet, nValueRet, coin_selection_params));
-        BOOST_CHECK(!testWallet.SelectCoinsMinConf(72 * CENT, filter_confirmed, vCoins, setCoinsRet, nValueRet, coin_selection_params));
-
-        // now try making 16 cents.  the best smaller coins can do is 6+7+8 = 21; not as good at the next biggest coin, 20
-        BOOST_CHECK( testWallet.SelectCoinsMinConf(16 * CENT, filter_confirmed, vCoins, setCoinsRet, nValueRet, coin_selection_params));
->>>>>>> 6b254814
+        BOOST_CHECK( SimpleSelectCoinsMinConf(testWallet, 16 * CENT, filter_confirmed, vCoins, setCoinsRet, nValueRet, coin_selection_params));
         BOOST_CHECK_EQUAL(nValueRet, 20 * CENT); // we should get 20 in one coin
         BOOST_CHECK_EQUAL(setCoinsRet.size(), 1U);
 
         add_coin( 5*CENT); // now we have 5+6+7+8+20+30 = 75 cents total
 
         // now if we try making 16 cents again, the smaller coins can make 5+6+7 = 18 cents, better than the next biggest coin, 20
-<<<<<<< HEAD
-        BOOST_CHECK( SimpleSelectCoinsMinConf(testWallet, 16 * CENT, filter_confirmed, vCoins, setCoinsRet, nValueRet, coin_selection_params, bnb_used));
-=======
-        BOOST_CHECK( testWallet.SelectCoinsMinConf(16 * CENT, filter_confirmed, vCoins, setCoinsRet, nValueRet, coin_selection_params));
->>>>>>> 6b254814
+        BOOST_CHECK( SimpleSelectCoinsMinConf(testWallet, 16 * CENT, filter_confirmed, vCoins, setCoinsRet, nValueRet, coin_selection_params));
         BOOST_CHECK_EQUAL(nValueRet, 18 * CENT); // we should get 18 in 3 coins
         BOOST_CHECK_EQUAL(setCoinsRet.size(), 3U);
 
         add_coin( 18*CENT); // now we have 5+6+7+8+18+20+30
 
         // and now if we try making 16 cents again, the smaller coins can make 5+6+7 = 18 cents, the same as the next biggest coin, 18
-<<<<<<< HEAD
-        BOOST_CHECK( SimpleSelectCoinsMinConf(testWallet, 16 * CENT, filter_confirmed, vCoins, setCoinsRet, nValueRet, coin_selection_params, bnb_used));
-=======
-        BOOST_CHECK( testWallet.SelectCoinsMinConf(16 * CENT, filter_confirmed, vCoins, setCoinsRet, nValueRet, coin_selection_params));
->>>>>>> 6b254814
+        BOOST_CHECK( SimpleSelectCoinsMinConf(testWallet, 16 * CENT, filter_confirmed, vCoins, setCoinsRet, nValueRet, coin_selection_params));
         BOOST_CHECK_EQUAL(nValueRet, 18 * CENT);  // we should get 18 in 1 coin
         BOOST_CHECK_EQUAL(setCoinsRet.size(), 1U); // because in the event of a tie, the biggest coin wins
 
         // now try making 11 cents.  we should get 5+6
-<<<<<<< HEAD
-        BOOST_CHECK( SimpleSelectCoinsMinConf(testWallet, 11 * CENT, filter_confirmed, vCoins, setCoinsRet, nValueRet, coin_selection_params, bnb_used));
-=======
-        BOOST_CHECK( testWallet.SelectCoinsMinConf(11 * CENT, filter_confirmed, vCoins, setCoinsRet, nValueRet, coin_selection_params));
->>>>>>> 6b254814
+        BOOST_CHECK( SimpleSelectCoinsMinConf(testWallet, 11 * CENT, filter_confirmed, vCoins, setCoinsRet, nValueRet, coin_selection_params));
         BOOST_CHECK_EQUAL(nValueRet, 11 * CENT);
         BOOST_CHECK_EQUAL(setCoinsRet.size(), 2U);
 
@@ -520,19 +440,11 @@
         add_coin( 2*COIN);
         add_coin( 3*COIN);
         add_coin( 4*COIN); // now we have 5+6+7+8+18+20+30+100+200+300+400 = 1094 cents
-<<<<<<< HEAD
-        BOOST_CHECK( SimpleSelectCoinsMinConf(testWallet, 95 * CENT, filter_confirmed, vCoins, setCoinsRet, nValueRet, coin_selection_params, bnb_used));
+        BOOST_CHECK( SimpleSelectCoinsMinConf(testWallet, 95 * CENT, filter_confirmed, vCoins, setCoinsRet, nValueRet, coin_selection_params));
         BOOST_CHECK_EQUAL(nValueRet, 1 * COIN);  // we should get 1 BTC in 1 coin
         BOOST_CHECK_EQUAL(setCoinsRet.size(), 1U);
 
-        BOOST_CHECK( SimpleSelectCoinsMinConf(testWallet, 195 * CENT, filter_confirmed, vCoins, setCoinsRet, nValueRet, coin_selection_params, bnb_used));
-=======
-        BOOST_CHECK( testWallet.SelectCoinsMinConf(95 * CENT, filter_confirmed, vCoins, setCoinsRet, nValueRet, coin_selection_params));
-        BOOST_CHECK_EQUAL(nValueRet, 1 * COIN);  // we should get 1 BTC in 1 coin
-        BOOST_CHECK_EQUAL(setCoinsRet.size(), 1U);
-
-        BOOST_CHECK( testWallet.SelectCoinsMinConf(195 * CENT, filter_confirmed, vCoins, setCoinsRet, nValueRet, coin_selection_params));
->>>>>>> 6b254814
+        BOOST_CHECK( SimpleSelectCoinsMinConf(testWallet, 195 * CENT, filter_confirmed, vCoins, setCoinsRet, nValueRet, coin_selection_params));
         BOOST_CHECK_EQUAL(nValueRet, 2 * COIN);  // we should get 2 BTC in 1 coin
         BOOST_CHECK_EQUAL(setCoinsRet.size(), 1U);
 
@@ -547,22 +459,14 @@
 
         // try making 1 * MIN_CHANGE from the 1.5 * MIN_CHANGE
         // we'll get change smaller than MIN_CHANGE whatever happens, so can expect MIN_CHANGE exactly
-<<<<<<< HEAD
-        BOOST_CHECK( SimpleSelectCoinsMinConf(testWallet, MIN_CHANGE, filter_confirmed, vCoins, setCoinsRet, nValueRet, coin_selection_params, bnb_used));
-=======
-        BOOST_CHECK( testWallet.SelectCoinsMinConf(MIN_CHANGE, filter_confirmed, vCoins, setCoinsRet, nValueRet, coin_selection_params));
->>>>>>> 6b254814
+        BOOST_CHECK( SimpleSelectCoinsMinConf(testWallet, MIN_CHANGE, filter_confirmed, vCoins, setCoinsRet, nValueRet, coin_selection_params));
         BOOST_CHECK_EQUAL(nValueRet, MIN_CHANGE);
 
         // but if we add a bigger coin, small change is avoided
         add_coin(1111*MIN_CHANGE);
 
         // try making 1 from 0.1 + 0.2 + 0.3 + 0.4 + 0.5 + 1111 = 1112.5
-<<<<<<< HEAD
-        BOOST_CHECK( SimpleSelectCoinsMinConf(testWallet, 1 * MIN_CHANGE, filter_confirmed, vCoins, setCoinsRet, nValueRet, coin_selection_params, bnb_used));
-=======
-        BOOST_CHECK( testWallet.SelectCoinsMinConf(1 * MIN_CHANGE, filter_confirmed, vCoins, setCoinsRet, nValueRet, coin_selection_params));
->>>>>>> 6b254814
+        BOOST_CHECK( SimpleSelectCoinsMinConf(testWallet, 1 * MIN_CHANGE, filter_confirmed, vCoins, setCoinsRet, nValueRet, coin_selection_params));
         BOOST_CHECK_EQUAL(nValueRet, 1 * MIN_CHANGE); // we should get the exact amount
 
         // if we add more small coins:
@@ -570,11 +474,7 @@
         add_coin(MIN_CHANGE * 7 / 10);
 
         // and try again to make 1.0 * MIN_CHANGE
-<<<<<<< HEAD
-        BOOST_CHECK( SimpleSelectCoinsMinConf(testWallet, 1 * MIN_CHANGE, filter_confirmed, vCoins, setCoinsRet, nValueRet, coin_selection_params, bnb_used));
-=======
-        BOOST_CHECK( testWallet.SelectCoinsMinConf(1 * MIN_CHANGE, filter_confirmed, vCoins, setCoinsRet, nValueRet, coin_selection_params));
->>>>>>> 6b254814
+        BOOST_CHECK( SimpleSelectCoinsMinConf(testWallet, 1 * MIN_CHANGE, filter_confirmed, vCoins, setCoinsRet, nValueRet, coin_selection_params));
         BOOST_CHECK_EQUAL(nValueRet, 1 * MIN_CHANGE); // we should get the exact amount
 
         // run the 'mtgox' test (see https://blockexplorer.com/tx/29a3efd3ef04f9153d47a990bd7b048a4b2d213daaa5fb8ed670fb85f13bdbcf)
@@ -583,11 +483,7 @@
         for (int j = 0; j < 20; j++)
             add_coin(50000 * COIN);
 
-<<<<<<< HEAD
-        BOOST_CHECK( SimpleSelectCoinsMinConf(testWallet, 500000 * COIN, filter_confirmed, vCoins, setCoinsRet, nValueRet, coin_selection_params, bnb_used));
-=======
-        BOOST_CHECK( testWallet.SelectCoinsMinConf(500000 * COIN, filter_confirmed, vCoins, setCoinsRet, nValueRet, coin_selection_params));
->>>>>>> 6b254814
+        BOOST_CHECK( SimpleSelectCoinsMinConf(testWallet, 500000 * COIN, filter_confirmed, vCoins, setCoinsRet, nValueRet, coin_selection_params));
         BOOST_CHECK_EQUAL(nValueRet, 500000 * COIN); // we should get the exact amount
         BOOST_CHECK_EQUAL(setCoinsRet.size(), 10U); // in ten coins
 
@@ -600,11 +496,7 @@
         add_coin(MIN_CHANGE * 6 / 10);
         add_coin(MIN_CHANGE * 7 / 10);
         add_coin(1111 * MIN_CHANGE);
-<<<<<<< HEAD
-        BOOST_CHECK( SimpleSelectCoinsMinConf(testWallet, 1 * MIN_CHANGE, filter_confirmed, vCoins, setCoinsRet, nValueRet, coin_selection_params, bnb_used));
-=======
-        BOOST_CHECK( testWallet.SelectCoinsMinConf(1 * MIN_CHANGE, filter_confirmed, vCoins, setCoinsRet, nValueRet, coin_selection_params));
->>>>>>> 6b254814
+        BOOST_CHECK( SimpleSelectCoinsMinConf(testWallet, 1 * MIN_CHANGE, filter_confirmed, vCoins, setCoinsRet, nValueRet, coin_selection_params));
         BOOST_CHECK_EQUAL(nValueRet, 1111 * MIN_CHANGE); // we get the bigger coin
         BOOST_CHECK_EQUAL(setCoinsRet.size(), 1U);
 
@@ -614,11 +506,7 @@
         add_coin(MIN_CHANGE * 6 / 10);
         add_coin(MIN_CHANGE * 8 / 10);
         add_coin(1111 * MIN_CHANGE);
-<<<<<<< HEAD
-        BOOST_CHECK( SimpleSelectCoinsMinConf(testWallet, MIN_CHANGE, filter_confirmed, vCoins, setCoinsRet, nValueRet, coin_selection_params, bnb_used));
-=======
-        BOOST_CHECK( testWallet.SelectCoinsMinConf(MIN_CHANGE, filter_confirmed, vCoins, setCoinsRet, nValueRet, coin_selection_params));
->>>>>>> 6b254814
+        BOOST_CHECK( SimpleSelectCoinsMinConf(testWallet, MIN_CHANGE, filter_confirmed, vCoins, setCoinsRet, nValueRet, coin_selection_params));
         BOOST_CHECK_EQUAL(nValueRet, MIN_CHANGE);   // we should get the exact amount
         BOOST_CHECK_EQUAL(setCoinsRet.size(), 2U); // in two coins 0.4+0.6
 
@@ -629,20 +517,12 @@
         add_coin(MIN_CHANGE * 100);
 
         // trying to make 100.01 from these three coins
-<<<<<<< HEAD
-        BOOST_CHECK(SimpleSelectCoinsMinConf(testWallet, MIN_CHANGE * 10001 / 100, filter_confirmed, vCoins, setCoinsRet, nValueRet, coin_selection_params, bnb_used));
-=======
-        BOOST_CHECK(testWallet.SelectCoinsMinConf(MIN_CHANGE * 10001 / 100, filter_confirmed, vCoins, setCoinsRet, nValueRet, coin_selection_params));
->>>>>>> 6b254814
+        BOOST_CHECK(SimpleSelectCoinsMinConf(testWallet, MIN_CHANGE * 10001 / 100, filter_confirmed, vCoins, setCoinsRet, nValueRet, coin_selection_params));
         BOOST_CHECK_EQUAL(nValueRet, MIN_CHANGE * 10105 / 100); // we should get all coins
         BOOST_CHECK_EQUAL(setCoinsRet.size(), 3U);
 
         // but if we try to make 99.9, we should take the bigger of the two small coins to avoid small change
-<<<<<<< HEAD
-        BOOST_CHECK(SimpleSelectCoinsMinConf(testWallet, MIN_CHANGE * 9990 / 100, filter_confirmed, vCoins, setCoinsRet, nValueRet, coin_selection_params, bnb_used));
-=======
-        BOOST_CHECK(testWallet.SelectCoinsMinConf(MIN_CHANGE * 9990 / 100, filter_confirmed, vCoins, setCoinsRet, nValueRet, coin_selection_params));
->>>>>>> 6b254814
+        BOOST_CHECK(SimpleSelectCoinsMinConf(testWallet, MIN_CHANGE * 9990 / 100, filter_confirmed, vCoins, setCoinsRet, nValueRet, coin_selection_params));
         BOOST_CHECK_EQUAL(nValueRet, 101 * MIN_CHANGE);
         BOOST_CHECK_EQUAL(setCoinsRet.size(), 2U);
       }
@@ -656,11 +536,7 @@
 
            // We only create the wallet once to save time, but we still run the coin selection RUN_TESTS times.
            for (int i = 0; i < RUN_TESTS; i++) {
-<<<<<<< HEAD
-             BOOST_CHECK(SimpleSelectCoinsMinConf(testWallet, 2000, filter_confirmed, vCoins, setCoinsRet, nValueRet, coin_selection_params, bnb_used));
-=======
-             BOOST_CHECK(testWallet.SelectCoinsMinConf(2000, filter_confirmed, vCoins, setCoinsRet, nValueRet, coin_selection_params));
->>>>>>> 6b254814
+             BOOST_CHECK(SimpleSelectCoinsMinConf(testWallet, 2000, filter_confirmed, vCoins, setCoinsRet, nValueRet, coin_selection_params));
 
              if (amt - 2000 < MIN_CHANGE) {
                  // needs more than one input:
@@ -686,31 +562,19 @@
           for (int i = 0; i < RUN_TESTS; i++) {
             // picking 50 from 100 coins doesn't depend on the shuffle,
             // but does depend on randomness in the stochastic approximation code
-<<<<<<< HEAD
-            BOOST_CHECK(SimpleSelectCoinsMinConf(testWallet, 50 * COIN, filter_standard, vCoins, setCoinsRet , nValueRet, coin_selection_params, bnb_used));
-            BOOST_CHECK(SimpleSelectCoinsMinConf(testWallet, 50 * COIN, filter_standard, vCoins, setCoinsRet2, nValueRet, coin_selection_params, bnb_used));
-=======
             BOOST_CHECK(KnapsackSolver(50 * COIN, GroupCoins(vCoins), setCoinsRet, nValueRet));
             BOOST_CHECK(KnapsackSolver(50 * COIN, GroupCoins(vCoins), setCoinsRet2, nValueRet));
->>>>>>> 6b254814
             BOOST_CHECK(!equal_sets(setCoinsRet, setCoinsRet2));
 
             int fails = 0;
             for (int j = 0; j < RANDOM_REPEATS; j++)
             {
-<<<<<<< HEAD
-                // selecting 1 from 100 identical coins depends on the shuffle; this test will fail 1% of the time
-                // run the test RANDOM_REPEATS times and only complain if all of them fail
-                BOOST_CHECK(SimpleSelectCoinsMinConf(testWallet, COIN, filter_standard, vCoins, setCoinsRet , nValueRet, coin_selection_params, bnb_used));
-                BOOST_CHECK(SimpleSelectCoinsMinConf(testWallet, COIN, filter_standard, vCoins, setCoinsRet2, nValueRet, coin_selection_params, bnb_used));
-=======
                 // Test that the KnapsackSolver selects randomly from equivalent coins (same value and same input size).
                 // When choosing 1 from 100 identical coins, 1% of the time, this test will choose the same coin twice
                 // which will cause it to fail.
                 // To avoid that issue, run the test RANDOM_REPEATS times and only complain if all of them fail
                 BOOST_CHECK(KnapsackSolver(COIN, GroupCoins(vCoins), setCoinsRet, nValueRet));
                 BOOST_CHECK(KnapsackSolver(COIN, GroupCoins(vCoins), setCoinsRet2, nValueRet));
->>>>>>> 6b254814
                 if (equal_sets(setCoinsRet, setCoinsRet2))
                     fails++;
             }
@@ -730,15 +594,8 @@
             int fails = 0;
             for (int j = 0; j < RANDOM_REPEATS; j++)
             {
-<<<<<<< HEAD
-                // selecting 1 from 100 identical coins depends on the shuffle; this test will fail 1% of the time
-                // run the test RANDOM_REPEATS times and only complain if all of them fail
-                BOOST_CHECK(SimpleSelectCoinsMinConf(testWallet, 90*CENT, filter_standard, vCoins, setCoinsRet , nValueRet, coin_selection_params, bnb_used));
-                BOOST_CHECK(SimpleSelectCoinsMinConf(testWallet, 90*CENT, filter_standard, vCoins, setCoinsRet2, nValueRet, coin_selection_params, bnb_used));
-=======
                 BOOST_CHECK(KnapsackSolver(90*CENT, GroupCoins(vCoins), setCoinsRet, nValueRet));
                 BOOST_CHECK(KnapsackSolver(90*CENT, GroupCoins(vCoins), setCoinsRet2, nValueRet));
->>>>>>> 6b254814
                 if (equal_sets(setCoinsRet, setCoinsRet2))
                     fails++;
             }
@@ -764,11 +621,7 @@
         add_coin(1000 * COIN);
     add_coin(3 * COIN);
 
-<<<<<<< HEAD
-    BOOST_CHECK(SimpleSelectCoinsMinConf(testWallet, 1003 * COIN, filter_standard, vCoins, setCoinsRet, nValueRet, coin_selection_params, bnb_used));
-=======
-    BOOST_CHECK(testWallet.SelectCoinsMinConf(1003 * COIN, filter_standard, vCoins, setCoinsRet, nValueRet, coin_selection_params));
->>>>>>> 6b254814
+    BOOST_CHECK(SimpleSelectCoinsMinConf(testWallet, 1003 * COIN, filter_standard, vCoins, setCoinsRet, nValueRet, coin_selection_params));
     BOOST_CHECK_EQUAL(nValueRet, 1003 * COIN);
     BOOST_CHECK_EQUAL(setCoinsRet.size(), 2U);
 
@@ -801,7 +654,8 @@
         CFeeRate rate(rand.randrange(300) + 100);
 
         // Generate a random target value between 1000 and wallet balance
-        CAmount target = rand.randrange(balance - 1000) + 1000;
+        CAmountMap target;
+        target[CAsset()] = rand.randrange(balance - 1000) + 1000;
 
         // Perform selection
         CoinSelectionParams cs_params(/* change_output_size= */ 34,
@@ -809,16 +663,11 @@
                                       /* long_term_feerate= */ CFeeRate(0), /* discard_feerate= */ CFeeRate(0),
                                       /* tx_no_inputs_size= */ 0, /* avoid_partial= */ false);
         CoinSet out_set;
-        CAmount out_value = 0;
-<<<<<<< HEAD
-        bool bnb_used = false;
-        BOOST_CHECK(SimpleSelectCoinsMinConf(testWallet, target, filter_standard, vCoins, out_set, out_value, coin_selection_params_bnb, bnb_used) ||
-                    SimpleSelectCoinsMinConf(testWallet, target, filter_standard, vCoins, out_set, out_value, coin_selection_params_knapsack, bnb_used));
-=======
+        CAmountMap out_value;
         CCoinControl cc;
-        BOOST_CHECK(testWallet.SelectCoins(vCoins, target, out_set, out_value, cc, cs_params));
->>>>>>> 6b254814
-        BOOST_CHECK_GE(out_value, target);
+        bilingual_str error;
+        BOOST_CHECK(testWallet.SelectCoins(vCoins, target, out_set, out_value, cc, cs_params, error));
+        BOOST_CHECK(out_value >= target);
     }
 }
 
