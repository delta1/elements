--- conflicted
+++ resolved
@@ -90,14 +90,10 @@
     std::unique_ptr<CWalletTx> wtx = MakeUnique<CWalletTx>(&wallet, MakeTransactionRef(std::move(tx)));
     if (fIsFromMe)
     {
-<<<<<<< HEAD
         CAmountMap map;
         map[CAsset()] = 1;
         wtx->m_amounts[CWalletTx::DEBIT].Set(ISMINE_SPENDABLE, map);
-=======
-        wtx->m_amounts[CWalletTx::DEBIT].Set(ISMINE_SPENDABLE, 1);
         wtx->m_is_cache_empty = false;
->>>>>>> 7fb94c0e
     }
     COutput output(wtx.get(), nInput, nAge, true /* spendable */, true /* solvable */, true /* safe */);
     vCoins.push_back(output);
