--- conflicted
+++ resolved
@@ -38,38 +38,24 @@
 static const CoinEligibilityFilter filter_standard_extra(6, 6, 0);
 static int nextLockTime = 0;
 
-// ELEMENTS: helper function wrapping a single-asset call to AttemptSelection
-static bool SimpleAttemptSelection(const CWallet& wallet, const CAmount& nTargetValue, const CoinEligibilityFilter& eligibility_filter, std::vector<COutput> coins,
-                                 std::set<CInputCoin>& setCoinsRet, CAmount& nValueRet, const CoinSelectionParams& coin_selection_params) {
-    CAmountMap mapTargetValue;
-    mapTargetValue[CAsset()] = nTargetValue;
-    CAmountMap mapValueRet;
-    bool ret = AttemptSelection(wallet, mapTargetValue, eligibility_filter, coins, setCoinsRet, mapValueRet, coin_selection_params);
-    nValueRet = mapValueRet[CAsset()];
-    return ret;
-}
-
 static void add_coin(const CAmount& nValue, int nInput, std::vector<CInputCoin>& set)
-{
-    CMutableTransaction tx;
-    tx.vout.resize(nInput + 1);
-    tx.vout[nInput].nValue = nValue;
-<<<<<<< HEAD
-    CWalletTx wtx(MakeTransactionRef(tx), TxStateInactive{});
-    set.emplace_back(testWallet, &wtx, nInput);
-=======
-    tx.nLockTime = nextLockTime++;        // so all transactions get different hashes
-    set.emplace_back(MakeTransactionRef(tx), nInput);
->>>>>>> c840ab02
-}
-
-static void add_coin(const CAmount& nValue, int nInput, SelectionResult& result)
 {
     CMutableTransaction tx;
     tx.vout.resize(nInput + 1);
     tx.vout[nInput].nValue = nValue;
     tx.nLockTime = nextLockTime++;        // so all transactions get different hashes
-    CInputCoin coin(MakeTransactionRef(tx), nInput);
+    CWalletTx wtx(MakeTransactionRef(tx), TxStateInactive{});
+    set.emplace_back(testWallet, &wtx, nInput);
+}
+
+static void add_coin(const CAmount& nValue, int nInput, SelectionResult& result)
+{
+    CMutableTransaction tx;
+    tx.vout.resize(nInput + 1);
+    tx.vout[nInput].nValue = nValue;
+    tx.nLockTime = nextLockTime++;        // so all transactions get different hashes
+    CWalletTx wtx(MakeTransactionRef(tx), TxStateInactive{});
+    CInputCoin coin(testWallet, &wtx, nInput);
     OutputGroup group;
     group.Insert(coin, 1, false, 0, 0, true);
     result.AddInput(group);
@@ -80,13 +66,9 @@
     CMutableTransaction tx;
     tx.vout.resize(nInput + 1);
     tx.vout[nInput].nValue = nValue;
-<<<<<<< HEAD
+    tx.nLockTime = nextLockTime++;        // so all transactions get different hashes
     CWalletTx wtx(MakeTransactionRef(tx), TxStateInactive{});
     CInputCoin coin(testWallet, &wtx, nInput);
-=======
-    tx.nLockTime = nextLockTime++;        // so all transactions get different hashes
-    CInputCoin coin(MakeTransactionRef(tx), nInput);
->>>>>>> c840ab02
     coin.effective_value = nValue - fee;
     coin.m_fee = fee;
     coin.m_long_term_fee = long_term_fee;
@@ -135,10 +117,10 @@
     std::vector<CAmount> a_amts;
     std::vector<CAmount> b_amts;
     for (const auto& coin : a.GetInputSet()) {
-        a_amts.push_back(coin.txout.nValue);
+        a_amts.push_back(coin.txout.nValue.GetAmount());
     }
     for (const auto& coin : b.GetInputSet()) {
-        b_amts.push_back(coin.txout.nValue);
+        b_amts.push_back(coin.txout.nValue.GetAmount());
     }
     std::sort(a_amts.begin(), a_amts.end());
     std::sort(b_amts.begin(), b_amts.end());
@@ -204,7 +186,7 @@
 {
     // Setup
     std::vector<CInputCoin> utxo_pool;
-    SelectionResult expected_result(CAmount(0));
+    SelectionResult expected_result(CAmountMap{{::policyAsset, 0}});
 
     /////////////////////////
     // Known Outcome tests //
@@ -224,7 +206,7 @@
     const auto result1 = SelectCoinsBnB(GroupCoins(utxo_pool), 1 * CENT, 0.5 * CENT);
     BOOST_CHECK(result1);
     BOOST_CHECK(EquivalentResult(expected_result, *result1));
-    BOOST_CHECK_EQUAL(result1->GetSelectedValue(), 1 * CENT);
+    BOOST_CHECK_EQUAL(result1->GetSelectedValue()[::policyAsset], 1 * CENT);
     expected_result.Clear();
 
     // Select 2 Cent
@@ -232,7 +214,7 @@
     const auto result2 = SelectCoinsBnB(GroupCoins(utxo_pool), 2 * CENT, 0.5 * CENT);
     BOOST_CHECK(result2);
     BOOST_CHECK(EquivalentResult(expected_result, *result2));
-    BOOST_CHECK_EQUAL(result2->GetSelectedValue(), 2 * CENT);
+    BOOST_CHECK_EQUAL(result2->GetSelectedValue()[::policyAsset], 2 * CENT);
     expected_result.Clear();
 
     // Select 5 Cent
@@ -241,7 +223,7 @@
     const auto result3 = SelectCoinsBnB(GroupCoins(utxo_pool), 5 * CENT, 0.5 * CENT);
     BOOST_CHECK(result3);
     BOOST_CHECK(EquivalentResult(expected_result, *result3));
-    BOOST_CHECK_EQUAL(result3->GetSelectedValue(), 5 * CENT);
+    BOOST_CHECK_EQUAL(result3->GetSelectedValue()[::policyAsset], 5 * CENT);
     expected_result.Clear();
 
     // Select 11 Cent, not possible
@@ -252,7 +234,7 @@
     add_coin(1 * CENT, 1, expected_result);
     const auto result4 = SelectCoinsBnB(GroupCoins(utxo_pool), 0.9 * CENT, 0.5 * CENT);
     BOOST_CHECK(result4);
-    BOOST_CHECK_EQUAL(result4->GetSelectedValue(), 1 * CENT);
+    BOOST_CHECK_EQUAL(result4->GetSelectedValue()[::policyAsset], 1 * CENT);
     BOOST_CHECK(EquivalentResult(expected_result, *result4));
     expected_result.Clear();
 
@@ -268,7 +250,7 @@
     const auto result5 = SelectCoinsBnB(GroupCoins(utxo_pool), 10 * CENT, 0.5 * CENT);
     BOOST_CHECK(result5);
     BOOST_CHECK(EquivalentResult(expected_result, *result5));
-    BOOST_CHECK_EQUAL(result5->GetSelectedValue(), 10 * CENT);
+    BOOST_CHECK_EQUAL(result5->GetSelectedValue()[::policyAsset], 10 * CENT);
     expected_result.Clear();
 
     // Negative effective value
@@ -278,7 +260,7 @@
     add_coin(2 * CENT, 2, expected_result);
     const auto result6 = SelectCoinsBnB(GroupCoins(utxo_pool), 10 * CENT, 5000);
     BOOST_CHECK(result6);
-    BOOST_CHECK_EQUAL(result6->GetSelectedValue(), 10 * CENT);
+    BOOST_CHECK_EQUAL(result6->GetSelectedValue()[::policyAsset], 10 * CENT);
     // FIXME: this test is redundant with the above, because 1 Cent is selected, not "too small"
     // BOOST_CHECK(EquivalentResult(expected_result, *result));
 
@@ -310,7 +292,7 @@
     }
     const auto result8 = SelectCoinsBnB(GroupCoins(utxo_pool), 30 * CENT, 5000);
     BOOST_CHECK(result8);
-    BOOST_CHECK_EQUAL(result8->GetSelectedValue(), 30 * CENT);
+    BOOST_CHECK_EQUAL(result8->GetSelectedValue()[::policyAsset], 30 * CENT);
     BOOST_CHECK(EquivalentResult(expected_result, *result8));
 
     ////////////////////
@@ -351,7 +333,7 @@
         coin_selection_params_bnb.m_subtract_fee_outputs = true;
         const auto result9 = SelectCoinsBnB(GroupCoins(coins), 1 * CENT, coin_selection_params_bnb.m_cost_of_change);
         BOOST_CHECK(result9);
-        BOOST_CHECK_EQUAL(result9->GetSelectedValue(), 1 * CENT);
+        BOOST_CHECK_EQUAL(result9->GetSelectedValue()[::policyAsset], 1 * CENT);
     }
 
     {
@@ -370,16 +352,10 @@
         coin_control.fAllowOtherInputs = true;
         coin_control.Select(COutPoint(coins.at(0).tx->GetHash(), coins.at(0).i));
         coin_selection_params_bnb.m_effective_feerate = CFeeRate(0);
-<<<<<<< HEAD
         CAmountMap mapTargetValue;
         mapTargetValue[CAsset()] = 10 * CENT;
-        CAmountMap mapValueRet;
-        bilingual_str error;
-        BOOST_CHECK(SelectCoins(*wallet, coins, mapTargetValue, setCoinsRet, mapValueRet, coin_control, coin_selection_params_bnb, error));
-=======
-        const auto result10 = SelectCoins(*wallet, coins, 10 * CENT, coin_control, coin_selection_params_bnb);
+        const auto result10 = SelectCoins(*wallet, coins, mapTargetValue, coin_control, coin_selection_params_bnb);
         BOOST_CHECK(result10);
->>>>>>> c840ab02
     }
 }
 
@@ -409,7 +385,7 @@
         // but we can find a new 1 cent
         const auto result1 = KnapsackSolver(KnapsackGroupOutputs(coins, *wallet, filter_confirmed), 1 * CENT);
         BOOST_CHECK(result1);
-        BOOST_CHECK_EQUAL(result1->GetSelectedValue(), 1 * CENT);
+        BOOST_CHECK_EQUAL(result1->GetSelectedValue()[::policyAsset], 1 * CENT);
 
         add_coin(coins, *wallet, 2*CENT);           // add a mature 2 cent coin
 
@@ -419,7 +395,7 @@
         // we can make 3 cents of new coins
         const auto result2 = KnapsackSolver(KnapsackGroupOutputs(coins, *wallet, filter_confirmed), 3 * CENT);
         BOOST_CHECK(result2);
-        BOOST_CHECK_EQUAL(result2->GetSelectedValue(), 3 * CENT);
+        BOOST_CHECK_EQUAL(result2->GetSelectedValue()[::policyAsset], 3 * CENT);
 
         add_coin(coins, *wallet, 5*CENT);           // add a mature 5 cent coin,
         add_coin(coins, *wallet, 10*CENT, 3, true); // a new 10 cent coin sent from one of our own addresses
@@ -434,34 +410,34 @@
         // but we can make 37 cents if we accept new coins from ourself
         const auto result3 = KnapsackSolver(KnapsackGroupOutputs(coins, *wallet, filter_standard), 37 * CENT);
         BOOST_CHECK(result3);
-        BOOST_CHECK_EQUAL(result3->GetSelectedValue(), 37 * CENT);
+        BOOST_CHECK_EQUAL(result3->GetSelectedValue()[::policyAsset], 37 * CENT);
         // and we can make 38 cents if we accept all new coins
         const auto result4 = KnapsackSolver(KnapsackGroupOutputs(coins, *wallet, filter_confirmed), 38 * CENT);
         BOOST_CHECK(result4);
-        BOOST_CHECK_EQUAL(result4->GetSelectedValue(), 38 * CENT);
+        BOOST_CHECK_EQUAL(result4->GetSelectedValue()[::policyAsset], 38 * CENT);
 
         // try making 34 cents from 1,2,5,10,20 - we can't do it exactly
         const auto result5 = KnapsackSolver(KnapsackGroupOutputs(coins, *wallet, filter_confirmed), 34 * CENT);
         BOOST_CHECK(result5);
-        BOOST_CHECK_EQUAL(result5->GetSelectedValue(), 35 * CENT);       // but 35 cents is closest
+        BOOST_CHECK_EQUAL(result5->GetSelectedValue()[::policyAsset], 35 * CENT);       // but 35 cents is closest
         BOOST_CHECK_EQUAL(result5->GetInputSet().size(), 3U);     // the best should be 20+10+5.  it's incredibly unlikely the 1 or 2 got included (but possible)
 
         // when we try making 7 cents, the smaller coins (1,2,5) are enough.  We should see just 2+5
         const auto result6 = KnapsackSolver(KnapsackGroupOutputs(coins, *wallet, filter_confirmed), 7 * CENT);
         BOOST_CHECK(result6);
-        BOOST_CHECK_EQUAL(result6->GetSelectedValue(), 7 * CENT);
+        BOOST_CHECK_EQUAL(result6->GetSelectedValue()[::policyAsset], 7 * CENT);
         BOOST_CHECK_EQUAL(result6->GetInputSet().size(), 2U);
 
         // when we try making 8 cents, the smaller coins (1,2,5) are exactly enough.
         const auto result7 = KnapsackSolver(KnapsackGroupOutputs(coins, *wallet, filter_confirmed), 8 * CENT);
         BOOST_CHECK(result7);
-        BOOST_CHECK(result7->GetSelectedValue() == 8 * CENT);
+        BOOST_CHECK(result7->GetSelectedValue()[::policyAsset] == 8 * CENT);
         BOOST_CHECK_EQUAL(result7->GetInputSet().size(), 3U);
 
         // when we try making 9 cents, no subset of smaller coins is enough, and we get the next bigger coin (10)
         const auto result8 = KnapsackSolver(KnapsackGroupOutputs(coins, *wallet, filter_confirmed), 9 * CENT);
         BOOST_CHECK(result8);
-        BOOST_CHECK_EQUAL(result8->GetSelectedValue(), 10 * CENT);
+        BOOST_CHECK_EQUAL(result8->GetSelectedValue()[::policyAsset], 10 * CENT);
         BOOST_CHECK_EQUAL(result8->GetInputSet().size(), 1U);
 
         // now clear out the wallet and start again to test choosing between subsets of smaller coins and the next biggest coin
@@ -481,7 +457,7 @@
         // now try making 16 cents.  the best smaller coins can do is 6+7+8 = 21; not as good at the next biggest coin, 20
         const auto result10 = KnapsackSolver(KnapsackGroupOutputs(coins, *wallet, filter_confirmed), 16 * CENT);
         BOOST_CHECK(result10);
-        BOOST_CHECK_EQUAL(result10->GetSelectedValue(), 20 * CENT); // we should get 20 in one coin
+        BOOST_CHECK_EQUAL(result10->GetSelectedValue()[::policyAsset], 20 * CENT); // we should get 20 in one coin
         BOOST_CHECK_EQUAL(result10->GetInputSet().size(), 1U);
 
         add_coin(coins, *wallet,  5*CENT); // now we have 5+6+7+8+20+30 = 75 cents total
@@ -489,7 +465,7 @@
         // now if we try making 16 cents again, the smaller coins can make 5+6+7 = 18 cents, better than the next biggest coin, 20
         const auto result11 = KnapsackSolver(KnapsackGroupOutputs(coins, *wallet, filter_confirmed), 16 * CENT);
         BOOST_CHECK(result11);
-        BOOST_CHECK_EQUAL(result11->GetSelectedValue(), 18 * CENT); // we should get 18 in 3 coins
+        BOOST_CHECK_EQUAL(result11->GetSelectedValue()[::policyAsset], 18 * CENT); // we should get 18 in 3 coins
         BOOST_CHECK_EQUAL(result11->GetInputSet().size(), 3U);
 
         add_coin(coins, *wallet,  18*CENT); // now we have 5+6+7+8+18+20+30
@@ -497,13 +473,13 @@
         // and now if we try making 16 cents again, the smaller coins can make 5+6+7 = 18 cents, the same as the next biggest coin, 18
         const auto result12 = KnapsackSolver(KnapsackGroupOutputs(coins, *wallet, filter_confirmed), 16 * CENT);
         BOOST_CHECK(result12);
-        BOOST_CHECK_EQUAL(result12->GetSelectedValue(), 18 * CENT);  // we should get 18 in 1 coin
+        BOOST_CHECK_EQUAL(result12->GetSelectedValue()[::policyAsset], 18 * CENT);  // we should get 18 in 1 coin
         BOOST_CHECK_EQUAL(result12->GetInputSet().size(), 1U); // because in the event of a tie, the biggest coin wins
 
         // now try making 11 cents.  we should get 5+6
         const auto result13 = KnapsackSolver(KnapsackGroupOutputs(coins, *wallet, filter_confirmed), 11 * CENT);
         BOOST_CHECK(result13);
-        BOOST_CHECK_EQUAL(result13->GetSelectedValue(), 11 * CENT);
+        BOOST_CHECK_EQUAL(result13->GetSelectedValue()[::policyAsset], 11 * CENT);
         BOOST_CHECK_EQUAL(result13->GetInputSet().size(), 2U);
 
         // check that the smallest bigger coin is used
@@ -513,12 +489,12 @@
         add_coin(coins, *wallet,  4*COIN); // now we have 5+6+7+8+18+20+30+100+200+300+400 = 1094 cents
         const auto result14 = KnapsackSolver(KnapsackGroupOutputs(coins, *wallet, filter_confirmed), 95 * CENT);
         BOOST_CHECK(result14);
-        BOOST_CHECK_EQUAL(result14->GetSelectedValue(), 1 * COIN);  // we should get 1 BTC in 1 coin
+        BOOST_CHECK_EQUAL(result14->GetSelectedValue()[::policyAsset], 1 * COIN);  // we should get 1 BTC in 1 coin
         BOOST_CHECK_EQUAL(result14->GetInputSet().size(), 1U);
 
         const auto result15 = KnapsackSolver(KnapsackGroupOutputs(coins, *wallet, filter_confirmed), 195 * CENT);
         BOOST_CHECK(result15);
-        BOOST_CHECK_EQUAL(result15->GetSelectedValue(), 2 * COIN);  // we should get 2 BTC in 1 coin
+        BOOST_CHECK_EQUAL(result15->GetSelectedValue()[::policyAsset], 2 * COIN);  // we should get 2 BTC in 1 coin
         BOOST_CHECK_EQUAL(result15->GetInputSet().size(), 1U);
 
         // empty the wallet and start again, now with fractions of a cent, to test small change avoidance
@@ -534,7 +510,7 @@
         // we'll get change smaller than MIN_CHANGE whatever happens, so can expect MIN_CHANGE exactly
         const auto result16 = KnapsackSolver(KnapsackGroupOutputs(coins, *wallet, filter_confirmed), MIN_CHANGE);
         BOOST_CHECK(result16);
-        BOOST_CHECK_EQUAL(result16->GetSelectedValue(), MIN_CHANGE);
+        BOOST_CHECK_EQUAL(result16->GetSelectedValue()[::policyAsset], MIN_CHANGE);
 
         // but if we add a bigger coin, small change is avoided
         add_coin(coins, *wallet, 1111*MIN_CHANGE);
@@ -542,7 +518,7 @@
         // try making 1 from 0.1 + 0.2 + 0.3 + 0.4 + 0.5 + 1111 = 1112.5
         const auto result17 = KnapsackSolver(KnapsackGroupOutputs(coins, *wallet, filter_confirmed), 1 * MIN_CHANGE);
         BOOST_CHECK(result17);
-        BOOST_CHECK_EQUAL(result17->GetSelectedValue(), 1 * MIN_CHANGE); // we should get the exact amount
+        BOOST_CHECK_EQUAL(result17->GetSelectedValue()[::policyAsset], 1 * MIN_CHANGE); // we should get the exact amount
 
         // if we add more small coins:
         add_coin(coins, *wallet, MIN_CHANGE * 6 / 10);
@@ -551,7 +527,7 @@
         // and try again to make 1.0 * MIN_CHANGE
         const auto result18 = KnapsackSolver(KnapsackGroupOutputs(coins, *wallet, filter_confirmed), 1 * MIN_CHANGE);
         BOOST_CHECK(result18);
-        BOOST_CHECK_EQUAL(result18->GetSelectedValue(), 1 * MIN_CHANGE); // we should get the exact amount
+        BOOST_CHECK_EQUAL(result18->GetSelectedValue()[::policyAsset], 1 * MIN_CHANGE); // we should get the exact amount
 
         // run the 'mtgox' test (see https://blockexplorer.com/tx/29a3efd3ef04f9153d47a990bd7b048a4b2d213daaa5fb8ed670fb85f13bdbcf)
         // they tried to consolidate 10 50k coins into one 500k coin, and ended up with 50k in change
@@ -561,7 +537,7 @@
 
         const auto result19 = KnapsackSolver(KnapsackGroupOutputs(coins, *wallet, filter_confirmed), 500000 * COIN);
         BOOST_CHECK(result19);
-        BOOST_CHECK_EQUAL(result19->GetSelectedValue(), 500000 * COIN); // we should get the exact amount
+        BOOST_CHECK_EQUAL(result19->GetSelectedValue()[::policyAsset], 500000 * COIN); // we should get the exact amount
         BOOST_CHECK_EQUAL(result19->GetInputSet().size(), 10U); // in ten coins
 
         // if there's not enough in the smaller coins to make at least 1 * MIN_CHANGE change (0.5+0.6+0.7 < 1.0+1.0),
@@ -575,7 +551,7 @@
         add_coin(coins, *wallet, 1111 * MIN_CHANGE);
         const auto result20 = KnapsackSolver(KnapsackGroupOutputs(coins, *wallet, filter_confirmed), 1 * MIN_CHANGE);
         BOOST_CHECK(result20);
-        BOOST_CHECK_EQUAL(result20->GetSelectedValue(), 1111 * MIN_CHANGE); // we get the bigger coin
+        BOOST_CHECK_EQUAL(result20->GetSelectedValue()[::policyAsset], 1111 * MIN_CHANGE); // we get the bigger coin
         BOOST_CHECK_EQUAL(result20->GetInputSet().size(), 1U);
 
         // but sometimes it's possible, and we use an exact subset (0.4 + 0.6 = 1.0)
@@ -586,7 +562,7 @@
         add_coin(coins, *wallet, 1111 * MIN_CHANGE);
         const auto result21 = KnapsackSolver(KnapsackGroupOutputs(coins, *wallet, filter_confirmed), MIN_CHANGE);
         BOOST_CHECK(result21);
-        BOOST_CHECK_EQUAL(result21->GetSelectedValue(), MIN_CHANGE);   // we should get the exact amount
+        BOOST_CHECK_EQUAL(result21->GetSelectedValue()[::policyAsset], MIN_CHANGE);   // we should get the exact amount
         BOOST_CHECK_EQUAL(result21->GetInputSet().size(), 2U); // in two coins 0.4+0.6
 
         // test avoiding small change
@@ -598,13 +574,13 @@
         // trying to make 100.01 from these three coins
         const auto result22 = KnapsackSolver(KnapsackGroupOutputs(coins, *wallet, filter_confirmed), MIN_CHANGE * 10001 / 100);
         BOOST_CHECK(result22);
-        BOOST_CHECK_EQUAL(result22->GetSelectedValue(), MIN_CHANGE * 10105 / 100); // we should get all coins
+        BOOST_CHECK_EQUAL(result22->GetSelectedValue()[::policyAsset], MIN_CHANGE * 10105 / 100); // we should get all coins
         BOOST_CHECK_EQUAL(result22->GetInputSet().size(), 3U);
 
         // but if we try to make 99.9, we should take the bigger of the two small coins to avoid small change
         const auto result23 = KnapsackSolver(KnapsackGroupOutputs(coins, *wallet, filter_confirmed), MIN_CHANGE * 9990 / 100);
         BOOST_CHECK(result23);
-        BOOST_CHECK_EQUAL(result23->GetSelectedValue(), 101 * MIN_CHANGE);
+        BOOST_CHECK_EQUAL(result23->GetSelectedValue()[::policyAsset], 101 * MIN_CHANGE);
         BOOST_CHECK_EQUAL(result23->GetInputSet().size(), 2U);
     }
 
@@ -624,11 +600,11 @@
                 // needs more than one input:
                 uint16_t returnSize = std::ceil((2000.0 + MIN_CHANGE)/amt);
                 CAmount returnValue = amt * returnSize;
-                BOOST_CHECK_EQUAL(result24->GetSelectedValue(), returnValue);
+                BOOST_CHECK_EQUAL(result24->GetSelectedValue()[::policyAsset], returnValue);
                 BOOST_CHECK_EQUAL(result24->GetInputSet().size(), returnSize);
             } else {
                 // one input is sufficient:
-                BOOST_CHECK_EQUAL(result24->GetSelectedValue(), amt);
+                BOOST_CHECK_EQUAL(result24->GetSelectedValue()[::policyAsset], amt);
                 BOOST_CHECK_EQUAL(result24->GetInputSet().size(), 1U);
             }
         }
@@ -709,7 +685,7 @@
 
     const auto result = KnapsackSolver(KnapsackGroupOutputs(coins, *wallet, filter_standard), 1003 * COIN);
     BOOST_CHECK(result);
-    BOOST_CHECK_EQUAL(result->GetSelectedValue(), 1003 * COIN);
+    BOOST_CHECK_EQUAL(result->GetSelectedValue()[::policyAsset], 1003 * COIN);
     BOOST_CHECK_EQUAL(result->GetInputSet().size(), 2U);
 }
 
@@ -753,19 +729,10 @@
                                       /* change_spend_size= */ 148, /* effective_feerate= */ CFeeRate(0),
                                       /* long_term_feerate= */ CFeeRate(0), /* discard_feerate= */ CFeeRate(0),
                                       /* tx_noinputs_size= */ 0, /* avoid_partial= */ false);
-<<<<<<< HEAD
-        CoinSet out_set;
-        CAmountMap out_value;
-        CCoinControl cc;
-        bilingual_str error;
-        BOOST_CHECK(SelectCoins(*wallet, coins, target, out_set, out_value, cc, cs_params, error));
-        BOOST_CHECK_GE(out_value, target);
-=======
         CCoinControl cc;
         const auto result = SelectCoins(*wallet, coins, target, cc, cs_params);
         BOOST_CHECK(result);
         BOOST_CHECK_GE(result->GetSelectedValue(), target);
->>>>>>> c840ab02
     }
 }
 
