--- conflicted
+++ resolved
@@ -442,7 +442,6 @@
                 strErr = "Error reading wallet database: Unknown non-tolerable wallet flags found";
                 return false;
             }
-<<<<<<< HEAD
         }
         else if (strType == "onlinekey")
         {
@@ -487,12 +486,8 @@
                 strErr = "Error reading wallet database: LoadSpecificBlindingKey failed";
                 return false;
             }
-       } else if (strType != "bestblock" && strType != "bestblock_nomerkle" &&
-                strType != "minversion" && strType != "acentry") {
-=======
         } else if (strType != "bestblock" && strType != "bestblock_nomerkle" &&
                 strType != "minversion" && strType != "acentry" && strType != "version") {
->>>>>>> febf3a85
             wss.m_unknown_records++;
         }
     } catch (const std::exception& e) {
