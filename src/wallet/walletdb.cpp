--- conflicted
+++ resolved
@@ -285,7 +285,6 @@
     return true;
 }
 
-<<<<<<< HEAD
 // ELEMENTS: PAK and Blinding keys
 bool WalletBatch::WriteOnlineKey(const CPubKey& online_key)
 {
@@ -319,7 +318,6 @@
 }
 // end ELEMENTS
 
-=======
 bool WalletBatch::WriteLockedUTXO(const COutPoint& output)
 {
     return WriteIC(std::make_pair(DBKeys::LOCKED_UTXO, std::make_pair(output.hash, output.n)), uint8_t{'1'});
@@ -330,7 +328,6 @@
     return EraseIC(std::make_pair(DBKeys::LOCKED_UTXO, std::make_pair(output.hash, output.n)));
 }
 
->>>>>>> 09cb5ec6
 class CWalletScanState {
 public:
     unsigned int nKeys{0};
