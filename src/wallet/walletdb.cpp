// Copyright (c) 2009-2010 Satoshi Nakamoto
// Copyright (c) 2009-2018 The Bitcoin Core developers
// Distributed under the MIT software license, see the accompanying
// file COPYING or http://www.opensource.org/licenses/mit-license.php.

#include <wallet/walletdb.h>

#include <consensus/tx_verify.h>
#include <consensus/validation.h>
#include <fs.h>
#include <key_io.h>
#include <protocol.h>
#include <serialize.h>
#include <sync.h>
#include <util.h>
#include <utiltime.h>
#include <wallet/wallet.h>

#include <atomic>
#include <string>

#include <boost/thread.hpp>

//
// WalletBatch
//

bool WalletBatch::WriteName(const std::string& strAddress, const std::string& strName)
{
    return WriteIC(std::make_pair(std::string("name"), strAddress), strName);
}

bool WalletBatch::EraseName(const std::string& strAddress)
{
    // This should only be used for sending addresses, never for receiving addresses,
    // receiving addresses must always have an address book entry if they're not change return.
    return EraseIC(std::make_pair(std::string("name"), strAddress));
}

bool WalletBatch::WritePurpose(const std::string& strAddress, const std::string& strPurpose)
{
    return WriteIC(std::make_pair(std::string("purpose"), strAddress), strPurpose);
}

bool WalletBatch::ErasePurpose(const std::string& strAddress)
{
    return EraseIC(std::make_pair(std::string("purpose"), strAddress));
}

bool WalletBatch::WriteTx(const CWalletTx& wtx)
{
    return WriteIC(std::make_pair(std::string("tx"), wtx.GetHash()), wtx);
}

bool WalletBatch::EraseTx(uint256 hash)
{
    return EraseIC(std::make_pair(std::string("tx"), hash));
}

bool WalletBatch::WriteKey(const CPubKey& vchPubKey, const CPrivKey& vchPrivKey, const CKeyMetadata& keyMeta)
{
    if (!WriteIC(std::make_pair(std::string("keymeta"), vchPubKey), keyMeta, false)) {
        return false;
    }

    // hash pubkey/privkey to accelerate wallet load
    std::vector<unsigned char> vchKey;
    vchKey.reserve(vchPubKey.size() + vchPrivKey.size());
    vchKey.insert(vchKey.end(), vchPubKey.begin(), vchPubKey.end());
    vchKey.insert(vchKey.end(), vchPrivKey.begin(), vchPrivKey.end());

    return WriteIC(std::make_pair(std::string("key"), vchPubKey), std::make_pair(vchPrivKey, Hash(vchKey.begin(), vchKey.end())), false);
}

bool WalletBatch::WriteCryptedKey(const CPubKey& vchPubKey,
                                const std::vector<unsigned char>& vchCryptedSecret,
                                const CKeyMetadata &keyMeta)
{
    if (!WriteIC(std::make_pair(std::string("keymeta"), vchPubKey), keyMeta)) {
        return false;
    }

    if (!WriteIC(std::make_pair(std::string("ckey"), vchPubKey), vchCryptedSecret, false)) {
        return false;
    }
    EraseIC(std::make_pair(std::string("key"), vchPubKey));
    EraseIC(std::make_pair(std::string("wkey"), vchPubKey));
    return true;
}

bool WalletBatch::WriteMasterKey(unsigned int nID, const CMasterKey& kMasterKey)
{
    return WriteIC(std::make_pair(std::string("mkey"), nID), kMasterKey, true);
}

bool WalletBatch::WriteCScript(const uint160& hash, const CScript& redeemScript)
{
    return WriteIC(std::make_pair(std::string("cscript"), hash), redeemScript, false);
}

bool WalletBatch::WriteWatchOnly(const CScript &dest, const CKeyMetadata& keyMeta)
{
    if (!WriteIC(std::make_pair(std::string("watchmeta"), dest), keyMeta)) {
        return false;
    }
    return WriteIC(std::make_pair(std::string("watchs"), dest), '1');
}

bool WalletBatch::EraseWatchOnly(const CScript &dest)
{
    if (!EraseIC(std::make_pair(std::string("watchmeta"), dest))) {
        return false;
    }
    return EraseIC(std::make_pair(std::string("watchs"), dest));
}

bool WalletBatch::WriteBestBlock(const CBlockLocator& locator)
{
    WriteIC(std::string("bestblock"), CBlockLocator()); // Write empty block locator so versions that require a merkle branch automatically rescan
    return WriteIC(std::string("bestblock_nomerkle"), locator);
}

bool WalletBatch::ReadBestBlock(CBlockLocator& locator)
{
    if (m_batch.Read(std::string("bestblock"), locator) && !locator.vHave.empty()) return true;
    return m_batch.Read(std::string("bestblock_nomerkle"), locator);
}

bool WalletBatch::WriteOrderPosNext(int64_t nOrderPosNext)
{
    return WriteIC(std::string("orderposnext"), nOrderPosNext);
}

bool WalletBatch::ReadPool(int64_t nPool, CKeyPool& keypool)
{
    return m_batch.Read(std::make_pair(std::string("pool"), nPool), keypool);
}

bool WalletBatch::WritePool(int64_t nPool, const CKeyPool& keypool)
{
    return WriteIC(std::make_pair(std::string("pool"), nPool), keypool);
}

bool WalletBatch::ErasePool(int64_t nPool)
{
    return EraseIC(std::make_pair(std::string("pool"), nPool));
}

bool WalletBatch::WriteMinVersion(int nVersion)
{
    return WriteIC(std::string("minversion"), nVersion);
}

<<<<<<< HEAD
bool WalletBatch::ReadAccount(const std::string& strAccount, CAccount& account)
{
    account.SetNull();
    return m_batch.Read(std::make_pair(std::string("acc"), strAccount), account);
}

bool WalletBatch::WriteAccount(const std::string& strAccount, const CAccount& account)
{
    return WriteIC(std::make_pair(std::string("acc"), strAccount), account);
}

bool WalletBatch::EraseAccount(const std::string& strAccount)
{
    return EraseIC(std::make_pair(std::string("acc"), strAccount));
}

bool WalletBatch::WriteAccountingEntry(const uint64_t nAccEntryNum, const CAccountingEntry& acentry)
{
    return WriteIC(std::make_pair(std::string("acentry"), std::make_pair(acentry.strAccount, nAccEntryNum)), acentry);
}

bool WalletBatch::WriteOnlineKey(const CPubKey& online_key)
{
    return WriteIC(std::string("onlinekey"), online_key);
}

bool WalletBatch::WriteOfflineXPubKey(const CExtPubKey& offline_xpub)
{
    std::vector<unsigned char> vxpub;
    vxpub.resize(BIP32_EXTKEY_SIZE);
    offline_xpub.Encode(&vxpub[0]);
    return WriteIC(std::string("offlinexpub"), vxpub);
}

bool WalletBatch::WriteOfflineDescriptor(const std::string& offline_desc)
{
    return WriteIC(std::string("offlinedesc"), offline_desc);
}

bool WalletBatch::WriteOfflineCounter(int counter)
{
    return WriteIC(std::string("offlinecounter"), counter);
}

CAmount WalletBatch::GetAccountCreditDebit(const std::string& strAccount)
{
    std::list<CAccountingEntry> entries;
    ListAccountCreditDebit(strAccount, entries);

    CAmount nCreditDebit = 0;
    for (const CAccountingEntry& entry : entries)
        nCreditDebit += entry.nCreditDebit;

    return nCreditDebit;
}

void WalletBatch::ListAccountCreditDebit(const std::string& strAccount, std::list<CAccountingEntry>& entries)
{
    bool fAllAccounts = (strAccount == "*");

    Dbc* pcursor = m_batch.GetCursor();
    if (!pcursor)
        throw std::runtime_error(std::string(__func__) + ": cannot create DB cursor");
    bool setRange = true;
    while (true)
    {
        // Read next record
        CDataStream ssKey(SER_DISK, CLIENT_VERSION);
        if (setRange)
            ssKey << std::make_pair(std::string("acentry"), std::make_pair((fAllAccounts ? std::string("") : strAccount), uint64_t(0)));
        CDataStream ssValue(SER_DISK, CLIENT_VERSION);
        int ret = m_batch.ReadAtCursor(pcursor, ssKey, ssValue, setRange);
        setRange = false;
        if (ret == DB_NOTFOUND)
            break;
        else if (ret != 0)
        {
            pcursor->close();
            throw std::runtime_error(std::string(__func__) + ": error scanning DB");
        }

        // Unserialize
        std::string strType;
        ssKey >> strType;
        if (strType != "acentry")
            break;
        CAccountingEntry acentry;
        ssKey >> acentry.strAccount;
        if (!fAllAccounts && acentry.strAccount != strAccount)
            break;

        ssValue >> acentry;
        ssKey >> acentry.nEntryNo;
        entries.push_back(acentry);
    }

    pcursor->close();
}

=======
>>>>>>> 3832c25f
class CWalletScanState {
public:
    unsigned int nKeys;
    unsigned int nCKeys;
    unsigned int nWatchKeys;
    unsigned int nKeyMeta;
    unsigned int m_unknown_records;
    bool fIsEncrypted;
    bool fAnyUnordered;
    int nFileVersion;
    std::vector<uint256> vWalletUpgrade;

    CWalletScanState() {
        nKeys = nCKeys = nWatchKeys = nKeyMeta = m_unknown_records = 0;
        fIsEncrypted = false;
        fAnyUnordered = false;
        nFileVersion = 0;
    }
};

static bool
ReadKeyValue(CWallet* pwallet, CDataStream& ssKey, CDataStream& ssValue,
             CWalletScanState &wss, std::string& strType, std::string& strErr) EXCLUSIVE_LOCKS_REQUIRED(pwallet->cs_wallet)
{
    try {
        // Unserialize
        // Taking advantage of the fact that pair serialization
        // is just the two items serialized one after the other
        ssKey >> strType;
        if (strType == "name")
        {
            std::string strAddress;
            ssKey >> strAddress;
            ssValue >> pwallet->mapAddressBook[DecodeDestination(strAddress)].name;
        }
        else if (strType == "purpose")
        {
            std::string strAddress;
            ssKey >> strAddress;
            ssValue >> pwallet->mapAddressBook[DecodeDestination(strAddress)].purpose;
        }
        else if (strType == "tx")
        {
            uint256 hash;
            ssKey >> hash;
            CWalletTx wtx(nullptr /* pwallet */, MakeTransactionRef());
            ssValue >> wtx;
            CValidationState state;
            if (!(CheckTransaction(*wtx.tx, state) && (wtx.GetHash() == hash) && state.IsValid()))
                return false;

            // Undo serialize changes in 31600
            if (31404 <= wtx.fTimeReceivedIsTxTime && wtx.fTimeReceivedIsTxTime <= 31703)
            {
                if (!ssValue.empty())
                {
                    char fTmp;
                    char fUnused;
                    std::string unused_string;
                    ssValue >> fTmp >> fUnused >> unused_string;
                    strErr = strprintf("LoadWallet() upgrading tx ver=%d %d %s",
                                       wtx.fTimeReceivedIsTxTime, fTmp, hash.ToString());
                    wtx.fTimeReceivedIsTxTime = fTmp;
                }
                else
                {
                    strErr = strprintf("LoadWallet() repairing tx ver=%d %s", wtx.fTimeReceivedIsTxTime, hash.ToString());
                    wtx.fTimeReceivedIsTxTime = 0;
                }
                wss.vWalletUpgrade.push_back(hash);
            }

            if (wtx.nOrderPos == -1)
                wss.fAnyUnordered = true;

            pwallet->LoadToWallet(wtx);
        }
        else if (strType == "watchs")
        {
            wss.nWatchKeys++;
            CScript script;
            ssKey >> script;
            char fYes;
            ssValue >> fYes;
            if (fYes == '1')
                pwallet->LoadWatchOnly(script);
        }
        else if (strType == "key" || strType == "wkey")
        {
            CPubKey vchPubKey;
            ssKey >> vchPubKey;
            if (!vchPubKey.IsValid())
            {
                strErr = "Error reading wallet database: CPubKey corrupt";
                return false;
            }
            CKey key;
            CPrivKey pkey;
            uint256 hash;

            if (strType == "key")
            {
                wss.nKeys++;
                ssValue >> pkey;
            } else {
                CWalletKey wkey;
                ssValue >> wkey;
                pkey = wkey.vchPrivKey;
            }

            // Old wallets store keys as "key" [pubkey] => [privkey]
            // ... which was slow for wallets with lots of keys, because the public key is re-derived from the private key
            // using EC operations as a checksum.
            // Newer wallets store keys as "key"[pubkey] => [privkey][hash(pubkey,privkey)], which is much faster while
            // remaining backwards-compatible.
            try
            {
                ssValue >> hash;
            }
            catch (...) {}

            bool fSkipCheck = false;

            if (!hash.IsNull())
            {
                // hash pubkey/privkey to accelerate wallet load
                std::vector<unsigned char> vchKey;
                vchKey.reserve(vchPubKey.size() + pkey.size());
                vchKey.insert(vchKey.end(), vchPubKey.begin(), vchPubKey.end());
                vchKey.insert(vchKey.end(), pkey.begin(), pkey.end());

                if (Hash(vchKey.begin(), vchKey.end()) != hash)
                {
                    strErr = "Error reading wallet database: CPubKey/CPrivKey corrupt";
                    return false;
                }

                fSkipCheck = true;
            }

            if (!key.Load(pkey, vchPubKey, fSkipCheck))
            {
                strErr = "Error reading wallet database: CPrivKey corrupt";
                return false;
            }
            if (!pwallet->LoadKey(key, vchPubKey))
            {
                strErr = "Error reading wallet database: LoadKey failed";
                return false;
            }
        }
        else if (strType == "mkey")
        {
            unsigned int nID;
            ssKey >> nID;
            CMasterKey kMasterKey;
            ssValue >> kMasterKey;
            if(pwallet->mapMasterKeys.count(nID) != 0)
            {
                strErr = strprintf("Error reading wallet database: duplicate CMasterKey id %u", nID);
                return false;
            }
            pwallet->mapMasterKeys[nID] = kMasterKey;
            if (pwallet->nMasterKeyMaxID < nID)
                pwallet->nMasterKeyMaxID = nID;
        }
        else if (strType == "ckey")
        {
            CPubKey vchPubKey;
            ssKey >> vchPubKey;
            if (!vchPubKey.IsValid())
            {
                strErr = "Error reading wallet database: CPubKey corrupt";
                return false;
            }
            std::vector<unsigned char> vchPrivKey;
            ssValue >> vchPrivKey;
            wss.nCKeys++;

            if (!pwallet->LoadCryptedKey(vchPubKey, vchPrivKey))
            {
                strErr = "Error reading wallet database: LoadCryptedKey failed";
                return false;
            }
            wss.fIsEncrypted = true;
        }
        else if (strType == "keymeta")
        {
            CPubKey vchPubKey;
            ssKey >> vchPubKey;
            CKeyMetadata keyMeta;
            ssValue >> keyMeta;
            wss.nKeyMeta++;
            pwallet->LoadKeyMetadata(vchPubKey.GetID(), keyMeta);
        }
        else if (strType == "watchmeta")
        {
            CScript script;
            ssKey >> script;
            CKeyMetadata keyMeta;
            ssValue >> keyMeta;
            wss.nKeyMeta++;
            pwallet->LoadScriptMetadata(CScriptID(script), keyMeta);
        }
        else if (strType == "defaultkey")
        {
            // We don't want or need the default key, but if there is one set,
            // we want to make sure that it is valid so that we can detect corruption
            CPubKey vchPubKey;
            ssValue >> vchPubKey;
            if (!vchPubKey.IsValid()) {
                strErr = "Error reading wallet database: Default Key corrupt";
                return false;
            }
        }
        else if (strType == "pool")
        {
            int64_t nIndex;
            ssKey >> nIndex;
            CKeyPool keypool;
            ssValue >> keypool;

            pwallet->LoadKeyPool(nIndex, keypool);
        }
        else if (strType == "version")
        {
            ssValue >> wss.nFileVersion;
            if (wss.nFileVersion == 10300)
                wss.nFileVersion = 300;
        }
        else if (strType == "cscript")
        {
            uint160 hash;
            ssKey >> hash;
            CScript script;
            ssValue >> script;
            if (!pwallet->LoadCScript(script))
            {
                strErr = "Error reading wallet database: LoadCScript failed";
                return false;
            }
        }
        else if (strType == "orderposnext")
        {
            ssValue >> pwallet->nOrderPosNext;
        }
        else if (strType == "destdata")
        {
            std::string strAddress, strKey, strValue;
            ssKey >> strAddress;
            ssKey >> strKey;
            ssValue >> strValue;
            pwallet->LoadDestData(DecodeDestination(strAddress), strKey, strValue);
        }
        else if (strType == "hdchain")
        {
            CHDChain chain;
            ssValue >> chain;
            pwallet->SetHDChain(chain, true);
        } else if (strType == "flags") {
            uint64_t flags;
            ssValue >> flags;
            if (!pwallet->SetWalletFlags(flags, true)) {
                strErr = "Error reading wallet database: Unknown non-tolerable wallet flags found";
                return false;
            }
<<<<<<< HEAD
        }
        else if (strType == "onlinekey")
        {
            CPubKey key;
            ssValue >> key;
            pwallet->online_key = key;
        }
        else if (strType == "offlinexpub")
        {
            std::vector<unsigned char> vxpub;
            CExtPubKey xpub;
            ssValue >> vxpub;
            xpub.Decode(&vxpub[0]);
            pwallet->offline_xpub = xpub;
        }
        else if (strType == "offlinecounter")
        {
            int counter;
            ssValue >> counter;
            pwallet->offline_counter = counter;
        }
        else if (strType == "offlinedesc")
        {
            std::string descriptor;
            ssValue >> descriptor;
            pwallet->offline_desc = descriptor;
        } else if (strType != "bestblock" && strType != "bestblock_nomerkle") {
=======
        } else if (strType != "bestblock" && strType != "bestblock_nomerkle" &&
                strType != "minversion" && strType != "acentry") {
>>>>>>> 3832c25f
            wss.m_unknown_records++;
        }
    } catch (...)
    {
        return false;
    }
    return true;
}

bool WalletBatch::IsKeyType(const std::string& strType)
{
    return (strType== "key" || strType == "wkey" ||
            strType == "mkey" || strType == "ckey");
}

DBErrors WalletBatch::LoadWallet(CWallet* pwallet)
{
    CWalletScanState wss;
    bool fNoncriticalErrors = false;
    DBErrors result = DBErrors::LOAD_OK;

    LOCK(pwallet->cs_wallet);
    try {
        int nMinVersion = 0;
        if (m_batch.Read((std::string)"minversion", nMinVersion))
        {
            if (nMinVersion > FEATURE_LATEST)
                return DBErrors::TOO_NEW;
            pwallet->LoadMinVersion(nMinVersion);
        }

        // Get cursor
        Dbc* pcursor = m_batch.GetCursor();
        if (!pcursor)
        {
            pwallet->WalletLogPrintf("Error getting wallet database cursor\n");
            return DBErrors::CORRUPT;
        }

        while (true)
        {
            // Read next record
            CDataStream ssKey(SER_DISK, CLIENT_VERSION);
            CDataStream ssValue(SER_DISK, CLIENT_VERSION);
            int ret = m_batch.ReadAtCursor(pcursor, ssKey, ssValue);
            if (ret == DB_NOTFOUND)
                break;
            else if (ret != 0)
            {
                pwallet->WalletLogPrintf("Error reading next record from wallet database\n");
                return DBErrors::CORRUPT;
            }

            // Try to be tolerant of single corrupt records:
            std::string strType, strErr;
            if (!ReadKeyValue(pwallet, ssKey, ssValue, wss, strType, strErr))
            {
                // losing keys is considered a catastrophic error, anything else
                // we assume the user can live with:
                if (IsKeyType(strType) || strType == "defaultkey") {
                    result = DBErrors::CORRUPT;
                } else if(strType == "flags") {
                    // reading the wallet flags can only fail if unknown flags are present
                    result = DBErrors::TOO_NEW;
                } else {
                    // Leave other errors alone, if we try to fix them we might make things worse.
                    fNoncriticalErrors = true; // ... but do warn the user there is something wrong.
                    if (strType == "tx")
                        // Rescan if there is a bad transaction record:
                        gArgs.SoftSetBoolArg("-rescan", true);
                }
            }
            if (!strErr.empty())
                pwallet->WalletLogPrintf("%s\n", strErr);
        }
        pcursor->close();
    }
    catch (const boost::thread_interrupted&) {
        throw;
    }
    catch (...) {
        result = DBErrors::CORRUPT;
    }

    if (fNoncriticalErrors && result == DBErrors::LOAD_OK)
        result = DBErrors::NONCRITICAL_ERROR;

    // Any wallet corruption at all: skip any rewriting or
    // upgrading, we don't want to make it worse.
    if (result != DBErrors::LOAD_OK)
        return result;

    pwallet->WalletLogPrintf("nFileVersion = %d\n", wss.nFileVersion);

    pwallet->WalletLogPrintf("Keys: %u plaintext, %u encrypted, %u w/ metadata, %u total. Unknown wallet records: %u\n",
           wss.nKeys, wss.nCKeys, wss.nKeyMeta, wss.nKeys + wss.nCKeys, wss.m_unknown_records);

    // nTimeFirstKey is only reliable if all keys have metadata
    if ((wss.nKeys + wss.nCKeys + wss.nWatchKeys) != wss.nKeyMeta)
        pwallet->UpdateTimeFirstKey(1);

    for (const uint256& hash : wss.vWalletUpgrade)
        WriteTx(pwallet->mapWallet.at(hash));

    // Rewrite encrypted wallets of versions 0.4.0 and 0.5.0rc:
    if (wss.fIsEncrypted && (wss.nFileVersion == 40000 || wss.nFileVersion == 50000))
        return DBErrors::NEED_REWRITE;

    if (wss.nFileVersion < CLIENT_VERSION) // Update
        WriteVersion(CLIENT_VERSION);

    if (wss.fAnyUnordered)
        result = pwallet->ReorderTransactions();

    return result;
}

DBErrors WalletBatch::FindWalletTx(std::vector<uint256>& vTxHash, std::vector<CWalletTx>& vWtx)
{
    DBErrors result = DBErrors::LOAD_OK;

    try {
        int nMinVersion = 0;
        if (m_batch.Read((std::string)"minversion", nMinVersion))
        {
            if (nMinVersion > FEATURE_LATEST)
                return DBErrors::TOO_NEW;
        }

        // Get cursor
        Dbc* pcursor = m_batch.GetCursor();
        if (!pcursor)
        {
            LogPrintf("Error getting wallet database cursor\n");
            return DBErrors::CORRUPT;
        }

        while (true)
        {
            // Read next record
            CDataStream ssKey(SER_DISK, CLIENT_VERSION);
            CDataStream ssValue(SER_DISK, CLIENT_VERSION);
            int ret = m_batch.ReadAtCursor(pcursor, ssKey, ssValue);
            if (ret == DB_NOTFOUND)
                break;
            else if (ret != 0)
            {
                LogPrintf("Error reading next record from wallet database\n");
                return DBErrors::CORRUPT;
            }

            std::string strType;
            ssKey >> strType;
            if (strType == "tx") {
                uint256 hash;
                ssKey >> hash;

                CWalletTx wtx(nullptr /* pwallet */, MakeTransactionRef());
                ssValue >> wtx;

                vTxHash.push_back(hash);
                vWtx.push_back(wtx);
            }
        }
        pcursor->close();
    }
    catch (const boost::thread_interrupted&) {
        throw;
    }
    catch (...) {
        result = DBErrors::CORRUPT;
    }

    return result;
}

DBErrors WalletBatch::ZapSelectTx(std::vector<uint256>& vTxHashIn, std::vector<uint256>& vTxHashOut)
{
    // build list of wallet TXs and hashes
    std::vector<uint256> vTxHash;
    std::vector<CWalletTx> vWtx;
    DBErrors err = FindWalletTx(vTxHash, vWtx);
    if (err != DBErrors::LOAD_OK) {
        return err;
    }

    std::sort(vTxHash.begin(), vTxHash.end());
    std::sort(vTxHashIn.begin(), vTxHashIn.end());

    // erase each matching wallet TX
    bool delerror = false;
    std::vector<uint256>::iterator it = vTxHashIn.begin();
    for (const uint256& hash : vTxHash) {
        while (it < vTxHashIn.end() && (*it) < hash) {
            it++;
        }
        if (it == vTxHashIn.end()) {
            break;
        }
        else if ((*it) == hash) {
            if(!EraseTx(hash)) {
                LogPrint(BCLog::DB, "Transaction was found for deletion but returned database error: %s\n", hash.GetHex());
                delerror = true;
            }
            vTxHashOut.push_back(hash);
        }
    }

    if (delerror) {
        return DBErrors::CORRUPT;
    }
    return DBErrors::LOAD_OK;
}

DBErrors WalletBatch::ZapWalletTx(std::vector<CWalletTx>& vWtx)
{
    // build list of wallet TXs
    std::vector<uint256> vTxHash;
    DBErrors err = FindWalletTx(vTxHash, vWtx);
    if (err != DBErrors::LOAD_OK)
        return err;

    // erase each wallet TX
    for (const uint256& hash : vTxHash) {
        if (!EraseTx(hash))
            return DBErrors::CORRUPT;
    }

    return DBErrors::LOAD_OK;
}

void MaybeCompactWalletDB()
{
    static std::atomic<bool> fOneThread(false);
    if (fOneThread.exchange(true)) {
        return;
    }
    if (!gArgs.GetBoolArg("-flushwallet", DEFAULT_FLUSHWALLET)) {
        return;
    }

    for (const std::shared_ptr<CWallet>& pwallet : GetWallets()) {
        WalletDatabase& dbh = pwallet->GetDBHandle();

        unsigned int nUpdateCounter = dbh.nUpdateCounter;

        if (dbh.nLastSeen != nUpdateCounter) {
            dbh.nLastSeen = nUpdateCounter;
            dbh.nLastWalletUpdate = GetTime();
        }

        if (dbh.nLastFlushed != nUpdateCounter && GetTime() - dbh.nLastWalletUpdate >= 2) {
            if (BerkeleyBatch::PeriodicFlush(dbh)) {
                dbh.nLastFlushed = nUpdateCounter;
            }
        }
    }

    fOneThread = false;
}

//
// Try to (very carefully!) recover wallet file if there is a problem.
//
bool WalletBatch::Recover(const fs::path& wallet_path, void *callbackDataIn, bool (*recoverKVcallback)(void* callbackData, CDataStream ssKey, CDataStream ssValue), std::string& out_backup_filename)
{
    return BerkeleyBatch::Recover(wallet_path, callbackDataIn, recoverKVcallback, out_backup_filename);
}

bool WalletBatch::Recover(const fs::path& wallet_path, std::string& out_backup_filename)
{
    // recover without a key filter callback
    // results in recovering all record types
    return WalletBatch::Recover(wallet_path, nullptr, nullptr, out_backup_filename);
}

bool WalletBatch::RecoverKeysOnlyFilter(void *callbackData, CDataStream ssKey, CDataStream ssValue)
{
    CWallet *dummyWallet = reinterpret_cast<CWallet*>(callbackData);
    CWalletScanState dummyWss;
    std::string strType, strErr;
    bool fReadOK;
    {
        // Required in LoadKeyMetadata():
        LOCK(dummyWallet->cs_wallet);
        fReadOK = ReadKeyValue(dummyWallet, ssKey, ssValue,
                               dummyWss, strType, strErr);
    }
    if (!IsKeyType(strType) && strType != "hdchain")
        return false;
    if (!fReadOK)
    {
        LogPrintf("WARNING: WalletBatch::Recover skipping %s: %s\n", strType, strErr);
        return false;
    }

    return true;
}

bool WalletBatch::VerifyEnvironment(const fs::path& wallet_path, std::string& errorStr)
{
    return BerkeleyBatch::VerifyEnvironment(wallet_path, errorStr);
}

bool WalletBatch::VerifyDatabaseFile(const fs::path& wallet_path, std::string& warningStr, std::string& errorStr)
{
    return BerkeleyBatch::VerifyDatabaseFile(wallet_path, warningStr, errorStr, WalletBatch::Recover);
}

bool WalletBatch::WriteDestData(const std::string &address, const std::string &key, const std::string &value)
{
    return WriteIC(std::make_pair(std::string("destdata"), std::make_pair(address, key)), value);
}

bool WalletBatch::EraseDestData(const std::string &address, const std::string &key)
{
    return EraseIC(std::make_pair(std::string("destdata"), std::make_pair(address, key)));
}


bool WalletBatch::WriteHDChain(const CHDChain& chain)
{
    return WriteIC(std::string("hdchain"), chain);
}

bool WalletBatch::WriteWalletFlags(const uint64_t flags)
{
    return WriteIC(std::string("flags"), flags);
}

bool WalletBatch::TxnBegin()
{
    return m_batch.TxnBegin();
}

bool WalletBatch::TxnCommit()
{
    return m_batch.TxnCommit();
}

bool WalletBatch::TxnAbort()
{
    return m_batch.TxnAbort();
}

bool WalletBatch::ReadVersion(int& nVersion)
{
    return m_batch.ReadVersion(nVersion);
}

bool WalletBatch::WriteVersion(int nVersion)
{
    return m_batch.WriteVersion(nVersion);
}<|MERGE_RESOLUTION|>--- conflicted
+++ resolved
@@ -151,28 +151,6 @@
     return WriteIC(std::string("minversion"), nVersion);
 }
 
-<<<<<<< HEAD
-bool WalletBatch::ReadAccount(const std::string& strAccount, CAccount& account)
-{
-    account.SetNull();
-    return m_batch.Read(std::make_pair(std::string("acc"), strAccount), account);
-}
-
-bool WalletBatch::WriteAccount(const std::string& strAccount, const CAccount& account)
-{
-    return WriteIC(std::make_pair(std::string("acc"), strAccount), account);
-}
-
-bool WalletBatch::EraseAccount(const std::string& strAccount)
-{
-    return EraseIC(std::make_pair(std::string("acc"), strAccount));
-}
-
-bool WalletBatch::WriteAccountingEntry(const uint64_t nAccEntryNum, const CAccountingEntry& acentry)
-{
-    return WriteIC(std::make_pair(std::string("acentry"), std::make_pair(acentry.strAccount, nAccEntryNum)), acentry);
-}
-
 bool WalletBatch::WriteOnlineKey(const CPubKey& online_key)
 {
     return WriteIC(std::string("onlinekey"), online_key);
@@ -196,63 +174,6 @@
     return WriteIC(std::string("offlinecounter"), counter);
 }
 
-CAmount WalletBatch::GetAccountCreditDebit(const std::string& strAccount)
-{
-    std::list<CAccountingEntry> entries;
-    ListAccountCreditDebit(strAccount, entries);
-
-    CAmount nCreditDebit = 0;
-    for (const CAccountingEntry& entry : entries)
-        nCreditDebit += entry.nCreditDebit;
-
-    return nCreditDebit;
-}
-
-void WalletBatch::ListAccountCreditDebit(const std::string& strAccount, std::list<CAccountingEntry>& entries)
-{
-    bool fAllAccounts = (strAccount == "*");
-
-    Dbc* pcursor = m_batch.GetCursor();
-    if (!pcursor)
-        throw std::runtime_error(std::string(__func__) + ": cannot create DB cursor");
-    bool setRange = true;
-    while (true)
-    {
-        // Read next record
-        CDataStream ssKey(SER_DISK, CLIENT_VERSION);
-        if (setRange)
-            ssKey << std::make_pair(std::string("acentry"), std::make_pair((fAllAccounts ? std::string("") : strAccount), uint64_t(0)));
-        CDataStream ssValue(SER_DISK, CLIENT_VERSION);
-        int ret = m_batch.ReadAtCursor(pcursor, ssKey, ssValue, setRange);
-        setRange = false;
-        if (ret == DB_NOTFOUND)
-            break;
-        else if (ret != 0)
-        {
-            pcursor->close();
-            throw std::runtime_error(std::string(__func__) + ": error scanning DB");
-        }
-
-        // Unserialize
-        std::string strType;
-        ssKey >> strType;
-        if (strType != "acentry")
-            break;
-        CAccountingEntry acentry;
-        ssKey >> acentry.strAccount;
-        if (!fAllAccounts && acentry.strAccount != strAccount)
-            break;
-
-        ssValue >> acentry;
-        ssKey >> acentry.nEntryNo;
-        entries.push_back(acentry);
-    }
-
-    pcursor->close();
-}
-
-=======
->>>>>>> 3832c25f
 class CWalletScanState {
 public:
     unsigned int nKeys;
@@ -519,7 +440,6 @@
                 strErr = "Error reading wallet database: Unknown non-tolerable wallet flags found";
                 return false;
             }
-<<<<<<< HEAD
         }
         else if (strType == "onlinekey")
         {
@@ -546,11 +466,8 @@
             std::string descriptor;
             ssValue >> descriptor;
             pwallet->offline_desc = descriptor;
-        } else if (strType != "bestblock" && strType != "bestblock_nomerkle") {
-=======
-        } else if (strType != "bestblock" && strType != "bestblock_nomerkle" &&
+       } else if (strType != "bestblock" && strType != "bestblock_nomerkle" &&
                 strType != "minversion" && strType != "acentry") {
->>>>>>> 3832c25f
             wss.m_unknown_records++;
         }
     } catch (...)
