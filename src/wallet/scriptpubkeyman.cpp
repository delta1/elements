// Copyright (c) 2019-2020 The Bitcoin Core developers
// Distributed under the MIT software license, see the accompanying
// file COPYING or http://www.opensource.org/licenses/mit-license.php.

#include <key_io.h>
#include <logging.h>
#include <outputtype.h>
#include <script/descriptor.h>
#include <script/sign.h>
#include <util/bip32.h>
#include <util/strencodings.h>
#include <util/string.h>
#include <util/system.h>
#include <util/time.h>
#include <util/translation.h>
#include <wallet/scriptpubkeyman.h>

#include <optional>

//! Value for the first BIP 32 hardened derivation. Can be used as a bit mask and as a value. See BIP 32 for more details.
const uint32_t BIP32_HARDENED_KEY_LIMIT = 0x80000000;

bool LegacyScriptPubKeyMan::GetNewDestination(const OutputType type, CTxDestination& dest, std::string& error)
{
    if (LEGACY_OUTPUT_TYPES.count(type) == 0) {
        error = _("Error: Legacy wallets only support the \"legacy\", \"p2sh-segwit\", and \"bech32\" address types").translated;
        return false;
    }
    assert(type != OutputType::BECH32M);

    LOCK(cs_KeyStore);
    error.clear();

    // Generate a new key that is added to wallet
    CPubKey new_key;
    if (!GetKeyFromPool(new_key, type)) {
        error = _("Error: Keypool ran out, please call keypoolrefill first").translated;
        return false;
    }
    LearnRelatedScripts(new_key, type);
    dest = GetDestinationForKey(new_key, type);

    return true;
}

typedef std::vector<unsigned char> valtype;

namespace {

/**
 * This is an enum that tracks the execution context of a script, similar to
 * SigVersion in script/interpreter. It is separate however because we want to
 * distinguish between top-level scriptPubKey execution and P2SH redeemScript
 * execution (a distinction that has no impact on consensus rules).
 */
enum class IsMineSigVersion
{
    TOP = 0,        //!< scriptPubKey execution
    P2SH = 1,       //!< P2SH redeemScript
    WITNESS_V0 = 2, //!< P2WSH witness script execution
};

/**
 * This is an internal representation of isminetype + invalidity.
 * Its order is significant, as we return the max of all explored
 * possibilities.
 */
enum class IsMineResult
{
    NO = 0,         //!< Not ours
    WATCH_ONLY = 1, //!< Included in watch-only balance
    SPENDABLE = 2,  //!< Included in all balances
    INVALID = 3,    //!< Not spendable by anyone (uncompressed pubkey in segwit, P2SH inside P2SH or witness, witness inside witness)
};

bool PermitsUncompressed(IsMineSigVersion sigversion)
{
    return sigversion == IsMineSigVersion::TOP || sigversion == IsMineSigVersion::P2SH;
}

bool HaveKeys(const std::vector<valtype>& pubkeys, const LegacyScriptPubKeyMan& keystore)
{
    for (const valtype& pubkey : pubkeys) {
        CKeyID keyID = CPubKey(pubkey).GetID();
        if (!keystore.HaveKey(keyID)) return false;
    }
    return true;
}

//! Recursively solve script and return spendable/watchonly/invalid status.
//!
//! @param keystore            legacy key and script store
//! @param scriptPubKey        script to solve
//! @param sigversion          script type (top-level / redeemscript / witnessscript)
//! @param recurse_scripthash  whether to recurse into nested p2sh and p2wsh
//!                            scripts or simply treat any script that has been
//!                            stored in the keystore as spendable
IsMineResult IsMineInner(const LegacyScriptPubKeyMan& keystore, const CScript& scriptPubKey, IsMineSigVersion sigversion, bool recurse_scripthash=true)
{
    IsMineResult ret = IsMineResult::NO;

    std::vector<valtype> vSolutions;
    TxoutType whichType = Solver(scriptPubKey, vSolutions);

    CKeyID keyID;
    switch (whichType) {
    case TxoutType::NONSTANDARD:
    case TxoutType::NULL_DATA:
    case TxoutType::WITNESS_UNKNOWN:
    case TxoutType::WITNESS_V1_TAPROOT:
    case TxoutType::FEE:
        break;
    case TxoutType::PUBKEY:
        keyID = CPubKey(vSolutions[0]).GetID();
        if (!PermitsUncompressed(sigversion) && vSolutions[0].size() != 33) {
            return IsMineResult::INVALID;
        }
        if (keystore.HaveKey(keyID)) {
            ret = std::max(ret, IsMineResult::SPENDABLE);
        }
        break;
    case TxoutType::WITNESS_V0_KEYHASH:
    {
        if (sigversion == IsMineSigVersion::WITNESS_V0) {
            // P2WPKH inside P2WSH is invalid.
            return IsMineResult::INVALID;
        }
        if (sigversion == IsMineSigVersion::TOP && !keystore.HaveCScript(CScriptID(CScript() << OP_0 << vSolutions[0]))) {
            // We do not support bare witness outputs unless the P2SH version of it would be
            // acceptable as well. This protects against matching before segwit activates.
            // This also applies to the P2WSH case.
            break;
        }
        ret = std::max(ret, IsMineInner(keystore, GetScriptForDestination(PKHash(CKeyID(uint160(vSolutions[0])))), IsMineSigVersion::WITNESS_V0));
        break;
    }
    case TxoutType::PUBKEYHASH:
        keyID = CKeyID(uint160(vSolutions[0]));
        if (!PermitsUncompressed(sigversion)) {
            CPubKey pubkey;
            if (keystore.GetPubKey(keyID, pubkey) && !pubkey.IsCompressed()) {
                return IsMineResult::INVALID;
            }
        }
        if (keystore.HaveKey(keyID)) {
            ret = std::max(ret, IsMineResult::SPENDABLE);
        }
        break;
    case TxoutType::SCRIPTHASH:
    {
        if (sigversion != IsMineSigVersion::TOP) {
            // P2SH inside P2WSH or P2SH is invalid.
            return IsMineResult::INVALID;
        }
        CScriptID scriptID = CScriptID(uint160(vSolutions[0]));
        CScript subscript;
        if (keystore.GetCScript(scriptID, subscript)) {
            ret = std::max(ret, recurse_scripthash ? IsMineInner(keystore, subscript, IsMineSigVersion::P2SH) : IsMineResult::SPENDABLE);
        }
        break;
    }
    case TxoutType::WITNESS_V0_SCRIPTHASH:
    {
        if (sigversion == IsMineSigVersion::WITNESS_V0) {
            // P2WSH inside P2WSH is invalid.
            return IsMineResult::INVALID;
        }
        if (sigversion == IsMineSigVersion::TOP && !keystore.HaveCScript(CScriptID(CScript() << OP_0 << vSolutions[0]))) {
            break;
        }
        uint160 hash;
        CRIPEMD160().Write(vSolutions[0].data(), vSolutions[0].size()).Finalize(hash.begin());
        CScriptID scriptID = CScriptID(hash);
        CScript subscript;
        if (keystore.GetCScript(scriptID, subscript)) {
            ret = std::max(ret, recurse_scripthash ? IsMineInner(keystore, subscript, IsMineSigVersion::WITNESS_V0) : IsMineResult::SPENDABLE);
        }
        break;
    }

    case TxoutType::MULTISIG:
    {
        // Never treat bare multisig outputs as ours (they can still be made watchonly-though)
        if (sigversion == IsMineSigVersion::TOP) {
            break;
        }

        // Only consider transactions "mine" if we own ALL the
        // keys involved. Multi-signature transactions that are
        // partially owned (somebody else has a key that can spend
        // them) enable spend-out-from-under-you attacks, especially
        // in shared-wallet situations.
        std::vector<valtype> keys(vSolutions.begin()+1, vSolutions.begin()+vSolutions.size()-1);
        if (!PermitsUncompressed(sigversion)) {
            for (size_t i = 0; i < keys.size(); i++) {
                if (keys[i].size() != 33) {
                    return IsMineResult::INVALID;
                }
            }
        }
        if (HaveKeys(keys, keystore)) {
            ret = std::max(ret, IsMineResult::SPENDABLE);
        }
        break;
    }
    case TxoutType::OP_TRUE:
        if (Params().anyonecanspend_aremine) {
            return IsMineResult::SPENDABLE;
        }
        break;
    } // no default case, so the compiler can warn about missing cases

    if (ret == IsMineResult::NO && keystore.HaveWatchOnly(scriptPubKey)) {
        ret = std::max(ret, IsMineResult::WATCH_ONLY);
    }
    return ret;
}

} // namespace

isminetype LegacyScriptPubKeyMan::IsMine(const CScript& script) const
{
    switch (IsMineInner(*this, script, IsMineSigVersion::TOP)) {
    case IsMineResult::INVALID:
    case IsMineResult::NO:
        return ISMINE_NO;
    case IsMineResult::WATCH_ONLY:
        return ISMINE_WATCH_ONLY;
    case IsMineResult::SPENDABLE:
        return ISMINE_SPENDABLE;
    }
    assert(false);
}

bool LegacyScriptPubKeyMan::CheckDecryptionKey(const CKeyingMaterial& master_key, bool accept_no_keys)
{
    {
        LOCK(cs_KeyStore);
        assert(mapKeys.empty());

        bool keyPass = mapCryptedKeys.empty(); // Always pass when there are no encrypted keys
        bool keyFail = false;
        CryptedKeyMap::const_iterator mi = mapCryptedKeys.begin();
        WalletBatch batch(m_storage.GetDatabase());
        for (; mi != mapCryptedKeys.end(); ++mi)
        {
            const CPubKey &vchPubKey = (*mi).second.first;
            const std::vector<unsigned char> &vchCryptedSecret = (*mi).second.second;
            CKey key;
            if (!DecryptKey(master_key, vchCryptedSecret, vchPubKey, key))
            {
                keyFail = true;
                break;
            }
            keyPass = true;
            if (fDecryptionThoroughlyChecked)
                break;
            else {
                // Rewrite these encrypted keys with checksums
                batch.WriteCryptedKey(vchPubKey, vchCryptedSecret, mapKeyMetadata[vchPubKey.GetID()]);
            }
        }
        if (keyPass && keyFail)
        {
            LogPrintf("The wallet is probably corrupted: Some keys decrypt but not all.\n");
            throw std::runtime_error("Error unlocking wallet: some keys decrypt but not all. Your wallet file may be corrupt.");
        }
        if (keyFail || (!keyPass && !accept_no_keys))
            return false;
        fDecryptionThoroughlyChecked = true;
    }
    return true;
}

bool LegacyScriptPubKeyMan::Encrypt(const CKeyingMaterial& master_key, WalletBatch* batch)
{
    LOCK(cs_KeyStore);
    encrypted_batch = batch;
    if (!mapCryptedKeys.empty()) {
        encrypted_batch = nullptr;
        return false;
    }

    KeyMap keys_to_encrypt;
    keys_to_encrypt.swap(mapKeys); // Clear mapKeys so AddCryptedKeyInner will succeed.
    for (const KeyMap::value_type& mKey : keys_to_encrypt)
    {
        const CKey &key = mKey.second;
        CPubKey vchPubKey = key.GetPubKey();
        CKeyingMaterial vchSecret(key.begin(), key.end());
        std::vector<unsigned char> vchCryptedSecret;
        if (!EncryptSecret(master_key, vchSecret, vchPubKey.GetHash(), vchCryptedSecret)) {
            encrypted_batch = nullptr;
            return false;
        }
        if (!AddCryptedKey(vchPubKey, vchCryptedSecret)) {
            encrypted_batch = nullptr;
            return false;
        }
    }
    encrypted_batch = nullptr;
    return true;
}

bool LegacyScriptPubKeyMan::GetReservedDestination(const OutputType type, bool internal, CTxDestination& address, int64_t& index, CKeyPool& keypool, std::string& error)
{
    if (LEGACY_OUTPUT_TYPES.count(type) == 0) {
        error = _("Error: Legacy wallets only support the \"legacy\", \"p2sh-segwit\", and \"bech32\" address types").translated;
        return false;
    }
    assert(type != OutputType::BECH32M);

    LOCK(cs_KeyStore);
    if (!CanGetAddresses(internal)) {
        error = _("Error: Keypool ran out, please call keypoolrefill first").translated;
        return false;
    }

    if (!ReserveKeyFromKeyPool(index, keypool, internal)) {
        error = _("Error: Keypool ran out, please call keypoolrefill first").translated;
        return false;
    }
    address = GetDestinationForKey(keypool.vchPubKey, type);
    return true;
}

bool LegacyScriptPubKeyMan::TopUpInactiveHDChain(const CKeyID seed_id, int64_t index, bool internal)
{
    LOCK(cs_KeyStore);

    if (m_storage.IsLocked()) return false;

    auto it = m_inactive_hd_chains.find(seed_id);
    if (it == m_inactive_hd_chains.end()) {
        return false;
    }

    CHDChain& chain = it->second;

    // Top up key pool
    int64_t target_size = std::max(gArgs.GetArg("-keypool", DEFAULT_KEYPOOL_SIZE), (int64_t) 1);

    // "size" of the keypools. Not really the size, actually the difference between index and the chain counter
    // Since chain counter is 1 based and index is 0 based, one of them needs to be offset by 1.
    int64_t kp_size = (internal ? chain.nInternalChainCounter : chain.nExternalChainCounter) - (index + 1);

    // make sure the keypool fits the user-selected target (-keypool)
    int64_t missing = std::max(target_size - kp_size, (int64_t) 0);

    if (missing > 0) {
        WalletBatch batch(m_storage.GetDatabase());
        for (int64_t i = missing; i > 0; --i) {
            GenerateNewKey(batch, chain, internal);
        }
        if (internal) {
            WalletLogPrintf("inactive seed with id %s added %d internal keys\n", HexStr(seed_id), missing);
        } else {
            WalletLogPrintf("inactive seed with id %s added %d keys\n", HexStr(seed_id), missing);
        }
    }
    return true;
}

void LegacyScriptPubKeyMan::MarkUnusedAddresses(const CScript& script)
{
    LOCK(cs_KeyStore);
    // extract addresses and check if they match with an unused keypool key
    for (const auto& keyid : GetAffectedKeys(script, *this)) {
        std::map<CKeyID, int64_t>::const_iterator mi = m_pool_key_to_index.find(keyid);
        if (mi != m_pool_key_to_index.end()) {
            WalletLogPrintf("%s: Detected a used keypool key, mark all keypool keys up to this key as used\n", __func__);
            MarkReserveKeysAsUsed(mi->second);

            if (!TopUp()) {
                WalletLogPrintf("%s: Topping up keypool failed (locked wallet)\n", __func__);
            }
        }

        // Find the key's metadata and check if it's seed id (if it has one) is inactive, i.e. it is not the current m_hd_chain seed id.
        // If so, TopUp the inactive hd chain
        auto it = mapKeyMetadata.find(keyid);
        if (it != mapKeyMetadata.end()){
            CKeyMetadata meta = it->second;
            if (!meta.hd_seed_id.IsNull() && meta.hd_seed_id != m_hd_chain.seed_id) {
                bool internal = (meta.key_origin.path[1] & ~BIP32_HARDENED_KEY_LIMIT) != 0;
                int64_t index = meta.key_origin.path[2] & ~BIP32_HARDENED_KEY_LIMIT;

                if (!TopUpInactiveHDChain(meta.hd_seed_id, index, internal)) {
                    WalletLogPrintf("%s: Adding inactive seed keys failed\n", __func__);
                }
            }
        }
    }
}

void LegacyScriptPubKeyMan::UpgradeKeyMetadata()
{
    LOCK(cs_KeyStore);
    if (m_storage.IsLocked() || m_storage.IsWalletFlagSet(WALLET_FLAG_KEY_ORIGIN_METADATA)) {
        return;
    }

    std::unique_ptr<WalletBatch> batch = std::make_unique<WalletBatch>(m_storage.GetDatabase());
    for (auto& meta_pair : mapKeyMetadata) {
        CKeyMetadata& meta = meta_pair.second;
        if (!meta.hd_seed_id.IsNull() && !meta.has_key_origin && meta.hdKeypath != "s") { // If the hdKeypath is "s", that's the seed and it doesn't have a key origin
            CKey key;
            GetKey(meta.hd_seed_id, key);
            CExtKey masterKey;
            masterKey.SetSeed(key.begin(), key.size());
            // Add to map
            CKeyID master_id = masterKey.key.GetPubKey().GetID();
            std::copy(master_id.begin(), master_id.begin() + 4, meta.key_origin.fingerprint);
            if (!ParseHDKeypath(meta.hdKeypath, meta.key_origin.path)) {
                throw std::runtime_error("Invalid stored hdKeypath");
            }
            meta.has_key_origin = true;
            if (meta.nVersion < CKeyMetadata::VERSION_WITH_KEY_ORIGIN) {
                meta.nVersion = CKeyMetadata::VERSION_WITH_KEY_ORIGIN;
            }

            // Write meta to wallet
            CPubKey pubkey;
            if (GetPubKey(meta_pair.first, pubkey)) {
                batch->WriteKeyMetadata(meta, pubkey, true);
            }
        }
    }
}

bool LegacyScriptPubKeyMan::SetupGeneration(bool force)
{
    if ((CanGenerateKeys() && !force) || m_storage.IsLocked()) {
        return false;
    }

    SetHDSeed(GenerateNewSeed());
    if (!NewKeyPool()) {
        return false;
    }
    return true;
}

bool LegacyScriptPubKeyMan::IsHDEnabled() const
{
    return !m_hd_chain.seed_id.IsNull();
}

bool LegacyScriptPubKeyMan::CanGetAddresses(bool internal) const
{
    LOCK(cs_KeyStore);
    // Check if the keypool has keys
    bool keypool_has_keys;
    if (internal && m_storage.CanSupportFeature(FEATURE_HD_SPLIT)) {
        keypool_has_keys = setInternalKeyPool.size() > 0;
    } else {
        keypool_has_keys = KeypoolCountExternalKeys() > 0;
    }
    // If the keypool doesn't have keys, check if we can generate them
    if (!keypool_has_keys) {
        return CanGenerateKeys();
    }
    return keypool_has_keys;
}

bool LegacyScriptPubKeyMan::Upgrade(int prev_version, int new_version, bilingual_str& error)
{
    LOCK(cs_KeyStore);
    bool hd_upgrade = false;
    bool split_upgrade = false;
    if (IsFeatureSupported(new_version, FEATURE_HD) && !IsHDEnabled()) {
        WalletLogPrintf("Upgrading wallet to HD\n");
        m_storage.SetMinVersion(FEATURE_HD);

        // generate a new master key
        CPubKey masterPubKey = GenerateNewSeed();
        SetHDSeed(masterPubKey);
        hd_upgrade = true;
    }
    // Upgrade to HD chain split if necessary
    if (!IsFeatureSupported(prev_version, FEATURE_HD_SPLIT) && IsFeatureSupported(new_version, FEATURE_HD_SPLIT)) {
        WalletLogPrintf("Upgrading wallet to use HD chain split\n");
        m_storage.SetMinVersion(FEATURE_PRE_SPLIT_KEYPOOL);
        split_upgrade = FEATURE_HD_SPLIT > prev_version;
        // Upgrade the HDChain
        if (m_hd_chain.nVersion < CHDChain::VERSION_HD_CHAIN_SPLIT) {
            m_hd_chain.nVersion = CHDChain::VERSION_HD_CHAIN_SPLIT;
            if (!WalletBatch(m_storage.GetDatabase()).WriteHDChain(m_hd_chain)) {
                throw std::runtime_error(std::string(__func__) + ": writing chain failed");
            }
        }
    }
    // Mark all keys currently in the keypool as pre-split
    if (split_upgrade) {
        MarkPreSplitKeys();
    }
    // Regenerate the keypool if upgraded to HD
    if (hd_upgrade) {
        if (!TopUp()) {
            error = _("Unable to generate keys");
            return false;
        }
    }
    return true;
}

bool LegacyScriptPubKeyMan::HavePrivateKeys() const
{
    LOCK(cs_KeyStore);
    return !mapKeys.empty() || !mapCryptedKeys.empty();
}

void LegacyScriptPubKeyMan::RewriteDB()
{
    LOCK(cs_KeyStore);
    setInternalKeyPool.clear();
    setExternalKeyPool.clear();
    m_pool_key_to_index.clear();
    // Note: can't top-up keypool here, because wallet is locked.
    // User will be prompted to unlock wallet the next operation
    // that requires a new key.
}

static int64_t GetOldestKeyTimeInPool(const std::set<int64_t>& setKeyPool, WalletBatch& batch) {
    if (setKeyPool.empty()) {
        return GetTime();
    }

    CKeyPool keypool;
    int64_t nIndex = *(setKeyPool.begin());
    if (!batch.ReadPool(nIndex, keypool)) {
        throw std::runtime_error(std::string(__func__) + ": read oldest key in keypool failed");
    }
    assert(keypool.vchPubKey.IsValid());
    return keypool.nTime;
}

int64_t LegacyScriptPubKeyMan::GetOldestKeyPoolTime() const
{
    LOCK(cs_KeyStore);

    WalletBatch batch(m_storage.GetDatabase());

    // load oldest key from keypool, get time and return
    int64_t oldestKey = GetOldestKeyTimeInPool(setExternalKeyPool, batch);
    if (IsHDEnabled() && m_storage.CanSupportFeature(FEATURE_HD_SPLIT)) {
        oldestKey = std::max(GetOldestKeyTimeInPool(setInternalKeyPool, batch), oldestKey);
        if (!set_pre_split_keypool.empty()) {
            oldestKey = std::max(GetOldestKeyTimeInPool(set_pre_split_keypool, batch), oldestKey);
        }
    }

    return oldestKey;
}

size_t LegacyScriptPubKeyMan::KeypoolCountExternalKeys() const
{
    LOCK(cs_KeyStore);
    return setExternalKeyPool.size() + set_pre_split_keypool.size();
}

unsigned int LegacyScriptPubKeyMan::GetKeyPoolSize() const
{
    LOCK(cs_KeyStore);
    return setInternalKeyPool.size() + setExternalKeyPool.size() + set_pre_split_keypool.size();
}

int64_t LegacyScriptPubKeyMan::GetTimeFirstKey() const
{
    LOCK(cs_KeyStore);
    return nTimeFirstKey;
}

std::unique_ptr<SigningProvider> LegacyScriptPubKeyMan::GetSolvingProvider(const CScript& script) const
{
    return std::make_unique<LegacySigningProvider>(*this);
}

bool LegacyScriptPubKeyMan::CanProvide(const CScript& script, SignatureData& sigdata)
{
    IsMineResult ismine = IsMineInner(*this, script, IsMineSigVersion::TOP, /* recurse_scripthash= */ false);
    if (ismine == IsMineResult::SPENDABLE || ismine == IsMineResult::WATCH_ONLY) {
        // If ismine, it means we recognize keys or script ids in the script, or
        // are watching the script itself, and we can at least provide metadata
        // or solving information, even if not able to sign fully.
        return true;
    } else {
        // If, given the stuff in sigdata, we could make a valid sigature, then we can provide for this script
        ProduceSignature(*this, DUMMY_SIGNATURE_CREATOR, script, sigdata);
        if (!sigdata.signatures.empty()) {
            // If we could make signatures, make sure we have a private key to actually make a signature
            bool has_privkeys = false;
            for (const auto& key_sig_pair : sigdata.signatures) {
                has_privkeys |= HaveKey(key_sig_pair.first);
            }
            return has_privkeys;
        }
        return false;
    }
}

bool LegacyScriptPubKeyMan::SignTransaction(CMutableTransaction& tx, const std::map<COutPoint, Coin>& coins, int sighash, std::map<int, std::string>& input_errors) const
{
    return ::SignTransaction(tx, this, coins, sighash, input_errors);
}

SigningResult LegacyScriptPubKeyMan::SignMessage(const std::string& message, const PKHash& pkhash, std::string& str_sig) const
{
    CKey key;
    if (!GetKey(ToKeyID(pkhash), key)) {
        return SigningResult::PRIVATE_KEY_NOT_AVAILABLE;
    }

    if (MessageSign(key, message, str_sig)) {
        return SigningResult::OK;
    }
    return SigningResult::SIGNING_FAILED;
}

TransactionError LegacyScriptPubKeyMan::FillPSBT(PartiallySignedTransaction& psbtx, const PrecomputedTransactionData& txdata, int sighash_type, bool sign, bool bip32derivs, int* n_signed) const
{
    if (n_signed) {
        *n_signed = 0;
    }
    for (unsigned int i = 0; i < psbtx.tx->vin.size(); ++i) {
        const CTxIn& txin = psbtx.tx->vin[i];
        PSBTInput& input = psbtx.inputs.at(i);

        if (PSBTInputSigned(input)) {
            continue;
        }

        // Get the Sighash type
        if (sign && input.sighash_type > 0 && input.sighash_type != sighash_type) {
            return TransactionError::SIGHASH_MISMATCH;
        }

        // Check non_witness_utxo has specified prevout
        if (input.non_witness_utxo) {
            if (txin.prevout.n >= input.non_witness_utxo->vout.size()) {
                return TransactionError::MISSING_INPUTS;
            }
        } else if (input.witness_utxo.IsNull()) {
            // There's no UTXO so we can just skip this now
            continue;
        }
        SignatureData sigdata;
        input.FillSignatureData(sigdata);
        SignPSBTInput(HidingSigningProvider(this, !sign, !bip32derivs), psbtx, i, &txdata, sighash_type);

        bool signed_one = PSBTInputSigned(input);
        if (n_signed && (signed_one || !sign)) {
            // If sign is false, we assume that we _could_ sign if we get here. This
            // will never have false negatives; it is hard to tell under what i
            // circumstances it could have false positives.
            (*n_signed)++;
        }
    }

    // Fill in the bip32 keypaths and redeemscripts for the outputs so that hardware wallets can identify change
    for (unsigned int i = 0; i < psbtx.tx->vout.size(); ++i) {
        UpdatePSBTOutput(HidingSigningProvider(this, true, !bip32derivs), psbtx, i);
    }

    return TransactionError::OK;
}

std::unique_ptr<CKeyMetadata> LegacyScriptPubKeyMan::GetMetadata(const CTxDestination& dest) const
{
    LOCK(cs_KeyStore);

    CKeyID key_id = GetKeyForDestination(*this, dest);
    if (!key_id.IsNull()) {
        auto it = mapKeyMetadata.find(key_id);
        if (it != mapKeyMetadata.end()) {
            return std::make_unique<CKeyMetadata>(it->second);
        }
    }

    CScript scriptPubKey = GetScriptForDestination(dest);
    auto it = m_script_metadata.find(CScriptID(scriptPubKey));
    if (it != m_script_metadata.end()) {
        return std::make_unique<CKeyMetadata>(it->second);
    }

    return nullptr;
}

uint256 LegacyScriptPubKeyMan::GetID() const
{
    return uint256::ONE;
}

/**
 * Update wallet first key creation time. This should be called whenever keys
 * are added to the wallet, with the oldest key creation time.
 */
void LegacyScriptPubKeyMan::UpdateTimeFirstKey(int64_t nCreateTime)
{
    AssertLockHeld(cs_KeyStore);
    if (nCreateTime <= 1) {
        // Cannot determine birthday information, so set the wallet birthday to
        // the beginning of time.
        nTimeFirstKey = 1;
    } else if (!nTimeFirstKey || nCreateTime < nTimeFirstKey) {
        nTimeFirstKey = nCreateTime;
    }
}

bool LegacyScriptPubKeyMan::LoadKey(const CKey& key, const CPubKey &pubkey)
{
    return AddKeyPubKeyInner(key, pubkey);
}

bool LegacyScriptPubKeyMan::AddKeyPubKey(const CKey& secret, const CPubKey &pubkey)
{
    LOCK(cs_KeyStore);
    WalletBatch batch(m_storage.GetDatabase());
    return LegacyScriptPubKeyMan::AddKeyPubKeyWithDB(batch, secret, pubkey);
}

bool LegacyScriptPubKeyMan::AddKeyPubKeyWithDB(WalletBatch& batch, const CKey& secret, const CPubKey& pubkey)
{
    AssertLockHeld(cs_KeyStore);

    // Make sure we aren't adding private keys to private key disabled wallets
    assert(!m_storage.IsWalletFlagSet(WALLET_FLAG_DISABLE_PRIVATE_KEYS));

    // FillableSigningProvider has no concept of wallet databases, but calls AddCryptedKey
    // which is overridden below.  To avoid flushes, the database handle is
    // tunneled through to it.
    bool needsDB = !encrypted_batch;
    if (needsDB) {
        encrypted_batch = &batch;
    }
    if (!AddKeyPubKeyInner(secret, pubkey)) {
        if (needsDB) encrypted_batch = nullptr;
        return false;
    }
    if (needsDB) encrypted_batch = nullptr;

    // check if we need to remove from watch-only
    CScript script;
    script = GetScriptForDestination(PKHash(pubkey));
    if (HaveWatchOnly(script)) {
        RemoveWatchOnly(script);
    }
    script = GetScriptForRawPubKey(pubkey);
    if (HaveWatchOnly(script)) {
        RemoveWatchOnly(script);
    }

    if (!m_storage.HasEncryptionKeys()) {
        return batch.WriteKey(pubkey,
                                                 secret.GetPrivKey(),
                                                 mapKeyMetadata[pubkey.GetID()]);
    }
    m_storage.UnsetBlankWalletFlag(batch);
    return true;
}

bool LegacyScriptPubKeyMan::LoadCScript(const CScript& redeemScript)
{
    /* A sanity check was added in pull #3843 to avoid adding redeemScripts
     * that never can be redeemed. However, old wallets may still contain
     * these. Do not add them to the wallet and warn. */
    if (redeemScript.size() > MAX_SCRIPT_ELEMENT_SIZE)
    {
        std::string strAddr = EncodeDestination(ScriptHash(redeemScript));
        WalletLogPrintf("%s: Warning: This wallet contains a redeemScript of size %i which exceeds maximum size %i thus can never be redeemed. Do not use address %s.\n", __func__, redeemScript.size(), MAX_SCRIPT_ELEMENT_SIZE, strAddr);
        return true;
    }

    return FillableSigningProvider::AddCScript(redeemScript);
}

void LegacyScriptPubKeyMan::LoadKeyMetadata(const CKeyID& keyID, const CKeyMetadata& meta)
{
    LOCK(cs_KeyStore);
    UpdateTimeFirstKey(meta.nCreateTime);
    mapKeyMetadata[keyID] = meta;
}

void LegacyScriptPubKeyMan::LoadScriptMetadata(const CScriptID& script_id, const CKeyMetadata& meta)
{
    LOCK(cs_KeyStore);
    UpdateTimeFirstKey(meta.nCreateTime);
    m_script_metadata[script_id] = meta;
}

bool LegacyScriptPubKeyMan::AddKeyPubKeyInner(const CKey& key, const CPubKey &pubkey)
{
    LOCK(cs_KeyStore);
    if (!m_storage.HasEncryptionKeys()) {
        return FillableSigningProvider::AddKeyPubKey(key, pubkey);
    }

    if (m_storage.IsLocked()) {
        return false;
    }

    std::vector<unsigned char> vchCryptedSecret;
    CKeyingMaterial vchSecret(key.begin(), key.end());
    if (!EncryptSecret(m_storage.GetEncryptionKey(), vchSecret, pubkey.GetHash(), vchCryptedSecret)) {
        return false;
    }

    if (!AddCryptedKey(pubkey, vchCryptedSecret)) {
        return false;
    }
    return true;
}

bool LegacyScriptPubKeyMan::LoadCryptedKey(const CPubKey &vchPubKey, const std::vector<unsigned char> &vchCryptedSecret, bool checksum_valid)
{
    // Set fDecryptionThoroughlyChecked to false when the checksum is invalid
    if (!checksum_valid) {
        fDecryptionThoroughlyChecked = false;
    }

    return AddCryptedKeyInner(vchPubKey, vchCryptedSecret);
}

bool LegacyScriptPubKeyMan::AddCryptedKeyInner(const CPubKey &vchPubKey, const std::vector<unsigned char> &vchCryptedSecret)
{
    LOCK(cs_KeyStore);
    assert(mapKeys.empty());

    mapCryptedKeys[vchPubKey.GetID()] = make_pair(vchPubKey, vchCryptedSecret);
    ImplicitlyLearnRelatedKeyScripts(vchPubKey);
    return true;
}

bool LegacyScriptPubKeyMan::AddCryptedKey(const CPubKey &vchPubKey,
                            const std::vector<unsigned char> &vchCryptedSecret)
{
    if (!AddCryptedKeyInner(vchPubKey, vchCryptedSecret))
        return false;
    {
        LOCK(cs_KeyStore);
        if (encrypted_batch)
            return encrypted_batch->WriteCryptedKey(vchPubKey,
                                                        vchCryptedSecret,
                                                        mapKeyMetadata[vchPubKey.GetID()]);
        else
            return WalletBatch(m_storage.GetDatabase()).WriteCryptedKey(vchPubKey,
                                                            vchCryptedSecret,
                                                            mapKeyMetadata[vchPubKey.GetID()]);
    }
}

bool LegacyScriptPubKeyMan::HaveWatchOnly(const CScript &dest) const
{
    LOCK(cs_KeyStore);
    return setWatchOnly.count(dest) > 0;
}

bool LegacyScriptPubKeyMan::HaveWatchOnly() const
{
    LOCK(cs_KeyStore);
    return (!setWatchOnly.empty());
}

static bool ExtractPubKey(const CScript &dest, CPubKey& pubKeyOut)
{
    std::vector<std::vector<unsigned char>> solutions;
    return Solver(dest, solutions) == TxoutType::PUBKEY &&
        (pubKeyOut = CPubKey(solutions[0])).IsFullyValid();
}

bool LegacyScriptPubKeyMan::RemoveWatchOnly(const CScript &dest)
{
    {
        LOCK(cs_KeyStore);
        setWatchOnly.erase(dest);
        CPubKey pubKey;
        if (ExtractPubKey(dest, pubKey)) {
            mapWatchKeys.erase(pubKey.GetID());
        }
        // Related CScripts are not removed; having superfluous scripts around is
        // harmless (see comment in ImplicitlyLearnRelatedKeyScripts).
    }

    if (!HaveWatchOnly())
        NotifyWatchonlyChanged(false);
    if (!WalletBatch(m_storage.GetDatabase()).EraseWatchOnly(dest))
        return false;

    return true;
}

bool LegacyScriptPubKeyMan::LoadWatchOnly(const CScript &dest)
{
    return AddWatchOnlyInMem(dest);
}

bool LegacyScriptPubKeyMan::AddWatchOnlyInMem(const CScript &dest)
{
    LOCK(cs_KeyStore);
    setWatchOnly.insert(dest);
    CPubKey pubKey;
    if (ExtractPubKey(dest, pubKey)) {
        mapWatchKeys[pubKey.GetID()] = pubKey;
        ImplicitlyLearnRelatedKeyScripts(pubKey);
    }
    return true;
}

bool LegacyScriptPubKeyMan::AddWatchOnlyWithDB(WalletBatch &batch, const CScript& dest)
{
    if (!AddWatchOnlyInMem(dest))
        return false;
    const CKeyMetadata& meta = m_script_metadata[CScriptID(dest)];
    UpdateTimeFirstKey(meta.nCreateTime);
    NotifyWatchonlyChanged(true);
    if (batch.WriteWatchOnly(dest, meta)) {
        m_storage.UnsetBlankWalletFlag(batch);
        return true;
    }
    return false;
}

bool LegacyScriptPubKeyMan::AddWatchOnlyWithDB(WalletBatch &batch, const CScript& dest, int64_t create_time)
{
    m_script_metadata[CScriptID(dest)].nCreateTime = create_time;
    return AddWatchOnlyWithDB(batch, dest);
}

bool LegacyScriptPubKeyMan::AddWatchOnly(const CScript& dest)
{
    WalletBatch batch(m_storage.GetDatabase());
    return AddWatchOnlyWithDB(batch, dest);
}

bool LegacyScriptPubKeyMan::AddWatchOnly(const CScript& dest, int64_t nCreateTime)
{
    m_script_metadata[CScriptID(dest)].nCreateTime = nCreateTime;
    return AddWatchOnly(dest);
}

void LegacyScriptPubKeyMan::LoadHDChain(const CHDChain& chain)
{
    LOCK(cs_KeyStore);
    m_hd_chain = chain;
}

void LegacyScriptPubKeyMan::AddHDChain(const CHDChain& chain)
{
    LOCK(cs_KeyStore);
    // Store the new chain
    if (!WalletBatch(m_storage.GetDatabase()).WriteHDChain(chain)) {
        throw std::runtime_error(std::string(__func__) + ": writing chain failed");
    }
    // When there's an old chain, add it as an inactive chain as we are now rotating hd chains
    if (!m_hd_chain.seed_id.IsNull()) {
        AddInactiveHDChain(m_hd_chain);
    }

    m_hd_chain = chain;
}

void LegacyScriptPubKeyMan::AddInactiveHDChain(const CHDChain& chain)
{
    LOCK(cs_KeyStore);
    assert(!chain.seed_id.IsNull());
    m_inactive_hd_chains[chain.seed_id] = chain;
}

bool LegacyScriptPubKeyMan::HaveKey(const CKeyID &address) const
{
    LOCK(cs_KeyStore);
    if (!m_storage.HasEncryptionKeys()) {
        return FillableSigningProvider::HaveKey(address);
    }
    return mapCryptedKeys.count(address) > 0;
}

bool LegacyScriptPubKeyMan::GetKey(const CKeyID &address, CKey& keyOut) const
{
    LOCK(cs_KeyStore);
    if (!m_storage.HasEncryptionKeys()) {
        return FillableSigningProvider::GetKey(address, keyOut);
    }

    CryptedKeyMap::const_iterator mi = mapCryptedKeys.find(address);
    if (mi != mapCryptedKeys.end())
    {
        const CPubKey &vchPubKey = (*mi).second.first;
        const std::vector<unsigned char> &vchCryptedSecret = (*mi).second.second;
        return DecryptKey(m_storage.GetEncryptionKey(), vchCryptedSecret, vchPubKey, keyOut);
    }
    return false;
}

bool LegacyScriptPubKeyMan::GetKeyOrigin(const CKeyID& keyID, KeyOriginInfo& info) const
{
    CKeyMetadata meta;
    {
        LOCK(cs_KeyStore);
        auto it = mapKeyMetadata.find(keyID);
        if (it != mapKeyMetadata.end()) {
            meta = it->second;
        }
    }
    if (meta.has_key_origin) {
        std::copy(meta.key_origin.fingerprint, meta.key_origin.fingerprint + 4, info.fingerprint);
        info.path = meta.key_origin.path;
    } else { // Single pubkeys get the master fingerprint of themselves
        std::copy(keyID.begin(), keyID.begin() + 4, info.fingerprint);
    }
    return true;
}

bool LegacyScriptPubKeyMan::GetWatchPubKey(const CKeyID &address, CPubKey &pubkey_out) const
{
    LOCK(cs_KeyStore);
    WatchKeyMap::const_iterator it = mapWatchKeys.find(address);
    if (it != mapWatchKeys.end()) {
        pubkey_out = it->second;
        return true;
    }
    return false;
}

bool LegacyScriptPubKeyMan::GetPubKey(const CKeyID &address, CPubKey& vchPubKeyOut) const
{
    LOCK(cs_KeyStore);
    if (!m_storage.HasEncryptionKeys()) {
        if (!FillableSigningProvider::GetPubKey(address, vchPubKeyOut)) {
            return GetWatchPubKey(address, vchPubKeyOut);
        }
        return true;
    }

    CryptedKeyMap::const_iterator mi = mapCryptedKeys.find(address);
    if (mi != mapCryptedKeys.end())
    {
        vchPubKeyOut = (*mi).second.first;
        return true;
    }
    // Check for watch-only pubkeys
    return GetWatchPubKey(address, vchPubKeyOut);
}

CPubKey LegacyScriptPubKeyMan::GenerateNewKey(WalletBatch &batch, CHDChain& hd_chain, bool internal)
{
    assert(!m_storage.IsWalletFlagSet(WALLET_FLAG_DISABLE_PRIVATE_KEYS));
    assert(!m_storage.IsWalletFlagSet(WALLET_FLAG_BLANK_WALLET));
    AssertLockHeld(cs_KeyStore);
    bool fCompressed = m_storage.CanSupportFeature(FEATURE_COMPRPUBKEY); // default to compressed public keys if we want 0.6.0 wallets

    CKey secret;

    // Create new metadata
    int64_t nCreationTime = GetTime();
    CKeyMetadata metadata(nCreationTime);

    // use HD key derivation if HD was enabled during wallet creation and a seed is present
    if (IsHDEnabled()) {
        DeriveNewChildKey(batch, metadata, secret, hd_chain, (m_storage.CanSupportFeature(FEATURE_HD_SPLIT) ? internal : false));
    } else {
        secret.MakeNewKey(fCompressed);
    }

    // Compressed public keys were introduced in version 0.6.0
    if (fCompressed) {
        m_storage.SetMinVersion(FEATURE_COMPRPUBKEY);
    }

    CPubKey pubkey = secret.GetPubKey();
    assert(secret.VerifyPubKey(pubkey));

    mapKeyMetadata[pubkey.GetID()] = metadata;
    UpdateTimeFirstKey(nCreationTime);

    if (!AddKeyPubKeyWithDB(batch, secret, pubkey)) {
        throw std::runtime_error(std::string(__func__) + ": AddKey failed");
    }
    return pubkey;
}

void LegacyScriptPubKeyMan::DeriveNewChildKey(WalletBatch &batch, CKeyMetadata& metadata, CKey& secret, CHDChain& hd_chain, bool internal)
{
    // for now we use a fixed keypath scheme of m/0'/0'/k
    CKey seed;                     //seed (256bit)
    CExtKey masterKey;             //hd master key
    CExtKey accountKey;            //key at m/0'
    CExtKey chainChildKey;         //key at m/0'/0' (external) or m/0'/1' (internal)
    CExtKey childKey;              //key at m/0'/0'/<n>'

    // try to get the seed
    if (!GetKey(hd_chain.seed_id, seed))
        throw std::runtime_error(std::string(__func__) + ": seed not found");

    masterKey.SetSeed(seed.begin(), seed.size());

    // derive m/0'
    // use hardened derivation (child keys >= 0x80000000 are hardened after bip32)
    masterKey.Derive(accountKey, BIP32_HARDENED_KEY_LIMIT);

    // derive m/0'/0' (external chain) OR m/0'/1' (internal chain)
    assert(internal ? m_storage.CanSupportFeature(FEATURE_HD_SPLIT) : true);
    accountKey.Derive(chainChildKey, BIP32_HARDENED_KEY_LIMIT+(internal ? 1 : 0));

    // derive child key at next index, skip keys already known to the wallet
    do {
        // always derive hardened keys
        // childIndex | BIP32_HARDENED_KEY_LIMIT = derive childIndex in hardened child-index-range
        // example: 1 | BIP32_HARDENED_KEY_LIMIT == 0x80000001 == 2147483649
        if (internal) {
            chainChildKey.Derive(childKey, hd_chain.nInternalChainCounter | BIP32_HARDENED_KEY_LIMIT);
            metadata.hdKeypath = "m/0'/1'/" + ToString(hd_chain.nInternalChainCounter) + "'";
            metadata.key_origin.path.push_back(0 | BIP32_HARDENED_KEY_LIMIT);
            metadata.key_origin.path.push_back(1 | BIP32_HARDENED_KEY_LIMIT);
            metadata.key_origin.path.push_back(hd_chain.nInternalChainCounter | BIP32_HARDENED_KEY_LIMIT);
            hd_chain.nInternalChainCounter++;
        }
        else {
            chainChildKey.Derive(childKey, hd_chain.nExternalChainCounter | BIP32_HARDENED_KEY_LIMIT);
            metadata.hdKeypath = "m/0'/0'/" + ToString(hd_chain.nExternalChainCounter) + "'";
            metadata.key_origin.path.push_back(0 | BIP32_HARDENED_KEY_LIMIT);
            metadata.key_origin.path.push_back(0 | BIP32_HARDENED_KEY_LIMIT);
            metadata.key_origin.path.push_back(hd_chain.nExternalChainCounter | BIP32_HARDENED_KEY_LIMIT);
            hd_chain.nExternalChainCounter++;
        }
    } while (HaveKey(childKey.key.GetPubKey().GetID()));
    secret = childKey.key;
    metadata.hd_seed_id = hd_chain.seed_id;
    CKeyID master_id = masterKey.key.GetPubKey().GetID();
    std::copy(master_id.begin(), master_id.begin() + 4, metadata.key_origin.fingerprint);
    metadata.has_key_origin = true;
    // update the chain model in the database
    if (hd_chain.seed_id == m_hd_chain.seed_id && !batch.WriteHDChain(hd_chain))
        throw std::runtime_error(std::string(__func__) + ": writing HD chain model failed");
}

void LegacyScriptPubKeyMan::LoadKeyPool(int64_t nIndex, const CKeyPool &keypool)
{
    LOCK(cs_KeyStore);
    if (keypool.m_pre_split) {
        set_pre_split_keypool.insert(nIndex);
    } else if (keypool.fInternal) {
        setInternalKeyPool.insert(nIndex);
    } else {
        setExternalKeyPool.insert(nIndex);
    }
    m_max_keypool_index = std::max(m_max_keypool_index, nIndex);
    m_pool_key_to_index[keypool.vchPubKey.GetID()] = nIndex;

    // If no metadata exists yet, create a default with the pool key's
    // creation time. Note that this may be overwritten by actually
    // stored metadata for that key later, which is fine.
    CKeyID keyid = keypool.vchPubKey.GetID();
    if (mapKeyMetadata.count(keyid) == 0)
        mapKeyMetadata[keyid] = CKeyMetadata(keypool.nTime);
}

bool LegacyScriptPubKeyMan::CanGenerateKeys() const
{
    // A wallet can generate keys if it has an HD seed (IsHDEnabled) or it is a non-HD wallet (pre FEATURE_HD)
    LOCK(cs_KeyStore);
    return IsHDEnabled() || !m_storage.CanSupportFeature(FEATURE_HD);
}

CPubKey LegacyScriptPubKeyMan::GenerateNewSeed()
{
    assert(!m_storage.IsWalletFlagSet(WALLET_FLAG_DISABLE_PRIVATE_KEYS));
    CKey key;
    key.MakeNewKey(true);
    return DeriveNewSeed(key);
}

CPubKey LegacyScriptPubKeyMan::DeriveNewSeed(const CKey& key)
{
    int64_t nCreationTime = GetTime();
    CKeyMetadata metadata(nCreationTime);

    // calculate the seed
    CPubKey seed = key.GetPubKey();
    assert(key.VerifyPubKey(seed));

    // set the hd keypath to "s" -> Seed, refers the seed to itself
    metadata.hdKeypath     = "s";
    metadata.has_key_origin = false;
    metadata.hd_seed_id = seed.GetID();

    {
        LOCK(cs_KeyStore);

        // mem store the metadata
        mapKeyMetadata[seed.GetID()] = metadata;

        // write the key&metadata to the database
        if (!AddKeyPubKey(key, seed))
            throw std::runtime_error(std::string(__func__) + ": AddKeyPubKey failed");
    }

    return seed;
}

void LegacyScriptPubKeyMan::SetHDSeed(const CPubKey& seed)
{
    LOCK(cs_KeyStore);
    // store the keyid (hash160) together with
    // the child index counter in the database
    // as a hdchain object
    CHDChain newHdChain;
    newHdChain.nVersion = m_storage.CanSupportFeature(FEATURE_HD_SPLIT) ? CHDChain::VERSION_HD_CHAIN_SPLIT : CHDChain::VERSION_HD_BASE;
    newHdChain.seed_id = seed.GetID();
    AddHDChain(newHdChain);
    NotifyCanGetAddressesChanged();
    WalletBatch batch(m_storage.GetDatabase());
    m_storage.UnsetBlankWalletFlag(batch);
}

/**
 * Mark old keypool keys as used,
 * and generate all new keys
 */
bool LegacyScriptPubKeyMan::NewKeyPool()
{
    if (m_storage.IsWalletFlagSet(WALLET_FLAG_DISABLE_PRIVATE_KEYS)) {
        return false;
    }
    {
        LOCK(cs_KeyStore);
        WalletBatch batch(m_storage.GetDatabase());

        for (const int64_t nIndex : setInternalKeyPool) {
            batch.ErasePool(nIndex);
        }
        setInternalKeyPool.clear();

        for (const int64_t nIndex : setExternalKeyPool) {
            batch.ErasePool(nIndex);
        }
        setExternalKeyPool.clear();

        for (const int64_t nIndex : set_pre_split_keypool) {
            batch.ErasePool(nIndex);
        }
        set_pre_split_keypool.clear();

        m_pool_key_to_index.clear();

        if (!TopUp()) {
            return false;
        }
        WalletLogPrintf("LegacyScriptPubKeyMan::NewKeyPool rewrote keypool\n");
    }
    return true;
}

bool LegacyScriptPubKeyMan::TopUp(unsigned int kpSize)
{
    if (!CanGenerateKeys()) {
        return false;
    }
    {
        LOCK(cs_KeyStore);

        if (m_storage.IsLocked()) return false;

        // Top up key pool
        unsigned int nTargetSize;
        if (kpSize > 0)
            nTargetSize = kpSize;
        else
            nTargetSize = std::max(gArgs.GetArg("-keypool", DEFAULT_KEYPOOL_SIZE), (int64_t) 0);

        // count amount of available keys (internal, external)
        // make sure the keypool of external and internal keys fits the user selected target (-keypool)
        int64_t missingExternal = std::max(std::max((int64_t) nTargetSize, (int64_t) 1) - (int64_t)setExternalKeyPool.size(), (int64_t) 0);
        int64_t missingInternal = std::max(std::max((int64_t) nTargetSize, (int64_t) 1) - (int64_t)setInternalKeyPool.size(), (int64_t) 0);

        if (!IsHDEnabled() || !m_storage.CanSupportFeature(FEATURE_HD_SPLIT))
        {
            // don't create extra internal keys
            missingInternal = 0;
        }
        bool internal = false;
        WalletBatch batch(m_storage.GetDatabase());
        for (int64_t i = missingInternal + missingExternal; i--;)
        {
            if (i < missingInternal) {
                internal = true;
            }

            CPubKey pubkey(GenerateNewKey(batch, m_hd_chain, internal));
            AddKeypoolPubkeyWithDB(pubkey, internal, batch);
        }
        if (missingInternal + missingExternal > 0) {
            WalletLogPrintf("keypool added %d keys (%d internal), size=%u (%u internal)\n", missingInternal + missingExternal, missingInternal, setInternalKeyPool.size() + setExternalKeyPool.size() + set_pre_split_keypool.size(), setInternalKeyPool.size());
        }
    }
    NotifyCanGetAddressesChanged();
    return true;
}

void LegacyScriptPubKeyMan::AddKeypoolPubkeyWithDB(const CPubKey& pubkey, const bool internal, WalletBatch& batch)
{
    LOCK(cs_KeyStore);
    assert(m_max_keypool_index < std::numeric_limits<int64_t>::max()); // How in the hell did you use so many keys?
    int64_t index = ++m_max_keypool_index;
    if (!batch.WritePool(index, CKeyPool(pubkey, internal))) {
        throw std::runtime_error(std::string(__func__) + ": writing imported pubkey failed");
    }
    if (internal) {
        setInternalKeyPool.insert(index);
    } else {
        setExternalKeyPool.insert(index);
    }
    m_pool_key_to_index[pubkey.GetID()] = index;
}

void LegacyScriptPubKeyMan::KeepDestination(int64_t nIndex, const OutputType& type)
{
    assert(type != OutputType::BECH32M);
    // Remove from key pool
    WalletBatch batch(m_storage.GetDatabase());
    batch.ErasePool(nIndex);
    CPubKey pubkey;
    bool have_pk = GetPubKey(m_index_to_reserved_key.at(nIndex), pubkey);
    assert(have_pk);
    LearnRelatedScripts(pubkey, type);
    m_index_to_reserved_key.erase(nIndex);
    WalletLogPrintf("keypool keep %d\n", nIndex);
}

void LegacyScriptPubKeyMan::ReturnDestination(int64_t nIndex, bool fInternal, const CTxDestination&)
{
    // Return to key pool
    {
        LOCK(cs_KeyStore);
        if (fInternal) {
            setInternalKeyPool.insert(nIndex);
        } else if (!set_pre_split_keypool.empty()) {
            set_pre_split_keypool.insert(nIndex);
        } else {
            setExternalKeyPool.insert(nIndex);
        }
        CKeyID& pubkey_id = m_index_to_reserved_key.at(nIndex);
        m_pool_key_to_index[pubkey_id] = nIndex;
        m_index_to_reserved_key.erase(nIndex);
        NotifyCanGetAddressesChanged();
    }
    WalletLogPrintf("keypool return %d\n", nIndex);
}

bool LegacyScriptPubKeyMan::GetKeyFromPool(CPubKey& result, const OutputType type, bool internal)
{
    assert(type != OutputType::BECH32M);
    if (!CanGetAddresses(internal)) {
        return false;
    }

    CKeyPool keypool;
    {
        LOCK(cs_KeyStore);
        int64_t nIndex;
        if (!ReserveKeyFromKeyPool(nIndex, keypool, internal) && !m_storage.IsWalletFlagSet(WALLET_FLAG_DISABLE_PRIVATE_KEYS)) {
            if (m_storage.IsLocked()) return false;
            WalletBatch batch(m_storage.GetDatabase());
            result = GenerateNewKey(batch, m_hd_chain, internal);
            return true;
        }
        KeepDestination(nIndex, type);
        result = keypool.vchPubKey;
    }
    return true;
}

bool LegacyScriptPubKeyMan::ReserveKeyFromKeyPool(int64_t& nIndex, CKeyPool& keypool, bool fRequestedInternal)
{
    nIndex = -1;
    keypool.vchPubKey = CPubKey();
    {
        LOCK(cs_KeyStore);

        bool fReturningInternal = fRequestedInternal;
        fReturningInternal &= (IsHDEnabled() && m_storage.CanSupportFeature(FEATURE_HD_SPLIT)) || m_storage.IsWalletFlagSet(WALLET_FLAG_DISABLE_PRIVATE_KEYS);
        bool use_split_keypool = set_pre_split_keypool.empty();
        std::set<int64_t>& setKeyPool = use_split_keypool ? (fReturningInternal ? setInternalKeyPool : setExternalKeyPool) : set_pre_split_keypool;

        // Get the oldest key
        if (setKeyPool.empty()) {
            return false;
        }

        WalletBatch batch(m_storage.GetDatabase());

        auto it = setKeyPool.begin();
        nIndex = *it;
        setKeyPool.erase(it);
        if (!batch.ReadPool(nIndex, keypool)) {
            throw std::runtime_error(std::string(__func__) + ": read failed");
        }
        CPubKey pk;
        if (!GetPubKey(keypool.vchPubKey.GetID(), pk)) {
            throw std::runtime_error(std::string(__func__) + ": unknown key in key pool");
        }
        // If the key was pre-split keypool, we don't care about what type it is
        if (use_split_keypool && keypool.fInternal != fReturningInternal) {
            throw std::runtime_error(std::string(__func__) + ": keypool entry misclassified");
        }
        if (!keypool.vchPubKey.IsValid()) {
            throw std::runtime_error(std::string(__func__) + ": keypool entry invalid");
        }

        assert(m_index_to_reserved_key.count(nIndex) == 0);
        m_index_to_reserved_key[nIndex] = keypool.vchPubKey.GetID();
        m_pool_key_to_index.erase(keypool.vchPubKey.GetID());
        WalletLogPrintf("keypool reserve %d\n", nIndex);
    }
    NotifyCanGetAddressesChanged();
    return true;
}

void LegacyScriptPubKeyMan::LearnRelatedScripts(const CPubKey& key, OutputType type)
{
    assert(type != OutputType::BECH32M);
    if (key.IsCompressed() && (type == OutputType::P2SH_SEGWIT || type == OutputType::BECH32)) {
        CTxDestination witdest = WitnessV0KeyHash(key.GetID());
        CScript witprog = GetScriptForDestination(witdest);
        // Make sure the resulting program is solvable.
        assert(IsSolvable(*this, witprog));
        AddCScript(witprog);
    }
}

void LegacyScriptPubKeyMan::LearnAllRelatedScripts(const CPubKey& key)
{
    // OutputType::P2SH_SEGWIT always adds all necessary scripts for all types.
    LearnRelatedScripts(key, OutputType::P2SH_SEGWIT);
}

void LegacyScriptPubKeyMan::MarkReserveKeysAsUsed(int64_t keypool_id)
{
    AssertLockHeld(cs_KeyStore);
    bool internal = setInternalKeyPool.count(keypool_id);
    if (!internal) assert(setExternalKeyPool.count(keypool_id) || set_pre_split_keypool.count(keypool_id));
    std::set<int64_t> *setKeyPool = internal ? &setInternalKeyPool : (set_pre_split_keypool.empty() ? &setExternalKeyPool : &set_pre_split_keypool);
    auto it = setKeyPool->begin();

    WalletBatch batch(m_storage.GetDatabase());
    while (it != std::end(*setKeyPool)) {
        const int64_t& index = *(it);
        if (index > keypool_id) break; // set*KeyPool is ordered

        CKeyPool keypool;
        if (batch.ReadPool(index, keypool)) { //TODO: This should be unnecessary
            m_pool_key_to_index.erase(keypool.vchPubKey.GetID());
        }
        LearnAllRelatedScripts(keypool.vchPubKey);
        batch.ErasePool(index);
        WalletLogPrintf("keypool index %d removed\n", index);
        it = setKeyPool->erase(it);
    }
}

std::vector<CKeyID> GetAffectedKeys(const CScript& spk, const SigningProvider& provider)
{
    std::vector<CScript> dummy;
    FlatSigningProvider out;
    InferDescriptor(spk, provider)->Expand(0, DUMMY_SIGNING_PROVIDER, dummy, out);
    std::vector<CKeyID> ret;
    for (const auto& entry : out.pubkeys) {
        ret.push_back(entry.first);
    }
    return ret;
}

void LegacyScriptPubKeyMan::MarkPreSplitKeys()
{
    WalletBatch batch(m_storage.GetDatabase());
    for (auto it = setExternalKeyPool.begin(); it != setExternalKeyPool.end();) {
        int64_t index = *it;
        CKeyPool keypool;
        if (!batch.ReadPool(index, keypool)) {
            throw std::runtime_error(std::string(__func__) + ": read keypool entry failed");
        }
        keypool.m_pre_split = true;
        if (!batch.WritePool(index, keypool)) {
            throw std::runtime_error(std::string(__func__) + ": writing modified keypool entry failed");
        }
        set_pre_split_keypool.insert(index);
        it = setExternalKeyPool.erase(it);
    }
}

bool LegacyScriptPubKeyMan::AddCScript(const CScript& redeemScript)
{
    WalletBatch batch(m_storage.GetDatabase());
    return AddCScriptWithDB(batch, redeemScript);
}

bool LegacyScriptPubKeyMan::AddCScriptWithDB(WalletBatch& batch, const CScript& redeemScript)
{
    if (!FillableSigningProvider::AddCScript(redeemScript))
        return false;
    if (batch.WriteCScript(Hash160(redeemScript), redeemScript)) {
        m_storage.UnsetBlankWalletFlag(batch);
        return true;
    }
    return false;
}

bool LegacyScriptPubKeyMan::AddKeyOriginWithDB(WalletBatch& batch, const CPubKey& pubkey, const KeyOriginInfo& info)
{
    LOCK(cs_KeyStore);
    std::copy(info.fingerprint, info.fingerprint + 4, mapKeyMetadata[pubkey.GetID()].key_origin.fingerprint);
    mapKeyMetadata[pubkey.GetID()].key_origin.path = info.path;
    mapKeyMetadata[pubkey.GetID()].has_key_origin = true;
    mapKeyMetadata[pubkey.GetID()].hdKeypath = WriteHDKeypath(info.path);
    return batch.WriteKeyMetadata(mapKeyMetadata[pubkey.GetID()], pubkey, true);
}

bool LegacyScriptPubKeyMan::ImportScripts(const std::set<CScript> scripts, int64_t timestamp)
{
    WalletBatch batch(m_storage.GetDatabase());
    for (const auto& entry : scripts) {
        CScriptID id(entry);
        if (HaveCScript(id)) {
            WalletLogPrintf("Already have script %s, skipping\n", HexStr(entry));
            continue;
        }
        if (!AddCScriptWithDB(batch, entry)) {
            return false;
        }

        if (timestamp > 0) {
            m_script_metadata[CScriptID(entry)].nCreateTime = timestamp;
        }
    }
    if (timestamp > 0) {
        UpdateTimeFirstKey(timestamp);
    }

    return true;
}

bool LegacyScriptPubKeyMan::ImportPrivKeys(const std::map<CKeyID, CKey>& privkey_map, const int64_t timestamp)
{
    WalletBatch batch(m_storage.GetDatabase());
    for (const auto& entry : privkey_map) {
        const CKey& key = entry.second;
        CPubKey pubkey = key.GetPubKey();
        const CKeyID& id = entry.first;
        assert(key.VerifyPubKey(pubkey));
        // Skip if we already have the key
        if (HaveKey(id)) {
            WalletLogPrintf("Already have key with pubkey %s, skipping\n", HexStr(pubkey));
            continue;
        }
        mapKeyMetadata[id].nCreateTime = timestamp;
        // If the private key is not present in the wallet, insert it.
        if (!AddKeyPubKeyWithDB(batch, key, pubkey)) {
            return false;
        }
        UpdateTimeFirstKey(timestamp);
    }
    return true;
}

bool LegacyScriptPubKeyMan::ImportPubKeys(const std::vector<CKeyID>& ordered_pubkeys, const std::map<CKeyID, CPubKey>& pubkey_map, const std::map<CKeyID, std::pair<CPubKey, KeyOriginInfo>>& key_origins, const bool add_keypool, const bool internal, const int64_t timestamp)
{
    WalletBatch batch(m_storage.GetDatabase());
    for (const auto& entry : key_origins) {
        AddKeyOriginWithDB(batch, entry.second.first, entry.second.second);
    }
    for (const CKeyID& id : ordered_pubkeys) {
        auto entry = pubkey_map.find(id);
        if (entry == pubkey_map.end()) {
            continue;
        }
        const CPubKey& pubkey = entry->second;
        CPubKey temp;
        if (GetPubKey(id, temp)) {
            // Already have pubkey, skipping
            WalletLogPrintf("Already have pubkey %s, skipping\n", HexStr(temp));
            continue;
        }
        if (!AddWatchOnlyWithDB(batch, GetScriptForRawPubKey(pubkey), timestamp)) {
            return false;
        }
        mapKeyMetadata[id].nCreateTime = timestamp;

        // Add to keypool only works with pubkeys
        if (add_keypool) {
            AddKeypoolPubkeyWithDB(pubkey, internal, batch);
            NotifyCanGetAddressesChanged();
        }
    }
    return true;
}

bool LegacyScriptPubKeyMan::ImportScriptPubKeys(const std::set<CScript>& script_pub_keys, const bool have_solving_data, const int64_t timestamp)
{
    WalletBatch batch(m_storage.GetDatabase());
    for (const CScript& script : script_pub_keys) {
        if (!have_solving_data || !IsMine(script)) { // Always call AddWatchOnly for non-solvable watch-only, so that watch timestamp gets updated
            if (!AddWatchOnlyWithDB(batch, script, timestamp)) {
                return false;
            }
        }
    }
    return true;
}

std::set<CKeyID> LegacyScriptPubKeyMan::GetKeys() const
{
    LOCK(cs_KeyStore);
    if (!m_storage.HasEncryptionKeys()) {
        return FillableSigningProvider::GetKeys();
    }
    std::set<CKeyID> set_address;
    for (const auto& mi : mapCryptedKeys) {
        set_address.insert(mi.first);
    }
    return set_address;
}

void LegacyScriptPubKeyMan::SetInternal(bool internal) {}

bool DescriptorScriptPubKeyMan::GetNewDestination(const OutputType type, CTxDestination& dest, std::string& error)
{
    // Returns true if this descriptor supports getting new addresses. Conditions where we may be unable to fetch them (e.g. locked) are caught later
    if (!CanGetAddresses(m_internal)) {
        error = "No addresses available";
        return false;
    }
    {
        LOCK(cs_desc_man);
        assert(m_wallet_descriptor.descriptor->IsSingleType()); // This is a combo descriptor which should not be an active descriptor
        std::optional<OutputType> desc_addr_type = m_wallet_descriptor.descriptor->GetOutputType();
        assert(desc_addr_type);
        if (type != *desc_addr_type) {
            throw std::runtime_error(std::string(__func__) + ": Types are inconsistent");
        }

        TopUp();

        // Get the scriptPubKey from the descriptor
        FlatSigningProvider out_keys;
        std::vector<CScript> scripts_temp;
        if (m_wallet_descriptor.range_end <= m_max_cached_index && !TopUp(1)) {
            // We can't generate anymore keys
            error = "Error: Keypool ran out, please call keypoolrefill first";
            return false;
        }
        if (!m_wallet_descriptor.descriptor->ExpandFromCache(m_wallet_descriptor.next_index, m_wallet_descriptor.cache, scripts_temp, out_keys)) {
            // We can't generate anymore keys
            error = "Error: Keypool ran out, please call keypoolrefill first";
            return false;
        }

        std::optional<OutputType> out_script_type = m_wallet_descriptor.descriptor->GetOutputType();
        if (out_script_type && out_script_type == type) {
            ExtractDestination(scripts_temp[0], dest);
        } else {
            throw std::runtime_error(std::string(__func__) + ": Types are inconsistent. Stored type does not match type of newly generated address");
        }
        m_wallet_descriptor.next_index++;
        WalletBatch(m_storage.GetDatabase()).WriteDescriptor(GetID(), m_wallet_descriptor);
        return true;
    }
}

isminetype DescriptorScriptPubKeyMan::IsMine(const CScript& script) const
{
    LOCK(cs_desc_man);
    if (m_map_script_pub_keys.count(script) > 0) {
        return ISMINE_SPENDABLE;
    }
    return ISMINE_NO;
}

bool DescriptorScriptPubKeyMan::CheckDecryptionKey(const CKeyingMaterial& master_key, bool accept_no_keys)
{
    LOCK(cs_desc_man);
    if (!m_map_keys.empty()) {
        return false;
    }

    bool keyPass = m_map_crypted_keys.empty(); // Always pass when there are no encrypted keys
    bool keyFail = false;
    for (const auto& mi : m_map_crypted_keys) {
        const CPubKey &pubkey = mi.second.first;
        const std::vector<unsigned char> &crypted_secret = mi.second.second;
        CKey key;
        if (!DecryptKey(master_key, crypted_secret, pubkey, key)) {
            keyFail = true;
            break;
        }
        keyPass = true;
        if (m_decryption_thoroughly_checked)
            break;
    }
    if (keyPass && keyFail) {
        LogPrintf("The wallet is probably corrupted: Some keys decrypt but not all.\n");
        throw std::runtime_error("Error unlocking wallet: some keys decrypt but not all. Your wallet file may be corrupt.");
    }
    if (keyFail || (!keyPass && !accept_no_keys)) {
        return false;
    }
    m_decryption_thoroughly_checked = true;
    return true;
}

bool DescriptorScriptPubKeyMan::Encrypt(const CKeyingMaterial& master_key, WalletBatch* batch)
{
    LOCK(cs_desc_man);
    if (!m_map_crypted_keys.empty()) {
        return false;
    }

    for (const KeyMap::value_type& key_in : m_map_keys)
    {
        const CKey &key = key_in.second;
        CPubKey pubkey = key.GetPubKey();
        CKeyingMaterial secret(key.begin(), key.end());
        std::vector<unsigned char> crypted_secret;
        if (!EncryptSecret(master_key, secret, pubkey.GetHash(), crypted_secret)) {
            return false;
        }
        m_map_crypted_keys[pubkey.GetID()] = make_pair(pubkey, crypted_secret);
        batch->WriteCryptedDescriptorKey(GetID(), pubkey, crypted_secret);
    }
    m_map_keys.clear();
    return true;
}

bool DescriptorScriptPubKeyMan::GetReservedDestination(const OutputType type, bool internal, CTxDestination& address, int64_t& index, CKeyPool& keypool, std::string& error)
{
    LOCK(cs_desc_man);
    bool result = GetNewDestination(type, address, error);
    index = m_wallet_descriptor.next_index - 1;
    return result;
}

void DescriptorScriptPubKeyMan::ReturnDestination(int64_t index, bool internal, const CTxDestination& addr)
{
    LOCK(cs_desc_man);
    // Only return when the index was the most recent
    if (m_wallet_descriptor.next_index - 1 == index) {
        m_wallet_descriptor.next_index--;
    }
    WalletBatch(m_storage.GetDatabase()).WriteDescriptor(GetID(), m_wallet_descriptor);
    NotifyCanGetAddressesChanged();
}

std::map<CKeyID, CKey> DescriptorScriptPubKeyMan::GetKeys() const
{
    AssertLockHeld(cs_desc_man);
    if (m_storage.HasEncryptionKeys() && !m_storage.IsLocked()) {
        KeyMap keys;
        for (auto key_pair : m_map_crypted_keys) {
            const CPubKey& pubkey = key_pair.second.first;
            const std::vector<unsigned char>& crypted_secret = key_pair.second.second;
            CKey key;
            DecryptKey(m_storage.GetEncryptionKey(), crypted_secret, pubkey, key);
            keys[pubkey.GetID()] = key;
        }
        return keys;
    }
    return m_map_keys;
}

bool DescriptorScriptPubKeyMan::TopUp(unsigned int size)
{
    LOCK(cs_desc_man);
    unsigned int target_size;
    if (size > 0) {
        target_size = size;
    } else {
        target_size = std::max(gArgs.GetArg("-keypool", DEFAULT_KEYPOOL_SIZE), (int64_t) 1);
    }

    // Calculate the new range_end
    int32_t new_range_end = std::max(m_wallet_descriptor.next_index + (int32_t)target_size, m_wallet_descriptor.range_end);

    // If the descriptor is not ranged, we actually just want to fill the first cache item
    if (!m_wallet_descriptor.descriptor->IsRange()) {
        new_range_end = 1;
        m_wallet_descriptor.range_end = 1;
        m_wallet_descriptor.range_start = 0;
    }

    FlatSigningProvider provider;
    provider.keys = GetKeys();

    WalletBatch batch(m_storage.GetDatabase());
    uint256 id = GetID();
    for (int32_t i = m_max_cached_index + 1; i < new_range_end; ++i) {
        FlatSigningProvider out_keys;
        std::vector<CScript> scripts_temp;
        DescriptorCache temp_cache;
        // Maybe we have a cached xpub and we can expand from the cache first
        if (!m_wallet_descriptor.descriptor->ExpandFromCache(i, m_wallet_descriptor.cache, scripts_temp, out_keys)) {
            if (!m_wallet_descriptor.descriptor->Expand(i, provider, scripts_temp, out_keys, &temp_cache)) return false;
        }
        // Add all of the scriptPubKeys to the scriptPubKey set
        for (const CScript& script : scripts_temp) {
            m_map_script_pub_keys[script] = i;
        }
        for (const auto& pk_pair : out_keys.pubkeys) {
            const CPubKey& pubkey = pk_pair.second;
            if (m_map_pubkeys.count(pubkey) != 0) {
                // We don't need to give an error here.
                // It doesn't matter which of many valid indexes the pubkey has, we just need an index where we can derive it and it's private key
                continue;
            }
            m_map_pubkeys[pubkey] = i;
        }
        // Merge and write the cache
        DescriptorCache new_items = m_wallet_descriptor.cache.MergeAndDiff(temp_cache);
        if (!batch.WriteDescriptorCacheItems(id, new_items)) {
            throw std::runtime_error(std::string(__func__) + ": writing cache items failed");
        }
        m_max_cached_index++;
    }
    m_wallet_descriptor.range_end = new_range_end;
    batch.WriteDescriptor(GetID(), m_wallet_descriptor);

    // By this point, the cache size should be the size of the entire range
    assert(m_wallet_descriptor.range_end - 1 == m_max_cached_index);

    NotifyCanGetAddressesChanged();
    return true;
}

void DescriptorScriptPubKeyMan::MarkUnusedAddresses(const CScript& script)
{
    LOCK(cs_desc_man);
    if (IsMine(script)) {
        int32_t index = m_map_script_pub_keys[script];
        if (index >= m_wallet_descriptor.next_index) {
            WalletLogPrintf("%s: Detected a used keypool item at index %d, mark all keypool items up to this item as used\n", __func__, index);
            m_wallet_descriptor.next_index = index + 1;
        }
        if (!TopUp()) {
            WalletLogPrintf("%s: Topping up keypool failed (locked wallet)\n", __func__);
        }
    }
}

void DescriptorScriptPubKeyMan::AddDescriptorKey(const CKey& key, const CPubKey &pubkey)
{
    LOCK(cs_desc_man);
    WalletBatch batch(m_storage.GetDatabase());
    if (!AddDescriptorKeyWithDB(batch, key, pubkey)) {
        throw std::runtime_error(std::string(__func__) + ": writing descriptor private key failed");
    }
}

bool DescriptorScriptPubKeyMan::AddDescriptorKeyWithDB(WalletBatch& batch, const CKey& key, const CPubKey &pubkey)
{
    AssertLockHeld(cs_desc_man);
    assert(!m_storage.IsWalletFlagSet(WALLET_FLAG_DISABLE_PRIVATE_KEYS));

    if (m_storage.HasEncryptionKeys()) {
        if (m_storage.IsLocked()) {
            return false;
        }

        std::vector<unsigned char> crypted_secret;
        CKeyingMaterial secret(key.begin(), key.end());
        if (!EncryptSecret(m_storage.GetEncryptionKey(), secret, pubkey.GetHash(), crypted_secret)) {
            return false;
        }

        m_map_crypted_keys[pubkey.GetID()] = make_pair(pubkey, crypted_secret);
        return batch.WriteCryptedDescriptorKey(GetID(), pubkey, crypted_secret);
    } else {
        m_map_keys[pubkey.GetID()] = key;
        return batch.WriteDescriptorKey(GetID(), pubkey, key.GetPrivKey());
    }
}

bool DescriptorScriptPubKeyMan::SetupDescriptorGeneration(const CExtKey& master_key, OutputType addr_type)
{
    if (addr_type == OutputType::BECH32M) {
        // Don't allow setting up taproot descriptors yet
        // TODO: Allow setting up taproot descriptors
        return false;
    }

    LOCK(cs_desc_man);
    assert(m_storage.IsWalletFlagSet(WALLET_FLAG_DESCRIPTORS));

    // Ignore when there is already a descriptor
    if (m_wallet_descriptor.descriptor) {
        return false;
    }

    int64_t creation_time = GetTime();

    std::string xpub = EncodeExtPubKey(master_key.Neuter());

    // Build descriptor string
    std::string desc_prefix;
    std::string desc_suffix = "/*)";
    switch (addr_type) {
    case OutputType::LEGACY: {
        desc_prefix = "pkh(" + xpub + "/44'";
        break;
    }
    case OutputType::P2SH_SEGWIT: {
        desc_prefix = "sh(wpkh(" + xpub + "/49'";
        desc_suffix += ")";
        break;
    }
    case OutputType::BECH32: {
        desc_prefix = "wpkh(" + xpub + "/84'";
        break;
    }
    case OutputType::BECH32M: assert(false); // TODO: Setup taproot descriptor
    } // no default case, so the compiler can warn about missing cases
    assert(!desc_prefix.empty());

    // Mainnet derives at 0', testnet and regtest derive at 1'
    if (Params().IsTestChain()) {
        desc_prefix += "/1'";
    } else {
        desc_prefix += "/0'";
    }

    std::string internal_path = m_internal ? "/1" : "/0";
    std::string desc_str = desc_prefix + "/0'" + internal_path + desc_suffix;

    // Make the descriptor
    FlatSigningProvider keys;
    std::string error;
    std::unique_ptr<Descriptor> desc = Parse(desc_str, keys, error, false);
    WalletDescriptor w_desc(std::move(desc), creation_time, 0, 0, 0);
    m_wallet_descriptor = w_desc;

    // Store the master private key, and descriptor
    WalletBatch batch(m_storage.GetDatabase());
    if (!AddDescriptorKeyWithDB(batch, master_key.key, master_key.key.GetPubKey())) {
        throw std::runtime_error(std::string(__func__) + ": writing descriptor master private key failed");
    }
    if (!batch.WriteDescriptor(GetID(), m_wallet_descriptor)) {
        throw std::runtime_error(std::string(__func__) + ": writing descriptor failed");
    }

    // TopUp
    TopUp();

    m_storage.UnsetBlankWalletFlag(batch);
    return true;
}

bool DescriptorScriptPubKeyMan::IsHDEnabled() const
{
    LOCK(cs_desc_man);
    return m_wallet_descriptor.descriptor->IsRange();
}

bool DescriptorScriptPubKeyMan::CanGetAddresses(bool internal) const
{
    // We can only give out addresses from descriptors that are single type (not combo), ranged,
    // and either have cached keys or can generate more keys (ignoring encryption)
    LOCK(cs_desc_man);
    return m_wallet_descriptor.descriptor->IsSingleType() &&
           m_wallet_descriptor.descriptor->IsRange() &&
           (HavePrivateKeys() || m_wallet_descriptor.next_index < m_wallet_descriptor.range_end);
}

bool DescriptorScriptPubKeyMan::HavePrivateKeys() const
{
    LOCK(cs_desc_man);
    return m_map_keys.size() > 0 || m_map_crypted_keys.size() > 0;
}

int64_t DescriptorScriptPubKeyMan::GetOldestKeyPoolTime() const
{
    // This is only used for getwalletinfo output and isn't relevant to descriptor wallets.
    // The magic number 0 indicates that it shouldn't be displayed so that's what we return.
    return 0;
}

size_t DescriptorScriptPubKeyMan::KeypoolCountExternalKeys() const
{
    if (m_internal) {
        return 0;
    }
    return GetKeyPoolSize();
}

unsigned int DescriptorScriptPubKeyMan::GetKeyPoolSize() const
{
    LOCK(cs_desc_man);
    return m_wallet_descriptor.range_end - m_wallet_descriptor.next_index;
}

int64_t DescriptorScriptPubKeyMan::GetTimeFirstKey() const
{
    LOCK(cs_desc_man);
    return m_wallet_descriptor.creation_time;
}

std::unique_ptr<FlatSigningProvider> DescriptorScriptPubKeyMan::GetSigningProvider(const CScript& script, bool include_private) const
{
    LOCK(cs_desc_man);

    // Find the index of the script
    auto it = m_map_script_pub_keys.find(script);
    if (it == m_map_script_pub_keys.end()) {
        return nullptr;
    }
    int32_t index = it->second;

    return GetSigningProvider(index, include_private);
}

std::unique_ptr<FlatSigningProvider> DescriptorScriptPubKeyMan::GetSigningProvider(const CPubKey& pubkey) const
{
    LOCK(cs_desc_man);

    // Find index of the pubkey
    auto it = m_map_pubkeys.find(pubkey);
    if (it == m_map_pubkeys.end()) {
        return nullptr;
    }
    int32_t index = it->second;

    // Always try to get the signing provider with private keys. This function should only be called during signing anyways
    return GetSigningProvider(index, true);
}

std::unique_ptr<FlatSigningProvider> DescriptorScriptPubKeyMan::GetSigningProvider(int32_t index, bool include_private) const
{
    AssertLockHeld(cs_desc_man);
    // Get the scripts, keys, and key origins for this script
    std::unique_ptr<FlatSigningProvider> out_keys = std::make_unique<FlatSigningProvider>();
    std::vector<CScript> scripts_temp;
    if (!m_wallet_descriptor.descriptor->ExpandFromCache(index, m_wallet_descriptor.cache, scripts_temp, *out_keys)) return nullptr;

    if (HavePrivateKeys() && include_private) {
        FlatSigningProvider master_provider;
        master_provider.keys = GetKeys();
        m_wallet_descriptor.descriptor->ExpandPrivate(index, master_provider, *out_keys);
    }

    return out_keys;
}

std::unique_ptr<SigningProvider> DescriptorScriptPubKeyMan::GetSolvingProvider(const CScript& script) const
{
    return GetSigningProvider(script, false);
}

bool DescriptorScriptPubKeyMan::CanProvide(const CScript& script, SignatureData& sigdata)
{
    return IsMine(script);
}

bool DescriptorScriptPubKeyMan::SignTransaction(CMutableTransaction& tx, const std::map<COutPoint, Coin>& coins, int sighash, std::map<int, std::string>& input_errors) const
{
    std::unique_ptr<FlatSigningProvider> keys = std::make_unique<FlatSigningProvider>();
    for (const auto& coin_pair : coins) {
        std::unique_ptr<FlatSigningProvider> coin_keys = GetSigningProvider(coin_pair.second.out.scriptPubKey, true);
        if (!coin_keys) {
            continue;
        }
        *keys = Merge(*keys, *coin_keys);
    }

    return ::SignTransaction(tx, keys.get(), coins, sighash, input_errors);
}

SigningResult DescriptorScriptPubKeyMan::SignMessage(const std::string& message, const PKHash& pkhash, std::string& str_sig) const
{
    std::unique_ptr<FlatSigningProvider> keys = GetSigningProvider(GetScriptForDestination(pkhash), true);
    if (!keys) {
        return SigningResult::PRIVATE_KEY_NOT_AVAILABLE;
    }

    CKey key;
    if (!keys->GetKey(ToKeyID(pkhash), key)) {
        return SigningResult::PRIVATE_KEY_NOT_AVAILABLE;
    }

    if (!MessageSign(key, message, str_sig)) {
        return SigningResult::SIGNING_FAILED;
    }
    return SigningResult::OK;
}

TransactionError DescriptorScriptPubKeyMan::FillPSBT(PartiallySignedTransaction& psbtx, const PrecomputedTransactionData& txdata, int sighash_type, bool sign, bool bip32derivs, int* n_signed) const
{
    if (n_signed) {
        *n_signed = 0;
    }
    for (unsigned int i = 0; i < psbtx.tx->vin.size(); ++i) {
        const CTxIn& txin = psbtx.tx->vin[i];
        PSBTInput& input = psbtx.inputs.at(i);

        if (PSBTInputSigned(input)) {
            continue;
        }

        // Get the Sighash type
        if (sign && input.sighash_type > 0 && input.sighash_type != sighash_type) {
            return TransactionError::SIGHASH_MISMATCH;
        }

        // Get the scriptPubKey to know which SigningProvider to use
        CScript script;
        if (!input.witness_utxo.IsNull()) {
            script = input.witness_utxo.scriptPubKey;
        } else if (input.non_witness_utxo) {
            if (txin.prevout.n >= input.non_witness_utxo->vout.size()) {
                return TransactionError::MISSING_INPUTS;
            }
            script = input.non_witness_utxo->vout[txin.prevout.n].scriptPubKey;
        } else {
            // There's no UTXO so we can just skip this now
            continue;
        }
        SignatureData sigdata;
        input.FillSignatureData(sigdata);

        std::unique_ptr<FlatSigningProvider> keys = std::make_unique<FlatSigningProvider>();
        std::unique_ptr<FlatSigningProvider> script_keys = GetSigningProvider(script, sign);
        if (script_keys) {
            *keys = Merge(*keys, *script_keys);
        } else {
            // Maybe there are pubkeys listed that we can sign for
            script_keys = std::make_unique<FlatSigningProvider>();
            for (const auto& pk_pair : input.hd_keypaths) {
                const CPubKey& pubkey = pk_pair.first;
                std::unique_ptr<FlatSigningProvider> pk_keys = GetSigningProvider(pubkey);
                if (pk_keys) {
                    *keys = Merge(*keys, *pk_keys);
                }
            }
        }

        SignPSBTInput(HidingSigningProvider(keys.get(), !sign, !bip32derivs), psbtx, i, &txdata, sighash_type);

        bool signed_one = PSBTInputSigned(input);
        if (n_signed && (signed_one || !sign)) {
            // If sign is false, we assume that we _could_ sign if we get here. This
            // will never have false negatives; it is hard to tell under what i
            // circumstances it could have false positives.
            (*n_signed)++;
        }
    }

    // Fill in the bip32 keypaths and redeemscripts for the outputs so that hardware wallets can identify change
    for (unsigned int i = 0; i < psbtx.tx->vout.size(); ++i) {
        std::unique_ptr<SigningProvider> keys = GetSolvingProvider(psbtx.tx->vout.at(i).scriptPubKey);
        if (!keys) {
            continue;
        }
        UpdatePSBTOutput(HidingSigningProvider(keys.get(), true, !bip32derivs), psbtx, i);
    }

    return TransactionError::OK;
}

std::unique_ptr<CKeyMetadata> DescriptorScriptPubKeyMan::GetMetadata(const CTxDestination& dest) const
{
    std::unique_ptr<SigningProvider> provider = GetSigningProvider(GetScriptForDestination(dest));
    if (provider) {
        KeyOriginInfo orig;
        CKeyID key_id = GetKeyForDestination(*provider, dest);
        if (provider->GetKeyOrigin(key_id, orig)) {
            LOCK(cs_desc_man);
            std::unique_ptr<CKeyMetadata> meta = std::make_unique<CKeyMetadata>();
            meta->key_origin = orig;
            meta->has_key_origin = true;
            meta->nCreateTime = m_wallet_descriptor.creation_time;
            return meta;
        }
    }
    return nullptr;
}

uint256 DescriptorScriptPubKeyMan::GetID() const
{
    LOCK(cs_desc_man);
    std::string desc_str = m_wallet_descriptor.descriptor->ToString();
    uint256 id;
    CSHA256().Write((unsigned char*)desc_str.data(), desc_str.size()).Finalize(id.begin());
    return id;
}

void DescriptorScriptPubKeyMan::SetInternal(bool internal)
{
    this->m_internal = internal;
}

void DescriptorScriptPubKeyMan::SetCache(const DescriptorCache& cache)
{
    LOCK(cs_desc_man);
    m_wallet_descriptor.cache = cache;
    for (int32_t i = m_wallet_descriptor.range_start; i < m_wallet_descriptor.range_end; ++i) {
        FlatSigningProvider out_keys;
        std::vector<CScript> scripts_temp;
        if (!m_wallet_descriptor.descriptor->ExpandFromCache(i, m_wallet_descriptor.cache, scripts_temp, out_keys)) {
            throw std::runtime_error("Error: Unable to expand wallet descriptor from cache");
        }
        // Add all of the scriptPubKeys to the scriptPubKey set
        for (const CScript& script : scripts_temp) {
            if (m_map_script_pub_keys.count(script) != 0) {
                throw std::runtime_error(strprintf("Error: Already loaded script at index %d as being at index %d", i, m_map_script_pub_keys[script]));
            }
            m_map_script_pub_keys[script] = i;
        }
        for (const auto& pk_pair : out_keys.pubkeys) {
            const CPubKey& pubkey = pk_pair.second;
            if (m_map_pubkeys.count(pubkey) != 0) {
                // We don't need to give an error here.
                // It doesn't matter which of many valid indexes the pubkey has, we just need an index where we can derive it and it's private key
                continue;
            }
            m_map_pubkeys[pubkey] = i;
        }
        m_max_cached_index++;
    }
}

bool DescriptorScriptPubKeyMan::AddKey(const CKeyID& key_id, const CKey& key)
{
    LOCK(cs_desc_man);
    m_map_keys[key_id] = key;
    return true;
}

bool DescriptorScriptPubKeyMan::AddCryptedKey(const CKeyID& key_id, const CPubKey& pubkey, const std::vector<unsigned char>& crypted_key)
{
    LOCK(cs_desc_man);
    if (!m_map_keys.empty()) {
        return false;
    }

    m_map_crypted_keys[key_id] = make_pair(pubkey, crypted_key);
    return true;
}

bool DescriptorScriptPubKeyMan::HasWalletDescriptor(const WalletDescriptor& desc) const
{
    LOCK(cs_desc_man);
    return m_wallet_descriptor.descriptor != nullptr && desc.descriptor != nullptr && m_wallet_descriptor.descriptor->ToString() == desc.descriptor->ToString();
}

void DescriptorScriptPubKeyMan::WriteDescriptor()
{
    LOCK(cs_desc_man);
    WalletBatch batch(m_storage.GetDatabase());
    if (!batch.WriteDescriptor(GetID(), m_wallet_descriptor)) {
        throw std::runtime_error(std::string(__func__) + ": writing descriptor failed");
    }
}

const WalletDescriptor DescriptorScriptPubKeyMan::GetWalletDescriptor() const
{
    return m_wallet_descriptor;
}

const std::vector<CScript> DescriptorScriptPubKeyMan::GetScriptPubKeys() const
{
    LOCK(cs_desc_man);
    std::vector<CScript> script_pub_keys;
    script_pub_keys.reserve(m_map_script_pub_keys.size());

    for (auto const& script_pub_key: m_map_script_pub_keys) {
        script_pub_keys.push_back(script_pub_key.first);
    }
    return script_pub_keys;
}

bool DescriptorScriptPubKeyMan::GetDescriptorString(std::string& out) const
{
    LOCK(cs_desc_man);

    FlatSigningProvider provider;
    provider.keys = GetKeys();

    return m_wallet_descriptor.descriptor->ToNormalizedString(provider, out, &m_wallet_descriptor.cache);
}

void DescriptorScriptPubKeyMan::UpgradeDescriptorCache()
{
    LOCK(cs_desc_man);
    if (m_storage.IsLocked() || m_storage.IsWalletFlagSet(WALLET_FLAG_LAST_HARDENED_XPUB_CACHED)) {
        return;
    }

    // Skip if we have the last hardened xpub cache
    if (m_wallet_descriptor.cache.GetCachedLastHardenedExtPubKeys().size() > 0) {
        return;
    }

    // Expand the descriptor
    FlatSigningProvider provider;
    provider.keys = GetKeys();
    FlatSigningProvider out_keys;
    std::vector<CScript> scripts_temp;
    DescriptorCache temp_cache;
    if (!m_wallet_descriptor.descriptor->Expand(0, provider, scripts_temp, out_keys, &temp_cache)){
        throw std::runtime_error("Unable to expand descriptor");
    }

<<<<<<< HEAD
    return m_wallet_descriptor.descriptor->ToNormalizedString(provider, out, priv);
}

/// ELEMENTS: get PAK online key
bool LegacyScriptPubKeyMan::GetOnlinePakKey(CPubKey& online_pubkey, std::string& error)
{
    error.clear();
    if (!GetKeyFromPool(online_pubkey, OutputType::BECH32)) {
        error = "Error: Keypool ran out, please call keypoolrefill first";
        return false;
    }
    return true;
}
/// end ELEMENTS
=======
    // Cache the last hardened xpubs
    DescriptorCache diff = m_wallet_descriptor.cache.MergeAndDiff(temp_cache);
    if (!WalletBatch(m_storage.GetDatabase()).WriteDescriptorCacheItems(GetID(), diff)) {
        throw std::runtime_error(std::string(__func__) + ": writing cache items failed");
    }
}
>>>>>>> 722776c0
<|MERGE_RESOLUTION|>--- conflicted
+++ resolved
@@ -2305,26 +2305,21 @@
         throw std::runtime_error("Unable to expand descriptor");
     }
 
-<<<<<<< HEAD
-    return m_wallet_descriptor.descriptor->ToNormalizedString(provider, out, priv);
-}
-
-/// ELEMENTS: get PAK online key
-bool LegacyScriptPubKeyMan::GetOnlinePakKey(CPubKey& online_pubkey, std::string& error)
-{
-    error.clear();
-    if (!GetKeyFromPool(online_pubkey, OutputType::BECH32)) {
-        error = "Error: Keypool ran out, please call keypoolrefill first";
-        return false;
-    }
-    return true;
-}
-/// end ELEMENTS
-=======
     // Cache the last hardened xpubs
     DescriptorCache diff = m_wallet_descriptor.cache.MergeAndDiff(temp_cache);
     if (!WalletBatch(m_storage.GetDatabase()).WriteDescriptorCacheItems(GetID(), diff)) {
         throw std::runtime_error(std::string(__func__) + ": writing cache items failed");
     }
 }
->>>>>>> 722776c0
+
+/// ELEMENTS: get PAK online key
+bool LegacyScriptPubKeyMan::GetOnlinePakKey(CPubKey& online_pubkey, std::string& error)
+{
+    error.clear();
+    if (!GetKeyFromPool(online_pubkey, OutputType::BECH32)) {
+        error = "Error: Keypool ran out, please call keypoolrefill first";
+        return false;
+    }
+    return true;
+}
+/// end ELEMENTS