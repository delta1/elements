--- conflicted
+++ resolved
@@ -2272,7 +2272,19 @@
     return script_pub_keys;
 }
 
-<<<<<<< HEAD
+bool DescriptorScriptPubKeyMan::GetDescriptorString(std::string& out, bool priv) const
+{
+    LOCK(cs_desc_man);
+    if (m_storage.IsLocked()) {
+        return false;
+    }
+
+    FlatSigningProvider provider;
+    provider.keys = GetKeys();
+
+    return m_wallet_descriptor.descriptor->ToNormalizedString(provider, out, priv);
+}
+
 /// ELEMENTS: get PAK online key
 bool LegacyScriptPubKeyMan::GetOnlinePakKey(CPubKey& online_pubkey, std::string& error)
 {
@@ -2283,18 +2295,4 @@
     }
     return true;
 }
-/// end ELEMENTS
-=======
-bool DescriptorScriptPubKeyMan::GetDescriptorString(std::string& out, bool priv) const
-{
-    LOCK(cs_desc_man);
-    if (m_storage.IsLocked()) {
-        return false;
-    }
-
-    FlatSigningProvider provider;
-    provider.keys = GetKeys();
-
-    return m_wallet_descriptor.descriptor->ToNormalizedString(provider, out, priv);
-}
->>>>>>> db656db2
+/// end ELEMENTS