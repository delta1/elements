// Copyright (c) 2010 Satoshi Nakamoto
// Copyright (c) 2009-2019 The Bitcoin Core developers
// Distributed under the MIT software license, see the accompanying
// file COPYING or http://www.opensource.org/licenses/mit-license.php.

#include <amount.h>
#include <asset.h>
#include <assetsdir.h>
#include <block_proof.h>
#include <consensus/validation.h>
#include <core_io.h>
#include <init.h>
#include <interfaces/chain.h>
#include <key_io.h>
#include <mainchainrpc.h>
#include <merkleblock.h>
#include <node/transaction.h>
#include <outputtype.h>
#include <pegins.h>
#include <policy/feerate.h>
#include <policy/fees.h>
#include <policy/policy.h>
#include <policy/rbf.h>
#include <pow.h>
#include <primitives/bitcoin/merkleblock.h>
#include <primitives/bitcoin/transaction.h>
#include <rpc/rawtransaction_util.h>
#include <rpc/server.h>
#include <rpc/util.h>
#include <script/descriptor.h>
#include <script/sign.h>
#include <secp256k1.h>
#include <util/bip32.h>
#include <util/fees.h>
#include <util/moneystr.h>
#include <util/system.h>
#include <util/url.h>
#include <util/validation.h>
#include <validation.h>
#include <wallet/coincontrol.h>
#include <wallet/feebumper.h>
#include <wallet/fees.h>
#include <wallet/psbtwallet.h>
#include <wallet/rpcwallet.h>
#include <wallet/wallet.h>
#include <wallet/walletdb.h>
#include <wallet/walletutil.h>

#include <stdint.h>

#include <univalue.h>

#include <functional>

#include <script/generic.hpp> // signblock
#include <script/descriptor.h> // initpegoutwallet
#include <span.h> // sendtomainchain_pak
#include <blind.h>
#include <issuance.h>

static const std::string WALLET_ENDPOINT_BASE = "/wallet/";

static inline bool GetAvoidReuseFlag(CWallet * const pwallet, const UniValue& param) {
    bool can_avoid_reuse = pwallet->IsWalletFlagSet(WALLET_FLAG_AVOID_REUSE);
    bool avoid_reuse = param.isNull() ? can_avoid_reuse : param.get_bool();

    if (avoid_reuse && !can_avoid_reuse) {
        throw JSONRPCError(RPC_WALLET_ERROR, "wallet does not have the \"avoid reuse\" feature enabled");
    }

    return avoid_reuse;
}


/** Used by RPC commands that have an include_watchonly parameter.
 *  We default to true for watchonly wallets if include_watchonly isn't
 *  explicitly set.
 */
static bool ParseIncludeWatchonly(const UniValue& include_watchonly, const CWallet& pwallet)
{
    if (include_watchonly.isNull()) {
        // if include_watchonly isn't explicitly set, then check if we have a watchonly wallet
        return pwallet.IsWalletFlagSet(WALLET_FLAG_DISABLE_PRIVATE_KEYS);
    }

    // otherwise return whatever include_watchonly was set to
    return include_watchonly.get_bool();
}


/** Checks if a CKey is in the given CWallet compressed or otherwise*/
bool HaveKey(const CWallet& wallet, const CKey& key)
{
    CKey key2;
    key2.Set(key.begin(), key.end(), !key.IsCompressed());
    return wallet.HaveKey(key.GetPubKey().GetID()) || wallet.HaveKey(key2.GetPubKey().GetID());
}

bool GetWalletNameFromJSONRPCRequest(const JSONRPCRequest& request, std::string& wallet_name)
{
    if (request.URI.substr(0, WALLET_ENDPOINT_BASE.size()) == WALLET_ENDPOINT_BASE) {
        // wallet endpoint was used
        wallet_name = urlDecode(request.URI.substr(WALLET_ENDPOINT_BASE.size()));
        return true;
    }
    return false;
}

std::shared_ptr<CWallet> GetWalletForJSONRPCRequest(const JSONRPCRequest& request)
{
    std::string wallet_name;
    if (GetWalletNameFromJSONRPCRequest(request, wallet_name)) {
        std::shared_ptr<CWallet> pwallet = GetWallet(wallet_name);
        if (!pwallet) throw JSONRPCError(RPC_WALLET_NOT_FOUND, "Requested wallet does not exist or is not loaded");
        return pwallet;
    }

    std::vector<std::shared_ptr<CWallet>> wallets = GetWallets();
    return wallets.size() == 1 || (request.fHelp && wallets.size() > 0) ? wallets[0] : nullptr;
}

std::string HelpRequiringPassphrase(const CWallet* pwallet)
{
    return pwallet && pwallet->IsCrypted()
        ? "\nRequires wallet passphrase to be set with walletpassphrase call."
        : "";
}

bool EnsureWalletIsAvailable(const CWallet* pwallet, bool avoidException)
{
    if (pwallet) return true;
    if (avoidException) return false;
    if (!HasWallets()) {
        throw JSONRPCError(
            RPC_METHOD_NOT_FOUND, "Method not found (wallet method is disabled because no wallet is loaded)");
    }
    throw JSONRPCError(RPC_WALLET_NOT_SPECIFIED,
        "Wallet file not specified (must request wallet RPC through /wallet/<filename> uri-path).");
}

void EnsureWalletIsUnlocked(const CWallet* pwallet)
{
    if (pwallet->IsLocked()) {
        throw JSONRPCError(RPC_WALLET_UNLOCK_NEEDED, "Error: Please enter the wallet passphrase with walletpassphrase first.");
    }
}

static void WalletTxToJSON(interfaces::Chain& chain, interfaces::Chain::Lock& locked_chain, const CWalletTx& wtx, UniValue& entry)
{
    int confirms = wtx.GetDepthInMainChain(locked_chain);
    entry.pushKV("confirmations", confirms);
    if (wtx.IsCoinBase())
        entry.pushKV("generated", true);
    if (confirms > 0)
    {
        entry.pushKV("blockhash", wtx.m_confirm.hashBlock.GetHex());
        entry.pushKV("blockindex", wtx.m_confirm.nIndex);
        int64_t block_time;
        bool found_block = chain.findBlock(wtx.m_confirm.hashBlock, nullptr /* block */, &block_time);
        assert(found_block);
        entry.pushKV("blocktime", block_time);
    } else {
        entry.pushKV("trusted", wtx.IsTrusted(locked_chain));
    }
    uint256 hash = wtx.GetHash();
    entry.pushKV("txid", hash.GetHex());
    UniValue conflicts(UniValue::VARR);
    for (const uint256& conflict : wtx.GetConflicts())
        conflicts.push_back(conflict.GetHex());
    entry.pushKV("walletconflicts", conflicts);
    entry.pushKV("time", wtx.GetTxTime());
    entry.pushKV("timereceived", (int64_t)wtx.nTimeReceived);

    // Add opt-in RBF status
    std::string rbfStatus = "no";
    if (confirms <= 0) {
        RBFTransactionState rbfState = chain.isRBFOptIn(*wtx.tx);
        if (rbfState == RBFTransactionState::UNKNOWN)
            rbfStatus = "unknown";
        else if (rbfState == RBFTransactionState::REPLACEABLE_BIP125)
            rbfStatus = "yes";
    }
    entry.pushKV("bip125-replaceable", rbfStatus);

    for (const std::pair<const std::string, std::string>& item : wtx.mapValue) {
        // Skip blinding data which isn't parseable
        if (item.first != "blindingdata") {
            entry.pushKV(item.first, item.second);
        }
    }
}

static std::string LabelFromValue(const UniValue& value)
{
    std::string label = value.get_str();
    if (label == "*")
        throw JSONRPCError(RPC_WALLET_INVALID_LABEL_NAME, "Invalid label name");
    return label;
}

static UniValue getnewaddress(const JSONRPCRequest& request)
{
    std::shared_ptr<CWallet> const wallet = GetWalletForJSONRPCRequest(request);
    CWallet* const pwallet = wallet.get();

    if (!EnsureWalletIsAvailable(pwallet, request.fHelp)) {
        return NullUniValue;
    }

            RPCHelpMan{"getnewaddress",
                "\nReturns a new Bitcoin address for receiving payments.\n"
                "If 'label' is specified, it is added to the address book \n"
                "so payments received with the address will be associated with 'label'.\n"
                "When the wallet doesn't give blinded addresses by default (-blindedaddresses=0), \n"
                "the address type \"blech32\" can still be used to get a blinded address.\n",
                {
                    {"label", RPCArg::Type::STR, /* default */ "\"\"", "The label name for the address to be linked to. It can also be set to the empty string \"\" to represent the default label. The label does not need to exist, it will be created if there is no label by the given name."},
                    {"address_type", RPCArg::Type::STR, /* default */ "set by -addresstype", "The address type to use. Options are \"legacy\", \"p2sh-segwit\", and \"bech32\". Default is set by -addresstype."},
                },
                RPCResult{
            "\"address\"    (string) The new bitcoin address\n"
                },
                RPCExamples{
                    HelpExampleCli("getnewaddress", "")
            + HelpExampleRpc("getnewaddress", "")
                },
            }.Check(request);

    LOCK(pwallet->cs_wallet);

    if (!pwallet->CanGetAddresses()) {
        throw JSONRPCError(RPC_WALLET_ERROR, "Error: This wallet has no available keys");
    }

    // Parse the label first so we don't generate a key if there's an error
    std::string label;
    if (!request.params[0].isNull())
        label = LabelFromValue(request.params[0]);

    OutputType output_type = pwallet->m_default_address_type;
    bool force_blind = false;
    if (!request.params[1].isNull()) {
        if (!ParseOutputType(request.params[1].get_str(), output_type)) {
            throw JSONRPCError(RPC_INVALID_ADDRESS_OR_KEY, strprintf("Unknown address type '%s'", request.params[1].get_str()));
        }
        // Special case for "blech32" when `-blindedaddresses=0` in the config.
        if (request.params[1].get_str() == "blech32") {
            force_blind = true;
        }
    }

    CTxDestination dest;
    std::string error;
    bool add_blinding_key = force_blind || gArgs.GetBoolArg("-blindedaddresses", g_con_elementsmode);
    if (!pwallet->GetNewDestination(output_type, label, dest, error, add_blinding_key)) {
        throw JSONRPCError(RPC_WALLET_KEYPOOL_RAN_OUT, error);
    }

    return EncodeDestination(dest);
}

static UniValue getrawchangeaddress(const JSONRPCRequest& request)
{
    std::shared_ptr<CWallet> const wallet = GetWalletForJSONRPCRequest(request);
    CWallet* const pwallet = wallet.get();

    if (!EnsureWalletIsAvailable(pwallet, request.fHelp)) {
        return NullUniValue;
    }

            RPCHelpMan{"getrawchangeaddress",
                "\nReturns a new Bitcoin address, for receiving change.\n"
                "This is for use with raw transactions, NOT normal use.\n",
                {
                    {"address_type", RPCArg::Type::STR, /* default */ "set by -changetype", "The address type to use. Options are \"legacy\", \"p2sh-segwit\", and \"bech32\". Default is set by -changetype."},
                },
                RPCResult{
            "\"address\"    (string) The address\n"
                },
                RPCExamples{
                    HelpExampleCli("getrawchangeaddress", "")
            + HelpExampleRpc("getrawchangeaddress", "")
                },
            }.Check(request);

    LOCK(pwallet->cs_wallet);

    if (!pwallet->CanGetAddresses(true)) {
        throw JSONRPCError(RPC_WALLET_ERROR, "Error: This wallet has no available keys");
    }

    OutputType output_type = pwallet->m_default_change_type != OutputType::CHANGE_AUTO ? pwallet->m_default_change_type : pwallet->m_default_address_type;
    bool force_blind = false;
    if (!request.params[0].isNull()) {
        if (!ParseOutputType(request.params[0].get_str(), output_type)) {
            throw JSONRPCError(RPC_INVALID_ADDRESS_OR_KEY, strprintf("Unknown address type '%s'", request.params[0].get_str()));
        }
        // Special case for "blech32" when `-blindedaddresses=0` in the config.
        if (request.params[0].get_str() == "blech32") {
            force_blind = true;
        }
    }

    CTxDestination dest;
    std::string error;
    bool add_blinding_key = force_blind || gArgs.GetBoolArg("-blindedaddresses", g_con_elementsmode);
    if (!pwallet->GetNewChangeDestination(output_type, dest, error, add_blinding_key)) {
        throw JSONRPCError(RPC_WALLET_KEYPOOL_RAN_OUT, error);
    }
    return EncodeDestination(dest);
}


static UniValue setlabel(const JSONRPCRequest& request)
{
    std::shared_ptr<CWallet> const wallet = GetWalletForJSONRPCRequest(request);
    CWallet* const pwallet = wallet.get();

    if (!EnsureWalletIsAvailable(pwallet, request.fHelp)) {
        return NullUniValue;
    }

            RPCHelpMan{"setlabel",
                "\nSets the label associated with the given address.\n",
                {
                    {"address", RPCArg::Type::STR, RPCArg::Optional::NO, "The bitcoin address to be associated with a label."},
                    {"label", RPCArg::Type::STR, RPCArg::Optional::NO, "The label to assign to the address."},
                },
                RPCResults{},
                RPCExamples{
                    HelpExampleCli("setlabel", "\"1D1ZrZNe3JUo7ZycKEYQQiQAWd9y54F4XX\" \"tabby\"")
            + HelpExampleRpc("setlabel", "\"1D1ZrZNe3JUo7ZycKEYQQiQAWd9y54F4XX\", \"tabby\"")
                },
            }.Check(request);

    LOCK(pwallet->cs_wallet);

    CTxDestination dest = DecodeDestination(request.params[0].get_str());
    if (!IsValidDestination(dest)) {
        throw JSONRPCError(RPC_INVALID_ADDRESS_OR_KEY, "Invalid Bitcoin address");
    }

    std::string label = LabelFromValue(request.params[1]);

    if (IsMine(*pwallet, dest)) {
        pwallet->SetAddressBook(dest, label, "receive");
    } else {
        pwallet->SetAddressBook(dest, label, "send");
    }

    return NullUniValue;
}


static CTransactionRef SendMoney(interfaces::Chain::Lock& locked_chain, CWallet * const pwallet, const CTxDestination &address, CAmount nValue, const CAsset& asset, bool fSubtractFeeFromAmount, const CCoinControl& coin_control, mapValue_t mapValue, bool ignore_blind_fail)
{
    CAmountMap curBalance = pwallet->GetBalance(0, coin_control.m_avoid_address_reuse).m_mine_trusted;

    // Check amount
    if (nValue <= 0)
        throw JSONRPCError(RPC_INVALID_PARAMETER, "Invalid amount");

    if (nValue > curBalance[asset])
        throw JSONRPCError(RPC_WALLET_INSUFFICIENT_FUNDS, "Insufficient funds");

    // Parse Bitcoin address
    CScript scriptPubKey = GetScriptForDestination(address);

    // Create the lower bound number of reserve keys.
    std::vector<COutPoint> vPresetInputs;
    coin_control.ListSelected(vPresetInputs);

    // Create and send the transaction
    CAmount nFeeRequired;
    std::string strError;
    std::vector<CRecipient> vecSend;
    int nChangePosRet = -1;
    CRecipient recipient = {scriptPubKey, nValue, asset, GetDestinationBlindingKey(address), fSubtractFeeFromAmount};
    vecSend.push_back(recipient);
    CTransactionRef tx;
    BlindDetails* blind_details = g_con_elementsmode ? new BlindDetails() : NULL;
    if (blind_details) blind_details->ignore_blind_failure = ignore_blind_fail;
    if (!pwallet->CreateTransaction(locked_chain, vecSend, tx, nFeeRequired, nChangePosRet, strError, coin_control, true, blind_details)) {
        if (!fSubtractFeeFromAmount && nValue + nFeeRequired > curBalance[policyAsset])
            strError = strprintf("Error: This transaction requires a transaction fee of at least %s", FormatMoney(nFeeRequired));
        throw JSONRPCError(RPC_WALLET_ERROR, strError);
    }
    CValidationState state;
    if (!pwallet->CommitTransaction(tx, std::move(mapValue), {} /* orderForm */, state, blind_details)) {
        strError = strprintf("Error: The transaction was rejected! Reason given: %s", FormatStateMessage(state));
        throw JSONRPCError(RPC_WALLET_ERROR, strError);
    }
    return tx;
}

static UniValue sendtoaddress(const JSONRPCRequest& request)
{
    std::shared_ptr<CWallet> const wallet = GetWalletForJSONRPCRequest(request);
    CWallet* const pwallet = wallet.get();

    if (!EnsureWalletIsAvailable(pwallet, request.fHelp)) {
        return NullUniValue;
    }

            RPCHelpMan{"sendtoaddress",
                "\nSend an amount to a given address." +
                    HelpRequiringPassphrase(pwallet) + "\n",
                {
                    {"address", RPCArg::Type::STR, RPCArg::Optional::NO, "The bitcoin address to send to."},
                    {"amount", RPCArg::Type::AMOUNT, RPCArg::Optional::NO, "The amount in " + CURRENCY_UNIT + " to send. eg 0.1"},
                    {"comment", RPCArg::Type::STR, RPCArg::Optional::OMITTED_NAMED_ARG, "A comment used to store what the transaction is for.\n"
            "                             This is not part of the transaction, just kept in your wallet."},
                    {"comment_to", RPCArg::Type::STR, RPCArg::Optional::OMITTED_NAMED_ARG, "A comment to store the name of the person or organization\n"
            "                             to which you're sending the transaction. This is not part of the \n"
            "                             transaction, just kept in your wallet."},
                    {"subtractfeefromamount", RPCArg::Type::BOOL, /* default */ "false", "The fee will be deducted from the amount being sent.\n"
            "                             The recipient will receive less bitcoins than you enter in the amount field."},
                    {"replaceable", RPCArg::Type::BOOL, /* default */ "wallet default", "Allow this transaction to be replaced by a transaction with higher fees via BIP 125"},
                    {"conf_target", RPCArg::Type::NUM, /* default */ "wallet default", "Confirmation target (in blocks)"},
                    {"estimate_mode", RPCArg::Type::STR, /* default */ "UNSET", "The fee estimate mode, must be one of:\n"
            "       \"UNSET\"\n"
            "       \"ECONOMICAL\"\n"
            "       \"CONSERVATIVE\""},
                    {"avoid_reuse", RPCArg::Type::BOOL, /* default */ "true", "(only available if avoid_reuse wallet flag is set) Avoid spending from dirty addresses; addresses are considered\n"
            "                             dirty if they have previously been used in a transaction."},
                    {"assetlabel", RPCArg::Type::STR, RPCArg::Optional::OMITTED_NAMED_ARG, "Hex asset id or asset label for balance."},
                    {"ignoreblindfail", RPCArg::Type::BOOL, /* default */ "true", "Return a transaction even when a blinding attempt fails due to number of blinded inputs/outputs."},
                },
                RPCResult{
            "\"txid\"                  (string) The transaction id.\n"
                },
                RPCExamples{
                    HelpExampleCli("sendtoaddress", "\"1M72Sfpbz1BPpXFHz9m3CdqATR44Jvaydd\" 0.1")
                    + HelpExampleCli("sendtoaddress", "\"1M72Sfpbz1BPpXFHz9m3CdqATR44Jvaydd\" 0.1 \"donation\" \"seans outpost\"")
                    + HelpExampleCli("sendtoaddress", "\"1M72Sfpbz1BPpXFHz9m3CdqATR44Jvaydd\" 0.1 \"\" \"\" true")
                    + HelpExampleRpc("sendtoaddress", "\"1M72Sfpbz1BPpXFHz9m3CdqATR44Jvaydd\", 0.1, \"donation\", \"seans outpost\"")
                },
            }.Check(request);

    // Make sure the results are valid at least up to the most recent block
    // the user could have gotten from another RPC command prior to now
    pwallet->BlockUntilSyncedToCurrentChain();

    auto locked_chain = pwallet->chain().lock();
    LOCK(pwallet->cs_wallet);

    CTxDestination dest = DecodeDestination(request.params[0].get_str());
    if (!IsValidDestination(dest)) {
        throw JSONRPCError(RPC_INVALID_ADDRESS_OR_KEY, "Invalid address");
    }

    // Amount
    CAmount nAmount = AmountFromValue(request.params[1]);
    if (nAmount <= 0)
        throw JSONRPCError(RPC_TYPE_ERROR, "Invalid amount for send");

    // Wallet comments
    mapValue_t mapValue;
    if (!request.params[2].isNull() && !request.params[2].get_str().empty())
        mapValue["comment"] = request.params[2].get_str();
    if (!request.params[3].isNull() && !request.params[3].get_str().empty())
        mapValue["to"] = request.params[3].get_str();

    bool fSubtractFeeFromAmount = false;
    if (!request.params[4].isNull()) {
        fSubtractFeeFromAmount = request.params[4].get_bool();
    }

    CCoinControl coin_control;
    if (!request.params[5].isNull()) {
        coin_control.m_signal_bip125_rbf = request.params[5].get_bool();
    }

    if (!request.params[6].isNull()) {
        coin_control.m_confirm_target = ParseConfirmTarget(request.params[6], pwallet->chain().estimateMaxBlocks());
    }

    if (!request.params[7].isNull()) {
        if (!FeeModeFromString(request.params[7].get_str(), coin_control.m_fee_mode)) {
            throw JSONRPCError(RPC_INVALID_PARAMETER, "Invalid estimate_mode parameter");
        }
    }

    coin_control.m_avoid_address_reuse = GetAvoidReuseFlag(pwallet, request.params[8]);
    // We also enable partial spend avoidance if reuse avoidance is set.
    coin_control.m_avoid_partial_spends |= coin_control.m_avoid_address_reuse;

    std::string strasset = Params().GetConsensus().pegged_asset.GetHex();
    if (request.params.size() > 9 && request.params[9].isStr() && !request.params[9].get_str().empty()) {
        strasset = request.params[9].get_str();
    }
    CAsset asset = GetAssetFromString(strasset);
    if (asset.IsNull() && g_con_elementsmode) {
        throw JSONRPCError(RPC_WALLET_ERROR, strprintf("Unknown label and invalid asset hex: %s", asset.GetHex()));
    }

    bool ignore_blind_fail = true;
    if (request.params.size() > 10) {
        ignore_blind_fail = request.params[10].get_bool();
    }

    EnsureWalletIsUnlocked(pwallet);

    CTransactionRef tx = SendMoney(*locked_chain, pwallet, dest, nAmount, asset, fSubtractFeeFromAmount, coin_control, std::move(mapValue), ignore_blind_fail);
    return tx->GetHash().GetHex();
}

static UniValue listaddressgroupings(const JSONRPCRequest& request)
{
    std::shared_ptr<CWallet> const wallet = GetWalletForJSONRPCRequest(request);
    CWallet* const pwallet = wallet.get();

    if (!EnsureWalletIsAvailable(pwallet, request.fHelp)) {
        return NullUniValue;
    }

            RPCHelpMan{"listaddressgroupings",
                "\nLists groups of addresses which have had their common ownership\n"
                "made public by common use as inputs or as the resulting change\n"
                "in past transactions\n",
                {},
                RPCResult{
            "[\n"
            "  [\n"
            "    [\n"
            "      \"address\",            (string) The bitcoin address\n"
            "      amount,                 (numeric) The amount in " + CURRENCY_UNIT + "\n"
            "      \"label\"               (string, optional) The label\n"
            "    ]\n"
            "    ,...\n"
            "  ]\n"
            "  ,...\n"
            "]\n"
                },
                RPCExamples{
                    HelpExampleCli("listaddressgroupings", "")
            + HelpExampleRpc("listaddressgroupings", "")
                },
            }.Check(request);

    // Make sure the results are valid at least up to the most recent block
    // the user could have gotten from another RPC command prior to now
    pwallet->BlockUntilSyncedToCurrentChain();

    auto locked_chain = pwallet->chain().lock();
    LOCK(pwallet->cs_wallet);

    UniValue jsonGroupings(UniValue::VARR);
    std::map<CTxDestination, CAmount> balances = pwallet->GetAddressBalances(*locked_chain);
    for (const std::set<CTxDestination>& grouping : pwallet->GetAddressGroupings()) {
        UniValue jsonGrouping(UniValue::VARR);
        for (const CTxDestination& address : grouping)
        {
            UniValue addressInfo(UniValue::VARR);
            addressInfo.push_back(EncodeDestination(address));
            addressInfo.push_back(ValueFromAmount(balances[address]));
            {
                if (pwallet->mapAddressBook.find(address) != pwallet->mapAddressBook.end()) {
                    addressInfo.push_back(pwallet->mapAddressBook.find(address)->second.name);
                }
            }
            jsonGrouping.push_back(addressInfo);
        }
        jsonGroupings.push_back(jsonGrouping);
    }
    return jsonGroupings;
}

static UniValue signmessage(const JSONRPCRequest& request)
{
    std::shared_ptr<CWallet> const wallet = GetWalletForJSONRPCRequest(request);
    CWallet* const pwallet = wallet.get();

    if (!EnsureWalletIsAvailable(pwallet, request.fHelp)) {
        return NullUniValue;
    }

            RPCHelpMan{"signmessage",
                "\nSign a message with the private key of an address" +
                    HelpRequiringPassphrase(pwallet) + "\n",
                {
                    {"address", RPCArg::Type::STR, RPCArg::Optional::NO, "The bitcoin address to use for the private key."},
                    {"message", RPCArg::Type::STR, RPCArg::Optional::NO, "The message to create a signature of."},
                },
                RPCResult{
            "\"signature\"          (string) The signature of the message encoded in base 64\n"
                },
                RPCExamples{
            "\nUnlock the wallet for 30 seconds\n"
            + HelpExampleCli("walletpassphrase", "\"mypassphrase\" 30") +
            "\nCreate the signature\n"
            + HelpExampleCli("signmessage", "\"1D1ZrZNe3JUo7ZycKEYQQiQAWd9y54F4XX\" \"my message\"") +
            "\nVerify the signature\n"
            + HelpExampleCli("verifymessage", "\"1D1ZrZNe3JUo7ZycKEYQQiQAWd9y54F4XX\" \"signature\" \"my message\"") +
            "\nAs a JSON-RPC call\n"
            + HelpExampleRpc("signmessage", "\"1D1ZrZNe3JUo7ZycKEYQQiQAWd9y54F4XX\", \"my message\"")
                },
            }.Check(request);

    auto locked_chain = pwallet->chain().lock();
    LOCK(pwallet->cs_wallet);

    EnsureWalletIsUnlocked(pwallet);

    std::string strAddress = request.params[0].get_str();
    std::string strMessage = request.params[1].get_str();

    CTxDestination dest = DecodeDestination(strAddress);
    if (!IsValidDestination(dest)) {
        throw JSONRPCError(RPC_TYPE_ERROR, "Invalid address");
    }

    const PKHash *pkhash = boost::get<PKHash>(&dest);
    if (!pkhash) {
        throw JSONRPCError(RPC_TYPE_ERROR, "Address does not refer to key");
    }

    CKey key;
    CKeyID keyID(*pkhash);
    if (!pwallet->GetKey(keyID, key)) {
        throw JSONRPCError(RPC_WALLET_ERROR, "Private key not available");
    }

    CHashWriter ss(SER_GETHASH, 0);
    ss << strMessageMagic;
    ss << strMessage;

    std::vector<unsigned char> vchSig;
    if (!key.SignCompact(ss.GetHash(), vchSig))
        throw JSONRPCError(RPC_INVALID_ADDRESS_OR_KEY, "Sign failed");

    return EncodeBase64(vchSig.data(), vchSig.size());
}

static UniValue getreceivedbyaddress(const JSONRPCRequest& request)
{
    std::shared_ptr<CWallet> const wallet = GetWalletForJSONRPCRequest(request);
    CWallet* const pwallet = wallet.get();

    if (!EnsureWalletIsAvailable(pwallet, request.fHelp)) {
        return NullUniValue;
    }

            RPCHelpMan{"getreceivedbyaddress",
                "\nReturns the total amount received by the given address in transactions with at least minconf confirmations.\n",
                {
                    {"address", RPCArg::Type::STR, RPCArg::Optional::NO, "The bitcoin address for transactions."},
                    {"minconf", RPCArg::Type::NUM, /* default */ "1", "Only include transactions confirmed at least this many times."},
                    {"assetlabel", RPCArg::Type::STR, RPCArg::Optional::OMITTED_NAMED_ARG, "Hex asset id or asset label for balance."},
                },
                RPCResult{
            "amount   (numeric) The total amount in " + CURRENCY_UNIT + " received at this address.\n"
                },
                RPCExamples{
            "\nThe amount from transactions with at least 1 confirmation\n"
            + HelpExampleCli("getreceivedbyaddress", "\"1D1ZrZNe3JUo7ZycKEYQQiQAWd9y54F4XX\"") +
            "\nThe amount including unconfirmed transactions, zero confirmations\n"
            + HelpExampleCli("getreceivedbyaddress", "\"1D1ZrZNe3JUo7ZycKEYQQiQAWd9y54F4XX\" 0") +
            "\nThe amount with at least 6 confirmations\n"
            + HelpExampleCli("getreceivedbyaddress", "\"1D1ZrZNe3JUo7ZycKEYQQiQAWd9y54F4XX\" 6") +
            "\nAs a JSON-RPC call\n"
            + HelpExampleRpc("getreceivedbyaddress", "\"1D1ZrZNe3JUo7ZycKEYQQiQAWd9y54F4XX\", 6")
                },
            }.Check(request);

    // Make sure the results are valid at least up to the most recent block
    // the user could have gotten from another RPC command prior to now
    pwallet->BlockUntilSyncedToCurrentChain();

    auto locked_chain = pwallet->chain().lock();
    LOCK(pwallet->cs_wallet);

    // Bitcoin address
    CTxDestination dest = DecodeDestination(request.params[0].get_str());
    if (!IsValidDestination(dest)) {
        throw JSONRPCError(RPC_INVALID_ADDRESS_OR_KEY, "Invalid Bitcoin address");
    }
    CScript scriptPubKey = GetScriptForDestination(dest);
    if (!IsMine(*pwallet, scriptPubKey)) {
        throw JSONRPCError(RPC_WALLET_ERROR, "Address not found in wallet");
    }

    // Minimum confirmations
    int nMinDepth = 1;
    if (!request.params[1].isNull())
        nMinDepth = request.params[1].get_int();

    // Tally
    CAmountMap amounts;
    for (auto& pairWtx : pwallet->mapWallet) {
        CWalletTx& wtx = pairWtx.second;
        if (wtx.IsCoinBase() || !locked_chain->checkFinalTx(*wtx.tx)) {
            continue;
        }

        for (unsigned int i = 0; i < wtx.tx->vout.size(); i++) {
            const CTxOut& txout = wtx.tx->vout[i];
            if (txout.scriptPubKey == scriptPubKey) {
                if (wtx.GetDepthInMainChain(*locked_chain) >= nMinDepth) {
                    CAmountMap wtxValue;
                    CAmount amt = wtx.GetOutputValueOut(i);
                    if (amt < 0) {
                        continue;
                    }
                    wtxValue[wtx.GetOutputAsset(i)] = amt;
                    amounts += wtxValue;
                }
            }
        }
    }

    std::string asset = "";
    if (request.params.size() > 2 && request.params[2].isStr()) {
        asset = request.params[2].get_str();
    }

    return AmountMapToUniv(amounts, asset);
}


static UniValue getreceivedbylabel(const JSONRPCRequest& request)
{
    std::shared_ptr<CWallet> const wallet = GetWalletForJSONRPCRequest(request);
    CWallet* const pwallet = wallet.get();

    if (!EnsureWalletIsAvailable(pwallet, request.fHelp)) {
        return NullUniValue;
    }

            RPCHelpMan{"getreceivedbylabel",
                "\nReturns the total amount received by addresses with <label> in transactions with at least [minconf] confirmations.\n",
                {
                    {"label", RPCArg::Type::STR, RPCArg::Optional::NO, "The selected label, may be the default label using \"\"."},
                    {"minconf", RPCArg::Type::NUM, /* default */ "1", "Only include transactions confirmed at least this many times."},
                    {"assetlabel", RPCArg::Type::STR, RPCArg::Optional::OMITTED_NAMED_ARG, "Hex asset id or asset label for balance."},
                },
                RPCResult{
            "amount              (numeric) The total amount in " + CURRENCY_UNIT + " received for this label.\n"
                },
                RPCExamples{
            "\nAmount received by the default label with at least 1 confirmation\n"
            + HelpExampleCli("getreceivedbylabel", "\"\"") +
            "\nAmount received at the tabby label including unconfirmed amounts with zero confirmations\n"
            + HelpExampleCli("getreceivedbylabel", "\"tabby\" 0") +
            "\nThe amount with at least 6 confirmations\n"
            + HelpExampleCli("getreceivedbylabel", "\"tabby\" 6") +
            "\nAs a JSON-RPC call\n"
            + HelpExampleRpc("getreceivedbylabel", "\"tabby\", 6")
                },
            }.Check(request);

    // Make sure the results are valid at least up to the most recent block
    // the user could have gotten from another RPC command prior to now
    pwallet->BlockUntilSyncedToCurrentChain();

    auto locked_chain = pwallet->chain().lock();
    LOCK(pwallet->cs_wallet);

    // Minimum confirmations
    int nMinDepth = 1;
    if (!request.params[1].isNull())
        nMinDepth = request.params[1].get_int();

    // Get the set of pub keys assigned to label
    std::string label = LabelFromValue(request.params[0]);
    std::set<CTxDestination> setAddress = pwallet->GetLabelAddresses(label);

    // Tally
    CAmountMap amounts;
    for (auto& pairWtx : pwallet->mapWallet) {
        CWalletTx& wtx = pairWtx.second;
        if (wtx.IsCoinBase() || !locked_chain->checkFinalTx(*wtx.tx)) {
            continue;
        }

        for (unsigned int i = 0; i < wtx.tx->vout.size(); i++) {
            const CTxOut& txout = wtx.tx->vout[i];
            CTxDestination address;
            if (ExtractDestination(txout.scriptPubKey, address) && IsMine(*pwallet, address) && setAddress.count(address)) {
                if (wtx.GetDepthInMainChain(*locked_chain) >= nMinDepth) {
                    CAmountMap wtxValue;
                    CAmount amt = wtx.GetOutputValueOut(i);
                    if (amt < 0) {
                        continue;
                    }
                    wtxValue[wtx.GetOutputAsset(i)] = amt;
                    amounts += wtxValue;
                }
            }
        }
    }

    std::string asset = "";
    if (request.params.size() > 2 && request.params[2].isStr()) {
        asset = request.params[2].get_str();
    }

    return AmountMapToUniv(amounts, asset);
}


static UniValue getbalance(const JSONRPCRequest& request)
{
    std::shared_ptr<CWallet> const wallet = GetWalletForJSONRPCRequest(request);
    CWallet* const pwallet = wallet.get();

    if (!EnsureWalletIsAvailable(pwallet, request.fHelp)) {
        return NullUniValue;
    }

            RPCHelpMan{"getbalance",
                "\nReturns the total available balance.\n"
                "The available balance is what the wallet considers currently spendable, and is\n"
                "thus affected by options which limit spendability such as -spendzeroconfchange.\n",
                {
                    {"dummy", RPCArg::Type::STR, RPCArg::Optional::OMITTED_NAMED_ARG, "Remains for backward compatibility. Must be excluded or set to \"*\"."},
                    {"minconf", RPCArg::Type::NUM, /* default */ "0", "Only include transactions confirmed at least this many times."},
                    {"include_watchonly", RPCArg::Type::BOOL, /* default */ "true for watch-only wallets, otherwise false", "Also include balance in watch-only addresses (see 'importaddress')"},
                    {"avoid_reuse", RPCArg::Type::BOOL, /* default */ "true", "(only available if avoid_reuse wallet flag is set) Do not include balance in dirty outputs; addresses are considered dirty if they have previously been used in a transaction."},
                    {"assetlabel", RPCArg::Type::STR, RPCArg::Optional::OMITTED_NAMED_ARG, "Hex asset id or asset label for balance."},
                },
                RPCResult{
            "amount              (numeric) The total amount in " + CURRENCY_UNIT + " received for this wallet.\n"
                },
                RPCExamples{
            "\nThe total amount in the wallet with 1 or more confirmations\n"
            + HelpExampleCli("getbalance", "") +
            "\nThe total amount in the wallet at least 6 blocks confirmed\n"
            + HelpExampleCli("getbalance", "\"*\" 6") +
            "\nAs a JSON-RPC call\n"
            + HelpExampleRpc("getbalance", "\"*\", 6")
                },
            }.Check(request);

    // Make sure the results are valid at least up to the most recent block
    // the user could have gotten from another RPC command prior to now
    pwallet->BlockUntilSyncedToCurrentChain();

    auto locked_chain = pwallet->chain().lock();
    LOCK(pwallet->cs_wallet);

    const UniValue& dummy_value = request.params[0];
    if (!dummy_value.isNull() && dummy_value.get_str() != "*") {
        throw JSONRPCError(RPC_METHOD_DEPRECATED, "dummy first argument must be excluded or set to \"*\".");
    }

    int min_depth = 0;
    if (!request.params[1].isNull()) {
        min_depth = request.params[1].get_int();
    }

    bool include_watchonly = ParseIncludeWatchonly(request.params[2], *pwallet);

    bool avoid_reuse = GetAvoidReuseFlag(pwallet, request.params[3]);

    std::string asset = "";
    if (!request.params[4].isNull() && request.params[4].isStr()) {
        asset = request.params[4].get_str();
    }

    const auto bal = pwallet->GetBalance(min_depth, avoid_reuse);

    if (include_watchonly) {
        return AmountMapToUniv(bal.m_mine_trusted + bal.m_watchonly_trusted, asset);
    } else {
        return AmountMapToUniv(bal.m_mine_trusted, asset);
    }
}

static UniValue getunconfirmedbalance(const JSONRPCRequest &request)
{
    std::shared_ptr<CWallet> const wallet = GetWalletForJSONRPCRequest(request);
    CWallet* const pwallet = wallet.get();

    if (!EnsureWalletIsAvailable(pwallet, request.fHelp)) {
        return NullUniValue;
    }

            RPCHelpMan{"getunconfirmedbalance",
                "DEPRECATED\nIdentical to getbalances().mine.untrusted_pending\n",
                {},
                RPCResults{},
                RPCExamples{""},
            }.Check(request);

    // Make sure the results are valid at least up to the most recent block
    // the user could have gotten from another RPC command prior to now
    pwallet->BlockUntilSyncedToCurrentChain();

    auto locked_chain = pwallet->chain().lock();
    LOCK(pwallet->cs_wallet);

    return AmountMapToUniv(pwallet->GetBalance().m_mine_untrusted_pending, "");
}


static UniValue sendmany(const JSONRPCRequest& request)
{
    std::shared_ptr<CWallet> const wallet = GetWalletForJSONRPCRequest(request);
    CWallet* const pwallet = wallet.get();

    if (!EnsureWalletIsAvailable(pwallet, request.fHelp)) {
        return NullUniValue;
    }

    RPCHelpMan{"sendmany",
                "\nSend multiple times. Amounts are double-precision floating point numbers." +
                    HelpRequiringPassphrase(pwallet) + "\n",
                {
                    {"dummy", RPCArg::Type::STR, RPCArg::Optional::NO, "Must be set to \"\" for backwards compatibility.", "\"\""},
                    {"amounts", RPCArg::Type::OBJ, RPCArg::Optional::NO, "A json object with addresses and amounts",
                        {
                            {"address", RPCArg::Type::AMOUNT, RPCArg::Optional::NO, "The bitcoin address is the key, the numeric amount (can be string) in " + CURRENCY_UNIT + " is the value"},
                        },
                    },
                    {"minconf", RPCArg::Type::NUM, RPCArg::Optional::OMITTED_NAMED_ARG, "Ignored dummy value"},
                    {"comment", RPCArg::Type::STR, RPCArg::Optional::OMITTED_NAMED_ARG, "A comment"},
                    {"subtractfeefrom", RPCArg::Type::ARR, RPCArg::Optional::OMITTED_NAMED_ARG, "A json array with addresses.\n"
            "                           The fee will be equally deducted from the amount of each selected address.\n"
            "                           Those recipients will receive less bitcoins than you enter in their corresponding amount field.\n"
            "                           If no addresses are specified here, the sender pays the fee.",
                        {
                            {"address", RPCArg::Type::STR, RPCArg::Optional::OMITTED, "Subtract fee from this address"},
                        },
                    },
                    {"replaceable", RPCArg::Type::BOOL, /* default */ "wallet default", "Allow this transaction to be replaced by a transaction with higher fees via BIP 125"},
                    {"conf_target", RPCArg::Type::NUM, /* default */ "wallet default", "Confirmation target (in blocks)"},
                    {"estimate_mode", RPCArg::Type::STR, /* default */ "UNSET", "The fee estimate mode, must be one of:\n"
            "       \"UNSET\"\n"
            "       \"ECONOMICAL\"\n"
            "       \"CONSERVATIVE\""},
                    {"output_assets", RPCArg::Type::OBJ, RPCArg::Optional::OMITTED, "A json object of addresses to assets.",
                        {
                            {"address", RPCArg::Type::STR, RPCArg::Optional::NO, "A key-value pair where the key is the address used and the value is an asset label or hex asset ID."},
                        },
                    },
                    {"ignoreblindfail", RPCArg::Type::BOOL, /* default */ "true", "Return a transaction even when a blinding attempt fails due to number of blinded inputs/outputs."},
                },
                 RPCResult{
            "\"txid\"                   (string) The transaction id for the send. Only 1 transaction is created regardless of \n"
            "                                    the number of addresses.\n"
                 },
                RPCExamples{
            "\nSend two amounts to two different addresses:\n"
            + HelpExampleCli("sendmany", "\"\" \"{\\\"1D1ZrZNe3JUo7ZycKEYQQiQAWd9y54F4XX\\\":0.01,\\\"1353tsE8YMTA4EuV7dgUXGjNFf9KpVvKHz\\\":0.02}\"") +
            "\nSend two amounts to two different addresses setting the confirmation and comment:\n"
            + HelpExampleCli("sendmany", "\"\" \"{\\\"1D1ZrZNe3JUo7ZycKEYQQiQAWd9y54F4XX\\\":0.01,\\\"1353tsE8YMTA4EuV7dgUXGjNFf9KpVvKHz\\\":0.02}\" 6 \"testing\"") +
            "\nSend two amounts to two different addresses, subtract fee from amount:\n"
            + HelpExampleCli("sendmany", "\"\" \"{\\\"1D1ZrZNe3JUo7ZycKEYQQiQAWd9y54F4XX\\\":0.01,\\\"1353tsE8YMTA4EuV7dgUXGjNFf9KpVvKHz\\\":0.02}\" 1 \"\" \"[\\\"1D1ZrZNe3JUo7ZycKEYQQiQAWd9y54F4XX\\\",\\\"1353tsE8YMTA4EuV7dgUXGjNFf9KpVvKHz\\\"]\"") +
            "\nAs a JSON-RPC call\n"
            + HelpExampleRpc("sendmany", "\"\", {\"1D1ZrZNe3JUo7ZycKEYQQiQAWd9y54F4XX\":0.01,\"1353tsE8YMTA4EuV7dgUXGjNFf9KpVvKHz\":0.02}, 6, \"testing\"")
                },
    }.Check(request);

    // Make sure the results are valid at least up to the most recent block
    // the user could have gotten from another RPC command prior to now
    pwallet->BlockUntilSyncedToCurrentChain();

    auto locked_chain = pwallet->chain().lock();
    LOCK(pwallet->cs_wallet);

    if (!request.params[0].isNull() && !request.params[0].get_str().empty()) {
        throw JSONRPCError(RPC_INVALID_PARAMETER, "Dummy value must be set to \"\"");
    }
    UniValue sendTo = request.params[1].get_obj();

    mapValue_t mapValue;
    if (!request.params[3].isNull() && !request.params[3].get_str().empty())
        mapValue["comment"] = request.params[3].get_str();

    UniValue subtractFeeFromAmount(UniValue::VARR);
    if (!request.params[4].isNull())
        subtractFeeFromAmount = request.params[4].get_array();

    CCoinControl coin_control;
    if (!request.params[5].isNull()) {
        coin_control.m_signal_bip125_rbf = request.params[5].get_bool();
    }

    if (!request.params[6].isNull()) {
        coin_control.m_confirm_target = ParseConfirmTarget(request.params[6], pwallet->chain().estimateMaxBlocks());
    }

    if (!request.params[7].isNull()) {
        if (!FeeModeFromString(request.params[7].get_str(), coin_control.m_fee_mode)) {
            throw JSONRPCError(RPC_INVALID_PARAMETER, "Invalid estimate_mode parameter");
        }
    }

    UniValue assets;
    if (!request.params[8].isNull()) {
        if (!g_con_elementsmode) {
            throw JSONRPCError(RPC_TYPE_ERROR, "Asset argument cannot be given for Bitcoin serialization.");
        }
        assets = request.params[8].get_obj();
    }

    bool ignore_blind_fail = true;
    if (request.params.size() > 9) {
        ignore_blind_fail = request.params[9].get_bool();
    }

    std::set<CTxDestination> destinations;
    std::vector<CRecipient> vecSend;

    std::vector<std::string> keys = sendTo.getKeys();
    for (const std::string& name_ : keys) {
        std::string strasset = Params().GetConsensus().pegged_asset.GetHex();
        if (!assets.isNull() && assets[name_].isStr()) {
            strasset = assets[name_].get_str();
        }
        CAsset asset = GetAssetFromString(strasset);
        if (asset.IsNull() && g_con_elementsmode) {
            throw JSONRPCError(RPC_WALLET_ERROR, strprintf("Unknown label and invalid asset hex: %s", asset.GetHex()));
        }

        CTxDestination dest = DecodeDestination(name_);
        if (!IsValidDestination(dest)) {
            throw JSONRPCError(RPC_INVALID_ADDRESS_OR_KEY, std::string("Invalid Bitcoin address: ") + name_);
        }

        if (destinations.count(dest)) {
            throw JSONRPCError(RPC_INVALID_PARAMETER, std::string("Invalid parameter, duplicated address: ") + name_);
        }
        destinations.insert(dest);

        CScript scriptPubKey = GetScriptForDestination(dest);
        CAmount nAmount = AmountFromValue(sendTo[name_]);
        if (nAmount <= 0)
            throw JSONRPCError(RPC_TYPE_ERROR, "Invalid amount for send");

        bool fSubtractFeeFromAmount = false;
        for (unsigned int idx = 0; idx < subtractFeeFromAmount.size(); idx++) {
            const UniValue& addr = subtractFeeFromAmount[idx];
            if (addr.get_str() == name_)
                fSubtractFeeFromAmount = true;
        }

        CRecipient recipient = {scriptPubKey, nAmount, asset, GetDestinationBlindingKey(dest), fSubtractFeeFromAmount};
        vecSend.push_back(recipient);
    }

    EnsureWalletIsUnlocked(pwallet);

    // Shuffle recipient list
    std::shuffle(vecSend.begin(), vecSend.end(), FastRandomContext());

    // Send
    CAmount nFeeRequired = 0;
    int nChangePosRet = -1;
    std::string strFailReason;
    CTransactionRef tx;
    BlindDetails* blind_details = g_con_elementsmode ? new BlindDetails() : NULL;
    if (g_con_elementsmode) {
        blind_details->ignore_blind_failure = ignore_blind_fail;
    }
    bool fCreated = pwallet->CreateTransaction(*locked_chain, vecSend, tx, nFeeRequired, nChangePosRet, strFailReason, coin_control, true, blind_details);
    if (!fCreated) {
        throw JSONRPCError(RPC_WALLET_INSUFFICIENT_FUNDS, strFailReason);
    }
    CValidationState state;
    if (!pwallet->CommitTransaction(tx, std::move(mapValue), {} /* orderForm */, state, blind_details)) {
        strFailReason = strprintf("Transaction commit failed:: %s", FormatStateMessage(state));
        throw JSONRPCError(RPC_WALLET_ERROR, strFailReason);
    }

    return tx->GetHash().GetHex();
}

static UniValue addmultisigaddress(const JSONRPCRequest& request)
{
    std::shared_ptr<CWallet> const wallet = GetWalletForJSONRPCRequest(request);
    CWallet* const pwallet = wallet.get();

    if (!EnsureWalletIsAvailable(pwallet, request.fHelp)) {
        return NullUniValue;
    }

            RPCHelpMan{"addmultisigaddress",
                "\nAdd a nrequired-to-sign multisignature address to the wallet. Requires a new wallet backup.\n"
                "Each key is a Bitcoin address or hex-encoded public key.\n"
                "This functionality is only intended for use with non-watchonly addresses.\n"
                "See `importaddress` for watchonly p2sh address support.\n"
                "If 'label' is specified, assign address to that label.\n",
                {
                    {"nrequired", RPCArg::Type::NUM, RPCArg::Optional::NO, "The number of required signatures out of the n keys or addresses."},
                    {"keys", RPCArg::Type::ARR, RPCArg::Optional::NO, "A json array of bitcoin addresses or hex-encoded public keys",
                        {
                            {"key", RPCArg::Type::STR, RPCArg::Optional::OMITTED, "bitcoin address or hex-encoded public key"},
                        },
                        },
                    {"label", RPCArg::Type::STR, RPCArg::Optional::OMITTED_NAMED_ARG, "A label to assign the addresses to."},
                    {"address_type", RPCArg::Type::STR, /* default */ "set by -addresstype", "The address type to use. Options are \"legacy\", \"p2sh-segwit\", and \"bech32\"."},
                },
                RPCResult{
            "{\n"
            "  \"address\":\"multisigaddress\",    (string) The value of the new multisig address.\n"
            "  \"redeemScript\":\"script\"         (string) The string value of the hex-encoded redemption script.\n"
            "}\n"
                },
                RPCExamples{
            "\nAdd a multisig address from 2 addresses\n"
            + HelpExampleCli("addmultisigaddress", "2 \"[\\\"16sSauSf5pF2UkUwvKGq4qjNRzBZYqgEL5\\\",\\\"171sgjn4YtPu27adkKGrdDwzRTxnRkBfKV\\\"]\"") +
            "\nAs a JSON-RPC call\n"
            + HelpExampleRpc("addmultisigaddress", "2, \"[\\\"16sSauSf5pF2UkUwvKGq4qjNRzBZYqgEL5\\\",\\\"171sgjn4YtPu27adkKGrdDwzRTxnRkBfKV\\\"]\"")
                },
            }.Check(request);

    auto locked_chain = pwallet->chain().lock();
    LOCK(pwallet->cs_wallet);

    std::string label;
    if (!request.params[2].isNull())
        label = LabelFromValue(request.params[2]);

    int required = request.params[0].get_int();

    // Get the public keys
    const UniValue& keys_or_addrs = request.params[1].get_array();
    std::vector<CPubKey> pubkeys;
    for (unsigned int i = 0; i < keys_or_addrs.size(); ++i) {
        if (IsHex(keys_or_addrs[i].get_str()) && (keys_or_addrs[i].get_str().length() == 66 || keys_or_addrs[i].get_str().length() == 130)) {
            pubkeys.push_back(HexToPubKey(keys_or_addrs[i].get_str()));
        } else {
            pubkeys.push_back(AddrToPubKey(pwallet, keys_or_addrs[i].get_str()));
        }
    }

    OutputType output_type = pwallet->m_default_address_type;
    if (!request.params[3].isNull()) {
        if (!ParseOutputType(request.params[3].get_str(), output_type)) {
            throw JSONRPCError(RPC_INVALID_ADDRESS_OR_KEY, strprintf("Unknown address type '%s'", request.params[3].get_str()));
        }
    }

    // Construct using pay-to-script-hash:
    CScript inner;
    CTxDestination dest = AddAndGetMultisigDestination(required, pubkeys, output_type, *pwallet, inner);
    pwallet->SetAddressBook(dest, label, "send");

    UniValue result(UniValue::VOBJ);
    result.pushKV("address", EncodeDestination(dest));
    result.pushKV("redeemScript", HexStr(inner.begin(), inner.end()));
    return result;
}

class Witnessifier : public boost::static_visitor<bool>
{
public:
    CWallet * const pwallet;
    CTxDestination result;
    bool already_witness;

    explicit Witnessifier(CWallet *_pwallet) : pwallet(_pwallet), already_witness(false) {}

    bool operator()(const PKHash &keyID) {
        if (pwallet) {
            CScript basescript = GetScriptForDestination(keyID);
            CScript witscript = GetScriptForWitness(basescript);
            if (!IsSolvable(*pwallet, witscript)) {
                return false;
            }
            return ExtractDestination(witscript, result);
        }
        return false;
    }

    bool operator()(const ScriptHash &scripthash) {
        CScript subscript;
        if (pwallet && pwallet->GetCScript(CScriptID(scripthash), subscript)) {
            int witnessversion;
            std::vector<unsigned char> witprog;
            if (subscript.IsWitnessProgram(witnessversion, witprog)) {
                ExtractDestination(subscript, result);
                already_witness = true;
                return true;
            }
            CScript witscript = GetScriptForWitness(subscript);
            if (!IsSolvable(*pwallet, witscript)) {
                return false;
            }
            return ExtractDestination(witscript, result);
        }
        return false;
    }

    bool operator()(const WitnessV0KeyHash& id)
    {
        already_witness = true;
        result = id;
        return true;
    }

    bool operator()(const WitnessV0ScriptHash& id)
    {
        already_witness = true;
        result = id;
        return true;
    }

    template<typename T>
    bool operator()(const T& dest) { return false; }
};

struct tallyitem
{
    CAmountMap mapAmount;
    int nConf{std::numeric_limits<int>::max()};
    std::vector<uint256> txids;
    bool fIsWatchonly{false};
    tallyitem()
    {
    }
};

static UniValue ListReceived(interfaces::Chain::Lock& locked_chain, CWallet * const pwallet, const UniValue& params, bool by_label) EXCLUSIVE_LOCKS_REQUIRED(pwallet->cs_wallet)
{
    // Minimum confirmations
    int nMinDepth = 1;
    if (!params[0].isNull())
        nMinDepth = params[0].get_int();

    // Whether to include empty labels
    bool fIncludeEmpty = false;
    if (!params[1].isNull())
        fIncludeEmpty = params[1].get_bool();

    isminefilter filter = ISMINE_SPENDABLE;

    if (ParseIncludeWatchonly(params[2], *pwallet)) {
        filter |= ISMINE_WATCH_ONLY;
    }

    bool has_filtered_address = false;
    CTxDestination filtered_address = CNoDestination();
    if (!by_label && params[3].isStr() && params[3].get_str() != "") {
        if (!IsValidDestinationString(params[3].get_str())) {
            throw JSONRPCError(RPC_WALLET_ERROR, "address_filter parameter was invalid");
        }
        filtered_address = DecodeDestination(params[3].get_str());
        has_filtered_address = true;
    }

    std::string strasset = "";
    if (params.size() > 4 && params[4].isStr()) {
        strasset = params[4].get_str();
    }
    CAsset asset;
    if (!strasset.empty()) {
        asset = GetAssetFromString(strasset);
    }

    // Tally
    std::map<CTxDestination, tallyitem> mapTally;
    for (const std::pair<const uint256, CWalletTx>& pairWtx : pwallet->mapWallet) {
        const CWalletTx& wtx = pairWtx.second;

        if (wtx.IsCoinBase() || !locked_chain.checkFinalTx(*wtx.tx)) {
            continue;
        }

        int nDepth = wtx.GetDepthInMainChain(locked_chain);
        if (nDepth < nMinDepth)
            continue;

        for (size_t index = 0; index < wtx.tx->vout.size(); ++index)
        {
            const CTxOut& txout = wtx.tx->vout[index];

            CTxDestination address;
            if (!ExtractDestination(txout.scriptPubKey, address))
                continue;

            if (has_filtered_address && !(filtered_address == address)) {
                continue;
            }

            isminefilter mine = IsMine(*pwallet, address);
            if(!(mine & filter))
                continue;

            CAmount amt = wtx.GetOutputValueOut(index);
            if (amt < 0) {
                continue;
            }

            if (strasset != "" && wtx.GetOutputAsset(index) != asset) {
                continue;
            }

            tallyitem& item = mapTally[address];
            item.mapAmount[wtx.GetOutputAsset(index)] += amt;
            item.nConf = std::min(item.nConf, nDepth);
            item.txids.push_back(wtx.GetHash());
            if (mine & ISMINE_WATCH_ONLY)
                item.fIsWatchonly = true;
        }
    }

    // Reply
    UniValue ret(UniValue::VARR);
    std::map<std::string, tallyitem> label_tally;

    // Create mapAddressBook iterator
    // If we aren't filtering, go from begin() to end()
    auto start = pwallet->mapAddressBook.begin();
    auto end = pwallet->mapAddressBook.end();
    // If we are filtering, find() the applicable entry
    if (has_filtered_address) {
        start = pwallet->mapAddressBook.find(filtered_address);
        if (start != end) {
            end = std::next(start);
        }
    }

    for (auto item_it = start; item_it != end; ++item_it)
    {
        const CTxDestination& address = item_it->first;
        const std::string& label = item_it->second.name;
        auto it = mapTally.find(address);
        if (it == mapTally.end() && !fIncludeEmpty)
            continue;

        CAmountMap mapAmount;
        int nConf = std::numeric_limits<int>::max();
        bool fIsWatchonly = false;
        if (it != mapTally.end())
        {
            mapAmount = (*it).second.mapAmount;
            nConf = (*it).second.nConf;
            fIsWatchonly = (*it).second.fIsWatchonly;
        }

        if (by_label)
        {
            tallyitem& _item = label_tally[label];
            _item.mapAmount += mapAmount;
            _item.nConf = std::min(_item.nConf, nConf);
            _item.fIsWatchonly = fIsWatchonly;
        }
        else
        {
            UniValue obj(UniValue::VOBJ);
            if(fIsWatchonly)
                obj.pushKV("involvesWatchonly", true);
            obj.pushKV("address",       EncodeDestination(address));
            obj.pushKV("amount",        AmountMapToUniv(mapAmount, strasset));
            obj.pushKV("confirmations", (nConf == std::numeric_limits<int>::max() ? 0 : nConf));
            obj.pushKV("label", label);
            UniValue transactions(UniValue::VARR);
            if (it != mapTally.end())
            {
                for (const uint256& _item : (*it).second.txids)
                {
                    transactions.push_back(_item.GetHex());
                }
            }
            obj.pushKV("txids", transactions);
            ret.push_back(obj);
        }
    }

    if (by_label)
    {
        for (const auto& entry : label_tally)
        {
            CAmountMap mapAmount = entry.second.mapAmount;
            int nConf = entry.second.nConf;
            UniValue obj(UniValue::VOBJ);
            if (entry.second.fIsWatchonly)
                obj.pushKV("involvesWatchonly", true);
            obj.pushKV("amount",        AmountMapToUniv(mapAmount, ""));
            obj.pushKV("confirmations", (nConf == std::numeric_limits<int>::max() ? 0 : nConf));
            obj.pushKV("label",         entry.first);
            ret.push_back(obj);
        }
    }

    return ret;
}

static UniValue listreceivedbyaddress(const JSONRPCRequest& request)
{
    std::shared_ptr<CWallet> const wallet = GetWalletForJSONRPCRequest(request);
    CWallet* const pwallet = wallet.get();

    if (!EnsureWalletIsAvailable(pwallet, request.fHelp)) {
        return NullUniValue;
    }

            RPCHelpMan{"listreceivedbyaddress",
                "\nList balances by receiving address.\n",
                {
                    {"minconf", RPCArg::Type::NUM, /* default */ "1", "The minimum number of confirmations before payments are included."},
                    {"include_empty", RPCArg::Type::BOOL, /* default */ "false", "Whether to include addresses that haven't received any payments."},
                    {"include_watchonly", RPCArg::Type::BOOL, /* default */ "true for watch-only wallets, otherwise false", "Whether to include watch-only addresses (see 'importaddress')"},
                    {"address_filter", RPCArg::Type::STR, RPCArg::Optional::OMITTED_NAMED_ARG, "If present, only return information on this address."},
                    {"assetlabel", RPCArg::Type::STR, RPCArg::Optional::OMITTED_NAMED_ARG, "Hex asset id or asset label for balance."},
                },
                RPCResult{
            "[\n"
            "  {\n"
            "    \"involvesWatchonly\" : true,        (bool) Only returns true if imported addresses were involved in transaction.\n"
            "    \"address\" : \"receivingaddress\",  (string) The receiving address\n"
            "    \"amount\" : x.xxx,                  (numeric) The total amount in " + CURRENCY_UNIT + " received by the address\n"
            "    \"confirmations\" : n,               (numeric) The number of confirmations of the most recent transaction included\n"
            "    \"label\" : \"label\",               (string) The label of the receiving address. The default label is \"\".\n"
            "    \"txids\": [\n"
            "       \"txid\",                         (string) The ids of transactions received with the address \n"
            "       ...\n"
            "    ]\n"
            "  }\n"
            "  ,...\n"
            "]\n"
                },
                RPCExamples{
                    HelpExampleCli("listreceivedbyaddress", "")
            + HelpExampleCli("listreceivedbyaddress", "6 true")
            + HelpExampleRpc("listreceivedbyaddress", "6, true, true")
            + HelpExampleRpc("listreceivedbyaddress", "6, true, true, \"1M72Sfpbz1BPpXFHz9m3CdqATR44Jvaydd\"")
                },
            }.Check(request);

    // Make sure the results are valid at least up to the most recent block
    // the user could have gotten from another RPC command prior to now
    pwallet->BlockUntilSyncedToCurrentChain();

    auto locked_chain = pwallet->chain().lock();
    LOCK(pwallet->cs_wallet);

    return ListReceived(*locked_chain, pwallet, request.params, false);
}

static UniValue listreceivedbylabel(const JSONRPCRequest& request)
{
    std::shared_ptr<CWallet> const wallet = GetWalletForJSONRPCRequest(request);
    CWallet* const pwallet = wallet.get();

    if (!EnsureWalletIsAvailable(pwallet, request.fHelp)) {
        return NullUniValue;
    }

            RPCHelpMan{"listreceivedbylabel",
                "\nList received transactions by label.\n",
                {
                    {"minconf", RPCArg::Type::NUM, /* default */ "1", "The minimum number of confirmations before payments are included."},
                    {"include_empty", RPCArg::Type::BOOL, /* default */ "false", "Whether to include labels that haven't received any payments."},
                    {"include_watchonly", RPCArg::Type::BOOL, /* default */ "true for watch-only wallets, otherwise false", "Whether to include watch-only addresses (see 'importaddress')"},
                },
                RPCResult{
            "[\n"
            "  {\n"
            "    \"involvesWatchonly\" : true,   (bool) Only returns true if imported addresses were involved in transaction.\n"
            "    \"amount\" : x.xxx,             (numeric) The total amount received by addresses with this label\n"
            "    \"confirmations\" : n,          (numeric) The number of confirmations of the most recent transaction included\n"
            "    \"label\" : \"label\"           (string) The label of the receiving address. The default label is \"\".\n"
            "  }\n"
            "  ,...\n"
            "]\n"
                },
                RPCExamples{
                    HelpExampleCli("listreceivedbylabel", "")
            + HelpExampleCli("listreceivedbylabel", "6 true")
            + HelpExampleRpc("listreceivedbylabel", "6, true, true")
                },
            }.Check(request);

    // Make sure the results are valid at least up to the most recent block
    // the user could have gotten from another RPC command prior to now
    pwallet->BlockUntilSyncedToCurrentChain();

    auto locked_chain = pwallet->chain().lock();
    LOCK(pwallet->cs_wallet);

    return ListReceived(*locked_chain, pwallet, request.params, true);
}

static void MaybePushAddress(UniValue & entry, const CTxDestination &dest)
{
    if (IsValidDestination(dest)) {
        entry.pushKV("address", EncodeDestination(dest));
    }
}

/**
 * List transactions based on the given criteria.
 *
 * @param  pwallet        The wallet.
 * @param  wtx            The wallet transaction.
 * @param  nMinDepth      The minimum confirmation depth.
 * @param  fLong          Whether to include the JSON version of the transaction.
 * @param  ret            The UniValue into which the result is stored.
 * @param  filter_ismine  The "is mine" filter flags.
 * @param  filter_label   Optional label string to filter incoming transactions.
 */
static void ListTransactions(interfaces::Chain::Lock& locked_chain, CWallet* const pwallet, const CWalletTx& wtx, int nMinDepth, bool fLong, UniValue& ret, const isminefilter& filter_ismine, const std::string* filter_label) EXCLUSIVE_LOCKS_REQUIRED(pwallet->cs_wallet)
{
    CAmount nFee;
    std::list<COutputEntry> listReceived;
    std::list<COutputEntry> listSent;

    wtx.GetAmounts(listReceived, listSent, nFee, filter_ismine);

    bool involvesWatchonly = wtx.IsFromMe(ISMINE_WATCH_ONLY);

    // Sent
    if (!filter_label)
    {
        for (const COutputEntry& s : listSent)
        {
            UniValue entry(UniValue::VOBJ);
            if (involvesWatchonly || (::IsMine(*pwallet, s.destination) & ISMINE_WATCH_ONLY)) {
                entry.pushKV("involvesWatchonly", true);
            }
            MaybePushAddress(entry, s.destination);
            entry.pushKV("category", "send");
            entry.pushKV("amount", ValueFromAmount(-s.amount));
            if (g_con_elementsmode) {
                entry.pushKV("amountblinder", s.amount_blinding_factor.GetHex());
                entry.pushKV("asset", s.asset.GetHex());
                entry.pushKV("assetblinder", s.asset_blinding_factor.GetHex());
            }
            if (pwallet->mapAddressBook.count(s.destination)) {
                entry.pushKV("label", pwallet->mapAddressBook[s.destination].name);
            }
            entry.pushKV("vout", s.vout);
            entry.pushKV("fee", ValueFromAmount(-nFee));
            if (fLong)
                WalletTxToJSON(pwallet->chain(), locked_chain, wtx, entry);
            entry.pushKV("abandoned", wtx.isAbandoned());
            ret.push_back(entry);
        }
    }

    // Received
    if (listReceived.size() > 0 && wtx.GetDepthInMainChain(locked_chain) >= nMinDepth)
    {
        for (const COutputEntry& r : listReceived)
        {
            std::string label;
            if (pwallet->mapAddressBook.count(r.destination)) {
                label = pwallet->mapAddressBook[r.destination].name;
            }
            if (filter_label && label != *filter_label) {
                continue;
            }
            UniValue entry(UniValue::VOBJ);
            if (involvesWatchonly || (::IsMine(*pwallet, r.destination) & ISMINE_WATCH_ONLY)) {
                entry.pushKV("involvesWatchonly", true);
            }
            MaybePushAddress(entry, r.destination);
            if (wtx.IsCoinBase())
            {
                if (wtx.GetDepthInMainChain(locked_chain) < 1)
                    entry.pushKV("category", "orphan");
                else if (wtx.IsImmatureCoinBase(locked_chain))
                    entry.pushKV("category", "immature");
                else
                    entry.pushKV("category", "generate");
            }
            else
            {
                entry.pushKV("category", "receive");
            }
            entry.pushKV("amount", ValueFromAmount(r.amount));
            if (g_con_elementsmode) {
                entry.pushKV("amountblinder", r.amount_blinding_factor.GetHex());
                entry.pushKV("asset", r.asset.GetHex());
                entry.pushKV("assetblinder", r.asset_blinding_factor.GetHex());
            }
            if (pwallet->mapAddressBook.count(r.destination)) {
                entry.pushKV("label", label);
            }
            entry.pushKV("vout", r.vout);
            if (fLong)
                WalletTxToJSON(pwallet->chain(), locked_chain, wtx, entry);
            ret.push_back(entry);
        }
    }
}

static const std::string TransactionDescriptionString()
{
    return "    \"confirmations\": n,                        (numeric) The number of confirmations for the transaction. Negative confirmations means the\n"
           "                                                       transaction conflicted that many blocks ago.\n"
           "    \"generated\": xxx,                          (bool) Only present if transaction only input is a coinbase one.\n"
           "    \"trusted\": xxx,                            (bool) Only present if we consider transaction to be trusted and so safe to spend from.\n"
           "    \"blockhash\": \"hashvalue\",                  (string) The block hash containing the transaction.\n"
           "    \"blockindex\": n,                           (numeric) The index of the transaction in the block that includes it.\n"
           "    \"blocktime\": xxx,                          (numeric) The block time in seconds since epoch (1 Jan 1970 GMT).\n"
           "    \"txid\": \"transactionid\",                   (string) The transaction id.\n"
           "    \"walletconflicts\": [                       (array) Conflicting transaction ids.\n"
           "      \"txid\",                                  (string) The transaction id.\n"
           "      ...\n"
           "    ],\n"
           "    \"time\": xxx,                               (numeric) The transaction time in seconds since epoch (midnight Jan 1 1970 GMT).\n"
           "    \"timereceived\": xxx,                       (numeric) The time received in seconds since epoch (midnight Jan 1 1970 GMT).\n"
           "    \"comment\": \"...\",                          (string) If a comment is associated with the transaction, only present if not empty.\n"
           "    \"bip125-replaceable\": \"yes|no|unknown\",    (string) Whether this transaction could be replaced due to BIP125 (replace-by-fee);\n"
           "                                                     may be unknown for unconfirmed transactions not in the mempool\n";
}

UniValue listtransactions(const JSONRPCRequest& request)
{
    std::shared_ptr<CWallet> const wallet = GetWalletForJSONRPCRequest(request);
    CWallet* const pwallet = wallet.get();

    if (!EnsureWalletIsAvailable(pwallet, request.fHelp)) {
        return NullUniValue;
    }

            RPCHelpMan{"listtransactions",
                "\nIf a label name is provided, this will return only incoming transactions paying to addresses with the specified label.\n"
                "\nReturns up to 'count' most recent transactions skipping the first 'from' transactions.\n",
                {
                    {"label", RPCArg::Type::STR, RPCArg::Optional::OMITTED_NAMED_ARG, "If set, should be a valid label name to return only incoming transactions\n"
            "              with the specified label, or \"*\" to disable filtering and return all transactions."},
                    {"count", RPCArg::Type::NUM, /* default */ "10", "The number of transactions to return"},
                    {"skip", RPCArg::Type::NUM, /* default */ "0", "The number of transactions to skip"},
                    {"include_watchonly", RPCArg::Type::BOOL, /* default */ "true for watch-only wallets, otherwise false", "Include transactions to watch-only addresses (see 'importaddress')"},
                },
                RPCResult{
            "[\n"
            "  {\n"
            "    \"involvesWatchonly\": xxx, (bool) Only returns true if imported addresses were involved in transaction.\n"
            "    \"address\":\"address\",    (string) The bitcoin address of the transaction.\n"
            "    \"category\":               (string) The transaction category.\n"
            "                \"send\"                  Transactions sent.\n"
            "                \"receive\"               Non-coinbase transactions received.\n"
            "                \"generate\"              Coinbase transactions received with more than 100 confirmations.\n"
            "                \"immature\"              Coinbase transactions received with 100 or fewer confirmations.\n"
            "                \"orphan\"                Orphaned coinbase transactions received.\n"
            "    \"amount\": x.xxx,          (numeric) The amount in " + CURRENCY_UNIT + ". This is negative for the 'send' category, and is positive\n"
            "                                        for all other categories\n"
            "    \"label\": \"label\",       (string) A comment for the address/transaction, if any\n"
            "    \"vout\": n,                (numeric) the vout value\n"
            "    \"fee\": x.xxx,             (numeric) The amount of the fee in " + CURRENCY_UNIT + ". This is negative and only available for the \n"
            "                                         'send' category of transactions.\n"
            + TransactionDescriptionString()
            + "    \"abandoned\": xxx          (bool) 'true' if the transaction has been abandoned (inputs are respendable). Only available for the \n"
            "                                         'send' category of transactions.\n"
            "  }\n"
            "]\n"
                },
                RPCExamples{
            "\nList the most recent 10 transactions in the systems\n"
            + HelpExampleCli("listtransactions", "") +
            "\nList transactions 100 to 120\n"
            + HelpExampleCli("listtransactions", "\"*\" 20 100") +
            "\nAs a JSON-RPC call\n"
            + HelpExampleRpc("listtransactions", "\"*\", 20, 100")
                },
            }.Check(request);

    // Make sure the results are valid at least up to the most recent block
    // the user could have gotten from another RPC command prior to now
    pwallet->BlockUntilSyncedToCurrentChain();

    const std::string* filter_label = nullptr;
    if (!request.params[0].isNull() && request.params[0].get_str() != "*") {
        filter_label = &request.params[0].get_str();
        if (filter_label->empty()) {
            throw JSONRPCError(RPC_INVALID_PARAMETER, "Label argument must be a valid label name or \"*\".");
        }
    }
    int nCount = 10;
    if (!request.params[1].isNull())
        nCount = request.params[1].get_int();
    int nFrom = 0;
    if (!request.params[2].isNull())
        nFrom = request.params[2].get_int();
    isminefilter filter = ISMINE_SPENDABLE;

    if (ParseIncludeWatchonly(request.params[3], *pwallet)) {
        filter |= ISMINE_WATCH_ONLY;
    }

    if (nCount < 0)
        throw JSONRPCError(RPC_INVALID_PARAMETER, "Negative count");
    if (nFrom < 0)
        throw JSONRPCError(RPC_INVALID_PARAMETER, "Negative from");

    UniValue ret(UniValue::VARR);

    {
        auto locked_chain = pwallet->chain().lock();
        LOCK(pwallet->cs_wallet);

        const CWallet::TxItems & txOrdered = pwallet->wtxOrdered;

        // iterate backwards until we have nCount items to return:
        for (CWallet::TxItems::const_reverse_iterator it = txOrdered.rbegin(); it != txOrdered.rend(); ++it)
        {
            CWalletTx *const pwtx = (*it).second;
            ListTransactions(*locked_chain, pwallet, *pwtx, 0, true, ret, filter, filter_label);
            if ((int)ret.size() >= (nCount+nFrom)) break;
        }
    }

    // ret is newest to oldest

    if (nFrom > (int)ret.size())
        nFrom = ret.size();
    if ((nFrom + nCount) > (int)ret.size())
        nCount = ret.size() - nFrom;

    std::vector<UniValue> arrTmp = ret.getValues();

    std::vector<UniValue>::iterator first = arrTmp.begin();
    std::advance(first, nFrom);
    std::vector<UniValue>::iterator last = arrTmp.begin();
    std::advance(last, nFrom+nCount);

    if (last != arrTmp.end()) arrTmp.erase(last, arrTmp.end());
    if (first != arrTmp.begin()) arrTmp.erase(arrTmp.begin(), first);

    std::reverse(arrTmp.begin(), arrTmp.end()); // Return oldest to newest

    ret.clear();
    ret.setArray();
    ret.push_backV(arrTmp);

    return ret;
}

static UniValue listsinceblock(const JSONRPCRequest& request)
{
    std::shared_ptr<CWallet> const wallet = GetWalletForJSONRPCRequest(request);
    CWallet* const pwallet = wallet.get();

    if (!EnsureWalletIsAvailable(pwallet, request.fHelp)) {
        return NullUniValue;
    }

            RPCHelpMan{"listsinceblock",
                "\nGet all transactions in blocks since block [blockhash], or all transactions if omitted.\n"
                "If \"blockhash\" is no longer a part of the main chain, transactions from the fork point onward are included.\n"
                "Additionally, if include_removed is set, transactions affecting the wallet which were removed are returned in the \"removed\" array.\n",
                {
                    {"blockhash", RPCArg::Type::STR, RPCArg::Optional::OMITTED_NAMED_ARG, "If set, the block hash to list transactions since, otherwise list all transactions."},
                    {"target_confirmations", RPCArg::Type::NUM, /* default */ "1", "Return the nth block hash from the main chain. e.g. 1 would mean the best block hash. Note: this is not used as a filter, but only affects [lastblock] in the return value"},
                    {"include_watchonly", RPCArg::Type::BOOL, /* default */ "true for watch-only wallets, otherwise false", "Include transactions to watch-only addresses (see 'importaddress')"},
                    {"include_removed", RPCArg::Type::BOOL, /* default */ "true", "Show transactions that were removed due to a reorg in the \"removed\" array\n"
            "                                                           (not guaranteed to work on pruned nodes)"},
                },
                RPCResult{
            "{\n"
            "  \"transactions\": [\n"
            "    \"involvesWatchonly\": xxx, (bool) Only returns true if imported addresses were involved in transaction.\n"
            "    \"address\":\"address\",    (string) The bitcoin address of the transaction.\n"
            "    \"category\":               (string) The transaction category.\n"
            "                \"send\"                  Transactions sent.\n"
            "                \"receive\"               Non-coinbase transactions received.\n"
            "                \"generate\"              Coinbase transactions received with more than 100 confirmations.\n"
            "                \"immature\"              Coinbase transactions received with 100 or fewer confirmations.\n"
            "                \"orphan\"                Orphaned coinbase transactions received.\n"
            "    \"amount\": x.xxx,          (numeric) The amount in " + CURRENCY_UNIT + ". This is negative for the 'send' category, and is positive\n"
            "                                         for all other categories\n"
            "    \"vout\" : n,               (numeric) the vout value\n"
            "    \"fee\": x.xxx,             (numeric) The amount of the fee in " + CURRENCY_UNIT + ". This is negative and only available for the 'send' category of transactions.\n"
            + TransactionDescriptionString()
            + "    \"abandoned\": xxx,         (bool) 'true' if the transaction has been abandoned (inputs are respendable). Only available for the 'send' category of transactions.\n"
            "    \"comment\": \"...\",       (string) If a comment is associated with the transaction.\n"
            "    \"label\" : \"label\"       (string) A comment for the address/transaction, if any\n"
            "    \"to\": \"...\",            (string) If a comment to is associated with the transaction.\n"
            "  ],\n"
            "  \"removed\": [\n"
            "    <structure is the same as \"transactions\" above, only present if include_removed=true>\n"
            "    Note: transactions that were re-added in the active chain will appear as-is in this array, and may thus have a positive confirmation count.\n"
            "  ],\n"
            "  \"lastblock\": \"lastblockhash\"     (string) The hash of the block (target_confirmations-1) from the best block on the main chain. This is typically used to feed back into listsinceblock the next time you call it. So you would generally use a target_confirmations of say 6, so you will be continually re-notified of transactions until they've reached 6 confirmations plus any new ones\n"
            "}\n"
                },
                RPCExamples{
                    HelpExampleCli("listsinceblock", "")
            + HelpExampleCli("listsinceblock", "\"000000000000000bacf66f7497b7dc45ef753ee9a7d38571037cdb1a57f663ad\" 6")
            + HelpExampleRpc("listsinceblock", "\"000000000000000bacf66f7497b7dc45ef753ee9a7d38571037cdb1a57f663ad\", 6")
                },
            }.Check(request);

    // Make sure the results are valid at least up to the most recent block
    // the user could have gotten from another RPC command prior to now
    pwallet->BlockUntilSyncedToCurrentChain();

    auto locked_chain = pwallet->chain().lock();
    LOCK(pwallet->cs_wallet);

    // The way the 'height' is initialized is just a workaround for the gcc bug #47679 since version 4.6.0.
    Optional<int> height = MakeOptional(false, int()); // Height of the specified block or the common ancestor, if the block provided was in a deactivated chain.
    Optional<int> altheight; // Height of the specified block, even if it's in a deactivated chain.
    int target_confirms = 1;
    isminefilter filter = ISMINE_SPENDABLE;

    uint256 blockId;
    if (!request.params[0].isNull() && !request.params[0].get_str().empty()) {
        blockId = ParseHashV(request.params[0], "blockhash");
        height = locked_chain->findFork(blockId, &altheight);
        if (!height) {
            throw JSONRPCError(RPC_INVALID_ADDRESS_OR_KEY, "Block not found");
        }
    }

    if (!request.params[1].isNull()) {
        target_confirms = request.params[1].get_int();

        if (target_confirms < 1) {
            throw JSONRPCError(RPC_INVALID_PARAMETER, "Invalid parameter");
        }
    }

    if (ParseIncludeWatchonly(request.params[2], *pwallet)) {
        filter |= ISMINE_WATCH_ONLY;
    }

    bool include_removed = (request.params[3].isNull() || request.params[3].get_bool());

    const Optional<int> tip_height = locked_chain->getHeight();
    int depth = tip_height && height ? (1 + *tip_height - *height) : -1;

    UniValue transactions(UniValue::VARR);

    for (const std::pair<const uint256, CWalletTx>& pairWtx : pwallet->mapWallet) {
        CWalletTx tx = pairWtx.second;

        if (depth == -1 || tx.GetDepthInMainChain(*locked_chain) < depth) {
            ListTransactions(*locked_chain, pwallet, tx, 0, true, transactions, filter, nullptr /* filter_label */);
        }
    }

    // when a reorg'd block is requested, we also list any relevant transactions
    // in the blocks of the chain that was detached
    UniValue removed(UniValue::VARR);
    while (include_removed && altheight && *altheight > *height) {
        CBlock block;
        if (!pwallet->chain().findBlock(blockId, &block) || block.IsNull()) {
            throw JSONRPCError(RPC_INTERNAL_ERROR, "Can't read block from disk");
        }
        for (const CTransactionRef& tx : block.vtx) {
            auto it = pwallet->mapWallet.find(tx->GetHash());
            if (it != pwallet->mapWallet.end()) {
                // We want all transactions regardless of confirmation count to appear here,
                // even negative confirmation ones, hence the big negative.
                ListTransactions(*locked_chain, pwallet, it->second, -100000000, true, removed, filter, nullptr /* filter_label */);
            }
        }
        blockId = block.hashPrevBlock;
        --*altheight;
    }

    int last_height = tip_height ? *tip_height + 1 - target_confirms : -1;
    uint256 lastblock = last_height >= 0 ? locked_chain->getBlockHash(last_height) : uint256();

    UniValue ret(UniValue::VOBJ);
    ret.pushKV("transactions", transactions);
    if (include_removed) ret.pushKV("removed", removed);
    ret.pushKV("lastblock", lastblock.GetHex());

    return ret;
}

static UniValue gettransaction(const JSONRPCRequest& request)
{
    std::shared_ptr<CWallet> const wallet = GetWalletForJSONRPCRequest(request);
    CWallet* const pwallet = wallet.get();

    if (!EnsureWalletIsAvailable(pwallet, request.fHelp)) {
        return NullUniValue;
    }

            RPCHelpMan{"gettransaction",
                "\nGet detailed information about in-wallet transaction <txid>\n",
                {
                    {"txid", RPCArg::Type::STR, RPCArg::Optional::NO, "The transaction id"},
                    {"include_watchonly", RPCArg::Type::BOOL, /* default */ "true for watch-only wallets, otherwise false",
                            "Whether to include watch-only addresses in balance calculation and details[]"},
                    {"verbose", RPCArg::Type::BOOL, /* default */ "false",
                            "Whether to include a `decoded` field containing the decoded transaction (equivalent to RPC decoderawtransaction)"},
                    {"assetlabel", RPCArg::Type::STR, RPCArg::Optional::OMITTED_NAMED_ARG, "Hex asset id or asset label for balance."},
                },
                RPCResult{
            "{\n"
            "    \"amount\" : x.xxx,        (numeric) The transaction amount in " + CURRENCY_UNIT + "\n"
            "    \"fee\": x.xxx,            (numeric) The amount of the fee in " + CURRENCY_UNIT + ". This is negative and only available for the \n"
            "                              'send' category of transactions.\n"
            + TransactionDescriptionString()
            + "    \"details\" : [\n"
            "      {\n"
            "        \"involvesWatchonly\": xxx,         (bool) Only returns true if imported addresses were involved in transaction.\n"
            "        \"address\" : \"address\",          (string) The bitcoin address involved in the transaction\n"
            "        \"category\" :                      (string) The transaction category.\n"
            "                     \"send\"                  Transactions sent.\n"
            "                     \"receive\"               Non-coinbase transactions received.\n"
            "                     \"generate\"              Coinbase transactions received with more than 100 confirmations.\n"
            "                     \"immature\"              Coinbase transactions received with 100 or fewer confirmations.\n"
            "                     \"orphan\"                Orphaned coinbase transactions received.\n"
            "        \"amount\" : x.xxx,                 (numeric) The amount in " + CURRENCY_UNIT + "\n"
            "        \"label\" : \"label\",              (string) A comment for the address/transaction, if any\n"
            "        \"vout\" : n,                       (numeric) the vout value\n"
            "        \"fee\": x.xxx,                     (numeric) The amount of the fee in " + CURRENCY_UNIT + ". This is negative and only available for the \n"
            "                                           'send' category of transactions.\n"
            "        \"abandoned\": xxx                  (bool) 'true' if the transaction has been abandoned (inputs are respendable). Only available for the \n"
            "                                           'send' category of transactions.\n"
            "      }\n"
            "      ,...\n"
            "    ],\n"
            "    \"hex\" : \"data\"         (string) Raw data for transaction\n"
            "    \"decoded\" : transaction         (json object) Optional, the decoded transaction (only present when `verbose` is passed), equivalent to the\n"
            "                                                  RPC decoderawtransaction method, or the RPC getrawtransaction method when `verbose` is passed.\n"
            "}\n"
                },
                RPCExamples{
                    HelpExampleCli("gettransaction", "\"1075db55d416d3ca199f55b6084e2115b9345e16c5cf302fc80e9d5fbf5d48d\"")
            + HelpExampleCli("gettransaction", "\"1075db55d416d3ca199f55b6084e2115b9345e16c5cf302fc80e9d5fbf5d48d\" true")
            + HelpExampleCli("gettransaction", "\"1075db55d416d3ca199f55b6084e2115b9345e16c5cf302fc80e9d5fbf5d48d\" false true")
            + HelpExampleRpc("gettransaction", "\"1075db55d416d3ca199f55b6084e2115b9345e16c5cf302fc80e9d5fbf5d48d\"")
                },
            }.Check(request);

    // Make sure the results are valid at least up to the most recent block
    // the user could have gotten from another RPC command prior to now
    pwallet->BlockUntilSyncedToCurrentChain();

    auto locked_chain = pwallet->chain().lock();
    LOCK(pwallet->cs_wallet);

    uint256 hash(ParseHashV(request.params[0], "txid"));

    isminefilter filter = ISMINE_SPENDABLE;

    if (ParseIncludeWatchonly(request.params[1], *pwallet)) {
        filter |= ISMINE_WATCH_ONLY;
    }

    bool verbose = request.params[2].isNull() ? false : request.params[2].get_bool();

    std::string asset = "";
    if (request.params[3].isStr() && !request.params[3].get_str().empty()) {
        asset = request.params[3].get_str();
    }

    UniValue entry(UniValue::VOBJ);
    auto it = pwallet->mapWallet.find(hash);
    if (it == pwallet->mapWallet.end()) {
        throw JSONRPCError(RPC_INVALID_ADDRESS_OR_KEY, "Invalid or non-wallet transaction id");
    }
    const CWalletTx& wtx = it->second;

    CAmountMap nCredit = wtx.GetCredit(*locked_chain, filter);
    CAmountMap nDebit = wtx.GetDebit(filter);
    CAmountMap nNet = nCredit - nDebit;
    assert(HasValidFee(*wtx.tx));
    CAmountMap nFee = wtx.IsFromMe(filter) ? CAmountMap() - GetFeeMap(*wtx.tx) : CAmountMap();
    if (!g_con_elementsmode) {
        CAmount total_out = 0;
        for (const auto& output : wtx.tx->vout) {
            total_out += output.nValue.GetAmount();
        }
        nFee = CAmountMap();
        nFee[::policyAsset] = wtx.IsFromMe(filter) ? total_out - nDebit[::policyAsset] : 0;
    }

    entry.pushKV("amount", AmountMapToUniv(nNet - nFee, asset));
    if (wtx.IsFromMe(filter))
        entry.pushKV("fee", AmountMapToUniv(nFee, ""));

    WalletTxToJSON(pwallet->chain(), *locked_chain, wtx, entry);

    UniValue details(UniValue::VARR);
    ListTransactions(*locked_chain, pwallet, wtx, 0, false, details, filter, nullptr /* filter_label */);
    entry.pushKV("details", details);

    std::string strHex = EncodeHexTx(*wtx.tx, pwallet->chain().rpcSerializationFlags());
    entry.pushKV("hex", strHex);

    if (verbose) {
        UniValue decoded(UniValue::VOBJ);
        TxToUniv(*wtx.tx, uint256(), decoded, false);
        entry.pushKV("decoded", decoded);
    }

    return entry;
}

static UniValue abandontransaction(const JSONRPCRequest& request)
{
    std::shared_ptr<CWallet> const wallet = GetWalletForJSONRPCRequest(request);
    CWallet* const pwallet = wallet.get();

    if (!EnsureWalletIsAvailable(pwallet, request.fHelp)) {
        return NullUniValue;
    }

            RPCHelpMan{"abandontransaction",
                "\nMark in-wallet transaction <txid> as abandoned\n"
                "This will mark this transaction and all its in-wallet descendants as abandoned which will allow\n"
                "for their inputs to be respent.  It can be used to replace \"stuck\" or evicted transactions.\n"
                "It only works on transactions which are not included in a block and are not currently in the mempool.\n"
                "It has no effect on transactions which are already abandoned.\n",
                {
                    {"txid", RPCArg::Type::STR_HEX, RPCArg::Optional::NO, "The transaction id"},
                },
                RPCResults{},
                RPCExamples{
                    HelpExampleCli("abandontransaction", "\"1075db55d416d3ca199f55b6084e2115b9345e16c5cf302fc80e9d5fbf5d48d\"")
            + HelpExampleRpc("abandontransaction", "\"1075db55d416d3ca199f55b6084e2115b9345e16c5cf302fc80e9d5fbf5d48d\"")
                },
            }.Check(request);

    // Make sure the results are valid at least up to the most recent block
    // the user could have gotten from another RPC command prior to now
    pwallet->BlockUntilSyncedToCurrentChain();

    auto locked_chain = pwallet->chain().lock();
    LOCK(pwallet->cs_wallet);

    uint256 hash(ParseHashV(request.params[0], "txid"));

    if (!pwallet->mapWallet.count(hash)) {
        throw JSONRPCError(RPC_INVALID_ADDRESS_OR_KEY, "Invalid or non-wallet transaction id");
    }
    if (!pwallet->AbandonTransaction(*locked_chain, hash)) {
        throw JSONRPCError(RPC_INVALID_ADDRESS_OR_KEY, "Transaction not eligible for abandonment");
    }

    return NullUniValue;
}


static UniValue backupwallet(const JSONRPCRequest& request)
{
    std::shared_ptr<CWallet> const wallet = GetWalletForJSONRPCRequest(request);
    CWallet* const pwallet = wallet.get();

    if (!EnsureWalletIsAvailable(pwallet, request.fHelp)) {
        return NullUniValue;
    }

            RPCHelpMan{"backupwallet",
                "\nSafely copies current wallet file to destination, which can be a directory or a path with filename.\n",
                {
                    {"destination", RPCArg::Type::STR, RPCArg::Optional::NO, "The destination directory or file"},
                },
                RPCResults{},
                RPCExamples{
                    HelpExampleCli("backupwallet", "\"backup.dat\"")
            + HelpExampleRpc("backupwallet", "\"backup.dat\"")
                },
            }.Check(request);

    // Make sure the results are valid at least up to the most recent block
    // the user could have gotten from another RPC command prior to now
    pwallet->BlockUntilSyncedToCurrentChain();

    auto locked_chain = pwallet->chain().lock();
    LOCK(pwallet->cs_wallet);

    std::string strDest = request.params[0].get_str();
    if (!pwallet->BackupWallet(strDest)) {
        throw JSONRPCError(RPC_WALLET_ERROR, "Error: Wallet backup failed!");
    }

    return NullUniValue;
}


static UniValue keypoolrefill(const JSONRPCRequest& request)
{
    std::shared_ptr<CWallet> const wallet = GetWalletForJSONRPCRequest(request);
    CWallet* const pwallet = wallet.get();

    if (!EnsureWalletIsAvailable(pwallet, request.fHelp)) {
        return NullUniValue;
    }

            RPCHelpMan{"keypoolrefill",
                "\nFills the keypool."+
                    HelpRequiringPassphrase(pwallet) + "\n",
                {
                    {"newsize", RPCArg::Type::NUM, /* default */ "100", "The new keypool size"},
                },
                RPCResults{},
                RPCExamples{
                    HelpExampleCli("keypoolrefill", "")
            + HelpExampleRpc("keypoolrefill", "")
                },
            }.Check(request);

    if (pwallet->IsWalletFlagSet(WALLET_FLAG_DISABLE_PRIVATE_KEYS)) {
        throw JSONRPCError(RPC_WALLET_ERROR, "Error: Private keys are disabled for this wallet");
    }

    auto locked_chain = pwallet->chain().lock();
    LOCK(pwallet->cs_wallet);

    // 0 is interpreted by TopUpKeyPool() as the default keypool size given by -keypool
    unsigned int kpSize = 0;
    if (!request.params[0].isNull()) {
        if (request.params[0].get_int() < 0)
            throw JSONRPCError(RPC_INVALID_PARAMETER, "Invalid parameter, expected valid size.");
        kpSize = (unsigned int)request.params[0].get_int();
    }

    EnsureWalletIsUnlocked(pwallet);
    pwallet->TopUpKeyPool(kpSize);

    if (pwallet->GetKeyPoolSize() < kpSize) {
        throw JSONRPCError(RPC_WALLET_ERROR, "Error refreshing keypool.");
    }

    return NullUniValue;
}


static UniValue walletpassphrase(const JSONRPCRequest& request)
{
    std::shared_ptr<CWallet> const wallet = GetWalletForJSONRPCRequest(request);
    CWallet* const pwallet = wallet.get();

    if (!EnsureWalletIsAvailable(pwallet, request.fHelp)) {
        return NullUniValue;
    }

            RPCHelpMan{"walletpassphrase",
                "\nStores the wallet decryption key in memory for 'timeout' seconds.\n"
                "This is needed prior to performing transactions related to private keys such as sending bitcoins\n"
            "\nNote:\n"
            "Issuing the walletpassphrase command while the wallet is already unlocked will set a new unlock\n"
            "time that overrides the old one.\n",
                {
                    {"passphrase", RPCArg::Type::STR, RPCArg::Optional::NO, "The wallet passphrase"},
                    {"timeout", RPCArg::Type::NUM, RPCArg::Optional::NO, "The time to keep the decryption key in seconds; capped at 100000000 (~3 years)."},
                },
                RPCResults{},
                RPCExamples{
            "\nUnlock the wallet for 60 seconds\n"
            + HelpExampleCli("walletpassphrase", "\"my pass phrase\" 60") +
            "\nLock the wallet again (before 60 seconds)\n"
            + HelpExampleCli("walletlock", "") +
            "\nAs a JSON-RPC call\n"
            + HelpExampleRpc("walletpassphrase", "\"my pass phrase\", 60")
                },
            }.Check(request);

    auto locked_chain = pwallet->chain().lock();
    LOCK(pwallet->cs_wallet);

    if (!pwallet->IsCrypted()) {
        throw JSONRPCError(RPC_WALLET_WRONG_ENC_STATE, "Error: running with an unencrypted wallet, but walletpassphrase was called.");
    }

    // Note that the walletpassphrase is stored in request.params[0] which is not mlock()ed
    SecureString strWalletPass;
    strWalletPass.reserve(100);
    // TODO: get rid of this .c_str() by implementing SecureString::operator=(std::string)
    // Alternately, find a way to make request.params[0] mlock()'d to begin with.
    strWalletPass = request.params[0].get_str().c_str();

    // Get the timeout
    int64_t nSleepTime = request.params[1].get_int64();
    // Timeout cannot be negative, otherwise it will relock immediately
    if (nSleepTime < 0) {
        throw JSONRPCError(RPC_INVALID_PARAMETER, "Timeout cannot be negative.");
    }
    // Clamp timeout
    constexpr int64_t MAX_SLEEP_TIME = 100000000; // larger values trigger a macos/libevent bug?
    if (nSleepTime > MAX_SLEEP_TIME) {
        nSleepTime = MAX_SLEEP_TIME;
    }

    if (strWalletPass.empty()) {
        throw JSONRPCError(RPC_INVALID_PARAMETER, "passphrase can not be empty");
    }

    if (!pwallet->Unlock(strWalletPass)) {
        throw JSONRPCError(RPC_WALLET_PASSPHRASE_INCORRECT, "Error: The wallet passphrase entered was incorrect.");
    }

    pwallet->TopUpKeyPool();

    pwallet->nRelockTime = GetTime() + nSleepTime;

    // Keep a weak pointer to the wallet so that it is possible to unload the
    // wallet before the following callback is called. If a valid shared pointer
    // is acquired in the callback then the wallet is still loaded.
    std::weak_ptr<CWallet> weak_wallet = wallet;
    pwallet->chain().rpcRunLater(strprintf("lockwallet(%s)", pwallet->GetName()), [weak_wallet] {
        if (auto shared_wallet = weak_wallet.lock()) {
            LOCK(shared_wallet->cs_wallet);
            shared_wallet->Lock();
            shared_wallet->nRelockTime = 0;
        }
    }, nSleepTime);

    return NullUniValue;
}


static UniValue walletpassphrasechange(const JSONRPCRequest& request)
{
    std::shared_ptr<CWallet> const wallet = GetWalletForJSONRPCRequest(request);
    CWallet* const pwallet = wallet.get();

    if (!EnsureWalletIsAvailable(pwallet, request.fHelp)) {
        return NullUniValue;
    }

            RPCHelpMan{"walletpassphrasechange",
                "\nChanges the wallet passphrase from 'oldpassphrase' to 'newpassphrase'.\n",
                {
                    {"oldpassphrase", RPCArg::Type::STR, RPCArg::Optional::NO, "The current passphrase"},
                    {"newpassphrase", RPCArg::Type::STR, RPCArg::Optional::NO, "The new passphrase"},
                },
                RPCResults{},
                RPCExamples{
                    HelpExampleCli("walletpassphrasechange", "\"old one\" \"new one\"")
            + HelpExampleRpc("walletpassphrasechange", "\"old one\", \"new one\"")
                },
            }.Check(request);

    auto locked_chain = pwallet->chain().lock();
    LOCK(pwallet->cs_wallet);

    if (!pwallet->IsCrypted()) {
        throw JSONRPCError(RPC_WALLET_WRONG_ENC_STATE, "Error: running with an unencrypted wallet, but walletpassphrasechange was called.");
    }

    // TODO: get rid of these .c_str() calls by implementing SecureString::operator=(std::string)
    // Alternately, find a way to make request.params[0] mlock()'d to begin with.
    SecureString strOldWalletPass;
    strOldWalletPass.reserve(100);
    strOldWalletPass = request.params[0].get_str().c_str();

    SecureString strNewWalletPass;
    strNewWalletPass.reserve(100);
    strNewWalletPass = request.params[1].get_str().c_str();

    if (strOldWalletPass.empty() || strNewWalletPass.empty()) {
        throw JSONRPCError(RPC_INVALID_PARAMETER, "passphrase can not be empty");
    }

    if (!pwallet->ChangeWalletPassphrase(strOldWalletPass, strNewWalletPass)) {
        throw JSONRPCError(RPC_WALLET_PASSPHRASE_INCORRECT, "Error: The wallet passphrase entered was incorrect.");
    }

    return NullUniValue;
}


static UniValue walletlock(const JSONRPCRequest& request)
{
    std::shared_ptr<CWallet> const wallet = GetWalletForJSONRPCRequest(request);
    CWallet* const pwallet = wallet.get();

    if (!EnsureWalletIsAvailable(pwallet, request.fHelp)) {
        return NullUniValue;
    }

            RPCHelpMan{"walletlock",
                "\nRemoves the wallet encryption key from memory, locking the wallet.\n"
                "After calling this method, you will need to call walletpassphrase again\n"
                "before being able to call any methods which require the wallet to be unlocked.\n",
                {},
                RPCResults{},
                RPCExamples{
            "\nSet the passphrase for 2 minutes to perform a transaction\n"
            + HelpExampleCli("walletpassphrase", "\"my pass phrase\" 120") +
            "\nPerform a send (requires passphrase set)\n"
            + HelpExampleCli("sendtoaddress", "\"1M72Sfpbz1BPpXFHz9m3CdqATR44Jvaydd\" 1.0") +
            "\nClear the passphrase since we are done before 2 minutes is up\n"
            + HelpExampleCli("walletlock", "") +
            "\nAs a JSON-RPC call\n"
            + HelpExampleRpc("walletlock", "")
                },
            }.Check(request);

    auto locked_chain = pwallet->chain().lock();
    LOCK(pwallet->cs_wallet);

    if (!pwallet->IsCrypted()) {
        throw JSONRPCError(RPC_WALLET_WRONG_ENC_STATE, "Error: running with an unencrypted wallet, but walletlock was called.");
    }

    pwallet->Lock();
    pwallet->nRelockTime = 0;

    return NullUniValue;
}


static UniValue encryptwallet(const JSONRPCRequest& request)
{
    std::shared_ptr<CWallet> const wallet = GetWalletForJSONRPCRequest(request);
    CWallet* const pwallet = wallet.get();

    if (!EnsureWalletIsAvailable(pwallet, request.fHelp)) {
        return NullUniValue;
    }

            RPCHelpMan{"encryptwallet",
                "\nEncrypts the wallet with 'passphrase'. This is for first time encryption.\n"
                "After this, any calls that interact with private keys such as sending or signing \n"
                "will require the passphrase to be set prior the making these calls.\n"
                "Use the walletpassphrase call for this, and then walletlock call.\n"
                "If the wallet is already encrypted, use the walletpassphrasechange call.\n",
                {
                    {"passphrase", RPCArg::Type::STR, RPCArg::Optional::NO, "The pass phrase to encrypt the wallet with. It must be at least 1 character, but should be long."},
                },
                RPCResults{},
                RPCExamples{
            "\nEncrypt your wallet\n"
            + HelpExampleCli("encryptwallet", "\"my pass phrase\"") +
            "\nNow set the passphrase to use the wallet, such as for signing or sending bitcoin\n"
            + HelpExampleCli("walletpassphrase", "\"my pass phrase\"") +
            "\nNow we can do something like sign\n"
            + HelpExampleCli("signmessage", "\"address\" \"test message\"") +
            "\nNow lock the wallet again by removing the passphrase\n"
            + HelpExampleCli("walletlock", "") +
            "\nAs a JSON-RPC call\n"
            + HelpExampleRpc("encryptwallet", "\"my pass phrase\"")
                },
            }.Check(request);

    auto locked_chain = pwallet->chain().lock();
    LOCK(pwallet->cs_wallet);

    if (pwallet->IsWalletFlagSet(WALLET_FLAG_DISABLE_PRIVATE_KEYS)) {
        throw JSONRPCError(RPC_WALLET_ENCRYPTION_FAILED, "Error: wallet does not contain private keys, nothing to encrypt.");
    }

    if (pwallet->IsCrypted()) {
        throw JSONRPCError(RPC_WALLET_WRONG_ENC_STATE, "Error: running with an encrypted wallet, but encryptwallet was called.");
    }

    // TODO: get rid of this .c_str() by implementing SecureString::operator=(std::string)
    // Alternately, find a way to make request.params[0] mlock()'d to begin with.
    SecureString strWalletPass;
    strWalletPass.reserve(100);
    strWalletPass = request.params[0].get_str().c_str();

    if (strWalletPass.empty()) {
        throw JSONRPCError(RPC_INVALID_PARAMETER, "passphrase can not be empty");
    }

    if (!pwallet->EncryptWallet(strWalletPass)) {
        throw JSONRPCError(RPC_WALLET_ENCRYPTION_FAILED, "Error: Failed to encrypt the wallet.");
    }

    return "wallet encrypted; The keypool has been flushed and a new HD seed was generated (if you are using HD). You need to make a new backup.";
}

static UniValue lockunspent(const JSONRPCRequest& request)
{
    std::shared_ptr<CWallet> const wallet = GetWalletForJSONRPCRequest(request);
    CWallet* const pwallet = wallet.get();

    if (!EnsureWalletIsAvailable(pwallet, request.fHelp)) {
        return NullUniValue;
    }

            RPCHelpMan{"lockunspent",
                "\nUpdates list of temporarily unspendable outputs.\n"
                "Temporarily lock (unlock=false) or unlock (unlock=true) specified transaction outputs.\n"
                "If no transaction outputs are specified when unlocking then all current locked transaction outputs are unlocked.\n"
                "A locked transaction output will not be chosen by automatic coin selection, when spending bitcoins.\n"
                "Locks are stored in memory only. Nodes start with zero locked outputs, and the locked output list\n"
                "is always cleared (by virtue of process exit) when a node stops or fails.\n"
                "Also see the listunspent call\n",
                {
                    {"unlock", RPCArg::Type::BOOL, RPCArg::Optional::NO, "Whether to unlock (true) or lock (false) the specified transactions"},
                    {"transactions", RPCArg::Type::ARR, /* default */ "empty array", "A json array of objects. Each object the txid (string) vout (numeric).",
                        {
                            {"", RPCArg::Type::OBJ, RPCArg::Optional::OMITTED, "",
                                {
                                    {"txid", RPCArg::Type::STR_HEX, RPCArg::Optional::NO, "The transaction id"},
                                    {"vout", RPCArg::Type::NUM, RPCArg::Optional::NO, "The output number"},
                                },
                            },
                        },
                    },
                },
                RPCResult{
            "true|false    (boolean) Whether the command was successful or not\n"
                },
                RPCExamples{
            "\nList the unspent transactions\n"
            + HelpExampleCli("listunspent", "") +
            "\nLock an unspent transaction\n"
            + HelpExampleCli("lockunspent", "false \"[{\\\"txid\\\":\\\"a08e6907dbbd3d809776dbfc5d82e371b764ed838b5655e72f463568df1aadf0\\\",\\\"vout\\\":1}]\"") +
            "\nList the locked transactions\n"
            + HelpExampleCli("listlockunspent", "") +
            "\nUnlock the transaction again\n"
            + HelpExampleCli("lockunspent", "true \"[{\\\"txid\\\":\\\"a08e6907dbbd3d809776dbfc5d82e371b764ed838b5655e72f463568df1aadf0\\\",\\\"vout\\\":1}]\"") +
            "\nAs a JSON-RPC call\n"
            + HelpExampleRpc("lockunspent", "false, \"[{\\\"txid\\\":\\\"a08e6907dbbd3d809776dbfc5d82e371b764ed838b5655e72f463568df1aadf0\\\",\\\"vout\\\":1}]\"")
                },
            }.Check(request);

    // Make sure the results are valid at least up to the most recent block
    // the user could have gotten from another RPC command prior to now
    pwallet->BlockUntilSyncedToCurrentChain();

    auto locked_chain = pwallet->chain().lock();
    LOCK(pwallet->cs_wallet);

    RPCTypeCheckArgument(request.params[0], UniValue::VBOOL);

    bool fUnlock = request.params[0].get_bool();

    if (request.params[1].isNull()) {
        if (fUnlock)
            pwallet->UnlockAllCoins();
        return true;
    }

    RPCTypeCheckArgument(request.params[1], UniValue::VARR);

    const UniValue& output_params = request.params[1];

    // Create and validate the COutPoints first.

    std::vector<COutPoint> outputs;
    outputs.reserve(output_params.size());

    for (unsigned int idx = 0; idx < output_params.size(); idx++) {
        const UniValue& o = output_params[idx].get_obj();

        RPCTypeCheckObj(o,
            {
                {"txid", UniValueType(UniValue::VSTR)},
                {"vout", UniValueType(UniValue::VNUM)},
            });

        const uint256 txid(ParseHashO(o, "txid"));
        const int nOutput = find_value(o, "vout").get_int();
        if (nOutput < 0) {
            throw JSONRPCError(RPC_INVALID_PARAMETER, "Invalid parameter, vout must be positive");
        }

        const COutPoint outpt(txid, nOutput);

        const auto it = pwallet->mapWallet.find(outpt.hash);
        if (it == pwallet->mapWallet.end()) {
            throw JSONRPCError(RPC_INVALID_PARAMETER, "Invalid parameter, unknown transaction");
        }

        const CWalletTx& trans = it->second;

        if (outpt.n >= trans.tx->vout.size()) {
            throw JSONRPCError(RPC_INVALID_PARAMETER, "Invalid parameter, vout index out of bounds");
        }

        if (pwallet->IsSpent(*locked_chain, outpt.hash, outpt.n)) {
            throw JSONRPCError(RPC_INVALID_PARAMETER, "Invalid parameter, expected unspent output");
        }

        const bool is_locked = pwallet->IsLockedCoin(outpt.hash, outpt.n);

        if (fUnlock && !is_locked) {
            throw JSONRPCError(RPC_INVALID_PARAMETER, "Invalid parameter, expected locked output");
        }

        if (!fUnlock && is_locked) {
            throw JSONRPCError(RPC_INVALID_PARAMETER, "Invalid parameter, output already locked");
        }

        outputs.push_back(outpt);
    }

    // Atomically set (un)locked status for the outputs.
    for (const COutPoint& outpt : outputs) {
        if (fUnlock) pwallet->UnlockCoin(outpt);
        else pwallet->LockCoin(outpt);
    }

    return true;
}

static UniValue listlockunspent(const JSONRPCRequest& request)
{
    std::shared_ptr<CWallet> const wallet = GetWalletForJSONRPCRequest(request);
    CWallet* const pwallet = wallet.get();

    if (!EnsureWalletIsAvailable(pwallet, request.fHelp)) {
        return NullUniValue;
    }

            RPCHelpMan{"listlockunspent",
                "\nReturns list of temporarily unspendable outputs.\n"
                "See the lockunspent call to lock and unlock transactions for spending.\n",
                {},
                RPCResult{
            "[\n"
            "  {\n"
            "    \"txid\" : \"transactionid\",     (string) The transaction id locked\n"
            "    \"vout\" : n                      (numeric) The vout value\n"
            "  }\n"
            "  ,...\n"
            "]\n"
                },
                RPCExamples{
            "\nList the unspent transactions\n"
            + HelpExampleCli("listunspent", "") +
            "\nLock an unspent transaction\n"
            + HelpExampleCli("lockunspent", "false \"[{\\\"txid\\\":\\\"a08e6907dbbd3d809776dbfc5d82e371b764ed838b5655e72f463568df1aadf0\\\",\\\"vout\\\":1}]\"") +
            "\nList the locked transactions\n"
            + HelpExampleCli("listlockunspent", "") +
            "\nUnlock the transaction again\n"
            + HelpExampleCli("lockunspent", "true \"[{\\\"txid\\\":\\\"a08e6907dbbd3d809776dbfc5d82e371b764ed838b5655e72f463568df1aadf0\\\",\\\"vout\\\":1}]\"") +
            "\nAs a JSON-RPC call\n"
            + HelpExampleRpc("listlockunspent", "")
                },
            }.Check(request);

    auto locked_chain = pwallet->chain().lock();
    LOCK(pwallet->cs_wallet);

    std::vector<COutPoint> vOutpts;
    pwallet->ListLockedCoins(vOutpts);

    UniValue ret(UniValue::VARR);

    for (const COutPoint& outpt : vOutpts) {
        UniValue o(UniValue::VOBJ);

        o.pushKV("txid", outpt.hash.GetHex());
        o.pushKV("vout", (int)outpt.n);
        ret.push_back(o);
    }

    return ret;
}

static UniValue settxfee(const JSONRPCRequest& request)
{
    std::shared_ptr<CWallet> const wallet = GetWalletForJSONRPCRequest(request);
    CWallet* const pwallet = wallet.get();

    if (!EnsureWalletIsAvailable(pwallet, request.fHelp)) {
        return NullUniValue;
    }

            RPCHelpMan{"settxfee",
                "\nSet the transaction fee per kB for this wallet. Overrides the global -paytxfee command line parameter.\n",
                {
                    {"amount", RPCArg::Type::AMOUNT, RPCArg::Optional::NO, "The transaction fee in " + CURRENCY_UNIT + "/kB"},
                },
                RPCResult{
            "true|false        (boolean) Returns true if successful\n"
                },
                RPCExamples{
                    HelpExampleCli("settxfee", "0.00001")
            + HelpExampleRpc("settxfee", "0.00001")
                },
            }.Check(request);

    auto locked_chain = pwallet->chain().lock();
    LOCK(pwallet->cs_wallet);

    CAmount nAmount = AmountFromValue(request.params[0]);
    CFeeRate tx_fee_rate(nAmount, 1000);
    if (tx_fee_rate == CFeeRate(0)) {
        // automatic selection
    } else if (tx_fee_rate < pwallet->chain().relayMinFee()) {
        throw JSONRPCError(RPC_INVALID_PARAMETER, strprintf("txfee cannot be less than min relay tx fee (%s)", pwallet->chain().relayMinFee().ToString()));
    } else if (tx_fee_rate < pwallet->m_min_fee) {
        throw JSONRPCError(RPC_INVALID_PARAMETER, strprintf("txfee cannot be less than wallet min fee (%s)", pwallet->m_min_fee.ToString()));
    }

    pwallet->m_pay_tx_fee = tx_fee_rate;
    return true;
}

static UniValue getbalances(const JSONRPCRequest& request)
{
    std::shared_ptr<CWallet> const rpc_wallet = GetWalletForJSONRPCRequest(request);
    if (!EnsureWalletIsAvailable(rpc_wallet.get(), request.fHelp)) {
        return NullUniValue;
    }
    CWallet& wallet = *rpc_wallet;

    RPCHelpMan{
        "getbalances",
        "Returns an object with all balances in " + CURRENCY_UNIT + ".\n",
        {},
        RPCResult{
            "{\n"
            "    \"mine\": {                        (object) balances from outputs that the wallet can sign\n"
            "      \"trusted\": xxx                 (numeric) trusted balance (outputs created by the wallet or confirmed outputs)\n"
            "      \"untrusted_pending\": xxx       (numeric) untrusted pending balance (outputs created by others that are in the mempool)\n"
            "      \"immature\": xxx                (numeric) balance from immature coinbase outputs\n"
            "      \"used\": xxx                    (numeric) (only present if avoid_reuse is set) balance from coins sent to addresses that were previously spent from (potentially privacy violating)\n"
            "    },\n"
            "    \"watchonly\": {                   (object) watchonly balances (not present if wallet does not watch anything)\n"
            "      \"trusted\": xxx                 (numeric) trusted balance (outputs created by the wallet or confirmed outputs)\n"
            "      \"untrusted_pending\": xxx       (numeric) untrusted pending balance (outputs created by others that are in the mempool)\n"
            "      \"immature\": xxx                (numeric) balance from immature coinbase outputs\n"
            "    },\n"
            "}\n"},
        RPCExamples{
            HelpExampleCli("getbalances", "") +
            HelpExampleRpc("getbalances", "")},
    }.Check(request);

    // Make sure the results are valid at least up to the most recent block
    // the user could have gotten from another RPC command prior to now
    wallet.BlockUntilSyncedToCurrentChain();

    auto locked_chain = wallet.chain().lock();
    LOCK(wallet.cs_wallet);

    UniValue obj(UniValue::VOBJ);

    const auto bal = wallet.GetBalance();
    UniValue balances{UniValue::VOBJ};
    {
        UniValue balances_mine{UniValue::VOBJ};
        balances_mine.pushKV("trusted", AmountMapToUniv(bal.m_mine_trusted, ""));
        balances_mine.pushKV("untrusted_pending", AmountMapToUniv(bal.m_mine_untrusted_pending, ""));
        balances_mine.pushKV("immature", AmountMapToUniv(bal.m_mine_immature, ""));
        if (wallet.IsWalletFlagSet(WALLET_FLAG_AVOID_REUSE)) {
            // If the AVOID_REUSE flag is set, bal has been set to just the un-reused address balance. Get
            // the total balance, and then subtract bal to get the reused address balance.
            const auto full_bal = wallet.GetBalance(0, false);
            balances_mine.pushKV("used", AmountMapToUniv(full_bal.m_mine_trusted + full_bal.m_mine_untrusted_pending - bal.m_mine_trusted - bal.m_mine_untrusted_pending, ""));
        }
        balances.pushKV("mine", balances_mine);
    }
    if (wallet.HaveWatchOnly()) {
        UniValue balances_watchonly{UniValue::VOBJ};
        balances_watchonly.pushKV("trusted", AmountMapToUniv(bal.m_watchonly_trusted, ""));
        balances_watchonly.pushKV("untrusted_pending", AmountMapToUniv(bal.m_watchonly_untrusted_pending, ""));
        balances_watchonly.pushKV("immature", AmountMapToUniv(bal.m_watchonly_immature, ""));
        balances.pushKV("watchonly", balances_watchonly);
    }
    return balances;
}

static UniValue getwalletinfo(const JSONRPCRequest& request)
{
    std::shared_ptr<CWallet> const wallet = GetWalletForJSONRPCRequest(request);
    CWallet* const pwallet = wallet.get();

    if (!EnsureWalletIsAvailable(pwallet, request.fHelp)) {
        return NullUniValue;
    }

    RPCHelpMan{"getwalletinfo",
                "Returns an object containing various wallet state info.\n",
                {},
                RPCResult{
            "{\n"
            "  \"walletname\": xxxxx,               (string) the wallet name\n"
            "  \"walletversion\": xxxxx,            (numeric) the wallet version\n"
            "  \"balance\": xxxxxxx,                (numeric) DEPRECATED. Identical to getbalances().mine.trusted\n"
            "  \"unconfirmed_balance\": xxx,        (numeric) DEPRECATED. Identical to getbalances().mine.untrusted_pending\n"
            "  \"immature_balance\": xxxxxx,        (numeric) DEPRECATED. Identical to getbalances().mine.immature\n"
            "  \"txcount\": xxxxxxx,                (numeric) the total number of transactions in the wallet\n"
            "  \"keypoololdest\": xxxxxx,           (numeric) the timestamp (seconds since Unix epoch) of the oldest pre-generated key in the key pool\n"
            "  \"keypoolsize\": xxxx,               (numeric) how many new keys are pre-generated (only counts external keys)\n"
            "  \"keypoolsize_hd_internal\": xxxx,   (numeric) how many new keys are pre-generated for internal use (used for change outputs, only appears if the wallet is using this feature, otherwise external keys are used)\n"
            "  \"unlocked_until\": ttt,             (numeric) the timestamp in seconds since epoch (midnight Jan 1 1970 GMT) that the wallet is unlocked for transfers, or 0 if the wallet is locked\n"
            "  \"paytxfee\": x.xxxx,                (numeric) the transaction fee configuration, set in " + CURRENCY_UNIT + "/kB\n"
            "  \"hdseedid\": \"<hash160>\"            (string, optional) the Hash160 of the HD seed (only present when HD is enabled)\n"
            "  \"private_keys_enabled\": true|false (boolean) false if privatekeys are disabled for this wallet (enforced watch-only wallet)\n"
            "  \"avoid_reuse\": true|false          (boolean) whether this wallet tracks clean/dirty coins in terms of reuse\n"
            "  \"scanning\":                        (json object) current scanning details, or false if no scan is in progress\n"
            "    {\n"
            "      \"duration\" : xxxx              (numeric) elapsed seconds since scan start\n"
            "      \"progress\" : x.xxxx,           (numeric) scanning progress percentage [0.0, 1.0]\n"
            "    }\n"
            "}\n"
                },
                RPCExamples{
                    HelpExampleCli("getwalletinfo", "")
            + HelpExampleRpc("getwalletinfo", "")
                },
    }.Check(request);

    // Make sure the results are valid at least up to the most recent block
    // the user could have gotten from another RPC command prior to now
    pwallet->BlockUntilSyncedToCurrentChain();

    auto locked_chain = pwallet->chain().lock();
    LOCK(pwallet->cs_wallet);

    UniValue obj(UniValue::VOBJ);

    size_t kpExternalSize = pwallet->KeypoolCountExternalKeys();
    const auto bal = pwallet->GetBalance();
    obj.pushKV("walletname", pwallet->GetName());
    obj.pushKV("walletversion", pwallet->GetVersion());
    obj.pushKV("balance", AmountMapToUniv(bal.m_mine_trusted, ""));
    obj.pushKV("unconfirmed_balance", AmountMapToUniv(bal.m_mine_untrusted_pending, ""));
    obj.pushKV("immature_balance", AmountMapToUniv(bal.m_mine_immature,  ""));
    obj.pushKV("txcount",       (int)pwallet->mapWallet.size());
    obj.pushKV("keypoololdest", pwallet->GetOldestKeyPoolTime());
    obj.pushKV("keypoolsize", (int64_t)kpExternalSize);
    CKeyID seed_id = pwallet->GetHDChain().seed_id;
    if (pwallet->CanSupportFeature(FEATURE_HD_SPLIT)) {
        obj.pushKV("keypoolsize_hd_internal",   (int64_t)(pwallet->GetKeyPoolSize() - kpExternalSize));
    }
    if (pwallet->IsCrypted()) {
        obj.pushKV("unlocked_until", pwallet->nRelockTime);
    }
    obj.pushKV("paytxfee", ValueFromAmount(pwallet->m_pay_tx_fee.GetFeePerK()));
    if (!seed_id.IsNull()) {
        obj.pushKV("hdseedid", seed_id.GetHex());
    }
    obj.pushKV("private_keys_enabled", !pwallet->IsWalletFlagSet(WALLET_FLAG_DISABLE_PRIVATE_KEYS));
    obj.pushKV("avoid_reuse", pwallet->IsWalletFlagSet(WALLET_FLAG_AVOID_REUSE));
    if (pwallet->IsScanning()) {
        UniValue scanning(UniValue::VOBJ);
        scanning.pushKV("duration", pwallet->ScanningDuration() / 1000);
        scanning.pushKV("progress", pwallet->ScanningProgress());
        obj.pushKV("scanning", scanning);
    } else {
        obj.pushKV("scanning", false);
    }
    return obj;
}

static UniValue listwalletdir(const JSONRPCRequest& request)
{
            RPCHelpMan{"listwalletdir",
                "Returns a list of wallets in the wallet directory.\n",
                {},
                RPCResult{
            "{\n"
            "  \"wallets\" : [                (json array of objects)\n"
            "    {\n"
            "      \"name\" : \"name\"          (string) The wallet name\n"
            "    }\n"
            "    ,...\n"
            "  ]\n"
            "}\n"
                },
                RPCExamples{
                    HelpExampleCli("listwalletdir", "")
            + HelpExampleRpc("listwalletdir", "")
                },
            }.Check(request);

    UniValue wallets(UniValue::VARR);
    for (const auto& path : ListWalletDir()) {
        UniValue wallet(UniValue::VOBJ);
        wallet.pushKV("name", path.string());
        wallets.push_back(wallet);
    }

    UniValue result(UniValue::VOBJ);
    result.pushKV("wallets", wallets);
    return result;
}

static UniValue listwallets(const JSONRPCRequest& request)
{
            RPCHelpMan{"listwallets",
                "Returns a list of currently loaded wallets.\n"
                "For full information on the wallet, use \"getwalletinfo\"\n",
                {},
                RPCResult{
            "[                         (json array of strings)\n"
            "  \"walletname\"            (string) the wallet name\n"
            "   ...\n"
            "]\n"
                },
                RPCExamples{
                    HelpExampleCli("listwallets", "")
            + HelpExampleRpc("listwallets", "")
                },
            }.Check(request);

    UniValue obj(UniValue::VARR);

    for (const std::shared_ptr<CWallet>& wallet : GetWallets()) {
        if (!EnsureWalletIsAvailable(wallet.get(), request.fHelp)) {
            return NullUniValue;
        }

        LOCK(wallet->cs_wallet);

        obj.push_back(wallet->GetName());
    }

    return obj;
}

static UniValue loadwallet(const JSONRPCRequest& request)
{
            RPCHelpMan{"loadwallet",
                "\nLoads a wallet from a wallet file or directory."
                "\nNote that all wallet command-line options used when starting the daemon will be"
                "\napplied to the new wallet (eg -zapwallettxes, upgradewallet, rescan, etc).\n",
                {
                    {"filename", RPCArg::Type::STR, RPCArg::Optional::NO, "The wallet directory or .dat file."},
                },
                RPCResult{
            "{\n"
            "  \"name\" :    <wallet_name>,        (string) The wallet name if loaded successfully.\n"
            "  \"warning\" : <warning>,            (string) Warning message if wallet was not loaded cleanly.\n"
            "}\n"
                },
                RPCExamples{
                    HelpExampleCli("loadwallet", "\"test.dat\"")
            + HelpExampleRpc("loadwallet", "\"test.dat\"")
                },
            }.Check(request);

    WalletLocation location(request.params[0].get_str());

    if (!location.Exists()) {
        throw JSONRPCError(RPC_WALLET_NOT_FOUND, "Wallet " + location.GetName() + " not found.");
    } else if (fs::is_directory(location.GetPath())) {
        // The given filename is a directory. Check that there's a wallet.dat file.
        fs::path wallet_dat_file = location.GetPath() / "wallet.dat";
        if (fs::symlink_status(wallet_dat_file).type() == fs::file_not_found) {
            throw JSONRPCError(RPC_WALLET_NOT_FOUND, "Directory " + location.GetName() + " does not contain a wallet.dat file.");
        }
    }

    std::string error, warning;
    std::shared_ptr<CWallet> const wallet = LoadWallet(*g_rpc_interfaces->chain, location, error, warning);
    if (!wallet) throw JSONRPCError(RPC_WALLET_ERROR, error);

    UniValue obj(UniValue::VOBJ);
    obj.pushKV("name", wallet->GetName());
    obj.pushKV("warning", warning);

    return obj;
}

static UniValue setwalletflag(const JSONRPCRequest& request)
{
    std::shared_ptr<CWallet> const wallet = GetWalletForJSONRPCRequest(request);
    CWallet* const pwallet = wallet.get();

    if (!EnsureWalletIsAvailable(pwallet, request.fHelp)) {
        return NullUniValue;
    }

            std::string flags = "";
            for (auto& it : WALLET_FLAG_MAP)
                if (it.second & MUTABLE_WALLET_FLAGS)
                    flags += (flags == "" ? "" : ", ") + it.first;
            RPCHelpMan{"setwalletflag",
                "\nChange the state of the given wallet flag for a wallet.\n",
                {
                    {"flag", RPCArg::Type::STR, RPCArg::Optional::NO, "The name of the flag to change. Current available flags: " + flags},
                    {"value", RPCArg::Type::BOOL, /* default */ "true", "The new state."},
                },
                RPCResult{
            "{\n"
            "    \"flag_name\": string   (string) The name of the flag that was modified\n"
            "    \"flag_state\": bool    (bool) The new state of the flag\n"
            "    \"warnings\": string    (string) Any warnings associated with the change\n"
            "}\n"
                },
                RPCExamples{
                    HelpExampleCli("setwalletflag", "avoid_reuse")
                  + HelpExampleRpc("setwalletflag", "\"avoid_reuse\"")
                },
            }.Check(request);

    std::string flag_str = request.params[0].get_str();
    bool value = request.params[1].isNull() || request.params[1].get_bool();

    if (!WALLET_FLAG_MAP.count(flag_str)) {
        throw JSONRPCError(RPC_INVALID_PARAMETER, strprintf("Unknown wallet flag: %s", flag_str));
    }

    auto flag = WALLET_FLAG_MAP.at(flag_str);

    if (!(flag & MUTABLE_WALLET_FLAGS)) {
        throw JSONRPCError(RPC_INVALID_PARAMETER, strprintf("Wallet flag is immutable: %s", flag_str));
    }

    UniValue res(UniValue::VOBJ);

    if (pwallet->IsWalletFlagSet(flag) == value) {
        throw JSONRPCError(RPC_INVALID_PARAMETER, strprintf("Wallet flag is already set to %s: %s", value ? "true" : "false", flag_str));
    }

    res.pushKV("flag_name", flag_str);
    res.pushKV("flag_state", value);

    if (value) {
        pwallet->SetWalletFlag(flag);
    } else {
        pwallet->UnsetWalletFlag(flag);
    }

    if (flag && value && WALLET_FLAG_CAVEATS.count(flag)) {
        res.pushKV("warnings", WALLET_FLAG_CAVEATS.at(flag));
    }

    return res;
}

static UniValue createwallet(const JSONRPCRequest& request)
{
    RPCHelpMan{
        "createwallet",
        "\nCreates and loads a new wallet.\n",
        {
            {"wallet_name", RPCArg::Type::STR, RPCArg::Optional::NO, "The name for the new wallet. If this is a path, the wallet will be created at the path location."},
            {"disable_private_keys", RPCArg::Type::BOOL, /* default */ "false", "Disable the possibility of private keys (only watchonlys are possible in this mode)."},
            {"blank", RPCArg::Type::BOOL, /* default */ "false", "Create a blank wallet. A blank wallet has no keys or HD seed. One can be set using sethdseed."},
            {"passphrase", RPCArg::Type::STR, RPCArg::Optional::OMITTED, "Encrypt the wallet with this passphrase."},
            {"avoid_reuse", RPCArg::Type::BOOL, /* default */ "false", "Keep track of coin reuse, and treat dirty and clean coins differently with privacy considerations in mind."},
        },
        RPCResult{
            "{\n"
            "  \"name\" :    <wallet_name>,        (string) The wallet name if created successfully. If the wallet was created using a full path, the wallet_name will be the full path.\n"
            "  \"warning\" : <warning>,            (string) Warning message if wallet was not loaded cleanly.\n"
            "}\n"
        },
        RPCExamples{
            HelpExampleCli("createwallet", "\"testwallet\"")
            + HelpExampleRpc("createwallet", "\"testwallet\"")
        },
    }.Check(request);

    uint64_t flags = 0;
    if (!request.params[1].isNull() && request.params[1].get_bool()) {
        flags |= WALLET_FLAG_DISABLE_PRIVATE_KEYS;
    }

    if (!request.params[2].isNull() && request.params[2].get_bool()) {
        flags |= WALLET_FLAG_BLANK_WALLET;
    }
    SecureString passphrase;
    passphrase.reserve(100);
    std::string warning;
    if (!request.params[3].isNull()) {
        passphrase = request.params[3].get_str().c_str();
        if (passphrase.empty()) {
            // Empty string means unencrypted
            warning = "Empty string given as passphrase, wallet will not be encrypted.";
        }
    }

    if (!request.params[4].isNull() && request.params[4].get_bool()) {
        flags |= WALLET_FLAG_AVOID_REUSE;
    }

    std::string error;
    std::string create_warning;
    std::shared_ptr<CWallet> wallet;
    WalletCreationStatus status = CreateWallet(*g_rpc_interfaces->chain, passphrase, flags, request.params[0].get_str(), error, create_warning, wallet);
    switch (status) {
        case WalletCreationStatus::CREATION_FAILED:
            throw JSONRPCError(RPC_WALLET_ERROR, error);
        case WalletCreationStatus::ENCRYPTION_FAILED:
            throw JSONRPCError(RPC_WALLET_ENCRYPTION_FAILED, error);
        case WalletCreationStatus::SUCCESS:
            break;
        // no default case, so the compiler can warn about missing cases
    }

    if (warning.empty()) {
        warning = create_warning;
    } else if (!warning.empty() && !create_warning.empty()){
        warning += "; " + create_warning;
    }

    UniValue obj(UniValue::VOBJ);
    obj.pushKV("name", wallet->GetName());
    obj.pushKV("warning", warning);

    return obj;
}

static UniValue unloadwallet(const JSONRPCRequest& request)
{
            RPCHelpMan{"unloadwallet",
                "Unloads the wallet referenced by the request endpoint otherwise unloads the wallet specified in the argument.\n"
                "Specifying the wallet name on a wallet endpoint is invalid.",
                {
                    {"wallet_name", RPCArg::Type::STR, /* default */ "the wallet name from the RPC request", "The name of the wallet to unload."},
                },
                RPCResults{},
                RPCExamples{
                    HelpExampleCli("unloadwallet", "wallet_name")
            + HelpExampleRpc("unloadwallet", "wallet_name")
                },
            }.Check(request);

    std::string wallet_name;
    if (GetWalletNameFromJSONRPCRequest(request, wallet_name)) {
        if (!request.params[0].isNull()) {
            throw JSONRPCError(RPC_INVALID_PARAMETER, "Cannot unload the requested wallet");
        }
    } else {
        wallet_name = request.params[0].get_str();
    }

    std::shared_ptr<CWallet> wallet = GetWallet(wallet_name);
    if (!wallet) {
        throw JSONRPCError(RPC_WALLET_NOT_FOUND, "Requested wallet does not exist or is not loaded");
    }

    // Release the "main" shared pointer and prevent further notifications.
    // Note that any attempt to load the same wallet would fail until the wallet
    // is destroyed (see CheckUniqueFileid).
    if (!RemoveWallet(wallet)) {
        throw JSONRPCError(RPC_MISC_ERROR, "Requested wallet already unloaded");
    }

    UnloadWallet(std::move(wallet));

    return NullUniValue;
}

static UniValue listunspent(const JSONRPCRequest& request)
{
    std::shared_ptr<CWallet> const wallet = GetWalletForJSONRPCRequest(request);
    CWallet* const pwallet = wallet.get();

    if (!EnsureWalletIsAvailable(pwallet, request.fHelp)) {
        return NullUniValue;
    }

    RPCHelpMan{
                "listunspent",
                "\nReturns array of unspent transaction outputs\n"
                "with between minconf and maxconf (inclusive) confirmations.\n"
                "Optionally filter to only include txouts paid to specified addresses.\n",
                {
                    {"minconf", RPCArg::Type::NUM, /* default */ "1", "The minimum confirmations to filter"},
                    {"maxconf", RPCArg::Type::NUM, /* default */ "9999999", "The maximum confirmations to filter"},
                    {"addresses", RPCArg::Type::ARR, /* default */ "empty array", "A json array of bitcoin addresses to filter",
                        {
                            {"address", RPCArg::Type::STR, RPCArg::Optional::OMITTED, "bitcoin address"},
                        },
                    },
                    {"include_unsafe", RPCArg::Type::BOOL, /* default */ "true", "Include outputs that are not safe to spend\n"
            "                  See description of \"safe\" attribute below."},
                    {"query_options", RPCArg::Type::OBJ, RPCArg::Optional::OMITTED_NAMED_ARG, "JSON with query options",
                        {
                            {"minimumAmount", RPCArg::Type::AMOUNT, /* default */ "0", "Minimum value of each UTXO in " + CURRENCY_UNIT + ""},
                            {"maximumAmount", RPCArg::Type::AMOUNT, /* default */ "unlimited", "Maximum value of each UTXO in " + CURRENCY_UNIT + ""},
                            {"maximumCount", RPCArg::Type::NUM, /* default */ "unlimited", "Maximum number of UTXOs"},
                            {"minimumSumAmount", RPCArg::Type::AMOUNT, /* default */ "unlimited", "Minimum sum value of all UTXOs in " + CURRENCY_UNIT + ""},
                            {"asset", RPCArg::Type::STR, /* default */ "", "Asset to filter outputs for."},
                        },
                        "query_options"},
                },
                RPCResult{
            "[                   (array of json object)\n"
            "  {\n"
            "    \"txid\" : \"txid\",          (string) the transaction id \n"
            "    \"vout\" : n,               (numeric) the vout value\n"
            "    \"address\" : \"address\",    (string) the bitcoin address\n"
            "    \"label\" : \"label\",        (string) The associated label, or \"\" for the default label\n"
            "    \"scriptPubKey\" : \"key\",   (string) the script key\n"
            "    \"amount\" : x.xxx,         (numeric) the transaction output amount in " + CURRENCY_UNIT + "\n"
            "    \"amountcommitment\" : \"hex\", (string) the transaction output commitment in hex\n"
            "    \"asset\" : \"hex\",          (string) the transaction output asset in hex\n"
            "    \"assetcommitment\" : \"hex\", (string) the transaction output asset commitment in hex\n"
            "    \"amountblinder\" : \"hex\",  (string) the transaction output amount blinding factor in hex\n"
            "    \"assetblinder\" : \"hex\",   (string) the transaction output asset blinding factor in hex\n"
            "    \"confirmations\" : n,      (numeric) The number of confirmations\n"
            "    \"redeemScript\" : \"script\" (string) The redeemScript if scriptPubKey is P2SH\n"
            "    \"witnessScript\" : \"script\" (string) witnessScript if the scriptPubKey is P2WSH or P2SH-P2WSH\n"
            "    \"spendable\" : xxx,        (bool) Whether we have the private keys to spend this output\n"
            "    \"solvable\" : xxx,         (bool) Whether we know how to spend this output, ignoring the lack of keys\n"
            "    \"reused\" : xxx,           (bool) (only present if avoid_reuse is set) Whether this output is reused/dirty (sent to an address that was previously spent from)\n"
            "    \"desc\" : xxx,             (string, only when solvable) A descriptor for spending this output\n"
            "    \"safe\" : xxx              (bool) Whether this output is considered safe to spend. Unconfirmed transactions\n"
            "                              from outside keys and unconfirmed replacement transactions are considered unsafe\n"
            "                              and are not eligible for spending by fundrawtransaction and sendtoaddress.\n"
            "  }\n"
            "  ,...\n"
            "]\n"
                },
                RPCExamples{
                    HelpExampleCli("listunspent", "")
            + HelpExampleCli("listunspent", "6 9999999 \"[\\\"1PGFqEzfmQch1gKD3ra4k18PNj3tTUUSqg\\\",\\\"1LtvqCaApEdUGFkpKMM4MstjcaL4dKg8SP\\\"]\"")
            + HelpExampleRpc("listunspent", "6, 9999999 \"[\\\"1PGFqEzfmQch1gKD3ra4k18PNj3tTUUSqg\\\",\\\"1LtvqCaApEdUGFkpKMM4MstjcaL4dKg8SP\\\"]\"")
            + HelpExampleCli("listunspent", "6 9999999 '[]' true '{ \"minimumAmount\": 0.005 }'")
            + HelpExampleRpc("listunspent", "6, 9999999, [] , true, { \"minimumAmount\": 0.005 } ")
                },
            }.Check(request);

    int nMinDepth = 1;
    if (!request.params[0].isNull()) {
        RPCTypeCheckArgument(request.params[0], UniValue::VNUM);
        nMinDepth = request.params[0].get_int();
    }

    int nMaxDepth = 9999999;
    if (!request.params[1].isNull()) {
        RPCTypeCheckArgument(request.params[1], UniValue::VNUM);
        nMaxDepth = request.params[1].get_int();
    }

    std::set<CTxDestination> destinations;
    if (!request.params[2].isNull()) {
        RPCTypeCheckArgument(request.params[2], UniValue::VARR);
        UniValue inputs = request.params[2].get_array();
        for (unsigned int idx = 0; idx < inputs.size(); idx++) {
            const UniValue& input = inputs[idx];
            CTxDestination dest = DecodeDestination(input.get_str());
            if (!IsValidDestination(dest)) {
                throw JSONRPCError(RPC_INVALID_ADDRESS_OR_KEY, std::string("Invalid Bitcoin address: ") + input.get_str());
            }
            if (!destinations.insert(dest).second) {
                throw JSONRPCError(RPC_INVALID_PARAMETER, std::string("Invalid parameter, duplicated address: ") + input.get_str());
            }
        }
    }

    bool include_unsafe = true;
    if (!request.params[3].isNull()) {
        RPCTypeCheckArgument(request.params[3], UniValue::VBOOL);
        include_unsafe = request.params[3].get_bool();
    }

    CAmount nMinimumAmount = 0;
    CAmount nMaximumAmount = MAX_MONEY;
    CAmount nMinimumSumAmount = MAX_MONEY;
    uint64_t nMaximumCount = 0;
    std::string asset_str;

    if (!request.params[4].isNull()) {
        const UniValue& options = request.params[4].get_obj();

        if (options.exists("minimumAmount"))
            nMinimumAmount = AmountFromValue(options["minimumAmount"]);

        if (options.exists("maximumAmount"))
            nMaximumAmount = AmountFromValue(options["maximumAmount"]);

        if (options.exists("minimumSumAmount"))
            nMinimumSumAmount = AmountFromValue(options["minimumSumAmount"]);

        if (options.exists("maximumCount"))
            nMaximumCount = options["maximumCount"].get_int64();

        if (options.exists("asset"))
            asset_str = options["asset"].get_str();
    }

    CAsset asset_filter;
    if (!asset_str.empty()) {
        asset_filter = GetAssetFromString(asset_str);
    }

    // Make sure the results are valid at least up to the most recent block
    // the user could have gotten from another RPC command prior to now
    pwallet->BlockUntilSyncedToCurrentChain();

    UniValue results(UniValue::VARR);
    std::vector<COutput> vecOutputs;
    {
        CCoinControl cctl;
        cctl.m_avoid_address_reuse = false;
        cctl.m_min_depth = nMinDepth;
        cctl.m_max_depth = nMaxDepth;
        auto locked_chain = pwallet->chain().lock();
        LOCK(pwallet->cs_wallet);
        pwallet->AvailableCoins(*locked_chain, vecOutputs, !include_unsafe, &cctl, nMinimumAmount, nMaximumAmount, nMinimumSumAmount, nMaximumCount, asset_filter.IsNull() ? nullptr : &asset_filter);
    }

    LOCK(pwallet->cs_wallet);

    const bool avoid_reuse = pwallet->IsWalletFlagSet(WALLET_FLAG_AVOID_REUSE);

    for (const COutput& out : vecOutputs) {
        CTxDestination address;
        const CTxOut& tx_out = out.tx->tx->vout[out.i];
        const CScript& scriptPubKey = out.tx->tx->vout[out.i].scriptPubKey;
        bool fValidAddress = ExtractDestination(scriptPubKey, address);
        bool reused = avoid_reuse && pwallet->IsUsedDestination(address);

        if (destinations.size() && (!fValidAddress || !destinations.count(address)))
            continue;

        // Elements
        CAmount amount = out.tx->GetOutputValueOut(out.i);
        CAsset assetid = out.tx->GetOutputAsset(out.i);
        // Only list known outputs that match optional filter
        if (g_con_elementsmode && (amount < 0 || assetid.IsNull())) {
            wallet->WalletLogPrintf("Unable to unblind output: %s:%d\n", out.tx->tx->GetHash().GetHex(), out.i);
            continue;
        }
        if (!asset_str.empty() && asset_filter != assetid) {
            continue;
        }
        //////////

        UniValue entry(UniValue::VOBJ);
        entry.pushKV("txid", out.tx->GetHash().GetHex());
        entry.pushKV("vout", out.i);

        if (fValidAddress) {
            entry.pushKV("address", EncodeDestination(address));

            auto i = pwallet->mapAddressBook.find(address);
            if (i != pwallet->mapAddressBook.end()) {
                entry.pushKV("label", i->second.name);
            }

            if (scriptPubKey.IsPayToScriptHash()) {
                const CScriptID& hash = CScriptID(boost::get<ScriptHash>(address));
                CScript redeemScript;
                if (pwallet->GetCScript(hash, redeemScript)) {
                    entry.pushKV("redeemScript", HexStr(redeemScript.begin(), redeemScript.end()));
                    // Now check if the redeemScript is actually a P2WSH script
                    CTxDestination witness_destination;
                    if (redeemScript.IsPayToWitnessScriptHash()) {
                        bool extracted = ExtractDestination(redeemScript, witness_destination);
                        assert(extracted);
                        // Also return the witness script
                        const WitnessV0ScriptHash& whash = boost::get<WitnessV0ScriptHash>(witness_destination);
                        CScriptID id;
                        CRIPEMD160().Write(whash.begin(), whash.size()).Finalize(id.begin());
                        CScript witnessScript;
                        if (pwallet->GetCScript(id, witnessScript)) {
                            entry.pushKV("witnessScript", HexStr(witnessScript.begin(), witnessScript.end()));
                        }
                    }
                }
            } else if (scriptPubKey.IsPayToWitnessScriptHash()) {
                const WitnessV0ScriptHash& whash = boost::get<WitnessV0ScriptHash>(address);
                CScriptID id;
                CRIPEMD160().Write(whash.begin(), whash.size()).Finalize(id.begin());
                CScript witnessScript;
                if (pwallet->GetCScript(id, witnessScript)) {
                    entry.pushKV("witnessScript", HexStr(witnessScript.begin(), witnessScript.end()));
                }
            }
        }

        entry.pushKV("scriptPubKey", HexStr(scriptPubKey.begin(), scriptPubKey.end()));
        entry.pushKV("amount", ValueFromAmount(amount));
        if (g_con_elementsmode) {
            if (tx_out.nAsset.IsCommitment()) {
                entry.pushKV("assetcommitment", HexStr(tx_out.nAsset.vchCommitment));
            }
            entry.pushKV("asset", assetid.GetHex());
            if (tx_out.nValue.IsCommitment()) {
                entry.pushKV("amountcommitment", HexStr(tx_out.nValue.vchCommitment));
            }
            entry.pushKV("amountblinder", out.tx->GetOutputAmountBlindingFactor(out.i).ToString());
            entry.pushKV("assetblinder", out.tx->GetOutputAssetBlindingFactor(out.i).ToString());
        }
        entry.pushKV("confirmations", out.nDepth);
        entry.pushKV("spendable", out.fSpendable);
        entry.pushKV("solvable", out.fSolvable);
        if (out.fSolvable) {
            auto descriptor = InferDescriptor(scriptPubKey, *pwallet);
            entry.pushKV("desc", descriptor->ToString());
        }
        if (avoid_reuse) entry.pushKV("reused", reused);
        entry.pushKV("safe", out.fSafe);
        results.push_back(entry);
    }

    return results;
}

void FundTransaction(CWallet* const pwallet, CMutableTransaction& tx, CAmount& fee_out, int& change_position, UniValue options)
{
    // Make sure the results are valid at least up to the most recent block
    // the user could have gotten from another RPC command prior to now
    pwallet->BlockUntilSyncedToCurrentChain();

    CCoinControl coinControl;
    change_position = -1;
    bool lockUnspents = false;
    UniValue subtractFeeFromOutputs;
    std::set<int> setSubtractFeeFromOutputs;

    if (!options.isNull()) {
      if (options.type() == UniValue::VBOOL) {
        // backward compatibility bool only fallback
        coinControl.fAllowWatchOnly = options.get_bool();
      }
      else {
        RPCTypeCheckArgument(options, UniValue::VOBJ);

        RPCTypeCheckObj(options,
            {
                {"changeAddress", UniValueType()}, // will be checked below
                {"changePosition", UniValueType(UniValue::VNUM)},
                {"change_type", UniValueType(UniValue::VSTR)},
                {"includeWatching", UniValueType(UniValue::VBOOL)},
                {"lockUnspents", UniValueType(UniValue::VBOOL)},
                {"feeRate", UniValueType()}, // will be checked below
                {"subtractFeeFromOutputs", UniValueType(UniValue::VARR)},
                {"replaceable", UniValueType(UniValue::VBOOL)},
                {"conf_target", UniValueType(UniValue::VNUM)},
                {"estimate_mode", UniValueType(UniValue::VSTR)},
            },
            true, true);

        if (options.exists("changeAddress")) {
            std::map<CAsset, CTxDestination> destinations;

            if (options["changeAddress"].isStr()) {
                // Single destination for default asset (policyAsset).
                CTxDestination dest = DecodeDestination(options["changeAddress"].get_str());
                if (!IsValidDestination(dest)) {
                    throw JSONRPCError(RPC_INVALID_ADDRESS_OR_KEY, "changeAddress must be a valid bitcoin address");
                }
                destinations[::policyAsset] = dest;
            } else if (options["changeAddress"].isObject()) {
                // Map of assets to destinations.
                std::map<std::string, UniValue> kvMap;
                options["changeAddress"].getObjMap(kvMap);

                for (const auto& kv : kvMap) {
                    CAsset asset = GetAssetFromString(kv.first);
                    if (asset.IsNull()) {
                        throw JSONRPCError(RPC_INVALID_PARAMETER, "changeAddress key must be a valid asset label or hex");
                    }

                    CTxDestination dest = DecodeDestination(kv.second.get_str());
                    if (!IsValidDestination(dest)) {
                        throw JSONRPCError(RPC_INVALID_ADDRESS_OR_KEY, "changeAddress must be a valid bitcoin address");
                    }

                    destinations[asset] = dest;
                }
            } else {
                throw JSONRPCError(RPC_INVALID_PARAMETER, "changeAddress must be either a map or a string");
            }

            coinControl.destChange = destinations;
        }

        if (options.exists("changePosition"))
            change_position = options["changePosition"].get_int();

        if (options.exists("change_type")) {
            if (options.exists("changeAddress")) {
                throw JSONRPCError(RPC_INVALID_PARAMETER, "Cannot specify both changeAddress and address_type options");
            }
            coinControl.m_change_type = pwallet->m_default_change_type;
            if (!ParseOutputType(options["change_type"].get_str(), *coinControl.m_change_type)) {
                throw JSONRPCError(RPC_INVALID_ADDRESS_OR_KEY, strprintf("Unknown change type '%s'", options["change_type"].get_str()));
            }
        }

        coinControl.fAllowWatchOnly = ParseIncludeWatchonly(options["includeWatching"], *pwallet);

        if (options.exists("lockUnspents"))
            lockUnspents = options["lockUnspents"].get_bool();

        if (options.exists("feeRate"))
        {
            coinControl.m_feerate = CFeeRate(AmountFromValue(options["feeRate"]));
            coinControl.fOverrideFeeRate = true;
        }

        if (options.exists("subtractFeeFromOutputs"))
            subtractFeeFromOutputs = options["subtractFeeFromOutputs"].get_array();

        if (options.exists("replaceable")) {
            coinControl.m_signal_bip125_rbf = options["replaceable"].get_bool();
        }
        if (options.exists("conf_target")) {
            if (options.exists("feeRate")) {
                throw JSONRPCError(RPC_INVALID_PARAMETER, "Cannot specify both conf_target and feeRate");
            }
            coinControl.m_confirm_target = ParseConfirmTarget(options["conf_target"], pwallet->chain().estimateMaxBlocks());
        }
        if (options.exists("estimate_mode")) {
            if (options.exists("feeRate")) {
                throw JSONRPCError(RPC_INVALID_PARAMETER, "Cannot specify both estimate_mode and feeRate");
            }
            if (!FeeModeFromString(options["estimate_mode"].get_str(), coinControl.m_fee_mode)) {
                throw JSONRPCError(RPC_INVALID_PARAMETER, "Invalid estimate_mode parameter");
            }
        }
      }
    } else {
        // if options is null and not a bool
        coinControl.fAllowWatchOnly = ParseIncludeWatchonly(NullUniValue, *pwallet);
    }

    if (tx.vout.size() == 0)
        throw JSONRPCError(RPC_INVALID_PARAMETER, "TX must have at least one output");

    if (change_position != -1 && (change_position < 0 || (unsigned int)change_position > tx.vout.size()))
        throw JSONRPCError(RPC_INVALID_PARAMETER, "changePosition out of bounds");

    for (unsigned int idx = 0; idx < subtractFeeFromOutputs.size(); idx++) {
        int pos = subtractFeeFromOutputs[idx].get_int();
        if (setSubtractFeeFromOutputs.count(pos))
            throw JSONRPCError(RPC_INVALID_PARAMETER, strprintf("Invalid parameter, duplicated position: %d", pos));
        if (pos < 0)
            throw JSONRPCError(RPC_INVALID_PARAMETER, strprintf("Invalid parameter, negative position: %d", pos));
        if (pos >= int(tx.vout.size()))
            throw JSONRPCError(RPC_INVALID_PARAMETER, strprintf("Invalid parameter, position too large: %d", pos));
        setSubtractFeeFromOutputs.insert(pos);
    }

    std::string strFailReason;

    if (!pwallet->FundTransaction(tx, fee_out, change_position, strFailReason, lockUnspents, setSubtractFeeFromOutputs, coinControl)) {
        throw JSONRPCError(RPC_WALLET_ERROR, strFailReason);
    }
}

static UniValue fundrawtransaction(const JSONRPCRequest& request)
{
    std::shared_ptr<CWallet> const wallet = GetWalletForJSONRPCRequest(request);
    CWallet* const pwallet = wallet.get();

    if (!EnsureWalletIsAvailable(pwallet, request.fHelp)) {
        return NullUniValue;
    }

    RPCHelpMan{"fundrawtransaction",
                "\nAdd inputs to a transaction until it has enough in value to meet its out value.\n"
                "This will not modify existing inputs, and will add at most one change output to the outputs.\n"
                "No existing outputs will be modified unless \"subtractFeeFromOutputs\" is specified.\n"
                "Note that inputs which were signed may need to be resigned after completion since in/outputs have been added.\n"
                "The inputs added will not be signed, use signrawtransactionwithkey\n"
                " or signrawtransactionwithwallet for that.\n"
                "Note that all existing inputs must have their previous output transaction be in the wallet.\n"
                "Note that all inputs selected must be of standard form and P2SH scripts must be\n"
                "in the wallet using importaddress or addmultisigaddress (to calculate fees).\n"
                "You can see whether this is the case by checking the \"solvable\" field in the listunspent output.\n"
                "Only pay-to-pubkey, multisig, and P2SH versions thereof are currently supported for watch-only\n",
                {
                    {"hexstring", RPCArg::Type::STR_HEX, RPCArg::Optional::NO, "The hex string of the raw transaction"},
                    {"options", RPCArg::Type::OBJ, RPCArg::Optional::OMITTED_NAMED_ARG, "for backward compatibility: passing in a true instead of an object will result in {\"includeWatching\":true}",
                        {
                            {"changeAddress", RPCArg::Type::STR, /* default */ "pool address", "The bitcoin address to receive the change"},
                            {"changePosition", RPCArg::Type::NUM, /* default */ "random", "The index of the change output"},
                            {"change_type", RPCArg::Type::STR, /* default */ "set by -changetype", "The output type to use. Only valid if changeAddress is not specified. Options are \"legacy\", \"p2sh-segwit\", and \"bech32\"."},
                            {"includeWatching", RPCArg::Type::BOOL, /* default */ "true for watch-only wallets, otherwise false", "Also select inputs which are watch only.\n"
                                                          "Only solvable inputs can be used. Watch-only destinations are solvable if the public key and/or output script was imported,\n"
                                                          "e.g. with 'importpubkey' or 'importmulti' with the 'pubkeys' or 'desc' field."},
                            {"lockUnspents", RPCArg::Type::BOOL, /* default */ "false", "Lock selected unspent outputs"},
                            {"feeRate", RPCArg::Type::AMOUNT, /* default */ "not set: makes wallet determine the fee", "Set a specific fee rate in " + CURRENCY_UNIT + "/kB"},
                            {"subtractFeeFromOutputs", RPCArg::Type::ARR, /* default */ "empty array", "A json array of integers.\n"
                            "                              The fee will be equally deducted from the amount of each specified output.\n"
                            "                              Those recipients will receive less bitcoins than you enter in their corresponding amount field.\n"
                            "                              If no outputs are specified here, the sender pays the fee.",
                                {
                                    {"vout_index", RPCArg::Type::NUM, RPCArg::Optional::OMITTED, "The zero-based output index, before a change output is added."},
                                },
                            },
                            {"replaceable", RPCArg::Type::BOOL, /* default */ "wallet default", "Marks this transaction as BIP125 replaceable.\n"
                            "                              Allows this transaction to be replaced by a transaction with higher fees"},
                            {"conf_target", RPCArg::Type::NUM, /* default */ "wallet default", "Confirmation target (in blocks)"},
                            {"estimate_mode", RPCArg::Type::STR, /* default */ "UNSET", "The fee estimate mode, must be one of:\n"
                            "         \"UNSET\"\n"
                            "         \"ECONOMICAL\"\n"
                            "         \"CONSERVATIVE\""},
                        },
                        "options"},
                    {"iswitness", RPCArg::Type::BOOL, /* default */ "depends on heuristic tests", "Whether the transaction hex is a serialized witness transaction.\n"
                        "If iswitness is not present, heuristic tests will be used in decoding.\n"
                        "If true, only witness deserialization will be tried.\n"
                        "If false, only non-witness deserialization will be tried.\n"
                        "This boolean should reflect whether the transaction has inputs\n"
                        "(e.g. fully valid, or on-chain transactions), if known by the caller."
                    },
                },
                RPCResult{
                            "{\n"
                            "  \"hex\":       \"value\", (string)  The resulting raw transaction (hex-encoded string)\n"
                            "  \"fee\":       n,         (numeric) Fee in " + CURRENCY_UNIT + " the resulting transaction pays\n"
                            "  \"changepos\": n          (numeric) The position of the added change output, or -1\n"
                            "}\n"
                                },
                                RPCExamples{
                            "\nCreate a transaction with no inputs\n"
                            + HelpExampleCli("createrawtransaction", "\"[]\" \"{\\\"myaddress\\\":0.01}\"") +
                            "\nAdd sufficient unsigned inputs to meet the output value\n"
                            + HelpExampleCli("fundrawtransaction", "\"rawtransactionhex\"") +
                            "\nSign the transaction\n"
                            + HelpExampleCli("signrawtransactionwithwallet", "\"fundedtransactionhex\"") +
                            "\nSend the transaction\n"
                            + HelpExampleCli("sendrawtransaction", "\"signedtransactionhex\"")
                                },
    }.Check(request);

    RPCTypeCheck(request.params, {UniValue::VSTR, UniValueType(), UniValue::VBOOL});

    // parse hex string from parameter
    CMutableTransaction tx;
    bool try_witness = request.params[2].isNull() ? true : request.params[2].get_bool();
    bool try_no_witness = request.params[2].isNull() ? true : !request.params[2].get_bool();
    if (!DecodeHexTx(tx, request.params[0].get_str(), try_no_witness, try_witness)) {
        throw JSONRPCError(RPC_DESERIALIZATION_ERROR, "TX decode failed");
    }

    CAmount fee;
    int change_position;
    FundTransaction(pwallet, tx, fee, change_position, request.params[1]);

    UniValue result(UniValue::VOBJ);
    result.pushKV("hex", EncodeHexTx(CTransaction(tx)));
    result.pushKV("fee", ValueFromAmount(fee));
    result.pushKV("changepos", change_position);

    return result;
}

UniValue signrawtransactionwithwallet(const JSONRPCRequest& request)
{
    std::shared_ptr<CWallet> const wallet = GetWalletForJSONRPCRequest(request);
    CWallet* const pwallet = wallet.get();

    if (!EnsureWalletIsAvailable(pwallet, request.fHelp)) {
        return NullUniValue;
    }

            RPCHelpMan{"signrawtransactionwithwallet",
                "\nSign inputs for raw transaction (serialized, hex-encoded).\n"
                "The second optional argument (may be null) is an array of previous transaction outputs that\n"
                "this transaction depends on but may not yet be in the block chain." +
                    HelpRequiringPassphrase(pwallet) + "\n",
                {
                    {"hexstring", RPCArg::Type::STR, RPCArg::Optional::NO, "The transaction hex string"},
                    {"prevtxs", RPCArg::Type::ARR, RPCArg::Optional::OMITTED_NAMED_ARG, "A json array of previous dependent transaction outputs",
                        {
                            {"", RPCArg::Type::OBJ, RPCArg::Optional::OMITTED, "",
                                {
                                    {"txid", RPCArg::Type::STR_HEX, RPCArg::Optional::NO, "The transaction id"},
                                    {"vout", RPCArg::Type::NUM, RPCArg::Optional::NO, "The output number"},
                                    {"scriptPubKey", RPCArg::Type::STR_HEX, RPCArg::Optional::NO, "script key"},
                                    {"redeemScript", RPCArg::Type::STR_HEX, RPCArg::Optional::OMITTED, "(required for P2SH) redeem script"},
                                    {"witnessScript", RPCArg::Type::STR_HEX, RPCArg::Optional::OMITTED, "(required for P2WSH or P2SH-P2WSH) witness script"},
                                    {"amount", RPCArg::Type::AMOUNT, RPCArg::Optional::OMITTED, "The amount spent (required if non-confidential segwit output)"},
                                    {"amountcommitment", RPCArg::Type::STR, RPCArg::Optional::OMITTED, "The amount commitment spent (required if confidential segwit output)"},
                                },
                            },
                        },
                    },
                    {"sighashtype", RPCArg::Type::STR, /* default */ "ALL", "The signature hash type. Must be one of\n"
            "       \"ALL\"\n"
            "       \"NONE\"\n"
            "       \"SINGLE\"\n"
            "       \"ALL|ANYONECANPAY\"\n"
            "       \"NONE|ANYONECANPAY\"\n"
            "       \"SINGLE|ANYONECANPAY\""},
                },
                RPCResult{
            "{\n"
            "  \"hex\" : \"value\",                  (string) The hex-encoded raw transaction with signature(s)\n"
            "  \"complete\" : true|false,          (boolean) If the transaction has a complete set of signatures\n"
            "  \"errors\" : [                      (json array of objects) Script verification errors (if there are any)\n"
            "    {\n"
            "      \"txid\" : \"hash\",              (string) The hash of the referenced, previous transaction\n"
            "      \"vout\" : n,                   (numeric) The index of the output to spent and used as input\n"
            "      \"scriptSig\" : \"hex\",          (string) The hex-encoded signature script\n"
            "      \"sequence\" : n,               (numeric) Script sequence number\n"
            "      \"error\" : \"text\"              (string) Verification or signing error related to the input\n"
            "    }\n"
            "    ,...\n"
            "  ]\n"
            "  \"warning\" : \"text\"            (string) Warning that a peg-in input signed may be immature. This could mean lack of connectivity to or misconfiguration of the daemon."
            "}\n"
                },
                RPCExamples{
                    HelpExampleCli("signrawtransactionwithwallet", "\"myhex\"")
            + HelpExampleRpc("signrawtransactionwithwallet", "\"myhex\"")
                },
            }.Check(request);

    RPCTypeCheck(request.params, {UniValue::VSTR, UniValue::VARR, UniValue::VSTR}, true);

    CMutableTransaction mtx;
    if (!DecodeHexTx(mtx, request.params[0].get_str(), true)) {
        throw JSONRPCError(RPC_DESERIALIZATION_ERROR, "TX decode failed");
    }

    // Sign the transaction
    auto locked_chain = pwallet->chain().lock();
    LOCK(pwallet->cs_wallet);
    EnsureWalletIsUnlocked(pwallet);

    // Fetch previous transactions (inputs):
    std::map<COutPoint, Coin> coins;
    for (const CTxIn& txin : mtx.vin) {
        coins[txin.prevout]; // Create empty map entry keyed by prevout.
    }
    pwallet->chain().findCoins(coins);

    // Parse the prevtxs array
    ParsePrevouts(request.params[1], nullptr, coins);

    return SignTransaction(mtx, pwallet, coins, request.params[2]);
}

static UniValue bumpfee(const JSONRPCRequest& request)
{
    std::shared_ptr<CWallet> const wallet = GetWalletForJSONRPCRequest(request);
    CWallet* const pwallet = wallet.get();


    if (!EnsureWalletIsAvailable(pwallet, request.fHelp))
        return NullUniValue;

            RPCHelpMan{"bumpfee",
                "\nBumps the fee of an opt-in-RBF transaction T, replacing it with a new transaction B.\n"
                "An opt-in RBF transaction with the given txid must be in the wallet.\n"
                "The command will pay the additional fee by reducing change outputs or adding inputs when necessary. It may add a new change output if one does not already exist.\n"
                "If `totalFee` (DEPRECATED) is given, adding inputs is not supported, so there must be a single change output that is big enough or it will fail.\n"
                "All inputs in the original transaction will be included in the replacement transaction.\n"
                "The command will fail if the wallet or mempool contains a transaction that spends one of T's outputs.\n"
                "By default, the new fee will be calculated automatically using estimatesmartfee.\n"
                "The user can specify a confirmation target for estimatesmartfee.\n"
                "Alternatively, the user can specify totalFee (DEPRECATED), or fee_rate (" + CURRENCY_UNIT + " per kB) for the new transaction .\n"
                "At a minimum, the new fee rate must be high enough to pay an additional new relay fee (incrementalfee\n"
                "returned by getnetworkinfo) to enter the node's mempool.\n",
                {
                    {"txid", RPCArg::Type::STR_HEX, RPCArg::Optional::NO, "The txid to be bumped"},
                    {"options", RPCArg::Type::OBJ, RPCArg::Optional::OMITTED_NAMED_ARG, "",
                        {
                            {"confTarget", RPCArg::Type::NUM, /* default */ "wallet default", "Confirmation target (in blocks)"},
                            {"totalFee", RPCArg::Type::NUM, /* default */ "fallback to 'confTarget'", "Total fee (NOT feerate) to pay, in satoshis. (DEPRECATED)\n"
            "                         In rare cases, the actual fee paid might be slightly higher than the specified\n"
            "                         totalFee if the tx change output has to be removed because it is too close to\n"
            "                         the dust threshold."},
                            {"fee_rate", RPCArg::Type::NUM, /* default */ "fallback to 'confTarget'", "FeeRate (NOT total fee) to pay, in " + CURRENCY_UNIT + " per kB\n"
            "                         Specify a fee rate instead of relying on the built-in fee estimator.\n"
            "                         Must be at least 0.0001 BTC per kB higher than the current transaction fee rate.\n"},
                            {"replaceable", RPCArg::Type::BOOL, /* default */ "true", "Whether the new transaction should still be\n"
            "                         marked bip-125 replaceable. If true, the sequence numbers in the transaction will\n"
            "                         be left unchanged from the original. If false, any input sequence numbers in the\n"
            "                         original transaction that were less than 0xfffffffe will be increased to 0xfffffffe\n"
            "                         so the new transaction will not be explicitly bip-125 replaceable (though it may\n"
            "                         still be replaceable in practice, for example if it has unconfirmed ancestors which\n"
            "                         are replaceable)."},
                            {"estimate_mode", RPCArg::Type::STR, /* default */ "UNSET", "The fee estimate mode, must be one of:\n"
            "         \"UNSET\"\n"
            "         \"ECONOMICAL\"\n"
            "         \"CONSERVATIVE\""},
                        },
                        "options"},
                },
                RPCResult{
            "{\n"
            "  \"txid\":    \"value\",   (string)  The id of the new transaction\n"
            "  \"origfee\":  n,         (numeric) Fee of the replaced transaction\n"
            "  \"fee\":      n,         (numeric) Fee of the new transaction\n"
            "  \"errors\":  [ str... ] (json array of strings) Errors encountered during processing (may be empty)\n"
            "}\n"
                },
                RPCExamples{
            "\nBump the fee, get the new transaction\'s txid\n" +
                    HelpExampleCli("bumpfee", "<txid>")
                },
            }.Check(request);

    RPCTypeCheck(request.params, {UniValue::VSTR, UniValue::VOBJ});
    uint256 hash(ParseHashV(request.params[0], "txid"));

    // optional parameters
    CAmount totalFee = 0;
    CCoinControl coin_control;
    coin_control.m_signal_bip125_rbf = true;
    if (!request.params[1].isNull()) {
        UniValue options = request.params[1];
        RPCTypeCheckObj(options,
            {
                {"confTarget", UniValueType(UniValue::VNUM)},
                {"totalFee", UniValueType(UniValue::VNUM)},
                {"fee_rate", UniValueType(UniValue::VNUM)},
                {"replaceable", UniValueType(UniValue::VBOOL)},
                {"estimate_mode", UniValueType(UniValue::VSTR)},
            },
            true, true);
        if (options.exists("confTarget") && (options.exists("totalFee") || options.exists("fee_rate"))) {
            throw JSONRPCError(RPC_INVALID_PARAMETER, "confTarget can't be set with totalFee or fee_rate. Please provide either a confirmation target in blocks for automatic fee estimation, or an explicit fee rate.");
        } else if (options.exists("fee_rate") && options.exists("totalFee")) {
            throw JSONRPCError(RPC_INVALID_PARAMETER, "fee_rate can't be set along with totalFee.");
        } else if (options.exists("confTarget")) { // TODO: alias this to conf_target
            coin_control.m_confirm_target = ParseConfirmTarget(options["confTarget"], pwallet->chain().estimateMaxBlocks());
        } else if (options.exists("totalFee")) {
            if (!pwallet->chain().rpcEnableDeprecated("totalFee")) {
                throw JSONRPCError(RPC_INVALID_PARAMETER, "totalFee argument has been deprecated and will be removed in 0.20. Please use -deprecatedrpc=totalFee to continue using this argument until removal.");
            }
            totalFee = options["totalFee"].get_int64();
            if (totalFee <= 0) {
                throw JSONRPCError(RPC_INVALID_PARAMETER, strprintf("Invalid totalFee %s (must be greater than 0)", FormatMoney(totalFee)));
            }
        } else if (options.exists("fee_rate")) {
            CFeeRate fee_rate(AmountFromValue(options["fee_rate"]));
            if (fee_rate <= CFeeRate(0)) {
                throw JSONRPCError(RPC_INVALID_PARAMETER, strprintf("Invalid fee_rate %s (must be greater than 0)", fee_rate.ToString()));
            }
            coin_control.m_feerate = fee_rate;
        }

        if (options.exists("replaceable")) {
            coin_control.m_signal_bip125_rbf = options["replaceable"].get_bool();
        }
        if (options.exists("estimate_mode")) {
            if (!FeeModeFromString(options["estimate_mode"].get_str(), coin_control.m_fee_mode)) {
                throw JSONRPCError(RPC_INVALID_PARAMETER, "Invalid estimate_mode parameter");
            }
        }
    }

    // Make sure the results are valid at least up to the most recent block
    // the user could have gotten from another RPC command prior to now
    pwallet->BlockUntilSyncedToCurrentChain();

    auto locked_chain = pwallet->chain().lock();
    LOCK(pwallet->cs_wallet);
    EnsureWalletIsUnlocked(pwallet);


    std::vector<std::string> errors;
    CAmount old_fee;
    CAmount new_fee;
    CMutableTransaction mtx;
    feebumper::Result res;
    if (totalFee > 0) {
        // Targeting total fee bump. Requires a change output of sufficient size.
        res = feebumper::CreateTotalBumpTransaction(pwallet, hash, coin_control, totalFee, errors, old_fee, new_fee, mtx);
    } else {
        // Targeting feerate bump.
        res = feebumper::CreateRateBumpTransaction(*pwallet, hash, coin_control, errors, old_fee, new_fee, mtx);
    }
    if (res != feebumper::Result::OK) {
        switch(res) {
            case feebumper::Result::INVALID_ADDRESS_OR_KEY:
                throw JSONRPCError(RPC_INVALID_ADDRESS_OR_KEY, errors[0]);
                break;
            case feebumper::Result::INVALID_REQUEST:
                throw JSONRPCError(RPC_INVALID_REQUEST, errors[0]);
                break;
            case feebumper::Result::INVALID_PARAMETER:
                throw JSONRPCError(RPC_INVALID_PARAMETER, errors[0]);
                break;
            case feebumper::Result::WALLET_ERROR:
                throw JSONRPCError(RPC_WALLET_ERROR, errors[0]);
                break;
            default:
                throw JSONRPCError(RPC_MISC_ERROR, errors[0]);
                break;
        }
    }

    // sign bumped transaction
    if (!feebumper::SignTransaction(*pwallet, mtx)) {
        throw JSONRPCError(RPC_WALLET_ERROR, "Can't sign transaction.");
    }
    // commit the bumped transaction
    uint256 txid;
    if (feebumper::CommitTransaction(*pwallet, hash, std::move(mtx), errors, txid) != feebumper::Result::OK) {
        throw JSONRPCError(RPC_WALLET_ERROR, errors[0]);
    }
    UniValue result(UniValue::VOBJ);
    result.pushKV("txid", txid.GetHex());
    result.pushKV("origfee", ValueFromAmount(old_fee));
    result.pushKV("fee", ValueFromAmount(new_fee));
    UniValue result_errors(UniValue::VARR);
    for (const std::string& error : errors) {
        result_errors.push_back(error);
    }
    result.pushKV("errors", result_errors);

    return result;
}

UniValue rescanblockchain(const JSONRPCRequest& request)
{
    std::shared_ptr<CWallet> const wallet = GetWalletForJSONRPCRequest(request);
    CWallet* const pwallet = wallet.get();

    if (!EnsureWalletIsAvailable(pwallet, request.fHelp)) {
        return NullUniValue;
    }

            RPCHelpMan{"rescanblockchain",
                "\nRescan the local blockchain for wallet related transactions.\n"
                "Note: Use \"getwalletinfo\" to query the scanning progress.\n",
                {
                    {"start_height", RPCArg::Type::NUM, /* default */ "0", "block height where the rescan should start"},
                    {"stop_height", RPCArg::Type::NUM, RPCArg::Optional::OMITTED_NAMED_ARG, "the last block height that should be scanned. If none is provided it will rescan up to the tip at return time of this call."},
                },
                RPCResult{
            "{\n"
            "  \"start_height\"     (numeric) The block height where the rescan started (the requested height or 0)\n"
            "  \"stop_height\"      (numeric) The height of the last rescanned block. May be null in rare cases if there was a reorg and the call didn't scan any blocks because they were already scanned in the background.\n"
            "}\n"
                },
                RPCExamples{
                    HelpExampleCli("rescanblockchain", "100000 120000")
            + HelpExampleRpc("rescanblockchain", "100000, 120000")
                },
            }.Check(request);

    WalletRescanReserver reserver(pwallet);
    if (!reserver.reserve()) {
        throw JSONRPCError(RPC_WALLET_ERROR, "Wallet is currently rescanning. Abort existing rescan or wait.");
    }

    int start_height = 0;
    uint256 start_block, stop_block;
    {
        auto locked_chain = pwallet->chain().lock();
        Optional<int> tip_height = locked_chain->getHeight();

        if (!request.params[0].isNull()) {
            start_height = request.params[0].get_int();
            if (start_height < 0 || !tip_height || start_height > *tip_height) {
                throw JSONRPCError(RPC_INVALID_PARAMETER, "Invalid start_height");
            }
        }

        Optional<int> stop_height;
        if (!request.params[1].isNull()) {
            stop_height = request.params[1].get_int();
            if (*stop_height < 0 || !tip_height || *stop_height > *tip_height) {
                throw JSONRPCError(RPC_INVALID_PARAMETER, "Invalid stop_height");
            }
            else if (*stop_height < start_height) {
                throw JSONRPCError(RPC_INVALID_PARAMETER, "stop_height must be greater than start_height");
            }
        }

        // We can't rescan beyond non-pruned blocks, stop and throw an error
        if (locked_chain->findPruned(start_height, stop_height)) {
            throw JSONRPCError(RPC_MISC_ERROR, "Can't rescan beyond pruned data. Use RPC call getblockchaininfo to determine your pruned height.");
        }

        if (tip_height) {
            start_block = locked_chain->getBlockHash(start_height);
            // If called with a stop_height, set the stop_height here to
            // trigger a rescan to that height.
            // If called without a stop height, leave stop_height as null here
            // so rescan continues to the tip (even if the tip advances during
            // rescan).
            if (stop_height) {
                stop_block = locked_chain->getBlockHash(*stop_height);
            }
        }
    }

    CWallet::ScanResult result =
        pwallet->ScanForWalletTransactions(start_block, stop_block, reserver, true /* fUpdate */);
    switch (result.status) {
    case CWallet::ScanResult::SUCCESS:
        break;
    case CWallet::ScanResult::FAILURE:
        throw JSONRPCError(RPC_MISC_ERROR, "Rescan failed. Potentially corrupted data files.");
    case CWallet::ScanResult::USER_ABORT:
        throw JSONRPCError(RPC_MISC_ERROR, "Rescan aborted.");
        // no default case, so the compiler can warn about missing cases
    }
    UniValue response(UniValue::VOBJ);
    response.pushKV("start_height", start_height);
    response.pushKV("stop_height", result.last_scanned_height ? *result.last_scanned_height : UniValue());
    return response;
}

class DescribeWalletAddressVisitor : public boost::static_visitor<UniValue>
{
public:
    CWallet * const pwallet;

    void ProcessSubScript(const CScript& subscript, UniValue& obj) const
    {
        // Always present: script type and redeemscript
        std::vector<std::vector<unsigned char>> solutions_data;
        txnouttype which_type = Solver(subscript, solutions_data);
        obj.pushKV("script", GetTxnOutputType(which_type));
        obj.pushKV("hex", HexStr(subscript.begin(), subscript.end()));

        CTxDestination embedded;
        if (ExtractDestination(subscript, embedded)) {
            // Only when the script corresponds to an address.
            UniValue subobj(UniValue::VOBJ);
            UniValue detail = DescribeAddress(embedded);
            subobj.pushKVs(detail);
            UniValue wallet_detail = boost::apply_visitor(*this, embedded);
            subobj.pushKVs(wallet_detail);
            subobj.pushKV("address", EncodeDestination(embedded));
            subobj.pushKV("scriptPubKey", HexStr(subscript.begin(), subscript.end()));
            // Always report the pubkey at the top level, so that `getnewaddress()['pubkey']` always works.
            if (subobj.exists("pubkey")) obj.pushKV("pubkey", subobj["pubkey"]);
            obj.pushKV("embedded", std::move(subobj));
        } else if (which_type == TX_MULTISIG) {
            // Also report some information on multisig scripts (which do not have a corresponding address).
            // TODO: abstract out the common functionality between this logic and ExtractDestinations.
            obj.pushKV("sigsrequired", solutions_data[0][0]);
            UniValue pubkeys(UniValue::VARR);
            for (size_t i = 1; i < solutions_data.size() - 1; ++i) {
                CPubKey key(solutions_data[i].begin(), solutions_data[i].end());
                pubkeys.push_back(HexStr(key.begin(), key.end()));
            }
            obj.pushKV("pubkeys", std::move(pubkeys));
        }
    }

    explicit DescribeWalletAddressVisitor(CWallet* _pwallet) : pwallet(_pwallet) {}

    UniValue operator()(const CNoDestination& dest) const { return UniValue(UniValue::VOBJ); }

    UniValue operator()(const PKHash& pkhash) const
    {
        CKeyID keyID(pkhash);
        UniValue obj(UniValue::VOBJ);
        CPubKey vchPubKey;
        if (pwallet && pwallet->GetPubKey(keyID, vchPubKey)) {
            obj.pushKV("pubkey", HexStr(vchPubKey));
            obj.pushKV("iscompressed", vchPubKey.IsCompressed());
        }
        return obj;
    }

    UniValue operator()(const ScriptHash& scripthash) const
    {
        CScriptID scriptID(scripthash);
        UniValue obj(UniValue::VOBJ);
        CScript subscript;
        if (pwallet && pwallet->GetCScript(scriptID, subscript)) {
            ProcessSubScript(subscript, obj);
        }
        return obj;
    }

    UniValue operator()(const WitnessV0KeyHash& id) const
    {
        UniValue obj(UniValue::VOBJ);
        CPubKey pubkey;
        if (pwallet && pwallet->GetPubKey(CKeyID(id), pubkey)) {
            obj.pushKV("pubkey", HexStr(pubkey));
        }
        return obj;
    }

    UniValue operator()(const WitnessV0ScriptHash& id) const
    {
        UniValue obj(UniValue::VOBJ);
        CScript subscript;
        CRIPEMD160 hasher;
        uint160 hash;
        hasher.Write(id.begin(), 32).Finalize(hash.begin());
        if (pwallet && pwallet->GetCScript(CScriptID(hash), subscript)) {
            ProcessSubScript(subscript, obj);
        }
        return obj;
    }

    UniValue operator()(const WitnessUnknown& id) const { return UniValue(UniValue::VOBJ); }
    UniValue operator()(const NullData& id) const { return NullUniValue; }
};

static UniValue DescribeWalletAddress(CWallet* pwallet, const CTxDestination& dest)
{
    UniValue ret(UniValue::VOBJ);
    UniValue detail = DescribeAddress(dest);
    ret.pushKVs(detail);
    ret.pushKVs(boost::apply_visitor(DescribeWalletAddressVisitor(pwallet), dest));
    return ret;
}

class DescribeWalletBlindAddressVisitor : public boost::static_visitor<UniValue>
{
public:
    CWallet * const pwallet;
    isminetype mine;

    explicit DescribeWalletBlindAddressVisitor(CWallet* _pwallet, isminetype mine_in) : pwallet(_pwallet), mine(mine_in) {}

    UniValue operator()(const CNoDestination& dest) const { return UniValue(UniValue::VOBJ); }

    UniValue operator()(const PKHash& pkhash) const
    {
        UniValue obj(UniValue::VOBJ);
        if (!IsBlindDestination(pkhash) && mine != ISMINE_NO) {
            CPubKey blind_pub = pwallet->GetBlindingPubKey(GetScriptForDestination(pkhash));
            PKHash dest(pkhash);
            dest.blinding_pubkey = blind_pub;
            obj.pushKV("confidential", EncodeDestination(dest));
        } else {
            obj.pushKV("confidential", EncodeDestination(pkhash));
        }
        return obj;
    }

    UniValue operator()(const ScriptHash& scripthash) const
    {
        UniValue obj(UniValue::VOBJ);
        if (!IsBlindDestination(scripthash) && mine != ISMINE_NO) {
            CPubKey blind_pub = pwallet->GetBlindingPubKey(GetScriptForDestination(scripthash));
            ScriptHash dest(scripthash);
            dest.blinding_pubkey = blind_pub;
            obj.pushKV("confidential", EncodeDestination(dest));
        } else {
            obj.pushKV("confidential", EncodeDestination(scripthash));
        }
        return obj;
    }

    UniValue operator()(const WitnessV0KeyHash& id) const
    {
        UniValue obj(UniValue::VOBJ);
        if (!IsBlindDestination(id) && mine != ISMINE_NO) {
            CPubKey blind_pub = pwallet->GetBlindingPubKey(GetScriptForDestination(id));
            WitnessV0KeyHash dest(id);
            dest.blinding_pubkey = blind_pub;
            obj.pushKV("confidential", EncodeDestination(dest));
        } else {
            obj.pushKV("confidential", EncodeDestination(id));
        }
        return obj;
    }

    UniValue operator()(const WitnessV0ScriptHash& id) const
    {
        UniValue obj(UniValue::VOBJ);
        if (!IsBlindDestination(id) && mine != ISMINE_NO) {
            CPubKey blind_pub = pwallet->GetBlindingPubKey(GetScriptForDestination(id));
            WitnessV0ScriptHash dest(id);
            dest.blinding_pubkey = blind_pub;
            obj.pushKV("confidential", EncodeDestination(dest));
        } else {
            obj.pushKV("confidential", EncodeDestination(id));
        }
        return obj;
    }

    UniValue operator()(const WitnessUnknown& id) const { return UniValue(UniValue::VOBJ); }
    UniValue operator()(const NullData& id) const { return NullUniValue; }
};

static UniValue DescribeWalletBlindAddress(CWallet* pwallet, const CTxDestination& dest, isminetype mine)
{
    UniValue ret(UniValue::VOBJ);
    ret.pushKVs(boost::apply_visitor(DescribeWalletBlindAddressVisitor(pwallet, mine), dest));
    return ret;
}

/** Convert CAddressBookData to JSON record.  */
static UniValue AddressBookDataToJSON(const CAddressBookData& data, const bool verbose)
{
    UniValue ret(UniValue::VOBJ);
    if (verbose) {
        ret.pushKV("name", data.name);
    }
    ret.pushKV("purpose", data.purpose);
    return ret;
}

UniValue getaddressinfo(const JSONRPCRequest& request)
{
    std::shared_ptr<CWallet> const wallet = GetWalletForJSONRPCRequest(request);
    CWallet* const pwallet = wallet.get();

    if (!EnsureWalletIsAvailable(pwallet, request.fHelp)) {
        return NullUniValue;
    }

            RPCHelpMan{"getaddressinfo",
                "\nReturn information about the given bitcoin address. Some information requires the address\n"
                "to be in the wallet.\n",
                {
                    {"address", RPCArg::Type::STR, RPCArg::Optional::NO, "The bitcoin address to get the information of."},
                },
                RPCResult{
            "{\n"
            "  \"address\" : \"address\",        (string) The bitcoin address validated\n"
            "  \"scriptPubKey\" : \"hex\",       (string) The hex-encoded scriptPubKey generated by the address\n"
            "  \"ismine\" : true|false,        (boolean) If the address is yours or not\n"
            "  \"iswatchonly\" : true|false,   (boolean) If the address is watchonly\n"
            "  \"solvable\" : true|false,      (boolean) Whether we know how to spend coins sent to this address, ignoring the possible lack of private keys\n"
            "  \"desc\" : \"desc\",            (string, optional) A descriptor for spending coins sent to this address (only when solvable)\n"
            "  \"isscript\" : true|false,      (boolean) If the key is a script\n"
            "  \"ischange\" : true|false,      (boolean) If the address was used for change output\n"
            "  \"iswitness\" : true|false,     (boolean) If the address is a witness address\n"
            "  \"witness_version\" : version   (numeric, optional) The version number of the witness program\n"
            "  \"witness_program\" : \"hex\"     (string, optional) The hex value of the witness program\n"
            "  \"script\" : \"type\"             (string, optional) The output script type. Only if \"isscript\" is true and the redeemscript is known. Possible types: nonstandard, pubkey, pubkeyhash, scripthash, multisig, nulldata, witness_v0_keyhash, witness_v0_scripthash, witness_unknown\n"
            "  \"hex\" : \"hex\",                (string, optional) The redeemscript for the p2sh address\n"
            "  \"pubkeys\"                     (string, optional) Array of pubkeys associated with the known redeemscript (only if \"script\" is \"multisig\")\n"
            "    [\n"
            "      \"pubkey\"\n"
            "      ,...\n"
            "    ]\n"
            "  \"sigsrequired\" : xxxxx        (numeric, optional) Number of signatures required to spend multisig output (only if \"script\" is \"multisig\")\n"
            "  \"pubkey\" : \"publickeyhex\",    (string, optional) The hex value of the raw public key, for single-key addresses (possibly embedded in P2SH or P2WSH)\n"
            "  \"embedded\" : {...},           (object, optional) Information about the address embedded in P2SH or P2WSH, if relevant and known. It includes all getaddressinfo output fields for the embedded address, excluding metadata (\"timestamp\", \"hdkeypath\", \"hdseedid\") and relation to the wallet (\"ismine\", \"iswatchonly\").\n"
            "  \"iscompressed\" : true|false,  (boolean, optional) If the pubkey is compressed\n"
            "  \"confidential_key\" : \"hex\", (string) The hex value of the raw blinding public key for that address, if any. \"\" if none.\n"
            "  \"unconfidential\" : \"address\", (string) The address without confidentiality key.\n"
            "  \"confidential\" : \"address\", (string) The address with wallet-stored confidentiality key if known. Only displayed for non-confidential address inputs.\n"
            "  \"label\" :  \"label\"         (string) The label associated with the address, \"\" is the default label\n"
            "  \"timestamp\" : timestamp,      (number, optional) The creation time of the key if available in seconds since epoch (Jan 1 1970 GMT)\n"
            "  \"hdkeypath\" : \"keypath\"       (string, optional) The HD keypath if the key is HD and available\n"
            "  \"hdseedid\" : \"<hash160>\"      (string, optional) The Hash160 of the HD seed\n"
            "  \"hdmasterfingerprint\" : \"<hash160>\" (string, optional) The fingperint of the master key.\n"
            "  \"labels\"                      (object) Array of labels associated with the address.\n"
            "    [\n"
            "      { (json object of label data)\n"
            "        \"name\": \"labelname\" (string) The label\n"
            "        \"purpose\": \"string\" (string) Purpose of address (\"send\" for sending address, \"receive\" for receiving address)\n"
            "      },...\n"
            "    ]\n"
            "}\n"
                },
                RPCExamples{
                    HelpExampleCli("getaddressinfo", "\"1PSSGeFHDnKNxiEyFrD1wcEaHr9hrQDDWc\"")
            + HelpExampleRpc("getaddressinfo", "\"1PSSGeFHDnKNxiEyFrD1wcEaHr9hrQDDWc\"")
                },
            }.Check(request);

    LOCK(pwallet->cs_wallet);

    UniValue ret(UniValue::VOBJ);
    CTxDestination dest = DecodeDestination(request.params[0].get_str());

    // Make sure the destination is valid
    if (!IsValidDestination(dest)) {
        throw JSONRPCError(RPC_INVALID_ADDRESS_OR_KEY, "Invalid address");
    }

    std::string currentAddress = EncodeDestination(dest);
    ret.pushKV("address", currentAddress);

    CScript scriptPubKey = GetScriptForDestination(dest);
    ret.pushKV("scriptPubKey", HexStr(scriptPubKey.begin(), scriptPubKey.end()));

    isminetype mine = IsMine(*pwallet, dest);
    // Elements: Addresses we can not unblind outputs for aren't spendable
    if (IsBlindDestination(dest) &&
            GetDestinationBlindingKey(dest) != pwallet->GetBlindingPubKey(GetScriptForDestination(dest))) {
        mine = ISMINE_NO;
    }
    ret.pushKV("ismine", bool(mine & ISMINE_SPENDABLE));
    bool solvable = IsSolvable(*pwallet, scriptPubKey);
    ret.pushKV("solvable", solvable);
    if (solvable) {
       ret.pushKV("desc", InferDescriptor(scriptPubKey, *pwallet)->ToString());
    }
    ret.pushKV("iswatchonly", bool(mine & ISMINE_WATCH_ONLY));
    UniValue detail = DescribeWalletAddress(pwallet, dest);
    ret.pushKVs(detail);
    // Elements blinding info
    UniValue blind_detail = DescribeWalletBlindAddress(pwallet, dest, mine);
    ret.pushKVs(blind_detail);
    blind_detail = DescribeBlindAddress(dest);
    ret.pushKVs(blind_detail);
    if (pwallet->mapAddressBook.count(dest)) {
        ret.pushKV("label", pwallet->mapAddressBook[dest].name);
    }
    ret.pushKV("ischange", pwallet->IsChange(scriptPubKey));
    const CKeyMetadata* meta = nullptr;
    CKeyID key_id = GetKeyForDestination(*pwallet, dest);
    if (!key_id.IsNull()) {
        auto it = pwallet->mapKeyMetadata.find(key_id);
        if (it != pwallet->mapKeyMetadata.end()) {
            meta = &it->second;
        }
    }
    if (!meta) {
        auto it = pwallet->m_script_metadata.find(CScriptID(scriptPubKey));
        if (it != pwallet->m_script_metadata.end()) {
            meta = &it->second;
        }
    }
    if (meta) {
        ret.pushKV("timestamp", meta->nCreateTime);
        if (meta->has_key_origin) {
            ret.pushKV("hdkeypath", WriteHDKeypath(meta->key_origin.path));
            ret.pushKV("hdseedid", meta->hd_seed_id.GetHex());
            ret.pushKV("hdmasterfingerprint", HexStr(meta->key_origin.fingerprint, meta->key_origin.fingerprint + 4));
        }
    }

    // Currently only one label can be associated with an address, return an array
    // so the API remains stable if we allow multiple labels to be associated with
    // an address.
    UniValue labels(UniValue::VARR);
    std::map<CTxDestination, CAddressBookData>::iterator mi = pwallet->mapAddressBook.find(dest);
    if (mi != pwallet->mapAddressBook.end()) {
        labels.push_back(AddressBookDataToJSON(mi->second, true));
    }
    ret.pushKV("labels", std::move(labels));

    return ret;
}

static UniValue getaddressesbylabel(const JSONRPCRequest& request)
{
    std::shared_ptr<CWallet> const wallet = GetWalletForJSONRPCRequest(request);
    CWallet* const pwallet = wallet.get();

    if (!EnsureWalletIsAvailable(pwallet, request.fHelp)) {
        return NullUniValue;
    }

            RPCHelpMan{"getaddressesbylabel",
                "\nReturns the list of addresses assigned the specified label.\n",
                {
                    {"label", RPCArg::Type::STR, RPCArg::Optional::NO, "The label."},
                },
                RPCResult{
            "{ (json object with addresses as keys)\n"
            "  \"address\": { (json object with information about address)\n"
            "    \"purpose\": \"string\" (string)  Purpose of address (\"send\" for sending address, \"receive\" for receiving address)\n"
            "  },...\n"
            "}\n"
                },
                RPCExamples{
                    HelpExampleCli("getaddressesbylabel", "\"tabby\"")
            + HelpExampleRpc("getaddressesbylabel", "\"tabby\"")
                },
            }.Check(request);

    LOCK(pwallet->cs_wallet);

    std::string label = LabelFromValue(request.params[0]);

    // Find all addresses that have the given label
    UniValue ret(UniValue::VOBJ);
    std::set<std::string> addresses;
    for (const std::pair<const CTxDestination, CAddressBookData>& item : pwallet->mapAddressBook) {
        if (item.second.name == label) {
            std::string address = EncodeDestination(item.first);
            // CWallet::mapAddressBook is not expected to contain duplicate
            // address strings, but build a separate set as a precaution just in
            // case it does.
            bool unique = addresses.emplace(address).second;
            assert(unique);
            // UniValue::pushKV checks if the key exists in O(N)
            // and since duplicate addresses are unexpected (checked with
            // std::set in O(log(N))), UniValue::__pushKV is used instead,
            // which currently is O(1).
            ret.__pushKV(address, AddressBookDataToJSON(item.second, false));
        }
    }

    if (ret.empty()) {
        throw JSONRPCError(RPC_WALLET_INVALID_LABEL_NAME, std::string("No addresses with label " + label));
    }

    return ret;
}

static UniValue listlabels(const JSONRPCRequest& request)
{
    std::shared_ptr<CWallet> const wallet = GetWalletForJSONRPCRequest(request);
    CWallet* const pwallet = wallet.get();

    if (!EnsureWalletIsAvailable(pwallet, request.fHelp)) {
        return NullUniValue;
    }

            RPCHelpMan{"listlabels",
                "\nReturns the list of all labels, or labels that are assigned to addresses with a specific purpose.\n",
                {
                    {"purpose", RPCArg::Type::STR, RPCArg::Optional::OMITTED_NAMED_ARG, "Address purpose to list labels for ('send','receive'). An empty string is the same as not providing this argument."},
                },
                RPCResult{
            "[               (json array of string)\n"
            "  \"label\",      (string) Label name\n"
            "  ...\n"
            "]\n"
                },
                RPCExamples{
            "\nList all labels\n"
            + HelpExampleCli("listlabels", "") +
            "\nList labels that have receiving addresses\n"
            + HelpExampleCli("listlabels", "receive") +
            "\nList labels that have sending addresses\n"
            + HelpExampleCli("listlabels", "send") +
            "\nAs a JSON-RPC call\n"
            + HelpExampleRpc("listlabels", "receive")
                },
            }.Check(request);

    LOCK(pwallet->cs_wallet);

    std::string purpose;
    if (!request.params[0].isNull()) {
        purpose = request.params[0].get_str();
    }

    // Add to a set to sort by label name, then insert into Univalue array
    std::set<std::string> label_set;
    for (const std::pair<const CTxDestination, CAddressBookData>& entry : pwallet->mapAddressBook) {
        if (purpose.empty() || entry.second.purpose == purpose) {
            label_set.insert(entry.second.name);
        }
    }

    UniValue ret(UniValue::VARR);
    for (const std::string& name : label_set) {
        ret.push_back(name);
    }

    return ret;
}

UniValue sethdseed(const JSONRPCRequest& request)
{
    std::shared_ptr<CWallet> const wallet = GetWalletForJSONRPCRequest(request);
    CWallet* const pwallet = wallet.get();

    if (!EnsureWalletIsAvailable(pwallet, request.fHelp)) {
        return NullUniValue;
    }

            RPCHelpMan{"sethdseed",
                "\nSet or generate a new HD wallet seed. Non-HD wallets will not be upgraded to being a HD wallet. Wallets that are already\n"
                "HD will have a new HD seed set so that new keys added to the keypool will be derived from this new seed.\n"
                "\nNote that you will need to MAKE A NEW BACKUP of your wallet after setting the HD wallet seed." +
                    HelpRequiringPassphrase(pwallet) + "\n",
                {
                    {"newkeypool", RPCArg::Type::BOOL, /* default */ "true", "Whether to flush old unused addresses, including change addresses, from the keypool and regenerate it.\n"
            "                             If true, the next address from getnewaddress and change address from getrawchangeaddress will be from this new seed.\n"
            "                             If false, addresses (including change addresses if the wallet already had HD Chain Split enabled) from the existing\n"
            "                             keypool will be used until it has been depleted."},
                    {"seed", RPCArg::Type::STR, /* default */ "random seed", "The WIF private key to use as the new HD seed.\n"
            "                             The seed value can be retrieved using the dumpwallet command. It is the private key marked hdseed=1"},
                },
                RPCResults{},
                RPCExamples{
                    HelpExampleCli("sethdseed", "")
            + HelpExampleCli("sethdseed", "false")
            + HelpExampleCli("sethdseed", "true \"wifkey\"")
            + HelpExampleRpc("sethdseed", "true, \"wifkey\"")
                },
            }.Check(request);

    if (pwallet->chain().isInitialBlockDownload()) {
        throw JSONRPCError(RPC_CLIENT_IN_INITIAL_DOWNLOAD, "Cannot set a new HD seed while still in Initial Block Download");
    }

    if (pwallet->IsWalletFlagSet(WALLET_FLAG_DISABLE_PRIVATE_KEYS)) {
        throw JSONRPCError(RPC_WALLET_ERROR, "Cannot set a HD seed to a wallet with private keys disabled");
    }

    auto locked_chain = pwallet->chain().lock();
    LOCK(pwallet->cs_wallet);

    // Do not do anything to non-HD wallets
    if (!pwallet->CanSupportFeature(FEATURE_HD)) {
        throw JSONRPCError(RPC_WALLET_ERROR, "Cannot set a HD seed on a non-HD wallet. Start with -upgradewallet in order to upgrade a non-HD wallet to HD");
    }

    EnsureWalletIsUnlocked(pwallet);

    bool flush_key_pool = true;
    if (!request.params[0].isNull()) {
        flush_key_pool = request.params[0].get_bool();
    }

    CPubKey master_pub_key;
    if (request.params[1].isNull()) {
        master_pub_key = pwallet->GenerateNewSeed();
    } else {
        CKey key = DecodeSecret(request.params[1].get_str());
        if (!key.IsValid()) {
            throw JSONRPCError(RPC_INVALID_ADDRESS_OR_KEY, "Invalid private key");
        }

        if (HaveKey(*pwallet, key)) {
            throw JSONRPCError(RPC_INVALID_ADDRESS_OR_KEY, "Already have this key (either as an HD seed or as a loose private key)");
        }

        master_pub_key = pwallet->DeriveNewSeed(key);
    }

    pwallet->SetHDSeed(master_pub_key);
    if (flush_key_pool) pwallet->NewKeyPool();

    return NullUniValue;
}

void AddKeypathToMap(const CWallet* pwallet, const CKeyID& keyID, std::map<CPubKey, KeyOriginInfo>& hd_keypaths)
{
    CPubKey vchPubKey;
    if (!pwallet->GetPubKey(keyID, vchPubKey)) {
        return;
    }
    KeyOriginInfo info;
    if (!pwallet->GetKeyOrigin(keyID, info)) {
        throw JSONRPCError(RPC_INTERNAL_ERROR, "Internal keypath is broken");
    }
    hd_keypaths.emplace(vchPubKey, std::move(info));
}

UniValue walletfillpsbtdata(const JSONRPCRequest& request)
{
    if (!g_con_elementsmode)
        throw std::runtime_error("PSBT operations are disabled when not in elementsmode.\n");

    std::shared_ptr<CWallet> const wallet = GetWalletForJSONRPCRequest(request);
    CWallet* const pwallet = wallet.get();

    if (!EnsureWalletIsAvailable(pwallet, request.fHelp)) {
        return NullUniValue;
    }

    if (request.fHelp || request.params.size() < 1 || request.params.size() > 4)
        throw std::runtime_error(
            RPCHelpMan{"walletfillpsbtdata",
                "\nUpdate a PSBT with input information from our wallet\n"
                + HelpRequiringPassphrase(pwallet) + "\n",
                {
                    {"psbt", RPCArg::Type::STR, RPCArg::Optional::NO, "The transaction base64 string"},
                    {"bip32derivs", RPCArg::Type::BOOL, /* default */ "false", "If true, includes the BIP 32 derivation paths for public keys if we know them"},
                },
                RPCResult{
                    "{\n"
                    "  \"psbt\" : \"value\",        (string) The base64-encoded partially signed transaction\n"
                    "}\n"
                },
                RPCExamples{
                    HelpExampleCli("walletfillpsbtdata", "\"psbt\"")
                    + HelpExampleRpc("walletfillpsbtdata", "\"psbt\"")
                }
            }.ToString()
        );

    RPCTypeCheck(request.params, {UniValue::VSTR, UniValue::VBOOL});

    // Unserialize the transaction
    PartiallySignedTransaction psbtx;
    std::string error;
    if (!DecodeBase64PSBT(psbtx, request.params[0].get_str(), error)) {
        throw JSONRPCError(RPC_DESERIALIZATION_ERROR, strprintf("TX decode failed %s", error));
    }

    bool bip32derivs = request.params[1].isNull() ? false : request.params[1].get_bool();
    const TransactionError err = FillPSBTData(pwallet, psbtx, bip32derivs);
    if (err != TransactionError::OK) {
        throw JSONRPCTransactionError(err);
    }

    UniValue result(UniValue::VOBJ);
    result.pushKV("psbt", EncodePSBT(psbtx));
    return result;
}

UniValue walletsignpsbt(const JSONRPCRequest& request)
{
    if (!g_con_elementsmode)
        throw std::runtime_error("PSBT operations are disabled when not in elementsmode.\n");

    std::shared_ptr<CWallet> const wallet = GetWalletForJSONRPCRequest(request);
    CWallet* const pwallet = wallet.get();

    if (!EnsureWalletIsAvailable(pwallet, request.fHelp)) {
        return NullUniValue;
    }

    if (request.fHelp || request.params.size() < 1 || request.params.size() > 4)
        throw std::runtime_error(
            RPCHelpMan{"walletsignpsbt",
                "\nSign all PSBT iputs that we can sign for.\n"
                + HelpRequiringPassphrase(pwallet) + "\n",
                {
                    {"psbt", RPCArg::Type::STR, RPCArg::Optional::NO, "The transaction base64 string"},
                    {"sighashtype", RPCArg::Type::STR, /* default */ "ALL", "The signature hash type to sign with if not specified by the PSBT. Must be one of\n"
                        "       \"ALL\"\n"
                        "       \"NONE\"\n"
                        "       \"SINGLE\"\n"
                        "       \"ALL|ANYONECANPAY\"\n"
                        "       \"NONE|ANYONECANPAY\"\n"
                        "       \"SINGLE|ANYONECANPAY\""},
                    {"imbalance_ok", RPCArg::Type::BOOL, /* default */ "false", "Sign even if the transaction amounts do not balance"},
                },
                RPCResult{
                    "{\n"
                    "  \"psbt\" : \"value\",          (string) The base64-encoded partially signed transaction\n"
                    "  \"complete\" : true|false,   (boolean) If the transaction has a complete set of signatures\n"
                    "}\n"
                },
                RPCExamples{
                    HelpExampleCli("walletsignpsbt", "\"psbt\"")
                    + HelpExampleRpc("walletsignpsbt", "\"psbt\"")
                }
            }.ToString()
        );

    RPCTypeCheck(request.params, {UniValue::VSTR, UniValue::VSTR, UniValue::VBOOL});

    // Unserialize the transaction
    PartiallySignedTransaction psbtx;
    std::string error;
    if (!DecodeBase64PSBT(psbtx, request.params[0].get_str(), error)) {
        throw JSONRPCError(RPC_DESERIALIZATION_ERROR, strprintf("TX decode failed %s", error));
    }

    // Get the sighash type
    int nHashType = ParseSighashString(request.params[1]);
    bool imbalance_ok = request.params[2].isNull() ? false : request.params[2].get_bool();

    bool complete;
    const TransactionError err = SignPSBT(pwallet, psbtx, complete, nHashType, true, imbalance_ok);
    if (err != TransactionError::OK) {
        throw JSONRPCTransactionError(err);
    }

    UniValue result(UniValue::VOBJ);
    result.pushKV("psbt", EncodePSBT(psbtx));
    result.pushKV("complete", complete);

    return result;
}

UniValue walletprocesspsbt(const JSONRPCRequest& request)
{
    if (!g_con_elementsmode)
        throw std::runtime_error("PSBT operations are disabled when not in elementsmode.\n");

    std::shared_ptr<CWallet> const wallet = GetWalletForJSONRPCRequest(request);
    CWallet* const pwallet = wallet.get();

    if (!EnsureWalletIsAvailable(pwallet, request.fHelp)) {
        return NullUniValue;
    }

            RPCHelpMan{"walletprocesspsbt",
                "\nUpdate a PSBT with input information from our wallet and then sign inputs\n"
                "that we can sign for.\n\n"
                "NOTE: When working with Confidential Assets transactions, it is necessary to\n"
                "blind the transaction after filling it in from the wallet and before signing\n"
                "it. This RPC will fail when working with such transaction. Instead of using\n"
                "this RPC, use the following sequence:\n"
                " - walletfillpsbtdata\n"
                " - blindpsbt\n"
                " - walletsignpsbt\n" +
                    HelpRequiringPassphrase(pwallet) + "\n",
                {
                    {"psbt", RPCArg::Type::STR, RPCArg::Optional::NO, "The transaction base64 string"},
                    {"sign", RPCArg::Type::BOOL, /* default */ "true", "Also sign the transaction when updating"},
                    {"sighashtype", RPCArg::Type::STR, /* default */ "ALL", "The signature hash type to sign with if not specified by the PSBT. Must be one of\n"
            "       \"ALL\"\n"
            "       \"NONE\"\n"
            "       \"SINGLE\"\n"
            "       \"ALL|ANYONECANPAY\"\n"
            "       \"NONE|ANYONECANPAY\"\n"
            "       \"SINGLE|ANYONECANPAY\""},
                    {"bip32derivs", RPCArg::Type::BOOL, /* default */ "false", "If true, includes the BIP 32 derivation paths for public keys if we know them"},
                },
                RPCResult{
            "{\n"
            "  \"psbt\" : \"value\",          (string) The base64-encoded partially signed transaction\n"
            "  \"complete\" : true|false,   (boolean) If the transaction has a complete set of signatures\n"
            "  ]\n"
            "}\n"
                },
                RPCExamples{
                    HelpExampleCli("walletprocesspsbt", "\"psbt\"")
                },
            }.Check(request);

    RPCTypeCheck(request.params, {UniValue::VSTR, UniValue::VBOOL, UniValue::VSTR});

    // Unserialize the transaction
    PartiallySignedTransaction psbtx;
    std::string error;
    if (!DecodeBase64PSBT(psbtx, request.params[0].get_str(), error)) {
        throw JSONRPCError(RPC_DESERIALIZATION_ERROR, strprintf("TX decode failed %s", error));
    }

    // Get the sighash type
    int nHashType = ParseSighashString(request.params[2]);

    // Fill transaction with our data and also sign
    bool sign = request.params[1].isNull() ? true : request.params[1].get_bool();
    bool bip32derivs = request.params[3].isNull() ? false : request.params[3].get_bool();
    bool complete = true;
    const TransactionError err = FillPSBT(pwallet, psbtx, complete, nHashType, sign, bip32derivs);
    if (err != TransactionError::OK) {
        throw JSONRPCTransactionError(err);
    }

    UniValue result(UniValue::VOBJ);
    CDataStream ssTx(SER_NETWORK, PROTOCOL_VERSION);
    ssTx << psbtx;
    result.pushKV("psbt", EncodeBase64(ssTx.str()));
    result.pushKV("complete", complete);

    return result;
}

UniValue walletcreatefundedpsbt(const JSONRPCRequest& request)
{
    if (!g_con_elementsmode)
        throw std::runtime_error("PSBT operations are disabled when not in elementsmode.\n");

    std::shared_ptr<CWallet> const wallet = GetWalletForJSONRPCRequest(request);
    CWallet* const pwallet = wallet.get();

    if (!EnsureWalletIsAvailable(pwallet, request.fHelp)) {
        return NullUniValue;
    }

            RPCHelpMan{"walletcreatefundedpsbt",
                "\nCreates and funds a transaction in the Partially Signed Transaction format. Inputs will be added if supplied inputs are not enough\n"
                "Implements the Creator and Updater roles.\n",
                {
                    {"inputs", RPCArg::Type::ARR, RPCArg::Optional::NO, "A json array of json objects",
                        {
                            {"", RPCArg::Type::OBJ, RPCArg::Optional::OMITTED, "",
                                {
                                    {"txid", RPCArg::Type::STR_HEX, RPCArg::Optional::NO, "The transaction id"},
                                    {"vout", RPCArg::Type::NUM, RPCArg::Optional::NO, "The output number"},
                                    {"sequence", RPCArg::Type::NUM, RPCArg::Optional::NO, "The sequence number"},
                                },
                            },
                        },
                        },
                    {"outputs", RPCArg::Type::ARR, RPCArg::Optional::NO, "a json array with outputs (key-value pairs), where none of the keys are duplicated.\n"
                            "That is, each address can only appear once and there can only be one 'data' object.\n"
                            "For compatibility reasons, a dictionary, which holds the key-value pairs directly, is also\n"
                            "                             accepted as second parameter.",
                        {
                            {"", RPCArg::Type::OBJ, RPCArg::Optional::OMITTED, "",
                                {
                                    {"address", RPCArg::Type::AMOUNT, RPCArg::Optional::NO, "A key-value pair. The key (string) is the bitcoin address, the value (float or string) is the amount in " + CURRENCY_UNIT + ""},
                                },
                                },
                            {"", RPCArg::Type::OBJ, RPCArg::Optional::OMITTED, "",
                                {
                                    {"data", RPCArg::Type::STR_HEX, RPCArg::Optional::NO, "A key-value pair. The key must be \"data\", the value is hex-encoded data"},
                                },
                            },
                        },
                    },
                    {"locktime", RPCArg::Type::NUM, /* default */ "0", "Raw locktime. Non-0 value also locktime-activates inputs"},
                    {"options", RPCArg::Type::OBJ, RPCArg::Optional::OMITTED_NAMED_ARG, "",
                        {
                            {"changeAddress", RPCArg::Type::STR_HEX, /* default */ "pool address", "The bitcoin address to receive the change"},
                            {"changePosition", RPCArg::Type::NUM, /* default */ "random", "The index of the change output"},
                            {"change_type", RPCArg::Type::STR, /* default */ "set by -changetype", "The output type to use. Only valid if changeAddress is not specified. Options are \"legacy\", \"p2sh-segwit\", and \"bech32\"."},
                            {"includeWatching", RPCArg::Type::BOOL, /* default */ "true for watch-only wallets, otherwise false", "Also select inputs which are watch only"},
                            {"lockUnspents", RPCArg::Type::BOOL, /* default */ "false", "Lock selected unspent outputs"},
                            {"feeRate", RPCArg::Type::AMOUNT, /* default */ "not set: makes wallet determine the fee", "Set a specific fee rate in " + CURRENCY_UNIT + "/kB"},
                            {"subtractFeeFromOutputs", RPCArg::Type::ARR, /* default */ "empty array", "A json array of integers.\n"
                            "                              The fee will be equally deducted from the amount of each specified output.\n"
                            "                              Those recipients will receive less bitcoins than you enter in their corresponding amount field.\n"
                            "                              If no outputs are specified here, the sender pays the fee.",
                                {
                                    {"vout_index", RPCArg::Type::NUM, RPCArg::Optional::OMITTED, "The zero-based output index, before a change output is added."},
                                },
                            },
                            {"replaceable", RPCArg::Type::BOOL, /* default */ "wallet default", "Marks this transaction as BIP125 replaceable.\n"
                            "                              Allows this transaction to be replaced by a transaction with higher fees"},
                            {"conf_target", RPCArg::Type::NUM, /* default */ "Fallback to wallet's confirmation target", "Confirmation target (in blocks)"},
                            {"estimate_mode", RPCArg::Type::STR, /* default */ "UNSET", "The fee estimate mode, must be one of:\n"
                            "         \"UNSET\"\n"
                            "         \"ECONOMICAL\"\n"
                            "         \"CONSERVATIVE\""},
                        },
                        "options"},
                    {"bip32derivs", RPCArg::Type::BOOL, /* default */ "false", "If true, includes the BIP 32 derivation paths for public keys if we know them"},
                },
                RPCResult{
                            "{\n"
                            "  \"psbt\": \"value\",        (string)  The resulting raw transaction (base64-encoded string)\n"
                            "  \"fee\":       n,         (numeric) Fee in " + CURRENCY_UNIT + " the resulting transaction pays\n"
                            "  \"changepos\": n          (numeric) The position of the added change output, or -1\n"
                            "}\n"
                                },
                                RPCExamples{
                            "\nCreate a transaction with no inputs\n"
                            + HelpExampleCli("walletcreatefundedpsbt", "\"[{\\\"txid\\\":\\\"myid\\\",\\\"vout\\\":0}]\" \"[{\\\"data\\\":\\\"00010203\\\"}]\"")
                                },
                            }.Check(request);

    RPCTypeCheck(request.params, {
        UniValue::VARR,
        UniValueType(), // ARR or OBJ, checked later
        UniValue::VNUM,
        UniValue::VOBJ,
        UniValue::VBOOL
        }, true
    );

    CAmount fee;
    int change_position;
    bool rbf = pwallet->m_signal_rbf;
    const UniValue &replaceable_arg = request.params[3]["replaceable"];
    if (!replaceable_arg.isNull()) {
        RPCTypeCheckArgument(replaceable_arg, UniValue::VBOOL);
        rbf = replaceable_arg.isTrue();
    }
    // It's hard to control the behavior of FundTransaction, so we will wait
    //   until after it's done, then extract the blinding keys from the output
    //   nonces.
<<<<<<< HEAD
    CMutableTransaction rawTx = ConstructTransaction(request.params[0], request.params[1], request.params[2], rbf, NullUniValue /* CA: assets_in */);
=======
    CMutableTransaction rawTx = ConstructTransaction(request.params[0], request.params[1], request.params[2], request.params[3]["replaceable"], NullUniValue /* CA: assets_in */, nullptr /* output_pubkeys_out */, false /* allow_peg_in */);
>>>>>>> 0d2832a6
    FundTransaction(pwallet, rawTx, fee, change_position, request.params[3]);

    // Make a blank psbt
    PartiallySignedTransaction psbtx(rawTx);
    for (unsigned int i = 0; i < rawTx.vout.size(); ++i) {
        if (!psbtx.tx->vout[i].nNonce.IsNull()) {
            // Extract blinding key and clear the nonce
            psbtx.outputs[i].blinding_pubkey = CPubKey(psbtx.tx->vout[i].nNonce.vchCommitment);
            psbtx.tx->vout[i].nNonce.SetNull();
        }
    }

    // Fill transaction with out data but don't sign
    bool bip32derivs = request.params[4].isNull() ? false : request.params[4].get_bool();
    bool complete = true;
    const TransactionError err = FillPSBT(pwallet, psbtx, complete, 1, false, bip32derivs);
    if (err != TransactionError::OK) {
        throw JSONRPCTransactionError(err);
    }

    // Serialize the PSBT
    CDataStream ssTx(SER_NETWORK, PROTOCOL_VERSION);
    ssTx << psbtx;

    UniValue result(UniValue::VOBJ);
    result.pushKV("psbt", EncodeBase64(ssTx.str()));
    result.pushKV("fee", ValueFromAmount(fee));
    result.pushKV("changepos", change_position);
    return result;
}

//
// ELEMENTS commands

namespace {
static secp256k1_context *secp256k1_ctx;

class CSecp256k1Init {
public:
    CSecp256k1Init() {
        secp256k1_ctx = secp256k1_context_create(SECP256K1_CONTEXT_VERIFY | SECP256K1_CONTEXT_SIGN);
    }
    ~CSecp256k1Init() {
        secp256k1_context_destroy(secp256k1_ctx);
    }
};
static CSecp256k1Init instance_of_csecp256k1;
}

UniValue signblock(const JSONRPCRequest& request)
{
    std::shared_ptr<CWallet> const wallet = GetWalletForJSONRPCRequest(request);
    CWallet* const pwallet = wallet.get();

    if (!EnsureWalletIsAvailable(pwallet, request.fHelp))
        return NullUniValue;

    if (request.fHelp || request.params.size() < 1 || request.params.size() > 2)
        throw std::runtime_error(
            RPCHelpMan{"signblock",
                "\nSigns a block proposal, checking that it would be accepted first. Errors if it cannot sign the block. Note that this call adds the witnessScript to your wallet for signing purposes! This function is intended for QA and testing.\n",
                {
                    {"blockhex", RPCArg::Type::STR_HEX, RPCArg::Optional::NO, "The hex-encoded block from getnewblockhex"},
                    {"witnessScript", RPCArg::Type::STR_HEX, RPCArg::Optional::NO, "The hex-encoded witness script. Required for dynamic federation blocks. Argument is \"\" when the block is P2WPKH."},
                },
                RPCResult{
            "[\n"
            "    {\n"
            "        pubkeys,   (hex) The signature's pubkey\n"
            "        sig      (hex) The signature script\n"
            "    },\n"
            "    ...\n"
            "]\n"
                },
                RPCExamples{
                    HelpExampleCli("signblock", "0000002018c6f2f913f9902aeab...5ca501f77be96de63f609010000000000000000015100000000")
                },
            }.ToString());

    if (!g_signed_blocks) {
        throw JSONRPCError(RPC_MISC_ERROR, "Signed blocks are not active for this network.");
    }

    CBlock block;
    if (!DecodeHexBlk(block, request.params[0].get_str()))
        throw JSONRPCError(RPC_DESERIALIZATION_ERROR, "Block decode failed");

    LOCK(cs_main);

    uint256 hash = block.GetHash();
    BlockMap::iterator mi = ::BlockIndex().find(hash);
    if (mi != ::BlockIndex().end())
        throw JSONRPCError(RPC_VERIFY_ERROR, "already have block");

    CBlockIndex* const pindexPrev = ::ChainActive().Tip();
    // TestBlockValidity only supports blocks built on the current Tip
    if (block.hashPrevBlock != pindexPrev->GetBlockHash())
        throw JSONRPCError(RPC_VERIFY_ERROR, "proposal was not based on our best chain");

    CValidationState state;
    if (!TestBlockValidity(state, Params(), block, pindexPrev, false, true) || !state.IsValid()) {
        std::string strRejectReason = state.GetRejectReason();
        if (strRejectReason.empty())
            throw JSONRPCError(RPC_VERIFY_ERROR, state.IsInvalid() ? "Block proposal was invalid" : "Error checking block proposal");
        throw JSONRPCError(RPC_VERIFY_ERROR, strRejectReason);
    }

    // Expose SignatureData internals in return value in lieu of "Partially Signed Bitcoin Blocks"
    SignatureData block_sigs;
    if (block.m_dynafed_params.IsNull()) {
        GenericSignScript(*pwallet, block.GetBlockHeader(), block.proof.challenge, block_sigs, SCRIPT_NO_SIGHASH_BYTE /* additional_flags */);
    } else {
        if (request.params[1].isNull()) {
            throw JSONRPCError(RPC_INVALID_PARAMETER, "Signing dynamic blocks requires the witnessScript argument");
        }
        std::vector<unsigned char> witness_bytes(ParseHex(request.params[1].get_str()));
        // Note that we're adding the signblockscript to the wallet so it can actually
        // satisfy witness program scriptpubkeys
        if (!witness_bytes.empty()) {
            pwallet->AddCScript(CScript(witness_bytes.begin(), witness_bytes.end()));
        }
        GenericSignScript(*pwallet, block.GetBlockHeader(), block.m_dynafed_params.m_current.m_signblockscript, block_sigs, SCRIPT_VERIFY_NONE /* additional_flags */);
    }

    // Error if sig data didn't "grow"
    if (!block_sigs.complete && block_sigs.signatures.empty()) {
        throw JSONRPCError(RPC_VERIFY_ERROR, "Could not sign the block.");
    }
    UniValue ret(UniValue::VARR);
    for (const auto& signature : block_sigs.signatures) {
        UniValue obj(UniValue::VOBJ);
        obj.pushKV("pubkey", HexStr(signature.second.first.begin(), signature.second.first.end()));
        obj.pushKV("sig", HexStr(signature.second.second.begin(), signature.second.second.end()));
        ret.push_back(obj);
    }
    return ret;
}

UniValue getpeginaddress(const JSONRPCRequest& request)
{
    std::shared_ptr<CWallet> const wallet = GetWalletForJSONRPCRequest(request);
    CWallet* const pwallet = wallet.get();

    if (!EnsureWalletIsAvailable(pwallet, request.fHelp))
        return NullUniValue;

    if (request.fHelp || request.params.size() != 0)
        throw std::runtime_error(
            RPCHelpMan{"getpeginaddress",
                "\nReturns information needed for claimpegin to move coins to the sidechain.\n"
                "The user should send coins from their Bitcoin wallet to the mainchain_address returned.\n"
                "IMPORTANT: Like getaddress, getpeginaddress adds new secrets to wallet.dat, necessitating backup on a regular basis.\n",
                {},
                RPCResult{
            "\"mainchain_address\"           (string) Mainchain Bitcoin deposit address to send bitcoin to\n"
            "\"claim_script\"             (string) The claim script in hex that was committed to. This may be required in `claimpegin` to retrieve pegged-in funds\n"
                },
                RPCExamples{
                    HelpExampleCli("getpeginaddress", "")
            + HelpExampleRpc("getpeginaddress", "")
                },
            }.ToString());

    if (!pwallet->IsLocked()) {
        pwallet->TopUpKeyPool();
    }

    // Use native witness destination
    CTxDestination dest;
    std::string error;
    if (!pwallet->GetNewDestination(OutputType::BECH32, "", dest, error)) {
        throw JSONRPCError(RPC_WALLET_KEYPOOL_RAN_OUT, error);
    }

    CScript dest_script = GetScriptForDestination(dest);

    // Also add raw scripts to index to recognize later.
    pwallet->AddCScript(dest_script);

    // Get P2CH deposit address on mainchain from most recent fedpegscript.
    const auto& fedpegscripts = GetValidFedpegScripts(::ChainActive().Tip(), Params().GetConsensus(), true /* nextblock_validation */);
    CTxDestination mainchain_dest(WitnessV0ScriptHash(calculate_contract(fedpegscripts.front().second, dest_script)));
    // P2SH-wrapped is the only valid choice for non-dynafed chains but still an
    // option for dynafed-enabled ones as well
    if (!IsDynaFedEnabled(::ChainActive().Tip(), Params().GetConsensus()) ||
                fedpegscripts.front().first.IsPayToScriptHash()) {
        mainchain_dest = ScriptHash(GetScriptForDestination(mainchain_dest));
    }

    UniValue ret(UniValue::VOBJ);

    ret.pushKV("mainchain_address", EncodeParentDestination(mainchain_dest));
    ret.pushKV("claim_script", HexStr(dest_script));
    return ret;
}

//! Derive BIP32 tweak from master xpub to child pubkey.
bool DerivePubTweak(const std::vector<uint32_t>& vPath, const CPubKey& keyMaster, const ChainCode &ccMaster, std::vector<unsigned char>& tweakSum)
{
    tweakSum.clear();
    tweakSum.resize(32);
    std::vector<unsigned char> tweak;
    CPubKey keyParent = keyMaster;
    CPubKey keyChild;
    ChainCode ccChild;
    ChainCode ccParent = ccMaster;
    for (unsigned int i = 0; i < vPath.size(); i++) {
        if ((vPath[i] >> 31) != 0) {
            return false;
        }
        keyParent.Derive(keyChild, ccChild, vPath[i], ccParent, &tweak);
        assert(tweak.size() == 32);
        ccParent = ccChild;
        keyParent = keyChild;
        if (i == 0) {
            tweakSum = tweak;
        } else {
            bool ret = secp256k1_ec_privkey_tweak_add(secp256k1_ctx, tweakSum.data(), tweak.data());
            if (!ret) {
                return false;
            }
        }
    }
    return true;
}

// For general cryptographic design of peg-out authorization scheme, see: https://github.com/ElementsProject/secp256k1-zkp/blob/secp256k1-zkp/src/modules/whitelist/whitelist.md
UniValue initpegoutwallet(const JSONRPCRequest& request)
{

    std::shared_ptr<CWallet> const wallet = GetWalletForJSONRPCRequest(request);
    CWallet* const pwallet = wallet.get();

    if (!EnsureWalletIsAvailable(pwallet, request.fHelp))
        return NullUniValue;

    if (request.fHelp || request.params.size() < 1 || request.params.size() > 3)
        throw std::runtime_error(
            RPCHelpMan{"initpegoutwallet",
                "\nThis call is for Liquid network initialization on the Liquid wallet. The wallet generates a new Liquid pegout authorization key (PAK) and stores it in the Liquid wallet. It then combines this with the `bitcoin_descriptor` to finally create a PAK entry for the network. This allows the user to send Liquid coins directly to a secure offline Bitcoin wallet at the derived path from the bitcoin_descriptor using the `sendtomainchain` command. Losing the Liquid PAK or offline Bitcoin root key will result in the inability to pegout funds, so immediate backup upon initialization is required.\n" +
                HelpRequiringPassphrase(pwallet),
                {
                    {"bitcoin_descriptor", RPCArg::Type::STR, RPCArg::Optional::NO, "The Bitcoin descriptor that includes a single extended pubkey. Must be one of the following: pkh(<xpub>), sh(wpkh(<xpub>)), or wpkh(<xpub>). This is used as the destination chain for the Bitcoin destination wallet. The derivation path from the xpub is given by the descriptor, typically `0/k`, reflecting the external chain of the wallet. DEPRECATED: If a plain xpub is given, pkh(<xpub>) is assumed, with the `0/k` derivation from that xpub. See link for more details on script descriptors: https://github.com/bitcoin/bitcoin/blob/master/doc/descriptors.md"},
                    {"bip32_counter", RPCArg::Type::NUM , /* default */ "0", "The `k` in `0/k` to be set as the next address to derive from the `bitcoin_descriptor`. This will be stored in the wallet and incremented on each successful `sendtomainchain` invocation."},
                    {"liquid_pak", RPCArg::Type::STR_HEX, RPCArg::Optional::OMITTED_NAMED_ARG, "The Liquid wallet pubkey in hex to be used as the Liquid PAK for pegout authorization. The private key must be in the wallet if argument is given. If this argument is not provided one will be generated and stored in the wallet automatically and returned."}
                },
                RPCResult{
            "{\n"
                "\"pakentry\"       (string) The resulting PAK entry to be used at network initialization time in the form of: `pak=<bitcoin_pak>:<liquid_pak>`.\n"
                "\"liquid_pak\"     (string) The Liquid PAK pubkey in hex, which is stored in the local Liquid wallet. This can be used in subsequent calls to `initpegoutwallet` to avoid generating a new `liquid_pak`.\n"
                "\"liquid_pak_address\" (string) The corresponding address for `liquid_pak`. Useful for `dumpprivkey` for wallet backup or transfer.\n"
                "\"address_lookahead\"(array)  The three next Bitcoin addresses the wallet will use for `sendtomainchain` based on `bip32_counter`.\n"
            "}\n"
                },
                RPCExamples{
                    HelpExampleCli("initpegoutwallet", "sh(wpkh(tpubDAY5hwtonH4NE8zY46ZMFf6B6F3fqMis7cwfNihXXpAg6XzBZNoHAdAzAZx2peoU8nTWFqvUncXwJ9qgE5VxcnUKxdut8F6mptVmKjfiwDQ/0/*))")
            + HelpExampleRpc("initpegoutwallet", "sh(wpkh(tpubDAY5hwtonH4NE8zY46ZMFf6B6F3fqMis7cwfNihXXpAg6XzBZNoHAdAzAZx2peoU8nTWFqvUncXwJ9qgE5VxcnUKxdut8F6mptVmKjfiwDQ/0/*))")
                },
            }.ToString());

    auto locked_chain = pwallet->chain().lock();
    LOCK(pwallet->cs_wallet);

    // Check that network cares about PAK
    if (!Params().GetEnforcePak()) {
        throw JSONRPCError(RPC_INVALID_PARAMETER, "PAK enforcement is not enabled on this network.");
    }

    if (!pwallet->IsLocked())
        pwallet->TopUpKeyPool();

    // Generate a new key that is added to wallet or set from argument
    CPubKey online_pubkey;
    if (request.params.size() < 3) {
        std::string error;
        if (!pwallet->GetOnlinePakKey(online_pubkey, error)) {
            throw JSONRPCError(RPC_WALLET_KEYPOOL_RAN_OUT, error);
        }
    } else {
        online_pubkey = CPubKey(ParseHex(request.params[2].get_str()));
        if (!online_pubkey.IsFullyValid()) {
            throw JSONRPCError(RPC_WALLET_ERROR, "Error: Given liquid_pak is not valid.");
        }
        if (!pwallet->HaveKey(online_pubkey.GetID())) {
            throw JSONRPCError(RPC_WALLET_ERROR, "Error: liquid_pak could not be found in wallet");
        }
    }

    // Parse offline counter
    int counter = 0;
    if (request.params.size() > 1) {
        counter = request.params[1].get_int();
        if (counter < 0 || counter > 1000000000) {
            throw JSONRPCError(RPC_INVALID_PARAMETER, "bip32_counter must be between 0 and 1,000,000,000, inclusive.");
        }
    }

    std::string bitcoin_desc = request.params[0].get_str();
    std::string xpub_str = "";

    // First check for naked xpub, and impute it as pkh(<xpub>/0/*) for backwards compat
    CExtPubKey xpub = DecodeExtPubKey(bitcoin_desc);
    if (xpub.pubkey.IsFullyValid()) {
        bitcoin_desc = "pkh(" + bitcoin_desc + "/0/*)";
    }

    FlatSigningProvider provider;
    std::string error;
    auto desc = Parse(bitcoin_desc, provider, error); // don't require checksum
    if (!desc) {
        throw JSONRPCError(RPC_INVALID_PARAMETER, error);
    } else if (!desc->IsRange()) {
        throw JSONRPCError(RPC_INVALID_PARAMETER, "bitcoin_descriptor must be a ranged descriptor.");
    }

    // For our manual pattern matching, we don't want the checksum part.
    auto checksum_char = bitcoin_desc.find('#');
    if (checksum_char != std::string::npos) {
        bitcoin_desc = bitcoin_desc.substr(0, checksum_char);
    }

    // Three acceptable descriptors:
    bool is_liquid = Params().NetworkIDString() == "liquidv1";
    if (bitcoin_desc.substr(0, 8) ==  "sh(wpkh("
            && bitcoin_desc.substr(bitcoin_desc.size()-2, 2) == "))") {
        if(is_liquid) {
            throw JSONRPCError(RPC_INVALID_PARAMETER, "bitcoin_descriptor is not supported by Liquid; try pkh(<xpub>) or <xpub>.");
        }
        xpub_str = bitcoin_desc.substr(8, bitcoin_desc.size()-2);
    } else if (bitcoin_desc.substr(0, 5) ==  "wpkh("
            && bitcoin_desc.substr(bitcoin_desc.size()-1, 1) == ")") {
        if(is_liquid) {
            throw JSONRPCError(RPC_INVALID_PARAMETER, "bitcoin_descriptor is not supported by Liquid; try pkh(<xpub>) or <xpub>.");
        }
        xpub_str = bitcoin_desc.substr(5, bitcoin_desc.size()-1);
    } else if (bitcoin_desc.substr(0, 4) == "pkh("
            && bitcoin_desc.substr(bitcoin_desc.size()-1, 1) == ")") {
        xpub_str = bitcoin_desc.substr(4, bitcoin_desc.size()-1);
    } else {
        throw JSONRPCError(RPC_INVALID_PARAMETER, "bitcoin_descriptor is not of any type supported: pkh(<xpub>), sh(wpkh(<xpub>)), wpkh(<xpub>), or <xpub>.");
    }

    // Strip off leading key origin
    if (xpub_str.find("]") != std::string::npos) {
        xpub_str = xpub_str.substr(xpub_str.find("]")+1, std::string::npos);
    }

    // Strip off following range
    xpub_str = xpub_str.substr(0, xpub_str.find("/"));

    xpub = DecodeExtPubKey(xpub_str);

    if (!xpub.pubkey.IsFullyValid()) {
        throw JSONRPCError(RPC_INVALID_PARAMETER, "bitcoin_descriptor does not contain a valid extended pubkey for this network.");
    }

    // Parse master pubkey
    CPubKey masterpub = xpub.pubkey;
    secp256k1_pubkey masterpub_secp;
    int ret = secp256k1_ec_pubkey_parse(secp256k1_ctx, &masterpub_secp, masterpub.begin(), masterpub.size());
    if (ret != 1) {
        throw JSONRPCError(RPC_WALLET_ERROR, "bitcoin_descriptor could not be parsed.");
    }

    // Store the keys and metadata
    if (!pwallet->SetOnlinePubKey(online_pubkey) ||
            !pwallet->SetOfflineXPubKey(xpub) ||
            !pwallet->SetOfflineCounter(counter) ||
            !pwallet->SetOfflineDescriptor(bitcoin_desc)) {
        throw JSONRPCError(RPC_WALLET_ERROR, "Error: Failure to initialize pegout wallet.");
    }

    // Negate the pubkey
    ret = secp256k1_ec_pubkey_negate(secp256k1_ctx, &masterpub_secp);

    std::vector<unsigned char> negatedpubkeybytes;
    negatedpubkeybytes.resize(33);
    size_t len = 33;
    ret = secp256k1_ec_pubkey_serialize(secp256k1_ctx, &negatedpubkeybytes[0], &len, &masterpub_secp, SECP256K1_EC_COMPRESSED);
    assert(ret == 1);
    assert(len == 33);
    assert(negatedpubkeybytes.size() == 33);

    UniValue address_list(UniValue::VARR);
    for (int i = counter; i < counter+3; i++) {
        std::vector<CScript> scripts;
        if (!desc->Expand(i, provider, scripts, provider)) {
            throw JSONRPCError(RPC_WALLET_ERROR, "Could not generate lookahead addresses with descriptor. This is a bug.");
        }
        CTxDestination destination;
        ExtractDestination(scripts[0], destination);
        address_list.push_back(EncodeParentDestination(destination));
    }
    UniValue pak(UniValue::VOBJ);
    pak.pushKV("pakentry", "pak=" + HexStr(negatedpubkeybytes) + ":" + HexStr(online_pubkey));
    pak.pushKV("liquid_pak", HexStr(online_pubkey));
    pak.pushKV("liquid_pak_address", EncodeDestination(PKHash(online_pubkey)));
    pak.pushKV("address_lookahead", address_list);
    return pak;
}

UniValue sendtomainchain_base(const JSONRPCRequest& request)
{
    std::shared_ptr<CWallet> const wallet = GetWalletForJSONRPCRequest(request);
    CWallet* const pwallet = wallet.get();

    if (!EnsureWalletIsAvailable(pwallet, request.fHelp))
        return NullUniValue;

    if (request.fHelp || request.params.size() < 2 || request.params.size() > 3)
        throw std::runtime_error(
            RPCHelpMan{"sendtomainchain",
                "\nSends sidechain funds to the given mainchain address, through the federated pegin mechanism\n"
                + HelpRequiringPassphrase(pwallet),
                {
                    {"address", RPCArg::Type::STR, RPCArg::Optional::NO, "The destination address on Bitcoin mainchain"},
                    {"amount", RPCArg::Type::AMOUNT, RPCArg::Optional::NO, "The amount being sent to Bitcoin mainchain"},
                    {"subtractfeefromamount", RPCArg::Type::BOOL, /* default */ "false", "The fee will be deducted from the amount being pegged-out."},
                },
                RPCResult{
            "\"txid\"              (string) Transaction ID of the resulting sidechain transaction\n"
                },
                RPCExamples{
                    HelpExampleCli("sendtomainchain", "\"mgWEy4vBJSHt3mC8C2SEWJQitifb4qeZQq\" 0.1")
            + HelpExampleRpc("sendtomainchain", "\"mgWEy4vBJSHt3mC8C2SEWJQitifb4qeZQq\" 0.1")
                },
            }.ToString());

    auto locked_chain = pwallet->chain().lock();
    LOCK(pwallet->cs_wallet);

    EnsureWalletIsUnlocked(pwallet);

    CTxDestination parent_address = DecodeParentDestination(request.params[0].get_str());
    if (!IsValidDestination(parent_address))
        throw JSONRPCError(RPC_INVALID_ADDRESS_OR_KEY, "Invalid Bitcoin address");

    CAmount nAmount = AmountFromValue(request.params[1]);
    if (nAmount <= 0)
        throw JSONRPCError(RPC_TYPE_ERROR, "Invalid amount for send");

    bool subtract_fee = false;
    if (request.params.size() > 2) {
        subtract_fee = request.params[2].get_bool();
    }

    // Parse Bitcoin address for destination, embed script
    CScript mainchain_script(GetScriptForDestination(parent_address));

    uint256 genesisBlockHash = Params().ParentGenesisBlockHash();

    // Asset type is implicit, no need to add to script
    NullData nulldata;
    nulldata << std::vector<unsigned char>(genesisBlockHash.begin(), genesisBlockHash.end());
    nulldata << std::vector<unsigned char>(mainchain_script.begin(), mainchain_script.end());
    CTxDestination address(nulldata);

    EnsureWalletIsUnlocked(pwallet);

    mapValue_t mapValue;
    CCoinControl no_coin_control; // This is a deprecated API
    CTransactionRef tx = SendMoney(*locked_chain, pwallet, address, nAmount, Params().GetConsensus().pegged_asset, subtract_fee, no_coin_control, std::move(mapValue), true /* ignore_blind_fail */);

    return (*tx).GetHash().GetHex();

}

// ELEMENTS: Copied from script/descriptor.cpp

typedef std::vector<uint32_t> KeyPath;

/** Split a string on every instance of sep, returning a vector. */
std::vector<Span<const char>> Split(const Span<const char>& sp, char sep)
{
    std::vector<Span<const char>> ret;
    auto it = sp.begin();
    auto start = it;
    while (it != sp.end()) {
        if (*it == sep) {
            ret.emplace_back(start, it);
            start = it + 1;
        }
        ++it;
    }
    ret.emplace_back(start, it);
    return ret;
}

/** Parse a key path, being passed a split list of elements (the first element is ignored). */
bool ParseKeyPath(const std::vector<Span<const char>>& split, KeyPath& out)
{
    for (size_t i = 1; i < split.size(); ++i) {
        Span<const char> elem = split[i];
        bool hardened = false;
        if (elem.size() > 0 && (elem[elem.size() - 1] == '\'' || elem[elem.size() - 1] == 'h')) {
            elem = elem.first(elem.size() - 1);
            hardened = true;
        }
        uint32_t p;
        if (!ParseUInt32(std::string(elem.begin(), elem.end()), &p) || p > 0x7FFFFFFFUL) return false;
        out.push_back(p | (((uint32_t)hardened) << 31));
    }
    return true;
}

////////////////////////////

UniValue sendtomainchain_pak(const JSONRPCRequest& request)
{
    std::shared_ptr<CWallet> const wallet = GetWalletForJSONRPCRequest(request);
    CWallet* const pwallet = wallet.get();

    if (!EnsureWalletIsAvailable(pwallet, request.fHelp))
        return NullUniValue;

    if (request.fHelp || request.params.size() < 2 || request.params.size() > 3)
        throw std::runtime_error(
            RPCHelpMan{"sendtomainchain",
                "\nSends Liquid funds to the Bitcoin mainchain, through the federated withdraw mechanism. The wallet internally generates the returned `bitcoin_address` via `bitcoin_descriptor` and `bip32_counter` previously set in `initpegoutwallet`. The counter will be incremented upon successful send, avoiding address re-use.\n"
                + HelpRequiringPassphrase(pwallet),
                {
                    {"address", RPCArg::Type::STR, RPCArg::Optional::NO, "Must be \"\". Only for non-PAK `sendtomainchain` compatibility."},
                    {"amount", RPCArg::Type::AMOUNT, RPCArg::Optional::NO, "The amount being sent to `bitcoin_address`."},
                    {"subtractfeefromamount", RPCArg::Type::BOOL, /* default */ "false", "The fee will be deducted from the amount being pegged-out."},
                },
                RPCResult{
            "{\n"
                "\"bitcoin_address\"   (string) The destination address on Bitcoin mainchain."
                "\"txid\"              (string) Transaction ID of the resulting Liquid transaction\n"
                "\"bitcoin_descriptor\"      (string) The xpubkey of the child destination address.\n"
                "\"bip32_counter\"   (string) The derivation counter for the `bitcoin_descriptor`.\n"
            "}\n"
                },
                RPCExamples{
                    HelpExampleCli("sendtomainchain", "\"\" 0.1")
            + HelpExampleRpc("sendtomainchain", "\"\" 0.1")
                },
            }.ToString());

    auto locked_chain = pwallet->chain().lock();
    LOCK(pwallet->cs_wallet);

    EnsureWalletIsUnlocked(pwallet);

    if (!request.params[0].get_str().empty()) {
        throw JSONRPCError(RPC_TYPE_ERROR, "`address` argument must be \"\" for PAK-enabled networks as the address is generated automatically.");
    }

    //amount
    CAmount nAmount = AmountFromValue(request.params[1]);
    if (nAmount < 100000)
        throw JSONRPCError(RPC_INVALID_PARAMETER, "Invalid amount for send, must send more than 0.00100000 BTC");

    bool subtract_fee = false;
    if (request.params.size() > 2) {
        subtract_fee = request.params[2].get_bool();
    }

    CPAKList paklist = GetActivePAKList(::ChainActive().Tip(), Params().GetConsensus());
    if (paklist.IsReject()) {
        throw JSONRPCError(RPC_INVALID_ADDRESS_OR_KEY, "Pegout freeze is under effect to aid a pak transition to a new list. Please consult the network operator.");
    }

    // Fetch pegout key data
    int counter = pwallet->offline_counter;
    CExtPubKey& xpub = pwallet->offline_xpub;
    CPubKey& onlinepubkey = pwallet->online_key;

    if (counter < 0) {
        throw JSONRPCError(RPC_WALLET_ERROR, "Pegout authorization for this wallet has not been set. Please call `initpegoutwallet` with the appropriate arguments first.");
    }

    FlatSigningProvider provider;
    std::string error;
    const auto descriptor = Parse(pwallet->offline_desc, provider, error);

    // If descriptor not previously set, generate it
    if (!descriptor) {
        std::string offline_desc = "pkh(" + EncodeExtPubKey(xpub) + "0/*)";
        if (!pwallet->SetOfflineDescriptor(offline_desc)) {
            throw JSONRPCError(RPC_WALLET_ERROR, "Couldn't set wallet descriptor for peg-outs.");
        }
    }

    std::string desc_str = pwallet->offline_desc;
    std::string xpub_str = EncodeExtPubKey(xpub);

    // TODO: More properly expose key parsing functionality

    // Strip last parenths(up to 2) and "/*" to let ParseKeyPath do its thing
    desc_str.erase(std::remove(desc_str.begin(), desc_str.end(), ')'), desc_str.end());
    desc_str = desc_str.substr(0, desc_str.size()-2);

    // Since we know there are no key origin data, directly call inner parsing functions
    Span<const char> span(desc_str.data(), desc_str.size());
    auto split = Split(span, '/');
    KeyPath key_path;
    if (!ParseKeyPath(split, key_path)) {
        throw JSONRPCError(RPC_WALLET_ERROR, "Stored keypath in descriptor cannot be parsed.");
    }
    key_path.push_back(counter);

    secp256k1_pubkey onlinepubkey_secp;
    if (secp256k1_ec_pubkey_parse(secp256k1_ctx, &onlinepubkey_secp, onlinepubkey.begin(), onlinepubkey.size()) != 1) {
        throw JSONRPCError(RPC_TYPE_ERROR, "Pubkey is invalid");
    }

    // Get index of given online key
    int whitelistindex=-1;
    std::vector<secp256k1_pubkey> pak_online = paklist.OnlineKeys();
    for (unsigned int i=0; i<pak_online.size(); i++) {
        if (memcmp((void *)&pak_online[i], (void *)&onlinepubkey_secp, sizeof(secp256k1_pubkey)) == 0) {
            whitelistindex = i;
            break;
        }
    }
    if (whitelistindex == -1)
        throw JSONRPCError(RPC_WALLET_ERROR, "Given online key is not in Pegout Authorization Key List");

    // Parse master pubkey
    CPubKey masterpub = xpub.pubkey;
    secp256k1_pubkey masterpub_secp;
    int ret = secp256k1_ec_pubkey_parse(secp256k1_ctx, &masterpub_secp, masterpub.begin(), masterpub.size());
    if (ret != 1) {
        throw JSONRPCError(RPC_WALLET_ERROR, "Master pubkey could not be parsed.");
    }

    secp256k1_pubkey btcpub_secp;
    memcpy(&btcpub_secp, &masterpub_secp, sizeof(secp256k1_pubkey));

    // Negate master pubkey
    ret = secp256k1_ec_pubkey_negate(secp256k1_ctx, &masterpub_secp);

    // Make sure negated master pubkey is in PAK list at same index as online_pubkey
    if (memcmp((void *)&paklist.OfflineKeys()[whitelistindex], (void *)&masterpub_secp, sizeof(secp256k1_pubkey)) != 0) {
        throw JSONRPCError(RPC_WALLET_ERROR, "Given bitcoin_descriptor cannot be found in same entry as known liquid_pak");
    }

    // Get online PAK
    CKey masterOnlineKey;
    if (!pwallet->GetKey(onlinepubkey.GetID(), masterOnlineKey))
        throw JSONRPCError(RPC_WALLET_ERROR, "Given online key is in master set but not in wallet");

    // Tweak offline pubkey by tweakSum aka sumkey to get bitcoin key
    std::vector<unsigned char> tweakSum;
    if (!DerivePubTweak(key_path, xpub.pubkey, xpub.chaincode, tweakSum)) {
        throw JSONRPCError(RPC_WALLET_ERROR, "Could not create xpub tweak to generate proof.");
    }
    ret = secp256k1_ec_pubkey_tweak_add(secp256k1_ctx, &btcpub_secp, tweakSum.data());
    assert(ret);

    std::vector<unsigned char> btcpubkeybytes;
    btcpubkeybytes.resize(33);
    size_t btclen = 33;
    ret = secp256k1_ec_pubkey_serialize(secp256k1_ctx, &btcpubkeybytes[0], &btclen, &btcpub_secp, SECP256K1_EC_COMPRESSED);
    assert(ret == 1);
    assert(btclen == 33);
    assert(btcpubkeybytes.size() == 33);

    //Create, verify whitelist proof
    secp256k1_whitelist_signature sig;
    if(secp256k1_whitelist_sign(secp256k1_ctx, &sig, &paklist.OnlineKeys()[0], &paklist.OfflineKeys()[0], paklist.size(), &btcpub_secp, masterOnlineKey.begin(), &tweakSum[0], whitelistindex, NULL, NULL) != 1) {
        throw JSONRPCError(RPC_WALLET_ERROR, "Pegout authorization proof signing failed");
    }

    if (secp256k1_whitelist_verify(secp256k1_ctx, &sig, &paklist.OnlineKeys()[0], &paklist.OfflineKeys()[0], paklist.size(), &btcpub_secp) != 1) {
        throw JSONRPCError(RPC_WALLET_ERROR, "Pegout authorization proof was created and signed but is invalid");
    }

    //Serialize
    const size_t expectedOutputSize = 1 + 32 * (1 + paklist.size());
    assert(1 + 32 * (1 + 256) >= expectedOutputSize);
    unsigned char output[1 + 32 * (1 + 256)];
    size_t outlen = expectedOutputSize;
    secp256k1_whitelist_signature_serialize(secp256k1_ctx, output, &outlen, &sig);
    assert(outlen == expectedOutputSize);
    std::vector<unsigned char> whitelistproof(output, output + expectedOutputSize / sizeof(unsigned char));

    // Derive the end address in mainchain
    std::vector<CScript> scripts;
    if (!descriptor->Expand(counter, provider, scripts, provider)) {
        throw JSONRPCError(RPC_WALLET_ERROR, "Could not generate mainchain destination with descriptor. This is a bug.");
    }
    assert(scripts.size() == 1);
    CScript mainchain_script = scripts[0];
    CTxDestination bitcoin_address;
    ExtractDestination(mainchain_script, bitcoin_address);

    uint256 genesisBlockHash = Params().ParentGenesisBlockHash();
    NullData nulldata;
    nulldata << std::vector<unsigned char>(genesisBlockHash.begin(), genesisBlockHash.end());
    nulldata << std::vector<unsigned char>(mainchain_script.begin(), mainchain_script.end());
    nulldata << btcpubkeybytes;
    nulldata << whitelistproof;
    CTxDestination address(nulldata);
    assert(GetScriptForDestination(nulldata).IsPegoutScript(genesisBlockHash));

    if (!ScriptHasValidPAKProof(GetScriptForDestination(nulldata), Params().ParentGenesisBlockHash(), paklist)) {
        throw JSONRPCError(RPC_TYPE_ERROR, "Resulting scriptPubKey is non-standard. Ensure pak=reject is not set");
    }

    mapValue_t mapValue;
    CCoinControl no_coin_control; // This is a deprecated API
    CTransactionRef tx = SendMoney(*locked_chain, pwallet, address, nAmount, Params().GetConsensus().pegged_asset, subtract_fee, no_coin_control, std::move(mapValue), true /* ignore_blind_fail */);

    pwallet->SetOfflineCounter(counter+1);

    std::stringstream ss;
    ss << counter;

    UniValue obj(UniValue::VOBJ);
    obj.pushKV("txid", tx->GetHash().GetHex());
    obj.pushKV("bitcoin_address", EncodeParentDestination(bitcoin_address));
    obj.pushKV("bip32_counter", ss.str());
    obj.pushKV("bitcoin_descriptor", pwallet->offline_desc);
    return obj;
}

// We only expose the appropriate peg-out method type per network
UniValue sendtomainchain(const JSONRPCRequest& request)
{
    if (Params().GetEnforcePak()) {
        return sendtomainchain_pak(request);
    } else {
        return sendtomainchain_base(request);
    }
}

extern UniValue signrawtransaction(const JSONRPCRequest& request);
extern UniValue sendrawtransaction(const JSONRPCRequest& request);

template<typename T_tx_ref, typename T_tx, typename T_merkle_block>
static UniValue createrawpegin(const JSONRPCRequest& request, T_tx_ref& txBTCRef, T_tx& tx_aux, T_merkle_block& merkleBlock)
{
    if (request.fHelp || request.params.size() < 2 || request.params.size() > 3)
        throw std::runtime_error(
            RPCHelpMan{"createrawpegin",
                "\nCreates a raw transaction to claim coins from the main chain by creating a pegin transaction with the necessary metadata after the corresponding Bitcoin transaction.\n"
                "Note that this call will not sign the transaction.\n"
                "If a transaction is not relayed it may require manual addition to a functionary mempool in order for it to be mined.\n",
                {
                    {"bitcoinTx", RPCArg::Type::STR_HEX, RPCArg::Optional::NO, "The raw bitcoin transaction (in hex) depositing bitcoin to the mainchain_address generated by getpeginaddress"},
                    {"txoutproof", RPCArg::Type::STR_HEX, RPCArg::Optional::NO, "A rawtxoutproof (in hex) generated by the mainchain daemon's `gettxoutproof` containing a proof of only bitcoinTx"},
                    {"claim_script", RPCArg::Type::STR_HEX, RPCArg::Optional::OMITTED_NAMED_ARG, "The witness program generated by getpeginaddress. Only needed if not in wallet."},
                },
                RPCResult{
            "{\n"
            "   \"hex\"       (string) Raw transaction in hex\n"
            "   \"mature\"            (bool) Whether the peg-in is mature (only included when validating peg-ins)\n"
            "}\n"
                },
                RPCExamples{
                    HelpExampleCli("createrawpegin", "\"0200000002b80a99d63ca943d72141750d983a3eeda3a5c5a92aa962884ffb141eb49ffb4f000000006a473044022031ffe1d76decdfbbdb7e2ee6010e865a5134137c261e1921da0348b95a207f9e02203596b065c197e31bcc2f80575154774ac4e80acd7d812c91d93c4ca6a3636f27012102d2130dfbbae9bd27eee126182a39878ac4e117d0850f04db0326981f43447f9efeffffffb80a99d63ca943d72141750d983a3eeda3a5c5a92aa962884ffb141eb49ffb4f010000006b483045022100cf041ce0eb249ae5a6bc33c71c156549c7e5ad877ae39e2e3b9c8f1d81ed35060220472d4e4bcc3b7c8d1b34e467f46d80480959183d743dad73b1ed0e93ec9fd14f012103e73e8b55478ab9c5de22e2a9e73c3e6aca2c2e93cd2bad5dc4436a9a455a5c44feffffff0200e1f5050000000017a914da1745e9b549bd0bfa1a569971c77eba30cd5a4b87e86cbe00000000001976a914a25fe72e7139fd3f61936b228d657b2548b3936a88acc0020000\", \"00000020976e918ed537b0f99028648f2a25c0bd4513644fb84d9cbe1108b4df6b8edf6ba715c424110f0934265bf8c5763d9cc9f1675a0f728b35b9bc5875f6806be3d19cd5b159ffff7f2000000000020000000224eab3da09d99407cb79f0089e3257414c4121cb85a320e1fd0f88678b6b798e0713a8d66544b6f631f9b6d281c71633fb91a67619b189a06bab09794d5554a60105\" \"0014058c769ffc7d12c35cddec87384506f536383f9c\"")
            + HelpExampleRpc("createrawpegin", "\"0200000002b80a99d63ca943d72141750d983a3eeda3a5c5a92aa962884ffb141eb49ffb4f000000006a473044022031ffe1d76decdfbbdb7e2ee6010e865a5134137c261e1921da0348b95a207f9e02203596b065c197e31bcc2f80575154774ac4e80acd7d812c91d93c4ca6a3636f27012102d2130dfbbae9bd27eee126182a39878ac4e117d0850f04db0326981f43447f9efeffffffb80a99d63ca943d72141750d983a3eeda3a5c5a92aa962884ffb141eb49ffb4f010000006b483045022100cf041ce0eb249ae5a6bc33c71c156549c7e5ad877ae39e2e3b9c8f1d81ed35060220472d4e4bcc3b7c8d1b34e467f46d80480959183d743dad73b1ed0e93ec9fd14f012103e73e8b55478ab9c5de22e2a9e73c3e6aca2c2e93cd2bad5dc4436a9a455a5c44feffffff0200e1f5050000000017a914da1745e9b549bd0bfa1a569971c77eba30cd5a4b87e86cbe00000000001976a914a25fe72e7139fd3f61936b228d657b2548b3936a88acc0020000\", \"00000020976e918ed537b0f99028648f2a25c0bd4513644fb84d9cbe1108b4df6b8edf6ba715c424110f0934265bf8c5763d9cc9f1675a0f728b35b9bc5875f6806be3d19cd5b159ffff7f2000000000020000000224eab3da09d99407cb79f0089e3257414c4121cb85a320e1fd0f88678b6b798e0713a8d66544b6f631f9b6d281c71633fb91a67619b189a06bab09794d5554a60105\", \"0014058c769ffc7d12c35cddec87384506f536383f9c\"")
                },
            }.ToString());

    std::shared_ptr<CWallet> const wallet = GetWalletForJSONRPCRequest(request);
    CWallet* const pwallet = wallet.get();

    auto locked_chain = pwallet->chain().lock();
    LOCK(pwallet->cs_wallet);

    if (!IsHex(request.params[0].get_str()) || !IsHex(request.params[1].get_str())) {
        throw JSONRPCError(RPC_TYPE_ERROR, "the first two arguments must be hex strings");
    }

    std::vector<unsigned char> txData = ParseHex(request.params[0].get_str());
    std::vector<unsigned char> txOutProofData = ParseHex(request.params[1].get_str());

<<<<<<< HEAD
    std::vector<uint256> txHashes;
    std::vector<unsigned int> txIndices;
    if (merkleBlock.txn.ExtractMatches(txHashes, txIndices) != merkleBlock.header.hashMerkleRoot)
        throw JSONRPCError(RPC_INVALID_PARAMETER, "Invalid tx out proof");

    if (txHashes.size() != 1 || txHashes[0] != txBTC.GetHash())
        throw JSONRPCError(RPC_INVALID_PARAMETER, "The txoutproof must contain bitcoinTx and only bitcoinTx");

    CScript witness_script;
    unsigned int nOut = txBTC.vout.size();
    const auto fedpegscripts = GetValidFedpegScripts(::ChainActive().Tip(), Params().GetConsensus(), true /* nextblock_validation */);
=======
    std::set<CScript> claim_scripts;
>>>>>>> 0d2832a6
    if (request.params.size() > 2) {
        const std::string claim_script = request.params[2].get_str();
        if (!IsHex(claim_script)) {
            throw JSONRPCError(RPC_INVALID_PARAMETER, "Given claim_script is not hex.");
        }
        // If given manually, no need for it to be a witness script
        std::vector<unsigned char> witnessBytes(ParseHex(claim_script));
        CScript witness_script(witnessBytes.begin(), witnessBytes.end());
        claim_scripts.insert(std::move(witness_script));
    }
    else {
        // Look for known wpkh address in wallet
        for (std::map<CTxDestination, CAddressBookData>::const_iterator iter = pwallet->mapAddressBook.begin(); iter != pwallet->mapAddressBook.end(); ++iter) {
            CScript dest_script = GetScriptForDestination(iter->first);
            claim_scripts.insert(std::move(dest_script));
        }
    }

    // Make the tx
    CMutableTransaction mtx;

    // Construct pegin input
    CreatePegInInput(mtx, 0, txBTCRef, merkleBlock, claim_scripts, txData, txOutProofData);

    // Manually construct peg-in transaction, sign it, and send it off.
    // Decrement the output value as much as needed given the total vsize to
    // pay the fees.

    if (!pwallet->IsLocked())
        pwallet->TopUpKeyPool();

    // Generate a new key that is added to wallet
    CTxDestination wpkhash;
    std::string error;
    if (!pwallet->GetNewDestination(OutputType::BECH32, "", wpkhash, error)) {
        throw JSONRPCError(RPC_WALLET_KEYPOOL_RAN_OUT, error);
    }

    // Get value for output
    CAmount value = 0;
    if (!GetAmountFromParentChainPegin(value, *txBTCRef, mtx.vin[0].prevout.n)) {
        throw JSONRPCError(RPC_INVALID_PARAMETER, strprintf("Amounts to pegin must be explicit and asset must be %s", Params().GetConsensus().parent_pegged_asset.GetHex()));
    }

    // one wallet output and one fee output
    mtx.vout.push_back(CTxOut(Params().GetConsensus().pegged_asset, value, GetScriptForDestination(wpkhash)));
    mtx.vout.push_back(CTxOut(Params().GetConsensus().pegged_asset, 0, CScript()));

    // Estimate fee for transaction, decrement fee output(including witness data)
    unsigned int nBytes = GetVirtualTransactionSize(CTransaction(mtx)) +
        (1+1+72+1+33/WITNESS_SCALE_FACTOR);
    CCoinControl coin_control;
    CAmount nFeeNeeded = GetMinimumFee(*pwallet, nBytes, coin_control, nullptr);

    mtx.vout[0].nValue = mtx.vout[0].nValue.GetAmount() - nFeeNeeded;
    mtx.vout[1].nValue = mtx.vout[1].nValue.GetAmount() + nFeeNeeded;

    UniValue ret(UniValue::VOBJ);

    // Return hex
    std::string strHex = EncodeHexTx(CTransaction(mtx), RPCSerializationFlags());
    ret.pushKV("hex", strHex);

    // Additional block lee-way to avoid bitcoin block races
    if (gArgs.GetBoolArg("-validatepegin", Params().GetConsensus().has_parent_chain)) {
        unsigned int required_depth = Params().GetConsensus().pegin_min_depth + 2;
        std::vector<uint256> txHashes;
        std::vector<unsigned int> txIndices;
        merkleBlock.txn.ExtractMatches(txHashes, txIndices);
        if (txIndices[0] == 0) {
            required_depth = std::max(required_depth, (unsigned int)COINBASE_MATURITY+2);
        }
        ret.pushKV("mature", IsConfirmedBitcoinBlock(merkleBlock.header.GetHash(), required_depth, merkleBlock.txn.GetNumTransactions()));
    }

    return ret;
}

UniValue createrawpegin(const JSONRPCRequest& request)
{
    UniValue ret(UniValue::VOBJ);
    if (Params().GetConsensus().ParentChainHasPow()) {
        Sidechain::Bitcoin::CTransactionRef txBTCRef;
        Sidechain::Bitcoin::CTransaction tx_aux;
        Sidechain::Bitcoin::CMerkleBlock merkleBlock;
        ret = createrawpegin(request, txBTCRef, tx_aux, merkleBlock);
        if (!CheckParentProofOfWork(merkleBlock.header.GetHash(), merkleBlock.header.nBits, Params().GetConsensus())) {
            throw JSONRPCError(RPC_INVALID_PARAMETER, "Invalid tx out proof");
        }
    } else {
        CTransactionRef txBTCRef;
        CTransaction tx_aux;
        CMerkleBlock merkleBlock;
        ret = createrawpegin(request, txBTCRef, tx_aux, merkleBlock);
        if (!CheckProofSignedParent(merkleBlock.header, Params().GetConsensus())) {
            throw JSONRPCError(RPC_INVALID_PARAMETER, "Invalid tx out proof");
        }
    }
    return ret;
}

UniValue claimpegin(const JSONRPCRequest& request)
{

    if (request.fHelp || request.params.size() < 2 || request.params.size() > 3)
        throw std::runtime_error(
            RPCHelpMan{"claimpegin",
                "\nClaim coins from the main chain by creating a pegin transaction with the necessary metadata after the corresponding Bitcoin transaction.\n"
                "Note that the transaction will not be relayed unless it is buried at least 102 blocks deep.\n"
                "If a transaction is not relayed it may require manual addition to a functionary mempool in order for it to be mined.\n",
                {
                    {"bitcoinTx", RPCArg::Type::STR_HEX, RPCArg::Optional::NO, "The raw bitcoin transaction (in hex) depositing bitcoin to the mainchain_address generated by getpeginaddress"},
                    {"txoutproof", RPCArg::Type::STR_HEX, RPCArg::Optional::NO, "A rawtxoutproof (in hex) generated by the mainchain daemon's `gettxoutproof` containing a proof of only bitcoinTx"},
                    {"claim_script", RPCArg::Type::STR_HEX, RPCArg::Optional::OMITTED_NAMED_ARG, "The witness program generated by getpeginaddress. Only needed if not in wallet."},
                },
                RPCResult{
            "\"txid\"                 (string) Txid of the resulting sidechain transaction\n"
                },
                RPCExamples{
                    HelpExampleCli("claimpegin", "\"0200000002b80a99d63ca943d72141750d983a3eeda3a5c5a92aa962884ffb141eb49ffb4f000000006a473044022031ffe1d76decdfbbdb7e2ee6010e865a5134137c261e1921da0348b95a207f9e02203596b065c197e31bcc2f80575154774ac4e80acd7d812c91d93c4ca6a3636f27012102d2130dfbbae9bd27eee126182a39878ac4e117d0850f04db0326981f43447f9efeffffffb80a99d63ca943d72141750d983a3eeda3a5c5a92aa962884ffb141eb49ffb4f010000006b483045022100cf041ce0eb249ae5a6bc33c71c156549c7e5ad877ae39e2e3b9c8f1d81ed35060220472d4e4bcc3b7c8d1b34e467f46d80480959183d743dad73b1ed0e93ec9fd14f012103e73e8b55478ab9c5de22e2a9e73c3e6aca2c2e93cd2bad5dc4436a9a455a5c44feffffff0200e1f5050000000017a914da1745e9b549bd0bfa1a569971c77eba30cd5a4b87e86cbe00000000001976a914a25fe72e7139fd3f61936b228d657b2548b3936a88acc0020000\" \"00000020976e918ed537b0f99028648f2a25c0bd4513644fb84d9cbe1108b4df6b8edf6ba715c424110f0934265bf8c5763d9cc9f1675a0f728b35b9bc5875f6806be3d19cd5b159ffff7f2000000000020000000224eab3da09d99407cb79f0089e3257414c4121cb85a320e1fd0f88678b6b798e0713a8d66544b6f631f9b6d281c71633fb91a67619b189a06bab09794d5554a60105\" \"0014058c769ffc7d12c35cddec87384506f536383f9c\"")
            + HelpExampleRpc("claimpegin", "\"0200000002b80a99d63ca943d72141750d983a3eeda3a5c5a92aa962884ffb141eb49ffb4f000000006a473044022031ffe1d76decdfbbdb7e2ee6010e865a5134137c261e1921da0348b95a207f9e02203596b065c197e31bcc2f80575154774ac4e80acd7d812c91d93c4ca6a3636f27012102d2130dfbbae9bd27eee126182a39878ac4e117d0850f04db0326981f43447f9efeffffffb80a99d63ca943d72141750d983a3eeda3a5c5a92aa962884ffb141eb49ffb4f010000006b483045022100cf041ce0eb249ae5a6bc33c71c156549c7e5ad877ae39e2e3b9c8f1d81ed35060220472d4e4bcc3b7c8d1b34e467f46d80480959183d743dad73b1ed0e93ec9fd14f012103e73e8b55478ab9c5de22e2a9e73c3e6aca2c2e93cd2bad5dc4436a9a455a5c44feffffff0200e1f5050000000017a914da1745e9b549bd0bfa1a569971c77eba30cd5a4b87e86cbe00000000001976a914a25fe72e7139fd3f61936b228d657b2548b3936a88acc0020000\", \"00000020976e918ed537b0f99028648f2a25c0bd4513644fb84d9cbe1108b4df6b8edf6ba715c424110f0934265bf8c5763d9cc9f1675a0f728b35b9bc5875f6806be3d19cd5b159ffff7f2000000000020000000224eab3da09d99407cb79f0089e3257414c4121cb85a320e1fd0f88678b6b798e0713a8d66544b6f631f9b6d281c71633fb91a67619b189a06bab09794d5554a60105\", \"0014058c769ffc7d12c35cddec87384506f536383f9c\"")
                },
            }.ToString());

    std::shared_ptr<CWallet> const wallet = GetWalletForJSONRPCRequest(request);
    CWallet* const pwallet = wallet.get();
    CTransactionRef tx_ref;
    CMutableTransaction mtx;

    auto locked_chain = pwallet->chain().lock();
    LOCK(pwallet->cs_wallet);

    if (::ChainstateActive().IsInitialBlockDownload()) {
        throw JSONRPCError(RPC_WALLET_ERROR, "Peg-ins cannot be completed during initial sync or reindexing.");
    }

    // Get raw peg-in transaction
    UniValue ret(createrawpegin(request));

    // Make sure it can be propagated and confirmed
    if (!ret["mature"].isNull() && ret["mature"].get_bool() == false) {
        throw JSONRPCError(RPC_INVALID_PARAMETER, "Peg-in Bitcoin transaction needs more confirmations to be sent.");
    }

    // Sign it
    JSONRPCRequest request2;
    UniValue varr(UniValue::VARR);
    varr.push_back(ret["hex"]);
    request2.params = varr;
    UniValue result = signrawtransactionwithwallet(request2);

    if (!DecodeHexTx(mtx, result["hex"].get_str(), false, true)) {
        throw JSONRPCError(RPC_DESERIALIZATION_ERROR, "TX decode failed");
    }

    // To check if it's not double spending an existing pegin UTXO, we check mempool acceptance.
    CValidationState acceptState;
    LockAssertion lock(::cs_main); //TODO(stevenroose) replace with locked_chain later
    bool accepted = ::AcceptToMemoryPool(mempool, acceptState, MakeTransactionRef(mtx), nullptr /* pfMissingInputs */,
                            nullptr /* plTxnReplaced */, false /* bypass_limits */, pwallet->m_default_max_tx_fee, true /* test_accept */);
    if (!accepted) {
        std::string strError = strprintf("Error: The transaction was rejected! Reason given: %s", FormatStateMessage(acceptState));
        throw JSONRPCError(RPC_WALLET_ERROR, strError);
    }

    // Send it
    CValidationState state;
    mapValue_t mapValue;
    if (!pwallet->CommitTransaction(MakeTransactionRef(mtx), mapValue, {} /* orderForm */, state)) {
        std::string strError = strprintf("Error: The transaction was rejected! Reason given: %s", FormatStateMessage(state));
        throw JSONRPCError(RPC_WALLET_ERROR, strError);
    }

    return mtx.GetHash().GetHex();
}

// Rewind the outputs to unblinded, and push placeholders for blinding info. Not exported.
void FillBlinds(CWallet* pwallet, CMutableTransaction& tx, std::vector<uint256>& output_value_blinds, std::vector<uint256>& output_asset_blinds, std::vector<CPubKey>& output_pubkeys, std::vector<CKey>& asset_keys, std::vector<CKey>& token_keys) {

    // Resize witness before doing anything
    tx.witness.vtxinwit.resize(tx.vin.size());
    tx.witness.vtxoutwit.resize(tx.vout.size());

    for (size_t nOut = 0; nOut < tx.vout.size(); ++nOut) {
        CTxOut& out = tx.vout[nOut];
        if (out.nValue.IsExplicit()) {
            CPubKey pubkey(out.nNonce.vchCommitment);
            if (!pubkey.IsFullyValid()) {
                output_pubkeys.push_back(CPubKey());
            } else {
                output_pubkeys.push_back(pubkey);
            }
            output_value_blinds.push_back(uint256());
            output_asset_blinds.push_back(uint256());
        } else if (out.nValue.IsCommitment()) {
            CTxOutWitness* ptxoutwit = &tx.witness.vtxoutwit[nOut];
            uint256 blinding_factor;
            uint256 asset_blinding_factor;
            CAsset asset;
            CAmount amount;
            // This can only be used to recover things like change addresses and self-sends.
            if (UnblindConfidentialPair(pwallet->GetBlindingKey(&out.scriptPubKey), out.nValue, out.nAsset, out.nNonce, out.scriptPubKey, ptxoutwit->vchRangeproof, amount, blinding_factor, asset, asset_blinding_factor) != 0) {
                // Wipe out confidential info from output and output witness
                CScript scriptPubKey = tx.vout[nOut].scriptPubKey;
                CTxOut newOut(asset, amount, scriptPubKey);
                tx.vout[nOut] = newOut;
                ptxoutwit->SetNull();

                // Mark for re-blinding with same key that deblinded it
                CPubKey pubkey(pwallet->GetBlindingKey(&out.scriptPubKey).GetPubKey());
                output_pubkeys.push_back(pubkey);
                output_value_blinds.push_back(uint256());
                output_asset_blinds.push_back(uint256());
            } else {
                output_pubkeys.push_back(CPubKey());
                output_value_blinds.push_back(uint256());
                output_asset_blinds.push_back(uint256());
            }
        } else {
            // Null or invalid, do nothing for that output
            output_pubkeys.push_back(CPubKey());
            output_value_blinds.push_back(uint256());
            output_asset_blinds.push_back(uint256());
        }
    }

    // Fill out issuance blinding keys to be used directly as nonce for rangeproof
    for (size_t nIn = 0; nIn < tx.vin.size(); ++nIn) {
        CAssetIssuance& issuance = tx.vin[nIn].assetIssuance;
        if (issuance.IsNull()) {
            asset_keys.push_back(CKey());
            token_keys.push_back(CKey());
            continue;
        }

        // Calculate underlying asset for use as blinding key script
        CAsset asset;
        // New issuance, compute the asset ids
        if (issuance.assetBlindingNonce.IsNull()) {
            uint256 entropy;
            GenerateAssetEntropy(entropy, tx.vin[nIn].prevout, issuance.assetEntropy);
            CalculateAsset(asset, entropy);
        }
        // Re-issuance
        else {
            // TODO Give option to skip blinding when the reissuance token was derived without blinding ability. For now we assume blinded
            // hashAssetIdentifier doubles as the entropy on reissuance
            CalculateAsset(asset, issuance.assetEntropy);
        }

        // Special format for issuance blinding keys, unique for each transaction
        CScript blindingScript = CScript() << OP_RETURN << std::vector<unsigned char>(tx.vin[nIn].prevout.hash.begin(), tx.vin[nIn].prevout.hash.end()) << tx.vin[nIn].prevout.n;

        for (size_t nPseudo = 0; nPseudo < 2; nPseudo++) {
            bool issuance_asset = (nPseudo == 0);
            std::vector<CKey>& issuance_blinding_keys = issuance_asset ? asset_keys : token_keys;
            CConfidentialValue& conf_value = issuance_asset ? issuance.nAmount : issuance.nInflationKeys;
            if (conf_value.IsCommitment()) {
                // Rangeproof must exist
                if (tx.witness.vtxinwit.size() <= nIn) {
                    throw JSONRPCError(RPC_INVALID_PARAMETER, "Transaction issuance is already blinded but has no attached rangeproof.");
                }
                CTxInWitness& txinwit = tx.witness.vtxinwit[nIn];
                std::vector<unsigned char>& vchRangeproof = issuance_asset ? txinwit.vchIssuanceAmountRangeproof : txinwit.vchInflationKeysRangeproof;
                uint256 blinding_factor;
                uint256 asset_blinding_factor;
                CAmount amount;
                if (UnblindConfidentialPair(pwallet->GetBlindingKey(&blindingScript), conf_value, CConfidentialAsset(asset), CConfidentialNonce(), CScript(), vchRangeproof, amount, blinding_factor, asset, asset_blinding_factor) != 0) {
                    // Wipe out confidential info from issuance
                    vchRangeproof.clear();
                    conf_value = CConfidentialValue(amount);
                    // One key blinds both values, single key needed for issuance reveal
                    issuance_blinding_keys.push_back(pwallet->GetBlindingKey(&blindingScript));
                } else {
                    // If  unable to unblind, leave it alone in next blinding step
                    issuance_blinding_keys.push_back(CKey());
                }
            } else if (conf_value.IsExplicit()) {
                // Use wallet to generate blindingkey used directly as nonce
                // as user is not "sending" to anyone.
                // Always assumed we want to blind here.
                // TODO Signal intent for all blinding via API including replacing nonce commitment
                issuance_blinding_keys.push_back(pwallet->GetBlindingKey(&blindingScript));
            } else  {
                // Null or invalid, don't try anything but append an empty key
                issuance_blinding_keys.push_back(CKey());
            }
        }
    }
}

UniValue blindrawtransaction(const JSONRPCRequest& request)
{
    std::shared_ptr<CWallet> const wallet = GetWalletForJSONRPCRequest(request);
    CWallet* const pwallet = wallet.get();

    if (!EnsureWalletIsAvailable(pwallet, request.fHelp))
        return NullUniValue;

    if (request.fHelp || (request.params.size() < 1 || request.params.size() > 5))
        throw std::runtime_error(
            RPCHelpMan{"blindrawtransaction",
                "\nConvert one or more outputs of a raw transaction into confidential ones using only wallet inputs.\n"
                "Returns the hex-encoded raw transaction.\n"
                "The output keys used can be specified by using a confidential address in createrawtransaction.\n"
                "This call may add an additional 0-value unspendable output in order to balance the blinders.\n",
                {
                    {"hexstring", RPCArg::Type::STR_HEX, RPCArg::Optional::NO, "A hex-encoded raw transaction."},
                    {"ignoreblindfail", RPCArg::Type::BOOL , /* default */ "true", "Return a transaction even when a blinding attempt fails due to number of blinded inputs/outputs."},
                    {"asset_commitments", RPCArg::Type::ARR, RPCArg::Optional::OMITTED_NAMED_ARG, "An array of input asset generators. If provided, this list must be empty, or match the final input commitment list, including ordering, to make a valid surjection proof. This list does not include generators for issuances, as these assets are inherently unblinded.",
                        {
                            {"assetcommitment", RPCArg::Type::STR_HEX, RPCArg::Optional::OMITTED, "A hex-encoded asset commitment, one for each input."
            "                        Null commitments must be \"\"."},
                        }
                    },
                    {"blind_issuances", RPCArg::Type::BOOL , /* default */ "true", "Blind the issuances found in the raw transaction or not. All issuances will be blinded if true."},
                    {"totalblinder", RPCArg::Type::STR, RPCArg::Optional::OMITTED, "Ignored for now."},
                },
                RPCResult{
            "\"transaction\"              (string) hex string of the transaction\n"
                },
                RPCExamples{""},
            }.ToString());

    std::vector<unsigned char> txData(ParseHexV(request.params[0], "argument 1"));
    CDataStream ssData(txData, SER_NETWORK, PROTOCOL_VERSION);
    CMutableTransaction tx;
    try {
        ssData >> tx;
    } catch (const std::exception &) {
        throw JSONRPCError(RPC_DESERIALIZATION_ERROR, "TX decode failed");
    }

    bool ignore_blind_fail = true;
    if (request.params.size() > 1) {
        ignore_blind_fail = request.params[1].get_bool();
    }

    std::vector<std::vector<unsigned char> > auxiliary_generators;
    if (request.params.size() > 2) {
        UniValue assetCommitments = request.params[2].get_array();
        if (assetCommitments.size() != 0 && assetCommitments.size() < tx.vin.size()) {
            throw JSONRPCError(RPC_INVALID_PARAMETER, "Asset commitment array must have at least as many entries as transaction inputs.");
        }
        for (size_t nIn = 0; nIn < assetCommitments.size(); nIn++) {
            if (assetCommitments[nIn].isStr()) {
                std::string assetcommitment = assetCommitments[nIn].get_str();
                if (IsHex(assetcommitment) && assetcommitment.size() == 66) {
                    auxiliary_generators.push_back(ParseHex(assetcommitment));
                    continue;
                }
            }
            throw JSONRPCError(RPC_INVALID_PARAMETER, "Asset commitments must be a hex encoded string of length 66.");
        }
    }

    bool blind_issuances = request.params[3].isNull() || request.params[3].get_bool();

    LOCK(pwallet->cs_wallet);

    const auto& fedpegscripts = GetValidFedpegScripts(::ChainActive().Tip(), Params().GetConsensus(), true /* nextblock_validation */);

    std::vector<uint256> input_blinds;
    std::vector<uint256> input_asset_blinds;
    std::vector<CAsset> input_assets;
    std::vector<CAmount> input_amounts;
    int n_blinded_ins = 0;
    for (size_t nIn = 0; nIn < tx.vin.size(); ++nIn) {
        COutPoint prevout = tx.vin[nIn].prevout;

        // Special handling for pegin inputs: no blinds and explicit amount/asset.
        if (tx.vin[nIn].m_is_pegin) {
            std::string err;
            if (tx.witness.vtxinwit.size() != tx.vin.size() || !IsValidPeginWitness(tx.witness.vtxinwit[nIn].m_pegin_witness, fedpegscripts, prevout, err, false)) {
                throw JSONRPCError(RPC_INVALID_PARAMETER, strprintf("Transaction contains invalid peg-in input: %s", err));
            }
            CTxOut pegin_output = GetPeginOutputFromWitness(tx.witness.vtxinwit[nIn].m_pegin_witness);
            input_blinds.push_back(uint256());
            input_asset_blinds.push_back(uint256());
            input_assets.push_back(pegin_output.nAsset.GetAsset());
            input_amounts.push_back(pegin_output.nValue.GetAmount());
            continue;
        }

        std::map<uint256, CWalletTx>::iterator it = pwallet->mapWallet.find(prevout.hash);
        if (it == pwallet->mapWallet.end() || pwallet->IsMine(tx.vin[nIn]) == ISMINE_NO) {
            // For inputs we don't own, input assetcommitments for the surjection must be supplied.
            if (auxiliary_generators.size() > 0) {
                input_blinds.push_back(uint256());
                input_asset_blinds.push_back(uint256());
                input_assets.push_back(CAsset());
                input_amounts.push_back(-1);
                continue;
            }
            throw JSONRPCError(RPC_INVALID_PARAMETER, "Invalid parameter: transaction spends from non-wallet output and no assetcommitment list was given.");
        }

        if (prevout.n >= it->second.tx->vout.size()) {
            throw JSONRPCError(RPC_INVALID_PARAMETER, "Invalid parameter: transaction spends non-existing output");
        }
        input_blinds.push_back(it->second.GetOutputAmountBlindingFactor(prevout.n));
        input_asset_blinds.push_back(it->second.GetOutputAssetBlindingFactor(prevout.n));
        input_assets.push_back(it->second.GetOutputAsset(prevout.n));
        input_amounts.push_back(it->second.GetOutputValueOut(prevout.n));
        if (it->second.tx->vout[prevout.n].nValue.IsCommitment()) {
            n_blinded_ins += 1;
        }
    }

    std::vector<uint256> output_blinds;
    std::vector<uint256> output_asset_blinds;
    std::vector<CPubKey> output_pubkeys;
    std::vector<CKey> asset_keys;
    std::vector<CKey> token_keys;
    // This fills out issuance blinding data for you from the wallet itself
    FillBlinds(pwallet, tx, output_blinds, output_asset_blinds, output_pubkeys, asset_keys, token_keys);

    if (!blind_issuances) {
        asset_keys.clear();
        token_keys.clear();
    }

    // How many are we trying to blind?
    int num_pubkeys = 0;
    unsigned int key_index = 0;
    for (unsigned int i = 0; i < output_pubkeys.size(); i++) {
        const CPubKey& key = output_pubkeys[i];
        if (key.IsValid()) {
            num_pubkeys++;
            key_index = i;
        }
    }
    for (const CKey& key : asset_keys) {
        if (key.IsValid()) num_pubkeys++;
    }
    for (const CKey& key : token_keys) {
        if (key.IsValid()) num_pubkeys++;
    }

    if (num_pubkeys == 0 && n_blinded_ins == 0) {
        // Vacuous, just return the transaction
        return EncodeHexTx(CTransaction(tx));
    } else if (n_blinded_ins > 0 && num_pubkeys == 0) {
        // Blinded inputs need to balanced with something to be valid, make a dummy.
        CTxOut newTxOut(tx.vout.back().nAsset.GetAsset(), 0, CScript() << OP_RETURN);
        tx.vout.push_back(newTxOut);
        num_pubkeys++;
        output_pubkeys.push_back(pwallet->GetBlindingPubKey(newTxOut.scriptPubKey));
    } else if (n_blinded_ins == 0 && num_pubkeys == 1) {
        if (ignore_blind_fail) {
            // Just get rid of the ECDH key in the nonce field and return
            tx.vout[key_index].nNonce.SetNull();
            return EncodeHexTx(CTransaction(tx));
        } else {
            throw JSONRPCError(RPC_INVALID_PARAMETER, "Unable to blind transaction: Add another output to blind in order to complete the blinding.");
        }
    }

    if (BlindTransaction(input_blinds, input_asset_blinds, input_assets, input_amounts, output_blinds, output_asset_blinds, output_pubkeys, asset_keys, token_keys, tx, (auxiliary_generators.size() ? &auxiliary_generators : NULL)) != num_pubkeys) {
        // TODO Have more rich return values, communicating to user what has been blinded
        // User may be ok not blinding something that for instance has no corresponding type on input
        throw JSONRPCError(RPC_INVALID_PARAMETER, "Unable to blind transaction: Are you sure each asset type to blind is represented in the inputs?");
    }

    return EncodeHexTx(CTransaction(tx));
}

static UniValue unblindrawtransaction(const JSONRPCRequest& request)
{
    std::shared_ptr<CWallet> const wallet = GetWalletForJSONRPCRequest(request);
    CWallet* const pwallet = wallet.get();

    if (!EnsureWalletIsAvailable(pwallet, request.fHelp)) {
        return NullUniValue;
    }

    if (request.fHelp || request.params.size() != 1)
        throw std::runtime_error(
            RPCHelpMan{"unblindrawtransaction",
                "\nRecovers unblinded transaction outputs from blinded outputs and issuance inputs when possible using wallet's known blinding keys, and strips related witness data.\n",
                {
                    {"hex", RPCArg::Type::STR_HEX, RPCArg::Optional::NO, "The hex string of the raw transaction."},
                },
                RPCResult{
                                       "{\n"
            "  \"hex\":       \"value\", (string)  The resulting unblinded raw transaction (hex-encoded string)\n"
                                       "}\n"
                },
                RPCExamples{
                    HelpExampleCli("unblindrawtransaction", "\"blindedtransactionhex\"")
                },
            }.ToString());

    RPCTypeCheck(request.params, {UniValue::VSTR});

    CMutableTransaction tx;
    if (!DecodeHexTx(tx, request.params[0].get_str()))
        throw JSONRPCError(RPC_DESERIALIZATION_ERROR, "TX decode failed");

    std::vector<uint256> output_value_blinds;
    std::vector<uint256> output_asset_blinds;
    std::vector<CPubKey> output_pubkeys;
    std::vector<CKey> asset_keys;
    std::vector<CKey> token_keys;
    FillBlinds(pwallet, tx, output_value_blinds, output_asset_blinds, output_pubkeys, asset_keys, token_keys);

    UniValue result(UniValue::VOBJ);
    result.pushKV("hex", EncodeHexTx(CTransaction(tx)));
    return result;
}

static CTransactionRef SendGenerationTransaction(const CScript& asset_script, const CPubKey &asset_pubkey, const CScript& token_script, const CPubKey &token_pubkey, CAmount asset_amount, CAmount token_amount, IssuanceDetails* issuance_details, interfaces::Chain::Lock& locked_chain, CWallet* pwallet)
{
    CAsset reissue_token = issuance_details->reissuance_token;
    CAmount curBalance = pwallet->GetBalance().m_mine_trusted[reissue_token];

    if (!reissue_token.IsNull() && curBalance <= 0) {
        throw JSONRPCError(RPC_WALLET_INSUFFICIENT_FUNDS, "No available reissuance tokens in wallet.");
    }

    std::vector<CRecipient> vecSend;
    // Signal outputs to skip "funding" with fixed asset numbers 1, 2, ...
    // We don't know the asset during initial issuance until inputs are chosen
    if (asset_script.size() > 0) {
        vecSend.push_back({asset_script, asset_amount, CAsset(uint256S("1")), asset_pubkey, false});
    }
    if (token_script.size() > 0) {
        CRecipient recipient = {token_script, token_amount, CAsset(uint256S("2")), token_pubkey, false};
        // We need to select the issuance token(s) to spend
        if (!reissue_token.IsNull()) {
            recipient.asset = reissue_token;
            recipient.nAmount = curBalance; // Or 1?
            // If the issuance token *is* the fee asset, subtract fee from this output
            if (reissue_token == ::policyAsset) {
                recipient.fSubtractFeeFromAmount = true;
            }
        }
        vecSend.push_back(recipient);
    }

    CAmount nFeeRequired;
    int nChangePosRet = -1;
    std::string strError;
    CCoinControl dummy_control;
    BlindDetails blind_details;
    CTransactionRef tx_ref(MakeTransactionRef());
    if (!pwallet->CreateTransaction(locked_chain, vecSend, tx_ref, nFeeRequired, nChangePosRet, strError, dummy_control, true, &blind_details, issuance_details)) {
        throw JSONRPCError(RPC_WALLET_ERROR, strError);
    }

    CValidationState state;
    mapValue_t map_value;
    if (!pwallet->CommitTransaction(tx_ref, std::move(map_value), {} /* orderForm */, state, &blind_details)) {
        throw JSONRPCError(RPC_WALLET_ERROR, "Error: The transaction was rejected! This might happen if some of the coins in your wallet were already spent, such as if you used a copy of the wallet and coins were spent in the copy but not marked as spent here.");
    }

    return tx_ref;
}

UniValue issueasset(const JSONRPCRequest& request)
{
    std::shared_ptr<CWallet> const wallet = GetWalletForJSONRPCRequest(request);
    CWallet* const pwallet = wallet.get();

    if (!EnsureWalletIsAvailable(pwallet, request.fHelp)) {
        return NullUniValue;
    }

    if (request.fHelp || request.params.size() < 2 || request.params.size() > 3)
        throw std::runtime_error(
            RPCHelpMan{"issueasset",
                "\nCreate an asset. Must have funds in wallet to do so. Returns asset hex id.\n"
                "For more fine-grained control such as non-empty contract-hashes to commit\n"
                "to an issuance policy, see `rawissueasset` RPC call.\n",
                {
                    {"assetamount", RPCArg::Type::AMOUNT, RPCArg::Optional::NO, "Amount of asset to generate. Note that the amount is BTC-like, with 8 decimal places."},
                    {"tokenamount", RPCArg::Type::AMOUNT, RPCArg::Optional::NO, "Amount of reissuance tokens to generate. Note that the amount is BTC-like, with 8 decimal places. These will allow you to reissue the asset if in wallet using `reissueasset`. These tokens are not consumed during reissuance."},
                    {"blind", RPCArg::Type::BOOL , /* default */ "true", "Whether to blind the issuances."},
                },
                RPCResult{
            "{                        (json object)\n"
            "  \"txid\":\"<txid>\",   (string) Transaction id for issuance.\n"
            "  \"vin\":\"n\",         (numeric) The input position of the issuance in the transaction.\n"
            "  \"entropy\":\"<entropy>\", (string) Entropy of the asset type.\n"
            "  \"asset\":\"<asset>\", (string) Asset type for issuance.\n"
            "  \"token\":\"<token>\", (string) Token type for issuance.\n"
            "}\n"
                },
                RPCExamples{
                    HelpExampleCli("issueasset", "10 0")
            + HelpExampleRpc("issueasset", "10, 0")
                },
            }.ToString());

    auto locked_chain = pwallet->chain().lock();
    LOCK(pwallet->cs_wallet);

    if (!g_con_elementsmode) {
        throw JSONRPCError(RPC_TYPE_ERROR, "Issuance can only be done on elements-style chains. Note: `-regtest` is Bitcoin's regtest mode, instead try `-chain=<custom chain name>`");
    }

    CAmount nAmount = AmountFromValue(request.params[0]);
    CAmount nTokens = AmountFromValue(request.params[1]);
    if (nAmount == 0 && nTokens == 0) {
        throw JSONRPCError(RPC_TYPE_ERROR, "Issuance must have one non-zero component");
    }

    bool blind_issuances = request.params.size() < 3 || request.params[2].get_bool();

    if (!pwallet->IsLocked())
        pwallet->TopUpKeyPool();

    // Generate a new key that is added to wallet
    std::string error;
    CPubKey newKey;
    CTxDestination asset_dest;
    CTxDestination token_dest;
    CPubKey asset_dest_blindpub;
    CPubKey token_dest_blindpub;

    if (nAmount > 0) {
        if (!pwallet->GetNewDestination(OutputType::LEGACY, "", asset_dest, error)) {
            throw JSONRPCError(RPC_WALLET_KEYPOOL_RAN_OUT, error);
        }
        asset_dest_blindpub = pwallet->GetBlindingPubKey(GetScriptForDestination(asset_dest));
    }
    if (nTokens > 0) {
        if (!pwallet->GetNewDestination(OutputType::LEGACY, "", token_dest, error)) {
            throw JSONRPCError(RPC_WALLET_KEYPOOL_RAN_OUT, error);
        }
        token_dest_blindpub = pwallet->GetBlindingPubKey(GetScriptForDestination(token_dest));
    }

    uint256 dummyentropy;
    CAsset dummyasset;
    IssuanceDetails issuance_details;
    issuance_details.blind_issuance = blind_issuances;
    CTransactionRef tx_ref = SendGenerationTransaction(GetScriptForDestination(asset_dest), asset_dest_blindpub, GetScriptForDestination(token_dest), token_dest_blindpub, nAmount, nTokens, &issuance_details, *locked_chain, pwallet);

    // Calculate asset type, assumes first vin is used for issuance
    CAsset asset;
    CAsset token;
    assert(!tx_ref->vin.empty());
    GenerateAssetEntropy(issuance_details.entropy, tx_ref->vin[0].prevout, uint256());
    CalculateAsset(asset, issuance_details.entropy);
    CalculateReissuanceToken(token, issuance_details.entropy, blind_issuances);

    UniValue ret(UniValue::VOBJ);
    ret.pushKV("txid", tx_ref->GetHash().GetHex());
    ret.pushKV("vin", 0);
    ret.pushKV("entropy", issuance_details.entropy.GetHex());
    ret.pushKV("asset", asset.GetHex());
    ret.pushKV("token", token.GetHex());
    return ret;
}

UniValue reissueasset(const JSONRPCRequest& request)
{
    std::shared_ptr<CWallet> const wallet = GetWalletForJSONRPCRequest(request);
    CWallet* const pwallet = wallet.get();

    if (!EnsureWalletIsAvailable(pwallet, request.fHelp)) {
        return NullUniValue;
    }

    if (request.fHelp || request.params.size() != 2)
        throw std::runtime_error(
            RPCHelpMan{"reissueasset",
                "\nCreate more of an already issued asset. Must have reissuance token in wallet to do so. Reissuing does not affect your reissuance token balance, only asset.\n"
                "For more fine-grained control such as reissuing from a multi-signature address cold wallet, see `rawreissueasset` RPC call.\n",
                {
                    {"asset", RPCArg::Type::STR, RPCArg::Optional::NO, "The asset you want to re-issue. The corresponding token must be in your wallet."},
                    {"assetamount", RPCArg::Type::AMOUNT, RPCArg::Optional::NO, "Amount of additional asset to generate. Note that the amount is BTC-like, with 8 decimal places."},
                },
                RPCResult{
            "{                        (json object)\n"
            "  \"txid\":\"<txid>\",   (string) Transaction id for issuance.\n"
            "  \"vin\":\"n\",         (numeric) The input position of the issuance in the transaction.\n"
            "}\n"
                },
                RPCExamples{
                    HelpExampleCli("reissueasset", "<asset> 0")
            + HelpExampleRpc("reissueasset", "<asset>, 0")
                },
            }.ToString());

    auto locked_chain = pwallet->chain().lock();
    LOCK(pwallet->cs_wallet);

    if (!g_con_elementsmode) {
        throw JSONRPCError(RPC_TYPE_ERROR, "Issuance can only be done on elements-style chains. Note: `-regtest` is Bitcoin's regtest mode, instead try `-chain=<custom chain name>`");
    }

    std::string assetstr = request.params[0].get_str();
    CAsset asset = GetAssetFromString(assetstr);

    CAmount nAmount = AmountFromValue(request.params[1]);
    if (nAmount <= 0) {
        throw JSONRPCError(RPC_TYPE_ERROR, "Reissuance must create a non-zero amount.");
    }

    if (!pwallet->IsLocked()) {
        pwallet->TopUpKeyPool();
    }

    // Find the entropy and reissuance token in wallet
    IssuanceDetails issuance_details;
    issuance_details.reissuance_asset = asset;
    std::map<uint256, std::pair<CAsset, CAsset> > tokenMap = pwallet->GetReissuanceTokenTypes();
    for (const auto& it : tokenMap) {
        if (it.second.second == asset) {
            issuance_details.entropy = it.first;
            issuance_details.reissuance_token = it.second.first;
        }
        if (it.second.first == asset) {
            throw JSONRPCError(RPC_WALLET_ERROR, "Asset given is a reissuance token type and can not be reissued.");
        }
    }
    if (issuance_details.reissuance_token.IsNull()) {
        throw JSONRPCError(RPC_WALLET_ERROR, "Asset reissuance token definition could not be found in wallet.");
    }

    // Add destination for the to-be-created asset
    std::string error;
    CTxDestination asset_dest;
    if (!pwallet->GetNewDestination(OutputType::LEGACY, "", asset_dest, error)) {
        throw JSONRPCError(RPC_WALLET_KEYPOOL_RAN_OUT, error);
    }
    CPubKey asset_dest_blindpub = pwallet->GetBlindingPubKey(GetScriptForDestination(asset_dest));

    // Add destination for tokens we are moving
    CTxDestination token_dest;
    if (!pwallet->GetNewDestination(OutputType::LEGACY, "", token_dest, error)) {
        throw JSONRPCError(RPC_WALLET_KEYPOOL_RAN_OUT, error);
    }
    CPubKey token_dest_blindpub = pwallet->GetBlindingPubKey(GetScriptForDestination(token_dest));

    // Attempt a send.
    CTransactionRef tx_ref = SendGenerationTransaction(GetScriptForDestination(asset_dest), asset_dest_blindpub, GetScriptForDestination(token_dest), token_dest_blindpub, nAmount, -1, &issuance_details, *locked_chain, pwallet);
    assert(!tx_ref->vin.empty());

    UniValue obj(UniValue::VOBJ);
    obj.pushKV("txid", tx_ref->GetHash().GetHex());
    for (uint64_t i = 0; i < tx_ref->vin.size(); i++) {
        if (!tx_ref->vin[i].assetIssuance.IsNull()) {
            obj.pushKV("vin", i);
            break;
        }
    }

    return obj;
}

UniValue listissuances(const JSONRPCRequest& request)
{
    std::shared_ptr<CWallet> const wallet = GetWalletForJSONRPCRequest(request);
    CWallet* const pwallet = wallet.get();

    if (!EnsureWalletIsAvailable(pwallet, request.fHelp)) {
        return NullUniValue;
    }

    if (request.fHelp || request.params.size() > 1)
        throw std::runtime_error(
            RPCHelpMan{"listissuances",
                "\nList all issuances known to the wallet for the given asset, or for all issued assets if none provided.\n",
                {
                    {"asset", RPCArg::Type::STR, RPCArg::Optional::OMITTED, "The asset whose issaunces you wish to list. Accepts either the asset hex or the locally assigned asset label."},
                },
                RPCResult{
            "[                     (json array of objects)\n"
            "  {\n"
            "    \"txid\":\"<txid>\",   (string) Transaction id for issuance.\n"
            "    \"entropy\":\"<entropy>\" (string) Entropy of the asset type.\n"
            "    \"asset\":\"<asset>\", (string) Asset type for issuance if known.\n"
            "    \"assetlabel\":\"<assetlabel>\", (string) Asset label for issuance if set.\n"
            "    \"token\":\"<token>\", (string) Token type for issuance.\n"
            "    \"vin\":\"n\",         (numeric) The input position of the issuance in the transaction.\n"
            "    \"assetamount\":\"X.XX\",     (numeric) The amount of asset issued. Is -1 if blinded and unknown to wallet.\n"
            "    \"tokenamount\":\"X.XX\",     (numeric) The reissuance token amount issued. Is -1 if blinded and unknown to wallet.\n"
            "    \"isreissuance\":\"<bool>\",  (bool) True if this is a reissuance.\n"
            "    \"assetblinds\":\"<blinder>\" (string) Hex blinding factor for asset amounts.\n"
            "    \"tokenblinds\":\"<blinder>\" (string) Hex blinding factor for token amounts.\n"
            "  }\n"
            "  ,...\n"
            "]\n"
            "\"\"                 (array) List of transaction issuances and information in wallet\n"
                },
                RPCExamples{
                    HelpExampleCli("listissuances", "<asset>")
            + HelpExampleRpc("listissuances", "<asset>")
                },
            }.ToString());

    auto locked_chain = pwallet->chain().lock();
    LOCK(pwallet->cs_wallet);

    std::string assetstr;
    CAsset asset_filter;
    if (request.params.size() > 0) {
        assetstr = request.params[0].get_str();
        asset_filter = GetAssetFromString(assetstr);
    }

    UniValue issuancelist(UniValue::VARR);
    for (const auto& it : pwallet->mapWallet) {
        const CWalletTx* pcoin = &it.second;
        CAsset asset;
        CAsset token;
        uint256 entropy;
        for (uint64_t vinIndex = 0; vinIndex < pcoin->tx->vin.size(); vinIndex++) {
            UniValue item(UniValue::VOBJ);
            const CAssetIssuance& issuance = pcoin->tx->vin[vinIndex].assetIssuance;
            if (issuance.IsNull()) {
                continue;
            }
            if (issuance.assetBlindingNonce.IsNull()) {
                GenerateAssetEntropy(entropy, pcoin->tx->vin[vinIndex].prevout, issuance.assetEntropy);
                CalculateAsset(asset, entropy);
                // Null is considered explicit
                CalculateReissuanceToken(token, entropy, issuance.nAmount.IsCommitment());
                item.pushKV("isreissuance", false);
                item.pushKV("token", token.GetHex());
                CAmount itamount = pcoin->GetIssuanceAmount(vinIndex, true);
                item.pushKV("tokenamount", (itamount == -1 ) ? -1 : ValueFromAmount(itamount));
                item.pushKV("tokenblinds", pcoin->GetIssuanceBlindingFactor(vinIndex, true).GetHex());
                item.pushKV("entropy", entropy.GetHex());
            } else {
                CalculateAsset(asset, issuance.assetEntropy);
                item.pushKV("isreissuance", true);
                item.pushKV("entropy", issuance.assetEntropy.GetHex());
            }
            item.pushKV("txid", pcoin->tx->GetHash().GetHex());
            item.pushKV("vin", vinIndex);
            item.pushKV("asset", asset.GetHex());
            const std::string label = gAssetsDir.GetLabel(asset);
            if (label != "") {
                item.pushKV("assetlabel", label);
            }
            CAmount iaamount = pcoin->GetIssuanceAmount(vinIndex, false);
            item.pushKV("assetamount", (iaamount == -1 ) ? -1 : ValueFromAmount(iaamount));
            item.pushKV("assetblinds", pcoin->GetIssuanceBlindingFactor(vinIndex, false).GetHex());
            if (!asset_filter.IsNull() && asset_filter != asset) {
                continue;
            }
            issuancelist.push_back(item);
        }
    }
    return issuancelist;

}

UniValue destroyamount(const JSONRPCRequest& request)
{
    std::shared_ptr<CWallet> const wallet = GetWalletForJSONRPCRequest(request);
    CWallet* const pwallet = wallet.get();

    if (!EnsureWalletIsAvailable(pwallet, request.fHelp)) {
        return NullUniValue;
    }

    if (request.fHelp || request.params.size() < 1 || request.params.size() > 3)
        throw std::runtime_error(
            RPCHelpMan{"destroyamount",
                "\nDestroy an amount of a given asset.\n\n",
                {
                    {"asset", RPCArg::Type::STR, RPCArg::Optional::NO, "Hex asset id or asset label to destroy."},
                    {"amount", RPCArg::Type::AMOUNT, RPCArg::Optional::NO, "The amount to destroy (8 decimals above the minimal unit)."},
                    {"comment", RPCArg::Type::STR, RPCArg::Optional::OMITTED_NAMED_ARG, "A comment used to store what the transaction is for.\n"
            "                             This is not part of the transaction, just kept in your wallet."},
                },
                RPCResult{
            "\"transactionid\"  (string) The transaction id.\n"
                },
                RPCExamples{
                    HelpExampleCli("destroyamount", "\"bitcoin\" 100")
            + HelpExampleCli("destroyamount", "\"bitcoin\" 100 \"destroy assets\"")
            + HelpExampleRpc("destroyamount", "\"bitcoin\" 100 \"destroy assets\"")
                },
            }.ToString());

    auto locked_chain = pwallet->chain().lock();
    LOCK(pwallet->cs_wallet);

    std::string strasset = request.params[0].get_str();
    CAsset asset = GetAssetFromString(strasset);

    CAmount nAmount = AmountFromValue(request.params[1]);
    if (nAmount <= 0) {
        throw JSONRPCError(RPC_TYPE_ERROR, "Invalid amount to destroy");
    }

    mapValue_t mapValue;
    if (request.params.size() > 2 && !request.params[2].isNull() && !request.params[2].get_str().empty()) {
        mapValue["comment"] = request.params[2].get_str();
    }

    EnsureWalletIsUnlocked(pwallet);

    NullData nulldata;
    CTxDestination address(nulldata);
    CCoinControl no_coin_control; // This is a deprecated API
    CTransactionRef tx = SendMoney(*locked_chain, pwallet, address, nAmount, asset, false, no_coin_control, std::move(mapValue), true);

    return tx->GetHash().GetHex();
}

// Only used for functionary integration tests
UniValue generatepegoutproof(const JSONRPCRequest& request)
{
    std::shared_ptr<CWallet> const wallet = GetWalletForJSONRPCRequest(request);
    CWallet* const pwallet = wallet.get();

    if (!EnsureWalletIsAvailable(pwallet, request.fHelp)) {
        return NullUniValue;
    }

    if (request.fHelp || request.params.size() != 3)
        throw std::runtime_error(
            RPCHelpMan{"generatepegoutproof",
                "\nONLY FOR TESTING: Generates pegout authorization proof for pegout based on the summed privkey and returns in hex. Result should be passed as an argument in `sendtomainchain`. Caution: Whitelist proof-validating mempools will filter incorrect pegoutproofs but aren't consensus enforced!\n",
                {
                    {"sumkey", RPCArg::Type::STR, RPCArg::Optional::NO, "Base58 summed key of Bitcoin and offline key"},
                    {"btcpubkey", RPCArg::Type::STR_HEX, RPCArg::Optional::NO, "Hex pegout destination Bitcoin pubkey"},
                    {"onlinepubkey", RPCArg::Type::STR_HEX, RPCArg::Optional::NO, "hex `online pubkey`"},
                },
                RPCResult{
            "\"pegoutproof\"              (string, hex) pegout authorization proof to be passed into sendtomainchain\n"
                },
                RPCExamples{
                    HelpExampleCli("generatepegoutproof", "\"cQtNrRngdc4RJ9CkuTVKVLyxPFsijiTJySob24xCdKXGohdFhXML\" \"02c611095119e3dc96db428a0e190a3e142237bcd2efa4fb358257497885af3ab6\" \"0390695fff5535780df1e04c1f6c10e7c0a399fa56cfce34bf8108d0a9bc7a437b\"")
            + HelpExampleRpc("generatepegoutproof", "\"cQtNrRngdc4RJ9CkuTVKVLyxPFsijiTJySob24xCdKXGohdFhXML\" \"02c611095119e3dc96db428a0e190a3e142237bcd2efa4fb358257497885af3ab6\" \"0390695fff5535780df1e04c1f6c10e7c0a399fa56cfce34bf8108d0a9bc7a437b\"")
                },
            }.ToString());

    auto locked_chain = pwallet->chain().lock();
    LOCK(pwallet->cs_wallet);

    if (!IsHex(request.params[1].get_str()))
        throw JSONRPCError(RPC_TYPE_ERROR, "btcpubkey must be hex string");
    if (!IsHex(request.params[2].get_str()))
        throw JSONRPCError(RPC_TYPE_ERROR, "onlinepubkey must be hex string");

    //Parse private keys

    CKey summedSecret = DecodeSecret(request.params[0].get_str());
    if (!summedSecret.IsValid()) {
        throw JSONRPCError(RPC_INVALID_ADDRESS_OR_KEY, "Invalid summed private key encoding");
    }

    std::vector<unsigned char> sumprivkeybytes(summedSecret.begin(), summedSecret.end());
    std::vector<unsigned char> btcpubkeybytes = ParseHex(request.params[1].get_str());
    std::vector<unsigned char> onlinepubkeybytes = ParseHex(request.params[2].get_str());

    //Parse onlinepubkey
    CPubKey onlinepubkey;
    onlinepubkey.Set(onlinepubkeybytes.begin(), onlinepubkeybytes.end());
    if (!onlinepubkey.IsFullyValid())
        throw JSONRPCError(RPC_WALLET_ERROR, "Invalid online pubkey");
    secp256k1_pubkey onlinepubkey_secp;
    if (!secp256k1_ec_pubkey_parse(secp256k1_ctx, &onlinepubkey_secp, &onlinepubkeybytes[0], onlinepubkeybytes.size()))
        throw JSONRPCError(RPC_WALLET_ERROR, "Invalid online pubkey");

    CPAKList paklist = GetActivePAKList(::ChainActive().Tip(), Params().GetConsensus());
    if (paklist.IsReject()) {
        throw JSONRPCError(RPC_INVALID_ADDRESS_OR_KEY, "Pegout freeze is under effect to aid a pak transition to a new list. Please consult the network operator.");
    }

    //Find PAK online pubkey on PAK list
    int whitelistindex=-1;
    std::vector<secp256k1_pubkey> pak_online = paklist.OnlineKeys();
    for (unsigned int i=0; i<pak_online.size(); i++) {
        if (!memcmp((void *)&pak_online[i], (void *)&onlinepubkey_secp, sizeof(secp256k1_pubkey)))
            whitelistindex = i;
    }
    if (whitelistindex == -1)
        throw JSONRPCError(RPC_WALLET_ERROR, "Given online key is not in Pegout Authorization Key List");

    CKey masterOnlineKey;
    if (!pwallet->GetKey(onlinepubkey.GetID(), masterOnlineKey))
        throw JSONRPCError(RPC_WALLET_ERROR, "Given online key is in master set but not in wallet");

    //Parse own offline pubkey
    secp256k1_pubkey btcpubkey;
    if (secp256k1_ec_pubkey_parse(secp256k1_ctx, &btcpubkey, &btcpubkeybytes[0], btcpubkeybytes.size()) != 1)
        throw JSONRPCError(RPC_WALLET_ERROR, "btcpubkey is invalid pubkey");

    //Create, verify whitelist proof
    secp256k1_whitelist_signature sig;
    if(secp256k1_whitelist_sign(secp256k1_ctx, &sig, &paklist.OnlineKeys()[0], &paklist.OfflineKeys()[0], paklist.size(), &btcpubkey, masterOnlineKey.begin(), &sumprivkeybytes[0], whitelistindex, NULL, NULL) != 1)
        throw JSONRPCError(RPC_WALLET_ERROR, "Pegout authorization proof signing failed");

    if (secp256k1_whitelist_verify(secp256k1_ctx, &sig, &paklist.OnlineKeys()[0], &paklist.OfflineKeys()[0], paklist.size(), &btcpubkey) != 1)
        throw JSONRPCError(RPC_WALLET_ERROR, "Pegout authorization proof was created and signed but is invalid");

    //Serialize and return as hex
    size_t expectedOutputSize = 1 + 32 * (1 + paklist.size());
    const size_t preSize = expectedOutputSize;
    assert(1 + 32 * (1 + 256) >= expectedOutputSize);
    unsigned char output[1 + 32 * (1 + 256)];
    secp256k1_whitelist_signature_serialize(secp256k1_ctx, output, &expectedOutputSize, &sig);
    assert(expectedOutputSize == preSize);
    std::vector<unsigned char> voutput(output, output + expectedOutputSize / sizeof(output[0]));

    return HexStr(voutput.begin(), voutput.end());
}

// Only used for functionary integration tests
UniValue getpegoutkeys(const JSONRPCRequest& request)
{
    std::shared_ptr<CWallet> const wallet = GetWalletForJSONRPCRequest(request);
    CWallet* const pwallet = wallet.get();

    if (!EnsureWalletIsAvailable(pwallet, request.fHelp)) {
        return NullUniValue;
    }

    if (request.fHelp || request.params.size() != 2)
        throw std::runtime_error(
            RPCHelpMan{"getpegoutkeys",
                "\n(DEPRECATED) Please see `initpegoutwallet` and `sendtomainchain` for best-supported and easiest workflow. This call is for the Liquid network participants' `offline` wallet ONLY. Returns `sumkeys` corresponding to the sum of the Offline PAK and the imported Bitcoin key. The wallet must have the Offline private PAK to succeed. The output will be used in `generatepegoutproof` and `sendtomainchain`. Care is required to keep the bitcoin private key, as well as the `sumkey` safe, as a leak of both results in the leak of your `offlinekey`. Therefore it is recommended to create Bitcoin keys and do Bitcoin transaction signing directly on an offline wallet co-located with your offline Liquid wallet.\n",
                {
                    {"btcprivkey", RPCArg::Type::STR, RPCArg::Optional::NO, "Base58 Bitcoin private key that will be combined with the offline privkey"},
                    {"offlinepubkey", RPCArg::Type::STR_HEX, RPCArg::Optional::OMITTED_NAMED_ARG, "Hex pubkey of key to combine with btcprivkey. Primarily intended for integration testing."},
                },
                RPCResult{
            "\"sumkey\"              (string) Base58 string of the sumkey.\n"
            "\"btcpubkey\"           (string) Hex string of the bitcoin pubkey that corresponds to the pegout destination Bitcoin address\n"
            "\"btcaddress\"          (string) Destination Bitcoin address for the funds being pegged out using these keys"
                },
                RPCExamples{
                    HelpExampleCli("getpegoutkeys", "")
            + HelpExampleCli("getpegoutkeys", "\"5Kb8kLf9zgWQnogidDA76MzPL6TsZZY36hWXMssSzNydYXYB9KF\" \"0389275d512326f7016e014d8625f709c01f23bd0dc16522bf9845a9ee1ef6cbf9\"")
            + HelpExampleRpc("getpegoutkeys", "")
           + HelpExampleRpc("getpegoutkeys", "\"5Kb8kLf9zgWQnogidDA76MzPL6TsZZY36hWXMssSzNydYXYB9KF\", \"0389275d512326f7016e014d8625f709c01f23bd0dc16522bf9845a9ee1ef6cbf9\"")
                },
            }.ToString());

    auto locked_chain = pwallet->chain().lock();
    LOCK(pwallet->cs_wallet);

    if (!request.params[1].isStr() || !IsHex(request.params[1].get_str()) || request.params[1].get_str().size() != 66) {
        throw JSONRPCError(RPC_TYPE_ERROR, "offlinepubkey must be hex string of size 66");
    }

    std::vector<unsigned char> offlinepubbytes = ParseHex(request.params[1].get_str());
    CPubKey offline_pub = CPubKey(offlinepubbytes.begin(), offlinepubbytes.end());

    if (!offline_pub.IsFullyValid()) {
        throw JSONRPCError(RPC_TYPE_ERROR, "offlinepubkey is not a valid pubkey");
    }

    CKey pegoutkey;
    if (!pwallet->GetKey(offline_pub.GetID(), pegoutkey))
        throw JSONRPCError(RPC_WALLET_ERROR, "Offline key can not be found in wallet");

    CKey bitcoinkey = DecodeSecret(request.params[0].get_str());
    if (!bitcoinkey.IsValid()) {
        throw JSONRPCError(RPC_INVALID_ADDRESS_OR_KEY, "Private key outside allowed range");
    }

    CPubKey bitcoinpubkey = bitcoinkey.GetPubKey();
    assert(bitcoinkey.VerifyPubKey(bitcoinpubkey));

    std::vector<unsigned char> pegoutkeybytes(pegoutkey.begin(), pegoutkey.end());
    std::vector<unsigned char> pegoutsubkeybytes(bitcoinkey.begin(), bitcoinkey.end());

    if (!secp256k1_ec_privkey_tweak_add(secp256k1_ctx, &pegoutkeybytes[0], &pegoutsubkeybytes[0]))
        throw JSONRPCError(RPC_WALLET_ERROR, "Summed key invalid");

    CKey sumseckey;
    sumseckey.Set(pegoutkeybytes.begin(), pegoutkeybytes.end(), true);

    UniValue ret(UniValue::VOBJ);
    ret.pushKV("sumkey", EncodeSecret(sumseckey));
    ret.pushKV("btcpubkey", HexStr(bitcoinpubkey.begin(), bitcoinpubkey.end()));
    ret.pushKV("btcaddress", EncodeParentDestination(PKHash(bitcoinpubkey.GetID())));

    return ret;
}

// END ELEMENTS commands
//

UniValue abortrescan(const JSONRPCRequest& request); // in rpcdump.cpp
UniValue dumpprivkey(const JSONRPCRequest& request); // in rpcdump.cpp
UniValue importblindingkey(const JSONRPCRequest& request); // in rpcdump.cpp
UniValue importmasterblindingkey(const JSONRPCRequest& request); // in rpcdump.cpp
UniValue importissuanceblindingkey(const JSONRPCRequest& request); // in rpcdump.cpp
UniValue dumpblindingkey(const JSONRPCRequest& request); // in rpcdump.cpp
UniValue dumpmasterblindingkey(const JSONRPCRequest& request); // in rpcdump.cpp
UniValue dumpissuanceblindingkey(const JSONRPCRequest& request); // in rpcdump.cpp
UniValue importprivkey(const JSONRPCRequest& request);
UniValue importaddress(const JSONRPCRequest& request);
UniValue importpubkey(const JSONRPCRequest& request);
UniValue dumpwallet(const JSONRPCRequest& request);
UniValue importwallet(const JSONRPCRequest& request);
UniValue importprunedfunds(const JSONRPCRequest& request);
UniValue removeprunedfunds(const JSONRPCRequest& request);
UniValue importmulti(const JSONRPCRequest& request);
UniValue getwalletpakinfo(const JSONRPCRequest& request);

// clang-format off
static const CRPCCommand commands[] =
{ //  category              name                                actor (function)                argNames
    //  --------------------- ------------------------          -----------------------         ----------
    { "rawtransactions",    "fundrawtransaction",               &fundrawtransaction,            {"hexstring","options","iswitness"} },
    { "wallet",             "abandontransaction",               &abandontransaction,            {"txid"} },
    { "wallet",             "abortrescan",                      &abortrescan,                   {} },
    { "wallet",             "addmultisigaddress",               &addmultisigaddress,            {"nrequired","keys","label","address_type"} },
    { "wallet",             "backupwallet",                     &backupwallet,                  {"destination"} },
    { "wallet",             "bumpfee",                          &bumpfee,                       {"txid", "options"} },
    { "wallet",             "createwallet",                     &createwallet,                  {"wallet_name", "disable_private_keys", "blank", "passphrase", "avoid_reuse"} },
    { "wallet",             "dumpprivkey",                      &dumpprivkey,                   {"address"}  },
    { "wallet",             "dumpwallet",                       &dumpwallet,                    {"filename"} },
    { "wallet",             "encryptwallet",                    &encryptwallet,                 {"passphrase"} },
    { "wallet",             "getaddressesbylabel",              &getaddressesbylabel,           {"label"} },
    { "wallet",             "getaddressinfo",                   &getaddressinfo,                {"address"} },
    { "wallet",             "getbalance",                       &getbalance,                    {"dummy","minconf","include_watchonly","avoid_reuse","assetlabel"} },
    { "wallet",             "getnewaddress",                    &getnewaddress,                 {"label","address_type"} },
    { "wallet",             "getrawchangeaddress",              &getrawchangeaddress,           {"address_type"} },
    { "wallet",             "getreceivedbyaddress",             &getreceivedbyaddress,          {"address","minconf","assetlabel"} },
    { "wallet",             "getreceivedbylabel",               &getreceivedbylabel,            {"label","minconf","assetlabel"} },
    { "wallet",             "gettransaction",                   &gettransaction,                {"txid","include_watchonly","verbose","assetlabel"} },
    { "wallet",             "getunconfirmedbalance",            &getunconfirmedbalance,         {} },
    { "wallet",             "getbalances",                      &getbalances,                   {} },
    { "wallet",             "getwalletinfo",                    &getwalletinfo,                 {} },
    { "wallet",             "importaddress",                    &importaddress,                 {"address","label","rescan","p2sh"} },
    { "wallet",             "importmulti",                      &importmulti,                   {"requests","options"} },
    { "wallet",             "importprivkey",                    &importprivkey,                 {"privkey","label","rescan"} },
    { "wallet",             "importprunedfunds",                &importprunedfunds,             {"rawtransaction","txoutproof"} },
    { "wallet",             "importpubkey",                     &importpubkey,                  {"pubkey","label","rescan"} },
    { "wallet",             "importwallet",                     &importwallet,                  {"filename"} },
    { "wallet",             "keypoolrefill",                    &keypoolrefill,                 {"newsize"} },
    { "wallet",             "listaddressgroupings",             &listaddressgroupings,          {} },
    { "wallet",             "listlabels",                       &listlabels,                    {"purpose"} },
    { "wallet",             "listlockunspent",                  &listlockunspent,               {} },
    { "wallet",             "listreceivedbyaddress",            &listreceivedbyaddress,         {"minconf","include_empty","include_watchonly","address_filter","assetlabel"} },
    { "wallet",             "listreceivedbylabel",              &listreceivedbylabel,           {"minconf","include_empty","include_watchonly"} },
    { "wallet",             "listsinceblock",                   &listsinceblock,                {"blockhash","target_confirmations","include_watchonly","include_removed"} },
    { "wallet",             "listtransactions",                 &listtransactions,              {"label|dummy","count","skip","include_watchonly"} },
    { "wallet",             "listunspent",                      &listunspent,                   {"minconf","maxconf","addresses","include_unsafe","query_options"} },
    { "wallet",             "listwalletdir",                    &listwalletdir,                 {} },
    { "wallet",             "listwallets",                      &listwallets,                   {} },
    { "wallet",             "loadwallet",                       &loadwallet,                    {"filename"} },
    { "wallet",             "lockunspent",                      &lockunspent,                   {"unlock","transactions"} },
    { "wallet",             "removeprunedfunds",                &removeprunedfunds,             {"txid"} },
    { "wallet",             "rescanblockchain",                 &rescanblockchain,              {"start_height", "stop_height"} },
    { "wallet",             "sendmany",                         &sendmany,                      {"dummy","amounts","minconf","comment","subtractfeefrom","replaceable","conf_target","estimate_mode", "output_assets", "ignoreblindfail"} },
    { "wallet",             "sendtoaddress",                    &sendtoaddress,                 {"address","amount","comment","comment_to","subtractfeefromamount","replaceable","conf_target","estimate_mode","avoid_reuse", "assetlabel", "ignorblindfail"} },
    { "wallet",             "sethdseed",                        &sethdseed,                     {"newkeypool","seed"} },
    { "wallet",             "setlabel",                         &setlabel,                      {"address","label"} },
    { "wallet",             "settxfee",                         &settxfee,                      {"amount"} },
    { "wallet",             "setwalletflag",                    &setwalletflag,                 {"flag","value"} },
    { "wallet",             "signmessage",                      &signmessage,                   {"address","message"} },
    { "wallet",             "signrawtransactionwithwallet",     &signrawtransactionwithwallet,  {"hexstring","prevtxs","sighashtype"} },
    { "wallet",             "unloadwallet",                     &unloadwallet,                  {"wallet_name"} },
    { "wallet",             "walletcreatefundedpsbt",           &walletcreatefundedpsbt,        {"inputs","outputs","locktime","options","bip32derivs"} },
    { "wallet",             "walletlock",                       &walletlock,                    {} },
    { "wallet",             "walletpassphrase",                 &walletpassphrase,              {"passphrase","timeout"} },
    { "wallet",             "walletpassphrasechange",           &walletpassphrasechange,        {"oldpassphrase","newpassphrase"} },
    { "wallet",             "walletprocesspsbt",                &walletprocesspsbt,             {"psbt","sign","sighashtype","bip32derivs"} },
    { "wallet",             "walletfillpsbtdata",               &walletfillpsbtdata,            {"psbt","bip32derivs"} },
    { "wallet",             "walletsignpsbt",                   &walletsignpsbt,                {"psbt","sighashtype","imbalance_ok"} },
    // ELEMENTS:
    { "wallet",             "getpeginaddress",                  &getpeginaddress,               {} },
    { "wallet",             "claimpegin",                       &claimpegin,                    {"bitcoin_tx", "txoutproof", "claim_script"} },
    { "wallet",             "createrawpegin",                   &createrawpegin,                {"bitcoin_tx", "txoutproof", "claim_script"} },
    { "wallet",             "blindrawtransaction",              &blindrawtransaction,           {"hexstring", "ignoreblindfail", "asset_commitments", "blind_issuances", "totalblinder"} },
    { "wallet",             "unblindrawtransaction",            &unblindrawtransaction,         {"hex"} },
    { "wallet",             "sendtomainchain",                  &sendtomainchain,               {"address", "amount", "subtractfeefromamount"} },
    { "wallet",             "initpegoutwallet",                 &initpegoutwallet,              {"bitcoin_descriptor", "bip32_counter", "liquid_pak"} },
    { "wallet",             "getwalletpakinfo",                 &getwalletpakinfo,              {} },
    { "wallet",             "importblindingkey",                &importblindingkey,             {"address", "hexkey"}},
    { "wallet",             "importmasterblindingkey",          &importmasterblindingkey,       {"hexkey"}},
    { "wallet",             "importissuanceblindingkey",        &importissuanceblindingkey,     {"txid", "vin", "blindingkey"}},
    { "wallet",             "dumpblindingkey",                  &dumpblindingkey,               {"address"}},
    { "wallet",             "dumpmasterblindingkey",            &dumpmasterblindingkey,         {}},
    { "wallet",             "dumpissuanceblindingkey",          &dumpissuanceblindingkey,       {"txid", "vin"}},
    { "wallet",             "signblock",                        &signblock,                     {"blockhex", "witnessScript"}},
    { "wallet",             "listissuances",                    &listissuances,                 {"asset"}},
    { "wallet",             "issueasset",                       &issueasset,                    {"assetamount", "tokenamount", "blind"}},
    { "wallet",             "reissueasset",                     &reissueasset,                  {"asset", "assetamount"}},
    { "wallet",             "destroyamount",                    &destroyamount,                 {"asset", "amount", "comment"} },
    { "hidden",             "generatepegoutproof",              &generatepegoutproof,           {"sumkey", "btcpubkey", "onlinepubkey"} },
    { "hidden",             "getpegoutkeys",                    &getpegoutkeys,                 {"btcprivkey", "offlinepubkey"} },
};
// clang-format on

void RegisterWalletRPCCommands(interfaces::Chain& chain, std::vector<std::unique_ptr<interfaces::Handler>>& handlers)
{
    for (unsigned int vcidx = 0; vcidx < ARRAYLEN(commands); vcidx++)
        handlers.emplace_back(chain.handleRpc(commands[vcidx]));
}<|MERGE_RESOLUTION|>--- conflicted
+++ resolved
@@ -4687,11 +4687,7 @@
     // It's hard to control the behavior of FundTransaction, so we will wait
     //   until after it's done, then extract the blinding keys from the output
     //   nonces.
-<<<<<<< HEAD
-    CMutableTransaction rawTx = ConstructTransaction(request.params[0], request.params[1], request.params[2], rbf, NullUniValue /* CA: assets_in */);
-=======
-    CMutableTransaction rawTx = ConstructTransaction(request.params[0], request.params[1], request.params[2], request.params[3]["replaceable"], NullUniValue /* CA: assets_in */, nullptr /* output_pubkeys_out */, false /* allow_peg_in */);
->>>>>>> 0d2832a6
+    CMutableTransaction rawTx = ConstructTransaction(request.params[0], request.params[1], request.params[2], rbf, NullUniValue /* CA: assets_in */, nullptr /* output_pubkeys_out */, false /* allow_peg_in */);
     FundTransaction(pwallet, rawTx, fee, change_position, request.params[3]);
 
     // Make a blank psbt
@@ -5462,21 +5458,7 @@
     std::vector<unsigned char> txData = ParseHex(request.params[0].get_str());
     std::vector<unsigned char> txOutProofData = ParseHex(request.params[1].get_str());
 
-<<<<<<< HEAD
-    std::vector<uint256> txHashes;
-    std::vector<unsigned int> txIndices;
-    if (merkleBlock.txn.ExtractMatches(txHashes, txIndices) != merkleBlock.header.hashMerkleRoot)
-        throw JSONRPCError(RPC_INVALID_PARAMETER, "Invalid tx out proof");
-
-    if (txHashes.size() != 1 || txHashes[0] != txBTC.GetHash())
-        throw JSONRPCError(RPC_INVALID_PARAMETER, "The txoutproof must contain bitcoinTx and only bitcoinTx");
-
-    CScript witness_script;
-    unsigned int nOut = txBTC.vout.size();
-    const auto fedpegscripts = GetValidFedpegScripts(::ChainActive().Tip(), Params().GetConsensus(), true /* nextblock_validation */);
-=======
     std::set<CScript> claim_scripts;
->>>>>>> 0d2832a6
     if (request.params.size() > 2) {
         const std::string claim_script = request.params[2].get_str();
         if (!IsHex(claim_script)) {
