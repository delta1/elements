--- conflicted
+++ resolved
@@ -513,7 +513,6 @@
     // We also enable partial spend avoidance if reuse avoidance is set.
     coin_control.m_avoid_partial_spends |= coin_control.m_avoid_address_reuse;
 
-<<<<<<< HEAD
     std::string strasset = Params().GetConsensus().pegged_asset.GetHex();
     if (request.params.size() > 9 && request.params[9].isStr() && !request.params[9].get_str().empty()) {
         strasset = request.params[9].get_str();
@@ -527,9 +526,8 @@
     if (request.params.size() > 10) {
         ignore_blind_fail = request.params[10].get_bool();
     }
-=======
+
     SetFeeEstimateMode(pwallet, coin_control, request.params[7], request.params[6]);
->>>>>>> f32f7e90
 
     EnsureWalletIsUnlocked(pwallet);
 
@@ -903,23 +901,15 @@
                         },
                     },
                     {"replaceable", RPCArg::Type::BOOL, /* default */ "wallet default", "Allow this transaction to be replaced by a transaction with higher fees via BIP 125"},
-<<<<<<< HEAD
-                    {"conf_target", RPCArg::Type::NUM, /* default */ "wallet default", "Confirmation target (in blocks)"},
-                    {"estimate_mode", RPCArg::Type::STR, /* default */ "UNSET", "The fee estimate mode, must be one of:\n"
-            "       \"UNSET\"\n"
-            "       \"ECONOMICAL\"\n"
-            "       \"CONSERVATIVE\""},
+                    {"conf_target", RPCArg::Type::NUM, /* default */ "wallet default", "Confirmation target (in blocks), or fee rate (for " + CURRENCY_UNIT + "/kB or " + CURRENCY_ATOM + "/B estimate modes)"},
+                    {"estimate_mode", RPCArg::Type::STR, /* default */ "unset", std::string() + "The fee estimate mode, must be one of (case insensitive):\n"
+            "       \"" + FeeModes("\"\n\"") + "\""},
                     {"output_assets", RPCArg::Type::OBJ, RPCArg::Optional::OMITTED, "A json object of addresses to assets.",
                         {
                             {"address", RPCArg::Type::STR, RPCArg::Optional::NO, "A key-value pair where the key is the address used and the value is an asset label or hex asset ID."},
                         },
                     },
                     {"ignoreblindfail", RPCArg::Type::BOOL, /* default */ "true", "Return a transaction even when a blinding attempt fails due to number of blinded inputs/outputs."},
-=======
-                    {"conf_target", RPCArg::Type::NUM, /* default */ "wallet default", "Confirmation target (in blocks), or fee rate (for " + CURRENCY_UNIT + "/kB or " + CURRENCY_ATOM + "/B estimate modes)"},
-                    {"estimate_mode", RPCArg::Type::STR, /* default */ "unset", std::string() + "The fee estimate mode, must be one of (case insensitive):\n"
-            "       \"" + FeeModes("\"\n\"") + "\""},
->>>>>>> f32f7e90
                 },
                  RPCResult{
                      RPCResult::Type::STR_HEX, "txid", "The transaction id for the send. Only 1 transaction is created regardless of\n"
