// Copyright (c) 2010 Satoshi Nakamoto
// Copyright (c) 2009-2019 The Bitcoin Core developers
// Distributed under the MIT software license, see the accompanying
// file COPYING or http://www.opensource.org/licenses/mit-license.php.

#include <amount.h>
#include <asset.h>
#include <assetsdir.h>
#include <block_proof.h>
#include <consensus/validation.h>
#include <core_io.h>
#include <init.h>
#include <interfaces/chain.h>
#include <key_io.h>
#include <mainchainrpc.h>
#include <merkleblock.h>
#include <node/transaction.h>
#include <outputtype.h>
#include <pegins.h>
#include <policy/feerate.h>
#include <policy/fees.h>
#include <policy/policy.h>
#include <policy/rbf.h>
#include <pow.h>
#include <primitives/bitcoin/merkleblock.h>
#include <primitives/bitcoin/transaction.h>
#include <rpc/rawtransaction_util.h>
#include <rpc/server.h>
#include <rpc/util.h>
#include <script/descriptor.h>
#include <script/sign.h>
#include <secp256k1.h>
#include <util/bip32.h>
#include <util/fees.h>
#include <util/moneystr.h>
#include <util/system.h>
#include <util/url.h>
#include <util/validation.h>
#include <validation.h>
#include <wallet/coincontrol.h>
#include <wallet/feebumper.h>
#include <wallet/fees.h>
#include <wallet/psbtwallet.h>
#include <wallet/rpcwallet.h>
#include <wallet/wallet.h>
#include <wallet/walletdb.h>
#include <wallet/walletutil.h>

#include <stdint.h>

#include <univalue.h>

#include <functional>

#include <script/generic.hpp> // signblock
#include <script/descriptor.h> // initpegoutwallet
#include <span.h> // sendtomainchain_pak
#include <blind.h>
#include <issuance.h>

static const std::string WALLET_ENDPOINT_BASE = "/wallet/";

static inline bool GetAvoidReuseFlag(CWallet * const pwallet, const UniValue& param) {
    bool can_avoid_reuse = pwallet->IsWalletFlagSet(WALLET_FLAG_AVOID_REUSE);
    bool avoid_reuse = param.isNull() ? can_avoid_reuse : param.get_bool();

    if (avoid_reuse && !can_avoid_reuse) {
        throw JSONRPCError(RPC_WALLET_ERROR, "wallet does not have the \"avoid reuse\" feature enabled");
    }

    return avoid_reuse;
}

bool GetWalletNameFromJSONRPCRequest(const JSONRPCRequest& request, std::string& wallet_name)
{
    if (request.URI.substr(0, WALLET_ENDPOINT_BASE.size()) == WALLET_ENDPOINT_BASE) {
        // wallet endpoint was used
        wallet_name = urlDecode(request.URI.substr(WALLET_ENDPOINT_BASE.size()));
        return true;
    }
    return false;
}

std::shared_ptr<CWallet> GetWalletForJSONRPCRequest(const JSONRPCRequest& request)
{
    std::string wallet_name;
    if (GetWalletNameFromJSONRPCRequest(request, wallet_name)) {
        std::shared_ptr<CWallet> pwallet = GetWallet(wallet_name);
        if (!pwallet) throw JSONRPCError(RPC_WALLET_NOT_FOUND, "Requested wallet does not exist or is not loaded");
        return pwallet;
    }

    std::vector<std::shared_ptr<CWallet>> wallets = GetWallets();
    return wallets.size() == 1 || (request.fHelp && wallets.size() > 0) ? wallets[0] : nullptr;
}

std::string HelpRequiringPassphrase(const CWallet* pwallet)
{
    return pwallet && pwallet->IsCrypted()
        ? "\nRequires wallet passphrase to be set with walletpassphrase call."
        : "";
}

bool EnsureWalletIsAvailable(const CWallet* pwallet, bool avoidException)
{
    if (pwallet) return true;
    if (avoidException) return false;
    if (!HasWallets()) {
        throw JSONRPCError(
            RPC_METHOD_NOT_FOUND, "Method not found (wallet method is disabled because no wallet is loaded)");
    }
    throw JSONRPCError(RPC_WALLET_NOT_SPECIFIED,
        "Wallet file not specified (must request wallet RPC through /wallet/<filename> uri-path).");
}

void EnsureWalletIsUnlocked(const CWallet* pwallet)
{
    if (pwallet->IsLocked()) {
        throw JSONRPCError(RPC_WALLET_UNLOCK_NEEDED, "Error: Please enter the wallet passphrase with walletpassphrase first.");
    }
}

static void WalletTxToJSON(interfaces::Chain& chain, interfaces::Chain::Lock& locked_chain, const CWalletTx& wtx, UniValue& entry)
{
    int confirms = wtx.GetDepthInMainChain(locked_chain);
    entry.pushKV("confirmations", confirms);
    if (wtx.IsCoinBase())
        entry.pushKV("generated", true);
    if (confirms > 0)
    {
        entry.pushKV("blockhash", wtx.hashBlock.GetHex());
        entry.pushKV("blockindex", wtx.nIndex);
        int64_t block_time;
        bool found_block = chain.findBlock(wtx.hashBlock, nullptr /* block */, &block_time);
        assert(found_block);
        entry.pushKV("blocktime", block_time);
    } else {
        entry.pushKV("trusted", wtx.IsTrusted(locked_chain));
    }
    uint256 hash = wtx.GetHash();
    entry.pushKV("txid", hash.GetHex());
    UniValue conflicts(UniValue::VARR);
    for (const uint256& conflict : wtx.GetConflicts())
        conflicts.push_back(conflict.GetHex());
    entry.pushKV("walletconflicts", conflicts);
    entry.pushKV("time", wtx.GetTxTime());
    entry.pushKV("timereceived", (int64_t)wtx.nTimeReceived);

    // Add opt-in RBF status
    std::string rbfStatus = "no";
    if (confirms <= 0) {
        RBFTransactionState rbfState = chain.isRBFOptIn(*wtx.tx);
        if (rbfState == RBFTransactionState::UNKNOWN)
            rbfStatus = "unknown";
        else if (rbfState == RBFTransactionState::REPLACEABLE_BIP125)
            rbfStatus = "yes";
    }
    entry.pushKV("bip125-replaceable", rbfStatus);

    for (const std::pair<const std::string, std::string>& item : wtx.mapValue) {
        // Skip blinding data which isn't parseable
        if (item.first != "blindingdata") {
            entry.pushKV(item.first, item.second);
        }
    }
}

static std::string LabelFromValue(const UniValue& value)
{
    std::string label = value.get_str();
    if (label == "*")
        throw JSONRPCError(RPC_WALLET_INVALID_LABEL_NAME, "Invalid label name");
    return label;
}

static UniValue getnewaddress(const JSONRPCRequest& request)
{
    std::shared_ptr<CWallet> const wallet = GetWalletForJSONRPCRequest(request);
    CWallet* const pwallet = wallet.get();

    if (!EnsureWalletIsAvailable(pwallet, request.fHelp)) {
        return NullUniValue;
    }

    if (request.fHelp || request.params.size() > 2)
        throw std::runtime_error(
            RPCHelpMan{"getnewaddress",
                "\nReturns a new Bitcoin address for receiving payments.\n"
                "If 'label' is specified, it is added to the address book \n"
                "so payments received with the address will be associated with 'label'.\n"
                "When the wallet doesn't give blinded addresses by default (-blindedaddresses=0), \n"
                "the address type \"blech32\" can still be used to get a blinded address.\n",
                {
                    {"label", RPCArg::Type::STR, /* default */ "\"\"", "The label name for the address to be linked to. It can also be set to the empty string \"\" to represent the default label. The label does not need to exist, it will be created if there is no label by the given name."},
                    {"address_type", RPCArg::Type::STR, /* default */ "set by -addresstype", "The address type to use. Options are \"legacy\", \"p2sh-segwit\", and \"bech32\". Default is set by -addresstype."},
                },
                RPCResult{
            "\"address\"    (string) The new bitcoin address\n"
                },
                RPCExamples{
                    HelpExampleCli("getnewaddress", "")
            + HelpExampleRpc("getnewaddress", "")
                },
            }.ToString());

    LOCK(pwallet->cs_wallet);

    if (!pwallet->CanGetAddresses()) {
        throw JSONRPCError(RPC_WALLET_ERROR, "Error: This wallet has no available keys");
    }

    // Parse the label first so we don't generate a key if there's an error
    std::string label;
    if (!request.params[0].isNull())
        label = LabelFromValue(request.params[0]);

    OutputType output_type = pwallet->m_default_address_type;
    bool force_blind = false;
    if (!request.params[1].isNull()) {
        if (!ParseOutputType(request.params[1].get_str(), output_type)) {
            throw JSONRPCError(RPC_INVALID_ADDRESS_OR_KEY, strprintf("Unknown address type '%s'", request.params[1].get_str()));
        }
        // Special case for "blech32" when `-blindedaddresses=0` in the config.
        if (request.params[1].get_str() == "blech32") {
            force_blind = true;
        }
    }

    if (!pwallet->IsLocked()) {
        pwallet->TopUpKeyPool();
    }

    // Generate a new key that is added to wallet
    CPubKey newKey;
    if (!pwallet->GetKeyFromPool(newKey)) {
        throw JSONRPCError(RPC_WALLET_KEYPOOL_RAN_OUT, "Error: Keypool ran out, please call keypoolrefill first");
    }
    pwallet->LearnRelatedScripts(newKey, output_type);
    CTxDestination dest = GetDestinationForKey(newKey, output_type);
    if (gArgs.GetBoolArg("-blindedaddresses", g_con_elementsmode) || force_blind) {
        CPubKey blinding_pubkey = pwallet->GetBlindingPubKey(GetScriptForDestination(dest));
        dest = GetDestinationForKey(newKey, output_type, blinding_pubkey);
    }

    pwallet->SetAddressBook(dest, label, "receive");

    return EncodeDestination(dest);
}

static UniValue getrawchangeaddress(const JSONRPCRequest& request)
{
    std::shared_ptr<CWallet> const wallet = GetWalletForJSONRPCRequest(request);
    CWallet* const pwallet = wallet.get();

    if (!EnsureWalletIsAvailable(pwallet, request.fHelp)) {
        return NullUniValue;
    }

    if (request.fHelp || request.params.size() > 1)
        throw std::runtime_error(
            RPCHelpMan{"getrawchangeaddress",
                "\nReturns a new Bitcoin address, for receiving change.\n"
                "This is for use with raw transactions, NOT normal use.\n",
                {
                    {"address_type", RPCArg::Type::STR, /* default */ "set by -changetype", "The address type to use. Options are \"legacy\", \"p2sh-segwit\", and \"bech32\". Default is set by -changetype."},
                },
                RPCResult{
            "\"address\"    (string) The address\n"
                },
                RPCExamples{
                    HelpExampleCli("getrawchangeaddress", "")
            + HelpExampleRpc("getrawchangeaddress", "")
                },
            }.ToString());

    LOCK(pwallet->cs_wallet);

    if (!pwallet->CanGetAddresses(true)) {
        throw JSONRPCError(RPC_WALLET_ERROR, "Error: This wallet has no available keys");
    }

    if (!pwallet->IsLocked()) {
        pwallet->TopUpKeyPool();
    }

    OutputType output_type = pwallet->m_default_change_type != OutputType::CHANGE_AUTO ? pwallet->m_default_change_type : pwallet->m_default_address_type;
    bool force_blind = false;
    if (!request.params[0].isNull()) {
        if (!ParseOutputType(request.params[0].get_str(), output_type)) {
            throw JSONRPCError(RPC_INVALID_ADDRESS_OR_KEY, strprintf("Unknown address type '%s'", request.params[0].get_str()));
        }
        // Special case for "blech32" when `-blindedaddresses=0` in the config.
        if (request.params[0].get_str() == "blech32") {
            force_blind = true;
        }
    }

    CReserveKey reservekey(pwallet);
    CPubKey vchPubKey;
    if (!reservekey.GetReservedKey(vchPubKey, true))
        throw JSONRPCError(RPC_WALLET_KEYPOOL_RAN_OUT, "Error: Keypool ran out, please call keypoolrefill first");

    reservekey.KeepKey();

    pwallet->LearnRelatedScripts(vchPubKey, output_type);
    CTxDestination dest = GetDestinationForKey(vchPubKey, output_type);
    if (gArgs.GetBoolArg("-blindedaddresses", g_con_elementsmode) || force_blind) {
        CPubKey blinding_pubkey = pwallet->GetBlindingPubKey(GetScriptForDestination(dest));
        dest = GetDestinationForKey(vchPubKey, output_type, blinding_pubkey);
    }

    return EncodeDestination(dest);
}


static UniValue setlabel(const JSONRPCRequest& request)
{
    std::shared_ptr<CWallet> const wallet = GetWalletForJSONRPCRequest(request);
    CWallet* const pwallet = wallet.get();

    if (!EnsureWalletIsAvailable(pwallet, request.fHelp)) {
        return NullUniValue;
    }

    if (request.fHelp || request.params.size() != 2)
        throw std::runtime_error(
            RPCHelpMan{"setlabel",
                "\nSets the label associated with the given address.\n",
                {
                    {"address", RPCArg::Type::STR, RPCArg::Optional::NO, "The bitcoin address to be associated with a label."},
                    {"label", RPCArg::Type::STR, RPCArg::Optional::NO, "The label to assign to the address."},
                },
                RPCResults{},
                RPCExamples{
                    HelpExampleCli("setlabel", "\"1D1ZrZNe3JUo7ZycKEYQQiQAWd9y54F4XX\" \"tabby\"")
            + HelpExampleRpc("setlabel", "\"1D1ZrZNe3JUo7ZycKEYQQiQAWd9y54F4XX\", \"tabby\"")
                },
            }.ToString());

    LOCK(pwallet->cs_wallet);

    CTxDestination dest = DecodeDestination(request.params[0].get_str());
    if (!IsValidDestination(dest)) {
        throw JSONRPCError(RPC_INVALID_ADDRESS_OR_KEY, "Invalid Bitcoin address");
    }

    std::string label = LabelFromValue(request.params[1]);

    if (IsMine(*pwallet, dest)) {
        pwallet->SetAddressBook(dest, label, "receive");
    } else {
        pwallet->SetAddressBook(dest, label, "send");
    }

    return NullUniValue;
}


static CTransactionRef SendMoney(interfaces::Chain::Lock& locked_chain, CWallet * const pwallet, const CTxDestination &address, CAmount nValue, const CAsset& asset, bool fSubtractFeeFromAmount, const CCoinControl& coin_control, mapValue_t mapValue, bool ignore_blind_fail)
{
    CAmountMap curBalance = pwallet->GetBalance(0, coin_control.m_avoid_address_reuse).m_mine_trusted;

    // Check amount
    if (nValue <= 0)
        throw JSONRPCError(RPC_INVALID_PARAMETER, "Invalid amount");

    if (nValue > curBalance[asset])
        throw JSONRPCError(RPC_WALLET_INSUFFICIENT_FUNDS, "Insufficient funds");

    if (pwallet->GetBroadcastTransactions() && !pwallet->chain().p2pEnabled()) {
        throw JSONRPCError(RPC_CLIENT_P2P_DISABLED, "Error: Peer-to-peer functionality missing or disabled");
    }

    // Parse Bitcoin address
    CScript scriptPubKey = GetScriptForDestination(address);

    // Create the lower bound number of reserve keys.
    std::vector<COutPoint> vPresetInputs;
    coin_control.ListSelected(vPresetInputs);
    int numReservedKeysNeeded = 2 + vPresetInputs.size(); // 1 fee + 1 destination
    std::vector<std::unique_ptr<CReserveKey>> reserveKeys;
    for (int i = 0; i < numReservedKeysNeeded; ++i) {
        reserveKeys.push_back(std::unique_ptr<CReserveKey>(new CReserveKey(pwallet)));
    }

    // Create and send the transaction
    CAmount nFeeRequired;
    std::string strError;
    std::vector<CRecipient> vecSend;
    int nChangePosRet = -1;
    CRecipient recipient = {scriptPubKey, nValue, asset, GetDestinationBlindingKey(address), fSubtractFeeFromAmount};
    vecSend.push_back(recipient);
    CTransactionRef tx;
    BlindDetails* blind_details = g_con_elementsmode ? new BlindDetails() : NULL;
    if (blind_details) blind_details->ignore_blind_failure = ignore_blind_fail;
    if (!pwallet->CreateTransaction(locked_chain, vecSend, tx, reserveKeys, nFeeRequired, nChangePosRet, strError, coin_control, true, blind_details)) {
        if (!fSubtractFeeFromAmount && nValue + nFeeRequired > curBalance[policyAsset])
            strError = strprintf("Error: This transaction requires a transaction fee of at least %s", FormatMoney(nFeeRequired));
        throw JSONRPCError(RPC_WALLET_ERROR, strError);
    }
    CValidationState state;
    if (!pwallet->CommitTransaction(tx, std::move(mapValue), {} /* orderForm */, reserveKeys, state, blind_details)) {
        strError = strprintf("Error: The transaction was rejected! Reason given: %s", FormatStateMessage(state));
        throw JSONRPCError(RPC_WALLET_ERROR, strError);
    }
    return tx;
}

static UniValue sendtoaddress(const JSONRPCRequest& request)
{
    std::shared_ptr<CWallet> const wallet = GetWalletForJSONRPCRequest(request);
    CWallet* const pwallet = wallet.get();

    if (!EnsureWalletIsAvailable(pwallet, request.fHelp)) {
        return NullUniValue;
    }

    if (request.fHelp || request.params.size() < 2 || request.params.size() > 11)
        throw std::runtime_error(
            RPCHelpMan{"sendtoaddress",
                "\nSend an amount to a given address." +
                    HelpRequiringPassphrase(pwallet) + "\n",
                {
                    {"address", RPCArg::Type::STR, RPCArg::Optional::NO, "The bitcoin address to send to."},
                    {"amount", RPCArg::Type::AMOUNT, RPCArg::Optional::NO, "The amount in " + CURRENCY_UNIT + " to send. eg 0.1"},
                    {"comment", RPCArg::Type::STR, RPCArg::Optional::OMITTED_NAMED_ARG, "A comment used to store what the transaction is for.\n"
            "                             This is not part of the transaction, just kept in your wallet."},
                    {"comment_to", RPCArg::Type::STR, RPCArg::Optional::OMITTED_NAMED_ARG, "A comment to store the name of the person or organization\n"
            "                             to which you're sending the transaction. This is not part of the \n"
            "                             transaction, just kept in your wallet."},
                    {"subtractfeefromamount", RPCArg::Type::BOOL, /* default */ "false", "The fee will be deducted from the amount being sent.\n"
            "                             The recipient will receive less bitcoins than you enter in the amount field."},
                    {"replaceable", RPCArg::Type::BOOL, /* default */ "fallback to wallet's default", "Allow this transaction to be replaced by a transaction with higher fees via BIP 125"},
                    {"conf_target", RPCArg::Type::NUM, /* default */ "fallback to wallet's default", "Confirmation target (in blocks)"},
                    {"estimate_mode", RPCArg::Type::STR, /* default */ "UNSET", "The fee estimate mode, must be one of:\n"
            "       \"UNSET\"\n"
            "       \"ECONOMICAL\"\n"
            "       \"CONSERVATIVE\""},
                    {"avoid_reuse", RPCArg::Type::BOOL, /* default */ "true", "(only available if avoid_reuse wallet flag is set) Avoid spending from dirty addresses; addresses are considered\n"
            "                             dirty if they have previously been used in a transaction."},
                    {"assetlabel", RPCArg::Type::STR, RPCArg::Optional::OMITTED, "Hex asset id or asset label for balance."},
                    {"ignoreblindfail", RPCArg::Type::BOOL, /* default */ "true", "Return a transaction even when a blinding attempt fails due to number of blinded inputs/outputs."},
                },
                RPCResult{
            "\"txid\"                  (string) The transaction id.\n"
                },
                RPCExamples{
                    HelpExampleCli("sendtoaddress", "\"1M72Sfpbz1BPpXFHz9m3CdqATR44Jvaydd\" 0.1")
                    + HelpExampleCli("sendtoaddress", "\"1M72Sfpbz1BPpXFHz9m3CdqATR44Jvaydd\" 0.1 \"donation\" \"seans outpost\"")
                    + HelpExampleCli("sendtoaddress", "\"1M72Sfpbz1BPpXFHz9m3CdqATR44Jvaydd\" 0.1 \"\" \"\" true")
                    + HelpExampleRpc("sendtoaddress", "\"1M72Sfpbz1BPpXFHz9m3CdqATR44Jvaydd\", 0.1, \"donation\", \"seans outpost\"")
                },
            }.ToString());

    // Make sure the results are valid at least up to the most recent block
    // the user could have gotten from another RPC command prior to now
    pwallet->BlockUntilSyncedToCurrentChain();

    auto locked_chain = pwallet->chain().lock();
    LOCK(pwallet->cs_wallet);

    CTxDestination dest = DecodeDestination(request.params[0].get_str());
    if (!IsValidDestination(dest)) {
        throw JSONRPCError(RPC_INVALID_ADDRESS_OR_KEY, "Invalid address");
    }

    // Amount
    CAmount nAmount = AmountFromValue(request.params[1]);
    if (nAmount <= 0)
        throw JSONRPCError(RPC_TYPE_ERROR, "Invalid amount for send");

    // Wallet comments
    mapValue_t mapValue;
    if (!request.params[2].isNull() && !request.params[2].get_str().empty())
        mapValue["comment"] = request.params[2].get_str();
    if (!request.params[3].isNull() && !request.params[3].get_str().empty())
        mapValue["to"] = request.params[3].get_str();

    bool fSubtractFeeFromAmount = false;
    if (!request.params[4].isNull()) {
        fSubtractFeeFromAmount = request.params[4].get_bool();
    }

    CCoinControl coin_control;
    if (!request.params[5].isNull()) {
        coin_control.m_signal_bip125_rbf = request.params[5].get_bool();
    }

    if (!request.params[6].isNull()) {
        coin_control.m_confirm_target = ParseConfirmTarget(request.params[6], pwallet->chain().estimateMaxBlocks());
    }

    if (!request.params[7].isNull()) {
        if (!FeeModeFromString(request.params[7].get_str(), coin_control.m_fee_mode)) {
            throw JSONRPCError(RPC_INVALID_PARAMETER, "Invalid estimate_mode parameter");
        }
    }

    coin_control.m_avoid_address_reuse = GetAvoidReuseFlag(pwallet, request.params[8]);
    // We also enable partial spend avoidance if reuse avoidance is set.
    coin_control.m_avoid_partial_spends |= coin_control.m_avoid_address_reuse;

    std::string strasset = Params().GetConsensus().pegged_asset.GetHex();
    if (request.params.size() > 9 && request.params[9].isStr() && !request.params[9].get_str().empty()) {
        strasset = request.params[9].get_str();
    }
    CAsset asset = GetAssetFromString(strasset);
    if (asset.IsNull() && g_con_elementsmode) {
        throw JSONRPCError(RPC_WALLET_ERROR, strprintf("Unknown label and invalid asset hex: %s", asset.GetHex()));
    }

    bool ignore_blind_fail = true;
    if (request.params.size() > 10) {
        ignore_blind_fail = request.params[10].get_bool();
    }

    EnsureWalletIsUnlocked(pwallet);

    CTransactionRef tx = SendMoney(*locked_chain, pwallet, dest, nAmount, asset, fSubtractFeeFromAmount, coin_control, std::move(mapValue), ignore_blind_fail);
    return tx->GetHash().GetHex();
}

static UniValue listaddressgroupings(const JSONRPCRequest& request)
{
    std::shared_ptr<CWallet> const wallet = GetWalletForJSONRPCRequest(request);
    CWallet* const pwallet = wallet.get();

    if (!EnsureWalletIsAvailable(pwallet, request.fHelp)) {
        return NullUniValue;
    }

    if (request.fHelp || request.params.size() != 0)
        throw std::runtime_error(
            RPCHelpMan{"listaddressgroupings",
                "\nLists groups of addresses which have had their common ownership\n"
                "made public by common use as inputs or as the resulting change\n"
                "in past transactions\n",
                {},
                RPCResult{
            "[\n"
            "  [\n"
            "    [\n"
            "      \"address\",            (string) The bitcoin address\n"
            "      amount,                 (numeric) The amount in " + CURRENCY_UNIT + "\n"
            "      \"label\"               (string, optional) The label\n"
            "    ]\n"
            "    ,...\n"
            "  ]\n"
            "  ,...\n"
            "]\n"
                },
                RPCExamples{
                    HelpExampleCli("listaddressgroupings", "")
            + HelpExampleRpc("listaddressgroupings", "")
                },
            }.ToString());

    // Make sure the results are valid at least up to the most recent block
    // the user could have gotten from another RPC command prior to now
    pwallet->BlockUntilSyncedToCurrentChain();

    auto locked_chain = pwallet->chain().lock();
    LOCK(pwallet->cs_wallet);

    UniValue jsonGroupings(UniValue::VARR);
    std::map<CTxDestination, CAmount> balances = pwallet->GetAddressBalances(*locked_chain);
    for (const std::set<CTxDestination>& grouping : pwallet->GetAddressGroupings()) {
        UniValue jsonGrouping(UniValue::VARR);
        for (const CTxDestination& address : grouping)
        {
            UniValue addressInfo(UniValue::VARR);
            addressInfo.push_back(EncodeDestination(address));
            addressInfo.push_back(ValueFromAmount(balances[address]));
            {
                if (pwallet->mapAddressBook.find(address) != pwallet->mapAddressBook.end()) {
                    addressInfo.push_back(pwallet->mapAddressBook.find(address)->second.name);
                }
            }
            jsonGrouping.push_back(addressInfo);
        }
        jsonGroupings.push_back(jsonGrouping);
    }
    return jsonGroupings;
}

static UniValue signmessage(const JSONRPCRequest& request)
{
    std::shared_ptr<CWallet> const wallet = GetWalletForJSONRPCRequest(request);
    CWallet* const pwallet = wallet.get();

    if (!EnsureWalletIsAvailable(pwallet, request.fHelp)) {
        return NullUniValue;
    }

    if (request.fHelp || request.params.size() != 2)
        throw std::runtime_error(
            RPCHelpMan{"signmessage",
                "\nSign a message with the private key of an address" +
                    HelpRequiringPassphrase(pwallet) + "\n",
                {
                    {"address", RPCArg::Type::STR, RPCArg::Optional::NO, "The bitcoin address to use for the private key."},
                    {"message", RPCArg::Type::STR, RPCArg::Optional::NO, "The message to create a signature of."},
                },
                RPCResult{
            "\"signature\"          (string) The signature of the message encoded in base 64\n"
                },
                RPCExamples{
            "\nUnlock the wallet for 30 seconds\n"
            + HelpExampleCli("walletpassphrase", "\"mypassphrase\" 30") +
            "\nCreate the signature\n"
            + HelpExampleCli("signmessage", "\"1D1ZrZNe3JUo7ZycKEYQQiQAWd9y54F4XX\" \"my message\"") +
            "\nVerify the signature\n"
            + HelpExampleCli("verifymessage", "\"1D1ZrZNe3JUo7ZycKEYQQiQAWd9y54F4XX\" \"signature\" \"my message\"") +
            "\nAs a JSON-RPC call\n"
            + HelpExampleRpc("signmessage", "\"1D1ZrZNe3JUo7ZycKEYQQiQAWd9y54F4XX\", \"my message\"")
                },
            }.ToString());

    auto locked_chain = pwallet->chain().lock();
    LOCK(pwallet->cs_wallet);

    EnsureWalletIsUnlocked(pwallet);

    std::string strAddress = request.params[0].get_str();
    std::string strMessage = request.params[1].get_str();

    CTxDestination dest = DecodeDestination(strAddress);
    if (!IsValidDestination(dest)) {
        throw JSONRPCError(RPC_TYPE_ERROR, "Invalid address");
    }

    const PKHash *pkhash = boost::get<PKHash>(&dest);
    if (!pkhash) {
        throw JSONRPCError(RPC_TYPE_ERROR, "Address does not refer to key");
    }

    CKey key;
    CKeyID keyID(*pkhash);
    if (!pwallet->GetKey(keyID, key)) {
        throw JSONRPCError(RPC_WALLET_ERROR, "Private key not available");
    }

    CHashWriter ss(SER_GETHASH, 0);
    ss << strMessageMagic;
    ss << strMessage;

    std::vector<unsigned char> vchSig;
    if (!key.SignCompact(ss.GetHash(), vchSig))
        throw JSONRPCError(RPC_INVALID_ADDRESS_OR_KEY, "Sign failed");

    return EncodeBase64(vchSig.data(), vchSig.size());
}

static UniValue getreceivedbyaddress(const JSONRPCRequest& request)
{
    std::shared_ptr<CWallet> const wallet = GetWalletForJSONRPCRequest(request);
    CWallet* const pwallet = wallet.get();

    if (!EnsureWalletIsAvailable(pwallet, request.fHelp)) {
        return NullUniValue;
    }

    if (request.fHelp || request.params.size() < 1 || request.params.size() > 2)
        throw std::runtime_error(
            RPCHelpMan{"getreceivedbyaddress",
                "\nReturns the total amount received by the given address in transactions with at least minconf confirmations.\n",
                {
                    {"address", RPCArg::Type::STR, RPCArg::Optional::NO, "The bitcoin address for transactions."},
                    {"minconf", RPCArg::Type::NUM, /* default */ "1", "Only include transactions confirmed at least this many times."},
                    {"assetlabel", RPCArg::Type::STR, RPCArg::Optional::OMITTED, "Hex asset id or asset label for balance."},
                },
                RPCResult{
            "amount   (numeric) The total amount in " + CURRENCY_UNIT + " received at this address.\n"
                },
                RPCExamples{
            "\nThe amount from transactions with at least 1 confirmation\n"
            + HelpExampleCli("getreceivedbyaddress", "\"1D1ZrZNe3JUo7ZycKEYQQiQAWd9y54F4XX\"") +
            "\nThe amount including unconfirmed transactions, zero confirmations\n"
            + HelpExampleCli("getreceivedbyaddress", "\"1D1ZrZNe3JUo7ZycKEYQQiQAWd9y54F4XX\" 0") +
            "\nThe amount with at least 6 confirmations\n"
            + HelpExampleCli("getreceivedbyaddress", "\"1D1ZrZNe3JUo7ZycKEYQQiQAWd9y54F4XX\" 6") +
            "\nAs a JSON-RPC call\n"
            + HelpExampleRpc("getreceivedbyaddress", "\"1D1ZrZNe3JUo7ZycKEYQQiQAWd9y54F4XX\", 6")
                },
            }.ToString());

    // Make sure the results are valid at least up to the most recent block
    // the user could have gotten from another RPC command prior to now
    pwallet->BlockUntilSyncedToCurrentChain();

    auto locked_chain = pwallet->chain().lock();
    LOCK(pwallet->cs_wallet);

    // Bitcoin address
    CTxDestination dest = DecodeDestination(request.params[0].get_str());
    if (!IsValidDestination(dest)) {
        throw JSONRPCError(RPC_INVALID_ADDRESS_OR_KEY, "Invalid Bitcoin address");
    }
    CScript scriptPubKey = GetScriptForDestination(dest);
    if (!IsMine(*pwallet, scriptPubKey)) {
        throw JSONRPCError(RPC_WALLET_ERROR, "Address not found in wallet");
    }

    // Minimum confirmations
    int nMinDepth = 1;
    if (!request.params[1].isNull())
        nMinDepth = request.params[1].get_int();

    // Tally
    CAmountMap amounts;
    for (auto& pairWtx : pwallet->mapWallet) {
        CWalletTx& wtx = pairWtx.second;
        if (wtx.IsCoinBase() || !locked_chain->checkFinalTx(*wtx.tx)) {
            continue;
        }

        for (unsigned int i = 0; i < wtx.tx->vout.size(); i++) {
            const CTxOut& txout = wtx.tx->vout[i];
            if (txout.scriptPubKey == scriptPubKey) {
                if (wtx.GetDepthInMainChain(*locked_chain) >= nMinDepth) {
                    CAmountMap wtxValue;
                    CAmount amt = wtx.GetOutputValueOut(i);
                    if (amt < 0) {
                        continue;
                    }
                    wtxValue[wtx.GetOutputAsset(i)] = amt;
                    amounts += wtxValue;
                }
            }
        }
    }

    std::string asset = "";
    if (request.params.size() > 2 && request.params[2].isStr()) {
        asset = request.params[2].get_str();
    }

    return AmountMapToUniv(amounts, asset);
}


static UniValue getreceivedbylabel(const JSONRPCRequest& request)
{
    std::shared_ptr<CWallet> const wallet = GetWalletForJSONRPCRequest(request);
    CWallet* const pwallet = wallet.get();

    if (!EnsureWalletIsAvailable(pwallet, request.fHelp)) {
        return NullUniValue;
    }

    if (request.fHelp || request.params.size() < 1 || request.params.size() > 2)
        throw std::runtime_error(
            RPCHelpMan{"getreceivedbylabel",
                "\nReturns the total amount received by addresses with <label> in transactions with at least [minconf] confirmations.\n",
                {
                    {"label", RPCArg::Type::STR, RPCArg::Optional::NO, "The selected label, may be the default label using \"\"."},
                    {"minconf", RPCArg::Type::NUM, /* default */ "1", "Only include transactions confirmed at least this many times."},
                    {"assetlabel", RPCArg::Type::STR, RPCArg::Optional::OMITTED, "Hex asset id or asset label for balance."},
                },
                RPCResult{
            "amount              (numeric) The total amount in " + CURRENCY_UNIT + " received for this label.\n"
                },
                RPCExamples{
            "\nAmount received by the default label with at least 1 confirmation\n"
            + HelpExampleCli("getreceivedbylabel", "\"\"") +
            "\nAmount received at the tabby label including unconfirmed amounts with zero confirmations\n"
            + HelpExampleCli("getreceivedbylabel", "\"tabby\" 0") +
            "\nThe amount with at least 6 confirmations\n"
            + HelpExampleCli("getreceivedbylabel", "\"tabby\" 6") +
            "\nAs a JSON-RPC call\n"
            + HelpExampleRpc("getreceivedbylabel", "\"tabby\", 6")
                },
            }.ToString());

    // Make sure the results are valid at least up to the most recent block
    // the user could have gotten from another RPC command prior to now
    pwallet->BlockUntilSyncedToCurrentChain();

    auto locked_chain = pwallet->chain().lock();
    LOCK(pwallet->cs_wallet);

    // Minimum confirmations
    int nMinDepth = 1;
    if (!request.params[1].isNull())
        nMinDepth = request.params[1].get_int();

    // Get the set of pub keys assigned to label
    std::string label = LabelFromValue(request.params[0]);
    std::set<CTxDestination> setAddress = pwallet->GetLabelAddresses(label);

    // Tally
    CAmountMap amounts;
    for (auto& pairWtx : pwallet->mapWallet) {
        CWalletTx& wtx = pairWtx.second;
        if (wtx.IsCoinBase() || !locked_chain->checkFinalTx(*wtx.tx)) {
            continue;
        }

        for (unsigned int i = 0; i < wtx.tx->vout.size(); i++) {
            const CTxOut& txout = wtx.tx->vout[i];
            CTxDestination address;
            if (ExtractDestination(txout.scriptPubKey, address) && IsMine(*pwallet, address) && setAddress.count(address)) {
                if (wtx.GetDepthInMainChain(*locked_chain) >= nMinDepth) {
                    CAmountMap wtxValue;
                    CAmount amt = wtx.GetOutputValueOut(i);
                    if (amt < 0) {
                        continue;
                    }
                    wtxValue[wtx.GetOutputAsset(i)] = amt;
                    amounts += wtxValue;
                }
            }
        }
    }

    std::string asset = "";
    if (request.params.size() > 2 && request.params[2].isStr()) {
        asset = request.params[2].get_str();
    }

    return AmountMapToUniv(amounts, asset);
}


static UniValue getbalance(const JSONRPCRequest& request)
{
    std::shared_ptr<CWallet> const wallet = GetWalletForJSONRPCRequest(request);
    CWallet* const pwallet = wallet.get();

    if (!EnsureWalletIsAvailable(pwallet, request.fHelp)) {
        return NullUniValue;
    }

    if (request.fHelp || request.params.size() > 5)
        throw std::runtime_error(
            RPCHelpMan{"getbalance",
                "\nReturns the total available balance.\n"
                "The available balance is what the wallet considers currently spendable, and is\n"
                "thus affected by options which limit spendability such as -spendzeroconfchange.\n",
                {
                    {"dummy", RPCArg::Type::STR, RPCArg::Optional::OMITTED_NAMED_ARG, "Remains for backward compatibility. Must be excluded or set to \"*\"."},
                    {"minconf", RPCArg::Type::NUM, /* default */ "0", "Only include transactions confirmed at least this many times."},
                    {"include_watchonly", RPCArg::Type::BOOL, /* default */ "false", "Also include balance in watch-only addresses (see 'importaddress')"},
<<<<<<< HEAD
                    {"avoid_reuse", RPCArg::Type::BOOL, /* default */ pwallet->IsWalletFlagSet(WALLET_FLAG_AVOID_REUSE) ? "true" : "unavailable", "Do not include balance in dirty outputs; addresses are considered dirty if they have previously been used in a transaction."},
                    {"assetlabel", RPCArg::Type::STR, RPCArg::Optional::OMITTED, "Hex asset id or asset label for balance."},
=======
                    {"avoid_reuse", RPCArg::Type::BOOL, /* default */ "true", "(only available if avoid_reuse wallet flag is set) Do not include balance in dirty outputs; addresses are considered dirty if they have previously been used in a transaction."},
>>>>>>> 2cbcc55b
                },
                RPCResult{
            "amount              (numeric) The total amount in " + CURRENCY_UNIT + " received for this wallet.\n"
                },
                RPCExamples{
            "\nThe total amount in the wallet with 1 or more confirmations\n"
            + HelpExampleCli("getbalance", "") +
            "\nThe total amount in the wallet at least 6 blocks confirmed\n"
            + HelpExampleCli("getbalance", "\"*\" 6") +
            "\nAs a JSON-RPC call\n"
            + HelpExampleRpc("getbalance", "\"*\", 6")
                },
            }.ToString());

    // Make sure the results are valid at least up to the most recent block
    // the user could have gotten from another RPC command prior to now
    pwallet->BlockUntilSyncedToCurrentChain();

    auto locked_chain = pwallet->chain().lock();
    LOCK(pwallet->cs_wallet);

    const UniValue& dummy_value = request.params[0];
    if (!dummy_value.isNull() && dummy_value.get_str() != "*") {
        throw JSONRPCError(RPC_METHOD_DEPRECATED, "dummy first argument must be excluded or set to \"*\".");
    }

    int min_depth = 0;
    if (!request.params[1].isNull()) {
        min_depth = request.params[1].get_int();
    }

    bool include_watchonly = false;
    if (!request.params[2].isNull() && request.params[2].get_bool()) {
        include_watchonly = true;
    }

    bool avoid_reuse = GetAvoidReuseFlag(pwallet, request.params[3]);

    std::string asset = "";
    if (!request.params[4].isNull() && request.params[4].isStr()) {
        asset = request.params[4].get_str();
    }

    const auto bal = pwallet->GetBalance(min_depth, avoid_reuse);

    if (include_watchonly) {
        return AmountMapToUniv(bal.m_mine_trusted + bal.m_watchonly_trusted, asset);
    } else {
        return AmountMapToUniv(bal.m_mine_trusted, asset);
    }
}

static UniValue getunconfirmedbalance(const JSONRPCRequest &request)
{
    std::shared_ptr<CWallet> const wallet = GetWalletForJSONRPCRequest(request);
    CWallet* const pwallet = wallet.get();

    if (!EnsureWalletIsAvailable(pwallet, request.fHelp)) {
        return NullUniValue;
    }

    if (request.fHelp || request.params.size() > 0)
        throw std::runtime_error(
            RPCHelpMan{"getunconfirmedbalance",
                "DEPRECATED\nIdentical to getbalances().mine.untrusted_pending\n",
                {},
                RPCResults{},
                RPCExamples{""},
            }.ToString());

    // Make sure the results are valid at least up to the most recent block
    // the user could have gotten from another RPC command prior to now
    pwallet->BlockUntilSyncedToCurrentChain();

    auto locked_chain = pwallet->chain().lock();
    LOCK(pwallet->cs_wallet);

    return AmountMapToUniv(pwallet->GetBalance().m_mine_untrusted_pending, "");
}


static UniValue sendmany(const JSONRPCRequest& request)
{
    std::shared_ptr<CWallet> const wallet = GetWalletForJSONRPCRequest(request);
    CWallet* const pwallet = wallet.get();

    if (!EnsureWalletIsAvailable(pwallet, request.fHelp)) {
        return NullUniValue;
    }

    const RPCHelpMan help{"sendmany",
                "\nSend multiple times. Amounts are double-precision floating point numbers." +
                    HelpRequiringPassphrase(pwallet) + "\n",
                {
                    {"dummy", RPCArg::Type::STR, RPCArg::Optional::NO, "Must be set to \"\" for backwards compatibility.", "\"\""},
                    {"amounts", RPCArg::Type::OBJ, RPCArg::Optional::NO, "A json object with addresses and amounts",
                        {
                            {"address", RPCArg::Type::AMOUNT, RPCArg::Optional::NO, "The bitcoin address is the key, the numeric amount (can be string) in " + CURRENCY_UNIT + " is the value"},
                        },
                    },
                    {"minconf", RPCArg::Type::NUM, RPCArg::Optional::OMITTED_NAMED_ARG, "Ignored dummy value"},
                    {"comment", RPCArg::Type::STR, RPCArg::Optional::OMITTED_NAMED_ARG, "A comment"},
                    {"subtractfeefrom", RPCArg::Type::ARR, RPCArg::Optional::OMITTED_NAMED_ARG, "A json array with addresses.\n"
            "                           The fee will be equally deducted from the amount of each selected address.\n"
            "                           Those recipients will receive less bitcoins than you enter in their corresponding amount field.\n"
            "                           If no addresses are specified here, the sender pays the fee.",
                        {
                            {"address", RPCArg::Type::STR, RPCArg::Optional::OMITTED, "Subtract fee from this address"},
                        },
                    },
                    {"replaceable", RPCArg::Type::BOOL, /* default */ "fallback to wallet's default", "Allow this transaction to be replaced by a transaction with higher fees via BIP 125"},
                    {"conf_target", RPCArg::Type::NUM, /* default */ "fallback to wallet's default", "Confirmation target (in blocks)"},
                    {"estimate_mode", RPCArg::Type::STR, /* default */ "UNSET", "The fee estimate mode, must be one of:\n"
            "       \"UNSET\"\n"
            "       \"ECONOMICAL\"\n"
            "       \"CONSERVATIVE\""},
                    {"output_assets", RPCArg::Type::OBJ, RPCArg::Optional::OMITTED, "A json object of addresses to assets.",
                        {
                            {"address", RPCArg::Type::STR, RPCArg::Optional::NO, "A key-value pair where the key is the address used and the value is an asset label or hex asset ID."},
                        },
                    },
                    {"ignoreblindfail", RPCArg::Type::BOOL, /* default */ "true", "Return a transaction even when a blinding attempt fails due to number of blinded inputs/outputs."},
                },
                 RPCResult{
            "\"txid\"                   (string) The transaction id for the send. Only 1 transaction is created regardless of \n"
            "                                    the number of addresses.\n"
                 },
                RPCExamples{
            "\nSend two amounts to two different addresses:\n"
            + HelpExampleCli("sendmany", "\"\" \"{\\\"1D1ZrZNe3JUo7ZycKEYQQiQAWd9y54F4XX\\\":0.01,\\\"1353tsE8YMTA4EuV7dgUXGjNFf9KpVvKHz\\\":0.02}\"") +
            "\nSend two amounts to two different addresses setting the confirmation and comment:\n"
            + HelpExampleCli("sendmany", "\"\" \"{\\\"1D1ZrZNe3JUo7ZycKEYQQiQAWd9y54F4XX\\\":0.01,\\\"1353tsE8YMTA4EuV7dgUXGjNFf9KpVvKHz\\\":0.02}\" 6 \"testing\"") +
            "\nSend two amounts to two different addresses, subtract fee from amount:\n"
            + HelpExampleCli("sendmany", "\"\" \"{\\\"1D1ZrZNe3JUo7ZycKEYQQiQAWd9y54F4XX\\\":0.01,\\\"1353tsE8YMTA4EuV7dgUXGjNFf9KpVvKHz\\\":0.02}\" 1 \"\" \"[\\\"1D1ZrZNe3JUo7ZycKEYQQiQAWd9y54F4XX\\\",\\\"1353tsE8YMTA4EuV7dgUXGjNFf9KpVvKHz\\\"]\"") +
            "\nAs a JSON-RPC call\n"
            + HelpExampleRpc("sendmany", "\"\", {\"1D1ZrZNe3JUo7ZycKEYQQiQAWd9y54F4XX\":0.01,\"1353tsE8YMTA4EuV7dgUXGjNFf9KpVvKHz\":0.02}, 6, \"testing\"")
                },
    };

    if (request.fHelp || !help.IsValidNumArgs(request.params.size())) {
        throw std::runtime_error(help.ToString());
    }

    // Make sure the results are valid at least up to the most recent block
    // the user could have gotten from another RPC command prior to now
    pwallet->BlockUntilSyncedToCurrentChain();

    auto locked_chain = pwallet->chain().lock();
    LOCK(pwallet->cs_wallet);

    if (pwallet->GetBroadcastTransactions() && !pwallet->chain().p2pEnabled()) {
        throw JSONRPCError(RPC_CLIENT_P2P_DISABLED, "Error: Peer-to-peer functionality missing or disabled");
    }

    if (!request.params[0].isNull() && !request.params[0].get_str().empty()) {
        throw JSONRPCError(RPC_INVALID_PARAMETER, "Dummy value must be set to \"\"");
    }
    UniValue sendTo = request.params[1].get_obj();

    mapValue_t mapValue;
    if (!request.params[3].isNull() && !request.params[3].get_str().empty())
        mapValue["comment"] = request.params[3].get_str();

    UniValue subtractFeeFromAmount(UniValue::VARR);
    if (!request.params[4].isNull())
        subtractFeeFromAmount = request.params[4].get_array();

    CCoinControl coin_control;
    if (!request.params[5].isNull()) {
        coin_control.m_signal_bip125_rbf = request.params[5].get_bool();
    }

    if (!request.params[6].isNull()) {
        coin_control.m_confirm_target = ParseConfirmTarget(request.params[6], pwallet->chain().estimateMaxBlocks());
    }

    if (!request.params[7].isNull()) {
        if (!FeeModeFromString(request.params[7].get_str(), coin_control.m_fee_mode)) {
            throw JSONRPCError(RPC_INVALID_PARAMETER, "Invalid estimate_mode parameter");
        }
    }

    UniValue assets;
    if (!request.params[8].isNull()) {
        if (!g_con_elementsmode) {
            throw JSONRPCError(RPC_TYPE_ERROR, "Asset argument cannot be given for Bitcoin serialization.");
        }
        assets = request.params[8].get_obj();
    }

    bool ignore_blind_fail = true;
    if (request.params.size() > 9) {
        ignore_blind_fail = request.params[9].get_bool();
    }

    std::set<CTxDestination> destinations;
    std::vector<CRecipient> vecSend;

    std::vector<std::string> keys = sendTo.getKeys();
    for (const std::string& name_ : keys) {
        std::string strasset = Params().GetConsensus().pegged_asset.GetHex();
        if (!assets.isNull() && assets[name_].isStr()) {
            strasset = assets[name_].get_str();
        }
        CAsset asset = GetAssetFromString(strasset);
        if (asset.IsNull() && g_con_elementsmode) {
            throw JSONRPCError(RPC_WALLET_ERROR, strprintf("Unknown label and invalid asset hex: %s", asset.GetHex()));
        }

        CTxDestination dest = DecodeDestination(name_);
        if (!IsValidDestination(dest)) {
            throw JSONRPCError(RPC_INVALID_ADDRESS_OR_KEY, std::string("Invalid Bitcoin address: ") + name_);
        }

        if (destinations.count(dest)) {
            throw JSONRPCError(RPC_INVALID_PARAMETER, std::string("Invalid parameter, duplicated address: ") + name_);
        }
        destinations.insert(dest);

        CScript scriptPubKey = GetScriptForDestination(dest);
        CAmount nAmount = AmountFromValue(sendTo[name_]);
        if (nAmount <= 0)
            throw JSONRPCError(RPC_TYPE_ERROR, "Invalid amount for send");

        bool fSubtractFeeFromAmount = false;
        for (unsigned int idx = 0; idx < subtractFeeFromAmount.size(); idx++) {
            const UniValue& addr = subtractFeeFromAmount[idx];
            if (addr.get_str() == name_)
                fSubtractFeeFromAmount = true;
        }

        CRecipient recipient = {scriptPubKey, nAmount, asset, GetDestinationBlindingKey(dest), fSubtractFeeFromAmount};
        vecSend.push_back(recipient);
    }

    EnsureWalletIsUnlocked(pwallet);

    // Shuffle recipient list
    std::shuffle(vecSend.begin(), vecSend.end(), FastRandomContext());

    // Send
    std::vector<std::unique_ptr<CReserveKey>> change_keys;

    std::set<CAsset> setAssets;
    setAssets.insert(policyAsset);
    for (auto recipient : vecSend) {
        setAssets.insert(recipient.asset);
    }
    std::vector<COutPoint> vPresetInputs;
    coin_control.ListSelected(vPresetInputs);
    for (const COutPoint& presetInput : vPresetInputs) {
        std::map<uint256, CWalletTx>::const_iterator it = pwallet->mapWallet.find(presetInput.hash);
        if (it != pwallet->mapWallet.end()) {
            setAssets.insert(it->second.GetOutputAsset(presetInput.n));
        }
    }
    for (unsigned int i = 0; i < setAssets.size(); i++) {
        change_keys.push_back(std::unique_ptr<CReserveKey>(new CReserveKey(pwallet)));
    }

    CAmount nFeeRequired = 0;
    int nChangePosRet = -1;
    std::string strFailReason;
    CTransactionRef tx;
    BlindDetails* blind_details = g_con_elementsmode ? new BlindDetails() : NULL;
    if (g_con_elementsmode) {
        blind_details->ignore_blind_failure = ignore_blind_fail;
    }
    bool fCreated = pwallet->CreateTransaction(*locked_chain, vecSend, tx, change_keys, nFeeRequired, nChangePosRet, strFailReason, coin_control, true, blind_details);
    if (!fCreated) {
        throw JSONRPCError(RPC_WALLET_INSUFFICIENT_FUNDS, strFailReason);
    }
    CValidationState state;
    if (!pwallet->CommitTransaction(tx, std::move(mapValue), {} /* orderForm */, change_keys, state, blind_details)) {
        strFailReason = strprintf("Transaction commit failed:: %s", FormatStateMessage(state));
        throw JSONRPCError(RPC_WALLET_ERROR, strFailReason);
    }

    return tx->GetHash().GetHex();
}

static UniValue addmultisigaddress(const JSONRPCRequest& request)
{
    std::shared_ptr<CWallet> const wallet = GetWalletForJSONRPCRequest(request);
    CWallet* const pwallet = wallet.get();

    if (!EnsureWalletIsAvailable(pwallet, request.fHelp)) {
        return NullUniValue;
    }

    if (request.fHelp || request.params.size() < 2 || request.params.size() > 4) {
        std::string msg =
            RPCHelpMan{"addmultisigaddress",
                "\nAdd a nrequired-to-sign multisignature address to the wallet. Requires a new wallet backup.\n"
                "Each key is a Bitcoin address or hex-encoded public key.\n"
                "This functionality is only intended for use with non-watchonly addresses.\n"
                "See `importaddress` for watchonly p2sh address support.\n"
                "If 'label' is specified, assign address to that label.\n",
                {
                    {"nrequired", RPCArg::Type::NUM, RPCArg::Optional::NO, "The number of required signatures out of the n keys or addresses."},
                    {"keys", RPCArg::Type::ARR, RPCArg::Optional::NO, "A json array of bitcoin addresses or hex-encoded public keys",
                        {
                            {"key", RPCArg::Type::STR, RPCArg::Optional::OMITTED, "bitcoin address or hex-encoded public key"},
                        },
                        },
                    {"label", RPCArg::Type::STR, RPCArg::Optional::OMITTED_NAMED_ARG, "A label to assign the addresses to."},
                    {"address_type", RPCArg::Type::STR, /* default */ "set by -addresstype", "The address type to use. Options are \"legacy\", \"p2sh-segwit\", and \"bech32\"."},
                },
                RPCResult{
            "{\n"
            "  \"address\":\"multisigaddress\",    (string) The value of the new multisig address.\n"
            "  \"redeemScript\":\"script\"         (string) The string value of the hex-encoded redemption script.\n"
            "}\n"
                },
                RPCExamples{
            "\nAdd a multisig address from 2 addresses\n"
            + HelpExampleCli("addmultisigaddress", "2 \"[\\\"16sSauSf5pF2UkUwvKGq4qjNRzBZYqgEL5\\\",\\\"171sgjn4YtPu27adkKGrdDwzRTxnRkBfKV\\\"]\"") +
            "\nAs a JSON-RPC call\n"
            + HelpExampleRpc("addmultisigaddress", "2, \"[\\\"16sSauSf5pF2UkUwvKGq4qjNRzBZYqgEL5\\\",\\\"171sgjn4YtPu27adkKGrdDwzRTxnRkBfKV\\\"]\"")
                },
            }.ToString();
        throw std::runtime_error(msg);
    }

    auto locked_chain = pwallet->chain().lock();
    LOCK(pwallet->cs_wallet);

    std::string label;
    if (!request.params[2].isNull())
        label = LabelFromValue(request.params[2]);

    int required = request.params[0].get_int();

    // Get the public keys
    const UniValue& keys_or_addrs = request.params[1].get_array();
    std::vector<CPubKey> pubkeys;
    for (unsigned int i = 0; i < keys_or_addrs.size(); ++i) {
        if (IsHex(keys_or_addrs[i].get_str()) && (keys_or_addrs[i].get_str().length() == 66 || keys_or_addrs[i].get_str().length() == 130)) {
            pubkeys.push_back(HexToPubKey(keys_or_addrs[i].get_str()));
        } else {
            pubkeys.push_back(AddrToPubKey(pwallet, keys_or_addrs[i].get_str()));
        }
    }

    OutputType output_type = pwallet->m_default_address_type;
    if (!request.params[3].isNull()) {
        if (!ParseOutputType(request.params[3].get_str(), output_type)) {
            throw JSONRPCError(RPC_INVALID_ADDRESS_OR_KEY, strprintf("Unknown address type '%s'", request.params[3].get_str()));
        }
    }

    // Construct using pay-to-script-hash:
    CScript inner;
    CTxDestination dest = AddAndGetMultisigDestination(required, pubkeys, output_type, *pwallet, inner);
    pwallet->SetAddressBook(dest, label, "send");

    UniValue result(UniValue::VOBJ);
    result.pushKV("address", EncodeDestination(dest));
    result.pushKV("redeemScript", HexStr(inner.begin(), inner.end()));
    return result;
}

class Witnessifier : public boost::static_visitor<bool>
{
public:
    CWallet * const pwallet;
    CTxDestination result;
    bool already_witness;

    explicit Witnessifier(CWallet *_pwallet) : pwallet(_pwallet), already_witness(false) {}

    bool operator()(const PKHash &keyID) {
        if (pwallet) {
            CScript basescript = GetScriptForDestination(keyID);
            CScript witscript = GetScriptForWitness(basescript);
            if (!IsSolvable(*pwallet, witscript)) {
                return false;
            }
            return ExtractDestination(witscript, result);
        }
        return false;
    }

    bool operator()(const ScriptHash &scripthash) {
        CScript subscript;
        if (pwallet && pwallet->GetCScript(CScriptID(scripthash), subscript)) {
            int witnessversion;
            std::vector<unsigned char> witprog;
            if (subscript.IsWitnessProgram(witnessversion, witprog)) {
                ExtractDestination(subscript, result);
                already_witness = true;
                return true;
            }
            CScript witscript = GetScriptForWitness(subscript);
            if (!IsSolvable(*pwallet, witscript)) {
                return false;
            }
            return ExtractDestination(witscript, result);
        }
        return false;
    }

    bool operator()(const WitnessV0KeyHash& id)
    {
        already_witness = true;
        result = id;
        return true;
    }

    bool operator()(const WitnessV0ScriptHash& id)
    {
        already_witness = true;
        result = id;
        return true;
    }

    template<typename T>
    bool operator()(const T& dest) { return false; }
};

struct tallyitem
{
    CAmountMap mapAmount;
    int nConf{std::numeric_limits<int>::max()};
    std::vector<uint256> txids;
    bool fIsWatchonly{false};
    tallyitem()
    {
    }
};

static UniValue ListReceived(interfaces::Chain::Lock& locked_chain, CWallet * const pwallet, const UniValue& params, bool by_label) EXCLUSIVE_LOCKS_REQUIRED(pwallet->cs_wallet)
{
    // Minimum confirmations
    int nMinDepth = 1;
    if (!params[0].isNull())
        nMinDepth = params[0].get_int();

    // Whether to include empty labels
    bool fIncludeEmpty = false;
    if (!params[1].isNull())
        fIncludeEmpty = params[1].get_bool();

    isminefilter filter = ISMINE_SPENDABLE;
    if(!params[2].isNull())
        if(params[2].get_bool())
            filter = filter | ISMINE_WATCH_ONLY;

    bool has_filtered_address = false;
    CTxDestination filtered_address = CNoDestination();
    if (!by_label && params.size() > 3 && params[3].get_str() != "") {
        if (!IsValidDestinationString(params[3].get_str())) {
            throw JSONRPCError(RPC_WALLET_ERROR, "address_filter parameter was invalid");
        }
        filtered_address = DecodeDestination(params[3].get_str());
        has_filtered_address = true;
    }

    std::string strasset = "";
    if (params.size() > 4 && params[4].isStr()) {
        strasset = params[4].get_str();
    }
    CAsset asset;
    if (!strasset.empty()) {
        asset = GetAssetFromString(strasset);
    }

    // Tally
    std::map<CTxDestination, tallyitem> mapTally;
    for (const std::pair<const uint256, CWalletTx>& pairWtx : pwallet->mapWallet) {
        const CWalletTx& wtx = pairWtx.second;

        if (wtx.IsCoinBase() || !locked_chain.checkFinalTx(*wtx.tx)) {
            continue;
        }

        int nDepth = wtx.GetDepthInMainChain(locked_chain);
        if (nDepth < nMinDepth)
            continue;

        for (size_t index = 0; index < wtx.tx->vout.size(); ++index)
        {
            const CTxOut& txout = wtx.tx->vout[index];

            CTxDestination address;
            if (!ExtractDestination(txout.scriptPubKey, address))
                continue;

            if (has_filtered_address && !(filtered_address == address)) {
                continue;
            }

            isminefilter mine = IsMine(*pwallet, address);
            if(!(mine & filter))
                continue;

            CAmount amt = wtx.GetOutputValueOut(index);
            if (amt < 0) {
                continue;
            }

            if (strasset != "" && wtx.GetOutputAsset(index) != asset) {
                continue;
            }

            tallyitem& item = mapTally[address];
            item.mapAmount[wtx.GetOutputAsset(index)] += amt;
            item.nConf = std::min(item.nConf, nDepth);
            item.txids.push_back(wtx.GetHash());
            if (mine & ISMINE_WATCH_ONLY)
                item.fIsWatchonly = true;
        }
    }

    // Reply
    UniValue ret(UniValue::VARR);
    std::map<std::string, tallyitem> label_tally;

    // Create mapAddressBook iterator
    // If we aren't filtering, go from begin() to end()
    auto start = pwallet->mapAddressBook.begin();
    auto end = pwallet->mapAddressBook.end();
    // If we are filtering, find() the applicable entry
    if (has_filtered_address) {
        start = pwallet->mapAddressBook.find(filtered_address);
        if (start != end) {
            end = std::next(start);
        }
    }

    for (auto item_it = start; item_it != end; ++item_it)
    {
        const CTxDestination& address = item_it->first;
        const std::string& label = item_it->second.name;
        auto it = mapTally.find(address);
        if (it == mapTally.end() && !fIncludeEmpty)
            continue;

        CAmountMap mapAmount;
        int nConf = std::numeric_limits<int>::max();
        bool fIsWatchonly = false;
        if (it != mapTally.end())
        {
            mapAmount = (*it).second.mapAmount;
            nConf = (*it).second.nConf;
            fIsWatchonly = (*it).second.fIsWatchonly;
        }

        if (by_label)
        {
            tallyitem& _item = label_tally[label];
            _item.mapAmount += mapAmount;
            _item.nConf = std::min(_item.nConf, nConf);
            _item.fIsWatchonly = fIsWatchonly;
        }
        else
        {
            UniValue obj(UniValue::VOBJ);
            if(fIsWatchonly)
                obj.pushKV("involvesWatchonly", true);
            obj.pushKV("address",       EncodeDestination(address));
            obj.pushKV("amount",        AmountMapToUniv(mapAmount, ""));
            obj.pushKV("confirmations", (nConf == std::numeric_limits<int>::max() ? 0 : nConf));
            obj.pushKV("label", label);
            UniValue transactions(UniValue::VARR);
            if (it != mapTally.end())
            {
                for (const uint256& _item : (*it).second.txids)
                {
                    transactions.push_back(_item.GetHex());
                }
            }
            obj.pushKV("txids", transactions);
            ret.push_back(obj);
        }
    }

    if (by_label)
    {
        for (const auto& entry : label_tally)
        {
            CAmountMap mapAmount = entry.second.mapAmount;
            int nConf = entry.second.nConf;
            UniValue obj(UniValue::VOBJ);
            if (entry.second.fIsWatchonly)
                obj.pushKV("involvesWatchonly", true);
            obj.pushKV("amount",        AmountMapToUniv(mapAmount, ""));
            obj.pushKV("confirmations", (nConf == std::numeric_limits<int>::max() ? 0 : nConf));
            obj.pushKV("label",         entry.first);
            ret.push_back(obj);
        }
    }

    return ret;
}

static UniValue listreceivedbyaddress(const JSONRPCRequest& request)
{
    std::shared_ptr<CWallet> const wallet = GetWalletForJSONRPCRequest(request);
    CWallet* const pwallet = wallet.get();

    if (!EnsureWalletIsAvailable(pwallet, request.fHelp)) {
        return NullUniValue;
    }

    if (request.fHelp || request.params.size() > 5)
        throw std::runtime_error(
            RPCHelpMan{"listreceivedbyaddress",
                "\nList balances by receiving address.\n",
                {
                    {"minconf", RPCArg::Type::NUM, /* default */ "1", "The minimum number of confirmations before payments are included."},
                    {"include_empty", RPCArg::Type::BOOL, /* default */ "false", "Whether to include addresses that haven't received any payments."},
                    {"include_watchonly", RPCArg::Type::BOOL, /* default */ "false", "Whether to include watch-only addresses (see 'importaddress')."},
                    {"address_filter", RPCArg::Type::STR, RPCArg::Optional::OMITTED_NAMED_ARG, "If present, only return information on this address."},
                    {"assetlabel", RPCArg::Type::STR, RPCArg::Optional::OMITTED, "Hex asset id or asset label for balance."},
                },
                RPCResult{
            "[\n"
            "  {\n"
            "    \"involvesWatchonly\" : true,        (bool) Only returned if imported addresses were involved in transaction\n"
            "    \"address\" : \"receivingaddress\",  (string) The receiving address\n"
            "    \"amount\" : x.xxx,                  (numeric) The total amount in " + CURRENCY_UNIT + " received by the address\n"
            "    \"confirmations\" : n,               (numeric) The number of confirmations of the most recent transaction included\n"
            "    \"label\" : \"label\",               (string) The label of the receiving address. The default label is \"\".\n"
            "    \"txids\": [\n"
            "       \"txid\",                         (string) The ids of transactions received with the address \n"
            "       ...\n"
            "    ]\n"
            "  }\n"
            "  ,...\n"
            "]\n"
                },
                RPCExamples{
                    HelpExampleCli("listreceivedbyaddress", "")
            + HelpExampleCli("listreceivedbyaddress", "6 true")
            + HelpExampleRpc("listreceivedbyaddress", "6, true, true")
            + HelpExampleRpc("listreceivedbyaddress", "6, true, true, \"1M72Sfpbz1BPpXFHz9m3CdqATR44Jvaydd\"")
                },
            }.ToString());

    // Make sure the results are valid at least up to the most recent block
    // the user could have gotten from another RPC command prior to now
    pwallet->BlockUntilSyncedToCurrentChain();

    auto locked_chain = pwallet->chain().lock();
    LOCK(pwallet->cs_wallet);

    return ListReceived(*locked_chain, pwallet, request.params, false);
}

static UniValue listreceivedbylabel(const JSONRPCRequest& request)
{
    std::shared_ptr<CWallet> const wallet = GetWalletForJSONRPCRequest(request);
    CWallet* const pwallet = wallet.get();

    if (!EnsureWalletIsAvailable(pwallet, request.fHelp)) {
        return NullUniValue;
    }

    if (request.fHelp || request.params.size() > 3)
        throw std::runtime_error(
            RPCHelpMan{"listreceivedbylabel",
                "\nList received transactions by label.\n",
                {
                    {"minconf", RPCArg::Type::NUM, /* default */ "1", "The minimum number of confirmations before payments are included."},
                    {"include_empty", RPCArg::Type::BOOL, /* default */ "false", "Whether to include labels that haven't received any payments."},
                    {"include_watchonly", RPCArg::Type::BOOL, /* default */ "false", "Whether to include watch-only addresses (see 'importaddress')."},
                },
                RPCResult{
            "[\n"
            "  {\n"
            "    \"involvesWatchonly\" : true,   (bool) Only returned if imported addresses were involved in transaction\n"
            "    \"amount\" : x.xxx,             (numeric) The total amount received by addresses with this label\n"
            "    \"confirmations\" : n,          (numeric) The number of confirmations of the most recent transaction included\n"
            "    \"label\" : \"label\"           (string) The label of the receiving address. The default label is \"\".\n"
            "  }\n"
            "  ,...\n"
            "]\n"
                },
                RPCExamples{
                    HelpExampleCli("listreceivedbylabel", "")
            + HelpExampleCli("listreceivedbylabel", "6 true")
            + HelpExampleRpc("listreceivedbylabel", "6, true, true")
                },
            }.ToString());

    // Make sure the results are valid at least up to the most recent block
    // the user could have gotten from another RPC command prior to now
    pwallet->BlockUntilSyncedToCurrentChain();

    auto locked_chain = pwallet->chain().lock();
    LOCK(pwallet->cs_wallet);

    return ListReceived(*locked_chain, pwallet, request.params, true);
}

static void MaybePushAddress(UniValue & entry, const CTxDestination &dest)
{
    if (IsValidDestination(dest)) {
        entry.pushKV("address", EncodeDestination(dest));
    }
}

/**
 * List transactions based on the given criteria.
 *
 * @param  pwallet        The wallet.
 * @param  wtx            The wallet transaction.
 * @param  nMinDepth      The minimum confirmation depth.
 * @param  fLong          Whether to include the JSON version of the transaction.
 * @param  ret            The UniValue into which the result is stored.
 * @param  filter_ismine  The "is mine" filter flags.
 * @param  filter_label   Optional label string to filter incoming transactions.
 */
static void ListTransactions(interfaces::Chain::Lock& locked_chain, CWallet* const pwallet, const CWalletTx& wtx, int nMinDepth, bool fLong, UniValue& ret, const isminefilter& filter_ismine, const std::string* filter_label) EXCLUSIVE_LOCKS_REQUIRED(pwallet->cs_wallet)
{
    CAmount nFee;
    std::list<COutputEntry> listReceived;
    std::list<COutputEntry> listSent;

    wtx.GetAmounts(listReceived, listSent, nFee, filter_ismine);

    bool involvesWatchonly = wtx.IsFromMe(ISMINE_WATCH_ONLY);

    // Sent
    if (!filter_label)
    {
        for (const COutputEntry& s : listSent)
        {
            UniValue entry(UniValue::VOBJ);
            if (involvesWatchonly || (::IsMine(*pwallet, s.destination) & ISMINE_WATCH_ONLY)) {
                entry.pushKV("involvesWatchonly", true);
            }
            MaybePushAddress(entry, s.destination);
            entry.pushKV("category", "send");
            entry.pushKV("amount", ValueFromAmount(-s.amount));
            if (g_con_elementsmode) {
                entry.pushKV("amountblinder", s.amount_blinding_factor.GetHex());
                entry.pushKV("asset", s.asset.GetHex());
                entry.pushKV("assetblinder", s.asset_blinding_factor.GetHex());
            }
            if (pwallet->mapAddressBook.count(s.destination)) {
                entry.pushKV("label", pwallet->mapAddressBook[s.destination].name);
            }
            entry.pushKV("vout", s.vout);
            entry.pushKV("fee", ValueFromAmount(-nFee));
            if (fLong)
                WalletTxToJSON(pwallet->chain(), locked_chain, wtx, entry);
            entry.pushKV("abandoned", wtx.isAbandoned());
            ret.push_back(entry);
        }
    }

    // Received
    if (listReceived.size() > 0 && wtx.GetDepthInMainChain(locked_chain) >= nMinDepth)
    {
        for (const COutputEntry& r : listReceived)
        {
            std::string label;
            if (pwallet->mapAddressBook.count(r.destination)) {
                label = pwallet->mapAddressBook[r.destination].name;
            }
            if (filter_label && label != *filter_label) {
                continue;
            }
            UniValue entry(UniValue::VOBJ);
            if (involvesWatchonly || (::IsMine(*pwallet, r.destination) & ISMINE_WATCH_ONLY)) {
                entry.pushKV("involvesWatchonly", true);
            }
            MaybePushAddress(entry, r.destination);
            if (wtx.IsCoinBase())
            {
                if (wtx.GetDepthInMainChain(locked_chain) < 1)
                    entry.pushKV("category", "orphan");
                else if (wtx.IsImmatureCoinBase(locked_chain))
                    entry.pushKV("category", "immature");
                else
                    entry.pushKV("category", "generate");
            }
            else
            {
                entry.pushKV("category", "receive");
            }
            entry.pushKV("amount", ValueFromAmount(r.amount));
            if (g_con_elementsmode) {
                entry.pushKV("amountblinder", r.amount_blinding_factor.GetHex());
                entry.pushKV("asset", r.asset.GetHex());
                entry.pushKV("assetblinder", r.asset_blinding_factor.GetHex());
            }
            if (pwallet->mapAddressBook.count(r.destination)) {
                entry.pushKV("label", label);
            }
            entry.pushKV("vout", r.vout);
            if (fLong)
                WalletTxToJSON(pwallet->chain(), locked_chain, wtx, entry);
            ret.push_back(entry);
        }
    }
}

UniValue listtransactions(const JSONRPCRequest& request)
{
    std::shared_ptr<CWallet> const wallet = GetWalletForJSONRPCRequest(request);
    CWallet* const pwallet = wallet.get();

    if (!EnsureWalletIsAvailable(pwallet, request.fHelp)) {
        return NullUniValue;
    }

    if (request.fHelp || request.params.size() > 4)
        throw std::runtime_error(
            RPCHelpMan{"listtransactions",
                "\nIf a label name is provided, this will return only incoming transactions paying to addresses with the specified label.\n"
                "\nReturns up to 'count' most recent transactions skipping the first 'from' transactions.\n",
                {
                    {"label", RPCArg::Type::STR, RPCArg::Optional::OMITTED_NAMED_ARG, "If set, should be a valid label name to return only incoming transactions\n"
            "              with the specified label, or \"*\" to disable filtering and return all transactions."},
                    {"count", RPCArg::Type::NUM, /* default */ "10", "The number of transactions to return"},
                    {"skip", RPCArg::Type::NUM, /* default */ "0", "The number of transactions to skip"},
                    {"include_watchonly", RPCArg::Type::BOOL, /* default */ "false", "Include transactions to watch-only addresses (see 'importaddress')"},
                },
                RPCResult{
            "[\n"
            "  {\n"
            "    \"address\":\"address\",    (string) The bitcoin address of the transaction.\n"
            "    \"category\":               (string) The transaction category.\n"
            "                \"send\"                  Transactions sent.\n"
            "                \"receive\"               Non-coinbase transactions received.\n"
            "                \"generate\"              Coinbase transactions received with more than 100 confirmations.\n"
            "                \"immature\"              Coinbase transactions received with 100 or fewer confirmations.\n"
            "                \"orphan\"                Orphaned coinbase transactions received.\n"
            "    \"amount\": x.xxx,          (numeric) The amount in " + CURRENCY_UNIT + ". This is negative for the 'send' category, and is positive\n"
            "                                        for all other categories\n"
            "    \"label\": \"label\",       (string) A comment for the address/transaction, if any\n"
            "    \"vout\": n,                (numeric) the vout value\n"
            "    \"fee\": x.xxx,             (numeric) The amount of the fee in " + CURRENCY_UNIT + ". This is negative and only available for the \n"
            "                                         'send' category of transactions.\n"
            "    \"confirmations\": n,       (numeric) The number of confirmations for the transaction. Negative confirmations indicate the\n"
            "                                         transaction conflicts with the block chain\n"
            "    \"trusted\": xxx,           (bool) Whether we consider the outputs of this unconfirmed transaction safe to spend.\n"
            "    \"blockhash\": \"hashvalue\", (string) The block hash containing the transaction.\n"
            "    \"blockindex\": n,          (numeric) The index of the transaction in the block that includes it.\n"
            "    \"blocktime\": xxx,         (numeric) The block time in seconds since epoch (1 Jan 1970 GMT).\n"
            "    \"txid\": \"transactionid\", (string) The transaction id.\n"
            "    \"time\": xxx,              (numeric) The transaction time in seconds since epoch (midnight Jan 1 1970 GMT).\n"
            "    \"timereceived\": xxx,      (numeric) The time received in seconds since epoch (midnight Jan 1 1970 GMT).\n"
            "    \"comment\": \"...\",       (string) If a comment is associated with the transaction.\n"
            "    \"bip125-replaceable\": \"yes|no|unknown\",  (string) Whether this transaction could be replaced due to BIP125 (replace-by-fee);\n"
            "                                                     may be unknown for unconfirmed transactions not in the mempool\n"
            "    \"abandoned\": xxx          (bool) 'true' if the transaction has been abandoned (inputs are respendable). Only available for the \n"
            "                                         'send' category of transactions.\n"
            "  }\n"
            "]\n"
                },
                RPCExamples{
            "\nList the most recent 10 transactions in the systems\n"
            + HelpExampleCli("listtransactions", "") +
            "\nList transactions 100 to 120\n"
            + HelpExampleCli("listtransactions", "\"*\" 20 100") +
            "\nAs a JSON-RPC call\n"
            + HelpExampleRpc("listtransactions", "\"*\", 20, 100")
                },
            }.ToString());

    // Make sure the results are valid at least up to the most recent block
    // the user could have gotten from another RPC command prior to now
    pwallet->BlockUntilSyncedToCurrentChain();

    const std::string* filter_label = nullptr;
    if (!request.params[0].isNull() && request.params[0].get_str() != "*") {
        filter_label = &request.params[0].get_str();
        if (filter_label->empty()) {
            throw JSONRPCError(RPC_INVALID_PARAMETER, "Label argument must be a valid label name or \"*\".");
        }
    }
    int nCount = 10;
    if (!request.params[1].isNull())
        nCount = request.params[1].get_int();
    int nFrom = 0;
    if (!request.params[2].isNull())
        nFrom = request.params[2].get_int();
    isminefilter filter = ISMINE_SPENDABLE;
    if(!request.params[3].isNull())
        if(request.params[3].get_bool())
            filter = filter | ISMINE_WATCH_ONLY;

    if (nCount < 0)
        throw JSONRPCError(RPC_INVALID_PARAMETER, "Negative count");
    if (nFrom < 0)
        throw JSONRPCError(RPC_INVALID_PARAMETER, "Negative from");

    UniValue ret(UniValue::VARR);

    {
        auto locked_chain = pwallet->chain().lock();
        LOCK(pwallet->cs_wallet);

        const CWallet::TxItems & txOrdered = pwallet->wtxOrdered;

        // iterate backwards until we have nCount items to return:
        for (CWallet::TxItems::const_reverse_iterator it = txOrdered.rbegin(); it != txOrdered.rend(); ++it)
        {
            CWalletTx *const pwtx = (*it).second;
            ListTransactions(*locked_chain, pwallet, *pwtx, 0, true, ret, filter, filter_label);
            if ((int)ret.size() >= (nCount+nFrom)) break;
        }
    }

    // ret is newest to oldest

    if (nFrom > (int)ret.size())
        nFrom = ret.size();
    if ((nFrom + nCount) > (int)ret.size())
        nCount = ret.size() - nFrom;

    std::vector<UniValue> arrTmp = ret.getValues();

    std::vector<UniValue>::iterator first = arrTmp.begin();
    std::advance(first, nFrom);
    std::vector<UniValue>::iterator last = arrTmp.begin();
    std::advance(last, nFrom+nCount);

    if (last != arrTmp.end()) arrTmp.erase(last, arrTmp.end());
    if (first != arrTmp.begin()) arrTmp.erase(arrTmp.begin(), first);

    std::reverse(arrTmp.begin(), arrTmp.end()); // Return oldest to newest

    ret.clear();
    ret.setArray();
    ret.push_backV(arrTmp);

    return ret;
}

static UniValue listsinceblock(const JSONRPCRequest& request)
{
    std::shared_ptr<CWallet> const wallet = GetWalletForJSONRPCRequest(request);
    CWallet* const pwallet = wallet.get();

    if (!EnsureWalletIsAvailable(pwallet, request.fHelp)) {
        return NullUniValue;
    }

    if (request.fHelp || request.params.size() > 4)
        throw std::runtime_error(
            RPCHelpMan{"listsinceblock",
                "\nGet all transactions in blocks since block [blockhash], or all transactions if omitted.\n"
                "If \"blockhash\" is no longer a part of the main chain, transactions from the fork point onward are included.\n"
                "Additionally, if include_removed is set, transactions affecting the wallet which were removed are returned in the \"removed\" array.\n",
                {
                    {"blockhash", RPCArg::Type::STR, RPCArg::Optional::OMITTED_NAMED_ARG, "If set, the block hash to list transactions since, otherwise list all transactions."},
                    {"target_confirmations", RPCArg::Type::NUM, /* default */ "1", "Return the nth block hash from the main chain. e.g. 1 would mean the best block hash. Note: this is not used as a filter, but only affects [lastblock] in the return value"},
                    {"include_watchonly", RPCArg::Type::BOOL, /* default */ "false", "Include transactions to watch-only addresses (see 'importaddress')"},
                    {"include_removed", RPCArg::Type::BOOL, /* default */ "true", "Show transactions that were removed due to a reorg in the \"removed\" array\n"
            "                                                           (not guaranteed to work on pruned nodes)"},
                },
                RPCResult{
            "{\n"
            "  \"transactions\": [\n"
            "    \"address\":\"address\",    (string) The bitcoin address of the transaction.\n"
            "    \"category\":               (string) The transaction category.\n"
            "                \"send\"                  Transactions sent.\n"
            "                \"receive\"               Non-coinbase transactions received.\n"
            "                \"generate\"              Coinbase transactions received with more than 100 confirmations.\n"
            "                \"immature\"              Coinbase transactions received with 100 or fewer confirmations.\n"
            "                \"orphan\"                Orphaned coinbase transactions received.\n"
            "    \"amount\": x.xxx,          (numeric) The amount in " + CURRENCY_UNIT + ". This is negative for the 'send' category, and is positive\n"
            "                                         for all other categories\n"
            "    \"vout\" : n,               (numeric) the vout value\n"
            "    \"fee\": x.xxx,             (numeric) The amount of the fee in " + CURRENCY_UNIT + ". This is negative and only available for the 'send' category of transactions.\n"
            "    \"confirmations\": n,       (numeric) The number of confirmations for the transaction.\n"
            "                                          When it's < 0, it means the transaction conflicted that many blocks ago.\n"
            "    \"blockhash\": \"hashvalue\",     (string) The block hash containing the transaction.\n"
            "    \"blockindex\": n,          (numeric) The index of the transaction in the block that includes it.\n"
            "    \"blocktime\": xxx,         (numeric) The block time in seconds since epoch (1 Jan 1970 GMT).\n"
            "    \"txid\": \"transactionid\",  (string) The transaction id.\n"
            "    \"time\": xxx,              (numeric) The transaction time in seconds since epoch (Jan 1 1970 GMT).\n"
            "    \"timereceived\": xxx,      (numeric) The time received in seconds since epoch (Jan 1 1970 GMT).\n"
            "    \"bip125-replaceable\": \"yes|no|unknown\",  (string) Whether this transaction could be replaced due to BIP125 (replace-by-fee);\n"
            "                                                   may be unknown for unconfirmed transactions not in the mempool\n"
            "    \"abandoned\": xxx,         (bool) 'true' if the transaction has been abandoned (inputs are respendable). Only available for the 'send' category of transactions.\n"
            "    \"comment\": \"...\",       (string) If a comment is associated with the transaction.\n"
            "    \"label\" : \"label\"       (string) A comment for the address/transaction, if any\n"
            "    \"to\": \"...\",            (string) If a comment to is associated with the transaction.\n"
            "  ],\n"
            "  \"removed\": [\n"
            "    <structure is the same as \"transactions\" above, only present if include_removed=true>\n"
            "    Note: transactions that were re-added in the active chain will appear as-is in this array, and may thus have a positive confirmation count.\n"
            "  ],\n"
            "  \"lastblock\": \"lastblockhash\"     (string) The hash of the block (target_confirmations-1) from the best block on the main chain. This is typically used to feed back into listsinceblock the next time you call it. So you would generally use a target_confirmations of say 6, so you will be continually re-notified of transactions until they've reached 6 confirmations plus any new ones\n"
            "}\n"
                },
                RPCExamples{
                    HelpExampleCli("listsinceblock", "")
            + HelpExampleCli("listsinceblock", "\"000000000000000bacf66f7497b7dc45ef753ee9a7d38571037cdb1a57f663ad\" 6")
            + HelpExampleRpc("listsinceblock", "\"000000000000000bacf66f7497b7dc45ef753ee9a7d38571037cdb1a57f663ad\", 6")
                },
            }.ToString());

    // Make sure the results are valid at least up to the most recent block
    // the user could have gotten from another RPC command prior to now
    pwallet->BlockUntilSyncedToCurrentChain();

    auto locked_chain = pwallet->chain().lock();
    LOCK(pwallet->cs_wallet);

    // The way the 'height' is initialized is just a workaround for the gcc bug #47679 since version 4.6.0.
    Optional<int> height = MakeOptional(false, int()); // Height of the specified block or the common ancestor, if the block provided was in a deactivated chain.
    Optional<int> altheight; // Height of the specified block, even if it's in a deactivated chain.
    int target_confirms = 1;
    isminefilter filter = ISMINE_SPENDABLE;

    uint256 blockId;
    if (!request.params[0].isNull() && !request.params[0].get_str().empty()) {
        blockId = ParseHashV(request.params[0], "blockhash");
        height = locked_chain->findFork(blockId, &altheight);
        if (!height) {
            throw JSONRPCError(RPC_INVALID_ADDRESS_OR_KEY, "Block not found");
        }
    }

    if (!request.params[1].isNull()) {
        target_confirms = request.params[1].get_int();

        if (target_confirms < 1) {
            throw JSONRPCError(RPC_INVALID_PARAMETER, "Invalid parameter");
        }
    }

    if (!request.params[2].isNull() && request.params[2].get_bool()) {
        filter = filter | ISMINE_WATCH_ONLY;
    }

    bool include_removed = (request.params[3].isNull() || request.params[3].get_bool());

    const Optional<int> tip_height = locked_chain->getHeight();
    int depth = tip_height && height ? (1 + *tip_height - *height) : -1;

    UniValue transactions(UniValue::VARR);

    for (const std::pair<const uint256, CWalletTx>& pairWtx : pwallet->mapWallet) {
        CWalletTx tx = pairWtx.second;

        if (depth == -1 || tx.GetDepthInMainChain(*locked_chain) < depth) {
            ListTransactions(*locked_chain, pwallet, tx, 0, true, transactions, filter, nullptr /* filter_label */);
        }
    }

    // when a reorg'd block is requested, we also list any relevant transactions
    // in the blocks of the chain that was detached
    UniValue removed(UniValue::VARR);
    while (include_removed && altheight && *altheight > *height) {
        CBlock block;
        if (!pwallet->chain().findBlock(blockId, &block) || block.IsNull()) {
            throw JSONRPCError(RPC_INTERNAL_ERROR, "Can't read block from disk");
        }
        for (const CTransactionRef& tx : block.vtx) {
            auto it = pwallet->mapWallet.find(tx->GetHash());
            if (it != pwallet->mapWallet.end()) {
                // We want all transactions regardless of confirmation count to appear here,
                // even negative confirmation ones, hence the big negative.
                ListTransactions(*locked_chain, pwallet, it->second, -100000000, true, removed, filter, nullptr /* filter_label */);
            }
        }
        blockId = block.hashPrevBlock;
        --*altheight;
    }

    int last_height = tip_height ? *tip_height + 1 - target_confirms : -1;
    uint256 lastblock = last_height >= 0 ? locked_chain->getBlockHash(last_height) : uint256();

    UniValue ret(UniValue::VOBJ);
    ret.pushKV("transactions", transactions);
    if (include_removed) ret.pushKV("removed", removed);
    ret.pushKV("lastblock", lastblock.GetHex());

    return ret;
}

static UniValue gettransaction(const JSONRPCRequest& request)
{
    std::shared_ptr<CWallet> const wallet = GetWalletForJSONRPCRequest(request);
    CWallet* const pwallet = wallet.get();

    if (!EnsureWalletIsAvailable(pwallet, request.fHelp)) {
        return NullUniValue;
    }

    if (request.fHelp || request.params.size() < 1 || request.params.size() > 2)
        throw std::runtime_error(
            RPCHelpMan{"gettransaction",
                "\nGet detailed information about in-wallet transaction <txid>\n",
                {
                    {"txid", RPCArg::Type::STR, RPCArg::Optional::NO, "The transaction id"},
                    {"include_watchonly", RPCArg::Type::BOOL, /* default */ "false", "Whether to include watch-only addresses in balance calculation and details[]"},
                },
                RPCResult{
            "{\n"
            "  \"amount\" : x.xxx,        (numeric) The transaction amount in " + CURRENCY_UNIT + "\n"
            "  \"fee\": x.xxx,            (numeric) The amount of the fee in " + CURRENCY_UNIT + ". This is negative and only available for the \n"
            "                              'send' category of transactions.\n"
            "  \"confirmations\" : n,     (numeric) The number of confirmations\n"
            "  \"blockhash\" : \"hash\",  (string) The block hash\n"
            "  \"blockindex\" : xx,       (numeric) The index of the transaction in the block that includes it\n"
            "  \"blocktime\" : ttt,       (numeric) The time in seconds since epoch (1 Jan 1970 GMT)\n"
            "  \"txid\" : \"transactionid\",   (string) The transaction id.\n"
            "  \"time\" : ttt,            (numeric) The transaction time in seconds since epoch (1 Jan 1970 GMT)\n"
            "  \"timereceived\" : ttt,    (numeric) The time received in seconds since epoch (1 Jan 1970 GMT)\n"
            "  \"bip125-replaceable\": \"yes|no|unknown\",  (string) Whether this transaction could be replaced due to BIP125 (replace-by-fee);\n"
            "                                                   may be unknown for unconfirmed transactions not in the mempool\n"
            "  \"details\" : [\n"
            "    {\n"
            "      \"address\" : \"address\",          (string) The bitcoin address involved in the transaction\n"
            "      \"category\" :                      (string) The transaction category.\n"
            "                   \"send\"                  Transactions sent.\n"
            "                   \"receive\"               Non-coinbase transactions received.\n"
            "                   \"generate\"              Coinbase transactions received with more than 100 confirmations.\n"
            "                   \"immature\"              Coinbase transactions received with 100 or fewer confirmations.\n"
            "                   \"orphan\"                Orphaned coinbase transactions received.\n"
            "      \"amount\" : x.xxx,                 (numeric) The amount in " + CURRENCY_UNIT + "\n"
            "      \"label\" : \"label\",              (string) A comment for the address/transaction, if any\n"
            "      \"vout\" : n,                       (numeric) the vout value\n"
            "      \"fee\": x.xxx,                     (numeric) The amount of the fee in " + CURRENCY_UNIT + ". This is negative and only available for the \n"
            "                                           'send' category of transactions.\n"
            "      \"abandoned\": xxx                  (bool) 'true' if the transaction has been abandoned (inputs are respendable). Only available for the \n"
            "                                           'send' category of transactions.\n"
            "    }\n"
            "    ,...\n"
            "  ],\n"
            "  \"hex\" : \"data\"         (string) Raw data for transaction\n"
            "}\n"
                },
                RPCExamples{
                    HelpExampleCli("gettransaction", "\"1075db55d416d3ca199f55b6084e2115b9345e16c5cf302fc80e9d5fbf5d48d\"")
            + HelpExampleCli("gettransaction", "\"1075db55d416d3ca199f55b6084e2115b9345e16c5cf302fc80e9d5fbf5d48d\" true")
            + HelpExampleRpc("gettransaction", "\"1075db55d416d3ca199f55b6084e2115b9345e16c5cf302fc80e9d5fbf5d48d\"")
                },
            }.ToString());

    // Make sure the results are valid at least up to the most recent block
    // the user could have gotten from another RPC command prior to now
    pwallet->BlockUntilSyncedToCurrentChain();

    auto locked_chain = pwallet->chain().lock();
    LOCK(pwallet->cs_wallet);

    uint256 hash(ParseHashV(request.params[0], "txid"));

    isminefilter filter = ISMINE_SPENDABLE;
    if(!request.params[1].isNull())
        if(request.params[1].get_bool())
            filter = filter | ISMINE_WATCH_ONLY;

    UniValue entry(UniValue::VOBJ);
    auto it = pwallet->mapWallet.find(hash);
    if (it == pwallet->mapWallet.end()) {
        throw JSONRPCError(RPC_INVALID_ADDRESS_OR_KEY, "Invalid or non-wallet transaction id");
    }
    const CWalletTx& wtx = it->second;

    CAmountMap nCredit = wtx.GetCredit(*locked_chain, filter);
    CAmountMap nDebit = wtx.GetDebit(filter);
    CAmountMap nNet = nCredit - nDebit;
    assert(HasValidFee(*wtx.tx));
    CAmountMap nFee = wtx.IsFromMe(filter) ? CAmountMap() - GetFeeMap(*wtx.tx) : CAmountMap();
    if (!g_con_elementsmode) {
        CAmount total_out = 0;
        for (const auto& output : wtx.tx->vout) {
            total_out += output.nValue.GetAmount();
        }
        nFee = CAmountMap();
        nFee[::policyAsset] = wtx.IsFromMe(filter) ? total_out - nDebit[::policyAsset] : 0;
    }

    entry.pushKV("amount", AmountMapToUniv(nNet - nFee, ""));
    if (wtx.IsFromMe(filter))
        entry.pushKV("fee", AmountMapToUniv(nFee, ""));

    WalletTxToJSON(pwallet->chain(), *locked_chain, wtx, entry);

    UniValue details(UniValue::VARR);
    ListTransactions(*locked_chain, pwallet, wtx, 0, false, details, filter, nullptr /* filter_label */);
    entry.pushKV("details", details);

    std::string strHex = EncodeHexTx(*wtx.tx, pwallet->chain().rpcSerializationFlags());
    entry.pushKV("hex", strHex);

    return entry;
}

static UniValue abandontransaction(const JSONRPCRequest& request)
{
    std::shared_ptr<CWallet> const wallet = GetWalletForJSONRPCRequest(request);
    CWallet* const pwallet = wallet.get();

    if (!EnsureWalletIsAvailable(pwallet, request.fHelp)) {
        return NullUniValue;
    }

    if (request.fHelp || request.params.size() != 1) {
        throw std::runtime_error(
            RPCHelpMan{"abandontransaction",
                "\nMark in-wallet transaction <txid> as abandoned\n"
                "This will mark this transaction and all its in-wallet descendants as abandoned which will allow\n"
                "for their inputs to be respent.  It can be used to replace \"stuck\" or evicted transactions.\n"
                "It only works on transactions which are not included in a block and are not currently in the mempool.\n"
                "It has no effect on transactions which are already abandoned.\n",
                {
                    {"txid", RPCArg::Type::STR_HEX, RPCArg::Optional::NO, "The transaction id"},
                },
                RPCResults{},
                RPCExamples{
                    HelpExampleCli("abandontransaction", "\"1075db55d416d3ca199f55b6084e2115b9345e16c5cf302fc80e9d5fbf5d48d\"")
            + HelpExampleRpc("abandontransaction", "\"1075db55d416d3ca199f55b6084e2115b9345e16c5cf302fc80e9d5fbf5d48d\"")
                },
            }.ToString());
    }

    // Make sure the results are valid at least up to the most recent block
    // the user could have gotten from another RPC command prior to now
    pwallet->BlockUntilSyncedToCurrentChain();

    auto locked_chain = pwallet->chain().lock();
    LOCK(pwallet->cs_wallet);

    uint256 hash(ParseHashV(request.params[0], "txid"));

    if (!pwallet->mapWallet.count(hash)) {
        throw JSONRPCError(RPC_INVALID_ADDRESS_OR_KEY, "Invalid or non-wallet transaction id");
    }
    if (!pwallet->AbandonTransaction(*locked_chain, hash)) {
        throw JSONRPCError(RPC_INVALID_ADDRESS_OR_KEY, "Transaction not eligible for abandonment");
    }

    return NullUniValue;
}


static UniValue backupwallet(const JSONRPCRequest& request)
{
    std::shared_ptr<CWallet> const wallet = GetWalletForJSONRPCRequest(request);
    CWallet* const pwallet = wallet.get();

    if (!EnsureWalletIsAvailable(pwallet, request.fHelp)) {
        return NullUniValue;
    }

    if (request.fHelp || request.params.size() != 1)
        throw std::runtime_error(
            RPCHelpMan{"backupwallet",
                "\nSafely copies current wallet file to destination, which can be a directory or a path with filename.\n",
                {
                    {"destination", RPCArg::Type::STR, RPCArg::Optional::NO, "The destination directory or file"},
                },
                RPCResults{},
                RPCExamples{
                    HelpExampleCli("backupwallet", "\"backup.dat\"")
            + HelpExampleRpc("backupwallet", "\"backup.dat\"")
                },
            }.ToString());

    // Make sure the results are valid at least up to the most recent block
    // the user could have gotten from another RPC command prior to now
    pwallet->BlockUntilSyncedToCurrentChain();

    auto locked_chain = pwallet->chain().lock();
    LOCK(pwallet->cs_wallet);

    std::string strDest = request.params[0].get_str();
    if (!pwallet->BackupWallet(strDest)) {
        throw JSONRPCError(RPC_WALLET_ERROR, "Error: Wallet backup failed!");
    }

    return NullUniValue;
}


static UniValue keypoolrefill(const JSONRPCRequest& request)
{
    std::shared_ptr<CWallet> const wallet = GetWalletForJSONRPCRequest(request);
    CWallet* const pwallet = wallet.get();

    if (!EnsureWalletIsAvailable(pwallet, request.fHelp)) {
        return NullUniValue;
    }

    if (request.fHelp || request.params.size() > 1)
        throw std::runtime_error(
            RPCHelpMan{"keypoolrefill",
                "\nFills the keypool."+
                    HelpRequiringPassphrase(pwallet) + "\n",
                {
                    {"newsize", RPCArg::Type::NUM, /* default */ "100", "The new keypool size"},
                },
                RPCResults{},
                RPCExamples{
                    HelpExampleCli("keypoolrefill", "")
            + HelpExampleRpc("keypoolrefill", "")
                },
            }.ToString());

    if (pwallet->IsWalletFlagSet(WALLET_FLAG_DISABLE_PRIVATE_KEYS)) {
        throw JSONRPCError(RPC_WALLET_ERROR, "Error: Private keys are disabled for this wallet");
    }

    auto locked_chain = pwallet->chain().lock();
    LOCK(pwallet->cs_wallet);

    // 0 is interpreted by TopUpKeyPool() as the default keypool size given by -keypool
    unsigned int kpSize = 0;
    if (!request.params[0].isNull()) {
        if (request.params[0].get_int() < 0)
            throw JSONRPCError(RPC_INVALID_PARAMETER, "Invalid parameter, expected valid size.");
        kpSize = (unsigned int)request.params[0].get_int();
    }

    EnsureWalletIsUnlocked(pwallet);
    pwallet->TopUpKeyPool(kpSize);

    if (pwallet->GetKeyPoolSize() < kpSize) {
        throw JSONRPCError(RPC_WALLET_ERROR, "Error refreshing keypool.");
    }

    return NullUniValue;
}


static UniValue walletpassphrase(const JSONRPCRequest& request)
{
    std::shared_ptr<CWallet> const wallet = GetWalletForJSONRPCRequest(request);
    CWallet* const pwallet = wallet.get();

    if (!EnsureWalletIsAvailable(pwallet, request.fHelp)) {
        return NullUniValue;
    }

    if (request.fHelp || request.params.size() != 2) {
        throw std::runtime_error(
            RPCHelpMan{"walletpassphrase",
                "\nStores the wallet decryption key in memory for 'timeout' seconds.\n"
                "This is needed prior to performing transactions related to private keys such as sending bitcoins\n"
            "\nNote:\n"
            "Issuing the walletpassphrase command while the wallet is already unlocked will set a new unlock\n"
            "time that overrides the old one.\n",
                {
                    {"passphrase", RPCArg::Type::STR, RPCArg::Optional::NO, "The wallet passphrase"},
                    {"timeout", RPCArg::Type::NUM, RPCArg::Optional::NO, "The time to keep the decryption key in seconds; capped at 100000000 (~3 years)."},
                },
                RPCResults{},
                RPCExamples{
            "\nUnlock the wallet for 60 seconds\n"
            + HelpExampleCli("walletpassphrase", "\"my pass phrase\" 60") +
            "\nLock the wallet again (before 60 seconds)\n"
            + HelpExampleCli("walletlock", "") +
            "\nAs a JSON-RPC call\n"
            + HelpExampleRpc("walletpassphrase", "\"my pass phrase\", 60")
                },
            }.ToString());
    }

    auto locked_chain = pwallet->chain().lock();
    LOCK(pwallet->cs_wallet);

    if (!pwallet->IsCrypted()) {
        throw JSONRPCError(RPC_WALLET_WRONG_ENC_STATE, "Error: running with an unencrypted wallet, but walletpassphrase was called.");
    }

    // Note that the walletpassphrase is stored in request.params[0] which is not mlock()ed
    SecureString strWalletPass;
    strWalletPass.reserve(100);
    // TODO: get rid of this .c_str() by implementing SecureString::operator=(std::string)
    // Alternately, find a way to make request.params[0] mlock()'d to begin with.
    strWalletPass = request.params[0].get_str().c_str();

    // Get the timeout
    int64_t nSleepTime = request.params[1].get_int64();
    // Timeout cannot be negative, otherwise it will relock immediately
    if (nSleepTime < 0) {
        throw JSONRPCError(RPC_INVALID_PARAMETER, "Timeout cannot be negative.");
    }
    // Clamp timeout
    constexpr int64_t MAX_SLEEP_TIME = 100000000; // larger values trigger a macos/libevent bug?
    if (nSleepTime > MAX_SLEEP_TIME) {
        nSleepTime = MAX_SLEEP_TIME;
    }

    if (strWalletPass.empty()) {
        throw JSONRPCError(RPC_INVALID_PARAMETER, "passphrase can not be empty");
    }

    if (!pwallet->Unlock(strWalletPass)) {
        throw JSONRPCError(RPC_WALLET_PASSPHRASE_INCORRECT, "Error: The wallet passphrase entered was incorrect.");
    }

    pwallet->TopUpKeyPool();

    pwallet->nRelockTime = GetTime() + nSleepTime;

    // Keep a weak pointer to the wallet so that it is possible to unload the
    // wallet before the following callback is called. If a valid shared pointer
    // is acquired in the callback then the wallet is still loaded.
    std::weak_ptr<CWallet> weak_wallet = wallet;
    pwallet->chain().rpcRunLater(strprintf("lockwallet(%s)", pwallet->GetName()), [weak_wallet] {
        if (auto shared_wallet = weak_wallet.lock()) {
            LOCK(shared_wallet->cs_wallet);
            shared_wallet->Lock();
            shared_wallet->nRelockTime = 0;
        }
    }, nSleepTime);

    return NullUniValue;
}


static UniValue walletpassphrasechange(const JSONRPCRequest& request)
{
    std::shared_ptr<CWallet> const wallet = GetWalletForJSONRPCRequest(request);
    CWallet* const pwallet = wallet.get();

    if (!EnsureWalletIsAvailable(pwallet, request.fHelp)) {
        return NullUniValue;
    }

    if (request.fHelp || request.params.size() != 2) {
        throw std::runtime_error(
            RPCHelpMan{"walletpassphrasechange",
                "\nChanges the wallet passphrase from 'oldpassphrase' to 'newpassphrase'.\n",
                {
                    {"oldpassphrase", RPCArg::Type::STR, RPCArg::Optional::NO, "The current passphrase"},
                    {"newpassphrase", RPCArg::Type::STR, RPCArg::Optional::NO, "The new passphrase"},
                },
                RPCResults{},
                RPCExamples{
                    HelpExampleCli("walletpassphrasechange", "\"old one\" \"new one\"")
            + HelpExampleRpc("walletpassphrasechange", "\"old one\", \"new one\"")
                },
            }.ToString());
    }

    auto locked_chain = pwallet->chain().lock();
    LOCK(pwallet->cs_wallet);

    if (!pwallet->IsCrypted()) {
        throw JSONRPCError(RPC_WALLET_WRONG_ENC_STATE, "Error: running with an unencrypted wallet, but walletpassphrasechange was called.");
    }

    // TODO: get rid of these .c_str() calls by implementing SecureString::operator=(std::string)
    // Alternately, find a way to make request.params[0] mlock()'d to begin with.
    SecureString strOldWalletPass;
    strOldWalletPass.reserve(100);
    strOldWalletPass = request.params[0].get_str().c_str();

    SecureString strNewWalletPass;
    strNewWalletPass.reserve(100);
    strNewWalletPass = request.params[1].get_str().c_str();

    if (strOldWalletPass.empty() || strNewWalletPass.empty()) {
        throw JSONRPCError(RPC_INVALID_PARAMETER, "passphrase can not be empty");
    }

    if (!pwallet->ChangeWalletPassphrase(strOldWalletPass, strNewWalletPass)) {
        throw JSONRPCError(RPC_WALLET_PASSPHRASE_INCORRECT, "Error: The wallet passphrase entered was incorrect.");
    }

    return NullUniValue;
}


static UniValue walletlock(const JSONRPCRequest& request)
{
    std::shared_ptr<CWallet> const wallet = GetWalletForJSONRPCRequest(request);
    CWallet* const pwallet = wallet.get();

    if (!EnsureWalletIsAvailable(pwallet, request.fHelp)) {
        return NullUniValue;
    }

    if (request.fHelp || request.params.size() != 0) {
        throw std::runtime_error(
            RPCHelpMan{"walletlock",
                "\nRemoves the wallet encryption key from memory, locking the wallet.\n"
                "After calling this method, you will need to call walletpassphrase again\n"
                "before being able to call any methods which require the wallet to be unlocked.\n",
                {},
                RPCResults{},
                RPCExamples{
            "\nSet the passphrase for 2 minutes to perform a transaction\n"
            + HelpExampleCli("walletpassphrase", "\"my pass phrase\" 120") +
            "\nPerform a send (requires passphrase set)\n"
            + HelpExampleCli("sendtoaddress", "\"1M72Sfpbz1BPpXFHz9m3CdqATR44Jvaydd\" 1.0") +
            "\nClear the passphrase since we are done before 2 minutes is up\n"
            + HelpExampleCli("walletlock", "") +
            "\nAs a JSON-RPC call\n"
            + HelpExampleRpc("walletlock", "")
                },
            }.ToString());
    }

    auto locked_chain = pwallet->chain().lock();
    LOCK(pwallet->cs_wallet);

    if (!pwallet->IsCrypted()) {
        throw JSONRPCError(RPC_WALLET_WRONG_ENC_STATE, "Error: running with an unencrypted wallet, but walletlock was called.");
    }

    pwallet->Lock();
    pwallet->nRelockTime = 0;

    return NullUniValue;
}


static UniValue encryptwallet(const JSONRPCRequest& request)
{
    std::shared_ptr<CWallet> const wallet = GetWalletForJSONRPCRequest(request);
    CWallet* const pwallet = wallet.get();

    if (!EnsureWalletIsAvailable(pwallet, request.fHelp)) {
        return NullUniValue;
    }

    if (request.fHelp || request.params.size() != 1) {
        throw std::runtime_error(
            RPCHelpMan{"encryptwallet",
                "\nEncrypts the wallet with 'passphrase'. This is for first time encryption.\n"
                "After this, any calls that interact with private keys such as sending or signing \n"
                "will require the passphrase to be set prior the making these calls.\n"
                "Use the walletpassphrase call for this, and then walletlock call.\n"
                "If the wallet is already encrypted, use the walletpassphrasechange call.\n",
                {
                    {"passphrase", RPCArg::Type::STR, RPCArg::Optional::NO, "The pass phrase to encrypt the wallet with. It must be at least 1 character, but should be long."},
                },
                RPCResults{},
                RPCExamples{
            "\nEncrypt your wallet\n"
            + HelpExampleCli("encryptwallet", "\"my pass phrase\"") +
            "\nNow set the passphrase to use the wallet, such as for signing or sending bitcoin\n"
            + HelpExampleCli("walletpassphrase", "\"my pass phrase\"") +
            "\nNow we can do something like sign\n"
            + HelpExampleCli("signmessage", "\"address\" \"test message\"") +
            "\nNow lock the wallet again by removing the passphrase\n"
            + HelpExampleCli("walletlock", "") +
            "\nAs a JSON-RPC call\n"
            + HelpExampleRpc("encryptwallet", "\"my pass phrase\"")
                },
            }.ToString());
    }

    auto locked_chain = pwallet->chain().lock();
    LOCK(pwallet->cs_wallet);

    if (pwallet->IsWalletFlagSet(WALLET_FLAG_DISABLE_PRIVATE_KEYS)) {
        throw JSONRPCError(RPC_WALLET_ENCRYPTION_FAILED, "Error: wallet does not contain private keys, nothing to encrypt.");
    }

    if (pwallet->IsCrypted()) {
        throw JSONRPCError(RPC_WALLET_WRONG_ENC_STATE, "Error: running with an encrypted wallet, but encryptwallet was called.");
    }

    // TODO: get rid of this .c_str() by implementing SecureString::operator=(std::string)
    // Alternately, find a way to make request.params[0] mlock()'d to begin with.
    SecureString strWalletPass;
    strWalletPass.reserve(100);
    strWalletPass = request.params[0].get_str().c_str();

    if (strWalletPass.empty()) {
        throw JSONRPCError(RPC_INVALID_PARAMETER, "passphrase can not be empty");
    }

    if (!pwallet->EncryptWallet(strWalletPass)) {
        throw JSONRPCError(RPC_WALLET_ENCRYPTION_FAILED, "Error: Failed to encrypt the wallet.");
    }

    return "wallet encrypted; The keypool has been flushed and a new HD seed was generated (if you are using HD). You need to make a new backup.";
}

static UniValue lockunspent(const JSONRPCRequest& request)
{
    std::shared_ptr<CWallet> const wallet = GetWalletForJSONRPCRequest(request);
    CWallet* const pwallet = wallet.get();

    if (!EnsureWalletIsAvailable(pwallet, request.fHelp)) {
        return NullUniValue;
    }

    if (request.fHelp || request.params.size() < 1 || request.params.size() > 2)
        throw std::runtime_error(
            RPCHelpMan{"lockunspent",
                "\nUpdates list of temporarily unspendable outputs.\n"
                "Temporarily lock (unlock=false) or unlock (unlock=true) specified transaction outputs.\n"
                "If no transaction outputs are specified when unlocking then all current locked transaction outputs are unlocked.\n"
                "A locked transaction output will not be chosen by automatic coin selection, when spending bitcoins.\n"
                "Locks are stored in memory only. Nodes start with zero locked outputs, and the locked output list\n"
                "is always cleared (by virtue of process exit) when a node stops or fails.\n"
                "Also see the listunspent call\n",
                {
                    {"unlock", RPCArg::Type::BOOL, RPCArg::Optional::NO, "Whether to unlock (true) or lock (false) the specified transactions"},
                    {"transactions", RPCArg::Type::ARR, /* default */ "empty array", "A json array of objects. Each object the txid (string) vout (numeric).",
                        {
                            {"", RPCArg::Type::OBJ, RPCArg::Optional::OMITTED, "",
                                {
                                    {"txid", RPCArg::Type::STR_HEX, RPCArg::Optional::NO, "The transaction id"},
                                    {"vout", RPCArg::Type::NUM, RPCArg::Optional::NO, "The output number"},
                                },
                            },
                        },
                    },
                },
                RPCResult{
            "true|false    (boolean) Whether the command was successful or not\n"
                },
                RPCExamples{
            "\nList the unspent transactions\n"
            + HelpExampleCli("listunspent", "") +
            "\nLock an unspent transaction\n"
            + HelpExampleCli("lockunspent", "false \"[{\\\"txid\\\":\\\"a08e6907dbbd3d809776dbfc5d82e371b764ed838b5655e72f463568df1aadf0\\\",\\\"vout\\\":1}]\"") +
            "\nList the locked transactions\n"
            + HelpExampleCli("listlockunspent", "") +
            "\nUnlock the transaction again\n"
            + HelpExampleCli("lockunspent", "true \"[{\\\"txid\\\":\\\"a08e6907dbbd3d809776dbfc5d82e371b764ed838b5655e72f463568df1aadf0\\\",\\\"vout\\\":1}]\"") +
            "\nAs a JSON-RPC call\n"
            + HelpExampleRpc("lockunspent", "false, \"[{\\\"txid\\\":\\\"a08e6907dbbd3d809776dbfc5d82e371b764ed838b5655e72f463568df1aadf0\\\",\\\"vout\\\":1}]\"")
                },
            }.ToString());

    // Make sure the results are valid at least up to the most recent block
    // the user could have gotten from another RPC command prior to now
    pwallet->BlockUntilSyncedToCurrentChain();

    auto locked_chain = pwallet->chain().lock();
    LOCK(pwallet->cs_wallet);

    RPCTypeCheckArgument(request.params[0], UniValue::VBOOL);

    bool fUnlock = request.params[0].get_bool();

    if (request.params[1].isNull()) {
        if (fUnlock)
            pwallet->UnlockAllCoins();
        return true;
    }

    RPCTypeCheckArgument(request.params[1], UniValue::VARR);

    const UniValue& output_params = request.params[1];

    // Create and validate the COutPoints first.

    std::vector<COutPoint> outputs;
    outputs.reserve(output_params.size());

    for (unsigned int idx = 0; idx < output_params.size(); idx++) {
        const UniValue& o = output_params[idx].get_obj();

        RPCTypeCheckObj(o,
            {
                {"txid", UniValueType(UniValue::VSTR)},
                {"vout", UniValueType(UniValue::VNUM)},
            });

        const uint256 txid(ParseHashO(o, "txid"));
        const int nOutput = find_value(o, "vout").get_int();
        if (nOutput < 0) {
            throw JSONRPCError(RPC_INVALID_PARAMETER, "Invalid parameter, vout must be positive");
        }

        const COutPoint outpt(txid, nOutput);

        const auto it = pwallet->mapWallet.find(outpt.hash);
        if (it == pwallet->mapWallet.end()) {
            throw JSONRPCError(RPC_INVALID_PARAMETER, "Invalid parameter, unknown transaction");
        }

        const CWalletTx& trans = it->second;

        if (outpt.n >= trans.tx->vout.size()) {
            throw JSONRPCError(RPC_INVALID_PARAMETER, "Invalid parameter, vout index out of bounds");
        }

        if (pwallet->IsSpent(*locked_chain, outpt.hash, outpt.n)) {
            throw JSONRPCError(RPC_INVALID_PARAMETER, "Invalid parameter, expected unspent output");
        }

        const bool is_locked = pwallet->IsLockedCoin(outpt.hash, outpt.n);

        if (fUnlock && !is_locked) {
            throw JSONRPCError(RPC_INVALID_PARAMETER, "Invalid parameter, expected locked output");
        }

        if (!fUnlock && is_locked) {
            throw JSONRPCError(RPC_INVALID_PARAMETER, "Invalid parameter, output already locked");
        }

        outputs.push_back(outpt);
    }

    // Atomically set (un)locked status for the outputs.
    for (const COutPoint& outpt : outputs) {
        if (fUnlock) pwallet->UnlockCoin(outpt);
        else pwallet->LockCoin(outpt);
    }

    return true;
}

static UniValue listlockunspent(const JSONRPCRequest& request)
{
    std::shared_ptr<CWallet> const wallet = GetWalletForJSONRPCRequest(request);
    CWallet* const pwallet = wallet.get();

    if (!EnsureWalletIsAvailable(pwallet, request.fHelp)) {
        return NullUniValue;
    }

    if (request.fHelp || request.params.size() > 0)
        throw std::runtime_error(
            RPCHelpMan{"listlockunspent",
                "\nReturns list of temporarily unspendable outputs.\n"
                "See the lockunspent call to lock and unlock transactions for spending.\n",
                {},
                RPCResult{
            "[\n"
            "  {\n"
            "    \"txid\" : \"transactionid\",     (string) The transaction id locked\n"
            "    \"vout\" : n                      (numeric) The vout value\n"
            "  }\n"
            "  ,...\n"
            "]\n"
                },
                RPCExamples{
            "\nList the unspent transactions\n"
            + HelpExampleCli("listunspent", "") +
            "\nLock an unspent transaction\n"
            + HelpExampleCli("lockunspent", "false \"[{\\\"txid\\\":\\\"a08e6907dbbd3d809776dbfc5d82e371b764ed838b5655e72f463568df1aadf0\\\",\\\"vout\\\":1}]\"") +
            "\nList the locked transactions\n"
            + HelpExampleCli("listlockunspent", "") +
            "\nUnlock the transaction again\n"
            + HelpExampleCli("lockunspent", "true \"[{\\\"txid\\\":\\\"a08e6907dbbd3d809776dbfc5d82e371b764ed838b5655e72f463568df1aadf0\\\",\\\"vout\\\":1}]\"") +
            "\nAs a JSON-RPC call\n"
            + HelpExampleRpc("listlockunspent", "")
                },
            }.ToString());

    auto locked_chain = pwallet->chain().lock();
    LOCK(pwallet->cs_wallet);

    std::vector<COutPoint> vOutpts;
    pwallet->ListLockedCoins(vOutpts);

    UniValue ret(UniValue::VARR);

    for (const COutPoint& outpt : vOutpts) {
        UniValue o(UniValue::VOBJ);

        o.pushKV("txid", outpt.hash.GetHex());
        o.pushKV("vout", (int)outpt.n);
        ret.push_back(o);
    }

    return ret;
}

static UniValue settxfee(const JSONRPCRequest& request)
{
    std::shared_ptr<CWallet> const wallet = GetWalletForJSONRPCRequest(request);
    CWallet* const pwallet = wallet.get();

    if (!EnsureWalletIsAvailable(pwallet, request.fHelp)) {
        return NullUniValue;
    }

    if (request.fHelp || request.params.size() < 1 || request.params.size() > 1) {
        throw std::runtime_error(
            RPCHelpMan{"settxfee",
                "\nSet the transaction fee per kB for this wallet. Overrides the global -paytxfee command line parameter.\n",
                {
                    {"amount", RPCArg::Type::AMOUNT, RPCArg::Optional::NO, "The transaction fee in " + CURRENCY_UNIT + "/kB"},
                },
                RPCResult{
            "true|false        (boolean) Returns true if successful\n"
                },
                RPCExamples{
                    HelpExampleCli("settxfee", "0.00001")
            + HelpExampleRpc("settxfee", "0.00001")
                },
            }.ToString());
    }

    auto locked_chain = pwallet->chain().lock();
    LOCK(pwallet->cs_wallet);

    CAmount nAmount = AmountFromValue(request.params[0]);
    CFeeRate tx_fee_rate(nAmount, 1000);
    if (tx_fee_rate == 0) {
        // automatic selection
    } else if (tx_fee_rate < pwallet->chain().relayMinFee()) {
        throw JSONRPCError(RPC_INVALID_PARAMETER, strprintf("txfee cannot be less than min relay tx fee (%s)", pwallet->chain().relayMinFee().ToString()));
    } else if (tx_fee_rate < pwallet->m_min_fee) {
        throw JSONRPCError(RPC_INVALID_PARAMETER, strprintf("txfee cannot be less than wallet min fee (%s)", pwallet->m_min_fee.ToString()));
    }

    pwallet->m_pay_tx_fee = tx_fee_rate;
    return true;
}

static UniValue getbalances(const JSONRPCRequest& request)
{
    std::shared_ptr<CWallet> const rpc_wallet = GetWalletForJSONRPCRequest(request);
    if (!EnsureWalletIsAvailable(rpc_wallet.get(), request.fHelp)) {
        return NullUniValue;
    }
    CWallet& wallet = *rpc_wallet;

    const RPCHelpMan help{
        "getbalances",
        "Returns an object with all balances in " + CURRENCY_UNIT + ".\n",
        {},
        RPCResult{
            "{\n"
            "    \"mine\": {                        (object) balances from outputs that the wallet can sign\n"
            "      \"trusted\": xxx                 (numeric) trusted balance (outputs created by the wallet or confirmed outputs)\n"
            "      \"untrusted_pending\": xxx       (numeric) untrusted pending balance (outputs created by others that are in the mempool)\n"
            "      \"immature\": xxx                (numeric) balance from immature coinbase outputs\n"
            "      \"used\": xxx                    (numeric) (only present if avoid_reuse is set) balance from coins sent to addresses that were previously spent from (potentially privacy violating)\n"
            "    },\n"
            "    \"watchonly\": {                   (object) watchonly balances (not present if wallet does not watch anything)\n"
            "      \"trusted\": xxx                 (numeric) trusted balance (outputs created by the wallet or confirmed outputs)\n"
            "      \"untrusted_pending\": xxx       (numeric) untrusted pending balance (outputs created by others that are in the mempool)\n"
            "      \"immature\": xxx                (numeric) balance from immature coinbase outputs\n"
            "    },\n"
            "}\n"},
        RPCExamples{
            HelpExampleCli("getbalances", "") +
            HelpExampleRpc("getbalances", "")},
    };

    if (request.fHelp || !help.IsValidNumArgs(request.params.size())) {
        throw std::runtime_error(help.ToString());
    }

    // Make sure the results are valid at least up to the most recent block
    // the user could have gotten from another RPC command prior to now
    wallet.BlockUntilSyncedToCurrentChain();

    auto locked_chain = wallet.chain().lock();
    LOCK(wallet.cs_wallet);

    UniValue obj(UniValue::VOBJ);

    const auto bal = wallet.GetBalance();
    UniValue balances{UniValue::VOBJ};
    {
        UniValue balances_mine{UniValue::VOBJ};
<<<<<<< HEAD
        balances_mine.pushKV("trusted", AmountMapToUniv(bal.m_mine_trusted, ""));
        balances_mine.pushKV("untrusted_pending", AmountMapToUniv(bal.m_mine_untrusted_pending, ""));
        balances_mine.pushKV("immature", AmountMapToUniv(bal.m_mine_immature, ""));
=======
        balances_mine.pushKV("trusted", ValueFromAmount(bal.m_mine_trusted));
        balances_mine.pushKV("untrusted_pending", ValueFromAmount(bal.m_mine_untrusted_pending));
        balances_mine.pushKV("immature", ValueFromAmount(bal.m_mine_immature));
        if (wallet.IsWalletFlagSet(WALLET_FLAG_AVOID_REUSE)) {
            // If the AVOID_REUSE flag is set, bal has been set to just the un-reused address balance. Get
            // the total balance, and then subtract bal to get the reused address balance.
            const auto full_bal = wallet.GetBalance(0, false);
            balances_mine.pushKV("used", ValueFromAmount(full_bal.m_mine_trusted + full_bal.m_mine_untrusted_pending - bal.m_mine_trusted - bal.m_mine_untrusted_pending));
        }
>>>>>>> 2cbcc55b
        balances.pushKV("mine", balances_mine);
    }
    if (wallet.HaveWatchOnly()) {
        UniValue balances_watchonly{UniValue::VOBJ};
        balances_watchonly.pushKV("trusted", AmountMapToUniv(bal.m_watchonly_trusted, ""));
        balances_watchonly.pushKV("untrusted_pending", AmountMapToUniv(bal.m_watchonly_untrusted_pending, ""));
        balances_watchonly.pushKV("immature", AmountMapToUniv(bal.m_watchonly_immature, ""));
        balances.pushKV("watchonly", balances_watchonly);
    }
    return balances;
}

static UniValue getwalletinfo(const JSONRPCRequest& request)
{
    std::shared_ptr<CWallet> const wallet = GetWalletForJSONRPCRequest(request);
    CWallet* const pwallet = wallet.get();

    if (!EnsureWalletIsAvailable(pwallet, request.fHelp)) {
        return NullUniValue;
    }

    const RPCHelpMan help{"getwalletinfo",
                "Returns an object containing various wallet state info.\n",
                {},
                RPCResult{
            "{\n"
            "  \"walletname\": xxxxx,               (string) the wallet name\n"
            "  \"walletversion\": xxxxx,            (numeric) the wallet version\n"
            "  \"balance\": xxxxxxx,                (numeric) DEPRECATED. Identical to getbalances().mine.trusted\n"
            "  \"unconfirmed_balance\": xxx,        (numeric) DEPRECATED. Identical to getbalances().mine.untrusted_pending\n"
            "  \"immature_balance\": xxxxxx,        (numeric) DEPRECATED. Identical to getbalances().mine.immature\n"
            "  \"txcount\": xxxxxxx,                (numeric) the total number of transactions in the wallet\n"
            "  \"keypoololdest\": xxxxxx,           (numeric) the timestamp (seconds since Unix epoch) of the oldest pre-generated key in the key pool\n"
            "  \"keypoolsize\": xxxx,               (numeric) how many new keys are pre-generated (only counts external keys)\n"
            "  \"keypoolsize_hd_internal\": xxxx,   (numeric) how many new keys are pre-generated for internal use (used for change outputs, only appears if the wallet is using this feature, otherwise external keys are used)\n"
            "  \"unlocked_until\": ttt,             (numeric) the timestamp in seconds since epoch (midnight Jan 1 1970 GMT) that the wallet is unlocked for transfers, or 0 if the wallet is locked\n"
            "  \"paytxfee\": x.xxxx,                (numeric) the transaction fee configuration, set in " + CURRENCY_UNIT + "/kB\n"
            "  \"hdseedid\": \"<hash160>\"            (string, optional) the Hash160 of the HD seed (only present when HD is enabled)\n"
            "  \"private_keys_enabled\": true|false (boolean) false if privatekeys are disabled for this wallet (enforced watch-only wallet)\n"
            "  \"avoid_reuse\": true|false          (boolean) whether this wallet tracks clean/dirty coins in terms of reuse\n"
            "  \"scanning\":                        (json object) current scanning details, or false if no scan is in progress\n"
            "    {\n"
            "      \"duration\" : xxxx              (numeric) elapsed seconds since scan start\n"
            "      \"progress\" : x.xxxx,           (numeric) scanning progress percentage [0.0, 1.0]\n"
            "    }\n"
            "}\n"
                },
                RPCExamples{
                    HelpExampleCli("getwalletinfo", "")
            + HelpExampleRpc("getwalletinfo", "")
                },
    };

    if (request.fHelp || !help.IsValidNumArgs(request.params.size())) {
        throw std::runtime_error(help.ToString());
    }

    // Make sure the results are valid at least up to the most recent block
    // the user could have gotten from another RPC command prior to now
    pwallet->BlockUntilSyncedToCurrentChain();

    auto locked_chain = pwallet->chain().lock();
    LOCK(pwallet->cs_wallet);

    UniValue obj(UniValue::VOBJ);

    size_t kpExternalSize = pwallet->KeypoolCountExternalKeys();
    const auto bal = pwallet->GetBalance();
    obj.pushKV("walletname", pwallet->GetName());
    obj.pushKV("walletversion", pwallet->GetVersion());
    obj.pushKV("balance", AmountMapToUniv(bal.m_mine_trusted, ""));
    obj.pushKV("unconfirmed_balance", AmountMapToUniv(bal.m_mine_untrusted_pending, ""));
    obj.pushKV("immature_balance", AmountMapToUniv(bal.m_mine_immature,  ""));
    obj.pushKV("txcount",       (int)pwallet->mapWallet.size());
    obj.pushKV("keypoololdest", pwallet->GetOldestKeyPoolTime());
    obj.pushKV("keypoolsize", (int64_t)kpExternalSize);
    CKeyID seed_id = pwallet->GetHDChain().seed_id;
    if (pwallet->CanSupportFeature(FEATURE_HD_SPLIT)) {
        obj.pushKV("keypoolsize_hd_internal",   (int64_t)(pwallet->GetKeyPoolSize() - kpExternalSize));
    }
    if (pwallet->IsCrypted()) {
        obj.pushKV("unlocked_until", pwallet->nRelockTime);
    }
    obj.pushKV("paytxfee", ValueFromAmount(pwallet->m_pay_tx_fee.GetFeePerK()));
    if (!seed_id.IsNull()) {
        obj.pushKV("hdseedid", seed_id.GetHex());
    }
    obj.pushKV("private_keys_enabled", !pwallet->IsWalletFlagSet(WALLET_FLAG_DISABLE_PRIVATE_KEYS));
    obj.pushKV("avoid_reuse", pwallet->IsWalletFlagSet(WALLET_FLAG_AVOID_REUSE));
    if (pwallet->IsScanning()) {
        UniValue scanning(UniValue::VOBJ);
        scanning.pushKV("duration", pwallet->ScanningDuration() / 1000);
        scanning.pushKV("progress", pwallet->ScanningProgress());
        obj.pushKV("scanning", scanning);
    } else {
        obj.pushKV("scanning", false);
    }
    return obj;
}

static UniValue listwalletdir(const JSONRPCRequest& request)
{
    if (request.fHelp || request.params.size() != 0) {
        throw std::runtime_error(
            RPCHelpMan{"listwalletdir",
                "Returns a list of wallets in the wallet directory.\n",
                {},
                RPCResult{
            "{\n"
            "  \"wallets\" : [                (json array of objects)\n"
            "    {\n"
            "      \"name\" : \"name\"          (string) The wallet name\n"
            "    }\n"
            "    ,...\n"
            "  ]\n"
            "}\n"
                },
                RPCExamples{
                    HelpExampleCli("listwalletdir", "")
            + HelpExampleRpc("listwalletdir", "")
                },
            }.ToString());
    }

    UniValue wallets(UniValue::VARR);
    for (const auto& path : ListWalletDir()) {
        UniValue wallet(UniValue::VOBJ);
        wallet.pushKV("name", path.string());
        wallets.push_back(wallet);
    }

    UniValue result(UniValue::VOBJ);
    result.pushKV("wallets", wallets);
    return result;
}

static UniValue listwallets(const JSONRPCRequest& request)
{
    if (request.fHelp || request.params.size() != 0)
        throw std::runtime_error(
            RPCHelpMan{"listwallets",
                "Returns a list of currently loaded wallets.\n"
                "For full information on the wallet, use \"getwalletinfo\"\n",
                {},
                RPCResult{
            "[                         (json array of strings)\n"
            "  \"walletname\"            (string) the wallet name\n"
            "   ...\n"
            "]\n"
                },
                RPCExamples{
                    HelpExampleCli("listwallets", "")
            + HelpExampleRpc("listwallets", "")
                },
            }.ToString());

    UniValue obj(UniValue::VARR);

    for (const std::shared_ptr<CWallet>& wallet : GetWallets()) {
        if (!EnsureWalletIsAvailable(wallet.get(), request.fHelp)) {
            return NullUniValue;
        }

        LOCK(wallet->cs_wallet);

        obj.push_back(wallet->GetName());
    }

    return obj;
}

static UniValue loadwallet(const JSONRPCRequest& request)
{
    if (request.fHelp || request.params.size() != 1)
        throw std::runtime_error(
            RPCHelpMan{"loadwallet",
                "\nLoads a wallet from a wallet file or directory."
                "\nNote that all wallet command-line options used when starting the daemon will be"
                "\napplied to the new wallet (eg -zapwallettxes, upgradewallet, rescan, etc).\n",
                {
                    {"filename", RPCArg::Type::STR, RPCArg::Optional::NO, "The wallet directory or .dat file."},
                },
                RPCResult{
            "{\n"
            "  \"name\" :    <wallet_name>,        (string) The wallet name if loaded successfully.\n"
            "  \"warning\" : <warning>,            (string) Warning message if wallet was not loaded cleanly.\n"
            "}\n"
                },
                RPCExamples{
                    HelpExampleCli("loadwallet", "\"test.dat\"")
            + HelpExampleRpc("loadwallet", "\"test.dat\"")
                },
            }.ToString());

    WalletLocation location(request.params[0].get_str());

    if (!location.Exists()) {
        throw JSONRPCError(RPC_WALLET_NOT_FOUND, "Wallet " + location.GetName() + " not found.");
    } else if (fs::is_directory(location.GetPath())) {
        // The given filename is a directory. Check that there's a wallet.dat file.
        fs::path wallet_dat_file = location.GetPath() / "wallet.dat";
        if (fs::symlink_status(wallet_dat_file).type() == fs::file_not_found) {
            throw JSONRPCError(RPC_WALLET_NOT_FOUND, "Directory " + location.GetName() + " does not contain a wallet.dat file.");
        }
    }

    std::string error, warning;
    std::shared_ptr<CWallet> const wallet = LoadWallet(*g_rpc_interfaces->chain, location, error, warning);
    if (!wallet) throw JSONRPCError(RPC_WALLET_ERROR, error);

    UniValue obj(UniValue::VOBJ);
    obj.pushKV("name", wallet->GetName());
    obj.pushKV("warning", warning);

    return obj;
}

static UniValue setwalletflag(const JSONRPCRequest& request)
{
    std::shared_ptr<CWallet> const wallet = GetWalletForJSONRPCRequest(request);
    CWallet* const pwallet = wallet.get();

    if (!EnsureWalletIsAvailable(pwallet, request.fHelp)) {
        return NullUniValue;
    }

    if (request.fHelp || request.params.size() < 1 || request.params.size() > 2) {
        std::string flags = "";
        for (auto& it : WALLET_FLAG_MAP)
            if (it.second & MUTABLE_WALLET_FLAGS)
                flags += (flags == "" ? "" : ", ") + it.first;
        throw std::runtime_error(
            RPCHelpMan{"setwalletflag",
                "\nChange the state of the given wallet flag for a wallet.\n",
                {
                    {"flag", RPCArg::Type::STR, RPCArg::Optional::NO, "The name of the flag to change. Current available flags: " + flags},
                    {"value", RPCArg::Type::BOOL, /* default */ "true", "The new state."},
                },
                RPCResult{
            "{\n"
            "    \"flag_name\": string   (string) The name of the flag that was modified\n"
            "    \"flag_state\": bool    (bool) The new state of the flag\n"
            "    \"warnings\": string    (string) Any warnings associated with the change\n"
            "}\n"
                },
                RPCExamples{
                    HelpExampleCli("setwalletflag", "avoid_reuse")
                  + HelpExampleRpc("setwalletflag", "\"avoid_reuse\"")
                },
            }.ToString());
    }

    std::string flag_str = request.params[0].get_str();
    bool value = request.params[1].isNull() || request.params[1].get_bool();

    if (!WALLET_FLAG_MAP.count(flag_str)) {
        throw JSONRPCError(RPC_INVALID_PARAMETER, strprintf("Unknown wallet flag: %s", flag_str));
    }

    auto flag = WALLET_FLAG_MAP.at(flag_str);

    if (!(flag & MUTABLE_WALLET_FLAGS)) {
        throw JSONRPCError(RPC_INVALID_PARAMETER, strprintf("Wallet flag is immutable: %s", flag_str));
    }

    UniValue res(UniValue::VOBJ);

    if (pwallet->IsWalletFlagSet(flag) == value) {
        throw JSONRPCError(RPC_INVALID_PARAMETER, strprintf("Wallet flag is already set to %s: %s", value ? "true" : "false", flag_str));
    }

    res.pushKV("flag_name", flag_str);
    res.pushKV("flag_state", value);

    if (value) {
        pwallet->SetWalletFlag(flag);
    } else {
        pwallet->UnsetWalletFlag(flag);
    }

    if (flag && value && WALLET_FLAG_CAVEATS.count(flag)) {
        res.pushKV("warnings", WALLET_FLAG_CAVEATS.at(flag));
    }

    return res;
}

static UniValue createwallet(const JSONRPCRequest& request)
{
    const RPCHelpMan help{
        "createwallet",
        "\nCreates and loads a new wallet.\n",
        {
            {"wallet_name", RPCArg::Type::STR, RPCArg::Optional::NO, "The name for the new wallet. If this is a path, the wallet will be created at the path location."},
            {"disable_private_keys", RPCArg::Type::BOOL, /* default */ "false", "Disable the possibility of private keys (only watchonlys are possible in this mode)."},
            {"blank", RPCArg::Type::BOOL, /* default */ "false", "Create a blank wallet. A blank wallet has no keys or HD seed. One can be set using sethdseed."},
            {"passphrase", RPCArg::Type::STR, RPCArg::Optional::OMITTED, "Encrypt the wallet with this passphrase."},
            {"avoid_reuse", RPCArg::Type::BOOL, /* default */ "false", "Keep track of coin reuse, and treat dirty and clean coins differently with privacy considerations in mind."},
        },
        RPCResult{
            "{\n"
            "  \"name\" :    <wallet_name>,        (string) The wallet name if created successfully. If the wallet was created using a full path, the wallet_name will be the full path.\n"
            "  \"warning\" : <warning>,            (string) Warning message if wallet was not loaded cleanly.\n"
            "}\n"
        },
        RPCExamples{
            HelpExampleCli("createwallet", "\"testwallet\"")
            + HelpExampleRpc("createwallet", "\"testwallet\"")
        },
    };

    if (request.fHelp || !help.IsValidNumArgs(request.params.size())) {
        throw std::runtime_error(help.ToString());
    }
    std::string error;
    std::string warning;

    uint64_t flags = 0;
    if (!request.params[1].isNull() && request.params[1].get_bool()) {
        flags |= WALLET_FLAG_DISABLE_PRIVATE_KEYS;
    }

    bool create_blank = false; // Indicate that the wallet is actually supposed to be blank and not just blank to make it encrypted
    if (!request.params[2].isNull() && request.params[2].get_bool()) {
        create_blank = true;
        flags |= WALLET_FLAG_BLANK_WALLET;
    }
    SecureString passphrase;
    passphrase.reserve(100);
    if (!request.params[3].isNull()) {
        passphrase = request.params[3].get_str().c_str();
        if (passphrase.empty()) {
            // Empty string is invalid
            throw JSONRPCError(RPC_WALLET_ENCRYPTION_FAILED, "Cannot encrypt a wallet with a blank password");
        }
        // Born encrypted wallets need to be blank first so that wallet creation doesn't make any unencrypted keys
        flags |= WALLET_FLAG_BLANK_WALLET;
    }

    if (!request.params[4].isNull() && request.params[4].get_bool()) {
        flags |= WALLET_FLAG_AVOID_REUSE;
    }

    WalletLocation location(request.params[0].get_str());
    if (location.Exists()) {
        throw JSONRPCError(RPC_WALLET_ERROR, "Wallet " + location.GetName() + " already exists.");
    }

    // Wallet::Verify will check if we're trying to create a wallet with a duplication name.
    if (!CWallet::Verify(*g_rpc_interfaces->chain, location, false, error, warning)) {
        throw JSONRPCError(RPC_WALLET_ERROR, "Wallet file verification failed: " + error);
    }

    std::shared_ptr<CWallet> const wallet = CWallet::CreateWalletFromFile(*g_rpc_interfaces->chain, location, flags);
    if (!wallet) {
        throw JSONRPCError(RPC_WALLET_ERROR, "Wallet creation failed.");
    }

    // Encrypt the wallet if there's a passphrase
    if (!passphrase.empty() && !(flags & WALLET_FLAG_DISABLE_PRIVATE_KEYS)) {
        if (!wallet->EncryptWallet(passphrase)) {
            throw JSONRPCError(RPC_WALLET_ENCRYPTION_FAILED, "Error: Wallet created but failed to encrypt.");
        }

        if (!create_blank) {
            // Unlock the wallet
            if (!wallet->Unlock(passphrase)) {
                throw JSONRPCError(RPC_WALLET_ENCRYPTION_FAILED, "Error: Wallet was encrypted but could not be unlocked");
            }

            // Set a seed for the wallet
            CPubKey master_pub_key = wallet->GenerateNewSeed();
            wallet->SetHDSeed(master_pub_key);
            wallet->NewKeyPool();

            // Relock the wallet
            wallet->Lock();
        }
    }

    AddWallet(wallet);

    wallet->postInitProcess();

    UniValue obj(UniValue::VOBJ);
    obj.pushKV("name", wallet->GetName());
    obj.pushKV("warning", warning);

    return obj;
}

static UniValue unloadwallet(const JSONRPCRequest& request)
{
    if (request.fHelp || request.params.size() > 1) {
        throw std::runtime_error(
            RPCHelpMan{"unloadwallet",
                "Unloads the wallet referenced by the request endpoint otherwise unloads the wallet specified in the argument.\n"
                "Specifying the wallet name on a wallet endpoint is invalid.",
                {
                    {"wallet_name", RPCArg::Type::STR, /* default */ "the wallet name from the RPC request", "The name of the wallet to unload."},
                },
                RPCResults{},
                RPCExamples{
                    HelpExampleCli("unloadwallet", "wallet_name")
            + HelpExampleRpc("unloadwallet", "wallet_name")
                },
            }.ToString());
    }

    std::string wallet_name;
    if (GetWalletNameFromJSONRPCRequest(request, wallet_name)) {
        if (!request.params[0].isNull()) {
            throw JSONRPCError(RPC_INVALID_PARAMETER, "Cannot unload the requested wallet");
        }
    } else {
        wallet_name = request.params[0].get_str();
    }

    std::shared_ptr<CWallet> wallet = GetWallet(wallet_name);
    if (!wallet) {
        throw JSONRPCError(RPC_WALLET_NOT_FOUND, "Requested wallet does not exist or is not loaded");
    }

    // Release the "main" shared pointer and prevent further notifications.
    // Note that any attempt to load the same wallet would fail until the wallet
    // is destroyed (see CheckUniqueFileid).
    if (!RemoveWallet(wallet)) {
        throw JSONRPCError(RPC_MISC_ERROR, "Requested wallet already unloaded");
    }

    UnloadWallet(std::move(wallet));

    return NullUniValue;
}

static UniValue listunspent(const JSONRPCRequest& request)
{
    std::shared_ptr<CWallet> const wallet = GetWalletForJSONRPCRequest(request);
    CWallet* const pwallet = wallet.get();

    if (!EnsureWalletIsAvailable(pwallet, request.fHelp)) {
        return NullUniValue;
    }

    const RPCHelpMan help{
                "listunspent",
                "\nReturns array of unspent transaction outputs\n"
                "with between minconf and maxconf (inclusive) confirmations.\n"
                "Optionally filter to only include txouts paid to specified addresses.\n",
                {
                    {"minconf", RPCArg::Type::NUM, /* default */ "1", "The minimum confirmations to filter"},
                    {"maxconf", RPCArg::Type::NUM, /* default */ "9999999", "The maximum confirmations to filter"},
                    {"addresses", RPCArg::Type::ARR, /* default */ "empty array", "A json array of bitcoin addresses to filter",
                        {
                            {"address", RPCArg::Type::STR, RPCArg::Optional::OMITTED, "bitcoin address"},
                        },
                    },
                    {"include_unsafe", RPCArg::Type::BOOL, /* default */ "true", "Include outputs that are not safe to spend\n"
            "                  See description of \"safe\" attribute below."},
                    {"query_options", RPCArg::Type::OBJ, RPCArg::Optional::OMITTED_NAMED_ARG, "JSON with query options",
                        {
                            {"minimumAmount", RPCArg::Type::AMOUNT, /* default */ "0", "Minimum value of each UTXO in " + CURRENCY_UNIT + ""},
                            {"maximumAmount", RPCArg::Type::AMOUNT, /* default */ "unlimited", "Maximum value of each UTXO in " + CURRENCY_UNIT + ""},
                            {"maximumCount", RPCArg::Type::NUM, /* default */ "unlimited", "Maximum number of UTXOs"},
                            {"minimumSumAmount", RPCArg::Type::AMOUNT, /* default */ "unlimited", "Minimum sum value of all UTXOs in " + CURRENCY_UNIT + ""},
                            {"asset", RPCArg::Type::STR, /* default */ "", "Asset to filter outputs for."},
                        },
                        "query_options"},
                },
                RPCResult{
            "[                   (array of json object)\n"
            "  {\n"
            "    \"txid\" : \"txid\",          (string) the transaction id \n"
            "    \"vout\" : n,               (numeric) the vout value\n"
            "    \"address\" : \"address\",    (string) the bitcoin address\n"
            "    \"label\" : \"label\",        (string) The associated label, or \"\" for the default label\n"
            "    \"scriptPubKey\" : \"key\",   (string) the script key\n"
            "    \"amount\" : x.xxx,         (numeric) the transaction output amount in " + CURRENCY_UNIT + "\n"
            "    \"amountcommitment\" : \"hex\", (string) the transaction output commitment in hex\n"
            "    \"asset\" : \"hex\",          (string) the transaction output asset in hex\n"
            "    \"assetcommitment\" : \"hex\", (string) the transaction output asset commitment in hex\n"
            "    \"amountblinder\" : \"hex\",  (string) the transaction output amount blinding factor in hex\n"
            "    \"assetblinder\" : \"hex\",   (string) the transaction output asset blinding factor in hex\n"
            "    \"confirmations\" : n,      (numeric) The number of confirmations\n"
            "    \"redeemScript\" : \"script\" (string) The redeemScript if scriptPubKey is P2SH\n"
            "    \"witnessScript\" : \"script\" (string) witnessScript if the scriptPubKey is P2WSH or P2SH-P2WSH\n"
            "    \"spendable\" : xxx,        (bool) Whether we have the private keys to spend this output\n"
            "    \"solvable\" : xxx,         (bool) Whether we know how to spend this output, ignoring the lack of keys\n"
            "    \"reused\" : xxx,           (bool) (only present if avoid_reuse is set) Whether this output is reused/dirty (sent to an address that was previously spent from)\n"
            "    \"desc\" : xxx,             (string, only when solvable) A descriptor for spending this output\n"
            "    \"safe\" : xxx              (bool) Whether this output is considered safe to spend. Unconfirmed transactions\n"
            "                              from outside keys and unconfirmed replacement transactions are considered unsafe\n"
            "                              and are not eligible for spending by fundrawtransaction and sendtoaddress.\n"
            "  }\n"
            "  ,...\n"
            "]\n"
                },
                RPCExamples{
                    HelpExampleCli("listunspent", "")
            + HelpExampleCli("listunspent", "6 9999999 \"[\\\"1PGFqEzfmQch1gKD3ra4k18PNj3tTUUSqg\\\",\\\"1LtvqCaApEdUGFkpKMM4MstjcaL4dKg8SP\\\"]\"")
            + HelpExampleRpc("listunspent", "6, 9999999 \"[\\\"1PGFqEzfmQch1gKD3ra4k18PNj3tTUUSqg\\\",\\\"1LtvqCaApEdUGFkpKMM4MstjcaL4dKg8SP\\\"]\"")
            + HelpExampleCli("listunspent", "6 9999999 '[]' true '{ \"minimumAmount\": 0.005 }'")
            + HelpExampleRpc("listunspent", "6, 9999999, [] , true, { \"minimumAmount\": 0.005 } ")
                },
            };

    if (request.fHelp || !help.IsValidNumArgs(request.params.size())) {
        throw std::runtime_error(help.ToString());
    }

    int nMinDepth = 1;
    if (!request.params[0].isNull()) {
        RPCTypeCheckArgument(request.params[0], UniValue::VNUM);
        nMinDepth = request.params[0].get_int();
    }

    int nMaxDepth = 9999999;
    if (!request.params[1].isNull()) {
        RPCTypeCheckArgument(request.params[1], UniValue::VNUM);
        nMaxDepth = request.params[1].get_int();
    }

    std::set<CTxDestination> destinations;
    if (!request.params[2].isNull()) {
        RPCTypeCheckArgument(request.params[2], UniValue::VARR);
        UniValue inputs = request.params[2].get_array();
        for (unsigned int idx = 0; idx < inputs.size(); idx++) {
            const UniValue& input = inputs[idx];
            CTxDestination dest = DecodeDestination(input.get_str());
            if (!IsValidDestination(dest)) {
                throw JSONRPCError(RPC_INVALID_ADDRESS_OR_KEY, std::string("Invalid Bitcoin address: ") + input.get_str());
            }
            if (!destinations.insert(dest).second) {
                throw JSONRPCError(RPC_INVALID_PARAMETER, std::string("Invalid parameter, duplicated address: ") + input.get_str());
            }
        }
    }

    bool include_unsafe = true;
    if (!request.params[3].isNull()) {
        RPCTypeCheckArgument(request.params[3], UniValue::VBOOL);
        include_unsafe = request.params[3].get_bool();
    }

    CAmount nMinimumAmount = 0;
    CAmount nMaximumAmount = MAX_MONEY;
    CAmount nMinimumSumAmount = MAX_MONEY;
    uint64_t nMaximumCount = 0;
    std::string asset_str;

    if (!request.params[4].isNull()) {
        const UniValue& options = request.params[4].get_obj();

        if (options.exists("minimumAmount"))
            nMinimumAmount = AmountFromValue(options["minimumAmount"]);

        if (options.exists("maximumAmount"))
            nMaximumAmount = AmountFromValue(options["maximumAmount"]);

        if (options.exists("minimumSumAmount"))
            nMinimumSumAmount = AmountFromValue(options["minimumSumAmount"]);

        if (options.exists("maximumCount"))
            nMaximumCount = options["maximumCount"].get_int64();

        if (options.exists("asset"))
            asset_str = options["asset"].get_str();
    }

    CAsset asset_filter;
    if (!asset_str.empty()) {
        asset_filter = GetAssetFromString(asset_str);
    }

    // Make sure the results are valid at least up to the most recent block
    // the user could have gotten from another RPC command prior to now
    pwallet->BlockUntilSyncedToCurrentChain();

    UniValue results(UniValue::VARR);
    std::vector<COutput> vecOutputs;
    {
        CCoinControl cctl;
        cctl.m_avoid_address_reuse = false;
        auto locked_chain = pwallet->chain().lock();
        LOCK(pwallet->cs_wallet);
        pwallet->AvailableCoins(*locked_chain, vecOutputs, !include_unsafe, &cctl, nMinimumAmount, nMaximumAmount, nMinimumSumAmount, nMaximumCount, nMinDepth, nMaxDepth, asset_filter.IsNull() ? nullptr : &asset_filter);
    }

    LOCK(pwallet->cs_wallet);

    const bool avoid_reuse = pwallet->IsWalletFlagSet(WALLET_FLAG_AVOID_REUSE);

    for (const COutput& out : vecOutputs) {
        CTxDestination address;
        const CTxOut& tx_out = out.tx->tx->vout[out.i];
        const CScript& scriptPubKey = out.tx->tx->vout[out.i].scriptPubKey;
        bool fValidAddress = ExtractDestination(scriptPubKey, address);
        bool reused = avoid_reuse && pwallet->IsUsedDestination(address);

        if (destinations.size() && (!fValidAddress || !destinations.count(address)))
            continue;

        // Elements
        CAmount amount = out.tx->GetOutputValueOut(out.i);
        CAsset assetid = out.tx->GetOutputAsset(out.i);
        // Only list known outputs that match optional filter
        if (g_con_elementsmode && (amount < 0 || assetid.IsNull())) {
            wallet->WalletLogPrintf("Unable to unblind output: %s:%d\n", out.tx->tx->GetHash().GetHex(), out.i);
            continue;
        }
        if (!asset_str.empty() && asset_filter != assetid) {
            continue;
        }
        //////////

        UniValue entry(UniValue::VOBJ);
        entry.pushKV("txid", out.tx->GetHash().GetHex());
        entry.pushKV("vout", out.i);

        if (fValidAddress) {
            entry.pushKV("address", EncodeDestination(address));

            auto i = pwallet->mapAddressBook.find(address);
            if (i != pwallet->mapAddressBook.end()) {
                entry.pushKV("label", i->second.name);
            }

            if (scriptPubKey.IsPayToScriptHash()) {
                const CScriptID& hash = CScriptID(boost::get<ScriptHash>(address));
                CScript redeemScript;
                if (pwallet->GetCScript(hash, redeemScript)) {
                    entry.pushKV("redeemScript", HexStr(redeemScript.begin(), redeemScript.end()));
                    // Now check if the redeemScript is actually a P2WSH script
                    CTxDestination witness_destination;
                    if (redeemScript.IsPayToWitnessScriptHash()) {
                        bool extracted = ExtractDestination(redeemScript, witness_destination);
                        assert(extracted);
                        // Also return the witness script
                        const WitnessV0ScriptHash& whash = boost::get<WitnessV0ScriptHash>(witness_destination);
                        CScriptID id;
                        CRIPEMD160().Write(whash.begin(), whash.size()).Finalize(id.begin());
                        CScript witnessScript;
                        if (pwallet->GetCScript(id, witnessScript)) {
                            entry.pushKV("witnessScript", HexStr(witnessScript.begin(), witnessScript.end()));
                        }
                    }
                }
            } else if (scriptPubKey.IsPayToWitnessScriptHash()) {
                const WitnessV0ScriptHash& whash = boost::get<WitnessV0ScriptHash>(address);
                CScriptID id;
                CRIPEMD160().Write(whash.begin(), whash.size()).Finalize(id.begin());
                CScript witnessScript;
                if (pwallet->GetCScript(id, witnessScript)) {
                    entry.pushKV("witnessScript", HexStr(witnessScript.begin(), witnessScript.end()));
                }
            }
        }

        entry.pushKV("scriptPubKey", HexStr(scriptPubKey.begin(), scriptPubKey.end()));
        entry.pushKV("amount", ValueFromAmount(amount));
        if (g_con_elementsmode) {
            if (tx_out.nAsset.IsCommitment()) {
                entry.pushKV("assetcommitment", HexStr(tx_out.nAsset.vchCommitment));
            }
            entry.pushKV("asset", assetid.GetHex());
            if (tx_out.nValue.IsCommitment()) {
                entry.pushKV("amountcommitment", HexStr(tx_out.nValue.vchCommitment));
            }
            entry.pushKV("amountblinder", out.tx->GetOutputAmountBlindingFactor(out.i).ToString());
            entry.pushKV("assetblinder", out.tx->GetOutputAssetBlindingFactor(out.i).ToString());
        }
        entry.pushKV("confirmations", out.nDepth);
        entry.pushKV("spendable", out.fSpendable);
        entry.pushKV("solvable", out.fSolvable);
        if (out.fSolvable) {
            auto descriptor = InferDescriptor(scriptPubKey, *pwallet);
            entry.pushKV("desc", descriptor->ToString());
        }
        if (avoid_reuse) entry.pushKV("reused", reused);
        entry.pushKV("safe", out.fSafe);
        results.push_back(entry);
    }

    return results;
}

void FundTransaction(CWallet* const pwallet, CMutableTransaction& tx, CAmount& fee_out, int& change_position, UniValue options)
{
    // Make sure the results are valid at least up to the most recent block
    // the user could have gotten from another RPC command prior to now
    pwallet->BlockUntilSyncedToCurrentChain();

    CCoinControl coinControl;
    change_position = -1;
    bool lockUnspents = false;
    UniValue subtractFeeFromOutputs;
    std::set<int> setSubtractFeeFromOutputs;

    if (!options.isNull()) {
      if (options.type() == UniValue::VBOOL) {
        // backward compatibility bool only fallback
        coinControl.fAllowWatchOnly = options.get_bool();
      }
      else {
        RPCTypeCheckArgument(options, UniValue::VOBJ);

        RPCTypeCheckObj(options,
            {
                {"changeAddress", UniValueType()}, // will be checked below
                {"changePosition", UniValueType(UniValue::VNUM)},
                {"change_type", UniValueType(UniValue::VSTR)},
                {"includeWatching", UniValueType(UniValue::VBOOL)},
                {"lockUnspents", UniValueType(UniValue::VBOOL)},
                {"feeRate", UniValueType()}, // will be checked below
                {"subtractFeeFromOutputs", UniValueType(UniValue::VARR)},
                {"replaceable", UniValueType(UniValue::VBOOL)},
                {"conf_target", UniValueType(UniValue::VNUM)},
                {"estimate_mode", UniValueType(UniValue::VSTR)},
            },
            true, true);

        if (options.exists("changeAddress")) {
            std::map<CAsset, CTxDestination> destinations;

            if (options["changeAddress"].isStr()) {
                // Single destination for default asset (policyAsset).
                CTxDestination dest = DecodeDestination(options["changeAddress"].get_str());
                if (!IsValidDestination(dest)) {
                    throw JSONRPCError(RPC_INVALID_ADDRESS_OR_KEY, "changeAddress must be a valid bitcoin address");
                }
                destinations[::policyAsset] = dest;
            } else if (options["changeAddress"].isObject()) {
                // Map of assets to destinations.
                std::map<std::string, UniValue> kvMap;
                options["changeAddress"].getObjMap(kvMap);

                for (const std::pair<std::string, UniValue>& kv : kvMap) {
                    CAsset asset = GetAssetFromString(kv.first);
                    if (asset.IsNull()) {
                        throw JSONRPCError(RPC_INVALID_PARAMETER, "changeAddress key must be a valid asset label or hex");
                    }

                    CTxDestination dest = DecodeDestination(kv.second.get_str());
                    if (!IsValidDestination(dest)) {
                        throw JSONRPCError(RPC_INVALID_ADDRESS_OR_KEY, "changeAddress must be a valid bitcoin address");
                    }

                    destinations[asset] = dest;
                }
            } else {
                throw JSONRPCError(RPC_INVALID_PARAMETER, "changeAddress must be either a map or a string");
            }

            coinControl.destChange = destinations;
        }

        if (options.exists("changePosition"))
            change_position = options["changePosition"].get_int();

        if (options.exists("change_type")) {
            if (options.exists("changeAddress")) {
                throw JSONRPCError(RPC_INVALID_PARAMETER, "Cannot specify both changeAddress and address_type options");
            }
            coinControl.m_change_type = pwallet->m_default_change_type;
            if (!ParseOutputType(options["change_type"].get_str(), *coinControl.m_change_type)) {
                throw JSONRPCError(RPC_INVALID_ADDRESS_OR_KEY, strprintf("Unknown change type '%s'", options["change_type"].get_str()));
            }
        }

        if (options.exists("includeWatching"))
            coinControl.fAllowWatchOnly = options["includeWatching"].get_bool();

        if (options.exists("lockUnspents"))
            lockUnspents = options["lockUnspents"].get_bool();

        if (options.exists("feeRate"))
        {
            coinControl.m_feerate = CFeeRate(AmountFromValue(options["feeRate"]));
            coinControl.fOverrideFeeRate = true;
        }

        if (options.exists("subtractFeeFromOutputs"))
            subtractFeeFromOutputs = options["subtractFeeFromOutputs"].get_array();

        if (options.exists("replaceable")) {
            coinControl.m_signal_bip125_rbf = options["replaceable"].get_bool();
        }
        if (options.exists("conf_target")) {
            if (options.exists("feeRate")) {
                throw JSONRPCError(RPC_INVALID_PARAMETER, "Cannot specify both conf_target and feeRate");
            }
            coinControl.m_confirm_target = ParseConfirmTarget(options["conf_target"], pwallet->chain().estimateMaxBlocks());
        }
        if (options.exists("estimate_mode")) {
            if (options.exists("feeRate")) {
                throw JSONRPCError(RPC_INVALID_PARAMETER, "Cannot specify both estimate_mode and feeRate");
            }
            if (!FeeModeFromString(options["estimate_mode"].get_str(), coinControl.m_fee_mode)) {
                throw JSONRPCError(RPC_INVALID_PARAMETER, "Invalid estimate_mode parameter");
            }
        }
      }
    }

    if (tx.vout.size() == 0)
        throw JSONRPCError(RPC_INVALID_PARAMETER, "TX must have at least one output");

    if (change_position != -1 && (change_position < 0 || (unsigned int)change_position > tx.vout.size()))
        throw JSONRPCError(RPC_INVALID_PARAMETER, "changePosition out of bounds");

    for (unsigned int idx = 0; idx < subtractFeeFromOutputs.size(); idx++) {
        int pos = subtractFeeFromOutputs[idx].get_int();
        if (setSubtractFeeFromOutputs.count(pos))
            throw JSONRPCError(RPC_INVALID_PARAMETER, strprintf("Invalid parameter, duplicated position: %d", pos));
        if (pos < 0)
            throw JSONRPCError(RPC_INVALID_PARAMETER, strprintf("Invalid parameter, negative position: %d", pos));
        if (pos >= int(tx.vout.size()))
            throw JSONRPCError(RPC_INVALID_PARAMETER, strprintf("Invalid parameter, position too large: %d", pos));
        setSubtractFeeFromOutputs.insert(pos);
    }

    std::string strFailReason;

    if (!pwallet->FundTransaction(tx, fee_out, change_position, strFailReason, lockUnspents, setSubtractFeeFromOutputs, coinControl)) {
        throw JSONRPCError(RPC_WALLET_ERROR, strFailReason);
    }
}

static UniValue fundrawtransaction(const JSONRPCRequest& request)
{
    std::shared_ptr<CWallet> const wallet = GetWalletForJSONRPCRequest(request);
    CWallet* const pwallet = wallet.get();

    if (!EnsureWalletIsAvailable(pwallet, request.fHelp)) {
        return NullUniValue;
    }

    const RPCHelpMan help{"fundrawtransaction",
                "\nAdd inputs to a transaction until it has enough in value to meet its out value.\n"
                "This will not modify existing inputs, and will add at most one change output to the outputs.\n"
                "No existing outputs will be modified unless \"subtractFeeFromOutputs\" is specified.\n"
                "Note that inputs which were signed may need to be resigned after completion since in/outputs have been added.\n"
                "The inputs added will not be signed, use signrawtransactionwithkey\n"
                " or signrawtransactionwithwallet for that.\n"
                "Note that all existing inputs must have their previous output transaction be in the wallet.\n"
                "Note that all inputs selected must be of standard form and P2SH scripts must be\n"
                "in the wallet using importaddress or addmultisigaddress (to calculate fees).\n"
                "You can see whether this is the case by checking the \"solvable\" field in the listunspent output.\n"
                "Only pay-to-pubkey, multisig, and P2SH versions thereof are currently supported for watch-only\n",
                {
                    {"hexstring", RPCArg::Type::STR_HEX, RPCArg::Optional::NO, "The hex string of the raw transaction"},
                    {"options", RPCArg::Type::OBJ, RPCArg::Optional::OMITTED_NAMED_ARG, "for backward compatibility: passing in a true instead of an object will result in {\"includeWatching\":true}",
                        {
                            {"changeAddress", RPCArg::Type::STR, /* default */ "pool address", "The bitcoin address to receive the change"},
                            {"changePosition", RPCArg::Type::NUM, /* default */ "random", "The index of the change output"},
                            {"change_type", RPCArg::Type::STR, /* default */ "set by -changetype", "The output type to use. Only valid if changeAddress is not specified. Options are \"legacy\", \"p2sh-segwit\", and \"bech32\"."},
                            {"includeWatching", RPCArg::Type::BOOL, /* default */ "false", "Also select inputs which are watch only"},
                            {"lockUnspents", RPCArg::Type::BOOL, /* default */ "false", "Lock selected unspent outputs"},
                            {"feeRate", RPCArg::Type::AMOUNT, /* default */ "not set: makes wallet determine the fee", "Set a specific fee rate in " + CURRENCY_UNIT + "/kB"},
                            {"subtractFeeFromOutputs", RPCArg::Type::ARR, /* default */ "empty array", "A json array of integers.\n"
                            "                              The fee will be equally deducted from the amount of each specified output.\n"
                            "                              Those recipients will receive less bitcoins than you enter in their corresponding amount field.\n"
                            "                              If no outputs are specified here, the sender pays the fee.",
                                {
                                    {"vout_index", RPCArg::Type::NUM, RPCArg::Optional::OMITTED, "The zero-based output index, before a change output is added."},
                                },
                            },
                            {"replaceable", RPCArg::Type::BOOL, /* default */ "fallback to wallet's default", "Marks this transaction as BIP125 replaceable.\n"
                            "                              Allows this transaction to be replaced by a transaction with higher fees"},
                            {"conf_target", RPCArg::Type::NUM, /* default */ "fallback to wallet's default", "Confirmation target (in blocks)"},
                            {"estimate_mode", RPCArg::Type::STR, /* default */ "UNSET", "The fee estimate mode, must be one of:\n"
                            "         \"UNSET\"\n"
                            "         \"ECONOMICAL\"\n"
                            "         \"CONSERVATIVE\""},
                        },
                        "options"},
                    {"iswitness", RPCArg::Type::BOOL, /* default */ "depends on heuristic tests", "Whether the transaction hex is a serialized witness transaction.\n"
                        "If iswitness is not present, heuristic tests will be used in decoding.\n"
                        "If true, only witness deserialization will be tried.\n"
                        "If false, only non-witness deserialization will be tried.\n"
                        "This boolean should reflect whether the transaction has inputs\n"
                        "(e.g. fully valid, or on-chain transactions), if known by the caller."
                    },
                },
                RPCResult{
                            "{\n"
                            "  \"hex\":       \"value\", (string)  The resulting raw transaction (hex-encoded string)\n"
                            "  \"fee\":       n,         (numeric) Fee in " + CURRENCY_UNIT + " the resulting transaction pays\n"
                            "  \"changepos\": n          (numeric) The position of the added change output, or -1\n"
                            "}\n"
                                },
                                RPCExamples{
                            "\nCreate a transaction with no inputs\n"
                            + HelpExampleCli("createrawtransaction", "\"[]\" \"{\\\"myaddress\\\":0.01}\"") +
                            "\nAdd sufficient unsigned inputs to meet the output value\n"
                            + HelpExampleCli("fundrawtransaction", "\"rawtransactionhex\"") +
                            "\nSign the transaction\n"
                            + HelpExampleCli("signrawtransactionwithwallet", "\"fundedtransactionhex\"") +
                            "\nSend the transaction\n"
                            + HelpExampleCli("sendrawtransaction", "\"signedtransactionhex\"")
                                },
    };

    if (request.fHelp || !help.IsValidNumArgs(request.params.size())) {
        throw std::runtime_error(help.ToString());
    }

    RPCTypeCheck(request.params, {UniValue::VSTR, UniValueType(), UniValue::VBOOL});

    // parse hex string from parameter
    CMutableTransaction tx;
    bool try_witness = request.params[2].isNull() ? true : request.params[2].get_bool();
    bool try_no_witness = request.params[2].isNull() ? true : !request.params[2].get_bool();
    if (!DecodeHexTx(tx, request.params[0].get_str(), try_no_witness, try_witness)) {
        throw JSONRPCError(RPC_DESERIALIZATION_ERROR, "TX decode failed");
    }

    CAmount fee;
    int change_position;
    FundTransaction(pwallet, tx, fee, change_position, request.params[1]);

    UniValue result(UniValue::VOBJ);
    result.pushKV("hex", EncodeHexTx(CTransaction(tx)));
    result.pushKV("fee", ValueFromAmount(fee));
    result.pushKV("changepos", change_position);

    return result;
}

UniValue signrawtransactionwithwallet(const JSONRPCRequest& request)
{
    std::shared_ptr<CWallet> const wallet = GetWalletForJSONRPCRequest(request);
    CWallet* const pwallet = wallet.get();

    if (!EnsureWalletIsAvailable(pwallet, request.fHelp)) {
        return NullUniValue;
    }

    if (request.fHelp || request.params.size() < 1 || request.params.size() > 3)
        throw std::runtime_error(
            RPCHelpMan{"signrawtransactionwithwallet",
                "\nSign inputs for raw transaction (serialized, hex-encoded).\n"
                "The second optional argument (may be null) is an array of previous transaction outputs that\n"
                "this transaction depends on but may not yet be in the block chain." +
                    HelpRequiringPassphrase(pwallet) + "\n",
                {
                    {"hexstring", RPCArg::Type::STR, RPCArg::Optional::NO, "The transaction hex string"},
                    {"prevtxs", RPCArg::Type::ARR, RPCArg::Optional::OMITTED_NAMED_ARG, "A json array of previous dependent transaction outputs",
                        {
                            {"", RPCArg::Type::OBJ, RPCArg::Optional::OMITTED, "",
                                {
                                    {"txid", RPCArg::Type::STR_HEX, RPCArg::Optional::NO, "The transaction id"},
                                    {"vout", RPCArg::Type::NUM, RPCArg::Optional::NO, "The output number"},
                                    {"scriptPubKey", RPCArg::Type::STR_HEX, RPCArg::Optional::NO, "script key"},
                                    {"redeemScript", RPCArg::Type::STR_HEX, RPCArg::Optional::OMITTED, "(required for P2SH) redeem script"},
                                    {"witnessScript", RPCArg::Type::STR_HEX, RPCArg::Optional::OMITTED, "(required for P2WSH or P2SH-P2WSH) witness script"},
                                    {"amount", RPCArg::Type::AMOUNT, RPCArg::Optional::OMITTED, "The amount spent (required if non-confidential segwit output)"},
                                    {"amountcommitment", RPCArg::Type::STR, RPCArg::Optional::OMITTED, "The amount commitment spent (required if confidential segwit output)"},
                                },
                            },
                        },
                    },
                    {"sighashtype", RPCArg::Type::STR, /* default */ "ALL", "The signature hash type. Must be one of\n"
            "       \"ALL\"\n"
            "       \"NONE\"\n"
            "       \"SINGLE\"\n"
            "       \"ALL|ANYONECANPAY\"\n"
            "       \"NONE|ANYONECANPAY\"\n"
            "       \"SINGLE|ANYONECANPAY\""},
                },
                RPCResult{
            "{\n"
            "  \"hex\" : \"value\",                  (string) The hex-encoded raw transaction with signature(s)\n"
            "  \"complete\" : true|false,          (boolean) If the transaction has a complete set of signatures\n"
            "  \"errors\" : [                      (json array of objects) Script verification errors (if there are any)\n"
            "    {\n"
            "      \"txid\" : \"hash\",              (string) The hash of the referenced, previous transaction\n"
            "      \"vout\" : n,                   (numeric) The index of the output to spent and used as input\n"
            "      \"scriptSig\" : \"hex\",          (string) The hex-encoded signature script\n"
            "      \"sequence\" : n,               (numeric) Script sequence number\n"
            "      \"error\" : \"text\"              (string) Verification or signing error related to the input\n"
            "    }\n"
            "    ,...\n"
            "  ]\n"
            "  \"warning\" : \"text\"            (string) Warning that a peg-in input signed may be immature. This could mean lack of connectivity to or misconfiguration of the daemon."
            "}\n"
                },
                RPCExamples{
                    HelpExampleCli("signrawtransactionwithwallet", "\"myhex\"")
            + HelpExampleRpc("signrawtransactionwithwallet", "\"myhex\"")
                },
            }.ToString());

    RPCTypeCheck(request.params, {UniValue::VSTR, UniValue::VARR, UniValue::VSTR}, true);

    CMutableTransaction mtx;
    if (!DecodeHexTx(mtx, request.params[0].get_str(), true)) {
        throw JSONRPCError(RPC_DESERIALIZATION_ERROR, "TX decode failed");
    }

    // Sign the transaction
    auto locked_chain = pwallet->chain().lock();
    LOCK(pwallet->cs_wallet);
    EnsureWalletIsUnlocked(pwallet);

    // Fetch previous transactions (inputs):
    std::map<COutPoint, Coin> coins;
    for (const CTxIn& txin : mtx.vin) {
        coins[txin.prevout]; // Create empty map entry keyed by prevout.
    }
    pwallet->chain().findCoins(coins);

    return SignTransaction(mtx, request.params[1], pwallet, coins, false, request.params[2]);
}

static UniValue bumpfee(const JSONRPCRequest& request)
{
    std::shared_ptr<CWallet> const wallet = GetWalletForJSONRPCRequest(request);
    CWallet* const pwallet = wallet.get();


    if (!EnsureWalletIsAvailable(pwallet, request.fHelp))
        return NullUniValue;

    if (request.fHelp || request.params.size() < 1 || request.params.size() > 2) {
        throw std::runtime_error(
            RPCHelpMan{"bumpfee",
                "\nBumps the fee of an opt-in-RBF transaction T, replacing it with a new transaction B.\n"
                "An opt-in RBF transaction with the given txid must be in the wallet.\n"
                "The command will pay the additional fee by reducing change outputs or adding inputs when necessary. It may add a new change output if one does not already exist.\n"
                "If `totalFee` is given, adding inputs is not supported, so there must be a single change output that is big enough or it will fail.\n"
                "All inputs in the original transaction will be included in the replacement transaction.\n"
                "The command will fail if the wallet or mempool contains a transaction that spends one of T's outputs.\n"
                "By default, the new fee will be calculated automatically using estimatesmartfee.\n"
                "The user can specify a confirmation target for estimatesmartfee.\n"
                "Alternatively, the user can specify totalFee, or use RPC settxfee to set a higher fee rate.\n"
                "At a minimum, the new fee rate must be high enough to pay an additional new relay fee (incrementalfee\n"
                "returned by getnetworkinfo) to enter the node's mempool.\n",
                {
                    {"txid", RPCArg::Type::STR_HEX, RPCArg::Optional::NO, "The txid to be bumped"},
                    {"options", RPCArg::Type::OBJ, RPCArg::Optional::OMITTED_NAMED_ARG, "",
                        {
                            {"confTarget", RPCArg::Type::NUM, /* default */ "fallback to wallet's default", "Confirmation target (in blocks)"},
                            {"totalFee", RPCArg::Type::NUM, /* default */ "fallback to 'confTarget'", "Total fee (NOT feerate) to pay, in satoshis.\n"
            "                         In rare cases, the actual fee paid might be slightly higher than the specified\n"
            "                         totalFee if the tx change output has to be removed because it is too close to\n"
            "                         the dust threshold."},
                            {"replaceable", RPCArg::Type::BOOL, /* default */ "true", "Whether the new transaction should still be\n"
            "                         marked bip-125 replaceable. If true, the sequence numbers in the transaction will\n"
            "                         be left unchanged from the original. If false, any input sequence numbers in the\n"
            "                         original transaction that were less than 0xfffffffe will be increased to 0xfffffffe\n"
            "                         so the new transaction will not be explicitly bip-125 replaceable (though it may\n"
            "                         still be replaceable in practice, for example if it has unconfirmed ancestors which\n"
            "                         are replaceable)."},
                            {"estimate_mode", RPCArg::Type::STR, /* default */ "UNSET", "The fee estimate mode, must be one of:\n"
            "         \"UNSET\"\n"
            "         \"ECONOMICAL\"\n"
            "         \"CONSERVATIVE\""},
                        },
                        "options"},
                },
                RPCResult{
            "{\n"
            "  \"txid\":    \"value\",   (string)  The id of the new transaction\n"
            "  \"origfee\":  n,         (numeric) Fee of the replaced transaction\n"
            "  \"fee\":      n,         (numeric) Fee of the new transaction\n"
            "  \"errors\":  [ str... ] (json array of strings) Errors encountered during processing (may be empty)\n"
            "}\n"
                },
                RPCExamples{
            "\nBump the fee, get the new transaction\'s txid\n" +
                    HelpExampleCli("bumpfee", "<txid>")
                },
            }.ToString());
    }

    RPCTypeCheck(request.params, {UniValue::VSTR, UniValue::VOBJ});
    uint256 hash(ParseHashV(request.params[0], "txid"));

    // optional parameters
    CAmount totalFee = 0;
    CCoinControl coin_control;
    coin_control.m_signal_bip125_rbf = true;
    if (!request.params[1].isNull()) {
        UniValue options = request.params[1];
        RPCTypeCheckObj(options,
            {
                {"confTarget", UniValueType(UniValue::VNUM)},
                {"totalFee", UniValueType(UniValue::VNUM)},
                {"replaceable", UniValueType(UniValue::VBOOL)},
                {"estimate_mode", UniValueType(UniValue::VSTR)},
            },
            true, true);

        if (options.exists("confTarget") && options.exists("totalFee")) {
            throw JSONRPCError(RPC_INVALID_PARAMETER, "confTarget and totalFee options should not both be set. Please provide either a confirmation target for fee estimation or an explicit total fee for the transaction.");
        } else if (options.exists("confTarget")) { // TODO: alias this to conf_target
            coin_control.m_confirm_target = ParseConfirmTarget(options["confTarget"], pwallet->chain().estimateMaxBlocks());
        } else if (options.exists("totalFee")) {
            totalFee = options["totalFee"].get_int64();
            if (totalFee <= 0) {
                throw JSONRPCError(RPC_INVALID_PARAMETER, strprintf("Invalid totalFee %s (must be greater than 0)", FormatMoney(totalFee)));
            }
        }

        if (options.exists("replaceable")) {
            coin_control.m_signal_bip125_rbf = options["replaceable"].get_bool();
        }
        if (options.exists("estimate_mode")) {
            if (!FeeModeFromString(options["estimate_mode"].get_str(), coin_control.m_fee_mode)) {
                throw JSONRPCError(RPC_INVALID_PARAMETER, "Invalid estimate_mode parameter");
            }
        }
    }

    // Make sure the results are valid at least up to the most recent block
    // the user could have gotten from another RPC command prior to now
    pwallet->BlockUntilSyncedToCurrentChain();

    auto locked_chain = pwallet->chain().lock();
    LOCK(pwallet->cs_wallet);
    EnsureWalletIsUnlocked(pwallet);


    std::vector<std::string> errors;
    CAmount old_fee;
    CAmount new_fee;
    CMutableTransaction mtx;
    feebumper::Result res;
    if (totalFee > 0) {
        // Targeting total fee bump. Requires a change output of sufficient size.
        res = feebumper::CreateTotalBumpTransaction(pwallet, hash, coin_control, totalFee, errors, old_fee, new_fee, mtx);
    } else {
        // Targeting feerate bump.
        res = feebumper::CreateRateBumpTransaction(pwallet, hash, coin_control, errors, old_fee, new_fee, mtx);
    }
    if (res != feebumper::Result::OK) {
        switch(res) {
            case feebumper::Result::INVALID_ADDRESS_OR_KEY:
                throw JSONRPCError(RPC_INVALID_ADDRESS_OR_KEY, errors[0]);
                break;
            case feebumper::Result::INVALID_REQUEST:
                throw JSONRPCError(RPC_INVALID_REQUEST, errors[0]);
                break;
            case feebumper::Result::INVALID_PARAMETER:
                throw JSONRPCError(RPC_INVALID_PARAMETER, errors[0]);
                break;
            case feebumper::Result::WALLET_ERROR:
                throw JSONRPCError(RPC_WALLET_ERROR, errors[0]);
                break;
            default:
                throw JSONRPCError(RPC_MISC_ERROR, errors[0]);
                break;
        }
    }

    // sign bumped transaction
    if (!feebumper::SignTransaction(pwallet, mtx)) {
        throw JSONRPCError(RPC_WALLET_ERROR, "Can't sign transaction.");
    }
    // commit the bumped transaction
    uint256 txid;
    if (feebumper::CommitTransaction(pwallet, hash, std::move(mtx), errors, txid) != feebumper::Result::OK) {
        throw JSONRPCError(RPC_WALLET_ERROR, errors[0]);
    }
    UniValue result(UniValue::VOBJ);
    result.pushKV("txid", txid.GetHex());
    result.pushKV("origfee", ValueFromAmount(old_fee));
    result.pushKV("fee", ValueFromAmount(new_fee));
    UniValue result_errors(UniValue::VARR);
    for (const std::string& error : errors) {
        result_errors.push_back(error);
    }
    result.pushKV("errors", result_errors);

    return result;
}

UniValue rescanblockchain(const JSONRPCRequest& request)
{
    std::shared_ptr<CWallet> const wallet = GetWalletForJSONRPCRequest(request);
    CWallet* const pwallet = wallet.get();

    if (!EnsureWalletIsAvailable(pwallet, request.fHelp)) {
        return NullUniValue;
    }

    if (request.fHelp || request.params.size() > 2) {
        throw std::runtime_error(
            RPCHelpMan{"rescanblockchain",
                "\nRescan the local blockchain for wallet related transactions.\n"
                "Note: Use \"getwalletinfo\" to query the scanning progress.\n",
                {
                    {"start_height", RPCArg::Type::NUM, /* default */ "0", "block height where the rescan should start"},
                    {"stop_height", RPCArg::Type::NUM, RPCArg::Optional::OMITTED_NAMED_ARG, "the last block height that should be scanned. If none is provided it will rescan up to the tip at return time of this call."},
                },
                RPCResult{
            "{\n"
            "  \"start_height\"     (numeric) The block height where the rescan started (the requested height or 0)\n"
            "  \"stop_height\"      (numeric) The height of the last rescanned block. May be null in rare cases if there was a reorg and the call didn't scan any blocks because they were already scanned in the background.\n"
            "}\n"
                },
                RPCExamples{
                    HelpExampleCli("rescanblockchain", "100000 120000")
            + HelpExampleRpc("rescanblockchain", "100000, 120000")
                },
            }.ToString());
    }

    WalletRescanReserver reserver(pwallet);
    if (!reserver.reserve()) {
        throw JSONRPCError(RPC_WALLET_ERROR, "Wallet is currently rescanning. Abort existing rescan or wait.");
    }

    int start_height = 0;
    uint256 start_block, stop_block;
    {
        auto locked_chain = pwallet->chain().lock();
        Optional<int> tip_height = locked_chain->getHeight();

        if (!request.params[0].isNull()) {
            start_height = request.params[0].get_int();
            if (start_height < 0 || !tip_height || start_height > *tip_height) {
                throw JSONRPCError(RPC_INVALID_PARAMETER, "Invalid start_height");
            }
        }

        Optional<int> stop_height;
        if (!request.params[1].isNull()) {
            stop_height = request.params[1].get_int();
            if (*stop_height < 0 || !tip_height || *stop_height > *tip_height) {
                throw JSONRPCError(RPC_INVALID_PARAMETER, "Invalid stop_height");
            }
            else if (*stop_height < start_height) {
                throw JSONRPCError(RPC_INVALID_PARAMETER, "stop_height must be greater than start_height");
            }
        }

        // We can't rescan beyond non-pruned blocks, stop and throw an error
        if (locked_chain->findPruned(start_height, stop_height)) {
            throw JSONRPCError(RPC_MISC_ERROR, "Can't rescan beyond pruned data. Use RPC call getblockchaininfo to determine your pruned height.");
        }

        if (tip_height) {
            start_block = locked_chain->getBlockHash(start_height);
            // If called with a stop_height, set the stop_height here to
            // trigger a rescan to that height.
            // If called without a stop height, leave stop_height as null here
            // so rescan continues to the tip (even if the tip advances during
            // rescan).
            if (stop_height) {
                stop_block = locked_chain->getBlockHash(*stop_height);
            }
        }
    }

    CWallet::ScanResult result =
        pwallet->ScanForWalletTransactions(start_block, stop_block, reserver, true /* fUpdate */);
    switch (result.status) {
    case CWallet::ScanResult::SUCCESS:
        break;
    case CWallet::ScanResult::FAILURE:
        throw JSONRPCError(RPC_MISC_ERROR, "Rescan failed. Potentially corrupted data files.");
    case CWallet::ScanResult::USER_ABORT:
        throw JSONRPCError(RPC_MISC_ERROR, "Rescan aborted.");
        // no default case, so the compiler can warn about missing cases
    }
    UniValue response(UniValue::VOBJ);
    response.pushKV("start_height", start_height);
    response.pushKV("stop_height", result.last_scanned_height ? *result.last_scanned_height : UniValue());
    return response;
}

class DescribeWalletAddressVisitor : public boost::static_visitor<UniValue>
{
public:
    CWallet * const pwallet;

    void ProcessSubScript(const CScript& subscript, UniValue& obj) const
    {
        // Always present: script type and redeemscript
        std::vector<std::vector<unsigned char>> solutions_data;
        txnouttype which_type = Solver(subscript, solutions_data);
        obj.pushKV("script", GetTxnOutputType(which_type));
        obj.pushKV("hex", HexStr(subscript.begin(), subscript.end()));

        CTxDestination embedded;
        if (ExtractDestination(subscript, embedded)) {
            // Only when the script corresponds to an address.
            UniValue subobj(UniValue::VOBJ);
            UniValue detail = DescribeAddress(embedded);
            subobj.pushKVs(detail);
            UniValue wallet_detail = boost::apply_visitor(*this, embedded);
            subobj.pushKVs(wallet_detail);
            subobj.pushKV("address", EncodeDestination(embedded));
            subobj.pushKV("scriptPubKey", HexStr(subscript.begin(), subscript.end()));
            // Always report the pubkey at the top level, so that `getnewaddress()['pubkey']` always works.
            if (subobj.exists("pubkey")) obj.pushKV("pubkey", subobj["pubkey"]);
            obj.pushKV("embedded", std::move(subobj));
        } else if (which_type == TX_MULTISIG) {
            // Also report some information on multisig scripts (which do not have a corresponding address).
            // TODO: abstract out the common functionality between this logic and ExtractDestinations.
            obj.pushKV("sigsrequired", solutions_data[0][0]);
            UniValue pubkeys(UniValue::VARR);
            for (size_t i = 1; i < solutions_data.size() - 1; ++i) {
                CPubKey key(solutions_data[i].begin(), solutions_data[i].end());
                pubkeys.push_back(HexStr(key.begin(), key.end()));
            }
            obj.pushKV("pubkeys", std::move(pubkeys));
        }
    }

    explicit DescribeWalletAddressVisitor(CWallet* _pwallet) : pwallet(_pwallet) {}

    UniValue operator()(const CNoDestination& dest) const { return UniValue(UniValue::VOBJ); }

    UniValue operator()(const PKHash& pkhash) const
    {
        CKeyID keyID(pkhash);
        UniValue obj(UniValue::VOBJ);
        CPubKey vchPubKey;
        if (pwallet && pwallet->GetPubKey(keyID, vchPubKey)) {
            obj.pushKV("pubkey", HexStr(vchPubKey));
            obj.pushKV("iscompressed", vchPubKey.IsCompressed());
        }
        return obj;
    }

    UniValue operator()(const ScriptHash& scripthash) const
    {
        CScriptID scriptID(scripthash);
        UniValue obj(UniValue::VOBJ);
        CScript subscript;
        if (pwallet && pwallet->GetCScript(scriptID, subscript)) {
            ProcessSubScript(subscript, obj);
        }
        return obj;
    }

    UniValue operator()(const WitnessV0KeyHash& id) const
    {
        UniValue obj(UniValue::VOBJ);
        CPubKey pubkey;
        if (pwallet && pwallet->GetPubKey(CKeyID(id), pubkey)) {
            obj.pushKV("pubkey", HexStr(pubkey));
        }
        return obj;
    }

    UniValue operator()(const WitnessV0ScriptHash& id) const
    {
        UniValue obj(UniValue::VOBJ);
        CScript subscript;
        CRIPEMD160 hasher;
        uint160 hash;
        hasher.Write(id.begin(), 32).Finalize(hash.begin());
        if (pwallet && pwallet->GetCScript(CScriptID(hash), subscript)) {
            ProcessSubScript(subscript, obj);
        }
        return obj;
    }

    UniValue operator()(const WitnessUnknown& id) const { return UniValue(UniValue::VOBJ); }
    UniValue operator()(const NullData& id) const { return NullUniValue; }
};

static UniValue DescribeWalletAddress(CWallet* pwallet, const CTxDestination& dest)
{
    UniValue ret(UniValue::VOBJ);
    UniValue detail = DescribeAddress(dest);
    ret.pushKVs(detail);
    ret.pushKVs(boost::apply_visitor(DescribeWalletAddressVisitor(pwallet), dest));
    return ret;
}

class DescribeWalletBlindAddressVisitor : public boost::static_visitor<UniValue>
{
public:
    CWallet * const pwallet;
    isminetype mine;

    explicit DescribeWalletBlindAddressVisitor(CWallet* _pwallet, isminetype mine_in) : pwallet(_pwallet), mine(mine_in) {}

    UniValue operator()(const CNoDestination& dest) const { return UniValue(UniValue::VOBJ); }

    UniValue operator()(const PKHash& pkhash) const
    {
        UniValue obj(UniValue::VOBJ);
        if (!IsBlindDestination(pkhash) && mine != ISMINE_NO) {
            CPubKey blind_pub = pwallet->GetBlindingPubKey(GetScriptForDestination(pkhash));
            PKHash dest(pkhash);
            dest.blinding_pubkey = blind_pub;
            obj.pushKV("confidential", EncodeDestination(dest));
        } else {
            obj.pushKV("confidential", EncodeDestination(pkhash));
        }
        return obj;
    }

    UniValue operator()(const ScriptHash& scripthash) const
    {
        UniValue obj(UniValue::VOBJ);
        if (!IsBlindDestination(scripthash) && mine != ISMINE_NO) {
            CPubKey blind_pub = pwallet->GetBlindingPubKey(GetScriptForDestination(scripthash));
            ScriptHash dest(scripthash);
            dest.blinding_pubkey = blind_pub;
            obj.pushKV("confidential", EncodeDestination(dest));
        } else {
            obj.pushKV("confidential", EncodeDestination(scripthash));
        }
        return obj;
    }

    UniValue operator()(const WitnessV0KeyHash& id) const
    {
        UniValue obj(UniValue::VOBJ);
        if (!IsBlindDestination(id) && mine != ISMINE_NO) {
            CPubKey blind_pub = pwallet->GetBlindingPubKey(GetScriptForDestination(id));
            WitnessV0KeyHash dest(id);
            dest.blinding_pubkey = blind_pub;
            obj.pushKV("confidential", EncodeDestination(dest));
        } else {
            obj.pushKV("confidential", EncodeDestination(id));
        }
        return obj;
    }

    UniValue operator()(const WitnessV0ScriptHash& id) const
    {
        UniValue obj(UniValue::VOBJ);
        if (!IsBlindDestination(id) && mine != ISMINE_NO) {
            CPubKey blind_pub = pwallet->GetBlindingPubKey(GetScriptForDestination(id));
            WitnessV0ScriptHash dest(id);
            dest.blinding_pubkey = blind_pub;
            obj.pushKV("confidential", EncodeDestination(dest));
        } else {
            obj.pushKV("confidential", EncodeDestination(id));
        }
        return obj;
    }

    UniValue operator()(const WitnessUnknown& id) const { return UniValue(UniValue::VOBJ); }
    UniValue operator()(const NullData& id) const { return NullUniValue; }
};

static UniValue DescribeWalletBlindAddress(CWallet* pwallet, const CTxDestination& dest, isminetype mine)
{
    UniValue ret(UniValue::VOBJ);
    ret.pushKVs(boost::apply_visitor(DescribeWalletBlindAddressVisitor(pwallet, mine), dest));
    return ret;
}

/** Convert CAddressBookData to JSON record.  */
static UniValue AddressBookDataToJSON(const CAddressBookData& data, const bool verbose)
{
    UniValue ret(UniValue::VOBJ);
    if (verbose) {
        ret.pushKV("name", data.name);
    }
    ret.pushKV("purpose", data.purpose);
    return ret;
}

UniValue getaddressinfo(const JSONRPCRequest& request)
{
    std::shared_ptr<CWallet> const wallet = GetWalletForJSONRPCRequest(request);
    CWallet* const pwallet = wallet.get();

    if (!EnsureWalletIsAvailable(pwallet, request.fHelp)) {
        return NullUniValue;
    }

    if (request.fHelp || request.params.size() != 1) {
        throw std::runtime_error(
            RPCHelpMan{"getaddressinfo",
                "\nReturn information about the given bitcoin address. Some information requires the address\n"
                "to be in the wallet.\n",
                {
                    {"address", RPCArg::Type::STR, RPCArg::Optional::NO, "The bitcoin address to get the information of."},
                },
                RPCResult{
            "{\n"
            "  \"address\" : \"address\",        (string) The bitcoin address validated\n"
            "  \"scriptPubKey\" : \"hex\",       (string) The hex-encoded scriptPubKey generated by the address\n"
            "  \"ismine\" : true|false,        (boolean) If the address is yours or not\n"
            "  \"iswatchonly\" : true|false,   (boolean) If the address is watchonly\n"
            "  \"solvable\" : true|false,      (boolean) Whether we know how to spend coins sent to this address, ignoring the possible lack of private keys\n"
            "  \"desc\" : \"desc\",            (string, optional) A descriptor for spending coins sent to this address (only when solvable)\n"
            "  \"isscript\" : true|false,      (boolean) If the key is a script\n"
            "  \"ischange\" : true|false,      (boolean) If the address was used for change output\n"
            "  \"iswitness\" : true|false,     (boolean) If the address is a witness address\n"
            "  \"witness_version\" : version   (numeric, optional) The version number of the witness program\n"
            "  \"witness_program\" : \"hex\"     (string, optional) The hex value of the witness program\n"
            "  \"script\" : \"type\"             (string, optional) The output script type. Only if \"isscript\" is true and the redeemscript is known. Possible types: nonstandard, pubkey, pubkeyhash, scripthash, multisig, nulldata, witness_v0_keyhash, witness_v0_scripthash, witness_unknown\n"
            "  \"hex\" : \"hex\",                (string, optional) The redeemscript for the p2sh address\n"
            "  \"pubkeys\"                     (string, optional) Array of pubkeys associated with the known redeemscript (only if \"script\" is \"multisig\")\n"
            "    [\n"
            "      \"pubkey\"\n"
            "      ,...\n"
            "    ]\n"
            "  \"sigsrequired\" : xxxxx        (numeric, optional) Number of signatures required to spend multisig output (only if \"script\" is \"multisig\")\n"
            "  \"pubkey\" : \"publickeyhex\",    (string, optional) The hex value of the raw public key, for single-key addresses (possibly embedded in P2SH or P2WSH)\n"
            "  \"embedded\" : {...},           (object, optional) Information about the address embedded in P2SH or P2WSH, if relevant and known. It includes all getaddressinfo output fields for the embedded address, excluding metadata (\"timestamp\", \"hdkeypath\", \"hdseedid\") and relation to the wallet (\"ismine\", \"iswatchonly\").\n"
            "  \"iscompressed\" : true|false,  (boolean, optional) If the pubkey is compressed\n"
            "  \"confidential_key\" : \"hex\", (string) The hex value of the raw blinding public key for that address, if any. \"\" if none.\n"
            "  \"unconfidential\" : \"address\", (string) The address without confidentiality key.\n"
            "  \"confidential\" : \"address\", (string) The address with wallet-stored confidentiality key if known. Only displayed for non-confidential address inputs.\n"
            "  \"label\" :  \"label\"         (string) The label associated with the address, \"\" is the default label\n"
            "  \"timestamp\" : timestamp,      (number, optional) The creation time of the key if available in seconds since epoch (Jan 1 1970 GMT)\n"
            "  \"hdkeypath\" : \"keypath\"       (string, optional) The HD keypath if the key is HD and available\n"
            "  \"hdseedid\" : \"<hash160>\"      (string, optional) The Hash160 of the HD seed\n"
            "  \"hdmasterfingerprint\" : \"<hash160>\" (string, optional) The fingperint of the master key.\n"
            "  \"labels\"                      (object) Array of labels associated with the address.\n"
            "    [\n"
            "      { (json object of label data)\n"
            "        \"name\": \"labelname\" (string) The label\n"
            "        \"purpose\": \"string\" (string) Purpose of address (\"send\" for sending address, \"receive\" for receiving address)\n"
            "      },...\n"
            "    ]\n"
            "}\n"
                },
                RPCExamples{
                    HelpExampleCli("getaddressinfo", "\"1PSSGeFHDnKNxiEyFrD1wcEaHr9hrQDDWc\"")
            + HelpExampleRpc("getaddressinfo", "\"1PSSGeFHDnKNxiEyFrD1wcEaHr9hrQDDWc\"")
                },
            }.ToString());
    }

    LOCK(pwallet->cs_wallet);

    UniValue ret(UniValue::VOBJ);
    CTxDestination dest = DecodeDestination(request.params[0].get_str());

    // Make sure the destination is valid
    if (!IsValidDestination(dest)) {
        throw JSONRPCError(RPC_INVALID_ADDRESS_OR_KEY, "Invalid address");
    }

    std::string currentAddress = EncodeDestination(dest);
    ret.pushKV("address", currentAddress);

    CScript scriptPubKey = GetScriptForDestination(dest);
    ret.pushKV("scriptPubKey", HexStr(scriptPubKey.begin(), scriptPubKey.end()));

    isminetype mine = IsMine(*pwallet, dest);
    // Elements: Addresses we can not unblind outputs for aren't spendable
    if (IsBlindDestination(dest) &&
            GetDestinationBlindingKey(dest) != pwallet->GetBlindingPubKey(GetScriptForDestination(dest))) {
        mine = ISMINE_NO;
    }
    ret.pushKV("ismine", bool(mine & ISMINE_SPENDABLE));
    bool solvable = IsSolvable(*pwallet, scriptPubKey);
    ret.pushKV("solvable", solvable);
    if (solvable) {
       ret.pushKV("desc", InferDescriptor(scriptPubKey, *pwallet)->ToString());
    }
    ret.pushKV("iswatchonly", bool(mine & ISMINE_WATCH_ONLY));
    UniValue detail = DescribeWalletAddress(pwallet, dest);
    ret.pushKVs(detail);
    // Elements blinding info
    UniValue blind_detail = DescribeWalletBlindAddress(pwallet, dest, mine);
    ret.pushKVs(blind_detail);
    blind_detail = DescribeBlindAddress(dest);
    ret.pushKVs(blind_detail);
    if (pwallet->mapAddressBook.count(dest)) {
        ret.pushKV("label", pwallet->mapAddressBook[dest].name);
    }
    ret.pushKV("ischange", pwallet->IsChange(scriptPubKey));
    const CKeyMetadata* meta = nullptr;
    CKeyID key_id = GetKeyForDestination(*pwallet, dest);
    if (!key_id.IsNull()) {
        auto it = pwallet->mapKeyMetadata.find(key_id);
        if (it != pwallet->mapKeyMetadata.end()) {
            meta = &it->second;
        }
    }
    if (!meta) {
        auto it = pwallet->m_script_metadata.find(CScriptID(scriptPubKey));
        if (it != pwallet->m_script_metadata.end()) {
            meta = &it->second;
        }
    }
    if (meta) {
        ret.pushKV("timestamp", meta->nCreateTime);
        if (meta->has_key_origin) {
            ret.pushKV("hdkeypath", WriteHDKeypath(meta->key_origin.path));
            ret.pushKV("hdseedid", meta->hd_seed_id.GetHex());
            ret.pushKV("hdmasterfingerprint", HexStr(meta->key_origin.fingerprint, meta->key_origin.fingerprint + 4));
        }
    }

    // Currently only one label can be associated with an address, return an array
    // so the API remains stable if we allow multiple labels to be associated with
    // an address.
    UniValue labels(UniValue::VARR);
    std::map<CTxDestination, CAddressBookData>::iterator mi = pwallet->mapAddressBook.find(dest);
    if (mi != pwallet->mapAddressBook.end()) {
        labels.push_back(AddressBookDataToJSON(mi->second, true));
    }
    ret.pushKV("labels", std::move(labels));

    return ret;
}

static UniValue getaddressesbylabel(const JSONRPCRequest& request)
{
    std::shared_ptr<CWallet> const wallet = GetWalletForJSONRPCRequest(request);
    CWallet* const pwallet = wallet.get();

    if (!EnsureWalletIsAvailable(pwallet, request.fHelp)) {
        return NullUniValue;
    }

    if (request.fHelp || request.params.size() != 1)
        throw std::runtime_error(
            RPCHelpMan{"getaddressesbylabel",
                "\nReturns the list of addresses assigned the specified label.\n",
                {
                    {"label", RPCArg::Type::STR, RPCArg::Optional::NO, "The label."},
                },
                RPCResult{
            "{ (json object with addresses as keys)\n"
            "  \"address\": { (json object with information about address)\n"
            "    \"purpose\": \"string\" (string)  Purpose of address (\"send\" for sending address, \"receive\" for receiving address)\n"
            "  },...\n"
            "}\n"
                },
                RPCExamples{
                    HelpExampleCli("getaddressesbylabel", "\"tabby\"")
            + HelpExampleRpc("getaddressesbylabel", "\"tabby\"")
                },
            }.ToString());

    LOCK(pwallet->cs_wallet);

    std::string label = LabelFromValue(request.params[0]);

    // Find all addresses that have the given label
    UniValue ret(UniValue::VOBJ);
    std::set<std::string> addresses;
    for (const std::pair<const CTxDestination, CAddressBookData>& item : pwallet->mapAddressBook) {
        if (item.second.name == label) {
            std::string address = EncodeDestination(item.first);
            // CWallet::mapAddressBook is not expected to contain duplicate
            // address strings, but build a separate set as a precaution just in
            // case it does.
            bool unique = addresses.emplace(address).second;
            assert(unique);
            // UniValue::pushKV checks if the key exists in O(N)
            // and since duplicate addresses are unexpected (checked with
            // std::set in O(log(N))), UniValue::__pushKV is used instead,
            // which currently is O(1).
            ret.__pushKV(address, AddressBookDataToJSON(item.second, false));
        }
    }

    if (ret.empty()) {
        throw JSONRPCError(RPC_WALLET_INVALID_LABEL_NAME, std::string("No addresses with label " + label));
    }

    return ret;
}

static UniValue listlabels(const JSONRPCRequest& request)
{
    std::shared_ptr<CWallet> const wallet = GetWalletForJSONRPCRequest(request);
    CWallet* const pwallet = wallet.get();

    if (!EnsureWalletIsAvailable(pwallet, request.fHelp)) {
        return NullUniValue;
    }

    if (request.fHelp || request.params.size() > 1)
        throw std::runtime_error(
            RPCHelpMan{"listlabels",
                "\nReturns the list of all labels, or labels that are assigned to addresses with a specific purpose.\n",
                {
                    {"purpose", RPCArg::Type::STR, RPCArg::Optional::OMITTED_NAMED_ARG, "Address purpose to list labels for ('send','receive'). An empty string is the same as not providing this argument."},
                },
                RPCResult{
            "[               (json array of string)\n"
            "  \"label\",      (string) Label name\n"
            "  ...\n"
            "]\n"
                },
                RPCExamples{
            "\nList all labels\n"
            + HelpExampleCli("listlabels", "") +
            "\nList labels that have receiving addresses\n"
            + HelpExampleCli("listlabels", "receive") +
            "\nList labels that have sending addresses\n"
            + HelpExampleCli("listlabels", "send") +
            "\nAs a JSON-RPC call\n"
            + HelpExampleRpc("listlabels", "receive")
                },
            }.ToString());

    LOCK(pwallet->cs_wallet);

    std::string purpose;
    if (!request.params[0].isNull()) {
        purpose = request.params[0].get_str();
    }

    // Add to a set to sort by label name, then insert into Univalue array
    std::set<std::string> label_set;
    for (const std::pair<const CTxDestination, CAddressBookData>& entry : pwallet->mapAddressBook) {
        if (purpose.empty() || entry.second.purpose == purpose) {
            label_set.insert(entry.second.name);
        }
    }

    UniValue ret(UniValue::VARR);
    for (const std::string& name : label_set) {
        ret.push_back(name);
    }

    return ret;
}

UniValue sethdseed(const JSONRPCRequest& request)
{
    std::shared_ptr<CWallet> const wallet = GetWalletForJSONRPCRequest(request);
    CWallet* const pwallet = wallet.get();

    if (!EnsureWalletIsAvailable(pwallet, request.fHelp)) {
        return NullUniValue;
    }

    if (request.fHelp || request.params.size() > 2) {
        throw std::runtime_error(
            RPCHelpMan{"sethdseed",
                "\nSet or generate a new HD wallet seed. Non-HD wallets will not be upgraded to being a HD wallet. Wallets that are already\n"
                "HD will have a new HD seed set so that new keys added to the keypool will be derived from this new seed.\n"
                "\nNote that you will need to MAKE A NEW BACKUP of your wallet after setting the HD wallet seed." +
                    HelpRequiringPassphrase(pwallet) + "\n",
                {
                    {"newkeypool", RPCArg::Type::BOOL, /* default */ "true", "Whether to flush old unused addresses, including change addresses, from the keypool and regenerate it.\n"
            "                             If true, the next address from getnewaddress and change address from getrawchangeaddress will be from this new seed.\n"
            "                             If false, addresses (including change addresses if the wallet already had HD Chain Split enabled) from the existing\n"
            "                             keypool will be used until it has been depleted."},
                    {"seed", RPCArg::Type::STR, /* default */ "random seed", "The WIF private key to use as the new HD seed.\n"
            "                             The seed value can be retrieved using the dumpwallet command. It is the private key marked hdseed=1"},
                },
                RPCResults{},
                RPCExamples{
                    HelpExampleCli("sethdseed", "")
            + HelpExampleCli("sethdseed", "false")
            + HelpExampleCli("sethdseed", "true \"wifkey\"")
            + HelpExampleRpc("sethdseed", "true, \"wifkey\"")
                },
            }.ToString());
    }

    if (pwallet->chain().isInitialBlockDownload()) {
        throw JSONRPCError(RPC_CLIENT_IN_INITIAL_DOWNLOAD, "Cannot set a new HD seed while still in Initial Block Download");
    }

    if (pwallet->IsWalletFlagSet(WALLET_FLAG_DISABLE_PRIVATE_KEYS)) {
        throw JSONRPCError(RPC_WALLET_ERROR, "Cannot set a HD seed to a wallet with private keys disabled");
    }

    auto locked_chain = pwallet->chain().lock();
    LOCK(pwallet->cs_wallet);

    // Do not do anything to non-HD wallets
    if (!pwallet->CanSupportFeature(FEATURE_HD)) {
        throw JSONRPCError(RPC_WALLET_ERROR, "Cannot set a HD seed on a non-HD wallet. Start with -upgradewallet in order to upgrade a non-HD wallet to HD");
    }

    EnsureWalletIsUnlocked(pwallet);

    bool flush_key_pool = true;
    if (!request.params[0].isNull()) {
        flush_key_pool = request.params[0].get_bool();
    }

    CPubKey master_pub_key;
    if (request.params[1].isNull()) {
        master_pub_key = pwallet->GenerateNewSeed();
    } else {
        CKey key = DecodeSecret(request.params[1].get_str());
        if (!key.IsValid()) {
            throw JSONRPCError(RPC_INVALID_ADDRESS_OR_KEY, "Invalid private key");
        }

        if (HaveKey(*pwallet, key)) {
            throw JSONRPCError(RPC_INVALID_ADDRESS_OR_KEY, "Already have this key (either as an HD seed or as a loose private key)");
        }

        master_pub_key = pwallet->DeriveNewSeed(key);
    }

    pwallet->SetHDSeed(master_pub_key);
    if (flush_key_pool) pwallet->NewKeyPool();

    return NullUniValue;
}

bool FillPSBT(const CWallet* pwallet, PartiallySignedTransaction& psbtx, int sighash_type, bool sign, bool bip32derivs)
{
    LOCK(pwallet->cs_wallet);
    // Get all of the previous transactions
    bool complete = true;
    for (unsigned int i = 0; i < psbtx.tx->vin.size(); ++i) {
        const CTxIn& txin = psbtx.tx->vin[i];
        PSBTInput& input = psbtx.inputs.at(i);

        if (PSBTInputSigned(input)) {
            continue;
        }

        // Verify input looks sane. This will check that we have at most one uxto, witness or non-witness.
        if (!input.IsSane()) {
            throw JSONRPCError(RPC_DESERIALIZATION_ERROR, "PSBT input is not sane.");
        }

        // If we have no utxo, grab it from the wallet.
        if (!input.non_witness_utxo && input.witness_utxo.IsNull()) {
            const uint256& txhash = txin.prevout.hash;
            const auto it = pwallet->mapWallet.find(txhash);
            if (it != pwallet->mapWallet.end()) {
                const CWalletTx& wtx = it->second;
                // We only need the non_witness_utxo, which is a superset of the witness_utxo.
                //   The signing code will switch to the smaller witness_utxo if this is ok.
                input.non_witness_utxo = wtx.tx;
            }
        }

        // Get the Sighash type
        if (sign && input.sighash_type > 0 && input.sighash_type != sighash_type) {
            throw JSONRPCError(RPC_DESERIALIZATION_ERROR, "Specified Sighash and sighash in PSBT do not match.");
        }

        complete &= SignPSBTInput(HidingSigningProvider(pwallet, !sign, !bip32derivs), psbtx, i, sighash_type);
    }

    // Fill in the bip32 keypaths and redeemscripts for the outputs so that hardware wallets can identify change
    for (unsigned int i = 0; i < psbtx.tx->vout.size(); ++i) {
        const CTxOut& out = psbtx.tx->vout.at(i);
        PSBTOutput& psbt_out = psbtx.outputs.at(i);

        // Fill a SignatureData with output info
        SignatureData sigdata;
        psbt_out.FillSignatureData(sigdata);

        MutableTransactionSignatureCreator creator(psbtx.tx.get_ptr(), 0, out.nValue.GetAmount(), 1);
        ProduceSignature(HidingSigningProvider(pwallet, true, !bip32derivs), creator, out.scriptPubKey, sigdata);
        psbt_out.FromSignatureData(sigdata);
    }
    return complete;
}

UniValue walletprocesspsbt(const JSONRPCRequest& request)
{
    std::shared_ptr<CWallet> const wallet = GetWalletForJSONRPCRequest(request);
    CWallet* const pwallet = wallet.get();

    if (!EnsureWalletIsAvailable(pwallet, request.fHelp)) {
        return NullUniValue;
    }

    if (request.fHelp || request.params.size() < 1 || request.params.size() > 4)
        throw std::runtime_error(
            RPCHelpMan{"walletprocesspsbt",
                "\nUpdate a PSBT with input information from our wallet and then sign inputs\n"
                "that we can sign for." +
                    HelpRequiringPassphrase(pwallet) + "\n",
                {
                    {"psbt", RPCArg::Type::STR, RPCArg::Optional::NO, "The transaction base64 string"},
                    {"sign", RPCArg::Type::BOOL, /* default */ "true", "Also sign the transaction when updating"},
                    {"sighashtype", RPCArg::Type::STR, /* default */ "ALL", "The signature hash type to sign with if not specified by the PSBT. Must be one of\n"
            "       \"ALL\"\n"
            "       \"NONE\"\n"
            "       \"SINGLE\"\n"
            "       \"ALL|ANYONECANPAY\"\n"
            "       \"NONE|ANYONECANPAY\"\n"
            "       \"SINGLE|ANYONECANPAY\""},
                    {"bip32derivs", RPCArg::Type::BOOL, /* default */ "false", "If true, includes the BIP 32 derivation paths for public keys if we know them"},
                },
                RPCResult{
            "{\n"
            "  \"psbt\" : \"value\",          (string) The base64-encoded partially signed transaction\n"
            "  \"complete\" : true|false,   (boolean) If the transaction has a complete set of signatures\n"
            "  ]\n"
            "}\n"
                },
                RPCExamples{
                    HelpExampleCli("walletprocesspsbt", "\"psbt\"")
                },
            }.ToString());

    RPCTypeCheck(request.params, {UniValue::VSTR, UniValue::VBOOL, UniValue::VSTR});

    // Unserialize the transaction
    PartiallySignedTransaction psbtx;
    std::string error;
    if (!DecodeBase64PSBT(psbtx, request.params[0].get_str(), error)) {
        throw JSONRPCError(RPC_DESERIALIZATION_ERROR, strprintf("TX decode failed %s", error));
    }

    // Get the sighash type
    int nHashType = ParseSighashString(request.params[2]);

    // Fill transaction with our data and also sign
    bool sign = request.params[1].isNull() ? true : request.params[1].get_bool();
    bool bip32derivs = request.params[3].isNull() ? false : request.params[3].get_bool();
    bool complete = true;
    const TransactionError err = FillPSBT(pwallet, psbtx, complete, nHashType, sign, bip32derivs);
    if (err != TransactionError::OK) {
        throw JSONRPCTransactionError(err);
    }

    UniValue result(UniValue::VOBJ);
    CDataStream ssTx(SER_NETWORK, PROTOCOL_VERSION);
    ssTx << psbtx;
    result.pushKV("psbt", EncodeBase64(ssTx.str()));
    result.pushKV("complete", complete);

    return result;
}

UniValue walletcreatefundedpsbt(const JSONRPCRequest& request)
{
    std::shared_ptr<CWallet> const wallet = GetWalletForJSONRPCRequest(request);
    CWallet* const pwallet = wallet.get();

    if (!EnsureWalletIsAvailable(pwallet, request.fHelp)) {
        return NullUniValue;
    }

    if (request.fHelp || request.params.size() < 2 || request.params.size() > 5)
        throw std::runtime_error(
            RPCHelpMan{"walletcreatefundedpsbt",
                "\nCreates and funds a transaction in the Partially Signed Transaction format. Inputs will be added if supplied inputs are not enough\n"
                "Implements the Creator and Updater roles.\n",
                {
                    {"inputs", RPCArg::Type::ARR, RPCArg::Optional::NO, "A json array of json objects",
                        {
                            {"", RPCArg::Type::OBJ, RPCArg::Optional::OMITTED, "",
                                {
                                    {"txid", RPCArg::Type::STR_HEX, RPCArg::Optional::NO, "The transaction id"},
                                    {"vout", RPCArg::Type::NUM, RPCArg::Optional::NO, "The output number"},
                                    {"sequence", RPCArg::Type::NUM, RPCArg::Optional::NO, "The sequence number"},
                                },
                            },
                        },
                        },
                    {"outputs", RPCArg::Type::ARR, RPCArg::Optional::NO, "a json array with outputs (key-value pairs), where none of the keys are duplicated.\n"
                            "That is, each address can only appear once and there can only be one 'data' object.\n"
                            "For compatibility reasons, a dictionary, which holds the key-value pairs directly, is also\n"
                            "                             accepted as second parameter.",
                        {
                            {"", RPCArg::Type::OBJ, RPCArg::Optional::OMITTED, "",
                                {
                                    {"address", RPCArg::Type::AMOUNT, RPCArg::Optional::NO, "A key-value pair. The key (string) is the bitcoin address, the value (float or string) is the amount in " + CURRENCY_UNIT + ""},
                                },
                                },
                            {"", RPCArg::Type::OBJ, RPCArg::Optional::OMITTED, "",
                                {
                                    {"data", RPCArg::Type::STR_HEX, RPCArg::Optional::NO, "A key-value pair. The key must be \"data\", the value is hex-encoded data"},
                                },
                            },
                        },
                    },
                    {"locktime", RPCArg::Type::NUM, /* default */ "0", "Raw locktime. Non-0 value also locktime-activates inputs"},
                    {"options", RPCArg::Type::OBJ, RPCArg::Optional::OMITTED_NAMED_ARG, "",
                        {
                            {"changeAddress", RPCArg::Type::STR_HEX, /* default */ "pool address", "The bitcoin address to receive the change"},
                            {"changePosition", RPCArg::Type::NUM, /* default */ "random", "The index of the change output"},
                            {"change_type", RPCArg::Type::STR, /* default */ "set by -changetype", "The output type to use. Only valid if changeAddress is not specified. Options are \"legacy\", \"p2sh-segwit\", and \"bech32\"."},
                            {"includeWatching", RPCArg::Type::BOOL, /* default */ "false", "Also select inputs which are watch only"},
                            {"lockUnspents", RPCArg::Type::BOOL, /* default */ "false", "Lock selected unspent outputs"},
                            {"feeRate", RPCArg::Type::AMOUNT, /* default */ "not set: makes wallet determine the fee", "Set a specific fee rate in " + CURRENCY_UNIT + "/kB"},
                            {"subtractFeeFromOutputs", RPCArg::Type::ARR, /* default */ "empty array", "A json array of integers.\n"
                            "                              The fee will be equally deducted from the amount of each specified output.\n"
                            "                              Those recipients will receive less bitcoins than you enter in their corresponding amount field.\n"
                            "                              If no outputs are specified here, the sender pays the fee.",
                                {
                                    {"vout_index", RPCArg::Type::NUM, RPCArg::Optional::OMITTED, "The zero-based output index, before a change output is added."},
                                },
                            },
                            {"replaceable", RPCArg::Type::BOOL, /* default */ "false", "Marks this transaction as BIP125 replaceable.\n"
                            "                              Allows this transaction to be replaced by a transaction with higher fees"},
                            {"conf_target", RPCArg::Type::NUM, /* default */ "Fallback to wallet's confirmation target", "Confirmation target (in blocks)"},
                            {"estimate_mode", RPCArg::Type::STR, /* default */ "UNSET", "The fee estimate mode, must be one of:\n"
                            "         \"UNSET\"\n"
                            "         \"ECONOMICAL\"\n"
                            "         \"CONSERVATIVE\""},
                        },
                        "options"},
                    {"bip32derivs", RPCArg::Type::BOOL, /* default */ "false", "If true, includes the BIP 32 derivation paths for public keys if we know them"},
                },
                RPCResult{
                            "{\n"
                            "  \"psbt\": \"value\",        (string)  The resulting raw transaction (base64-encoded string)\n"
                            "  \"fee\":       n,         (numeric) Fee in " + CURRENCY_UNIT + " the resulting transaction pays\n"
                            "  \"changepos\": n          (numeric) The position of the added change output, or -1\n"
                            "}\n"
                                },
                                RPCExamples{
                            "\nCreate a transaction with no inputs\n"
                            + HelpExampleCli("walletcreatefundedpsbt", "\"[{\\\"txid\\\":\\\"myid\\\",\\\"vout\\\":0}]\" \"[{\\\"data\\\":\\\"00010203\\\"}]\"")
                                },
                            }.ToString());

    RPCTypeCheck(request.params, {
        UniValue::VARR,
        UniValueType(), // ARR or OBJ, checked later
        UniValue::VNUM,
        UniValue::VOBJ,
        UniValue::VBOOL
        }, true
    );

    CAmount fee;
    int change_position;
    CMutableTransaction rawTx = ConstructTransaction(request.params[0], request.params[1], request.params[2], request.params[3]["replaceable"], NullUniValue /* CA: assets_in */);
    FundTransaction(pwallet, rawTx, fee, change_position, request.params[3]);

    // Make a blank psbt
    PartiallySignedTransaction psbtx(rawTx);

    // Fill transaction with out data but don't sign
    bool bip32derivs = request.params[4].isNull() ? false : request.params[4].get_bool();
    bool complete = true;
    const TransactionError err = FillPSBT(pwallet, psbtx, complete, 1, false, bip32derivs);
    if (err != TransactionError::OK) {
        throw JSONRPCTransactionError(err);
    }

    // Serialize the PSBT
    CDataStream ssTx(SER_NETWORK, PROTOCOL_VERSION);
    ssTx << psbtx;

    UniValue result(UniValue::VOBJ);
    result.pushKV("psbt", EncodeBase64(ssTx.str()));
    result.pushKV("fee", ValueFromAmount(fee));
    result.pushKV("changepos", change_position);
    return result;
}

//
// ELEMENTS commands

namespace {
static secp256k1_context *secp256k1_ctx;

class CSecp256k1Init {
public:
    CSecp256k1Init() {
        secp256k1_ctx = secp256k1_context_create(SECP256K1_CONTEXT_VERIFY | SECP256K1_CONTEXT_SIGN);
    }
    ~CSecp256k1Init() {
        secp256k1_context_destroy(secp256k1_ctx);
    }
};
static CSecp256k1Init instance_of_csecp256k1;
}

UniValue signblock(const JSONRPCRequest& request)
{
    std::shared_ptr<CWallet> const wallet = GetWalletForJSONRPCRequest(request);
    CWallet* const pwallet = wallet.get();

    if (!EnsureWalletIsAvailable(pwallet, request.fHelp))
        return NullUniValue;

    if (request.fHelp || request.params.size() != 1)
        throw std::runtime_error(
            RPCHelpMan{"signblock",
                "\nSigns a block proposal, checking that it would be accepted first. Errors if it cannot sign the block.\n",
                {
                    {"blockhex", RPCArg::Type::STR_HEX, RPCArg::Optional::NO, "The hex-encoded block from getnewblockhex"},
                },
                RPCResult{
            "[\n"
            "    {\n"
            "        pubkeys,   (hex) The signature's pubkey\n"
            "        sig      (hex) The signature script\n"
            "    },\n"
            "    ...\n"
            "]\n"
                },
                RPCExamples{
                    HelpExampleCli("signblock", "0000002018c6f2f913f9902aeab...5ca501f77be96de63f609010000000000000000015100000000")
                },
            }.ToString());

    if (!g_signed_blocks) {
        throw JSONRPCError(RPC_MISC_ERROR, "Signed blocks are not active for this network.");
    }

    CBlock block;
    if (!DecodeHexBlk(block, request.params[0].get_str()))
        throw JSONRPCError(RPC_DESERIALIZATION_ERROR, "Block decode failed");

    LOCK(cs_main);

    uint256 hash = block.GetHash();
    BlockMap::iterator mi = mapBlockIndex.find(hash);
    if (mi != mapBlockIndex.end())
        throw JSONRPCError(RPC_VERIFY_ERROR, "already have block");

    CBlockIndex* const pindexPrev = ::ChainActive().Tip();
    // TestBlockValidity only supports blocks built on the current Tip
    if (block.hashPrevBlock != pindexPrev->GetBlockHash())
        throw JSONRPCError(RPC_VERIFY_ERROR, "proposal was not based on our best chain");

    CValidationState state;
    if (!TestBlockValidity(state, Params(), block, pindexPrev, false, true) || !state.IsValid()) {
        std::string strRejectReason = state.GetRejectReason();
        if (strRejectReason.empty())
            throw JSONRPCError(RPC_VERIFY_ERROR, state.IsInvalid() ? "Block proposal was invalid" : "Error checking block proposal");
        throw JSONRPCError(RPC_VERIFY_ERROR, strRejectReason);
    }

    // Expose SignatureData internals in return value in lieu of "Partially Signed Bitcoin Blocks"
    SignatureData block_sigs;
    GenericSignScript(*pwallet, block.GetBlockHeader(), block.proof.challenge, block_sigs);

    // Error if sig data didn't "grow"
    if (!block_sigs.complete && block_sigs.signatures.empty()) {
        throw JSONRPCError(RPC_VERIFY_ERROR, "Could not sign the block.");
    }
    UniValue ret(UniValue::VARR);
    for (const auto& signature : block_sigs.signatures) {
        UniValue obj(UniValue::VOBJ);
        obj.pushKV("pubkey", HexStr(signature.second.first.begin(), signature.second.first.end()));
        obj.pushKV("sig", HexStr(signature.second.second.begin(), signature.second.second.end()));
        ret.push_back(obj);
    }
    return ret;
}

UniValue getpeginaddress(const JSONRPCRequest& request)
{
    std::shared_ptr<CWallet> const wallet = GetWalletForJSONRPCRequest(request);
    CWallet* const pwallet = wallet.get();

    if (!EnsureWalletIsAvailable(pwallet, request.fHelp))
        return NullUniValue;

    if (request.fHelp || request.params.size() != 0)
        throw std::runtime_error(
            RPCHelpMan{"getpeginaddress",
                "\nReturns information needed for claimpegin to move coins to the sidechain.\n"
                "The user should send coins from their Bitcoin wallet to the mainchain_address returned.\n"
                "IMPORTANT: Like getaddress, getpeginaddress adds new secrets to wallet.dat, necessitating backup on a regular basis.\n",
                {},
                RPCResult{
            "\"mainchain_address\"           (string) Mainchain Bitcoin deposit address to send bitcoin to\n"
            "\"claim_script\"             (string) The claim script in hex that was committed to. This may be required in `claimpegin` to retrieve pegged-in funds\n"
                },
                RPCExamples{
                    HelpExampleCli("getpeginaddress", "")
            + HelpExampleRpc("getpeginaddress", "")
                },
            }.ToString());

    if (!pwallet->IsLocked()) {
        pwallet->TopUpKeyPool();
    }

    // Generate a new key that is added to wallet
    CPubKey newKey;
    if (!pwallet->GetKeyFromPool(newKey)) {
        throw JSONRPCError(RPC_WALLET_KEYPOOL_RAN_OUT, "Error: Keypool ran out, please call keypoolrefill first");
    }

    // Use native witness destination
    CTxDestination dest = GetDestinationForKey(newKey, OutputType::BECH32);

    pwallet->SetAddressBook(dest, "", "receive");

    CScript dest_script = GetScriptForDestination(dest);

    // Also add raw scripts to index to recognize later.
    pwallet->AddCScript(dest_script);

    // Get P2CH deposit address on mainchain.
    CTxDestination mainchain_dest(ScriptHash(GetScriptForWitness(calculate_contract(Params().GetConsensus().fedpegScript, dest_script))));

    UniValue ret(UniValue::VOBJ);

    ret.pushKV("mainchain_address", EncodeParentDestination(mainchain_dest));
    ret.pushKV("claim_script", HexStr(dest_script));
    return ret;
}

//! Derive BIP32 tweak from master xpub to child pubkey.
bool DerivePubTweak(const std::vector<uint32_t>& vPath, const CPubKey& keyMaster, const ChainCode &ccMaster, std::vector<unsigned char>& tweakSum)
{
    tweakSum.clear();
    tweakSum.resize(32);
    std::vector<unsigned char> tweak;
    CPubKey keyParent = keyMaster;
    CPubKey keyChild;
    ChainCode ccChild;
    ChainCode ccParent = ccMaster;
    for (unsigned int i = 0; i < vPath.size(); i++) {
        if ((vPath[i] >> 31) != 0) {
            return false;
        }
        keyParent.Derive(keyChild, ccChild, vPath[i], ccParent, &tweak);
        assert(tweak.size() == 32);
        ccParent = ccChild;
        keyParent = keyChild;
        if (i == 0) {
            tweakSum = tweak;
        } else {
            bool ret = secp256k1_ec_privkey_tweak_add(secp256k1_ctx, tweakSum.data(), tweak.data());
            if (!ret) {
                return false;
            }
        }
    }
    return true;
}

// For general cryptographic design of peg-out authorization scheme, see: https://github.com/ElementsProject/secp256k1-zkp/blob/secp256k1-zkp/src/modules/whitelist/whitelist.md
UniValue initpegoutwallet(const JSONRPCRequest& request)
{

    std::shared_ptr<CWallet> const wallet = GetWalletForJSONRPCRequest(request);
    CWallet* const pwallet = wallet.get();

    if (!EnsureWalletIsAvailable(pwallet, request.fHelp))
        return NullUniValue;

    if (request.fHelp || request.params.size() < 1 || request.params.size() > 3)
        throw std::runtime_error(
            RPCHelpMan{"initpegoutwallet",
                "\nThis call is for Liquid network initialization on the Liquid wallet. The wallet generates a new Liquid pegout authorization key (PAK) and stores it in the Liquid wallet. It then combines this with the `bitcoin_descriptor` to finally create a PAK entry for the network. This allows the user to send Liquid coins directly to a secure offline Bitcoin wallet at the derived path from the bitcoin_descriptor using the `sendtomainchain` command. Losing the Liquid PAK or offline Bitcoin root key will result in the inability to pegout funds, so immediate backup upon initialization is required.\n" +
                HelpRequiringPassphrase(pwallet),
                {
                    {"bitcoin_descriptor", RPCArg::Type::STR, RPCArg::Optional::NO, "The Bitcoin descriptor that includes a single extended pubkey. Must be one of the following: pkh(<xpub>), sh(wpkh(<xpub>)), or wpkh(<xpub>). This is used as the root for the Bitcoin destination wallet. The derivation path from the xpub will be `0/k`, reflecting the external chain of the wallet. DEPRECATED: If a plain xpub is given, pkh(<xpub>) is assumed. See link for more details on script descriptors: https://github.com/bitcoin/bitcoin/blob/master/doc/descriptors.md"},
                    {"bip32_counter", RPCArg::Type::NUM , /* default */ "0", "The `k` in `0/k` to be set as the next address to derive from the `bitcoin_descriptor`. This will be stored in the wallet and incremented on each successful `sendtomainchain` invocation."},
                    {"liquid_pak", RPCArg::Type::STR_HEX, RPCArg::Optional::OMITTED_NAMED_ARG, "The Liquid wallet pubkey in hex to be used as the Liquid PAK for pegout authorization. The private key must be in the wallet if argument is given. If this argument is not provided one will be generated and stored in the wallet automatically and returned."}
                },
                RPCResult{
            "{\n"
                "\"pakentry\"       (string) The resulting PAK entry to be used at network initialization time in the form of: `pak=<bitcoin_pak>:<liquid_pak>`.\n"
                "\"liquid_pak\"     (string) The Liquid PAK pubkey in hex, which is stored in the local Liquid wallet. This can be used in subsequent calls to `initpegoutwallet` to avoid generating a new `liquid_pak`.\n"
                "\"liquid_pak_address\" (string) The corresponding address for `liquid_pak`. Useful for `dumpprivkey` for wallet backup or transfer.\n"
                "\"address_lookahead\"(array)  The three next Bitcoin addresses the wallet will use for `sendtomainchain` based on `bip32_counter`.\n"
            "}\n"
                },
                RPCExamples{
                    HelpExampleCli("initpegoutwallet", "sh(wpkh(tpubDAY5hwtonH4NE8zY46ZMFf6B6F3fqMis7cwfNihXXpAg6XzBZNoHAdAzAZx2peoU8nTWFqvUncXwJ9qgE5VxcnUKxdut8F6mptVmKjfiwDQ/0/*))")
            + HelpExampleRpc("initpegoutwallet", "sh(wpkh(tpubDAY5hwtonH4NE8zY46ZMFf6B6F3fqMis7cwfNihXXpAg6XzBZNoHAdAzAZx2peoU8nTWFqvUncXwJ9qgE5VxcnUKxdut8F6mptVmKjfiwDQ/0/*))")
                },
            }.ToString());

    auto locked_chain = pwallet->chain().lock();
    LOCK(pwallet->cs_wallet);

    // Check that network cares about PAK
    if (!Params().GetEnforcePak()) {
        throw JSONRPCError(RPC_INVALID_PARAMETER, "PAK enforcement is not enabled on this network.");
    }

    if (!pwallet->IsLocked())
        pwallet->TopUpKeyPool();

    // Generate a new key that is added to wallet or set from argument
    CPubKey online_pubkey;
    if (request.params.size() < 3) {
        if (!pwallet->GetKeyFromPool(online_pubkey)) {
            throw JSONRPCError(RPC_WALLET_KEYPOOL_RAN_OUT, "Error: Keypool ran out, please call keypoolrefill first");
        }
        if (!pwallet->SetOnlinePubKey(online_pubkey)) {
            throw JSONRPCError(RPC_WALLET_ERROR, "Error: Could not write liquid_pak to wallet.");
        }
    } else {
        online_pubkey = CPubKey(ParseHex(request.params[2].get_str()));
        if (!online_pubkey.IsFullyValid()) {
            throw JSONRPCError(RPC_WALLET_ERROR, "Error: Given liquid_pak is not valid.");
        }
        if (!pwallet->HaveKey(online_pubkey.GetID())) {
            throw JSONRPCError(RPC_WALLET_ERROR, "Error: liquid_pak could not be found in wallet");
        }
    }

    // Parse offline counter
    int counter = 0;
    if (request.params.size() > 1) {
        counter = request.params[1].get_int();
        if (counter < 0 || counter > 1000000000) {
            throw JSONRPCError(RPC_INVALID_PARAMETER, "bip32_counter must be between 0 and 1,000,000,000, inclusive.");
        }
    }

    std::string bitcoin_desc = request.params[0].get_str();
    std::string xpub_str = "";

    // First check for naked xpub, and impute it as pkh(<xpub>/0/*) for backwards compat
    CExtPubKey xpub = DecodeExtPubKey(bitcoin_desc);
    if (xpub.pubkey.IsFullyValid()) {
        bitcoin_desc = "pkh(" + bitcoin_desc + "/0/*)";
    }

    FlatSigningProvider provider;
    auto desc = Parse(bitcoin_desc, provider);
    if (!desc) {
        throw JSONRPCError(RPC_INVALID_PARAMETER, "bitcoin_descriptor is not a valid descriptor string.");
    } else if (!desc->IsRange()) {
        throw JSONRPCError(RPC_INVALID_PARAMETER, "bitcoin_descriptor must be a ranged descriptor.");
    }

    // Three acceptable descriptors:
    if (bitcoin_desc.substr(0, 8) ==  "sh(wpkh("
            && bitcoin_desc.substr(bitcoin_desc.size()-2, 2) == "))") {
        xpub_str = bitcoin_desc.substr(8, bitcoin_desc.size()-2);
    } else if (bitcoin_desc.substr(0, 5) ==  "wpkh("
            && bitcoin_desc.substr(bitcoin_desc.size()-1, 1) == ")") {
        xpub_str = bitcoin_desc.substr(5, bitcoin_desc.size()-1);
    } else if (bitcoin_desc.substr(0, 4) == "pkh("
            && bitcoin_desc.substr(bitcoin_desc.size()-1, 1) == ")") {
        xpub_str = bitcoin_desc.substr(4, bitcoin_desc.size()-1);
    } else {
        throw JSONRPCError(RPC_INVALID_PARAMETER, "bitcoin_descriptor is not of any type supported: pkh(<xpub>), sh(wpkh(<xpub>)), wpkh(<xpub>), or <xpub>.");
    }

    // Strip off leading key origin
    if (xpub_str.find("]") != std::string::npos) {
        xpub_str = xpub_str.substr(xpub_str.find("]"), std::string::npos);
    }

    // Strip off following range
    xpub_str = xpub_str.substr(0, xpub_str.find("/"));

    xpub = DecodeExtPubKey(xpub_str);

    if (!xpub.pubkey.IsFullyValid()) {
        throw JSONRPCError(RPC_INVALID_PARAMETER, "bitcoin_descriptor does not contain a valid extended pubkey for this network.");
    }

    // Parse master pubkey
    CPubKey masterpub = xpub.pubkey;
    secp256k1_pubkey masterpub_secp;
    int ret = secp256k1_ec_pubkey_parse(secp256k1_ctx, &masterpub_secp, masterpub.begin(), masterpub.size());
    if (ret != 1) {
        throw JSONRPCError(RPC_WALLET_ERROR, "bitcoin_descriptor could not be parsed.");
    }

    // Store the keys and metadata
    if (!pwallet->SetOnlinePubKey(online_pubkey) ||
            !pwallet->SetOfflineXPubKey(xpub) ||
            !pwallet->SetOfflineCounter(counter) ||
            !pwallet->SetOfflineDescriptor(bitcoin_desc)) {
        throw JSONRPCError(RPC_WALLET_ERROR, "Error: Failure to initialize pegout wallet.");
    }

    // Negate the pubkey
    ret = secp256k1_ec_pubkey_negate(secp256k1_ctx, &masterpub_secp);

    std::vector<unsigned char> negatedpubkeybytes;
    negatedpubkeybytes.resize(33);
    size_t len = 33;
    ret = secp256k1_ec_pubkey_serialize(secp256k1_ctx, &negatedpubkeybytes[0], &len, &masterpub_secp, SECP256K1_EC_COMPRESSED);
    assert(ret == 1);
    assert(len == 33);
    assert(negatedpubkeybytes.size() == 33);

    UniValue address_list(UniValue::VARR);
    for (int i = counter; i < counter+3; i++) {
        std::vector<CScript> scripts;
        if (!desc->Expand(i, provider, scripts, provider)) {
            throw JSONRPCError(RPC_WALLET_ERROR, "Could not generate lookahead addresses with descriptor. This is a bug.");
        }
        CTxDestination destination;
        ExtractDestination(scripts[0], destination);
        address_list.push_back(EncodeParentDestination(destination));
    }
    UniValue pak(UniValue::VOBJ);
    pak.pushKV("pakentry", "pak=" + HexStr(negatedpubkeybytes) + ":" + HexStr(online_pubkey));
    pak.pushKV("liquid_pak", HexStr(online_pubkey));
    pak.pushKV("liquid_pak_address", EncodeDestination(PKHash(online_pubkey)));
    pak.pushKV("address_lookahead", address_list);
    return pak;
}

UniValue sendtomainchain_base(const JSONRPCRequest& request)
{
    std::shared_ptr<CWallet> const wallet = GetWalletForJSONRPCRequest(request);
    CWallet* const pwallet = wallet.get();

    if (!EnsureWalletIsAvailable(pwallet, request.fHelp))
        return NullUniValue;

    if (request.fHelp || request.params.size() < 2 || request.params.size() > 3)
        throw std::runtime_error(
            RPCHelpMan{"sendtomainchain",
                "\nSends sidechain funds to the given mainchain address, through the federated pegin mechanism\n"
                + HelpRequiringPassphrase(pwallet),
                {
                    {"address", RPCArg::Type::STR, RPCArg::Optional::NO, "The destination address on Bitcoin mainchain"},
                    {"amount", RPCArg::Type::AMOUNT, RPCArg::Optional::NO, "The amount being sent to Bitcoin mainchain"},
                    {"subtractfeefromamount", RPCArg::Type::BOOL, /* default */ "false", "The fee will be deducted from the amount being pegged-out."},
                },
                RPCResult{
            "\"txid\"              (string) Transaction ID of the resulting sidechain transaction\n"
                },
                RPCExamples{
                    HelpExampleCli("sendtomainchain", "\"mgWEy4vBJSHt3mC8C2SEWJQitifb4qeZQq\" 0.1")
            + HelpExampleRpc("sendtomainchain", "\"mgWEy4vBJSHt3mC8C2SEWJQitifb4qeZQq\" 0.1")
                },
            }.ToString());

    auto locked_chain = pwallet->chain().lock();
    LOCK(pwallet->cs_wallet);

    EnsureWalletIsUnlocked(pwallet);

    CTxDestination parent_address = DecodeParentDestination(request.params[0].get_str());
    if (!IsValidDestination(parent_address))
        throw JSONRPCError(RPC_INVALID_ADDRESS_OR_KEY, "Invalid Bitcoin address");

    CAmount nAmount = AmountFromValue(request.params[1]);
    if (nAmount <= 0)
        throw JSONRPCError(RPC_TYPE_ERROR, "Invalid amount for send");

    bool subtract_fee = false;
    if (request.params.size() > 2) {
        subtract_fee = request.params[2].get_bool();
    }

    // Parse Bitcoin address for destination, embed script
    CScript mainchain_script(GetScriptForDestination(parent_address));

    uint256 genesisBlockHash = Params().ParentGenesisBlockHash();

    // Asset type is implicit, no need to add to script
    NullData nulldata;
    nulldata << std::vector<unsigned char>(genesisBlockHash.begin(), genesisBlockHash.end());
    nulldata << std::vector<unsigned char>(mainchain_script.begin(), mainchain_script.end());
    CTxDestination address(nulldata);

    EnsureWalletIsUnlocked(pwallet);

    mapValue_t mapValue;
    CCoinControl no_coin_control; // This is a deprecated API
    CTransactionRef tx = SendMoney(*locked_chain, pwallet, address, nAmount, Params().GetConsensus().pegged_asset, subtract_fee, no_coin_control, std::move(mapValue), true /* ignore_blind_fail */);

    return (*tx).GetHash().GetHex();

}

// ELEMENTS: Copied from script/descriptor.cpp

typedef std::vector<uint32_t> KeyPath;

/** Split a string on every instance of sep, returning a vector. */
std::vector<Span<const char>> Split(const Span<const char>& sp, char sep)
{
    std::vector<Span<const char>> ret;
    auto it = sp.begin();
    auto start = it;
    while (it != sp.end()) {
        if (*it == sep) {
            ret.emplace_back(start, it);
            start = it + 1;
        }
        ++it;
    }
    ret.emplace_back(start, it);
    return ret;
}

/** Parse a key path, being passed a split list of elements (the first element is ignored). */
bool ParseKeyPath(const std::vector<Span<const char>>& split, KeyPath& out)
{
    for (size_t i = 1; i < split.size(); ++i) {
        Span<const char> elem = split[i];
        bool hardened = false;
        if (elem.size() > 0 && (elem[elem.size() - 1] == '\'' || elem[elem.size() - 1] == 'h')) {
            elem = elem.first(elem.size() - 1);
            hardened = true;
        }
        uint32_t p;
        if (!ParseUInt32(std::string(elem.begin(), elem.end()), &p) || p > 0x7FFFFFFFUL) return false;
        out.push_back(p | (((uint32_t)hardened) << 31));
    }
    return true;
}

////////////////////////////

UniValue sendtomainchain_pak(const JSONRPCRequest& request)
{
    std::shared_ptr<CWallet> const wallet = GetWalletForJSONRPCRequest(request);
    CWallet* const pwallet = wallet.get();

    if (!EnsureWalletIsAvailable(pwallet, request.fHelp))
        return NullUniValue;

    if (request.fHelp || request.params.size() < 2 || request.params.size() > 3)
        throw std::runtime_error(
            RPCHelpMan{"sendtomainchain",
                "\nSends Liquid funds to the Bitcoin mainchain, through the federated withdraw mechanism. The wallet internally generates the returned `bitcoin_address` via `bitcoin_descriptor` and `bip32_counter` previously set in `initpegoutwallet`. The counter will be incremented upon successful send, avoiding address re-use.\n"
                + HelpRequiringPassphrase(pwallet),
                {
                    {"address", RPCArg::Type::STR, RPCArg::Optional::NO, "Must be \"\". Only for non-PAK `sendtomainchain` compatibility."},
                    {"amount", RPCArg::Type::AMOUNT, RPCArg::Optional::NO, "The amount being sent to `bitcoin_address`."},
                    {"subtractfeefromamount", RPCArg::Type::BOOL, /* default */ "false", "The fee will be deducted from the amount being pegged-out."},
                },
                RPCResult{
            "{\n"
                "\"bitcoin_address\"   (string) The destination address on Bitcoin mainchain."
                "\"txid\"              (string) Transaction ID of the resulting Liquid transaction\n"
                "\"bitcoin_descriptor\"      (string) The xpubkey of the child destination address.\n"
                "\"bip32_counter\"   (string) The derivation counter for the `bitcoin_descriptor`.\n"
            "}\n"
                },
                RPCExamples{
                    HelpExampleCli("sendtomainchain", "\"\" 0.1")
            + HelpExampleRpc("sendtomainchain", "\"\" 0.1")
                },
            }.ToString());

    auto locked_chain = pwallet->chain().lock();
    LOCK(pwallet->cs_wallet);

    EnsureWalletIsUnlocked(pwallet);

    if (!request.params[0].get_str().empty()) {
        throw JSONRPCError(RPC_TYPE_ERROR, "`address` argument must be \"\" for PAK-enabled networks as the address is generated automatically.");
    }

    //amount
    CAmount nAmount = AmountFromValue(request.params[1]);
    if (nAmount < 100000)
        throw JSONRPCError(RPC_INVALID_PARAMETER, "Invalid amount for send, must send more than 0.0001 BTC");

    bool subtract_fee = false;
    if (request.params.size() > 2) {
        subtract_fee = request.params[1].get_bool();
    }

    CPAKList paklist = g_paklist_blockchain;
    if (g_paklist_config) {
        paklist = *g_paklist_config;
    }
    if (paklist.IsReject()) {
        throw JSONRPCError(RPC_INVALID_ADDRESS_OR_KEY, "Pegout freeze is under effect to aid a pak transition to a new list. Please consult the network operator.");
    }

    // Fetch pegout key data
    int counter = pwallet->offline_counter;
    CExtPubKey& xpub = pwallet->offline_xpub;
    CPubKey& onlinepubkey = pwallet->online_key;

    if (counter < 0) {
        throw JSONRPCError(RPC_WALLET_ERROR, "Pegout authorization for this wallet has not been set. Please call `initpegoutwallet` with the appropriate arguments first.");
    }

    FlatSigningProvider provider;
    const auto descriptor = Parse(pwallet->offline_desc, provider);

    // If descriptor not previously set, generate it
    if (!descriptor) {
        std::string offline_desc = "pkh(" + EncodeExtPubKey(xpub) + "0/*)";
        if (!pwallet->SetOfflineDescriptor(offline_desc)) {
            throw JSONRPCError(RPC_WALLET_ERROR, "Couldn't set wallet descriptor for peg-outs.");
        }
    }

    std::string desc_str = pwallet->offline_desc;
    std::string xpub_str = EncodeExtPubKey(xpub);

    // TODO: More properly expose key parsing functionality

    // Strip last parenths(up to 2) and "/*" to let ParseKeyPath do its thing
    desc_str.erase(std::remove(desc_str.begin(), desc_str.end(), ')'), desc_str.end());
    desc_str = desc_str.substr(0, desc_str.size()-2);

    // Since we know there are no key origin data, directly call inner parsing functions
    Span<const char> span(desc_str.data(), desc_str.size());
    auto split = Split(span, '/');
    KeyPath key_path;
    if (!ParseKeyPath(split, key_path)) {
        throw JSONRPCError(RPC_WALLET_ERROR, "Stored keypath in descriptor cannot be parsed.");
    }
    key_path.push_back(counter);

    secp256k1_pubkey onlinepubkey_secp;
    if (secp256k1_ec_pubkey_parse(secp256k1_ctx, &onlinepubkey_secp, onlinepubkey.begin(), onlinepubkey.size()) != 1) {
        throw JSONRPCError(RPC_TYPE_ERROR, "Pubkey is invalid");
    }

    // Get index of given online key
    int whitelistindex=-1;
    std::vector<secp256k1_pubkey> pak_online = paklist.OnlineKeys();
    for (unsigned int i=0; i<pak_online.size(); i++) {
        if (memcmp((void *)&pak_online[i], (void *)&onlinepubkey_secp, sizeof(secp256k1_pubkey)) == 0) {
            whitelistindex = i;
            break;
        }
    }
    if (whitelistindex == -1)
        throw JSONRPCError(RPC_WALLET_ERROR, "Given online key is not in Pegout Authorization Key List");

    // Parse master pubkey
    CPubKey masterpub = xpub.pubkey;
    secp256k1_pubkey masterpub_secp;
    int ret = secp256k1_ec_pubkey_parse(secp256k1_ctx, &masterpub_secp, masterpub.begin(), masterpub.size());
    if (ret != 1) {
        throw JSONRPCError(RPC_WALLET_ERROR, "Master pubkey could not be parsed.");
    }

    secp256k1_pubkey btcpub_secp;
    memcpy(&btcpub_secp, &masterpub_secp, sizeof(secp256k1_pubkey));

    // Negate master pubkey
    ret = secp256k1_ec_pubkey_negate(secp256k1_ctx, &masterpub_secp);

    // Make sure negated master pubkey is in PAK list at same index as online_pubkey
    if (memcmp((void *)&paklist.OfflineKeys()[whitelistindex], (void *)&masterpub_secp, sizeof(secp256k1_pubkey)) != 0) {
        throw JSONRPCError(RPC_WALLET_ERROR, "Given bitcoin_descriptor cannot be found in same entry as known liquid_pak");
    }

    // Get online PAK
    CKey masterOnlineKey;
    if (!pwallet->GetKey(onlinepubkey.GetID(), masterOnlineKey))
        throw JSONRPCError(RPC_WALLET_ERROR, "Given online key is in master set but not in wallet");

    // Tweak offline pubkey by tweakSum aka sumkey to get bitcoin key
    std::vector<unsigned char> tweakSum;
    if (!DerivePubTweak(key_path, xpub.pubkey, xpub.chaincode, tweakSum)) {
        throw JSONRPCError(RPC_WALLET_ERROR, "Could not create xpub tweak to generate proof.");
    }
    ret = secp256k1_ec_pubkey_tweak_add(secp256k1_ctx, &btcpub_secp, tweakSum.data());
    assert(ret);

    std::vector<unsigned char> btcpubkeybytes;
    btcpubkeybytes.resize(33);
    size_t btclen = 33;
    ret = secp256k1_ec_pubkey_serialize(secp256k1_ctx, &btcpubkeybytes[0], &btclen, &btcpub_secp, SECP256K1_EC_COMPRESSED);
    assert(ret == 1);
    assert(btclen == 33);
    assert(btcpubkeybytes.size() == 33);

    //Create, verify whitelist proof
    secp256k1_whitelist_signature sig;
    if(secp256k1_whitelist_sign(secp256k1_ctx, &sig, &paklist.OnlineKeys()[0], &paklist.OfflineKeys()[0], paklist.size(), &btcpub_secp, masterOnlineKey.begin(), &tweakSum[0], whitelistindex, NULL, NULL) != 1) {
        throw JSONRPCError(RPC_WALLET_ERROR, "Pegout authorization proof signing failed");
    }

    if (secp256k1_whitelist_verify(secp256k1_ctx, &sig, &paklist.OnlineKeys()[0], &paklist.OfflineKeys()[0], paklist.size(), &btcpub_secp) != 1) {
        throw JSONRPCError(RPC_WALLET_ERROR, "Pegout authorization proof was created and signed but is invalid");
    }

    //Serialize
    const size_t expectedOutputSize = 1 + 32 * (1 + paklist.size());
    assert(1 + 32 * (1 + 256) >= expectedOutputSize);
    unsigned char output[1 + 32 * (1 + 256)];
    size_t outlen = expectedOutputSize;
    secp256k1_whitelist_signature_serialize(secp256k1_ctx, output, &outlen, &sig);
    assert(outlen == expectedOutputSize);
    std::vector<unsigned char> whitelistproof(output, output + expectedOutputSize / sizeof(unsigned char));

    // Derive the end address in mainchain
    std::vector<CScript> scripts;
    if (!descriptor->Expand(counter, provider, scripts, provider)) {
        throw JSONRPCError(RPC_WALLET_ERROR, "Could not generate mainchain destination with descriptor. This is a bug.");
    }
    assert(scripts.size() == 1);
    CScript mainchain_script = scripts[0];
    CTxDestination bitcoin_address;
    ExtractDestination(mainchain_script, bitcoin_address);

    uint256 genesisBlockHash = Params().ParentGenesisBlockHash();
    NullData nulldata;
    nulldata << std::vector<unsigned char>(genesisBlockHash.begin(), genesisBlockHash.end());
    nulldata << std::vector<unsigned char>(mainchain_script.begin(), mainchain_script.end());
    nulldata << btcpubkeybytes;
    nulldata << whitelistproof;
    CTxDestination address(nulldata);
    assert(GetScriptForDestination(nulldata).IsPegoutScript(genesisBlockHash));

    txnouttype txntype;
    if (!IsStandard(GetScriptForDestination(nulldata), txntype)) {
        throw JSONRPCError(RPC_TYPE_ERROR, "Resulting scriptPubKey is non-standard. Ensure pak=reject is not set");
    }

    mapValue_t mapValue;
    CCoinControl no_coin_control; // This is a deprecated API
    CTransactionRef tx = SendMoney(*locked_chain, pwallet, address, nAmount, Params().GetConsensus().pegged_asset, subtract_fee, no_coin_control, std::move(mapValue), true /* ignore_blind_fail */);

    pwallet->SetOfflineCounter(counter+1);

    std::stringstream ss;
    ss << counter;

    UniValue obj(UniValue::VOBJ);
    obj.pushKV("txid", tx->GetHash().GetHex());
    obj.pushKV("bitcoin_address", EncodeParentDestination(bitcoin_address));
    obj.pushKV("bip32_counter", ss.str());
    obj.pushKV("bitcoin_descriptor", pwallet->offline_desc);
    return obj;
}

// We only expose the appropriate peg-out method type per network
UniValue sendtomainchain(const JSONRPCRequest& request)
{
    if (Params().GetEnforcePak()) {
        return sendtomainchain_pak(request);
    } else {
        return sendtomainchain_base(request);
    }
}

extern UniValue signrawtransaction(const JSONRPCRequest& request);
extern UniValue sendrawtransaction(const JSONRPCRequest& request);

template<typename T_tx>
unsigned int GetPeginTxnOutputIndex(const T_tx& txn, const CScript& witnessProgram)
{
    unsigned int nOut = 0;
    //Call contracthashtool
    CScript mainchain_script = GetScriptForDestination(ScriptHash(GetScriptForWitness(calculate_contract(Params().GetConsensus().fedpegScript, witnessProgram))));
    for (; nOut < txn.vout.size(); nOut++)
        if (txn.vout[nOut].scriptPubKey == mainchain_script)
            break;
    return nOut;
}

template<typename T_tx_ref, typename T_tx, typename T_merkle_block>
static UniValue createrawpegin(const JSONRPCRequest& request, T_tx_ref& txBTCRef, T_tx& tx_aux, T_merkle_block& merkleBlock)
{
    if (request.fHelp || request.params.size() < 2 || request.params.size() > 3)
        throw std::runtime_error(
            RPCHelpMan{"createrawpegin",
                "\nCreates a raw transaction to claim coins from the main chain by creating a pegin transaction with the necessary metadata after the corresponding Bitcoin transaction.\n"
                "Note that this call will not sign the transaction.\n"
                "If a transaction is not relayed it may require manual addition to a functionary mempool in order for it to be mined.\n",
                {
                    {"bitcoinTx", RPCArg::Type::STR_HEX, RPCArg::Optional::NO, "The raw bitcoin transaction (in hex) depositing bitcoin to the mainchain_address generated by getpeginaddress"},
                    {"txoutproof", RPCArg::Type::STR_HEX, RPCArg::Optional::NO, "A rawtxoutproof (in hex) generated by the mainchain daemon's `gettxoutproof` containing a proof of only bitcoinTx"},
                    {"claim_script", RPCArg::Type::STR_HEX, RPCArg::Optional::OMITTED_NAMED_ARG, "The witness program generated by getpeginaddress. Only needed if not in wallet."},
                },
                RPCResult{
            "{\n"
            "   \"hex\"       (string) Raw transaction in hex\n"
            "   \"mature\"            (bool) Whether the peg-in is mature (only included when validating peg-ins)\n"
            "}\n"
                },
                RPCExamples{
                    HelpExampleCli("createrawpegin", "\"0200000002b80a99d63ca943d72141750d983a3eeda3a5c5a92aa962884ffb141eb49ffb4f000000006a473044022031ffe1d76decdfbbdb7e2ee6010e865a5134137c261e1921da0348b95a207f9e02203596b065c197e31bcc2f80575154774ac4e80acd7d812c91d93c4ca6a3636f27012102d2130dfbbae9bd27eee126182a39878ac4e117d0850f04db0326981f43447f9efeffffffb80a99d63ca943d72141750d983a3eeda3a5c5a92aa962884ffb141eb49ffb4f010000006b483045022100cf041ce0eb249ae5a6bc33c71c156549c7e5ad877ae39e2e3b9c8f1d81ed35060220472d4e4bcc3b7c8d1b34e467f46d80480959183d743dad73b1ed0e93ec9fd14f012103e73e8b55478ab9c5de22e2a9e73c3e6aca2c2e93cd2bad5dc4436a9a455a5c44feffffff0200e1f5050000000017a914da1745e9b549bd0bfa1a569971c77eba30cd5a4b87e86cbe00000000001976a914a25fe72e7139fd3f61936b228d657b2548b3936a88acc0020000\", \"00000020976e918ed537b0f99028648f2a25c0bd4513644fb84d9cbe1108b4df6b8edf6ba715c424110f0934265bf8c5763d9cc9f1675a0f728b35b9bc5875f6806be3d19cd5b159ffff7f2000000000020000000224eab3da09d99407cb79f0089e3257414c4121cb85a320e1fd0f88678b6b798e0713a8d66544b6f631f9b6d281c71633fb91a67619b189a06bab09794d5554a60105\" \"0014058c769ffc7d12c35cddec87384506f536383f9c\"")
            + HelpExampleRpc("createrawpegin", "\"0200000002b80a99d63ca943d72141750d983a3eeda3a5c5a92aa962884ffb141eb49ffb4f000000006a473044022031ffe1d76decdfbbdb7e2ee6010e865a5134137c261e1921da0348b95a207f9e02203596b065c197e31bcc2f80575154774ac4e80acd7d812c91d93c4ca6a3636f27012102d2130dfbbae9bd27eee126182a39878ac4e117d0850f04db0326981f43447f9efeffffffb80a99d63ca943d72141750d983a3eeda3a5c5a92aa962884ffb141eb49ffb4f010000006b483045022100cf041ce0eb249ae5a6bc33c71c156549c7e5ad877ae39e2e3b9c8f1d81ed35060220472d4e4bcc3b7c8d1b34e467f46d80480959183d743dad73b1ed0e93ec9fd14f012103e73e8b55478ab9c5de22e2a9e73c3e6aca2c2e93cd2bad5dc4436a9a455a5c44feffffff0200e1f5050000000017a914da1745e9b549bd0bfa1a569971c77eba30cd5a4b87e86cbe00000000001976a914a25fe72e7139fd3f61936b228d657b2548b3936a88acc0020000\", \"00000020976e918ed537b0f99028648f2a25c0bd4513644fb84d9cbe1108b4df6b8edf6ba715c424110f0934265bf8c5763d9cc9f1675a0f728b35b9bc5875f6806be3d19cd5b159ffff7f2000000000020000000224eab3da09d99407cb79f0089e3257414c4121cb85a320e1fd0f88678b6b798e0713a8d66544b6f631f9b6d281c71633fb91a67619b189a06bab09794d5554a60105\", \"0014058c769ffc7d12c35cddec87384506f536383f9c\"")
                },
            }.ToString());

    std::shared_ptr<CWallet> const wallet = GetWalletForJSONRPCRequest(request);
    CWallet* const pwallet = wallet.get();

    auto locked_chain = pwallet->chain().lock();
    LOCK(pwallet->cs_wallet);

    if (!IsHex(request.params[0].get_str()) || !IsHex(request.params[1].get_str())) {
        throw JSONRPCError(RPC_TYPE_ERROR, "the first two arguments must be hex strings");
    }

    std::vector<unsigned char> txData = ParseHex(request.params[0].get_str());
    CDataStream ssTx(txData, SER_NETWORK, PROTOCOL_VERSION);
    try {
        ssTx >> txBTCRef;
    }
    catch (...) {
        throw JSONRPCError(RPC_TYPE_ERROR, "The included bitcoinTx is malformed. Are you sure that is the whole string?");
    }
    T_tx txBTC(*txBTCRef);

    std::vector<unsigned char> txOutProofData = ParseHex(request.params[1].get_str());
    CDataStream ssTxOutProof(txOutProofData, SER_NETWORK, PROTOCOL_VERSION);
    try {
        ssTxOutProof >> merkleBlock;
    }
    catch (...) {
        throw JSONRPCError(RPC_TYPE_ERROR, "The included txoutproof is malformed. Are you sure that is the whole string?");
    }

    if (!ssTxOutProof.empty()) {
        throw JSONRPCError(RPC_INVALID_PARAMETER, "Invalid tx out proof");
    }

    std::vector<uint256> txHashes;
    std::vector<unsigned int> txIndices;
    if (merkleBlock.txn.ExtractMatches(txHashes, txIndices) != merkleBlock.header.hashMerkleRoot)
        throw JSONRPCError(RPC_INVALID_PARAMETER, "Invalid tx out proof");

    if (txHashes.size() != 1 || txHashes[0] != txBTC.GetHash())
        throw JSONRPCError(RPC_INVALID_PARAMETER, "The txoutproof must contain bitcoinTx and only bitcoinTx");

    CScript witness_script;
    unsigned int nOut = txBTC.vout.size();
    if (request.params.size() > 2) {
        const std::string claim_script = request.params[2].get_str();
        if (!IsHex(claim_script)) {
            throw JSONRPCError(RPC_INVALID_PARAMETER, "Given claim_script is not hex.");
        }
        // If given manually, no need for it to be a witness script
        std::vector<unsigned char> witnessBytes(ParseHex(claim_script));
        witness_script = CScript(witnessBytes.begin(), witnessBytes.end());
        nOut = GetPeginTxnOutputIndex(txBTC, witness_script);
        if (nOut == txBTC.vout.size()) {
            throw JSONRPCError(RPC_INVALID_PARAMETER, "Given claim_script does not match the given Bitcoin transaction.");
        }
    }
    else {
        // Look for known wpkh address in wallet
        for (std::map<CTxDestination, CAddressBookData>::const_iterator iter = pwallet->mapAddressBook.begin(); iter != pwallet->mapAddressBook.end(); ++iter) {
            CScript dest_script = GetScriptForDestination(iter->first);
            nOut = GetPeginTxnOutputIndex(txBTC, dest_script);
            if (nOut != txBTC.vout.size()) {
                witness_script = dest_script;
                break;
            }
        }
    }
    if (nOut == txBTC.vout.size()) {
        throw JSONRPCError(RPC_INVALID_PARAMETER, "Failed to find output in bitcoinTx to the mainchain_address from getpeginaddress");
    }
    assert(witness_script != CScript());

    int version = -1;
    std::vector<unsigned char> witness_program;
    if (!witness_script.IsWitnessProgram(version, witness_program) || version != 0) {
        throw JSONRPCError(RPC_INVALID_PARAMETER, "Given or recovered script is not a v0 witness program.");
    }

    CAmount value = 0;
    if (!GetAmountFromParentChainPegin(value, txBTC, nOut)) {
        throw JSONRPCError(RPC_INVALID_PARAMETER, strprintf("Amounts to pegin must be explicit and asset must be %s", Params().GetConsensus().parent_pegged_asset.GetHex()));
    }

    CDataStream stream(0, 0);
    try {
        stream << value;
    } catch (...) {
        throw JSONRPCError(RPC_INVALID_PARAMETER, "Amount serialization is invalid.");
    }
    // Need to reinterpret bytes as unsigned chars before adding to witness
    char* buf = stream.data();
    unsigned char* membuf = reinterpret_cast<unsigned char*>(buf);
    std::vector<unsigned char> value_bytes(membuf, membuf + stream.size());

    uint256 genesisBlockHash = Params().ParentGenesisBlockHash();

    // Manually construct peg-in transaction, sign it, and send it off.
    // Decrement the output value as much as needed given the total vsize to
    // pay the fees.

    if (!pwallet->IsLocked())
        pwallet->TopUpKeyPool();

    // Generate a new key that is added to wallet
    CPubKey newKey;
    if (!pwallet->GetKeyFromPool(newKey))
        throw JSONRPCError(RPC_WALLET_KEYPOOL_RAN_OUT, "Error: Keypool ran out, please call keypoolrefill first");
    WitnessV0KeyHash wpkhash(newKey.GetID());

    pwallet->SetAddressBook(wpkhash, "", "receive");

    // One peg-in input, one wallet output and one fee output
    CMutableTransaction mtx;
    mtx.vin.push_back(CTxIn(COutPoint(txHashes[0], nOut), CScript(), ~(uint32_t)0));
    // mark as peg-in input
    mtx.vin[0].m_is_pegin = true;
    mtx.vout.push_back(CTxOut(Params().GetConsensus().pegged_asset, value, GetScriptForDestination(wpkhash)));
    mtx.vout.push_back(CTxOut(Params().GetConsensus().pegged_asset, 0, CScript()));

    // Strip witness data for proof inclusion since only TXID-covered fields matters
    CDataStream ssTxBack(SER_NETWORK, PROTOCOL_VERSION | SERIALIZE_TRANSACTION_NO_WITNESS);
    ssTxBack << txBTC;
    std::vector<unsigned char> tx_data_stripped(ssTxBack.begin(), ssTxBack.end());

    // Construct pegin proof
    CScriptWitness pegin_witness;
    std::vector<std::vector<unsigned char> >& stack = pegin_witness.stack;
    stack.push_back(value_bytes);
    stack.push_back(std::vector<unsigned char>(Params().GetConsensus().pegged_asset.begin(), Params().GetConsensus().pegged_asset.end()));
    stack.push_back(std::vector<unsigned char>(genesisBlockHash.begin(), genesisBlockHash.end()));
    stack.push_back(std::vector<unsigned char>(witness_script.begin(), witness_script.end()));
    stack.push_back(tx_data_stripped);
    stack.push_back(txOutProofData);

    // Peg-in witness isn't valid, even though the block header is(without depth check)
    // We re-check depth before returning with more descriptive result
    std::string err;
    if (!IsValidPeginWitness(pegin_witness, mtx.vin[0].prevout, err, false)) {
        throw JSONRPCError(RPC_INVALID_PARAMETER, strprintf("Constructed peg-in witness is invalid: %s", err));
    }

    // Put input witness in transaction
    CTxInWitness txinwit;
    txinwit.m_pegin_witness = pegin_witness;
    mtx.witness.vtxinwit.push_back(txinwit);

    // Estimate fee for transaction, decrement fee output(including witness data)
    unsigned int nBytes = GetVirtualTransactionSize(CTransaction(mtx)) +
        (1+1+72+1+33/WITNESS_SCALE_FACTOR);
    CCoinControl coin_control;
    CAmount nFeeNeeded = GetMinimumFee(*pwallet, nBytes, coin_control, nullptr);

    mtx.vout[0].nValue = mtx.vout[0].nValue.GetAmount() - nFeeNeeded;
    mtx.vout[1].nValue = mtx.vout[1].nValue.GetAmount() + nFeeNeeded;

    UniValue ret(UniValue::VOBJ);

    // Return hex
    std::string strHex = EncodeHexTx(CTransaction(mtx), RPCSerializationFlags());
    ret.pushKV("hex", strHex);

    // Additional block lee-way to avoid bitcoin block races
    if (gArgs.GetBoolArg("-validatepegin", Params().GetConsensus().has_parent_chain)) {
        unsigned int required_depth = Params().GetConsensus().pegin_min_depth + 2;
        if (txIndices[0] == 0) {
            required_depth = std::max(required_depth, (unsigned int)COINBASE_MATURITY+2);
        }
        ret.pushKV("mature", IsConfirmedBitcoinBlock(merkleBlock.header.GetHash(), required_depth, merkleBlock.txn.GetNumTransactions()));
    }

    return ret;
}

UniValue createrawpegin(const JSONRPCRequest& request)
{
    UniValue ret(UniValue::VOBJ);
    if (Params().GetConsensus().ParentChainHasPow()) {
        Sidechain::Bitcoin::CTransactionRef txBTCRef;
        Sidechain::Bitcoin::CTransaction tx_aux;
        Sidechain::Bitcoin::CMerkleBlock merkleBlock;
        ret = createrawpegin(request, txBTCRef, tx_aux, merkleBlock);
        if (!CheckParentProofOfWork(merkleBlock.header.GetHash(), merkleBlock.header.nBits, Params().GetConsensus())) {
            throw JSONRPCError(RPC_INVALID_PARAMETER, "Invalid tx out proof");
        }
    } else {
        CTransactionRef txBTCRef;
        CTransaction tx_aux;
        CMerkleBlock merkleBlock;
        ret = createrawpegin(request, txBTCRef, tx_aux, merkleBlock);
        if (!CheckProofSignedParent(merkleBlock.header, Params().GetConsensus())) {
            throw JSONRPCError(RPC_INVALID_PARAMETER, "Invalid tx out proof");
        }
    }
    return ret;
}

UniValue claimpegin(const JSONRPCRequest& request)
{

    if (request.fHelp || request.params.size() < 2 || request.params.size() > 3)
        throw std::runtime_error(
            RPCHelpMan{"claimpegin",
                "\nClaim coins from the main chain by creating a pegin transaction with the necessary metadata after the corresponding Bitcoin transaction.\n"
                "Note that the transaction will not be relayed unless it is buried at least 102 blocks deep.\n"
                "If a transaction is not relayed it may require manual addition to a functionary mempool in order for it to be mined.\n",
                {
                    {"bitcoinTx", RPCArg::Type::STR_HEX, RPCArg::Optional::NO, "The raw bitcoin transaction (in hex) depositing bitcoin to the mainchain_address generated by getpeginaddress"},
                    {"txoutproof", RPCArg::Type::STR_HEX, RPCArg::Optional::NO, "A rawtxoutproof (in hex) generated by the mainchain daemon's `gettxoutproof` containing a proof of only bitcoinTx"},
                    {"claim_script", RPCArg::Type::STR_HEX, RPCArg::Optional::OMITTED_NAMED_ARG, "The witness program generated by getpeginaddress. Only needed if not in wallet."},
                },
                RPCResult{
            "\"txid\"                 (string) Txid of the resulting sidechain transaction\n"
                },
                RPCExamples{
                    HelpExampleCli("claimpegin", "\"0200000002b80a99d63ca943d72141750d983a3eeda3a5c5a92aa962884ffb141eb49ffb4f000000006a473044022031ffe1d76decdfbbdb7e2ee6010e865a5134137c261e1921da0348b95a207f9e02203596b065c197e31bcc2f80575154774ac4e80acd7d812c91d93c4ca6a3636f27012102d2130dfbbae9bd27eee126182a39878ac4e117d0850f04db0326981f43447f9efeffffffb80a99d63ca943d72141750d983a3eeda3a5c5a92aa962884ffb141eb49ffb4f010000006b483045022100cf041ce0eb249ae5a6bc33c71c156549c7e5ad877ae39e2e3b9c8f1d81ed35060220472d4e4bcc3b7c8d1b34e467f46d80480959183d743dad73b1ed0e93ec9fd14f012103e73e8b55478ab9c5de22e2a9e73c3e6aca2c2e93cd2bad5dc4436a9a455a5c44feffffff0200e1f5050000000017a914da1745e9b549bd0bfa1a569971c77eba30cd5a4b87e86cbe00000000001976a914a25fe72e7139fd3f61936b228d657b2548b3936a88acc0020000\" \"00000020976e918ed537b0f99028648f2a25c0bd4513644fb84d9cbe1108b4df6b8edf6ba715c424110f0934265bf8c5763d9cc9f1675a0f728b35b9bc5875f6806be3d19cd5b159ffff7f2000000000020000000224eab3da09d99407cb79f0089e3257414c4121cb85a320e1fd0f88678b6b798e0713a8d66544b6f631f9b6d281c71633fb91a67619b189a06bab09794d5554a60105\" \"0014058c769ffc7d12c35cddec87384506f536383f9c\"")
            + HelpExampleRpc("claimpegin", "\"0200000002b80a99d63ca943d72141750d983a3eeda3a5c5a92aa962884ffb141eb49ffb4f000000006a473044022031ffe1d76decdfbbdb7e2ee6010e865a5134137c261e1921da0348b95a207f9e02203596b065c197e31bcc2f80575154774ac4e80acd7d812c91d93c4ca6a3636f27012102d2130dfbbae9bd27eee126182a39878ac4e117d0850f04db0326981f43447f9efeffffffb80a99d63ca943d72141750d983a3eeda3a5c5a92aa962884ffb141eb49ffb4f010000006b483045022100cf041ce0eb249ae5a6bc33c71c156549c7e5ad877ae39e2e3b9c8f1d81ed35060220472d4e4bcc3b7c8d1b34e467f46d80480959183d743dad73b1ed0e93ec9fd14f012103e73e8b55478ab9c5de22e2a9e73c3e6aca2c2e93cd2bad5dc4436a9a455a5c44feffffff0200e1f5050000000017a914da1745e9b549bd0bfa1a569971c77eba30cd5a4b87e86cbe00000000001976a914a25fe72e7139fd3f61936b228d657b2548b3936a88acc0020000\", \"00000020976e918ed537b0f99028648f2a25c0bd4513644fb84d9cbe1108b4df6b8edf6ba715c424110f0934265bf8c5763d9cc9f1675a0f728b35b9bc5875f6806be3d19cd5b159ffff7f2000000000020000000224eab3da09d99407cb79f0089e3257414c4121cb85a320e1fd0f88678b6b798e0713a8d66544b6f631f9b6d281c71633fb91a67619b189a06bab09794d5554a60105\", \"0014058c769ffc7d12c35cddec87384506f536383f9c\"")
                },
            }.ToString());

    std::shared_ptr<CWallet> const wallet = GetWalletForJSONRPCRequest(request);
    CWallet* const pwallet = wallet.get();
    CTransactionRef tx_ref;
    CMutableTransaction mtx;

    auto locked_chain = pwallet->chain().lock();
    LOCK(pwallet->cs_wallet);

    if (::ChainstateActive().IsInitialBlockDownload()) {
        throw JSONRPCError(RPC_WALLET_ERROR, "Peg-ins cannot be completed during initial sync or reindexing.");
    }

    // Get raw peg-in transaction
    UniValue ret(createrawpegin(request));

    // Make sure it can be propagated and confirmed
    if (!ret["mature"].isNull() && ret["mature"].get_bool() == false) {
        throw JSONRPCError(RPC_INVALID_PARAMETER, "Peg-in Bitcoin transaction needs more confirmations to be sent.");
    }

    // Sign it
    JSONRPCRequest request2;
    UniValue varr(UniValue::VARR);
    varr.push_back(ret["hex"]);
    request2.params = varr;
    UniValue result = signrawtransactionwithwallet(request2);

    if (!DecodeHexTx(mtx, result["hex"].get_str(), false, true)) {
        throw JSONRPCError(RPC_DESERIALIZATION_ERROR, "TX decode failed");
    }

    // To check if it's not double spending an existing pegin UTXO, we check mempool acceptance.
    CValidationState acceptState;
    LockAssertion lock(::cs_main); //TODO(stevenroose) replace with locked_chain later
    bool accepted = ::AcceptToMemoryPool(mempool, acceptState, MakeTransactionRef(mtx), nullptr /* pfMissingInputs */,
                            nullptr /* plTxnReplaced */, false /* bypass_limits */, pwallet->m_default_max_tx_fee, true /* test_accept */);
    if (!accepted) {
        std::string strError = strprintf("Error: The transaction was rejected! Reason given: %s", FormatStateMessage(acceptState));
        throw JSONRPCError(RPC_WALLET_ERROR, strError);
    }

    // Send it
    CValidationState state;
    mapValue_t mapValue;
    std::vector<std::unique_ptr<CReserveKey>> reservekeys;
    reservekeys.push_back(std::unique_ptr<CReserveKey>(new CReserveKey(pwallet)));
    if (!pwallet->CommitTransaction(MakeTransactionRef(mtx), mapValue, {} /* orderForm */, reservekeys, state)) {
        std::string strError = strprintf("Error: The transaction was rejected! Reason given: %s", FormatStateMessage(state));
        throw JSONRPCError(RPC_WALLET_ERROR, strError);
    }

    return mtx.GetHash().GetHex();
}

// Rewind the outputs to unblinded, and push placeholders for blinding info. Not exported.
void FillBlinds(CWallet* pwallet, CMutableTransaction& tx, std::vector<uint256>& output_value_blinds, std::vector<uint256>& output_asset_blinds, std::vector<CPubKey>& output_pubkeys, std::vector<CKey>& asset_keys, std::vector<CKey>& token_keys) {

    // Resize witness before doing anything
    tx.witness.vtxinwit.resize(tx.vin.size());
    tx.witness.vtxoutwit.resize(tx.vout.size());

    for (size_t nOut = 0; nOut < tx.vout.size(); ++nOut) {
        CTxOut& out = tx.vout[nOut];
        if (out.nValue.IsExplicit()) {
            CPubKey pubkey(out.nNonce.vchCommitment);
            if (!pubkey.IsFullyValid()) {
                output_pubkeys.push_back(CPubKey());
            } else {
                output_pubkeys.push_back(pubkey);
            }
            output_value_blinds.push_back(uint256());
            output_asset_blinds.push_back(uint256());
        } else if (out.nValue.IsCommitment()) {
            CTxOutWitness* ptxoutwit = &tx.witness.vtxoutwit[nOut];
            uint256 blinding_factor;
            uint256 asset_blinding_factor;
            CAsset asset;
            CAmount amount;
            // This can only be used to recover things like change addresses and self-sends.
            if (UnblindConfidentialPair(pwallet->GetBlindingKey(&out.scriptPubKey), out.nValue, out.nAsset, out.nNonce, out.scriptPubKey, ptxoutwit->vchRangeproof, amount, blinding_factor, asset, asset_blinding_factor) != 0) {
                // Wipe out confidential info from output and output witness
                CScript scriptPubKey = tx.vout[nOut].scriptPubKey;
                CTxOut newOut(asset, amount, scriptPubKey);
                tx.vout[nOut] = newOut;
                ptxoutwit->SetNull();

                // Mark for re-blinding with same key that deblinded it
                CPubKey pubkey(pwallet->GetBlindingKey(&out.scriptPubKey).GetPubKey());
                output_pubkeys.push_back(pubkey);
                output_value_blinds.push_back(uint256());
                output_asset_blinds.push_back(uint256());
            } else {
                output_pubkeys.push_back(CPubKey());
                output_value_blinds.push_back(uint256());
                output_asset_blinds.push_back(uint256());
            }
        } else {
            // Null or invalid, do nothing for that output
            output_pubkeys.push_back(CPubKey());
            output_value_blinds.push_back(uint256());
            output_asset_blinds.push_back(uint256());
        }
    }

    // Fill out issuance blinding keys to be used directly as nonce for rangeproof
    for (size_t nIn = 0; nIn < tx.vin.size(); ++nIn) {
        CAssetIssuance& issuance = tx.vin[nIn].assetIssuance;
        if (issuance.IsNull()) {
            asset_keys.push_back(CKey());
            token_keys.push_back(CKey());
            continue;
        }

        // Calculate underlying asset for use as blinding key script
        CAsset asset;
        // New issuance, compute the asset ids
        if (issuance.assetBlindingNonce.IsNull()) {
            uint256 entropy;
            GenerateAssetEntropy(entropy, tx.vin[nIn].prevout, issuance.assetEntropy);
            CalculateAsset(asset, entropy);
        }
        // Re-issuance
        else {
            // TODO Give option to skip blinding when the reissuance token was derived without blinding ability. For now we assume blinded
            // hashAssetIdentifier doubles as the entropy on reissuance
            CalculateAsset(asset, issuance.assetEntropy);
        }

        // Special format for issuance blinding keys, unique for each transaction
        CScript blindingScript = CScript() << OP_RETURN << std::vector<unsigned char>(tx.vin[nIn].prevout.hash.begin(), tx.vin[nIn].prevout.hash.end()) << tx.vin[nIn].prevout.n;

        for (size_t nPseudo = 0; nPseudo < 2; nPseudo++) {
            bool issuance_asset = (nPseudo == 0);
            std::vector<CKey>& issuance_blinding_keys = issuance_asset ? asset_keys : token_keys;
            CConfidentialValue& conf_value = issuance_asset ? issuance.nAmount : issuance.nInflationKeys;
            if (conf_value.IsCommitment()) {
                // Rangeproof must exist
                if (tx.witness.vtxinwit.size() <= nIn) {
                    throw JSONRPCError(RPC_INVALID_PARAMETER, "Transaction issuance is already blinded but has no attached rangeproof.");
                }
                CTxInWitness& txinwit = tx.witness.vtxinwit[nIn];
                std::vector<unsigned char>& vchRangeproof = issuance_asset ? txinwit.vchIssuanceAmountRangeproof : txinwit.vchInflationKeysRangeproof;
                uint256 blinding_factor;
                uint256 asset_blinding_factor;
                CAmount amount;
                if (UnblindConfidentialPair(pwallet->GetBlindingKey(&blindingScript), conf_value, CConfidentialAsset(asset), CConfidentialNonce(), CScript(), vchRangeproof, amount, blinding_factor, asset, asset_blinding_factor) != 0) {
                    // Wipe out confidential info from issuance
                    vchRangeproof.clear();
                    conf_value = CConfidentialValue(amount);
                    // One key blinds both values, single key needed for issuance reveal
                    issuance_blinding_keys.push_back(pwallet->GetBlindingKey(&blindingScript));
                } else {
                    // If  unable to unblind, leave it alone in next blinding step
                    issuance_blinding_keys.push_back(CKey());
                }
            } else if (conf_value.IsExplicit()) {
                // Use wallet to generate blindingkey used directly as nonce
                // as user is not "sending" to anyone.
                // Always assumed we want to blind here.
                // TODO Signal intent for all blinding via API including replacing nonce commitment
                issuance_blinding_keys.push_back(pwallet->GetBlindingKey(&blindingScript));
            } else  {
                // Null or invalid, don't try anything but append an empty key
                issuance_blinding_keys.push_back(CKey());
            }
        }
    }
}

UniValue blindrawtransaction(const JSONRPCRequest& request)
{
    std::shared_ptr<CWallet> const wallet = GetWalletForJSONRPCRequest(request);
    CWallet* const pwallet = wallet.get();

    if (!EnsureWalletIsAvailable(pwallet, request.fHelp))
        return NullUniValue;

    if (request.fHelp || (request.params.size() < 1 || request.params.size() > 5))
        throw std::runtime_error(
            RPCHelpMan{"blindrawtransaction",
                "\nConvert one or more outputs of a raw transaction into confidential ones using only wallet inputs.\n"
                "Returns the hex-encoded raw transaction.\n"
                "The output keys used can be specified by using a confidential address in createrawtransaction.\n"
                "This call may add an additional 0-value unspendable output in order to balance the blinders.\n",
                {
                    {"hexstring", RPCArg::Type::STR_HEX, RPCArg::Optional::NO, "A hex-encoded raw transaction."},
                    {"ignoreblindfail", RPCArg::Type::BOOL , /* default */ "true", "Return a transaction even when a blinding attempt fails due to number of blinded inputs/outputs."},
                    {"asset_commitments", RPCArg::Type::ARR, RPCArg::Optional::OMITTED_NAMED_ARG, "An array of input asset generators. If provided, this list must be empty, or match the final input commitment list, including ordering, to make a valid surjection proof. This list does not include generators for issuances, as these assets are inherently unblinded.",
                        {
                            {"assetcommitment", RPCArg::Type::STR_HEX, RPCArg::Optional::OMITTED, "A hex-encoded asset commitment, one for each input."
            "                        Null commitments must be \"\"."},
                        }
                    },
                    {"blind_issuances", RPCArg::Type::BOOL , /* default */ "true", "Blind the issuances found in the raw transaction or not. All issuances will be blinded if true."},
                    {"totalblinder", RPCArg::Type::STR, RPCArg::Optional::OMITTED, "Ignored for now."},
                },
                RPCResult{
            "\"transaction\"              (string) hex string of the transaction\n"
                },
                RPCExamples{""},
            }.ToString());

    std::vector<unsigned char> txData(ParseHexV(request.params[0], "argument 1"));
    CDataStream ssData(txData, SER_NETWORK, PROTOCOL_VERSION);
    CMutableTransaction tx;
    try {
        ssData >> tx;
    } catch (const std::exception &) {
        throw JSONRPCError(RPC_DESERIALIZATION_ERROR, "TX decode failed");
    }

    bool ignore_blind_fail = true;
    if (request.params.size() > 1) {
        ignore_blind_fail = request.params[1].get_bool();
    }

    std::vector<std::vector<unsigned char> > auxiliary_generators;
    if (request.params.size() > 2) {
        UniValue assetCommitments = request.params[2].get_array();
        if (assetCommitments.size() != 0 && assetCommitments.size() != tx.vin.size()) {
            throw JSONRPCError(RPC_INVALID_PARAMETER, "Asset commitment array must have exactly as many entries as transaction inputs.");
        }
        for (size_t nIn = 0; nIn < assetCommitments.size(); nIn++) {
            if (assetCommitments[nIn].isStr()) {
                std::string assetcommitment = assetCommitments[nIn].get_str();
                if (IsHex(assetcommitment) && assetcommitment.size() == 66) {
                    auxiliary_generators.push_back(ParseHex(assetcommitment));
                    continue;
                }
            }
            throw JSONRPCError(RPC_INVALID_PARAMETER, "Asset commitments must be a hex encoded string of length 66.");
        }
    }

    bool blind_issuances = request.params[3].isNull() || request.params[3].get_bool();

    LOCK(pwallet->cs_wallet);

    std::vector<uint256> input_blinds;
    std::vector<uint256> input_asset_blinds;
    std::vector<CAsset> input_assets;
    std::vector<CAmount> input_amounts;
    int n_blinded_ins = 0;
    for (size_t nIn = 0; nIn < tx.vin.size(); ++nIn) {
        COutPoint prevout = tx.vin[nIn].prevout;

        // Special handling for pegin inputs: no blinds and explicit amount/asset.
        if (tx.vin[nIn].m_is_pegin) {
            std::string err;
            if (tx.witness.vtxinwit.size() != tx.vin.size() || !IsValidPeginWitness(tx.witness.vtxinwit[nIn].m_pegin_witness, prevout, err, false)) {
                throw JSONRPCError(RPC_INVALID_PARAMETER, strprintf("Transaction contains invalid peg-in input: %s", err));
            }
            CTxOut pegin_output = GetPeginOutputFromWitness(tx.witness.vtxinwit[nIn].m_pegin_witness);
            input_blinds.push_back(uint256());
            input_asset_blinds.push_back(uint256());
            input_assets.push_back(pegin_output.nAsset.GetAsset());
            input_amounts.push_back(pegin_output.nValue.GetAmount());
            continue;
        }

        std::map<uint256, CWalletTx>::iterator it = pwallet->mapWallet.find(prevout.hash);
        if (it == pwallet->mapWallet.end() || pwallet->IsMine(tx.vin[nIn]) == ISMINE_NO) {
            // For inputs we don't own, input assetcommitments for the surjection must be supplied.
            if (auxiliary_generators.size() > 0) {
                input_blinds.push_back(uint256());
                input_asset_blinds.push_back(uint256());
                input_assets.push_back(CAsset());
                input_amounts.push_back(-1);
                continue;
            }
            throw JSONRPCError(RPC_INVALID_PARAMETER, "Invalid parameter: transaction spends from non-wallet output and no assetcommitment list was given.");
        }

        if (prevout.n >= it->second.tx->vout.size()) {
            throw JSONRPCError(RPC_INVALID_PARAMETER, "Invalid parameter: transaction spends non-existing output");
        }
        input_blinds.push_back(it->second.GetOutputAmountBlindingFactor(prevout.n));
        input_asset_blinds.push_back(it->second.GetOutputAssetBlindingFactor(prevout.n));
        input_assets.push_back(it->second.GetOutputAsset(prevout.n));
        input_amounts.push_back(it->second.GetOutputValueOut(prevout.n));
        if (it->second.tx->vout[prevout.n].nValue.IsCommitment()) {
            n_blinded_ins += 1;
        }
    }

    std::vector<uint256> output_blinds;
    std::vector<uint256> output_asset_blinds;
    std::vector<CPubKey> output_pubkeys;
    std::vector<CKey> asset_keys;
    std::vector<CKey> token_keys;
    // This fills out issuance blinding data for you from the wallet itself
    FillBlinds(pwallet, tx, output_blinds, output_asset_blinds, output_pubkeys, asset_keys, token_keys);

    if (!blind_issuances) {
        asset_keys.clear();
        token_keys.clear();
    }

    // How many are we trying to blind?
    int num_pubkeys = 0;
    unsigned int key_index = 0;
    for (unsigned int i = 0; i < output_pubkeys.size(); i++) {
        const CPubKey& key = output_pubkeys[i];
        if (key.IsValid()) {
            num_pubkeys++;
            key_index = i;
        }
    }
    for (const CKey& key : asset_keys) {
        if (key.IsValid()) num_pubkeys++;
    }
    for (const CKey& key : token_keys) {
        if (key.IsValid()) num_pubkeys++;
    }

    if (num_pubkeys == 0 && n_blinded_ins == 0) {
        // Vacuous, just return the transaction
        return EncodeHexTx(CTransaction(tx));
    } else if (n_blinded_ins > 0 && num_pubkeys == 0) {
        // Blinded inputs need to balanced with something to be valid, make a dummy.
        CTxOut newTxOut(tx.vout.back().nAsset.GetAsset(), 0, CScript() << OP_RETURN);
        tx.vout.push_back(newTxOut);
        num_pubkeys++;
        output_pubkeys.push_back(pwallet->GetBlindingPubKey(newTxOut.scriptPubKey));
    } else if (n_blinded_ins == 0 && num_pubkeys == 1) {
        if (ignore_blind_fail) {
            // Just get rid of the ECDH key in the nonce field and return
            tx.vout[key_index].nNonce.SetNull();
            return EncodeHexTx(CTransaction(tx));
        } else {
            throw JSONRPCError(RPC_INVALID_PARAMETER, "Unable to blind transaction: Add another output to blind in order to complete the blinding.");
        }
    }

    if (BlindTransaction(input_blinds, input_asset_blinds, input_assets, input_amounts, output_blinds, output_asset_blinds, output_pubkeys, asset_keys, token_keys, tx, (auxiliary_generators.size() ? &auxiliary_generators : NULL)) != num_pubkeys) {
        // TODO Have more rich return values, communicating to user what has been blinded
        // User may be ok not blinding something that for instance has no corresponding type on input
        throw JSONRPCError(RPC_INVALID_PARAMETER, "Unable to blind transaction: Are you sure each asset type to blind is represented in the inputs?");
    }

    return EncodeHexTx(CTransaction(tx));
}

static UniValue unblindrawtransaction(const JSONRPCRequest& request)
{
    std::shared_ptr<CWallet> const wallet = GetWalletForJSONRPCRequest(request);
    CWallet* const pwallet = wallet.get();

    if (!EnsureWalletIsAvailable(pwallet, request.fHelp)) {
        return NullUniValue;
    }

    if (request.fHelp || request.params.size() != 1)
        throw std::runtime_error(
            RPCHelpMan{"unblindrawtransaction",
                "\nRecovers unblinded transaction outputs from blinded outputs and issuance inputs when possible using wallet's known blinding keys, and strips related witness data.\n",
                {
                    {"hex", RPCArg::Type::STR_HEX, RPCArg::Optional::NO, "The hex string of the raw transaction."},
                },
                RPCResult{
                                       "{\n"
            "  \"hex\":       \"value\", (string)  The resulting unblinded raw transaction (hex-encoded string)\n"
                                       "}\n"
                },
                RPCExamples{
                    HelpExampleCli("unblindrawtransaction", "\"blindedtransactionhex\"")
                },
            }.ToString());

    RPCTypeCheck(request.params, {UniValue::VSTR});

    CMutableTransaction tx;
    if (!DecodeHexTx(tx, request.params[0].get_str()))
        throw JSONRPCError(RPC_DESERIALIZATION_ERROR, "TX decode failed");

    std::vector<uint256> output_value_blinds;
    std::vector<uint256> output_asset_blinds;
    std::vector<CPubKey> output_pubkeys;
    std::vector<CKey> asset_keys;
    std::vector<CKey> token_keys;
    FillBlinds(pwallet, tx, output_value_blinds, output_asset_blinds, output_pubkeys, asset_keys, token_keys);

    UniValue result(UniValue::VOBJ);
    result.pushKV("hex", EncodeHexTx(CTransaction(tx)));
    return result;
}

static CTransactionRef SendGenerationTransaction(const CScript& asset_script, const CPubKey &asset_pubkey, const CScript& token_script, const CPubKey &token_pubkey, CAmount asset_amount, CAmount token_amount, IssuanceDetails* issuance_details, interfaces::Chain::Lock& locked_chain, CWallet* pwallet)
{
    CAsset reissue_token = issuance_details->reissuance_token;
    CAmount curBalance = pwallet->GetBalance().m_mine_trusted[reissue_token];

    if (!reissue_token.IsNull() && curBalance <= 0) {
        throw JSONRPCError(RPC_WALLET_INSUFFICIENT_FUNDS, "No available reissuance tokens in wallet.");
    }

    // Might need up to 3 change keys: policyAsset, asset, and reissuance token
    std::vector<std::unique_ptr<CReserveKey>> change_keys;
    for (unsigned int i = 0; i < 3; i++) {
        change_keys.push_back(std::unique_ptr<CReserveKey>(new CReserveKey(pwallet)));
    }

    std::vector<CRecipient> vecSend;
    // Signal outputs to skip "funding" with fixed asset numbers 1, 2, ...
    // We don't know the asset during initial issuance until inputs are chosen
    if (asset_script.size() > 0) {
        vecSend.push_back({asset_script, asset_amount, CAsset(uint256S("1")), asset_pubkey, false});
    }
    if (token_script.size() > 0) {
        CRecipient recipient = {token_script, token_amount, CAsset(uint256S("2")), token_pubkey, false};
        // We need to select the issuance token(s) to spend
        if (!reissue_token.IsNull()) {
            recipient.asset = reissue_token;
            recipient.nAmount = curBalance; // Or 1?
            // If the issuance token *is* the fee asset, subtract fee from this output
            if (reissue_token == ::policyAsset) {
                recipient.fSubtractFeeFromAmount = true;
            }
        }
        vecSend.push_back(recipient);
    }

    CAmount nFeeRequired;
    int nChangePosRet = -1;
    std::string strError;
    CCoinControl dummy_control;
    BlindDetails blind_details;
    CTransactionRef tx_ref(MakeTransactionRef());
    if (!pwallet->CreateTransaction(locked_chain, vecSend, tx_ref, change_keys, nFeeRequired, nChangePosRet, strError, dummy_control, true, &blind_details, issuance_details)) {
        throw JSONRPCError(RPC_WALLET_ERROR, strError);
    }

    CValidationState state;
    mapValue_t map_value;
    if (!pwallet->CommitTransaction(tx_ref, std::move(map_value), {} /* orderForm */, change_keys, state, &blind_details)) {
        throw JSONRPCError(RPC_WALLET_ERROR, "Error: The transaction was rejected! This might happen if some of the coins in your wallet were already spent, such as if you used a copy of the wallet and coins were spent in the copy but not marked as spent here.");
    }

    return tx_ref;
}

UniValue issueasset(const JSONRPCRequest& request)
{
    std::shared_ptr<CWallet> const wallet = GetWalletForJSONRPCRequest(request);
    CWallet* const pwallet = wallet.get();

    if (!EnsureWalletIsAvailable(pwallet, request.fHelp)) {
        return NullUniValue;
    }

    if (request.fHelp || request.params.size() < 2 || request.params.size() > 3)
        throw std::runtime_error(
            RPCHelpMan{"issueasset",
                "\nCreate an asset. Must have funds in wallet to do so. Returns asset hex id.\n"
                "For more fine-grained control such as non-empty contract-hashes to commit\n"
                "to an issuance policy, see `rawissueasset` RPC call.\n",
                {
                    {"assetamount", RPCArg::Type::AMOUNT, RPCArg::Optional::NO, "Amount of asset to generate. Note that the amount is BTC-like, with 8 decimal places."},
                    {"tokenamount", RPCArg::Type::AMOUNT, RPCArg::Optional::NO, "Amount of reissuance tokens to generate. Note that the amount is BTC-like, with 8 decimal places. These will allow you to reissue the asset if in wallet using `reissueasset`. These tokens are not consumed during reissuance."},
                    {"blind", RPCArg::Type::BOOL , /* default */ "true", "Whether to blind the issuances."},
                },
                RPCResult{
            "{                        (json object)\n"
            "  \"txid\":\"<txid>\",   (string) Transaction id for issuance.\n"
            "  \"vin\":\"n\",         (numeric) The input position of the issuance in the transaction.\n"
            "  \"entropy\":\"<entropy>\", (string) Entropy of the asset type.\n"
            "  \"asset\":\"<asset>\", (string) Asset type for issuance.\n"
            "  \"token\":\"<token>\", (string) Token type for issuance.\n"
            "}\n"
                },
                RPCExamples{
                    HelpExampleCli("issueasset", "10 0")
            + HelpExampleRpc("issueasset", "10, 0")
                },
            }.ToString());

    auto locked_chain = pwallet->chain().lock();
    LOCK(pwallet->cs_wallet);

    if (!g_con_elementsmode) {
        throw JSONRPCError(RPC_TYPE_ERROR, "Issuance can only be done on elements-style chains. Note: `-regtest` is Bitcoin's regtest mode, instead try `-chain=<custom chain name>`");
    }

    CAmount nAmount = AmountFromValue(request.params[0]);
    CAmount nTokens = AmountFromValue(request.params[1]);
    if (nAmount == 0 && nTokens == 0) {
        throw JSONRPCError(RPC_TYPE_ERROR, "Issuance must have one non-zero component");
    }

    bool blind_issuances = request.params.size() < 3 || request.params[2].get_bool();

    if (!pwallet->IsLocked())
        pwallet->TopUpKeyPool();

    // Generate a new key that is added to wallet
    CPubKey newKey;
    CTxDestination asset_dest;
    CTxDestination token_dest;
    CPubKey asset_dest_blindpub;
    CPubKey token_dest_blindpub;

    if (nAmount > 0) {
        if (!pwallet->GetKeyFromPool(newKey)) {
            throw JSONRPCError(RPC_WALLET_KEYPOOL_RAN_OUT, "Error: Keypool ran out, please call keypoolrefill first");
        }
        asset_dest = PKHash(newKey.GetID());
        pwallet->SetAddressBook(asset_dest, "", "receive");
        asset_dest_blindpub = pwallet->GetBlindingPubKey(GetScriptForDestination(asset_dest));
    }
    if (nTokens > 0) {
        if (!pwallet->GetKeyFromPool(newKey)) {
            throw JSONRPCError(RPC_WALLET_KEYPOOL_RAN_OUT, "Error: Keypool ran out, please call keypoolrefill first");
        }
        token_dest = PKHash(newKey.GetID());
        pwallet->SetAddressBook(token_dest, "", "receive");
        token_dest_blindpub = pwallet->GetBlindingPubKey(GetScriptForDestination(token_dest));
    }

    uint256 dummyentropy;
    CAsset dummyasset;
    IssuanceDetails issuance_details;
    issuance_details.blind_issuance = blind_issuances;
    CTransactionRef tx_ref = SendGenerationTransaction(GetScriptForDestination(asset_dest), asset_dest_blindpub, GetScriptForDestination(token_dest), token_dest_blindpub, nAmount, nTokens, &issuance_details, *locked_chain, pwallet);

    // Calculate asset type, assumes first vin is used for issuance
    CAsset asset;
    CAsset token;
    assert(!tx_ref->vin.empty());
    GenerateAssetEntropy(issuance_details.entropy, tx_ref->vin[0].prevout, uint256());
    CalculateAsset(asset, issuance_details.entropy);
    CalculateReissuanceToken(token, issuance_details.entropy, blind_issuances);

    UniValue ret(UniValue::VOBJ);
    ret.pushKV("txid", tx_ref->GetHash().GetHex());
    ret.pushKV("vin", 0);
    ret.pushKV("entropy", issuance_details.entropy.GetHex());
    ret.pushKV("asset", asset.GetHex());
    ret.pushKV("token", token.GetHex());
    return ret;
}

UniValue reissueasset(const JSONRPCRequest& request)
{
    std::shared_ptr<CWallet> const wallet = GetWalletForJSONRPCRequest(request);
    CWallet* const pwallet = wallet.get();

    if (!EnsureWalletIsAvailable(pwallet, request.fHelp)) {
        return NullUniValue;
    }

    if (request.fHelp || request.params.size() != 2)
        throw std::runtime_error(
            RPCHelpMan{"reissueasset",
                "\nCreate more of an already issued asset. Must have reissuance token in wallet to do so. Reissuing does not affect your reissuance token balance, only asset.\n"
                "For more fine-grained control such as reissuing from a multi-signature address cold wallet, see `rawreissueasset` RPC call.\n",
                {
                    {"asset", RPCArg::Type::STR, RPCArg::Optional::NO, "The asset you want to re-issue. The corresponding token must be in your wallet."},
                    {"assetamount", RPCArg::Type::AMOUNT, RPCArg::Optional::NO, "Amount of additional asset to generate. Note that the amount is BTC-like, with 8 decimal places."},
                },
                RPCResult{
            "{                        (json object)\n"
            "  \"txid\":\"<txid>\",   (string) Transaction id for issuance.\n"
            "  \"vin\":\"n\",         (numeric) The input position of the issuance in the transaction.\n"
            "}\n"
                },
                RPCExamples{
                    HelpExampleCli("reissueasset", "<asset> 0")
            + HelpExampleRpc("reissueasset", "<asset>, 0")
                },
            }.ToString());

    auto locked_chain = pwallet->chain().lock();
    LOCK(pwallet->cs_wallet);

    if (!g_con_elementsmode) {
        throw JSONRPCError(RPC_TYPE_ERROR, "Issuance can only be done on elements-style chains. Note: `-regtest` is Bitcoin's regtest mode, instead try `-chain=<custom chain name>`");
    }

    std::string assetstr = request.params[0].get_str();
    CAsset asset = GetAssetFromString(assetstr);

    CAmount nAmount = AmountFromValue(request.params[1]);
    if (nAmount <= 0) {
        throw JSONRPCError(RPC_TYPE_ERROR, "Reissuance must create a non-zero amount.");
    }

    if (!pwallet->IsLocked()) {
        pwallet->TopUpKeyPool();
    }

    // Find the entropy and reissuance token in wallet
    IssuanceDetails issuance_details;
    issuance_details.reissuance_asset = asset;
    std::map<uint256, std::pair<CAsset, CAsset> > tokenMap = pwallet->GetReissuanceTokenTypes();
    for (const auto& it : tokenMap) {
        if (it.second.second == asset) {
            issuance_details.entropy = it.first;
            issuance_details.reissuance_token = it.second.first;
        }
        if (it.second.first == asset) {
            throw JSONRPCError(RPC_WALLET_ERROR, "Asset given is a reissuance token type and can not be reissued.");
        }
    }
    if (issuance_details.reissuance_token.IsNull()) {
        throw JSONRPCError(RPC_WALLET_ERROR, "Asset reissuance token definition could not be found in wallet.");
    }

    // Add destination for the to-be-created asset
    CPubKey newAssetKey;
    if (!pwallet->GetKeyFromPool(newAssetKey)) {
        throw JSONRPCError(RPC_WALLET_KEYPOOL_RAN_OUT, "Error: Keypool ran out, please call keypoolrefill first");
    }
    CTxDestination asset_dest = PKHash(newAssetKey.GetID());
    pwallet->SetAddressBook(asset_dest, "", "receive");
    CPubKey asset_dest_blindpub = pwallet->GetBlindingPubKey(GetScriptForDestination(asset_dest));

    // Add destination for tokens we are moving
    CPubKey newTokenKey;
    if (!pwallet->GetKeyFromPool(newTokenKey)) {
        throw JSONRPCError(RPC_WALLET_KEYPOOL_RAN_OUT, "Error: Keypool ran out, please call keypoolrefill first");
    }
    CTxDestination token_dest = PKHash(newTokenKey.GetID());
    pwallet->SetAddressBook(token_dest, "", "receive");
    CPubKey token_dest_blindpub = pwallet->GetBlindingPubKey(GetScriptForDestination(token_dest));

    // Attempt a send.
    CTransactionRef tx_ref = SendGenerationTransaction(GetScriptForDestination(asset_dest), asset_dest_blindpub, GetScriptForDestination(token_dest), token_dest_blindpub, nAmount, -1, &issuance_details, *locked_chain, pwallet);
    assert(!tx_ref->vin.empty());

    UniValue obj(UniValue::VOBJ);
    obj.pushKV("txid", tx_ref->GetHash().GetHex());
    for (uint64_t i = 0; i < tx_ref->vin.size(); i++) {
        if (!tx_ref->vin[i].assetIssuance.IsNull()) {
            obj.pushKV("vin", i);
            break;
        }
    }

    return obj;
}

UniValue listissuances(const JSONRPCRequest& request)
{
    std::shared_ptr<CWallet> const wallet = GetWalletForJSONRPCRequest(request);
    CWallet* const pwallet = wallet.get();

    if (!EnsureWalletIsAvailable(pwallet, request.fHelp)) {
        return NullUniValue;
    }

    if (request.fHelp || request.params.size() > 1)
        throw std::runtime_error(
            RPCHelpMan{"listissuances",
                "\nList all issuances known to the wallet for the given asset, or for all issued assets if none provided.\n",
                {
                    {"asset", RPCArg::Type::STR, RPCArg::Optional::OMITTED, "The asset whose issaunces you wish to list. Accepts either the asset hex or the locally assigned asset label."},
                },
                RPCResult{
            "[                     (json array of objects)\n"
            "  {\n"
            "    \"txid\":\"<txid>\",   (string) Transaction id for issuance.\n"
            "    \"entropy\":\"<entropy>\" (string) Entropy of the asset type.\n"
            "    \"asset\":\"<asset>\", (string) Asset type for issuance if known.\n"
            "    \"assetlabel\":\"<assetlabel>\", (string) Asset label for issuance if set.\n"
            "    \"token\":\"<token>\", (string) Token type for issuance.\n"
            "    \"vin\":\"n\",         (numeric) The input position of the issuance in the transaction.\n"
            "    \"assetamount\":\"X.XX\",     (numeric) The amount of asset issued. Is -1 if blinded and unknown to wallet.\n"
            "    \"tokenamount\":\"X.XX\",     (numeric) The reissuance token amount issued. Is -1 if blinded and unknown to wallet.\n"
            "    \"isreissuance\":\"<bool>\",  (bool) True if this is a reissuance.\n"
            "    \"assetblinds\":\"<blinder>\" (string) Hex blinding factor for asset amounts.\n"
            "    \"tokenblinds\":\"<blinder>\" (string) Hex blinding factor for token amounts.\n"
            "  }\n"
            "  ,...\n"
            "]\n"
            "\"\"                 (array) List of transaction issuances and information in wallet\n"
                },
                RPCExamples{
                    HelpExampleCli("listissuances", "<asset>")
            + HelpExampleRpc("listissuances", "<asset>")
                },
            }.ToString());

    auto locked_chain = pwallet->chain().lock();
    LOCK(pwallet->cs_wallet);

    std::string assetstr;
    CAsset asset_filter;
    if (request.params.size() > 0) {
        assetstr = request.params[0].get_str();
        asset_filter = GetAssetFromString(assetstr);
    }

    UniValue issuancelist(UniValue::VARR);
    for (const auto& it : pwallet->mapWallet) {
        const CWalletTx* pcoin = &it.second;
        CAsset asset;
        CAsset token;
        uint256 entropy;
        for (uint64_t vinIndex = 0; vinIndex < pcoin->tx->vin.size(); vinIndex++) {
            UniValue item(UniValue::VOBJ);
            const CAssetIssuance& issuance = pcoin->tx->vin[vinIndex].assetIssuance;
            if (issuance.IsNull()) {
                continue;
            }
            if (issuance.assetBlindingNonce.IsNull()) {
                GenerateAssetEntropy(entropy, pcoin->tx->vin[vinIndex].prevout, issuance.assetEntropy);
                CalculateAsset(asset, entropy);
                // Null is considered explicit
                CalculateReissuanceToken(token, entropy, issuance.nAmount.IsCommitment());
                item.pushKV("isreissuance", false);
                item.pushKV("token", token.GetHex());
                CAmount itamount = pcoin->GetIssuanceAmount(vinIndex, true);
                item.pushKV("tokenamount", (itamount == -1 ) ? -1 : ValueFromAmount(itamount));
                item.pushKV("tokenblinds", pcoin->GetIssuanceBlindingFactor(vinIndex, true).GetHex());
                item.pushKV("entropy", entropy.GetHex());
            } else {
                CalculateAsset(asset, issuance.assetEntropy);
                item.pushKV("isreissuance", true);
                item.pushKV("entropy", issuance.assetEntropy.GetHex());
            }
            item.pushKV("txid", pcoin->tx->GetHash().GetHex());
            item.pushKV("vin", vinIndex);
            item.pushKV("asset", asset.GetHex());
            const std::string label = gAssetsDir.GetLabel(asset);
            if (label != "") {
                item.pushKV("assetlabel", label);
            }
            CAmount iaamount = pcoin->GetIssuanceAmount(vinIndex, false);
            item.pushKV("assetamount", (iaamount == -1 ) ? -1 : ValueFromAmount(iaamount));
            item.pushKV("assetblinds", pcoin->GetIssuanceBlindingFactor(vinIndex, false).GetHex());
            if (!asset_filter.IsNull() && asset_filter != asset) {
                continue;
            }
            issuancelist.push_back(item);
        }
    }
    return issuancelist;

}

UniValue destroyamount(const JSONRPCRequest& request)
{
    std::shared_ptr<CWallet> const wallet = GetWalletForJSONRPCRequest(request);
    CWallet* const pwallet = wallet.get();

    if (!EnsureWalletIsAvailable(pwallet, request.fHelp)) {
        return NullUniValue;
    }

    if (request.fHelp || request.params.size() < 1 || request.params.size() > 3)
        throw std::runtime_error(
            RPCHelpMan{"destroyamount",
                "\nDestroy an amount of a given asset.\n\n",
                {
                    {"asset", RPCArg::Type::STR, RPCArg::Optional::NO, "Hex asset id or asset label to destroy."},
                    {"amount", RPCArg::Type::AMOUNT, RPCArg::Optional::NO, "The amount to destroy (8 decimals above the minimal unit)."},
                    {"comment", RPCArg::Type::STR, RPCArg::Optional::OMITTED_NAMED_ARG, "A comment used to store what the transaction is for.\n"
            "                             This is not part of the transaction, just kept in your wallet."},
                },
                RPCResult{
            "\"transactionid\"  (string) The transaction id.\n"
                },
                RPCExamples{
                    HelpExampleCli("destroyamount", "\"bitcoin\" 100")
            + HelpExampleCli("destroyamount", "\"bitcoin\" 100 \"destroy assets\"")
            + HelpExampleRpc("destroyamount", "\"bitcoin\" 100 \"destroy assets\"")
                },
            }.ToString());

    auto locked_chain = pwallet->chain().lock();
    LOCK(pwallet->cs_wallet);

    std::string strasset = request.params[0].get_str();
    CAsset asset = GetAssetFromString(strasset);

    CAmount nAmount = AmountFromValue(request.params[1]);
    if (nAmount <= 0) {
        throw JSONRPCError(RPC_TYPE_ERROR, "Invalid amount to destroy");
    }

    mapValue_t mapValue;
    if (request.params.size() > 2 && !request.params[2].isNull() && !request.params[2].get_str().empty()) {
        mapValue["comment"] = request.params[2].get_str();
    }

    EnsureWalletIsUnlocked(pwallet);

    NullData nulldata;
    CTxDestination address(nulldata);
    CCoinControl no_coin_control; // This is a deprecated API
    CTransactionRef tx = SendMoney(*locked_chain, pwallet, address, nAmount, asset, false, no_coin_control, std::move(mapValue), true);

    return tx->GetHash().GetHex();
}

// Only used for functionary integration tests
UniValue generatepegoutproof(const JSONRPCRequest& request)
{
    std::shared_ptr<CWallet> const wallet = GetWalletForJSONRPCRequest(request);
    CWallet* const pwallet = wallet.get();

    if (!EnsureWalletIsAvailable(pwallet, request.fHelp)) {
        return NullUniValue;
    }

    if (request.fHelp || request.params.size() != 3)
        throw std::runtime_error(
            RPCHelpMan{"generatepegoutproof",
                "\nONLY FOR TESTING: Generates pegout authorization proof for pegout based on the summed privkey and returns in hex. Result should be passed as an argument in `sendtomainchain`. Caution: Whitelist proof-validating mempools will filter incorrect pegoutproofs but aren't consensus enforced!\n",
                {
                    {"sumkey", RPCArg::Type::STR, RPCArg::Optional::NO, "Base58 summed key of Bitcoin and offline key"},
                    {"btcpubkey", RPCArg::Type::STR_HEX, RPCArg::Optional::NO, "Hex pegout destination Bitcoin pubkey"},
                    {"onlinepubkey", RPCArg::Type::STR_HEX, RPCArg::Optional::NO, "hex `online pubkey`"},
                },
                RPCResult{
            "\"pegoutproof\"              (string, hex) pegout authorization proof to be passed into sendtomainchain\n"
                },
                RPCExamples{
                    HelpExampleCli("generatepegoutproof", "\"cQtNrRngdc4RJ9CkuTVKVLyxPFsijiTJySob24xCdKXGohdFhXML\" \"02c611095119e3dc96db428a0e190a3e142237bcd2efa4fb358257497885af3ab6\" \"0390695fff5535780df1e04c1f6c10e7c0a399fa56cfce34bf8108d0a9bc7a437b\"")
            + HelpExampleRpc("generatepegoutproof", "\"cQtNrRngdc4RJ9CkuTVKVLyxPFsijiTJySob24xCdKXGohdFhXML\" \"02c611095119e3dc96db428a0e190a3e142237bcd2efa4fb358257497885af3ab6\" \"0390695fff5535780df1e04c1f6c10e7c0a399fa56cfce34bf8108d0a9bc7a437b\"")
                },
            }.ToString());

    auto locked_chain = pwallet->chain().lock();
    LOCK(pwallet->cs_wallet);

    if (!IsHex(request.params[1].get_str()))
        throw JSONRPCError(RPC_TYPE_ERROR, "btcpubkey must be hex string");
    if (!IsHex(request.params[2].get_str()))
        throw JSONRPCError(RPC_TYPE_ERROR, "onlinepubkey must be hex string");

    //Parse private keys

    CKey summedSecret = DecodeSecret(request.params[0].get_str());
    if (!summedSecret.IsValid()) {
        throw JSONRPCError(RPC_INVALID_ADDRESS_OR_KEY, "Invalid summed private key encoding");
    }

    std::vector<unsigned char> sumprivkeybytes(summedSecret.begin(), summedSecret.end());
    std::vector<unsigned char> btcpubkeybytes = ParseHex(request.params[1].get_str());
    std::vector<unsigned char> onlinepubkeybytes = ParseHex(request.params[2].get_str());

    //Parse onlinepubkey
    CPubKey onlinepubkey;
    onlinepubkey.Set(onlinepubkeybytes.begin(), onlinepubkeybytes.end());
    if (!onlinepubkey.IsFullyValid())
        throw JSONRPCError(RPC_WALLET_ERROR, "Invalid online pubkey");
    secp256k1_pubkey onlinepubkey_secp;
    if (!secp256k1_ec_pubkey_parse(secp256k1_ctx, &onlinepubkey_secp, &onlinepubkeybytes[0], onlinepubkeybytes.size()))
        throw JSONRPCError(RPC_WALLET_ERROR, "Invalid online pubkey");

    CPAKList paklist = g_paklist_blockchain;
    if (g_paklist_config) {
        paklist = *g_paklist_config;
    }
    if (paklist.IsReject()) {
        throw JSONRPCError(RPC_INVALID_ADDRESS_OR_KEY, "Pegout freeze is under effect to aid a pak transition to a new list. Please consult the network operator.");
    }

    //Find PAK online pubkey on PAK list
    int whitelistindex=-1;
    std::vector<secp256k1_pubkey> pak_online = paklist.OnlineKeys();
    for (unsigned int i=0; i<pak_online.size(); i++) {
        if (!memcmp((void *)&pak_online[i], (void *)&onlinepubkey_secp, sizeof(secp256k1_pubkey)))
            whitelistindex = i;
    }
    if (whitelistindex == -1)
        throw JSONRPCError(RPC_WALLET_ERROR, "Given online key is not in Pegout Authorization Key List");

    CKey masterOnlineKey;
    if (!pwallet->GetKey(onlinepubkey.GetID(), masterOnlineKey))
        throw JSONRPCError(RPC_WALLET_ERROR, "Given online key is in master set but not in wallet");

    //Parse own offline pubkey
    secp256k1_pubkey btcpubkey;
    if (secp256k1_ec_pubkey_parse(secp256k1_ctx, &btcpubkey, &btcpubkeybytes[0], btcpubkeybytes.size()) != 1)
        throw JSONRPCError(RPC_WALLET_ERROR, "btcpubkey is invalid pubkey");

    //Create, verify whitelist proof
    secp256k1_whitelist_signature sig;
    if(secp256k1_whitelist_sign(secp256k1_ctx, &sig, &paklist.OnlineKeys()[0], &paklist.OfflineKeys()[0], paklist.size(), &btcpubkey, masterOnlineKey.begin(), &sumprivkeybytes[0], whitelistindex, NULL, NULL) != 1)
        throw JSONRPCError(RPC_WALLET_ERROR, "Pegout authorization proof signing failed");

    if (secp256k1_whitelist_verify(secp256k1_ctx, &sig, &paklist.OnlineKeys()[0], &paklist.OfflineKeys()[0], paklist.size(), &btcpubkey) != 1)
        throw JSONRPCError(RPC_WALLET_ERROR, "Pegout authorization proof was created and signed but is invalid");

    //Serialize and return as hex
    size_t expectedOutputSize = 1 + 32 * (1 + paklist.size());
    const size_t preSize = expectedOutputSize;
    assert(1 + 32 * (1 + 256) >= expectedOutputSize);
    unsigned char output[1 + 32 * (1 + 256)];
    secp256k1_whitelist_signature_serialize(secp256k1_ctx, output, &expectedOutputSize, &sig);
    assert(expectedOutputSize == preSize);
    std::vector<unsigned char> voutput(output, output + expectedOutputSize / sizeof(output[0]));

    return HexStr(voutput.begin(), voutput.end());
}

// Only used for functionary integration tests
UniValue getpegoutkeys(const JSONRPCRequest& request)
{
    std::shared_ptr<CWallet> const wallet = GetWalletForJSONRPCRequest(request);
    CWallet* const pwallet = wallet.get();

    if (!EnsureWalletIsAvailable(pwallet, request.fHelp)) {
        return NullUniValue;
    }

    if (request.fHelp || request.params.size() != 2)
        throw std::runtime_error(
            RPCHelpMan{"getpegoutkeys",
                "\n(DEPRECATED) Please see `initpegoutwallet` and `sendtomainchain` for best-supported and easiest workflow. This call is for the Liquid network participants' `offline` wallet ONLY. Returns `sumkeys` corresponding to the sum of the Offline PAK and the imported Bitcoin key. The wallet must have the Offline private PAK to succeed. The output will be used in `generatepegoutproof` and `sendtomainchain`. Care is required to keep the bitcoin private key, as well as the `sumkey` safe, as a leak of both results in the leak of your `offlinekey`. Therefore it is recommended to create Bitcoin keys and do Bitcoin transaction signing directly on an offline wallet co-located with your offline Liquid wallet.\n",
                {
                    {"btcprivkey", RPCArg::Type::STR, RPCArg::Optional::NO, "Base58 Bitcoin private key that will be combined with the offline privkey"},
                    {"offlinepubkey", RPCArg::Type::STR_HEX, RPCArg::Optional::OMITTED_NAMED_ARG, "Hex pubkey of key to combine with btcprivkey. Primarily intended for integration testing."},
                },
                RPCResult{
            "\"sumkey\"              (string) Base58 string of the sumkey.\n"
            "\"btcpubkey\"           (string) Hex string of the bitcoin pubkey that corresponds to the pegout destination Bitcoin address\n"
            "\"btcaddress\"          (string) Destination Bitcoin address for the funds being pegged out using these keys"
                },
                RPCExamples{
                    HelpExampleCli("getpegoutkeys", "")
            + HelpExampleCli("getpegoutkeys", "\"5Kb8kLf9zgWQnogidDA76MzPL6TsZZY36hWXMssSzNydYXYB9KF\" \"0389275d512326f7016e014d8625f709c01f23bd0dc16522bf9845a9ee1ef6cbf9\"")
            + HelpExampleRpc("getpegoutkeys", "")
           + HelpExampleRpc("getpegoutkeys", "\"5Kb8kLf9zgWQnogidDA76MzPL6TsZZY36hWXMssSzNydYXYB9KF\", \"0389275d512326f7016e014d8625f709c01f23bd0dc16522bf9845a9ee1ef6cbf9\"")
                },
            }.ToString());

    auto locked_chain = pwallet->chain().lock();
    LOCK(pwallet->cs_wallet);

    if (!request.params[1].isStr() || !IsHex(request.params[1].get_str()) || request.params[1].get_str().size() != 66) {
        throw JSONRPCError(RPC_TYPE_ERROR, "offlinepubkey must be hex string of size 66");
    }

    std::vector<unsigned char> offlinepubbytes = ParseHex(request.params[1].get_str());
    CPubKey offline_pub = CPubKey(offlinepubbytes.begin(), offlinepubbytes.end());

    if (!offline_pub.IsFullyValid()) {
        throw JSONRPCError(RPC_TYPE_ERROR, "offlinepubkey is not a valid pubkey");
    }

    CKey pegoutkey;
    if (!pwallet->GetKey(offline_pub.GetID(), pegoutkey))
        throw JSONRPCError(RPC_WALLET_ERROR, "Offline key can not be found in wallet");

    CKey bitcoinkey = DecodeSecret(request.params[0].get_str());
    if (!bitcoinkey.IsValid()) {
        throw JSONRPCError(RPC_INVALID_ADDRESS_OR_KEY, "Private key outside allowed range");
    }

    CPubKey bitcoinpubkey = bitcoinkey.GetPubKey();
    assert(bitcoinkey.VerifyPubKey(bitcoinpubkey));

    std::vector<unsigned char> pegoutkeybytes(pegoutkey.begin(), pegoutkey.end());
    std::vector<unsigned char> pegoutsubkeybytes(bitcoinkey.begin(), bitcoinkey.end());

    if (!secp256k1_ec_privkey_tweak_add(secp256k1_ctx, &pegoutkeybytes[0], &pegoutsubkeybytes[0]))
        throw JSONRPCError(RPC_WALLET_ERROR, "Summed key invalid");

    CKey sumseckey;
    sumseckey.Set(pegoutkeybytes.begin(), pegoutkeybytes.end(), true);

    UniValue ret(UniValue::VOBJ);
    ret.pushKV("sumkey", EncodeSecret(sumseckey));
    ret.pushKV("btcpubkey", HexStr(bitcoinpubkey.begin(), bitcoinpubkey.end()));
    ret.pushKV("btcaddress", EncodeParentDestination(PKHash(bitcoinpubkey.GetID())));

    return ret;
}

// END ELEMENTS commands
//

UniValue abortrescan(const JSONRPCRequest& request); // in rpcdump.cpp
UniValue dumpprivkey(const JSONRPCRequest& request); // in rpcdump.cpp
UniValue importblindingkey(const JSONRPCRequest& request); // in rpcdump.cpp
UniValue importmasterblindingkey(const JSONRPCRequest& request); // in rpcdump.cpp
UniValue importissuanceblindingkey(const JSONRPCRequest& request); // in rpcdump.cpp
UniValue dumpblindingkey(const JSONRPCRequest& request); // in rpcdump.cpp
UniValue dumpmasterblindingkey(const JSONRPCRequest& request); // in rpcdump.cpp
UniValue dumpissuanceblindingkey(const JSONRPCRequest& request); // in rpcdump.cpp
UniValue importprivkey(const JSONRPCRequest& request);
UniValue importaddress(const JSONRPCRequest& request);
UniValue importpubkey(const JSONRPCRequest& request);
UniValue dumpwallet(const JSONRPCRequest& request);
UniValue importwallet(const JSONRPCRequest& request);
UniValue importprunedfunds(const JSONRPCRequest& request);
UniValue removeprunedfunds(const JSONRPCRequest& request);
UniValue importmulti(const JSONRPCRequest& request);
UniValue getwalletpakinfo(const JSONRPCRequest& request);

// clang-format off
static const CRPCCommand commands[] =
{ //  category              name                                actor (function)                argNames
    //  --------------------- ------------------------          -----------------------         ----------
    { "rawtransactions",    "fundrawtransaction",               &fundrawtransaction,            {"hexstring","options","iswitness"} },
    { "wallet",             "abandontransaction",               &abandontransaction,            {"txid"} },
    { "wallet",             "abortrescan",                      &abortrescan,                   {} },
    { "wallet",             "addmultisigaddress",               &addmultisigaddress,            {"nrequired","keys","label","address_type"} },
    { "wallet",             "backupwallet",                     &backupwallet,                  {"destination"} },
    { "wallet",             "bumpfee",                          &bumpfee,                       {"txid", "options"} },
    { "wallet",             "createwallet",                     &createwallet,                  {"wallet_name", "disable_private_keys", "blank", "passphrase", "avoid_reuse"} },
    { "wallet",             "dumpprivkey",                      &dumpprivkey,                   {"address"}  },
    { "wallet",             "dumpwallet",                       &dumpwallet,                    {"filename"} },
    { "wallet",             "encryptwallet",                    &encryptwallet,                 {"passphrase"} },
    { "wallet",             "getaddressesbylabel",              &getaddressesbylabel,           {"label"} },
    { "wallet",             "getaddressinfo",                   &getaddressinfo,                {"address"} },
    { "wallet",             "getbalance",                       &getbalance,                    {"dummy","minconf","include_watchonly","avoid_reuse"} },
    { "wallet",             "getnewaddress",                    &getnewaddress,                 {"label","address_type"} },
    { "wallet",             "getrawchangeaddress",              &getrawchangeaddress,           {"address_type"} },
    { "wallet",             "getreceivedbyaddress",             &getreceivedbyaddress,          {"address","minconf"} },
    { "wallet",             "getreceivedbylabel",               &getreceivedbylabel,            {"label","minconf"} },
    { "wallet",             "gettransaction",                   &gettransaction,                {"txid","include_watchonly"} },
    { "wallet",             "getunconfirmedbalance",            &getunconfirmedbalance,         {} },
    { "wallet",             "getbalances",                      &getbalances,                   {} },
    { "wallet",             "getwalletinfo",                    &getwalletinfo,                 {} },
    { "wallet",             "importaddress",                    &importaddress,                 {"address","label","rescan","p2sh"} },
    { "wallet",             "importmulti",                      &importmulti,                   {"requests","options"} },
    { "wallet",             "importprivkey",                    &importprivkey,                 {"privkey","label","rescan"} },
    { "wallet",             "importprunedfunds",                &importprunedfunds,             {"rawtransaction","txoutproof"} },
    { "wallet",             "importpubkey",                     &importpubkey,                  {"pubkey","label","rescan"} },
    { "wallet",             "importwallet",                     &importwallet,                  {"filename"} },
    { "wallet",             "keypoolrefill",                    &keypoolrefill,                 {"newsize"} },
    { "wallet",             "listaddressgroupings",             &listaddressgroupings,          {} },
    { "wallet",             "listlabels",                       &listlabels,                    {"purpose"} },
    { "wallet",             "listlockunspent",                  &listlockunspent,               {} },
    { "wallet",             "listreceivedbyaddress",            &listreceivedbyaddress,         {"minconf","include_empty","include_watchonly","address_filter"} },
    { "wallet",             "listreceivedbylabel",              &listreceivedbylabel,           {"minconf","include_empty","include_watchonly"} },
    { "wallet",             "listsinceblock",                   &listsinceblock,                {"blockhash","target_confirmations","include_watchonly","include_removed"} },
    { "wallet",             "listtransactions",                 &listtransactions,              {"label|dummy","count","skip","include_watchonly"} },
    { "wallet",             "listunspent",                      &listunspent,                   {"minconf","maxconf","addresses","include_unsafe","query_options"} },
    { "wallet",             "listwalletdir",                    &listwalletdir,                 {} },
    { "wallet",             "listwallets",                      &listwallets,                   {} },
    { "wallet",             "loadwallet",                       &loadwallet,                    {"filename"} },
    { "wallet",             "lockunspent",                      &lockunspent,                   {"unlock","transactions"} },
    { "wallet",             "removeprunedfunds",                &removeprunedfunds,             {"txid"} },
    { "wallet",             "rescanblockchain",                 &rescanblockchain,              {"start_height", "stop_height"} },
    { "wallet",             "sendmany",                         &sendmany,                      {"dummy","amounts","minconf","comment","subtractfeefrom","replaceable","conf_target","estimate_mode", "output_assets", "ignoreblindfail"} },
    { "wallet",             "sendtoaddress",                    &sendtoaddress,                 {"address","amount","comment","comment_to","subtractfeefromamount","replaceable","conf_target","estimate_mode","avoid_reuse", "assetlabel", "ignorblindfail"} },
    { "wallet",             "sethdseed",                        &sethdseed,                     {"newkeypool","seed"} },
    { "wallet",             "setlabel",                         &setlabel,                      {"address","label"} },
    { "wallet",             "settxfee",                         &settxfee,                      {"amount"} },
    { "wallet",             "setwalletflag",                    &setwalletflag,                 {"flag","value"} },
    { "wallet",             "signmessage",                      &signmessage,                   {"address","message"} },
    { "wallet",             "signrawtransactionwithwallet",     &signrawtransactionwithwallet,  {"hexstring","prevtxs","sighashtype"} },
    { "wallet",             "unloadwallet",                     &unloadwallet,                  {"wallet_name"} },
    { "wallet",             "walletcreatefundedpsbt",           &walletcreatefundedpsbt,        {"inputs","outputs","locktime","options","bip32derivs"} },
    { "wallet",             "walletlock",                       &walletlock,                    {} },
    { "wallet",             "walletpassphrase",                 &walletpassphrase,              {"passphrase","timeout"} },
    { "wallet",             "walletpassphrasechange",           &walletpassphrasechange,        {"oldpassphrase","newpassphrase"} },
    { "wallet",             "walletprocesspsbt",                &walletprocesspsbt,             {"psbt","sign","sighashtype","bip32derivs"} },
    // ELEMENTS:
    { "wallet",             "getpeginaddress",                  &getpeginaddress,               {} },
    { "wallet",             "claimpegin",                       &claimpegin,                    {"bitcoin_tx", "txoutproof", "claim_script"} },
    { "wallet",             "createrawpegin",                   &createrawpegin,                {"bitcoin_tx", "txoutproof", "claim_script"} },
    { "wallet",             "blindrawtransaction",              &blindrawtransaction,           {"hexstring", "ignoreblindfail", "asset_commitments", "blind_issuances", "totalblinder"} },
    { "wallet",             "unblindrawtransaction",            &unblindrawtransaction,         {"hex"} },
    { "wallet",             "sendtomainchain",                  &sendtomainchain,               {"address", "amount", "subtractfeefromamount"} },
    { "wallet",             "initpegoutwallet",                 &initpegoutwallet,              {"bitcoin_descriptor", "bip32_counter", "liquid_pak"} },
    { "wallet",             "getwalletpakinfo",                 &getwalletpakinfo,              {} },
    { "wallet",             "importblindingkey",                &importblindingkey,             {"address", "hexkey"}},
    { "wallet",             "importmasterblindingkey",          &importmasterblindingkey,       {"hexkey"}},
    { "wallet",             "importissuanceblindingkey",        &importissuanceblindingkey,     {"txid", "vin", "blindingkey"}},
    { "wallet",             "dumpblindingkey",                  &dumpblindingkey,               {"address"}},
    { "wallet",             "dumpmasterblindingkey",            &dumpmasterblindingkey,         {}},
    { "wallet",             "dumpissuanceblindingkey",          &dumpissuanceblindingkey,       {"txid", "vin"}},
    { "wallet",             "signblock",                        &signblock,                     {"blockhex"}},
    { "wallet",             "listissuances",                    &listissuances,                 {"asset"}},
    { "wallet",             "issueasset",                       &issueasset,                    {"assetamount", "tokenamount", "blind"}},
    { "wallet",             "reissueasset",                     &reissueasset,                  {"asset", "assetamount"}},
    { "wallet",             "destroyamount",                    &destroyamount,                 {"asset", "amount", "comment"} },
    { "hidden",             "generatepegoutproof",              &generatepegoutproof,           {"sumkey", "btcpubkey", "onlinepubkey"} },
    { "hidden",             "getpegoutkeys",                    &getpegoutkeys,                 {"btcprivkey", "offlinepubkey"} },
};
// clang-format on

void RegisterWalletRPCCommands(interfaces::Chain& chain, std::vector<std::unique_ptr<interfaces::Handler>>& handlers)
{
    for (unsigned int vcidx = 0; vcidx < ARRAYLEN(commands); vcidx++)
        handlers.emplace_back(chain.handleRpc(commands[vcidx]));
}<|MERGE_RESOLUTION|>--- conflicted
+++ resolved
@@ -841,12 +841,8 @@
                     {"dummy", RPCArg::Type::STR, RPCArg::Optional::OMITTED_NAMED_ARG, "Remains for backward compatibility. Must be excluded or set to \"*\"."},
                     {"minconf", RPCArg::Type::NUM, /* default */ "0", "Only include transactions confirmed at least this many times."},
                     {"include_watchonly", RPCArg::Type::BOOL, /* default */ "false", "Also include balance in watch-only addresses (see 'importaddress')"},
-<<<<<<< HEAD
-                    {"avoid_reuse", RPCArg::Type::BOOL, /* default */ pwallet->IsWalletFlagSet(WALLET_FLAG_AVOID_REUSE) ? "true" : "unavailable", "Do not include balance in dirty outputs; addresses are considered dirty if they have previously been used in a transaction."},
+                    {"avoid_reuse", RPCArg::Type::BOOL, /* default */ "true", "(only available if avoid_reuse wallet flag is set) Do not include balance in dirty outputs; addresses are considered dirty if they have previously been used in a transaction."},
                     {"assetlabel", RPCArg::Type::STR, RPCArg::Optional::OMITTED, "Hex asset id or asset label for balance."},
-=======
-                    {"avoid_reuse", RPCArg::Type::BOOL, /* default */ "true", "(only available if avoid_reuse wallet flag is set) Do not include balance in dirty outputs; addresses are considered dirty if they have previously been used in a transaction."},
->>>>>>> 2cbcc55b
                 },
                 RPCResult{
             "amount              (numeric) The total amount in " + CURRENCY_UNIT + " received for this wallet.\n"
@@ -2700,21 +2696,15 @@
     UniValue balances{UniValue::VOBJ};
     {
         UniValue balances_mine{UniValue::VOBJ};
-<<<<<<< HEAD
         balances_mine.pushKV("trusted", AmountMapToUniv(bal.m_mine_trusted, ""));
         balances_mine.pushKV("untrusted_pending", AmountMapToUniv(bal.m_mine_untrusted_pending, ""));
         balances_mine.pushKV("immature", AmountMapToUniv(bal.m_mine_immature, ""));
-=======
-        balances_mine.pushKV("trusted", ValueFromAmount(bal.m_mine_trusted));
-        balances_mine.pushKV("untrusted_pending", ValueFromAmount(bal.m_mine_untrusted_pending));
-        balances_mine.pushKV("immature", ValueFromAmount(bal.m_mine_immature));
         if (wallet.IsWalletFlagSet(WALLET_FLAG_AVOID_REUSE)) {
             // If the AVOID_REUSE flag is set, bal has been set to just the un-reused address balance. Get
             // the total balance, and then subtract bal to get the reused address balance.
             const auto full_bal = wallet.GetBalance(0, false);
-            balances_mine.pushKV("used", ValueFromAmount(full_bal.m_mine_trusted + full_bal.m_mine_untrusted_pending - bal.m_mine_trusted - bal.m_mine_untrusted_pending));
-        }
->>>>>>> 2cbcc55b
+            balances_mine.pushKV("used", AmountMapToUniv(full_bal.m_mine_trusted + full_bal.m_mine_untrusted_pending - bal.m_mine_trusted - bal.m_mine_untrusted_pending, ""));
+        }
         balances.pushKV("mine", balances_mine);
     }
     if (wallet.HaveWatchOnly()) {
