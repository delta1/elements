--- conflicted
+++ resolved
@@ -4729,18 +4729,6 @@
         HELP_REQUIRING_PASSPHRASE,
                 {
                     {"psbt", RPCArg::Type::STR, RPCArg::Optional::NO, "The transaction base64 string"},
-<<<<<<< HEAD
-=======
-                    {"sign", RPCArg::Type::BOOL, RPCArg::Default{true}, "Also sign the transaction when updating"},
-                    {"sighashtype", RPCArg::Type::STR, RPCArg::Default{"DEFAULT"}, "The signature hash type to sign with if not specified by the PSBT. Must be one of\n"
-            "       \"DEFAULT\"\n"
-            "       \"ALL\"\n"
-            "       \"NONE\"\n"
-            "       \"SINGLE\"\n"
-            "       \"ALL|ANYONECANPAY\"\n"
-            "       \"NONE|ANYONECANPAY\"\n"
-            "       \"SINGLE|ANYONECANPAY\""},
->>>>>>> 5c2e2afe
                     {"bip32derivs", RPCArg::Type::BOOL, RPCArg::Default{true}, "Include BIP 32 derivation paths for public keys if we know them"},
                 },
                 RPCResult{
@@ -4791,7 +4779,8 @@
                 + HELP_REQUIRING_PASSPHRASE,
                 {
                     {"psbt", RPCArg::Type::STR, RPCArg::Optional::NO, "The transaction base64 string"},
-                    {"sighashtype", RPCArg::Type::STR, RPCArg::Default{"ALL"}, "The signature hash type to sign with if not specified by the PSBT. Must be one of\n"
+                    {"sighashtype", RPCArg::Type::STR, RPCArg::Default{"DEFAULT"}, "The signature hash type to sign with if not specified by the PSBT. Must be one of\n"
+                        "       \"DEFAULT\"\n"
                         "       \"ALL\"\n"
                         "       \"NONE\"\n"
                         "       \"SINGLE\"\n"
@@ -4867,7 +4856,8 @@
                 {
                     {"psbt", RPCArg::Type::STR, RPCArg::Optional::NO, "The transaction base64 string"},
                     {"sign", RPCArg::Type::BOOL, RPCArg::Default{true}, "Also sign the transaction when updating"},
-                    {"sighashtype", RPCArg::Type::STR, RPCArg::Default{"ALL"}, "The signature hash type to sign with if not specified by the PSBT. Must be one of\n"
+                    {"sighashtype", RPCArg::Type::STR, RPCArg::Default{"DEFAULT"}, "The signature hash type to sign with if not specified by the PSBT. Must be one of\n"
+            "       \"DEFAULT\"\n"
             "       \"ALL\"\n"
             "       \"NONE\"\n"
             "       \"SINGLE\"\n"
