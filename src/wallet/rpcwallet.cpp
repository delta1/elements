// Copyright (c) 2010 Satoshi Nakamoto
// Copyright (c) 2009-2020 The Bitcoin Core developers
// Distributed under the MIT software license, see the accompanying
// file COPYING or http://www.opensource.org/licenses/mit-license.php.

#include <amount.h>
#include <asset.h>
#include <assetsdir.h>
#include <blindpsbt.h>
#include <block_proof.h>
#include <consensus/validation.h>
#include <core_io.h>
#include <deploymentstatus.h>
#include <interfaces/chain.h>
#include <key_io.h>
#include <mainchainrpc.h>
#include <merkleblock.h>
#include <node/context.h>
#include <outputtype.h>
#include <pegins.h>
#include <policy/feerate.h>
#include <policy/fees.h>
#include <policy/policy.h>
#include <policy/rbf.h>
#include <pow.h>
#include <primitives/bitcoin/merkleblock.h>
#include <primitives/bitcoin/transaction.h>
#include <rpc/rawtransaction_util.h>
#include <rpc/server.h>
#include <rpc/util.h>
#include <script/descriptor.h>
#include <script/pegins.h>  // for GetPeginOutputFromWitness()
#include <script/sign.h>
#include <secp256k1.h>
#include <util/bip32.h>
#include <util/fees.h>
#include <util/message.h> // For MessageSign()
#include <util/moneystr.h>
#include <util/string.h>
#include <util/system.h>
#include <util/translation.h>
#include <util/url.h>
#include <util/vector.h>
#include <validation.h>
#include <wallet/coincontrol.h>
#include <wallet/context.h>
#include <wallet/feebumper.h>
#include <wallet/fees.h>
#include <wallet/load.h>
#include <wallet/receive.h>
#include <wallet/rpcwallet.h>
#include <wallet/spend.h>
#include <wallet/wallet.h>
#include <wallet/walletdb.h>
#include <wallet/walletutil.h>

#include <optional>
#include <stdint.h>

#include <univalue.h>

#include <script/generic.hpp> // signblock
#include <script/descriptor.h> // initpegoutwallet
#include <span.h> // sendtomainchain_pak
#include <blind.h>
#include <issuance.h>

using interfaces::FoundBlock;

ChainstateManager& EnsureAnyChainman(const std::any& context); // ELEMENTS: from rpc/blockchain.cpp

static const std::string WALLET_ENDPOINT_BASE = "/wallet/";
static const std::string HELP_REQUIRING_PASSPHRASE{"\nRequires wallet passphrase to be set with walletpassphrase call if wallet is encrypted.\n"};

static inline bool GetAvoidReuseFlag(const CWallet& wallet, const UniValue& param) {
    bool can_avoid_reuse = wallet.IsWalletFlagSet(WALLET_FLAG_AVOID_REUSE);
    bool avoid_reuse = param.isNull() ? can_avoid_reuse : param.get_bool();

    if (avoid_reuse && !can_avoid_reuse) {
        throw JSONRPCError(RPC_WALLET_ERROR, "wallet does not have the \"avoid reuse\" feature enabled");
    }

    return avoid_reuse;
}


/** Used by RPC commands that have an include_watchonly parameter.
 *  We default to true for watchonly wallets if include_watchonly isn't
 *  explicitly set.
 */
static bool ParseIncludeWatchonly(const UniValue& include_watchonly, const CWallet& wallet)
{
    if (include_watchonly.isNull()) {
        // if include_watchonly isn't explicitly set, then check if we have a watchonly wallet
        return wallet.IsWalletFlagSet(WALLET_FLAG_DISABLE_PRIVATE_KEYS);
    }

    // otherwise return whatever include_watchonly was set to
    return include_watchonly.get_bool();
}


/** Checks if a CKey is in the given CWallet compressed or otherwise*/
bool HaveKey(const SigningProvider& wallet, const CKey& key)
{
    CKey key2;
    key2.Set(key.begin(), key.end(), !key.IsCompressed());
    return wallet.HaveKey(key.GetPubKey().GetID()) || wallet.HaveKey(key2.GetPubKey().GetID());
}

bool GetWalletNameFromJSONRPCRequest(const JSONRPCRequest& request, std::string& wallet_name)
{
    if (URL_DECODE && request.URI.substr(0, WALLET_ENDPOINT_BASE.size()) == WALLET_ENDPOINT_BASE) {
        // wallet endpoint was used
        wallet_name = URL_DECODE(request.URI.substr(WALLET_ENDPOINT_BASE.size()));
        return true;
    }
    return false;
}

std::shared_ptr<CWallet> GetWalletForJSONRPCRequest(const JSONRPCRequest& request)
{
    CHECK_NONFATAL(request.mode == JSONRPCRequest::EXECUTE);
    WalletContext& context = EnsureWalletContext(request.context);

    std::string wallet_name;
    if (GetWalletNameFromJSONRPCRequest(request, wallet_name)) {
        std::shared_ptr<CWallet> pwallet = GetWallet(context, wallet_name);
        if (!pwallet) throw JSONRPCError(RPC_WALLET_NOT_FOUND, "Requested wallet does not exist or is not loaded");
        return pwallet;
    }

    std::vector<std::shared_ptr<CWallet>> wallets = GetWallets(context);
    if (wallets.size() == 1) {
        return wallets[0];
    }

    if (wallets.empty()) {
        throw JSONRPCError(
            RPC_WALLET_NOT_FOUND, "No wallet is loaded. Load a wallet using loadwallet or create a new one with createwallet. (Note: A default wallet is no longer automatically created)");
    }
    throw JSONRPCError(RPC_WALLET_NOT_SPECIFIED,
        "Wallet file not specified (must request wallet RPC through /wallet/<filename> uri-path).");
}

void EnsureWalletIsUnlocked(const CWallet& wallet)
{
    if (wallet.IsLocked()) {
        throw JSONRPCError(RPC_WALLET_UNLOCK_NEEDED, "Error: Please enter the wallet passphrase with walletpassphrase first.");
    }
}

WalletContext& EnsureWalletContext(const std::any& context)
{
    auto wallet_context = util::AnyPtr<WalletContext>(context);
    if (!wallet_context) {
        throw JSONRPCError(RPC_INTERNAL_ERROR, "Wallet context not found");
    }
    return *wallet_context;
}

// also_create should only be set to true only when the RPC is expected to add things to a blank wallet and make it no longer blank
LegacyScriptPubKeyMan& EnsureLegacyScriptPubKeyMan(CWallet& wallet, bool also_create)
{
    LegacyScriptPubKeyMan* spk_man = wallet.GetLegacyScriptPubKeyMan();
    if (!spk_man && also_create) {
        spk_man = wallet.GetOrCreateLegacyScriptPubKeyMan();
    }
    if (!spk_man) {
        throw JSONRPCError(RPC_WALLET_ERROR, "This type of wallet does not support this command");
    }
    return *spk_man;
}

static void WalletTxToJSON(const CWallet& wallet, const CWalletTx& wtx, UniValue& entry)
{
    interfaces::Chain& chain = wallet.chain();
    int confirms = wallet.GetTxDepthInMainChain(wtx);
    entry.pushKV("confirmations", confirms);
    if (wtx.IsCoinBase())
        entry.pushKV("generated", true);
    if (confirms > 0)
    {
        entry.pushKV("blockhash", wtx.m_confirm.hashBlock.GetHex());
        entry.pushKV("blockheight", wtx.m_confirm.block_height);
        entry.pushKV("blockindex", wtx.m_confirm.nIndex);
        int64_t block_time;
        CHECK_NONFATAL(chain.findBlock(wtx.m_confirm.hashBlock, FoundBlock().time(block_time)));
        entry.pushKV("blocktime", block_time);
    } else {
        entry.pushKV("trusted", CachedTxIsTrusted(wallet, wtx));
    }
    uint256 hash = wtx.GetHash();
    entry.pushKV("txid", hash.GetHex());
    UniValue conflicts(UniValue::VARR);
    for (const uint256& conflict : wallet.GetTxConflicts(wtx))
        conflicts.push_back(conflict.GetHex());
    entry.pushKV("walletconflicts", conflicts);
    entry.pushKV("time", wtx.GetTxTime());
    entry.pushKV("timereceived", (int64_t)wtx.nTimeReceived);

    // Add opt-in RBF status
    std::string rbfStatus = "no";
    if (confirms <= 0) {
        RBFTransactionState rbfState = chain.isRBFOptIn(*wtx.tx);
        if (rbfState == RBFTransactionState::UNKNOWN)
            rbfStatus = "unknown";
        else if (rbfState == RBFTransactionState::REPLACEABLE_BIP125)
            rbfStatus = "yes";
    }
    entry.pushKV("bip125-replaceable", rbfStatus);

    for (const std::pair<const std::string, std::string>& item : wtx.mapValue) {
        // Skip blinding data which isn't parseable
        if (item.first != "blindingdata") {
            entry.pushKV(item.first, item.second);
        }
    }
}

static std::string LabelFromValue(const UniValue& value)
{
    std::string label = value.get_str();
    if (label == "*")
        throw JSONRPCError(RPC_WALLET_INVALID_LABEL_NAME, "Invalid label name");
    return label;
}

/**
 * Update coin control with fee estimation based on the given parameters
 *
 * @param[in]     wallet            Wallet reference
 * @param[in,out] cc                Coin control to be updated
 * @param[in]     conf_target       UniValue integer; confirmation target in blocks, values between 1 and 1008 are valid per policy/fees.h;
 * @param[in]     estimate_mode     UniValue string; fee estimation mode, valid values are "unset", "economical" or "conservative";
 * @param[in]     fee_rate          UniValue real; fee rate in sat/vB;
 *                                      if present, both conf_target and estimate_mode must either be null, or "unset"
 * @param[in]     override_min_fee  bool; whether to set fOverrideFeeRate to true to disable minimum fee rate checks and instead
 *                                      verify only that fee_rate is greater than 0
 * @throws a JSONRPCError if conf_target, estimate_mode, or fee_rate contain invalid values or are in conflict
 */
static void SetFeeEstimateMode(const CWallet& wallet, CCoinControl& cc, const UniValue& conf_target, const UniValue& estimate_mode, const UniValue& fee_rate, bool override_min_fee)
{
    if (!fee_rate.isNull()) {
        if (!conf_target.isNull()) {
            throw JSONRPCError(RPC_INVALID_PARAMETER, "Cannot specify both conf_target and fee_rate. Please provide either a confirmation target in blocks for automatic fee estimation, or an explicit fee rate.");
        }
        if (!estimate_mode.isNull() && estimate_mode.get_str() != "unset") {
            throw JSONRPCError(RPC_INVALID_PARAMETER, "Cannot specify both estimate_mode and fee_rate");
        }
        // Fee rates in sat/vB cannot represent more than 3 significant digits.
        cc.m_feerate = CFeeRate{AmountFromValue(fee_rate, /* decimals */ 3)};
        if (override_min_fee) cc.fOverrideFeeRate = true;
        // Default RBF to true for explicit fee_rate, if unset.
        if (!cc.m_signal_bip125_rbf) cc.m_signal_bip125_rbf = true;
        return;
    }
    if (!estimate_mode.isNull() && !FeeModeFromString(estimate_mode.get_str(), cc.m_fee_mode)) {
        throw JSONRPCError(RPC_INVALID_PARAMETER, InvalidEstimateModeErrorMessage());
    }
    if (!conf_target.isNull()) {
        cc.m_confirm_target = ParseConfirmTarget(conf_target, wallet.chain().estimateMaxBlocks());
    }
}

static RPCHelpMan getnewaddress()
{
    return RPCHelpMan{"getnewaddress",
                "\nReturns a new address for receiving payments.\n"
                "If 'label' is specified, it is added to the address book \n"
                "so payments received with the address will be associated with 'label'.\n"
                "When the wallet doesn't give blinded addresses by default (-blindedaddresses=0), \n"
                "the address type \"blech32\" can still be used to get a blinded address.\n",
                {
                    {"label", RPCArg::Type::STR, RPCArg::Default{""}, "The label name for the address to be linked to. It can also be set to the empty string \"\" to represent the default label. The label does not need to exist, it will be created if there is no label by the given name."},
                    {"address_type", RPCArg::Type::STR, RPCArg::DefaultHint{"set by -addresstype"}, "The address type to use. Options are \"legacy\", \"p2sh-segwit\", and \"bech32\". Default is set by -addresstype."},
                },
                RPCResult{
                    RPCResult::Type::STR, "address", "The new address"
                },
                RPCExamples{
                    HelpExampleCli("getnewaddress", "")
            + HelpExampleRpc("getnewaddress", "")
                },
        [&](const RPCHelpMan& self, const JSONRPCRequest& request) -> UniValue
{
    std::shared_ptr<CWallet> const pwallet = GetWalletForJSONRPCRequest(request);
    if (!pwallet) return NullUniValue;

    LOCK(pwallet->cs_wallet);

    if (!pwallet->CanGetAddresses()) {
        throw JSONRPCError(RPC_WALLET_ERROR, "Error: This wallet has no available keys");
    }

    // Parse the label first so we don't generate a key if there's an error
    std::string label;
    if (!request.params[0].isNull())
        label = LabelFromValue(request.params[0]);

    OutputType output_type = pwallet->m_default_address_type;
    bool force_blind = false;
    if (!request.params[1].isNull()) {
        std::optional<OutputType> parsed = ParseOutputType(request.params[1].get_str());
        if (!parsed) {
            throw JSONRPCError(RPC_INVALID_ADDRESS_OR_KEY, strprintf("Unknown address type '%s'", request.params[1].get_str()));
        } else if (parsed.value() == OutputType::BECH32M && pwallet->GetLegacyScriptPubKeyMan()) {
            throw JSONRPCError(RPC_INVALID_PARAMETER, "Legacy wallets cannot provide bech32m addresses");
        }
        // Special case for "blech32" when `-blindedaddresses=0` in the config.
        if (request.params[1].get_str() == "blech32") {
            force_blind = true;
        }
        output_type = parsed.value();
    }

    CTxDestination dest;
    bilingual_str error;
    bool add_blinding_key = force_blind || gArgs.GetBoolArg("-blindedaddresses", g_con_elementsmode);
    if (!pwallet->GetNewDestination(output_type, label, dest, error, add_blinding_key)) {
        throw JSONRPCError(RPC_WALLET_KEYPOOL_RAN_OUT, error.original);
    }

    return EncodeDestination(dest);
},
    };
}

static RPCHelpMan getrawchangeaddress()
{
    return RPCHelpMan{"getrawchangeaddress",
                "\nReturns a new Bitcoin address, for receiving change.\n"
                "This is for use with raw transactions, NOT normal use.\n",
                {
                    {"address_type", RPCArg::Type::STR, RPCArg::DefaultHint{"set by -changetype"}, "The address type to use. Options are \"legacy\", \"p2sh-segwit\", and \"bech32\". Default is set by -changetype."},
                },
                RPCResult{
                    RPCResult::Type::STR, "address", "The address"
                },
                RPCExamples{
                    HelpExampleCli("getrawchangeaddress", "")
            + HelpExampleRpc("getrawchangeaddress", "")
                },
        [&](const RPCHelpMan& self, const JSONRPCRequest& request) -> UniValue
{
    std::shared_ptr<CWallet> const pwallet = GetWalletForJSONRPCRequest(request);
    if (!pwallet) return NullUniValue;

    LOCK(pwallet->cs_wallet);

    if (!pwallet->CanGetAddresses(true)) {
        throw JSONRPCError(RPC_WALLET_ERROR, "Error: This wallet has no available keys");
    }

    OutputType output_type = pwallet->m_default_change_type.value_or(pwallet->m_default_address_type);
    bool force_blind = false;
    if (!request.params[0].isNull()) {
        std::optional<OutputType> parsed = ParseOutputType(request.params[0].get_str());
        if (!parsed) {
            throw JSONRPCError(RPC_INVALID_ADDRESS_OR_KEY, strprintf("Unknown address type '%s'", request.params[0].get_str()));
        } else if (parsed.value() == OutputType::BECH32M && pwallet->GetLegacyScriptPubKeyMan()) {
            throw JSONRPCError(RPC_INVALID_PARAMETER, "Legacy wallets cannot provide bech32m addresses");
        }
        // Special case for "blech32" when `-blindedaddresses=0` in the config.
        if (request.params[0].get_str() == "blech32") {
            force_blind = true;
        }
        output_type = parsed.value();
    }

    CTxDestination dest;
    bilingual_str error;
    bool add_blinding_key = force_blind || gArgs.GetBoolArg("-blindedaddresses", g_con_elementsmode);
    if (!pwallet->GetNewChangeDestination(output_type, dest, error, add_blinding_key)) {
        throw JSONRPCError(RPC_WALLET_KEYPOOL_RAN_OUT, error.original);
    }
    return EncodeDestination(dest);
},
    };
}


static RPCHelpMan setlabel()
{
    return RPCHelpMan{"setlabel",
                "\nSets the label associated with the given address.\n",
                {
                    {"address", RPCArg::Type::STR, RPCArg::Optional::NO, "The address to be associated with a label."},
                    {"label", RPCArg::Type::STR, RPCArg::Optional::NO, "The label to assign to the address."},
                },
                RPCResult{RPCResult::Type::NONE, "", ""},
                RPCExamples{
                    HelpExampleCli("setlabel", "\"" + EXAMPLE_ADDRESS[0] + "\" \"tabby\"")
            + HelpExampleRpc("setlabel", "\"" + EXAMPLE_ADDRESS[0] + "\", \"tabby\"")
                },
        [&](const RPCHelpMan& self, const JSONRPCRequest& request) -> UniValue
{
    std::shared_ptr<CWallet> const pwallet = GetWalletForJSONRPCRequest(request);
    if (!pwallet) return NullUniValue;

    LOCK(pwallet->cs_wallet);

    CTxDestination dest = DecodeDestination(request.params[0].get_str());
    if (!IsValidDestination(dest)) {
        throw JSONRPCError(RPC_INVALID_ADDRESS_OR_KEY, "Invalid Bitcoin address");
    }

    std::string label = LabelFromValue(request.params[1]);

    if (pwallet->IsMine(dest)) {
        pwallet->SetAddressBook(dest, label, "receive");
    } else {
        pwallet->SetAddressBook(dest, label, "send");
    }

    return NullUniValue;
},
    };
}

void ParseRecipients(const UniValue& address_amounts, const UniValue& address_assets, const UniValue& subtract_fee_outputs, std::vector<CRecipient> &recipients) {
    std::set<CTxDestination> destinations;
    int i = 0;
    for (const std::string& address: address_amounts.getKeys()) {
        CAsset asset = Params().GetConsensus().pegged_asset;
        if (!address_assets.isNull() && address_assets[address].isStr()) {
            std::string strasset = address_assets[address].get_str();
            asset = GetAssetFromString(strasset);
        }
        if (asset.IsNull() && g_con_elementsmode) {
            throw JSONRPCError(RPC_WALLET_ERROR, strprintf("Unknown label and invalid asset hex: %s", asset.GetHex()));
        }

        CTxDestination dest = DecodeDestination(address);
        if (!IsValidDestination(dest)) {
            throw JSONRPCError(RPC_INVALID_ADDRESS_OR_KEY, std::string("Invalid Bitcoin address: ") + address);
        }

        if (destinations.count(dest)) {
            throw JSONRPCError(RPC_INVALID_PARAMETER, std::string("Invalid parameter, duplicated address: ") + address);
        }
        destinations.insert(dest);

        CScript script_pub_key = GetScriptForDestination(dest);
        CAmount amount = AmountFromValue(address_amounts[i++]);

        bool subtract_fee = false;
        for (unsigned int idx = 0; idx < subtract_fee_outputs.size(); idx++) {
            const UniValue& addr = subtract_fee_outputs[idx];
            if (addr.get_str() == address) {
                subtract_fee = true;
            }
        }

        CRecipient recipient = {script_pub_key, amount, asset, GetDestinationBlindingKey(dest), subtract_fee};
        recipients.push_back(recipient);
    }
}

UniValue SendMoney(CWallet& wallet, const CCoinControl &coin_control, std::vector<CRecipient> &recipients, mapValue_t map_value, bool verbose, bool ignore_blind_fail)
{
    EnsureWalletIsUnlocked(wallet);

    // This function is only used by sendtoaddress and sendmany.
    // This should always try to sign, if we don't have private keys, don't try to do anything here.
    if (wallet.IsWalletFlagSet(WALLET_FLAG_DISABLE_PRIVATE_KEYS)) {
        throw JSONRPCError(RPC_WALLET_ERROR, "Error: Private keys are disabled for this wallet");
    }

    // Shuffle recipient list
    std::shuffle(recipients.begin(), recipients.end(), FastRandomContext());

    // Send
    CAmount nFeeRequired = 0;
    int nChangePosRet = -1;
    bilingual_str error;
    CTransactionRef tx;
    FeeCalculation fee_calc_out;
    auto blind_details = g_con_elementsmode ? std::make_unique<BlindDetails>() : nullptr;
    if (blind_details) blind_details->ignore_blind_failure = ignore_blind_fail;
    const bool fCreated = CreateTransaction(wallet, recipients, tx, nFeeRequired, nChangePosRet, error, coin_control, fee_calc_out, true, blind_details.get());
    if (!fCreated) {
        throw JSONRPCError(RPC_WALLET_INSUFFICIENT_FUNDS, error.original);
    }
    wallet.CommitTransaction(tx, std::move(map_value), {} /* orderForm */, blind_details.get());
    if (verbose) {
        UniValue entry(UniValue::VOBJ);
        entry.pushKV("txid", tx->GetHash().GetHex());
        entry.pushKV("fee_reason", StringForFeeReason(fee_calc_out.reason));
        return entry;
    }
    return tx->GetHash().GetHex();
}

static RPCHelpMan sendtoaddress()
{
    return RPCHelpMan{"sendtoaddress",
                "\nSend an amount to a given address." +
        HELP_REQUIRING_PASSPHRASE,
                {
                    {"address", RPCArg::Type::STR, RPCArg::Optional::NO, "The address to send to."},
                    {"amount", RPCArg::Type::AMOUNT, RPCArg::Optional::NO, "The amount in " + CURRENCY_UNIT + " to send. eg 0.1"},
                    {"comment", RPCArg::Type::STR, RPCArg::Optional::OMITTED_NAMED_ARG, "A comment used to store what the transaction is for.\n"
                                         "This is not part of the transaction, just kept in your wallet."},
                    {"comment_to", RPCArg::Type::STR, RPCArg::Optional::OMITTED_NAMED_ARG, "A comment to store the name of the person or organization\n"
                                         "to which you're sending the transaction. This is not part of the \n"
                                         "transaction, just kept in your wallet."},
                    {"subtractfeefromamount", RPCArg::Type::BOOL, RPCArg::Default{false}, "The fee will be deducted from the amount being sent.\n"
                                         "The recipient will receive less bitcoins than you enter in the amount field."},
                    {"replaceable", RPCArg::Type::BOOL, RPCArg::DefaultHint{"wallet default"}, "Allow this transaction to be replaced by a transaction with higher fees via BIP 125"},
                    {"conf_target", RPCArg::Type::NUM, RPCArg::DefaultHint{"wallet -txconfirmtarget"}, "Confirmation target in blocks"},
                    {"estimate_mode", RPCArg::Type::STR, RPCArg::Default{"unset"}, std::string() + "The fee estimate mode, must be one of (case insensitive):\n"
            "       \"" + FeeModes("\"\n\"") + "\""},
                    {"avoid_reuse", RPCArg::Type::BOOL, RPCArg::Default{true}, "(only available if avoid_reuse wallet flag is set) Avoid spending from dirty addresses; addresses are considered\n"
                                         "dirty if they have previously been used in a transaction. If true, this also activates avoidpartialspends, grouping outputs by their addresses."},
                    {"assetlabel", RPCArg::Type::STR, RPCArg::Optional::OMITTED_NAMED_ARG, "Hex asset id or asset label for balance."},
                    {"ignoreblindfail", RPCArg::Type::BOOL, RPCArg::Default{true}, "Return a transaction even when a blinding attempt fails due to number of blinded inputs/outputs."},
                    {"fee_rate", RPCArg::Type::AMOUNT, RPCArg::DefaultHint{"not set, fall back to wallet fee estimation"}, "Specify a fee rate in " + CURRENCY_ATOM + "/vB."},
                    {"verbose", RPCArg::Type::BOOL, RPCArg::Default{false}, "If true, return extra information about the transaction."},
                },
                {
                    RPCResult{"if verbose is not set or set to false",
                        RPCResult::Type::STR_HEX, "txid", "The transaction id."
                    },
                    RPCResult{"if verbose is set to true",
                        RPCResult::Type::OBJ, "", "",
                        {
                            {RPCResult::Type::STR_HEX, "txid", "The transaction id."},
                            {RPCResult::Type::STR, "fee_reason", "The transaction fee reason."}
                        },
                    },
                },
                RPCExamples{
                    "\nSend 0.1 BTC\n"
                    + HelpExampleCli("sendtoaddress", "\"" + EXAMPLE_ADDRESS[0] + "\" 0.1") +
                    "\nSend 0.1 BTC with a confirmation target of 6 blocks in economical fee estimate mode using positional arguments\n"
                    + HelpExampleCli("sendtoaddress", "\"" + EXAMPLE_ADDRESS[0] + "\" 0.1 \"donation\" \"sean's outpost\" false true 6 economical") +
                    "\nSend 0.1 BTC with a fee rate of 1.1 " + CURRENCY_ATOM + "/vB, subtract fee from amount, BIP125-replaceable, using positional arguments\n"
                    + HelpExampleCli("sendtoaddress", "\"" + EXAMPLE_ADDRESS[0] + "\" 0.1 \"drinks\" \"room77\" true true null \"unset\" null 1.1") +
                    "\nSend 0.2 BTC with a confirmation target of 6 blocks in economical fee estimate mode using named arguments\n"
                    + HelpExampleCli("-named sendtoaddress", "address=\"" + EXAMPLE_ADDRESS[0] + "\" amount=0.2 conf_target=6 estimate_mode=\"economical\"") +
                    "\nSend 0.5 BTC with a fee rate of 25 " + CURRENCY_ATOM + "/vB using named arguments\n"
                    + HelpExampleCli("-named sendtoaddress", "address=\"" + EXAMPLE_ADDRESS[0] + "\" amount=0.5 fee_rate=25")
                    + HelpExampleCli("-named sendtoaddress", "address=\"" + EXAMPLE_ADDRESS[0] + "\" amount=0.5 fee_rate=25 subtractfeefromamount=false replaceable=true avoid_reuse=true comment=\"2 pizzas\" comment_to=\"jeremy\" verbose=true")
                },
        [&](const RPCHelpMan& self, const JSONRPCRequest& request) -> UniValue
{
    std::shared_ptr<CWallet> const pwallet = GetWalletForJSONRPCRequest(request);
    if (!pwallet) return NullUniValue;

    // Make sure the results are valid at least up to the most recent block
    // the user could have gotten from another RPC command prior to now
    pwallet->BlockUntilSyncedToCurrentChain();

    LOCK(pwallet->cs_wallet);

    // Wallet comments
    mapValue_t mapValue;
    if (!request.params[2].isNull() && !request.params[2].get_str().empty())
        mapValue["comment"] = request.params[2].get_str();
    if (!request.params[3].isNull() && !request.params[3].get_str().empty())
        mapValue["to"] = request.params[3].get_str();

    bool fSubtractFeeFromAmount = false;
    if (!request.params[4].isNull()) {
        fSubtractFeeFromAmount = request.params[4].get_bool();
    }

    CCoinControl coin_control;
    if (!request.params[5].isNull()) {
        coin_control.m_signal_bip125_rbf = request.params[5].get_bool();
    }

    coin_control.m_avoid_address_reuse = GetAvoidReuseFlag(*pwallet, request.params[8]);
    // We also enable partial spend avoidance if reuse avoidance is set.
    coin_control.m_avoid_partial_spends |= coin_control.m_avoid_address_reuse;

    std::string strasset = Params().GetConsensus().pegged_asset.GetHex();
    if (request.params.size() > 9 && request.params[9].isStr() && !request.params[9].get_str().empty()) {
        strasset = request.params[9].get_str();
    }
    CAsset asset = GetAssetFromString(strasset);
    if (asset.IsNull() && g_con_elementsmode) {
        throw JSONRPCError(RPC_WALLET_ERROR, strprintf("Unknown label and invalid asset hex: %s", asset.GetHex()));
    }

    bool ignore_blind_fail = true;
    if (!request.params[10].isNull()) {
        ignore_blind_fail = request.params[10].get_bool();
    }

    SetFeeEstimateMode(*pwallet, coin_control, /* conf_target */ request.params[6], /* estimate_mode */ request.params[7], /* fee_rate */ request.params[11], /* override_min_fee */ false);

    EnsureWalletIsUnlocked(*pwallet);

    UniValue address_amounts(UniValue::VOBJ);
    UniValue address_assets(UniValue::VOBJ);
    const std::string address = request.params[0].get_str();
    address_amounts.pushKV(address, request.params[1]);
    address_assets.pushKV(address, asset.GetHex());
    UniValue subtractFeeFromAmount(UniValue::VARR);
    if (fSubtractFeeFromAmount) {
        subtractFeeFromAmount.push_back(address);
    }

    std::vector<CRecipient> recipients;
    ParseRecipients(address_amounts, address_assets, subtractFeeFromAmount, recipients);
    bool verbose = request.params[12].isNull() ? false: request.params[12].get_bool();

    return SendMoney(*pwallet, coin_control, recipients, mapValue, verbose, ignore_blind_fail);
},
    };
}

static RPCHelpMan listaddressgroupings()
{
    return RPCHelpMan{"listaddressgroupings",
                "\nLists groups of addresses which have had their common ownership\n"
                "made public by common use as inputs or as the resulting change\n"
                "in past transactions\n",
                {},
                RPCResult{
                    RPCResult::Type::ARR, "", "",
                    {
                        {RPCResult::Type::ARR, "", "",
                        {
                            {RPCResult::Type::ARR_FIXED, "", "",
                            {
                                {RPCResult::Type::STR, "address", "The address"},
                                {RPCResult::Type::STR_AMOUNT, "amount", "The amount in " + CURRENCY_UNIT},
                                {RPCResult::Type::STR, "label", /* optional */ true, "The label"},
                            }},
                        }},
                    }
                },
                RPCExamples{
                    HelpExampleCli("listaddressgroupings", "")
            + HelpExampleRpc("listaddressgroupings", "")
                },
        [&](const RPCHelpMan& self, const JSONRPCRequest& request) -> UniValue
{
    std::shared_ptr<CWallet> const pwallet = GetWalletForJSONRPCRequest(request);
    if (!pwallet) return NullUniValue;

    // Make sure the results are valid at least up to the most recent block
    // the user could have gotten from another RPC command prior to now
    pwallet->BlockUntilSyncedToCurrentChain();

    LOCK(pwallet->cs_wallet);

    UniValue jsonGroupings(UniValue::VARR);
    std::map<CTxDestination, CAmount> balances = GetAddressBalances(*pwallet);
    for (const std::set<CTxDestination>& grouping : GetAddressGroupings(*pwallet)) {
        UniValue jsonGrouping(UniValue::VARR);
        for (const CTxDestination& address : grouping)
        {
            UniValue addressInfo(UniValue::VARR);
            addressInfo.push_back(EncodeDestination(address));
            addressInfo.push_back(ValueFromAmount(balances[address]));
            {
                const auto* address_book_entry = pwallet->FindAddressBookEntry(address);
                if (address_book_entry) {
                    addressInfo.push_back(address_book_entry->GetLabel());
                }
            }
            jsonGrouping.push_back(addressInfo);
        }
        jsonGroupings.push_back(jsonGrouping);
    }
    return jsonGroupings;
},
    };
}

static RPCHelpMan signmessage()
{
    return RPCHelpMan{"signmessage",
                "\nSign a message with the private key of an address" +
        HELP_REQUIRING_PASSPHRASE,
                {
                    {"address", RPCArg::Type::STR, RPCArg::Optional::NO, "The address to use for the private key."},
                    {"message", RPCArg::Type::STR, RPCArg::Optional::NO, "The message to create a signature of."},
                },
                RPCResult{
                    RPCResult::Type::STR, "signature", "The signature of the message encoded in base 64"
                },
                RPCExamples{
            "\nUnlock the wallet for 30 seconds\n"
            + HelpExampleCli("walletpassphrase", "\"mypassphrase\" 30") +
            "\nCreate the signature\n"
            + HelpExampleCli("signmessage", "\"1D1ZrZNe3JUo7ZycKEYQQiQAWd9y54F4XX\" \"my message\"") +
            "\nVerify the signature\n"
            + HelpExampleCli("verifymessage", "\"1D1ZrZNe3JUo7ZycKEYQQiQAWd9y54F4XX\" \"signature\" \"my message\"") +
            "\nAs a JSON-RPC call\n"
            + HelpExampleRpc("signmessage", "\"1D1ZrZNe3JUo7ZycKEYQQiQAWd9y54F4XX\", \"my message\"")
                },
        [&](const RPCHelpMan& self, const JSONRPCRequest& request) -> UniValue
{
    std::shared_ptr<CWallet> const pwallet = GetWalletForJSONRPCRequest(request);
    if (!pwallet) return NullUniValue;

    LOCK(pwallet->cs_wallet);

    EnsureWalletIsUnlocked(*pwallet);

    std::string strAddress = request.params[0].get_str();
    std::string strMessage = request.params[1].get_str();

    CTxDestination dest = DecodeDestination(strAddress);
    if (!IsValidDestination(dest)) {
        throw JSONRPCError(RPC_INVALID_ADDRESS_OR_KEY, "Invalid address");
    }

    const PKHash* pkhash = std::get_if<PKHash>(&dest);
    if (!pkhash) {
        throw JSONRPCError(RPC_TYPE_ERROR, "Address does not refer to key");
    }

    std::string signature;
    SigningResult err = pwallet->SignMessage(strMessage, *pkhash, signature);
    if (err == SigningResult::SIGNING_FAILED) {
        throw JSONRPCError(RPC_INVALID_ADDRESS_OR_KEY, SigningResultString(err));
    } else if (err != SigningResult::OK){
        throw JSONRPCError(RPC_WALLET_ERROR, SigningResultString(err));
    }

    return signature;
},
    };
}

static CAmountMap GetReceived(const CWallet& wallet, const UniValue& params, bool by_label) EXCLUSIVE_LOCKS_REQUIRED(wallet.cs_wallet)
{
    std::set<CTxDestination> address_set;

    if (by_label) {
        // Get the set of addresses assigned to label
        std::string label = LabelFromValue(params[0]);
        address_set = wallet.GetLabelAddresses(label);
    } else {
        // Get the address
        CTxDestination dest = DecodeDestination(params[0].get_str());
        if (!IsValidDestination(dest)) {
            throw JSONRPCError(RPC_INVALID_ADDRESS_OR_KEY, "Invalid Bitcoin address");
        }
        CScript script_pub_key = GetScriptForDestination(dest);
        if (!wallet.IsMine(script_pub_key)) {
            throw JSONRPCError(RPC_WALLET_ERROR, "Address not found in wallet");
        }
        address_set.insert(dest);
    }

    // Minimum confirmations
    int min_depth = 1;
    if (!params[1].isNull())
        min_depth = params[1].get_int();

    // Tally
    CAmountMap amounts;
    for (auto& pairWtx : wallet.mapWallet) {
        const CWalletTx& wtx = pairWtx.second;
        if (wtx.IsCoinBase() || !wallet.chain().checkFinalTx(*wtx.tx)) {
            continue;
        }

        for (unsigned int i = 0; i < wtx.tx->vout.size(); i++) {
            const CTxOut& txout = wtx.tx->vout[i];
            CTxDestination address;
            if (ExtractDestination(txout.scriptPubKey, address) && wallet.IsMine(address) && address_set.count(address)) {
                if (wallet.GetTxDepthInMainChain(wtx) >= min_depth) {
                    CAmountMap wtxValue;
                    CAmount amt = wtx.GetOutputValueOut(wallet, i);
                    if (amt < 0) {
                        continue;
                    }
                    wtxValue[wtx.GetOutputAsset(wallet, i)] = amt;
                    amounts += wtxValue;
                }
            }
        }
    }

    return amounts;
}


static RPCHelpMan getreceivedbyaddress()
{
    return RPCHelpMan{"getreceivedbyaddress",
                "\nReturns the total amount received by the given address in transactions with at least minconf confirmations.\n",
                {
                    {"address", RPCArg::Type::STR, RPCArg::Optional::NO, "The address for transactions."},
                    {"minconf", RPCArg::Type::NUM, RPCArg::Default{1}, "Only include transactions confirmed at least this many times."},
                    {"assetlabel", RPCArg::Type::STR, RPCArg::Optional::OMITTED_NAMED_ARG, "Hex asset id or asset label for balance."},
                },
                {
                    RPCResult{RPCResult::Type::OBJ, "amount_map", "The total amount, per asset if none is specified, in " + CURRENCY_UNIT + " received for this wallet.",
                    {
                        {RPCResult::Type::ELISION, "", "the amount for each asset"},
                    }},
                    RPCResult{RPCResult::Type::NUM, "amount", "the total amount for the asset, if one is specified"},
                    RPCResult{RPCResult::Type::NONE, "", ""}, // in case the wallet is disabled
                },
                RPCExamples{
            "\nThe amount from transactions with at least 1 confirmation\n"
            + HelpExampleCli("getreceivedbyaddress", "\"" + EXAMPLE_ADDRESS[0] + "\"") +
            "\nThe amount including unconfirmed transactions, zero confirmations\n"
            + HelpExampleCli("getreceivedbyaddress", "\"" + EXAMPLE_ADDRESS[0] + "\" 0") +
            "\nThe amount with at least 6 confirmations\n"
            + HelpExampleCli("getreceivedbyaddress", "\"" + EXAMPLE_ADDRESS[0] + "\" 6") +
            "\nAs a JSON-RPC call\n"
            + HelpExampleRpc("getreceivedbyaddress", "\"" + EXAMPLE_ADDRESS[0] + "\", 6")
                },
        [&](const RPCHelpMan& self, const JSONRPCRequest& request) -> UniValue
{
    std::shared_ptr<CWallet> const pwallet = GetWalletForJSONRPCRequest(request);
    if (!pwallet) return NullUniValue;

    // Make sure the results are valid at least up to the most recent block
    // the user could have gotten from another RPC command prior to now
    pwallet->BlockUntilSyncedToCurrentChain();

    LOCK(pwallet->cs_wallet);

    std::string asset = "";
    if (request.params.size() > 2 && request.params[2].isStr()) {
        asset = request.params[2].get_str();
    }

    return AmountMapToUniv(GetReceived(*pwallet, request.params, /* by_label */ false), asset);
},
    };
}


static RPCHelpMan getreceivedbylabel()
{
    return RPCHelpMan{"getreceivedbylabel",
                "\nReturns the total amount received by addresses with <label> in transactions with at least [minconf] confirmations.\n",
                {
                    {"label", RPCArg::Type::STR, RPCArg::Optional::NO, "The selected label, may be the default label using \"\"."},
                    {"minconf", RPCArg::Type::NUM, RPCArg::Default{1}, "Only include transactions confirmed at least this many times."},
                    {"assetlabel", RPCArg::Type::STR, RPCArg::Optional::OMITTED_NAMED_ARG, "Hex asset id or asset label for balance."},
                },
                {
                    RPCResult{RPCResult::Type::OBJ, "amount_map", "The total amount, per asset if none is specified, in " + CURRENCY_UNIT + " received for this wallet.",
                    {
                        {RPCResult::Type::ELISION, "", "the amount for each asset"},
                    }},
                    RPCResult{RPCResult::Type::NUM, "amount", "the total amount for the asset, if one is specified"},
                    RPCResult{RPCResult::Type::NONE, "", ""}, // in case the wallet is disabled
                },
                RPCExamples{
            "\nAmount received by the default label with at least 1 confirmation\n"
            + HelpExampleCli("getreceivedbylabel", "\"\"") +
            "\nAmount received at the tabby label including unconfirmed amounts with zero confirmations\n"
            + HelpExampleCli("getreceivedbylabel", "\"tabby\" 0") +
            "\nThe amount with at least 6 confirmations\n"
            + HelpExampleCli("getreceivedbylabel", "\"tabby\" 6") +
            "\nAs a JSON-RPC call\n"
            + HelpExampleRpc("getreceivedbylabel", "\"tabby\", 6")
                },
        [&](const RPCHelpMan& self, const JSONRPCRequest& request) -> UniValue
{
    std::shared_ptr<CWallet> const pwallet = GetWalletForJSONRPCRequest(request);
    if (!pwallet) return NullUniValue;

    // Make sure the results are valid at least up to the most recent block
    // the user could have gotten from another RPC command prior to now
    pwallet->BlockUntilSyncedToCurrentChain();

    LOCK(pwallet->cs_wallet);

    std::string asset = "";
    if (request.params.size() > 2 && request.params[2].isStr()) {
        asset = request.params[2].get_str();
    }

    return AmountMapToUniv(GetReceived(*pwallet, request.params, /* by_label */ true), asset);
},
    };
}


static RPCHelpMan getbalance()
{
    return RPCHelpMan{"getbalance",
                "\nReturns the total available balance.\n"
                "The available balance is what the wallet considers currently spendable, and is\n"
                "thus affected by options which limit spendability such as -spendzeroconfchange.\n",
                {
                    {"dummy", RPCArg::Type::STR, RPCArg::Optional::OMITTED_NAMED_ARG, "Remains for backward compatibility. Must be excluded or set to \"*\"."},
                    {"minconf", RPCArg::Type::NUM, RPCArg::Default{0}, "Only include transactions confirmed at least this many times."},
                    {"include_watchonly", RPCArg::Type::BOOL, RPCArg::DefaultHint{"true for watch-only wallets, otherwise false"}, "Also include balance in watch-only addresses (see 'importaddress')"},
                    {"avoid_reuse", RPCArg::Type::BOOL, RPCArg::Default{true}, "(only available if avoid_reuse wallet flag is set) Do not include balance in dirty outputs; addresses are considered dirty if they have previously been used in a transaction."},
                    {"assetlabel", RPCArg::Type::STR, RPCArg::Optional::OMITTED_NAMED_ARG, "Hex asset id or asset label for balance."},
                },
                {
                    RPCResult{RPCResult::Type::OBJ, "amount_map", "The total amount, per asset if none is specified, in " + CURRENCY_UNIT + " received for this wallet.",
                    {
                        {RPCResult::Type::ELISION, "", "the amount for each asset"},
                    }},
                    RPCResult{RPCResult::Type::NUM, "amount", "the total amount for the asset, if one is specified"},
                    RPCResult{RPCResult::Type::NONE, "", ""}, // in case the wallet is disabled
                },
                RPCExamples{
            "\nThe total amount in the wallet with 0 or more confirmations\n"
            + HelpExampleCli("getbalance", "") +
            "\nThe total amount in the wallet with at least 6 confirmations\n"
            + HelpExampleCli("getbalance", "\"*\" 6") +
            "\nAs a JSON-RPC call\n"
            + HelpExampleRpc("getbalance", "\"*\", 6")
                },
        [&](const RPCHelpMan& self, const JSONRPCRequest& request) -> UniValue
{
    std::shared_ptr<CWallet> const pwallet = GetWalletForJSONRPCRequest(request);
    if (!pwallet) return NullUniValue;

    // Make sure the results are valid at least up to the most recent block
    // the user could have gotten from another RPC command prior to now
    pwallet->BlockUntilSyncedToCurrentChain();

    LOCK(pwallet->cs_wallet);

    const UniValue& dummy_value = request.params[0];
    if (!dummy_value.isNull() && dummy_value.get_str() != "*") {
        throw JSONRPCError(RPC_METHOD_DEPRECATED, "dummy first argument must be excluded or set to \"*\".");
    }

    int min_depth = 0;
    if (!request.params[1].isNull()) {
        min_depth = request.params[1].get_int();
    }

    bool include_watchonly = ParseIncludeWatchonly(request.params[2], *pwallet);

    bool avoid_reuse = GetAvoidReuseFlag(*pwallet, request.params[3]);

    std::string asset = "";
    if (!request.params[4].isNull() && request.params[4].isStr()) {
        asset = request.params[4].get_str();
    }

    const auto bal = GetBalance(*pwallet, min_depth, avoid_reuse);

    if (include_watchonly) {
        return AmountMapToUniv(bal.m_mine_trusted + bal.m_watchonly_trusted, asset);
    } else {
        return AmountMapToUniv(bal.m_mine_trusted, asset);
    }
},
    };
}

static RPCHelpMan getunconfirmedbalance()
{
    return RPCHelpMan{"getunconfirmedbalance",
                "DEPRECATED\nIdentical to getbalances().mine.untrusted_pending\n",
                {},
                {
                    RPCResult{RPCResult::Type::OBJ, "amount_map", "The total amount, per asset if none is specified, in " + CURRENCY_UNIT + " received for this wallet.",
                    {
                        {RPCResult::Type::ELISION, "", "the amount for each asset"},
                    }},
                    RPCResult{RPCResult::Type::NUM, "amount", "the total amount for the asset, if one is specified"},
                    RPCResult{RPCResult::Type::NONE, "", ""}, // in case the wallet is disabled
                },
                RPCExamples{""},
        [&](const RPCHelpMan& self, const JSONRPCRequest& request) -> UniValue
{
    std::shared_ptr<CWallet> const pwallet = GetWalletForJSONRPCRequest(request);
    if (!pwallet) return NullUniValue;

    // Make sure the results are valid at least up to the most recent block
    // the user could have gotten from another RPC command prior to now
    pwallet->BlockUntilSyncedToCurrentChain();

    LOCK(pwallet->cs_wallet);

    return AmountMapToUniv(GetBalance(*pwallet).m_mine_untrusted_pending, "");
},
    };
}


static RPCHelpMan sendmany()
{
    return RPCHelpMan{"sendmany",
                "\nSend multiple times. Amounts are double-precision floating point numbers." +
        HELP_REQUIRING_PASSPHRASE,
                {
                    {"dummy", RPCArg::Type::STR, RPCArg::Optional::NO, "Must be set to \"\" for backwards compatibility.", "\"\""},
                    {"amounts", RPCArg::Type::OBJ_USER_KEYS, RPCArg::Optional::NO, "The addresses and amounts",
                        {
                            {"address", RPCArg::Type::AMOUNT, RPCArg::Optional::NO, "The address is the key, the numeric amount (can be string) in " + CURRENCY_UNIT + " is the value"},
                        },
                    },
                    {"minconf", RPCArg::Type::NUM, RPCArg::Optional::OMITTED_NAMED_ARG, "Ignored dummy value"},
                    {"comment", RPCArg::Type::STR, RPCArg::Optional::OMITTED_NAMED_ARG, "A comment"},
                    {"subtractfeefrom", RPCArg::Type::ARR, RPCArg::Optional::OMITTED_NAMED_ARG, "The addresses.\n"
                                       "The fee will be equally deducted from the amount of each selected address.\n"
                                       "Those recipients will receive less bitcoins than you enter in their corresponding amount field.\n"
                                       "If no addresses are specified here, the sender pays the fee.",
                        {
                            {"address", RPCArg::Type::STR, RPCArg::Optional::OMITTED, "Subtract fee from this address"},
                        },
                    },
                    {"replaceable", RPCArg::Type::BOOL, RPCArg::DefaultHint{"wallet default"}, "Allow this transaction to be replaced by a transaction with higher fees via BIP 125"},
                    {"conf_target", RPCArg::Type::NUM, RPCArg::DefaultHint{"wallet -txconfirmtarget"}, "Confirmation target in blocks"},
                    {"estimate_mode", RPCArg::Type::STR, RPCArg::Default{"unset"}, std::string() + "The fee estimate mode, must be one of (case insensitive):\n"
            "       \"" + FeeModes("\"\n\"") + "\""},
                    {"output_assets", RPCArg::Type::OBJ, RPCArg::Optional::OMITTED, "A json object of addresses to assets.",
                        {
                            {"address", RPCArg::Type::STR, RPCArg::Optional::NO, "A key-value pair where the key is the address used and the value is an asset label or hex asset ID."},
                        },
                    },
                    {"ignoreblindfail", RPCArg::Type::BOOL, RPCArg::Default{true}, "Return a transaction even when a blinding attempt fails due to number of blinded inputs/outputs."},
                    {"fee_rate", RPCArg::Type::AMOUNT, RPCArg::DefaultHint{"not set, fall back to wallet fee estimation"}, "Specify a fee rate in " + CURRENCY_ATOM + "/vB."},
                    {"verbose", RPCArg::Type::BOOL, RPCArg::Default{false}, "If true, return extra information about the transaction."},
                },
                {
                    RPCResult{"if verbose is not set or set to false",
                        RPCResult::Type::STR_HEX, "txid", "The transaction id for the send. Only 1 transaction is created regardless of\n"
                "the number of addresses."
                    },
                    RPCResult{"if verbose is set to true",
                        RPCResult::Type::OBJ, "", "",
                        {
                                {RPCResult::Type::STR_HEX, "txid", "The transaction id for the send. Only 1 transaction is created regardless of\n"
                "the number of addresses."},
                            {RPCResult::Type::STR, "fee_reason", "The transaction fee reason."}
                        },
                    },
                },
                RPCExamples{
            "\nSend two amounts to two different addresses:\n"
            + HelpExampleCli("sendmany", "\"\" \"{\\\"" + EXAMPLE_ADDRESS[0] + "\\\":0.01,\\\"" + EXAMPLE_ADDRESS[1] + "\\\":0.02}\"") +
            "\nSend two amounts to two different addresses setting the confirmation and comment:\n"
            + HelpExampleCli("sendmany", "\"\" \"{\\\"" + EXAMPLE_ADDRESS[0] + "\\\":0.01,\\\"" + EXAMPLE_ADDRESS[1] + "\\\":0.02}\" 6 \"testing\"") +
            "\nSend two amounts to two different addresses, subtract fee from amount:\n"
            + HelpExampleCli("sendmany", "\"\" \"{\\\"" + EXAMPLE_ADDRESS[0] + "\\\":0.01,\\\"" + EXAMPLE_ADDRESS[1] + "\\\":0.02}\" 1 \"\" \"[\\\"" + EXAMPLE_ADDRESS[0] + "\\\",\\\"" + EXAMPLE_ADDRESS[1] + "\\\"]\"") +
            "\nAs a JSON-RPC call\n"
            + HelpExampleRpc("sendmany", "\"\", {\"" + EXAMPLE_ADDRESS[0] + "\":0.01,\"" + EXAMPLE_ADDRESS[1] + "\":0.02}, 6, \"testing\"")
                },
        [&](const RPCHelpMan& self, const JSONRPCRequest& request) -> UniValue
{
    std::shared_ptr<CWallet> const pwallet = GetWalletForJSONRPCRequest(request);
    if (!pwallet) return NullUniValue;

    // Make sure the results are valid at least up to the most recent block
    // the user could have gotten from another RPC command prior to now
    pwallet->BlockUntilSyncedToCurrentChain();

    LOCK(pwallet->cs_wallet);

    if (!request.params[0].isNull() && !request.params[0].get_str().empty()) {
        throw JSONRPCError(RPC_INVALID_PARAMETER, "Dummy value must be set to \"\"");
    }
    UniValue sendTo = request.params[1].get_obj();

    mapValue_t mapValue;
    if (!request.params[3].isNull() && !request.params[3].get_str().empty())
        mapValue["comment"] = request.params[3].get_str();

    UniValue subtractFeeFromAmount(UniValue::VARR);
    if (!request.params[4].isNull())
        subtractFeeFromAmount = request.params[4].get_array();

    CCoinControl coin_control;
    if (!request.params[5].isNull()) {
        coin_control.m_signal_bip125_rbf = request.params[5].get_bool();
    }

    SetFeeEstimateMode(*pwallet, coin_control, /* conf_target */ request.params[6], /* estimate_mode */ request.params[7], /* fee_rate */ request.params[10], /* override_min_fee */ false);

    UniValue assets;
    if (!request.params[8].isNull()) {
        if (!g_con_elementsmode) {
            throw JSONRPCError(RPC_TYPE_ERROR, "Asset argument cannot be given for Bitcoin serialization.");
        }
        assets = request.params[8].get_obj();
    }

    bool ignore_blind_fail = true;
    if (!request.params[9].isNull()) {
        ignore_blind_fail = request.params[9].get_bool();
    }

    std::vector<CRecipient> recipients;
    ParseRecipients(sendTo, assets, subtractFeeFromAmount, recipients);
    bool verbose = request.params[11].isNull() ? false : request.params[11].get_bool();

    return SendMoney(*pwallet, coin_control, recipients, std::move(mapValue), verbose, ignore_blind_fail);
},
    };
}


static RPCHelpMan addmultisigaddress()
{
    return RPCHelpMan{"addmultisigaddress",
                "\nAdd an nrequired-to-sign multisignature address to the wallet. Requires a new wallet backup.\n"
                "Each key is a Bitcoin address or hex-encoded public key.\n"
                "This functionality is only intended for use with non-watchonly addresses.\n"
                "See `importaddress` for watchonly p2sh address support.\n"
                "If 'label' is specified, assign address to that label.\n",
                {
                    {"nrequired", RPCArg::Type::NUM, RPCArg::Optional::NO, "The number of required signatures out of the n keys or addresses."},
                    {"keys", RPCArg::Type::ARR, RPCArg::Optional::NO, "The addresses or hex-encoded public keys",
                        {
                            {"key", RPCArg::Type::STR, RPCArg::Optional::OMITTED, "address or hex-encoded public key"},
                        },
                        },
                    {"label", RPCArg::Type::STR, RPCArg::Optional::OMITTED_NAMED_ARG, "A label to assign the addresses to."},
                    {"address_type", RPCArg::Type::STR, RPCArg::DefaultHint{"set by -addresstype"}, "The address type to use. Options are \"legacy\", \"p2sh-segwit\", and \"bech32\"."},
                },
                RPCResult{
                    RPCResult::Type::OBJ, "", "",
                    {
                        {RPCResult::Type::STR, "address", "The value of the new multisig address"},
                        {RPCResult::Type::STR_HEX, "redeemScript", "The string value of the hex-encoded redemption script"},
                        {RPCResult::Type::STR, "descriptor", "The descriptor for this multisig"},
                    },
                },
                RPCExamples{
            "\nAdd a multisig address from 2 addresses\n"
            + HelpExampleCli("addmultisigaddress", "2 \"[\\\"" + EXAMPLE_ADDRESS[0] + "\\\",\\\"" + EXAMPLE_ADDRESS[1] + "\\\"]\"") +
            "\nAs a JSON-RPC call\n"
            + HelpExampleRpc("addmultisigaddress", "2, \"[\\\"" + EXAMPLE_ADDRESS[0] + "\\\",\\\"" + EXAMPLE_ADDRESS[1] + "\\\"]\"")
                },
        [&](const RPCHelpMan& self, const JSONRPCRequest& request) -> UniValue
{
    std::shared_ptr<CWallet> const pwallet = GetWalletForJSONRPCRequest(request);
    if (!pwallet) return NullUniValue;

    LegacyScriptPubKeyMan& spk_man = EnsureLegacyScriptPubKeyMan(*pwallet);

    LOCK2(pwallet->cs_wallet, spk_man.cs_KeyStore);

    std::string label;
    if (!request.params[2].isNull())
        label = LabelFromValue(request.params[2]);

    int required = request.params[0].get_int();

    // Get the public keys
    const UniValue& keys_or_addrs = request.params[1].get_array();
    std::vector<CPubKey> pubkeys;
    for (unsigned int i = 0; i < keys_or_addrs.size(); ++i) {
        if (IsHex(keys_or_addrs[i].get_str()) && (keys_or_addrs[i].get_str().length() == 66 || keys_or_addrs[i].get_str().length() == 130)) {
            pubkeys.push_back(HexToPubKey(keys_or_addrs[i].get_str()));
        } else {
            pubkeys.push_back(AddrToPubKey(spk_man, keys_or_addrs[i].get_str()));
        }
    }

    OutputType output_type = pwallet->m_default_address_type;
    if (!request.params[3].isNull()) {
        std::optional<OutputType> parsed = ParseOutputType(request.params[3].get_str());
        if (!parsed) {
            throw JSONRPCError(RPC_INVALID_ADDRESS_OR_KEY, strprintf("Unknown address type '%s'", request.params[3].get_str()));
        } else if (parsed.value() == OutputType::BECH32M) {
            throw JSONRPCError(RPC_INVALID_ADDRESS_OR_KEY, "Bech32m multisig addresses cannot be created with legacy wallets");
        }
        output_type = parsed.value();
    }

    // Construct using pay-to-script-hash:
    CScript inner;
    CTxDestination dest = AddAndGetMultisigDestination(required, pubkeys, output_type, spk_man, inner);
    pwallet->SetAddressBook(dest, label, "send");

    // Make the descriptor
    std::unique_ptr<Descriptor> descriptor = InferDescriptor(GetScriptForDestination(dest), spk_man);

    UniValue result(UniValue::VOBJ);
    result.pushKV("address", EncodeDestination(dest));
    result.pushKV("redeemScript", HexStr(inner));
    result.pushKV("descriptor", descriptor->ToString());
    return result;
},
    };
}

struct tallyitem
{
    CAmountMap mapAmount;
    int nConf{std::numeric_limits<int>::max()};
    std::vector<uint256> txids;
    bool fIsWatchonly{false};
    tallyitem()
    {
    }
};

static UniValue ListReceived(const CWallet& wallet, const UniValue& params, bool by_label) EXCLUSIVE_LOCKS_REQUIRED(wallet.cs_wallet)
{
    // Minimum confirmations
    int nMinDepth = 1;
    if (!params[0].isNull())
        nMinDepth = params[0].get_int();

    // Whether to include empty labels
    bool fIncludeEmpty = false;
    if (!params[1].isNull())
        fIncludeEmpty = params[1].get_bool();

    isminefilter filter = ISMINE_SPENDABLE;

    if (ParseIncludeWatchonly(params[2], wallet)) {
        filter |= ISMINE_WATCH_ONLY;
    }

    bool has_filtered_address = false;
    CTxDestination filtered_address = CNoDestination();
    if (!by_label && params[3].isStr() && params[3].get_str() != "") {
        if (!IsValidDestinationString(params[3].get_str())) {
            throw JSONRPCError(RPC_WALLET_ERROR, "address_filter parameter was invalid");
        }
        filtered_address = DecodeDestination(params[3].get_str());
        has_filtered_address = true;
    }

    std::string strasset = "";
    if (params.size() > 4 && params[4].isStr()) {
        strasset = params[4].get_str();
    }
    CAsset asset;
    if (!strasset.empty()) {
        asset = GetAssetFromString(strasset);
    }

    // Tally
    std::map<CTxDestination, tallyitem> mapTally;
    for (const std::pair<const uint256, CWalletTx>& pairWtx : wallet.mapWallet) {
        const CWalletTx& wtx = pairWtx.second;

        if (wtx.IsCoinBase() || !wallet.chain().checkFinalTx(*wtx.tx)) {
            continue;
        }

        int nDepth = wallet.GetTxDepthInMainChain(wtx);
        if (nDepth < nMinDepth)
            continue;

        for (size_t index = 0; index < wtx.tx->vout.size(); ++index)
        {
            const CTxOut& txout = wtx.tx->vout[index];

            CTxDestination address;
            if (!ExtractDestination(txout.scriptPubKey, address))
                continue;

            if (has_filtered_address && !(filtered_address == address)) {
                continue;
            }

            isminefilter mine = wallet.IsMine(address);
            if(!(mine & filter))
                continue;

            CAmount amt = wtx.GetOutputValueOut(wallet, index);
            if (amt < 0) {
                continue;
            }

            if (strasset != "" && wtx.GetOutputAsset(wallet, index) != asset) {
                continue;
            }

            tallyitem& item = mapTally[address];
            item.mapAmount[wtx.GetOutputAsset(wallet, index)] += amt;
            item.nConf = std::min(item.nConf, nDepth);
            item.txids.push_back(wtx.GetHash());
            if (mine & ISMINE_WATCH_ONLY)
                item.fIsWatchonly = true;
        }
    }

    // Reply
    UniValue ret(UniValue::VARR);
    std::map<std::string, tallyitem> label_tally;

    // Create m_address_book iterator
    // If we aren't filtering, go from begin() to end()
    auto start = wallet.m_address_book.begin();
    auto end = wallet.m_address_book.end();
    // If we are filtering, find() the applicable entry
    if (has_filtered_address) {
        start = wallet.m_address_book.find(filtered_address);
        if (start != end) {
            end = std::next(start);
        }
    }

    for (auto item_it = start; item_it != end; ++item_it)
    {
        if (item_it->second.IsChange()) continue;
        const CTxDestination& address = item_it->first;
        const std::string& label = item_it->second.GetLabel();
        auto it = mapTally.find(address);
        if (it == mapTally.end() && !fIncludeEmpty)
            continue;

        CAmountMap mapAmount;
        int nConf = std::numeric_limits<int>::max();
        bool fIsWatchonly = false;
        if (it != mapTally.end())
        {
            mapAmount = (*it).second.mapAmount;
            nConf = (*it).second.nConf;
            fIsWatchonly = (*it).second.fIsWatchonly;
        }

        if (by_label)
        {
            tallyitem& _item = label_tally[label];
            _item.mapAmount += mapAmount;
            _item.nConf = std::min(_item.nConf, nConf);
            _item.fIsWatchonly = fIsWatchonly;
        }
        else
        {
            UniValue obj(UniValue::VOBJ);
            if(fIsWatchonly)
                obj.pushKV("involvesWatchonly", true);
            obj.pushKV("address",       EncodeDestination(address));
            obj.pushKV("amount",        AmountMapToUniv(mapAmount, strasset));
            obj.pushKV("confirmations", (nConf == std::numeric_limits<int>::max() ? 0 : nConf));
            obj.pushKV("label", label);
            UniValue transactions(UniValue::VARR);
            if (it != mapTally.end())
            {
                for (const uint256& _item : (*it).second.txids)
                {
                    transactions.push_back(_item.GetHex());
                }
            }
            obj.pushKV("txids", transactions);
            ret.push_back(obj);
        }
    }

    if (by_label)
    {
        for (const auto& entry : label_tally)
        {
            CAmountMap mapAmount = entry.second.mapAmount;
            int nConf = entry.second.nConf;
            UniValue obj(UniValue::VOBJ);
            if (entry.second.fIsWatchonly)
                obj.pushKV("involvesWatchonly", true);
            obj.pushKV("amount",        AmountMapToUniv(mapAmount, ""));
            obj.pushKV("confirmations", (nConf == std::numeric_limits<int>::max() ? 0 : nConf));
            obj.pushKV("label",         entry.first);
            ret.push_back(obj);
        }
    }

    return ret;
}

static RPCHelpMan listreceivedbyaddress()
{
    return RPCHelpMan{"listreceivedbyaddress",
                "\nList balances by receiving address.\n",
                {
                    {"minconf", RPCArg::Type::NUM, RPCArg::Default{1}, "The minimum number of confirmations before payments are included."},
                    {"include_empty", RPCArg::Type::BOOL, RPCArg::Default{false}, "Whether to include addresses that haven't received any payments."},
                    {"include_watchonly", RPCArg::Type::BOOL, RPCArg::DefaultHint{"true for watch-only wallets, otherwise false"}, "Whether to include watch-only addresses (see 'importaddress')"},
                    {"address_filter", RPCArg::Type::STR, RPCArg::Optional::OMITTED_NAMED_ARG, "If present, only return information on this address."},
                    {"assetlabel", RPCArg::Type::STR, RPCArg::Optional::OMITTED_NAMED_ARG, "Hex asset id or asset label for balance."},
                },
                RPCResult{
                    RPCResult::Type::ARR, "", "",
                    {
                        {RPCResult::Type::OBJ, "", "",
                        {
                            {RPCResult::Type::BOOL, "involvesWatchonly", /* optional */ true, "Only returns true if imported addresses were involved in transaction"},
                            {RPCResult::Type::STR, "address", "The receiving address"},
                            {RPCResult::Type::STR_AMOUNT, "amount", "The total amount in " + CURRENCY_UNIT + " received by the address"},
                            {RPCResult::Type::NUM, "confirmations", "The number of confirmations of the most recent transaction included"},
                            {RPCResult::Type::STR, "label", "The label of the receiving address. The default label is \"\""},
                            {RPCResult::Type::ARR, "txids", "",
                            {
                                {RPCResult::Type::STR_HEX, "txid", "The ids of transactions received with the address"},
                            }},
                        }},
                    }
                },
                RPCExamples{
                    HelpExampleCli("listreceivedbyaddress", "")
            + HelpExampleCli("listreceivedbyaddress", "6 true")
            + HelpExampleRpc("listreceivedbyaddress", "6, true, true")
            + HelpExampleRpc("listreceivedbyaddress", "6, true, true, \"" + EXAMPLE_ADDRESS[0] + "\"")
                },
        [&](const RPCHelpMan& self, const JSONRPCRequest& request) -> UniValue
{
    std::shared_ptr<CWallet> const pwallet = GetWalletForJSONRPCRequest(request);
    if (!pwallet) return NullUniValue;

    // Make sure the results are valid at least up to the most recent block
    // the user could have gotten from another RPC command prior to now
    pwallet->BlockUntilSyncedToCurrentChain();

    LOCK(pwallet->cs_wallet);

    return ListReceived(*pwallet, request.params, false);
},
    };
}

static RPCHelpMan listreceivedbylabel()
{
    return RPCHelpMan{"listreceivedbylabel",
                "\nList received transactions by label.\n",
                {
                    {"minconf", RPCArg::Type::NUM, RPCArg::Default{1}, "The minimum number of confirmations before payments are included."},
                    {"include_empty", RPCArg::Type::BOOL, RPCArg::Default{false}, "Whether to include labels that haven't received any payments."},
                    {"include_watchonly", RPCArg::Type::BOOL, RPCArg::DefaultHint{"true for watch-only wallets, otherwise false"}, "Whether to include watch-only addresses (see 'importaddress')"},
                },
                RPCResult{
                    RPCResult::Type::ARR, "", "",
                    {
                        {RPCResult::Type::OBJ, "", "",
                        {
                            {RPCResult::Type::BOOL, "involvesWatchonly", /* optional */ true, "Only returns true if imported addresses were involved in transaction"},
                            {RPCResult::Type::STR_AMOUNT, "amount", "The total amount received by addresses with this label"},
                            {RPCResult::Type::NUM, "confirmations", "The number of confirmations of the most recent transaction included"},
                            {RPCResult::Type::STR, "label", "The label of the receiving address. The default label is \"\""},
                        }},
                    }
                },
                RPCExamples{
                    HelpExampleCli("listreceivedbylabel", "")
            + HelpExampleCli("listreceivedbylabel", "6 true")
            + HelpExampleRpc("listreceivedbylabel", "6, true, true")
                },
        [&](const RPCHelpMan& self, const JSONRPCRequest& request) -> UniValue
{
    std::shared_ptr<CWallet> const pwallet = GetWalletForJSONRPCRequest(request);
    if (!pwallet) return NullUniValue;

    // Make sure the results are valid at least up to the most recent block
    // the user could have gotten from another RPC command prior to now
    pwallet->BlockUntilSyncedToCurrentChain();

    LOCK(pwallet->cs_wallet);

    return ListReceived(*pwallet, request.params, true);
},
    };
}

static void MaybePushAddress(UniValue & entry, const CTxDestination &dest)
{
    if (IsValidDestination(dest)) {
        entry.pushKV("address", EncodeDestination(dest));
    }
}

/**
 * List transactions based on the given criteria.
 *
 * @param  wallet         The wallet.
 * @param  wtx            The wallet transaction.
 * @param  nMinDepth      The minimum confirmation depth.
 * @param  fLong          Whether to include the JSON version of the transaction.
 * @param  ret            The UniValue into which the result is stored.
 * @param  filter_ismine  The "is mine" filter flags.
 * @param  filter_label   Optional label string to filter incoming transactions.
 */
static void ListTransactions(const CWallet& wallet, const CWalletTx& wtx, int nMinDepth, bool fLong, UniValue& ret, const isminefilter& filter_ismine, const std::string* filter_label) EXCLUSIVE_LOCKS_REQUIRED(wallet.cs_wallet)
{
    CAmount nFee;
    std::list<COutputEntry> listReceived;
    std::list<COutputEntry> listSent;

    CachedTxGetAmounts(wallet, wtx, listReceived, listSent, nFee, filter_ismine);

    bool involvesWatchonly = CachedTxIsFromMe(wallet, wtx, ISMINE_WATCH_ONLY);

    // Sent
    if (!filter_label)
    {
        for (const COutputEntry& s : listSent)
        {
            UniValue entry(UniValue::VOBJ);
            if (involvesWatchonly || (wallet.IsMine(s.destination) & ISMINE_WATCH_ONLY)) {
                entry.pushKV("involvesWatchonly", true);
            }
            MaybePushAddress(entry, s.destination);
            entry.pushKV("category", "send");
            entry.pushKV("amount", ValueFromAmount(-s.amount));
            if (g_con_elementsmode) {
                entry.pushKV("amountblinder", s.amount_blinding_factor.GetHex());
                entry.pushKV("asset", s.asset.GetHex());
                entry.pushKV("assetblinder", s.asset_blinding_factor.GetHex());
            }
            const auto* address_book_entry = wallet.FindAddressBookEntry(s.destination);
            if (address_book_entry) {
                entry.pushKV("label", address_book_entry->GetLabel());
            }
            entry.pushKV("vout", s.vout);
            entry.pushKV("fee", ValueFromAmount(-nFee));
            if (fLong)
                WalletTxToJSON(wallet, wtx, entry);
            entry.pushKV("abandoned", wtx.isAbandoned());
            ret.push_back(entry);
        }
    }

    // Received
    if (listReceived.size() > 0 && wallet.GetTxDepthInMainChain(wtx) >= nMinDepth) {
        for (const COutputEntry& r : listReceived)
        {
            std::string label;
            const auto* address_book_entry = wallet.FindAddressBookEntry(r.destination);
            if (address_book_entry) {
                label = address_book_entry->GetLabel();
            }
            if (filter_label && label != *filter_label) {
                continue;
            }
            UniValue entry(UniValue::VOBJ);
            if (involvesWatchonly || (wallet.IsMine(r.destination) & ISMINE_WATCH_ONLY)) {
                entry.pushKV("involvesWatchonly", true);
            }
            MaybePushAddress(entry, r.destination);
            if (wtx.IsCoinBase())
            {
                if (wallet.GetTxDepthInMainChain(wtx) < 1)
                    entry.pushKV("category", "orphan");
                else if (wallet.IsTxImmatureCoinBase(wtx))
                    entry.pushKV("category", "immature");
                else
                    entry.pushKV("category", "generate");
            }
            else
            {
                entry.pushKV("category", "receive");
            }
            entry.pushKV("amount", ValueFromAmount(r.amount));
            if (g_con_elementsmode) {
                entry.pushKV("amountblinder", r.amount_blinding_factor.GetHex());
                entry.pushKV("asset", r.asset.GetHex());
                entry.pushKV("assetblinder", r.asset_blinding_factor.GetHex());
            }
            if (address_book_entry) {
                entry.pushKV("label", label);
            }
            entry.pushKV("vout", r.vout);
            if (fLong)
                WalletTxToJSON(wallet, wtx, entry);
            ret.push_back(entry);
        }
    }
}

static const std::vector<RPCResult> TransactionDescriptionString()
{
    return{{RPCResult::Type::NUM, "confirmations", "The number of confirmations for the transaction. Negative confirmations means the\n"
               "transaction conflicted that many blocks ago."},
           {RPCResult::Type::BOOL, "generated", /* optional */ true, "Only present if transaction only input is a coinbase one."},
           {RPCResult::Type::BOOL, "trusted", /* optional */ true, "Only present if we consider transaction to be trusted and so safe to spend from."},
           {RPCResult::Type::STR_HEX, "blockhash", /* optional */ true, "The block hash containing the transaction."},
           {RPCResult::Type::NUM, "blockheight", /* optional */ true, "The block height containing the transaction."},
           {RPCResult::Type::NUM, "blockindex", /* optional */ true, "The index of the transaction in the block that includes it."},
           {RPCResult::Type::NUM_TIME, "blocktime", /* optional */ true, "The block time expressed in " + UNIX_EPOCH_TIME + "."},
           {RPCResult::Type::STR_HEX, "txid", "The transaction id."},
           {RPCResult::Type::ARR, "walletconflicts", "Conflicting transaction ids.",
           {
               {RPCResult::Type::STR_HEX, "txid", "The transaction id."},
           }},
           {RPCResult::Type::STR_HEX, "replaced_by_txid", /* optional */ true, "The txid if this tx was replaced."},
           {RPCResult::Type::STR_HEX, "replaces_txid", /* optional */ true, "The txid if the tx replaces one."},
           {RPCResult::Type::STR, "comment", /* optional */ true, ""},
           {RPCResult::Type::STR, "to", /* optional */ true, "If a comment to is associated with the transaction."},
           {RPCResult::Type::NUM_TIME, "time", "The transaction time expressed in " + UNIX_EPOCH_TIME + "."},
           {RPCResult::Type::NUM_TIME, "timereceived", "The time received expressed in " + UNIX_EPOCH_TIME + "."},
           {RPCResult::Type::STR, "comment", /* optional */ true, "If a comment is associated with the transaction, only present if not empty."},
           {RPCResult::Type::STR, "bip125-replaceable", "(\"yes|no|unknown\") Whether this transaction could be replaced due to BIP125 (replace-by-fee);\n"
               "may be unknown for unconfirmed transactions not in the mempool"}};
}

static RPCHelpMan listtransactions()
{
    return RPCHelpMan{"listtransactions",
                "\nIf a label name is provided, this will return only incoming transactions paying to addresses with the specified label.\n"
                "\nReturns up to 'count' most recent transactions skipping the first 'from' transactions.\n",
                {
                    {"label|dummy", RPCArg::Type::STR, RPCArg::Optional::OMITTED_NAMED_ARG, "If set, should be a valid label name to return only incoming transactions\n"
                          "with the specified label, or \"*\" to disable filtering and return all transactions."},
                    {"count", RPCArg::Type::NUM, RPCArg::Default{10}, "The number of transactions to return"},
                    {"skip", RPCArg::Type::NUM, RPCArg::Default{0}, "The number of transactions to skip"},
                    {"include_watchonly", RPCArg::Type::BOOL, RPCArg::DefaultHint{"true for watch-only wallets, otherwise false"}, "Include transactions to watch-only addresses (see 'importaddress')"},
                },
                RPCResult{
                    RPCResult::Type::ARR, "", "",
                    {
                        {RPCResult::Type::OBJ, "", "", Cat(Cat<std::vector<RPCResult>>(
                        {
<<<<<<< HEAD
                            {RPCResult::Type::BOOL, "involvesWatchonly", "Only returns true if imported addresses were involved in transaction."},
                            {RPCResult::Type::STR, "address", "The address of the transaction."},
=======
                            {RPCResult::Type::BOOL, "involvesWatchonly", /* optional */ true, "Only returns true if imported addresses were involved in transaction."},
                            {RPCResult::Type::STR, "address", "The bitcoin address of the transaction."},
>>>>>>> faecb2ee
                            {RPCResult::Type::STR, "category", "The transaction category.\n"
                                "\"send\"                  Transactions sent.\n"
                                "\"receive\"               Non-coinbase transactions received.\n"
                                "\"generate\"              Coinbase transactions received with more than 100 confirmations.\n"
                                "\"immature\"              Coinbase transactions received with 100 or fewer confirmations.\n"
                                "\"orphan\"                Orphaned coinbase transactions received."},
                            {RPCResult::Type::STR_AMOUNT, "amount", "The amount in " + CURRENCY_UNIT + ". This is negative for the 'send' category, and is positive\n"
                                "for all other categories"},
                            {RPCResult::Type::STR, "label", /* optional */ true, "A comment for the address/transaction, if any"},
                            {RPCResult::Type::NUM, "vout", "the vout value"},
                            {RPCResult::Type::STR_AMOUNT, "fee", /* optional */ true, "The amount of the fee in " + CURRENCY_UNIT + ". This is negative and only available for the\n"
                                 "'send' category of transactions."},
                        },
                        TransactionDescriptionString()),
                        {
                            {RPCResult::Type::BOOL, "abandoned", /* optional */ true, "'true' if the transaction has been abandoned (inputs are respendable). Only available for the \n"
                                 "'send' category of transactions."},
                        })},
                    }
                },
                RPCExamples{
            "\nList the most recent 10 transactions in the systems\n"
            + HelpExampleCli("listtransactions", "") +
            "\nList transactions 100 to 120\n"
            + HelpExampleCli("listtransactions", "\"*\" 20 100") +
            "\nAs a JSON-RPC call\n"
            + HelpExampleRpc("listtransactions", "\"*\", 20, 100")
                },
        [&](const RPCHelpMan& self, const JSONRPCRequest& request) -> UniValue
{
    std::shared_ptr<CWallet> const pwallet = GetWalletForJSONRPCRequest(request);
    if (!pwallet) return NullUniValue;

    // Make sure the results are valid at least up to the most recent block
    // the user could have gotten from another RPC command prior to now
    pwallet->BlockUntilSyncedToCurrentChain();

    const std::string* filter_label = nullptr;
    if (!request.params[0].isNull() && request.params[0].get_str() != "*") {
        filter_label = &request.params[0].get_str();
        if (filter_label->empty()) {
            throw JSONRPCError(RPC_INVALID_PARAMETER, "Label argument must be a valid label name or \"*\".");
        }
    }
    int nCount = 10;
    if (!request.params[1].isNull())
        nCount = request.params[1].get_int();
    int nFrom = 0;
    if (!request.params[2].isNull())
        nFrom = request.params[2].get_int();
    isminefilter filter = ISMINE_SPENDABLE;

    if (ParseIncludeWatchonly(request.params[3], *pwallet)) {
        filter |= ISMINE_WATCH_ONLY;
    }

    if (nCount < 0)
        throw JSONRPCError(RPC_INVALID_PARAMETER, "Negative count");
    if (nFrom < 0)
        throw JSONRPCError(RPC_INVALID_PARAMETER, "Negative from");

    UniValue ret(UniValue::VARR);

    {
        LOCK(pwallet->cs_wallet);

        const CWallet::TxItems & txOrdered = pwallet->wtxOrdered;

        // iterate backwards until we have nCount items to return:
        for (CWallet::TxItems::const_reverse_iterator it = txOrdered.rbegin(); it != txOrdered.rend(); ++it)
        {
            CWalletTx *const pwtx = (*it).second;
            ListTransactions(*pwallet, *pwtx, 0, true, ret, filter, filter_label);
            if ((int)ret.size() >= (nCount+nFrom)) break;
        }
    }

    // ret is newest to oldest

    if (nFrom > (int)ret.size())
        nFrom = ret.size();
    if ((nFrom + nCount) > (int)ret.size())
        nCount = ret.size() - nFrom;

    const std::vector<UniValue>& txs = ret.getValues();
    UniValue result{UniValue::VARR};
    result.push_backV({ txs.rend() - nFrom - nCount, txs.rend() - nFrom }); // Return oldest to newest
    return result;
},
    };
}

static RPCHelpMan listsinceblock()
{
    return RPCHelpMan{"listsinceblock",
                "\nGet all transactions in blocks since block [blockhash], or all transactions if omitted.\n"
                "If \"blockhash\" is no longer a part of the main chain, transactions from the fork point onward are included.\n"
                "Additionally, if include_removed is set, transactions affecting the wallet which were removed are returned in the \"removed\" array.\n",
                {
                    {"blockhash", RPCArg::Type::STR, RPCArg::Optional::OMITTED_NAMED_ARG, "If set, the block hash to list transactions since, otherwise list all transactions."},
                    {"target_confirmations", RPCArg::Type::NUM, RPCArg::Default{1}, "Return the nth block hash from the main chain. e.g. 1 would mean the best block hash. Note: this is not used as a filter, but only affects [lastblock] in the return value"},
                    {"include_watchonly", RPCArg::Type::BOOL, RPCArg::DefaultHint{"true for watch-only wallets, otherwise false"}, "Include transactions to watch-only addresses (see 'importaddress')"},
                    {"include_removed", RPCArg::Type::BOOL, RPCArg::Default{true}, "Show transactions that were removed due to a reorg in the \"removed\" array\n"
                                                                       "(not guaranteed to work on pruned nodes)"},
                },
                RPCResult{
                    RPCResult::Type::OBJ, "", "",
                    {
                        {RPCResult::Type::ARR, "transactions", "",
                        {
                            {RPCResult::Type::OBJ, "", "", Cat(Cat<std::vector<RPCResult>>(
                            {
<<<<<<< HEAD
                                {RPCResult::Type::BOOL, "involvesWatchonly", "Only returns true if imported addresses were involved in transaction."},
                                {RPCResult::Type::STR, "address", "The address of the transaction."},
=======
                                {RPCResult::Type::BOOL, "involvesWatchonly", /* optional */ true, "Only returns true if imported addresses were involved in transaction."},
                                {RPCResult::Type::STR, "address", "The bitcoin address of the transaction."},
>>>>>>> faecb2ee
                                {RPCResult::Type::STR, "category", "The transaction category.\n"
                                    "\"send\"                  Transactions sent.\n"
                                    "\"receive\"               Non-coinbase transactions received.\n"
                                    "\"generate\"              Coinbase transactions received with more than 100 confirmations.\n"
                                    "\"immature\"              Coinbase transactions received with 100 or fewer confirmations.\n"
                                    "\"orphan\"                Orphaned coinbase transactions received."},
                                {RPCResult::Type::STR_AMOUNT, "amount", "The amount in " + CURRENCY_UNIT + ". This is negative for the 'send' category, and is positive\n"
                                    "for all other categories"},
                                {RPCResult::Type::NUM, "vout", "the vout value"},
                                {RPCResult::Type::STR_AMOUNT, "fee", /* optional */ true, "The amount of the fee in " + CURRENCY_UNIT + ". This is negative and only available for the\n"
                                     "'send' category of transactions."},
                            },
                            TransactionDescriptionString()),
                            {
                                {RPCResult::Type::BOOL, "abandoned", /* optional */ true, "'true' if the transaction has been abandoned (inputs are respendable). Only available for the \n"
                                     "'send' category of transactions."},
                                {RPCResult::Type::STR, "label", /* optional */ true, "A comment for the address/transaction, if any"},
                            })},
                        }},
                        {RPCResult::Type::ARR, "removed", /* optional */ true, "<structure is the same as \"transactions\" above, only present if include_removed=true>\n"
                            "Note: transactions that were re-added in the active chain will appear as-is in this array, and may thus have a positive confirmation count."
                        , {{RPCResult::Type::ELISION, "", ""},}},
                        {RPCResult::Type::STR_HEX, "lastblock", "The hash of the block (target_confirmations-1) from the best block on the main chain, or the genesis hash if the referenced block does not exist yet. This is typically used to feed back into listsinceblock the next time you call it. So you would generally use a target_confirmations of say 6, so you will be continually re-notified of transactions until they've reached 6 confirmations plus any new ones"},
                    }
                },
                RPCExamples{
                    HelpExampleCli("listsinceblock", "")
            + HelpExampleCli("listsinceblock", "\"000000000000000bacf66f7497b7dc45ef753ee9a7d38571037cdb1a57f663ad\" 6")
            + HelpExampleRpc("listsinceblock", "\"000000000000000bacf66f7497b7dc45ef753ee9a7d38571037cdb1a57f663ad\", 6")
                },
        [&](const RPCHelpMan& self, const JSONRPCRequest& request) -> UniValue
{
    std::shared_ptr<CWallet> const pwallet = GetWalletForJSONRPCRequest(request);
    if (!pwallet) return NullUniValue;

    const CWallet& wallet = *pwallet;
    // Make sure the results are valid at least up to the most recent block
    // the user could have gotten from another RPC command prior to now
    wallet.BlockUntilSyncedToCurrentChain();

    LOCK(wallet.cs_wallet);

    std::optional<int> height;    // Height of the specified block or the common ancestor, if the block provided was in a deactivated chain.
    std::optional<int> altheight; // Height of the specified block, even if it's in a deactivated chain.
    int target_confirms = 1;
    isminefilter filter = ISMINE_SPENDABLE;

    uint256 blockId;
    if (!request.params[0].isNull() && !request.params[0].get_str().empty()) {
        blockId = ParseHashV(request.params[0], "blockhash");
        height = int{};
        altheight = int{};
        if (!wallet.chain().findCommonAncestor(blockId, wallet.GetLastBlockHash(), /* ancestor out */ FoundBlock().height(*height), /* blockId out */ FoundBlock().height(*altheight))) {
            throw JSONRPCError(RPC_INVALID_ADDRESS_OR_KEY, "Block not found");
        }
    }

    if (!request.params[1].isNull()) {
        target_confirms = request.params[1].get_int();

        if (target_confirms < 1) {
            throw JSONRPCError(RPC_INVALID_PARAMETER, "Invalid parameter");
        }
    }

    if (ParseIncludeWatchonly(request.params[2], wallet)) {
        filter |= ISMINE_WATCH_ONLY;
    }

    bool include_removed = (request.params[3].isNull() || request.params[3].get_bool());

    int depth = height ? wallet.GetLastBlockHeight() + 1 - *height : -1;

    UniValue transactions(UniValue::VARR);

    for (const std::pair<const uint256, CWalletTx>& pairWtx : wallet.mapWallet) {
        const CWalletTx& tx = pairWtx.second;

        if (depth == -1 || abs(wallet.GetTxDepthInMainChain(tx)) < depth) {
            ListTransactions(wallet, tx, 0, true, transactions, filter, nullptr /* filter_label */);
        }
    }

    // when a reorg'd block is requested, we also list any relevant transactions
    // in the blocks of the chain that was detached
    UniValue removed(UniValue::VARR);
    while (include_removed && altheight && *altheight > *height) {
        CBlock block;
        if (!wallet.chain().findBlock(blockId, FoundBlock().data(block)) || block.IsNull()) {
            throw JSONRPCError(RPC_INTERNAL_ERROR, "Can't read block from disk");
        }
        for (const CTransactionRef& tx : block.vtx) {
            auto it = wallet.mapWallet.find(tx->GetHash());
            if (it != wallet.mapWallet.end()) {
                // We want all transactions regardless of confirmation count to appear here,
                // even negative confirmation ones, hence the big negative.
                ListTransactions(wallet, it->second, -100000000, true, removed, filter, nullptr /* filter_label */);
            }
        }
        blockId = block.hashPrevBlock;
        --*altheight;
    }

    uint256 lastblock;
    target_confirms = std::min(target_confirms, wallet.GetLastBlockHeight() + 1);
    CHECK_NONFATAL(wallet.chain().findAncestorByHeight(wallet.GetLastBlockHash(), wallet.GetLastBlockHeight() + 1 - target_confirms, FoundBlock().hash(lastblock)));

    UniValue ret(UniValue::VOBJ);
    ret.pushKV("transactions", transactions);
    if (include_removed) ret.pushKV("removed", removed);
    ret.pushKV("lastblock", lastblock.GetHex());

    return ret;
},
    };
}

static RPCHelpMan gettransaction()
{
    return RPCHelpMan{"gettransaction",
                "\nGet detailed information about in-wallet transaction <txid>\n",
                {
                    {"txid", RPCArg::Type::STR, RPCArg::Optional::NO, "The transaction id"},
                    {"include_watchonly", RPCArg::Type::BOOL, RPCArg::DefaultHint{"true for watch-only wallets, otherwise false"},
                            "Whether to include watch-only addresses in balance calculation and details[]"},
                    {"verbose", RPCArg::Type::BOOL, RPCArg::Default{false},
                            "Whether to include a `decoded` field containing the decoded transaction (equivalent to RPC decoderawtransaction)"},
                    {"assetlabel", RPCArg::Type::STR, RPCArg::Optional::OMITTED_NAMED_ARG, "Hex asset id or asset label for balance."},
                },
                RPCResult{
                    RPCResult::Type::OBJ, "", "", Cat(Cat<std::vector<RPCResult>>(
                    {
                        {RPCResult::Type::STR_AMOUNT, "amount", "The amount in " + CURRENCY_UNIT},
                        {RPCResult::Type::STR_AMOUNT, "fee", /* optional */ true, "The amount of the fee in " + CURRENCY_UNIT + ". This is negative and only available for the\n"
                                     "'send' category of transactions."},
                    },
                    TransactionDescriptionString()),
                    {
                        {RPCResult::Type::ARR, "details", "",
                        {
                            {RPCResult::Type::OBJ, "", "",
                            {
<<<<<<< HEAD
                                {RPCResult::Type::BOOL, "involvesWatchonly", "Only returns true if imported addresses were involved in transaction."},
                                {RPCResult::Type::STR, "address", "The address involved in the transaction."},
=======
                                {RPCResult::Type::BOOL, "involvesWatchonly", /* optional */ true, "Only returns true if imported addresses were involved in transaction."},
                                {RPCResult::Type::STR, "address", /* optional */ true, "The bitcoin address involved in the transaction."},
>>>>>>> faecb2ee
                                {RPCResult::Type::STR, "category", "The transaction category.\n"
                                    "\"send\"                  Transactions sent.\n"
                                    "\"receive\"               Non-coinbase transactions received.\n"
                                    "\"generate\"              Coinbase transactions received with more than 100 confirmations.\n"
                                    "\"immature\"              Coinbase transactions received with 100 or fewer confirmations.\n"
                                    "\"orphan\"                Orphaned coinbase transactions received."},
                                {RPCResult::Type::STR_AMOUNT, "amount", "The amount in " + CURRENCY_UNIT},
                                {RPCResult::Type::STR, "label", /* optional */ true, "A comment for the address/transaction, if any"},
                                {RPCResult::Type::NUM, "vout", "the vout value"},
                                {RPCResult::Type::STR_AMOUNT, "fee", /* optional */ true, "The amount of the fee in " + CURRENCY_UNIT + ". This is negative and only available for the \n"
                                    "'send' category of transactions."},
                                {RPCResult::Type::BOOL, "abandoned", /* optional */ true, "'true' if the transaction has been abandoned (inputs are respendable). Only available for the \n"
                                     "'send' category of transactions."},
                            }},
                        }},
                        {RPCResult::Type::STR_HEX, "hex", "Raw data for transaction"},
                        {RPCResult::Type::OBJ, "decoded", /* optional */ true, "The decoded transaction (only present when `verbose` is passed)",
                        {
                            {RPCResult::Type::ELISION, "", "Equivalent to the RPC decoderawtransaction method, or the RPC getrawtransaction method when `verbose` is passed."},
                        }},
                    })
                },
                RPCExamples{
                    HelpExampleCli("gettransaction", "\"1075db55d416d3ca199f55b6084e2115b9345e16c5cf302fc80e9d5fbf5d48d\"")
            + HelpExampleCli("gettransaction", "\"1075db55d416d3ca199f55b6084e2115b9345e16c5cf302fc80e9d5fbf5d48d\" true")
            + HelpExampleCli("gettransaction", "\"1075db55d416d3ca199f55b6084e2115b9345e16c5cf302fc80e9d5fbf5d48d\" false true")
            + HelpExampleRpc("gettransaction", "\"1075db55d416d3ca199f55b6084e2115b9345e16c5cf302fc80e9d5fbf5d48d\"")
                },
        [&](const RPCHelpMan& self, const JSONRPCRequest& request) -> UniValue
{
    std::shared_ptr<CWallet> const pwallet = GetWalletForJSONRPCRequest(request);
    if (!pwallet) return NullUniValue;

    // Make sure the results are valid at least up to the most recent block
    // the user could have gotten from another RPC command prior to now
    pwallet->BlockUntilSyncedToCurrentChain();

    LOCK(pwallet->cs_wallet);

    uint256 hash(ParseHashV(request.params[0], "txid"));

    isminefilter filter = ISMINE_SPENDABLE;

    if (ParseIncludeWatchonly(request.params[1], *pwallet)) {
        filter |= ISMINE_WATCH_ONLY;
    }

    bool verbose = request.params[2].isNull() ? false : request.params[2].get_bool();

    std::string asset = "";
    if (request.params[3].isStr() && !request.params[3].get_str().empty()) {
        asset = request.params[3].get_str();
    }

    UniValue entry(UniValue::VOBJ);
    auto it = pwallet->mapWallet.find(hash);
    if (it == pwallet->mapWallet.end()) {
        throw JSONRPCError(RPC_INVALID_ADDRESS_OR_KEY, "Invalid or non-wallet transaction id");
    }
    const CWalletTx& wtx = it->second;

    CAmountMap nCredit = CachedTxGetCredit(*pwallet, wtx, filter);
    CAmountMap nDebit = CachedTxGetDebit(*pwallet, wtx, filter);
    CAmountMap nNet = nCredit - nDebit;
    CHECK_NONFATAL(HasValidFee(*wtx.tx));
    CAmountMap nFee = CachedTxIsFromMe(*pwallet, wtx, filter) ? CAmountMap() - GetFeeMap(*wtx.tx) : CAmountMap();
    if (!g_con_elementsmode) {
        CAmount total_out = 0;
        for (const auto& output : wtx.tx->vout) {
            total_out += output.nValue.GetAmount();
        }
        nFee = CAmountMap();
        nFee[::policyAsset] = CachedTxIsFromMe(*pwallet, wtx, filter) ? total_out - nDebit[::policyAsset] : 0;
    }

    entry.pushKV("amount", AmountMapToUniv(nNet - nFee, asset));
    if (CachedTxIsFromMe(*pwallet, wtx, filter))
        entry.pushKV("fee", AmountMapToUniv(nFee, ""));

    WalletTxToJSON(*pwallet, wtx, entry);

    UniValue details(UniValue::VARR);
    ListTransactions(*pwallet, wtx, 0, false, details, filter, nullptr /* filter_label */);
    entry.pushKV("details", details);

    std::string strHex = EncodeHexTx(*wtx.tx, pwallet->chain().rpcSerializationFlags());
    entry.pushKV("hex", strHex);

    if (verbose) {
        UniValue decoded(UniValue::VOBJ);
        TxToUniv(*wtx.tx, uint256(), pwallet->chain().rpcEnableDeprecated("addresses"), decoded, false);
        entry.pushKV("decoded", decoded);
    }

    return entry;
},
    };
}

static RPCHelpMan abandontransaction()
{
    return RPCHelpMan{"abandontransaction",
                "\nMark in-wallet transaction <txid> as abandoned\n"
                "This will mark this transaction and all its in-wallet descendants as abandoned which will allow\n"
                "for their inputs to be respent.  It can be used to replace \"stuck\" or evicted transactions.\n"
                "It only works on transactions which are not included in a block and are not currently in the mempool.\n"
                "It has no effect on transactions which are already abandoned.\n",
                {
                    {"txid", RPCArg::Type::STR_HEX, RPCArg::Optional::NO, "The transaction id"},
                },
                RPCResult{RPCResult::Type::NONE, "", ""},
                RPCExamples{
                    HelpExampleCli("abandontransaction", "\"1075db55d416d3ca199f55b6084e2115b9345e16c5cf302fc80e9d5fbf5d48d\"")
            + HelpExampleRpc("abandontransaction", "\"1075db55d416d3ca199f55b6084e2115b9345e16c5cf302fc80e9d5fbf5d48d\"")
                },
        [&](const RPCHelpMan& self, const JSONRPCRequest& request) -> UniValue
{
    std::shared_ptr<CWallet> const pwallet = GetWalletForJSONRPCRequest(request);
    if (!pwallet) return NullUniValue;

    // Make sure the results are valid at least up to the most recent block
    // the user could have gotten from another RPC command prior to now
    pwallet->BlockUntilSyncedToCurrentChain();

    LOCK(pwallet->cs_wallet);

    uint256 hash(ParseHashV(request.params[0], "txid"));

    if (!pwallet->mapWallet.count(hash)) {
        throw JSONRPCError(RPC_INVALID_ADDRESS_OR_KEY, "Invalid or non-wallet transaction id");
    }
    if (!pwallet->AbandonTransaction(hash)) {
        throw JSONRPCError(RPC_INVALID_ADDRESS_OR_KEY, "Transaction not eligible for abandonment");
    }

    return NullUniValue;
},
    };
}


static RPCHelpMan backupwallet()
{
    return RPCHelpMan{"backupwallet",
                "\nSafely copies current wallet file to destination, which can be a directory or a path with filename.\n",
                {
                    {"destination", RPCArg::Type::STR, RPCArg::Optional::NO, "The destination directory or file"},
                },
                RPCResult{RPCResult::Type::NONE, "", ""},
                RPCExamples{
                    HelpExampleCli("backupwallet", "\"backup.dat\"")
            + HelpExampleRpc("backupwallet", "\"backup.dat\"")
                },
        [&](const RPCHelpMan& self, const JSONRPCRequest& request) -> UniValue
{
    std::shared_ptr<CWallet> const pwallet = GetWalletForJSONRPCRequest(request);
    if (!pwallet) return NullUniValue;

    // Make sure the results are valid at least up to the most recent block
    // the user could have gotten from another RPC command prior to now
    pwallet->BlockUntilSyncedToCurrentChain();

    LOCK(pwallet->cs_wallet);

    std::string strDest = request.params[0].get_str();
    if (!pwallet->BackupWallet(strDest)) {
        throw JSONRPCError(RPC_WALLET_ERROR, "Error: Wallet backup failed!");
    }

    return NullUniValue;
},
    };
}


static RPCHelpMan keypoolrefill()
{
    return RPCHelpMan{"keypoolrefill",
                "\nFills the keypool."+
        HELP_REQUIRING_PASSPHRASE,
                {
                    {"newsize", RPCArg::Type::NUM, RPCArg::Default{100}, "The new keypool size"},
                },
                RPCResult{RPCResult::Type::NONE, "", ""},
                RPCExamples{
                    HelpExampleCli("keypoolrefill", "")
            + HelpExampleRpc("keypoolrefill", "")
                },
        [&](const RPCHelpMan& self, const JSONRPCRequest& request) -> UniValue
{
    std::shared_ptr<CWallet> const pwallet = GetWalletForJSONRPCRequest(request);
    if (!pwallet) return NullUniValue;

    if (pwallet->IsLegacy() && pwallet->IsWalletFlagSet(WALLET_FLAG_DISABLE_PRIVATE_KEYS)) {
        throw JSONRPCError(RPC_WALLET_ERROR, "Error: Private keys are disabled for this wallet");
    }

    LOCK(pwallet->cs_wallet);

    // 0 is interpreted by TopUpKeyPool() as the default keypool size given by -keypool
    unsigned int kpSize = 0;
    if (!request.params[0].isNull()) {
        if (request.params[0].get_int() < 0)
            throw JSONRPCError(RPC_INVALID_PARAMETER, "Invalid parameter, expected valid size.");
        kpSize = (unsigned int)request.params[0].get_int();
    }

    EnsureWalletIsUnlocked(*pwallet);
    pwallet->TopUpKeyPool(kpSize);

    if (pwallet->GetKeyPoolSize() < kpSize) {
        throw JSONRPCError(RPC_WALLET_ERROR, "Error refreshing keypool.");
    }

    return NullUniValue;
},
    };
}


static RPCHelpMan walletpassphrase()
{
    return RPCHelpMan{"walletpassphrase",
                "\nStores the wallet decryption key in memory for 'timeout' seconds.\n"
                "This is needed prior to performing transactions related to private keys such as sending bitcoins\n"
            "\nNote:\n"
            "Issuing the walletpassphrase command while the wallet is already unlocked will set a new unlock\n"
            "time that overrides the old one.\n",
                {
                    {"passphrase", RPCArg::Type::STR, RPCArg::Optional::NO, "The wallet passphrase"},
                    {"timeout", RPCArg::Type::NUM, RPCArg::Optional::NO, "The time to keep the decryption key in seconds; capped at 100000000 (~3 years)."},
                },
                RPCResult{RPCResult::Type::NONE, "", ""},
                RPCExamples{
            "\nUnlock the wallet for 60 seconds\n"
            + HelpExampleCli("walletpassphrase", "\"my pass phrase\" 60") +
            "\nLock the wallet again (before 60 seconds)\n"
            + HelpExampleCli("walletlock", "") +
            "\nAs a JSON-RPC call\n"
            + HelpExampleRpc("walletpassphrase", "\"my pass phrase\", 60")
                },
        [&](const RPCHelpMan& self, const JSONRPCRequest& request) -> UniValue
{
    std::shared_ptr<CWallet> const wallet = GetWalletForJSONRPCRequest(request);
    if (!wallet) return NullUniValue;
    CWallet* const pwallet = wallet.get();

    int64_t nSleepTime;
    int64_t relock_time;
    // Prevent concurrent calls to walletpassphrase with the same wallet.
    LOCK(pwallet->m_unlock_mutex);
    {
        LOCK(pwallet->cs_wallet);

        if (!pwallet->IsCrypted()) {
            throw JSONRPCError(RPC_WALLET_WRONG_ENC_STATE, "Error: running with an unencrypted wallet, but walletpassphrase was called.");
        }

        // Note that the walletpassphrase is stored in request.params[0] which is not mlock()ed
        SecureString strWalletPass;
        strWalletPass.reserve(100);
        // TODO: get rid of this .c_str() by implementing SecureString::operator=(std::string)
        // Alternately, find a way to make request.params[0] mlock()'d to begin with.
        strWalletPass = request.params[0].get_str().c_str();

        // Get the timeout
        nSleepTime = request.params[1].get_int64();
        // Timeout cannot be negative, otherwise it will relock immediately
        if (nSleepTime < 0) {
            throw JSONRPCError(RPC_INVALID_PARAMETER, "Timeout cannot be negative.");
        }
        // Clamp timeout
        constexpr int64_t MAX_SLEEP_TIME = 100000000; // larger values trigger a macos/libevent bug?
        if (nSleepTime > MAX_SLEEP_TIME) {
            nSleepTime = MAX_SLEEP_TIME;
        }

        if (strWalletPass.empty()) {
            throw JSONRPCError(RPC_INVALID_PARAMETER, "passphrase can not be empty");
        }

        if (!pwallet->Unlock(strWalletPass)) {
            throw JSONRPCError(RPC_WALLET_PASSPHRASE_INCORRECT, "Error: The wallet passphrase entered was incorrect.");
        }

        pwallet->TopUpKeyPool();

        pwallet->nRelockTime = GetTime() + nSleepTime;
        relock_time = pwallet->nRelockTime;
    }

    // rpcRunLater must be called without cs_wallet held otherwise a deadlock
    // can occur. The deadlock would happen when RPCRunLater removes the
    // previous timer (and waits for the callback to finish if already running)
    // and the callback locks cs_wallet.
    AssertLockNotHeld(wallet->cs_wallet);
    // Keep a weak pointer to the wallet so that it is possible to unload the
    // wallet before the following callback is called. If a valid shared pointer
    // is acquired in the callback then the wallet is still loaded.
    std::weak_ptr<CWallet> weak_wallet = wallet;
    pwallet->chain().rpcRunLater(strprintf("lockwallet(%s)", pwallet->GetName()), [weak_wallet, relock_time] {
        if (auto shared_wallet = weak_wallet.lock()) {
            LOCK(shared_wallet->cs_wallet);
            // Skip if this is not the most recent rpcRunLater callback.
            if (shared_wallet->nRelockTime != relock_time) return;
            shared_wallet->Lock();
            shared_wallet->nRelockTime = 0;
        }
    }, nSleepTime);

    return NullUniValue;
},
    };
}


static RPCHelpMan walletpassphrasechange()
{
    return RPCHelpMan{"walletpassphrasechange",
                "\nChanges the wallet passphrase from 'oldpassphrase' to 'newpassphrase'.\n",
                {
                    {"oldpassphrase", RPCArg::Type::STR, RPCArg::Optional::NO, "The current passphrase"},
                    {"newpassphrase", RPCArg::Type::STR, RPCArg::Optional::NO, "The new passphrase"},
                },
                RPCResult{RPCResult::Type::NONE, "", ""},
                RPCExamples{
                    HelpExampleCli("walletpassphrasechange", "\"old one\" \"new one\"")
            + HelpExampleRpc("walletpassphrasechange", "\"old one\", \"new one\"")
                },
        [&](const RPCHelpMan& self, const JSONRPCRequest& request) -> UniValue
{
    std::shared_ptr<CWallet> const pwallet = GetWalletForJSONRPCRequest(request);
    if (!pwallet) return NullUniValue;

    LOCK(pwallet->cs_wallet);

    if (!pwallet->IsCrypted()) {
        throw JSONRPCError(RPC_WALLET_WRONG_ENC_STATE, "Error: running with an unencrypted wallet, but walletpassphrasechange was called.");
    }

    // TODO: get rid of these .c_str() calls by implementing SecureString::operator=(std::string)
    // Alternately, find a way to make request.params[0] mlock()'d to begin with.
    SecureString strOldWalletPass;
    strOldWalletPass.reserve(100);
    strOldWalletPass = request.params[0].get_str().c_str();

    SecureString strNewWalletPass;
    strNewWalletPass.reserve(100);
    strNewWalletPass = request.params[1].get_str().c_str();

    if (strOldWalletPass.empty() || strNewWalletPass.empty()) {
        throw JSONRPCError(RPC_INVALID_PARAMETER, "passphrase can not be empty");
    }

    if (!pwallet->ChangeWalletPassphrase(strOldWalletPass, strNewWalletPass)) {
        throw JSONRPCError(RPC_WALLET_PASSPHRASE_INCORRECT, "Error: The wallet passphrase entered was incorrect.");
    }

    return NullUniValue;
},
    };
}


static RPCHelpMan walletlock()
{
    return RPCHelpMan{"walletlock",
                "\nRemoves the wallet encryption key from memory, locking the wallet.\n"
                "After calling this method, you will need to call walletpassphrase again\n"
                "before being able to call any methods which require the wallet to be unlocked.\n",
                {},
                RPCResult{RPCResult::Type::NONE, "", ""},
                RPCExamples{
            "\nSet the passphrase for 2 minutes to perform a transaction\n"
            + HelpExampleCli("walletpassphrase", "\"my pass phrase\" 120") +
            "\nPerform a send (requires passphrase set)\n"
            + HelpExampleCli("sendtoaddress", "\"" + EXAMPLE_ADDRESS[0] + "\" 1.0") +
            "\nClear the passphrase since we are done before 2 minutes is up\n"
            + HelpExampleCli("walletlock", "") +
            "\nAs a JSON-RPC call\n"
            + HelpExampleRpc("walletlock", "")
                },
        [&](const RPCHelpMan& self, const JSONRPCRequest& request) -> UniValue
{
    std::shared_ptr<CWallet> const pwallet = GetWalletForJSONRPCRequest(request);
    if (!pwallet) return NullUniValue;

    LOCK(pwallet->cs_wallet);

    if (!pwallet->IsCrypted()) {
        throw JSONRPCError(RPC_WALLET_WRONG_ENC_STATE, "Error: running with an unencrypted wallet, but walletlock was called.");
    }

    pwallet->Lock();
    pwallet->nRelockTime = 0;

    return NullUniValue;
},
    };
}


static RPCHelpMan encryptwallet()
{
    return RPCHelpMan{"encryptwallet",
                "\nEncrypts the wallet with 'passphrase'. This is for first time encryption.\n"
                "After this, any calls that interact with private keys such as sending or signing \n"
                "will require the passphrase to be set prior the making these calls.\n"
                "Use the walletpassphrase call for this, and then walletlock call.\n"
                "If the wallet is already encrypted, use the walletpassphrasechange call.\n",
                {
                    {"passphrase", RPCArg::Type::STR, RPCArg::Optional::NO, "The pass phrase to encrypt the wallet with. It must be at least 1 character, but should be long."},
                },
                RPCResult{RPCResult::Type::STR, "", "A string with further instructions"},
                RPCExamples{
            "\nEncrypt your wallet\n"
            + HelpExampleCli("encryptwallet", "\"my pass phrase\"") +
            "\nNow set the passphrase to use the wallet, such as for signing or sending bitcoin\n"
            + HelpExampleCli("walletpassphrase", "\"my pass phrase\"") +
            "\nNow we can do something like sign\n"
            + HelpExampleCli("signmessage", "\"address\" \"test message\"") +
            "\nNow lock the wallet again by removing the passphrase\n"
            + HelpExampleCli("walletlock", "") +
            "\nAs a JSON-RPC call\n"
            + HelpExampleRpc("encryptwallet", "\"my pass phrase\"")
                },
        [&](const RPCHelpMan& self, const JSONRPCRequest& request) -> UniValue
{
    std::shared_ptr<CWallet> const pwallet = GetWalletForJSONRPCRequest(request);
    if (!pwallet) return NullUniValue;

    LOCK(pwallet->cs_wallet);

    if (pwallet->IsWalletFlagSet(WALLET_FLAG_DISABLE_PRIVATE_KEYS)) {
        throw JSONRPCError(RPC_WALLET_ENCRYPTION_FAILED, "Error: wallet does not contain private keys, nothing to encrypt.");
    }

    if (pwallet->IsCrypted()) {
        throw JSONRPCError(RPC_WALLET_WRONG_ENC_STATE, "Error: running with an encrypted wallet, but encryptwallet was called.");
    }

    // TODO: get rid of this .c_str() by implementing SecureString::operator=(std::string)
    // Alternately, find a way to make request.params[0] mlock()'d to begin with.
    SecureString strWalletPass;
    strWalletPass.reserve(100);
    strWalletPass = request.params[0].get_str().c_str();

    if (strWalletPass.empty()) {
        throw JSONRPCError(RPC_INVALID_PARAMETER, "passphrase can not be empty");
    }

    if (!pwallet->EncryptWallet(strWalletPass)) {
        throw JSONRPCError(RPC_WALLET_ENCRYPTION_FAILED, "Error: Failed to encrypt the wallet.");
    }

    return "wallet encrypted; The keypool has been flushed and a new HD seed was generated (if you are using HD). You need to make a new backup.";
},
    };
}

static RPCHelpMan lockunspent()
{
    return RPCHelpMan{"lockunspent",
                "\nUpdates list of temporarily unspendable outputs.\n"
                "Temporarily lock (unlock=false) or unlock (unlock=true) specified transaction outputs.\n"
                "If no transaction outputs are specified when unlocking then all current locked transaction outputs are unlocked.\n"
                "A locked transaction output will not be chosen by automatic coin selection, when spending bitcoins.\n"
                "Manually selected coins are automatically unlocked.\n"
                "Locks are stored in memory only. Nodes start with zero locked outputs, and the locked output list\n"
                "is always cleared (by virtue of process exit) when a node stops or fails.\n"
                "Also see the listunspent call\n",
                {
                    {"unlock", RPCArg::Type::BOOL, RPCArg::Optional::NO, "Whether to unlock (true) or lock (false) the specified transactions"},
                    {"transactions", RPCArg::Type::ARR, RPCArg::Default{UniValue::VARR}, "The transaction outputs and within each, the txid (string) vout (numeric).",
                        {
                            {"", RPCArg::Type::OBJ, RPCArg::Optional::OMITTED, "",
                                {
                                    {"txid", RPCArg::Type::STR_HEX, RPCArg::Optional::NO, "The transaction id"},
                                    {"vout", RPCArg::Type::NUM, RPCArg::Optional::NO, "The output number"},
                                },
                            },
                        },
                    },
                },
                RPCResult{
                    RPCResult::Type::BOOL, "", "Whether the command was successful or not"
                },
                RPCExamples{
            "\nList the unspent transactions\n"
            + HelpExampleCli("listunspent", "") +
            "\nLock an unspent transaction\n"
            + HelpExampleCli("lockunspent", "false \"[{\\\"txid\\\":\\\"a08e6907dbbd3d809776dbfc5d82e371b764ed838b5655e72f463568df1aadf0\\\",\\\"vout\\\":1}]\"") +
            "\nList the locked transactions\n"
            + HelpExampleCli("listlockunspent", "") +
            "\nUnlock the transaction again\n"
            + HelpExampleCli("lockunspent", "true \"[{\\\"txid\\\":\\\"a08e6907dbbd3d809776dbfc5d82e371b764ed838b5655e72f463568df1aadf0\\\",\\\"vout\\\":1}]\"") +
            "\nAs a JSON-RPC call\n"
            + HelpExampleRpc("lockunspent", "false, \"[{\\\"txid\\\":\\\"a08e6907dbbd3d809776dbfc5d82e371b764ed838b5655e72f463568df1aadf0\\\",\\\"vout\\\":1}]\"")
                },
        [&](const RPCHelpMan& self, const JSONRPCRequest& request) -> UniValue
{
    std::shared_ptr<CWallet> const pwallet = GetWalletForJSONRPCRequest(request);
    if (!pwallet) return NullUniValue;

    // Make sure the results are valid at least up to the most recent block
    // the user could have gotten from another RPC command prior to now
    pwallet->BlockUntilSyncedToCurrentChain();

    LOCK(pwallet->cs_wallet);

    RPCTypeCheckArgument(request.params[0], UniValue::VBOOL);

    bool fUnlock = request.params[0].get_bool();

    if (request.params[1].isNull()) {
        if (fUnlock)
            pwallet->UnlockAllCoins();
        return true;
    }

    RPCTypeCheckArgument(request.params[1], UniValue::VARR);

    const UniValue& output_params = request.params[1];

    // Create and validate the COutPoints first.

    std::vector<COutPoint> outputs;
    outputs.reserve(output_params.size());

    for (unsigned int idx = 0; idx < output_params.size(); idx++) {
        const UniValue& o = output_params[idx].get_obj();

        RPCTypeCheckObj(o,
            {
                {"txid", UniValueType(UniValue::VSTR)},
                {"vout", UniValueType(UniValue::VNUM)},
            });

        const uint256 txid(ParseHashO(o, "txid"));
        const int nOutput = find_value(o, "vout").get_int();
        if (nOutput < 0) {
            throw JSONRPCError(RPC_INVALID_PARAMETER, "Invalid parameter, vout cannot be negative");
        }

        const COutPoint outpt(txid, nOutput);

        const auto it = pwallet->mapWallet.find(outpt.hash);
        if (it == pwallet->mapWallet.end()) {
            throw JSONRPCError(RPC_INVALID_PARAMETER, "Invalid parameter, unknown transaction");
        }

        const CWalletTx& trans = it->second;

        if (outpt.n >= trans.tx->vout.size()) {
            throw JSONRPCError(RPC_INVALID_PARAMETER, "Invalid parameter, vout index out of bounds");
        }

        if (pwallet->IsSpent(outpt.hash, outpt.n)) {
            throw JSONRPCError(RPC_INVALID_PARAMETER, "Invalid parameter, expected unspent output");
        }

        const bool is_locked = pwallet->IsLockedCoin(outpt.hash, outpt.n);

        if (fUnlock && !is_locked) {
            throw JSONRPCError(RPC_INVALID_PARAMETER, "Invalid parameter, expected locked output");
        }

        if (!fUnlock && is_locked) {
            throw JSONRPCError(RPC_INVALID_PARAMETER, "Invalid parameter, output already locked");
        }

        outputs.push_back(outpt);
    }

    // Atomically set (un)locked status for the outputs.
    for (const COutPoint& outpt : outputs) {
        if (fUnlock) pwallet->UnlockCoin(outpt);
        else pwallet->LockCoin(outpt);
    }

    return true;
},
    };
}

static RPCHelpMan listlockunspent()
{
    return RPCHelpMan{"listlockunspent",
                "\nReturns list of temporarily unspendable outputs.\n"
                "See the lockunspent call to lock and unlock transactions for spending.\n",
                {},
                RPCResult{
                    RPCResult::Type::ARR, "", "",
                    {
                        {RPCResult::Type::OBJ, "", "",
                        {
                            {RPCResult::Type::STR_HEX, "txid", "The transaction id locked"},
                            {RPCResult::Type::NUM, "vout", "The vout value"},
                        }},
                    }
                },
                RPCExamples{
            "\nList the unspent transactions\n"
            + HelpExampleCli("listunspent", "") +
            "\nLock an unspent transaction\n"
            + HelpExampleCli("lockunspent", "false \"[{\\\"txid\\\":\\\"a08e6907dbbd3d809776dbfc5d82e371b764ed838b5655e72f463568df1aadf0\\\",\\\"vout\\\":1}]\"") +
            "\nList the locked transactions\n"
            + HelpExampleCli("listlockunspent", "") +
            "\nUnlock the transaction again\n"
            + HelpExampleCli("lockunspent", "true \"[{\\\"txid\\\":\\\"a08e6907dbbd3d809776dbfc5d82e371b764ed838b5655e72f463568df1aadf0\\\",\\\"vout\\\":1}]\"") +
            "\nAs a JSON-RPC call\n"
            + HelpExampleRpc("listlockunspent", "")
                },
        [&](const RPCHelpMan& self, const JSONRPCRequest& request) -> UniValue
{
    std::shared_ptr<CWallet> const pwallet = GetWalletForJSONRPCRequest(request);
    if (!pwallet) return NullUniValue;

    LOCK(pwallet->cs_wallet);

    std::vector<COutPoint> vOutpts;
    pwallet->ListLockedCoins(vOutpts);

    UniValue ret(UniValue::VARR);

    for (const COutPoint& outpt : vOutpts) {
        UniValue o(UniValue::VOBJ);

        o.pushKV("txid", outpt.hash.GetHex());
        o.pushKV("vout", (int)outpt.n);
        ret.push_back(o);
    }

    return ret;
},
    };
}

static RPCHelpMan settxfee()
{
    return RPCHelpMan{"settxfee",
                "\nSet the transaction fee rate in " + CURRENCY_UNIT + "/kvB for this wallet. Overrides the global -paytxfee command line parameter.\n"
                "Can be deactivated by passing 0 as the fee. In that case automatic fee selection will be used by default.\n",
                {
                    {"amount", RPCArg::Type::AMOUNT, RPCArg::Optional::NO, "The transaction fee rate in " + CURRENCY_UNIT + "/kvB"},
                },
                RPCResult{
                    RPCResult::Type::BOOL, "", "Returns true if successful"
                },
                RPCExamples{
                    HelpExampleCli("settxfee", "0.00001")
            + HelpExampleRpc("settxfee", "0.00001")
                },
        [&](const RPCHelpMan& self, const JSONRPCRequest& request) -> UniValue
{
    std::shared_ptr<CWallet> const pwallet = GetWalletForJSONRPCRequest(request);
    if (!pwallet) return NullUniValue;

    LOCK(pwallet->cs_wallet);

    CAmount nAmount = AmountFromValue(request.params[0]);
    CFeeRate tx_fee_rate(nAmount, 1000);
    CFeeRate max_tx_fee_rate(pwallet->m_default_max_tx_fee, 1000);
    if (tx_fee_rate == CFeeRate(0)) {
        // automatic selection
    } else if (tx_fee_rate < pwallet->chain().relayMinFee()) {
        throw JSONRPCError(RPC_INVALID_PARAMETER, strprintf("txfee cannot be less than min relay tx fee (%s)", pwallet->chain().relayMinFee().ToString()));
    } else if (tx_fee_rate < pwallet->m_min_fee) {
        throw JSONRPCError(RPC_INVALID_PARAMETER, strprintf("txfee cannot be less than wallet min fee (%s)", pwallet->m_min_fee.ToString()));
    } else if (tx_fee_rate > max_tx_fee_rate) {
        throw JSONRPCError(RPC_INVALID_PARAMETER, strprintf("txfee cannot be more than wallet max tx fee (%s)", max_tx_fee_rate.ToString()));
    }

    pwallet->m_pay_tx_fee = tx_fee_rate;
    return true;
},
    };
}

static RPCHelpMan getbalances()
{
    return RPCHelpMan{
        "getbalances",
        "Returns an object with all balances in " + CURRENCY_UNIT + ".\n",
        {},
        RPCResult{
            RPCResult::Type::OBJ, "", "",
            {
                {RPCResult::Type::OBJ, "mine", "balances from outputs that the wallet can sign",
                {
                    {RPCResult::Type::STR_AMOUNT, "trusted", "trusted balance (outputs created by the wallet or confirmed outputs)"},
                    {RPCResult::Type::STR_AMOUNT, "untrusted_pending", "untrusted pending balance (outputs created by others that are in the mempool)"},
                    {RPCResult::Type::STR_AMOUNT, "immature", "balance from immature coinbase outputs"},
                    {RPCResult::Type::STR_AMOUNT, "used", /* optional */ true, "(only present if avoid_reuse is set) balance from coins sent to addresses that were previously spent from (potentially privacy violating)"},
                }},
                {RPCResult::Type::OBJ, "watchonly", /* optional */ true, "watchonly balances (not present if wallet does not watch anything)",
                {
                    {RPCResult::Type::STR_AMOUNT, "trusted", "trusted balance (outputs created by the wallet or confirmed outputs)"},
                    {RPCResult::Type::STR_AMOUNT, "untrusted_pending", "untrusted pending balance (outputs created by others that are in the mempool)"},
                    {RPCResult::Type::STR_AMOUNT, "immature", "balance from immature coinbase outputs"},
                }},
            }
            },
        RPCExamples{
            HelpExampleCli("getbalances", "") +
            HelpExampleRpc("getbalances", "")},
        [&](const RPCHelpMan& self, const JSONRPCRequest& request) -> UniValue
{
    std::shared_ptr<CWallet> const rpc_wallet = GetWalletForJSONRPCRequest(request);
    if (!rpc_wallet) return NullUniValue;
    CWallet& wallet = *rpc_wallet;

    // Make sure the results are valid at least up to the most recent block
    // the user could have gotten from another RPC command prior to now
    wallet.BlockUntilSyncedToCurrentChain();

    LOCK(wallet.cs_wallet);

    const auto bal = GetBalance(wallet);
    UniValue balances{UniValue::VOBJ};
    {
        UniValue balances_mine{UniValue::VOBJ};
        balances_mine.pushKV("trusted", AmountMapToUniv(bal.m_mine_trusted, ""));
        balances_mine.pushKV("untrusted_pending", AmountMapToUniv(bal.m_mine_untrusted_pending, ""));
        balances_mine.pushKV("immature", AmountMapToUniv(bal.m_mine_immature, ""));
        if (wallet.IsWalletFlagSet(WALLET_FLAG_AVOID_REUSE)) {
            // If the AVOID_REUSE flag is set, bal has been set to just the un-reused address balance. Get
            // the total balance, and then subtract bal to get the reused address balance.
            const auto full_bal = GetBalance(wallet, 0, false);
            balances_mine.pushKV("used", AmountMapToUniv(full_bal.m_mine_trusted + full_bal.m_mine_untrusted_pending - bal.m_mine_trusted - bal.m_mine_untrusted_pending, ""));
        }
        balances.pushKV("mine", balances_mine);
    }
    auto spk_man = wallet.GetLegacyScriptPubKeyMan();
    if (spk_man && spk_man->HaveWatchOnly()) {
        UniValue balances_watchonly{UniValue::VOBJ};
        balances_watchonly.pushKV("trusted", AmountMapToUniv(bal.m_watchonly_trusted, ""));
        balances_watchonly.pushKV("untrusted_pending", AmountMapToUniv(bal.m_watchonly_untrusted_pending, ""));
        balances_watchonly.pushKV("immature", AmountMapToUniv(bal.m_watchonly_immature, ""));
        balances.pushKV("watchonly", balances_watchonly);
    }
    return balances;
},
    };
}

static RPCHelpMan getwalletinfo()
{
    return RPCHelpMan{"getwalletinfo",
                "Returns an object containing various wallet state info.\n",
                {},
                RPCResult{
                    RPCResult::Type::OBJ, "", "",
                    {
                        {
                        {RPCResult::Type::STR, "walletname", "the wallet name"},
                        {RPCResult::Type::NUM, "walletversion", "the wallet version"},
                        {RPCResult::Type::STR, "format", "the database format (bdb or sqlite)"},
                        {RPCResult::Type::STR_AMOUNT, "balance", "DEPRECATED. Identical to getbalances().mine.trusted"},
                        {RPCResult::Type::STR_AMOUNT, "unconfirmed_balance", "DEPRECATED. Identical to getbalances().mine.untrusted_pending"},
                        {RPCResult::Type::STR_AMOUNT, "immature_balance", "DEPRECATED. Identical to getbalances().mine.immature"},
                        {RPCResult::Type::NUM, "txcount", "the total number of transactions in the wallet"},
                        {RPCResult::Type::NUM_TIME, "keypoololdest", /* optional */ true, "the " + UNIX_EPOCH_TIME + " of the oldest pre-generated key in the key pool. Legacy wallets only."},
                        {RPCResult::Type::NUM, "keypoolsize", "how many new keys are pre-generated (only counts external keys)"},
                        {RPCResult::Type::NUM, "keypoolsize_hd_internal", /* optional */ true, "how many new keys are pre-generated for internal use (used for change outputs, only appears if the wallet is using this feature, otherwise external keys are used)"},
                        {RPCResult::Type::NUM_TIME, "unlocked_until", /* optional */ true, "the " + UNIX_EPOCH_TIME + " until which the wallet is unlocked for transfers, or 0 if the wallet is locked (only present for passphrase-encrypted wallets)"},
                        {RPCResult::Type::STR_AMOUNT, "paytxfee", "the transaction fee configuration, set in " + CURRENCY_UNIT + "/kvB"},
                        {RPCResult::Type::STR_HEX, "hdseedid", /* optional */ true, "the Hash160 of the HD seed (only present when HD is enabled)"},
                        {RPCResult::Type::BOOL, "private_keys_enabled", "false if privatekeys are disabled for this wallet (enforced watch-only wallet)"},
                        {RPCResult::Type::BOOL, "avoid_reuse", "whether this wallet tracks clean/dirty coins in terms of reuse"},
                        {RPCResult::Type::OBJ, "scanning", "current scanning details, or false if no scan is in progress",
                        {
                            {RPCResult::Type::NUM, "duration", "elapsed seconds since scan start"},
                            {RPCResult::Type::NUM, "progress", "scanning progress percentage [0.0, 1.0]"},
                        }},
                        {RPCResult::Type::BOOL, "descriptors", "whether this wallet uses descriptors for scriptPubKey management"},
                    }},
                },
                RPCExamples{
                    HelpExampleCli("getwalletinfo", "")
            + HelpExampleRpc("getwalletinfo", "")
                },
        [&](const RPCHelpMan& self, const JSONRPCRequest& request) -> UniValue
{
    std::shared_ptr<CWallet> const pwallet = GetWalletForJSONRPCRequest(request);
    if (!pwallet) return NullUniValue;

    // Make sure the results are valid at least up to the most recent block
    // the user could have gotten from another RPC command prior to now
    pwallet->BlockUntilSyncedToCurrentChain();

    LOCK(pwallet->cs_wallet);

    UniValue obj(UniValue::VOBJ);

    size_t kpExternalSize = pwallet->KeypoolCountExternalKeys();
    const auto bal = GetBalance(*pwallet);
    int64_t kp_oldest = pwallet->GetOldestKeyPoolTime();
    obj.pushKV("walletname", pwallet->GetName());
    obj.pushKV("walletversion", pwallet->GetVersion());
    obj.pushKV("format", pwallet->GetDatabase().Format());
    obj.pushKV("balance", AmountMapToUniv(bal.m_mine_trusted, ""));
    obj.pushKV("unconfirmed_balance", AmountMapToUniv(bal.m_mine_untrusted_pending, ""));
    obj.pushKV("immature_balance", AmountMapToUniv(bal.m_mine_immature,  ""));
    obj.pushKV("txcount",       (int)pwallet->mapWallet.size());
    if (kp_oldest > 0) {
        obj.pushKV("keypoololdest", kp_oldest);
    }
    obj.pushKV("keypoolsize", (int64_t)kpExternalSize);

    LegacyScriptPubKeyMan* spk_man = pwallet->GetLegacyScriptPubKeyMan();
    if (spk_man) {
        CKeyID seed_id = spk_man->GetHDChain().seed_id;
        if (!seed_id.IsNull()) {
            obj.pushKV("hdseedid", seed_id.GetHex());
        }
    }

    if (pwallet->CanSupportFeature(FEATURE_HD_SPLIT)) {
        obj.pushKV("keypoolsize_hd_internal",   (int64_t)(pwallet->GetKeyPoolSize() - kpExternalSize));
    }
    if (pwallet->IsCrypted()) {
        obj.pushKV("unlocked_until", pwallet->nRelockTime);
    }
    obj.pushKV("paytxfee", ValueFromAmount(pwallet->m_pay_tx_fee.GetFeePerK()));
    obj.pushKV("private_keys_enabled", !pwallet->IsWalletFlagSet(WALLET_FLAG_DISABLE_PRIVATE_KEYS));
    obj.pushKV("avoid_reuse", pwallet->IsWalletFlagSet(WALLET_FLAG_AVOID_REUSE));
    if (pwallet->IsScanning()) {
        UniValue scanning(UniValue::VOBJ);
        scanning.pushKV("duration", pwallet->ScanningDuration() / 1000);
        scanning.pushKV("progress", pwallet->ScanningProgress());
        obj.pushKV("scanning", scanning);
    } else {
        obj.pushKV("scanning", false);
    }
    obj.pushKV("descriptors", pwallet->IsWalletFlagSet(WALLET_FLAG_DESCRIPTORS));
    return obj;
},
    };
}

static RPCHelpMan listwalletdir()
{
    return RPCHelpMan{"listwalletdir",
                "Returns a list of wallets in the wallet directory.\n",
                {},
                RPCResult{
                    RPCResult::Type::OBJ, "", "",
                    {
                        {RPCResult::Type::ARR, "wallets", "",
                        {
                            {RPCResult::Type::OBJ, "", "",
                            {
                                {RPCResult::Type::STR, "name", "The wallet name"},
                            }},
                        }},
                    }
                },
                RPCExamples{
                    HelpExampleCli("listwalletdir", "")
            + HelpExampleRpc("listwalletdir", "")
                },
        [&](const RPCHelpMan& self, const JSONRPCRequest& request) -> UniValue
{
    UniValue wallets(UniValue::VARR);
    for (const auto& path : ListDatabases(GetWalletDir())) {
        UniValue wallet(UniValue::VOBJ);
        wallet.pushKV("name", path.string());
        wallets.push_back(wallet);
    }

    UniValue result(UniValue::VOBJ);
    result.pushKV("wallets", wallets);
    return result;
},
    };
}

static RPCHelpMan listwallets()
{
    return RPCHelpMan{"listwallets",
                "Returns a list of currently loaded wallets.\n"
                "For full information on the wallet, use \"getwalletinfo\"\n",
                {},
                RPCResult{
                    RPCResult::Type::ARR, "", "",
                    {
                        {RPCResult::Type::STR, "walletname", "the wallet name"},
                    }
                },
                RPCExamples{
                    HelpExampleCli("listwallets", "")
            + HelpExampleRpc("listwallets", "")
                },
        [&](const RPCHelpMan& self, const JSONRPCRequest& request) -> UniValue
{
    UniValue obj(UniValue::VARR);

    WalletContext& context = EnsureWalletContext(request.context);
    for (const std::shared_ptr<CWallet>& wallet : GetWallets(context)) {
        LOCK(wallet->cs_wallet);
        obj.push_back(wallet->GetName());
    }

    return obj;
},
    };
}

static std::tuple<std::shared_ptr<CWallet>, std::vector<bilingual_str>> LoadWalletHelper(WalletContext& context, UniValue load_on_start_param, const std::string wallet_name)
{
    DatabaseOptions options;
    DatabaseStatus status;
    options.require_existing = true;
    bilingual_str error;
    std::vector<bilingual_str> warnings;
    std::optional<bool> load_on_start = load_on_start_param.isNull() ? std::nullopt : std::optional<bool>(load_on_start_param.get_bool());
    std::shared_ptr<CWallet> const wallet = LoadWallet(context, wallet_name, load_on_start, options, status, error, warnings);

    if (!wallet) {
        // Map bad format to not found, since bad format is returned when the
        // wallet directory exists, but doesn't contain a data file.
        RPCErrorCode code = RPC_WALLET_ERROR;
        switch (status) {
            case DatabaseStatus::FAILED_NOT_FOUND:
            case DatabaseStatus::FAILED_BAD_FORMAT:
                code = RPC_WALLET_NOT_FOUND;
                break;
            case DatabaseStatus::FAILED_ALREADY_LOADED:
                code = RPC_WALLET_ALREADY_LOADED;
                break;
            default: // RPC_WALLET_ERROR is returned for all other cases.
                break;
        }
        throw JSONRPCError(code, error.original);
    }

    return { wallet, warnings };
}

static RPCHelpMan loadwallet()
{
    return RPCHelpMan{"loadwallet",
                "\nLoads a wallet from a wallet file or directory."
                "\nNote that all wallet command-line options used when starting elementsd will be"
                "\napplied to the new wallet (eg -rescan, etc).\n",
                {
                    {"filename", RPCArg::Type::STR, RPCArg::Optional::NO, "The wallet directory or .dat file."},
                    {"load_on_startup", RPCArg::Type::BOOL, RPCArg::Optional::OMITTED_NAMED_ARG, "Save wallet name to persistent settings and load on startup. True to add wallet to startup list, false to remove, null to leave unchanged."},
                },
                RPCResult{
                    RPCResult::Type::OBJ, "", "",
                    {
                        {RPCResult::Type::STR, "name", "The wallet name if loaded successfully."},
                        {RPCResult::Type::STR, "warning", "Warning message if wallet was not loaded cleanly."},
                    }
                },
                RPCExamples{
                    HelpExampleCli("loadwallet", "\"test.dat\"")
            + HelpExampleRpc("loadwallet", "\"test.dat\"")
                },
        [&](const RPCHelpMan& self, const JSONRPCRequest& request) -> UniValue
{
    WalletContext& context = EnsureWalletContext(request.context);
    const std::string name(request.params[0].get_str());

    auto [wallet, warnings] = LoadWalletHelper(context, request.params[1], name);

    UniValue obj(UniValue::VOBJ);
    obj.pushKV("name", wallet->GetName());
    obj.pushKV("warning", Join(warnings, Untranslated("\n")).original);

    return obj;
},
    };
}

static RPCHelpMan setwalletflag()
{
            std::string flags = "";
            for (auto& it : WALLET_FLAG_MAP)
                if (it.second & MUTABLE_WALLET_FLAGS)
                    flags += (flags == "" ? "" : ", ") + it.first;

    return RPCHelpMan{"setwalletflag",
                "\nChange the state of the given wallet flag for a wallet.\n",
                {
                    {"flag", RPCArg::Type::STR, RPCArg::Optional::NO, "The name of the flag to change. Current available flags: " + flags},
                    {"value", RPCArg::Type::BOOL, RPCArg::Default{true}, "The new state."},
                },
                RPCResult{
                    RPCResult::Type::OBJ, "", "",
                    {
                        {RPCResult::Type::STR, "flag_name", "The name of the flag that was modified"},
                        {RPCResult::Type::BOOL, "flag_state", "The new state of the flag"},
                        {RPCResult::Type::STR, "warnings", "Any warnings associated with the change"},
                    }
                },
                RPCExamples{
                    HelpExampleCli("setwalletflag", "avoid_reuse")
                  + HelpExampleRpc("setwalletflag", "\"avoid_reuse\"")
                },
        [&](const RPCHelpMan& self, const JSONRPCRequest& request) -> UniValue
{
    std::shared_ptr<CWallet> const pwallet = GetWalletForJSONRPCRequest(request);
    if (!pwallet) return NullUniValue;

    std::string flag_str = request.params[0].get_str();
    bool value = request.params[1].isNull() || request.params[1].get_bool();

    if (!WALLET_FLAG_MAP.count(flag_str)) {
        throw JSONRPCError(RPC_INVALID_PARAMETER, strprintf("Unknown wallet flag: %s", flag_str));
    }

    auto flag = WALLET_FLAG_MAP.at(flag_str);

    if (!(flag & MUTABLE_WALLET_FLAGS)) {
        throw JSONRPCError(RPC_INVALID_PARAMETER, strprintf("Wallet flag is immutable: %s", flag_str));
    }

    UniValue res(UniValue::VOBJ);

    if (pwallet->IsWalletFlagSet(flag) == value) {
        throw JSONRPCError(RPC_INVALID_PARAMETER, strprintf("Wallet flag is already set to %s: %s", value ? "true" : "false", flag_str));
    }

    res.pushKV("flag_name", flag_str);
    res.pushKV("flag_state", value);

    if (value) {
        pwallet->SetWalletFlag(flag);
    } else {
        pwallet->UnsetWalletFlag(flag);
    }

    if (flag && value && WALLET_FLAG_CAVEATS.count(flag)) {
        res.pushKV("warnings", WALLET_FLAG_CAVEATS.at(flag));
    }

    return res;
},
    };
}

static RPCHelpMan createwallet()
{
    return RPCHelpMan{
        "createwallet",
        "\nCreates and loads a new wallet.\n",
        {
            {"wallet_name", RPCArg::Type::STR, RPCArg::Optional::NO, "The name for the new wallet. If this is a path, the wallet will be created at the path location."},
            {"disable_private_keys", RPCArg::Type::BOOL, RPCArg::Default{false}, "Disable the possibility of private keys (only watchonlys are possible in this mode)."},
            {"blank", RPCArg::Type::BOOL, RPCArg::Default{false}, "Create a blank wallet. A blank wallet has no keys or HD seed. One can be set using sethdseed."},
            {"passphrase", RPCArg::Type::STR, RPCArg::Optional::OMITTED_NAMED_ARG, "Encrypt the wallet with this passphrase."},
            {"avoid_reuse", RPCArg::Type::BOOL, RPCArg::Default{false}, "Keep track of coin reuse, and treat dirty and clean coins differently with privacy considerations in mind."},
            {"descriptors", RPCArg::Type::BOOL, RPCArg::Default{false}, "Create a native descriptor wallet. The wallet will use descriptors internally to handle address creation"},
            {"load_on_startup", RPCArg::Type::BOOL, RPCArg::Optional::OMITTED_NAMED_ARG, "Save wallet name to persistent settings and load on startup. True to add wallet to startup list, false to remove, null to leave unchanged."},
            {"external_signer", RPCArg::Type::BOOL, RPCArg::Default{false}, "Use an external signer such as a hardware wallet. Requires -signer to be configured. Wallet creation will fail if keys cannot be fetched. Requires disable_private_keys and descriptors set to true."},
        },
        RPCResult{
            RPCResult::Type::OBJ, "", "",
            {
                {RPCResult::Type::STR, "name", "The wallet name if created successfully. If the wallet was created using a full path, the wallet_name will be the full path."},
                {RPCResult::Type::STR, "warning", "Warning message if wallet was not loaded cleanly."},
            }
        },
        RPCExamples{
            HelpExampleCli("createwallet", "\"testwallet\"")
            + HelpExampleRpc("createwallet", "\"testwallet\"")
            + HelpExampleCliNamed("createwallet", {{"wallet_name", "descriptors"}, {"avoid_reuse", true}, {"descriptors", true}, {"load_on_startup", true}})
            + HelpExampleRpcNamed("createwallet", {{"wallet_name", "descriptors"}, {"avoid_reuse", true}, {"descriptors", true}, {"load_on_startup", true}})
        },
        [&](const RPCHelpMan& self, const JSONRPCRequest& request) -> UniValue
{
    WalletContext& context = EnsureWalletContext(request.context);
    uint64_t flags = 0;
    if (!request.params[1].isNull() && request.params[1].get_bool()) {
        flags |= WALLET_FLAG_DISABLE_PRIVATE_KEYS;
    }

    if (!request.params[2].isNull() && request.params[2].get_bool()) {
        flags |= WALLET_FLAG_BLANK_WALLET;
    }
    SecureString passphrase;
    passphrase.reserve(100);
    std::vector<bilingual_str> warnings;
    if (!request.params[3].isNull()) {
        passphrase = request.params[3].get_str().c_str();
        if (passphrase.empty()) {
            // Empty string means unencrypted
            warnings.emplace_back(Untranslated("Empty string given as passphrase, wallet will not be encrypted."));
        }
    }

    if (!request.params[4].isNull() && request.params[4].get_bool()) {
        flags |= WALLET_FLAG_AVOID_REUSE;
    }
    if (!request.params[5].isNull() && request.params[5].get_bool()) {
#ifndef USE_SQLITE
        throw JSONRPCError(RPC_WALLET_ERROR, "Compiled without sqlite support (required for descriptor wallets)");
#endif
        flags |= WALLET_FLAG_DESCRIPTORS;
        warnings.emplace_back(Untranslated("Wallet is an experimental descriptor wallet"));
    }
    if (!request.params[7].isNull() && request.params[7].get_bool()) {
#ifdef ENABLE_EXTERNAL_SIGNER
        flags |= WALLET_FLAG_EXTERNAL_SIGNER;
#else
        throw JSONRPCError(RPC_WALLET_ERROR, "Compiled without external signing support (required for external signing)");
#endif
    }

#ifndef USE_BDB
    if (!(flags & WALLET_FLAG_DESCRIPTORS)) {
        throw JSONRPCError(RPC_WALLET_ERROR, "Compiled without bdb support (required for legacy wallets)");
    }
#endif

    DatabaseOptions options;
    DatabaseStatus status;
    options.require_create = true;
    options.create_flags = flags;
    options.create_passphrase = passphrase;
    bilingual_str error;
    std::optional<bool> load_on_start = request.params[6].isNull() ? std::nullopt : std::optional<bool>(request.params[6].get_bool());
    std::shared_ptr<CWallet> wallet = CreateWallet(context, request.params[0].get_str(), load_on_start, options, status, error, warnings);
    if (!wallet) {
        RPCErrorCode code = status == DatabaseStatus::FAILED_ENCRYPT ? RPC_WALLET_ENCRYPTION_FAILED : RPC_WALLET_ERROR;
        throw JSONRPCError(code, error.original);
    }

    UniValue obj(UniValue::VOBJ);
    obj.pushKV("name", wallet->GetName());
    obj.pushKV("warning", Join(warnings, Untranslated("\n")).original);

    return obj;
},
    };
}

static RPCHelpMan restorewallet()
{
    return RPCHelpMan{
        "restorewallet",
        "\nRestore and loads a wallet from backup.\n",
        {
            {"wallet_name", RPCArg::Type::STR, RPCArg::Optional::NO, "The name that will be applied to the restored wallet"},
            {"backup_file", RPCArg::Type::STR, RPCArg::Optional::NO, "The backup file that will be used to restore the wallet."},
            {"load_on_startup", RPCArg::Type::BOOL, RPCArg::Optional::OMITTED_NAMED_ARG, "Save wallet name to persistent settings and load on startup. True to add wallet to startup list, false to remove, null to leave unchanged."},
        },
        RPCResult{
            RPCResult::Type::OBJ, "", "",
            {
                {RPCResult::Type::STR, "name", "The wallet name if restored successfully."},
                {RPCResult::Type::STR, "warning", "Warning message if wallet was not loaded cleanly."},
            }
        },
        RPCExamples{
            HelpExampleCli("restorewallet", "\"testwallet\" \"home\\backups\\backup-file.bak\"")
            + HelpExampleRpc("restorewallet", "\"testwallet\" \"home\\backups\\backup-file.bak\"")
            + HelpExampleCliNamed("restorewallet", {{"wallet_name", "testwallet"}, {"backup_file", "home\\backups\\backup-file.bak\""}, {"load_on_startup", true}})
            + HelpExampleRpcNamed("restorewallet", {{"wallet_name", "testwallet"}, {"backup_file", "home\\backups\\backup-file.bak\""}, {"load_on_startup", true}})
        },
        [&](const RPCHelpMan& self, const JSONRPCRequest& request) -> UniValue
{

    WalletContext& context = EnsureWalletContext(request.context);

    std::string backup_file = request.params[1].get_str();

    if (!fs::exists(backup_file)) {
        throw JSONRPCError(RPC_INVALID_PARAMETER, "Backup file does not exist");
    }

    std::string wallet_name = request.params[0].get_str();

    const fs::path wallet_path = fsbridge::AbsPathJoin(GetWalletDir(), wallet_name);

    if (fs::exists(wallet_path)) {
        throw JSONRPCError(RPC_INVALID_PARAMETER, "Wallet name already exists.");
    }

    if (!TryCreateDirectories(wallet_path)) {
        throw JSONRPCError(RPC_WALLET_ERROR, strprintf("Failed to create database path '%s'. Database already exists.", wallet_path.string()));
    }

    auto wallet_file = wallet_path / "wallet.dat";

    fs::copy_file(backup_file, wallet_file, fs::copy_option::fail_if_exists);

    auto [wallet, warnings] = LoadWalletHelper(context, request.params[2], wallet_name);

    UniValue obj(UniValue::VOBJ);
    obj.pushKV("name", wallet->GetName());
    obj.pushKV("warning", Join(warnings, Untranslated("\n")).original);

    return obj;

},
    };
}

static RPCHelpMan unloadwallet()
{
    return RPCHelpMan{"unloadwallet",
                "Unloads the wallet referenced by the request endpoint otherwise unloads the wallet specified in the argument.\n"
                "Specifying the wallet name on a wallet endpoint is invalid.",
                {
                    {"wallet_name", RPCArg::Type::STR, RPCArg::DefaultHint{"the wallet name from the RPC endpoint"}, "The name of the wallet to unload. If provided both here and in the RPC endpoint, the two must be identical."},
                    {"load_on_startup", RPCArg::Type::BOOL, RPCArg::Optional::OMITTED_NAMED_ARG, "Save wallet name to persistent settings and load on startup. True to add wallet to startup list, false to remove, null to leave unchanged."},
                },
                RPCResult{RPCResult::Type::OBJ, "", "", {
                    {RPCResult::Type::STR, "warning", "Warning message if wallet was not unloaded cleanly."},
                }},
                RPCExamples{
                    HelpExampleCli("unloadwallet", "wallet_name")
            + HelpExampleRpc("unloadwallet", "wallet_name")
                },
        [&](const RPCHelpMan& self, const JSONRPCRequest& request) -> UniValue
{
    std::string wallet_name;
    if (GetWalletNameFromJSONRPCRequest(request, wallet_name)) {
        if (!(request.params[0].isNull() || request.params[0].get_str() == wallet_name)) {
            throw JSONRPCError(RPC_INVALID_PARAMETER, "RPC endpoint wallet and wallet_name parameter specify different wallets");
        }
    } else {
        wallet_name = request.params[0].get_str();
    }

    WalletContext& context = EnsureWalletContext(request.context);
    std::shared_ptr<CWallet> wallet = GetWallet(context, wallet_name);
    if (!wallet) {
        throw JSONRPCError(RPC_WALLET_NOT_FOUND, "Requested wallet does not exist or is not loaded");
    }

    // Release the "main" shared pointer and prevent further notifications.
    // Note that any attempt to load the same wallet would fail until the wallet
    // is destroyed (see CheckUniqueFileid).
    std::vector<bilingual_str> warnings;
    std::optional<bool> load_on_start = request.params[1].isNull() ? std::nullopt : std::optional<bool>(request.params[1].get_bool());
    if (!RemoveWallet(context, wallet, load_on_start, warnings)) {
        throw JSONRPCError(RPC_MISC_ERROR, "Requested wallet already unloaded");
    }

    UnloadWallet(std::move(wallet));

    UniValue result(UniValue::VOBJ);
    result.pushKV("warning", Join(warnings, Untranslated("\n")).original);
    return result;
},
    };
}

static RPCHelpMan listunspent()
{
    return RPCHelpMan{
                "listunspent",
                "\nReturns array of unspent transaction outputs\n"
                "with between minconf and maxconf (inclusive) confirmations.\n"
                "Optionally filter to only include txouts paid to specified addresses.\n",
                {
                    {"minconf", RPCArg::Type::NUM, RPCArg::Default{1}, "The minimum confirmations to filter"},
                    {"maxconf", RPCArg::Type::NUM, RPCArg::Default{9999999}, "The maximum confirmations to filter"},
                    {"addresses", RPCArg::Type::ARR, RPCArg::Default{UniValue::VARR}, "The addresses to filter",
                        {
                            {"address", RPCArg::Type::STR, RPCArg::Optional::OMITTED, "address"},
                        },
                    },
                    {"include_unsafe", RPCArg::Type::BOOL, RPCArg::Default{true}, "Include outputs that are not safe to spend\n"
                              "See description of \"safe\" attribute below."},
                    {"query_options", RPCArg::Type::OBJ, RPCArg::Optional::OMITTED_NAMED_ARG, "JSON with query options",
                        {
                            {"minimumAmount", RPCArg::Type::AMOUNT, RPCArg::Default{FormatMoney(0)}, "Minimum value of each UTXO in " + CURRENCY_UNIT + ""},
                            {"maximumAmount", RPCArg::Type::AMOUNT, RPCArg::DefaultHint{"unlimited"}, "Maximum value of each UTXO in " + CURRENCY_UNIT + ""},
                            {"maximumCount", RPCArg::Type::NUM, RPCArg::DefaultHint{"unlimited"}, "Maximum number of UTXOs"},
                            {"minimumSumAmount", RPCArg::Type::AMOUNT, RPCArg::DefaultHint{"unlimited"}, "Minimum sum value of all UTXOs in " + CURRENCY_UNIT + ""},
                            {"asset", RPCArg::Type::STR, RPCArg::Default{""}, "Asset to filter outputs for."},
                        },
                        "query_options"},
                },
                RPCResult{
                    RPCResult::Type::ARR, "", "",
                    {
                        {RPCResult::Type::OBJ, "", "",
                        {
                            {RPCResult::Type::STR_HEX, "txid", "the transaction id"},
                            {RPCResult::Type::NUM, "vout", "the vout value"},
<<<<<<< HEAD
                            {RPCResult::Type::STR, "address", "the address"},
                            {RPCResult::Type::STR, "label", "The associated label, or \"\" for the default label"},
=======
                            {RPCResult::Type::STR, "address", /* optional */ true, "the bitcoin address"},
                            {RPCResult::Type::STR, "label", /* optional */ true, "The associated label, or \"\" for the default label"},
>>>>>>> faecb2ee
                            {RPCResult::Type::STR, "scriptPubKey", "the script key"},
                            {RPCResult::Type::STR_AMOUNT, "amount", "the transaction output amount in " + CURRENCY_UNIT},
                            {RPCResult::Type::STR_HEX, "amountcommitment", "the transaction output commitment in hex"},
                            {RPCResult::Type::STR_HEX, "asset", "the transaction output asset in hex"},
                            {RPCResult::Type::STR_HEX, "assetcommitment", "the transaction output asset commitment in hex"},
                            {RPCResult::Type::STR_HEX, "amountblinder", "the transaction output amount blinding factor in hex"},
                            {RPCResult::Type::STR_HEX, "assetblinder", "the transaction output asset blinding factor in hex"},
                            {RPCResult::Type::NUM, "confirmations", "The number of confirmations"},
                            {RPCResult::Type::NUM, "ancestorcount", /* optional */ true, "The number of in-mempool ancestor transactions, including this one (if transaction is in the mempool)"},
                            {RPCResult::Type::NUM, "ancestorsize", /* optional */ true, "The virtual transaction size of in-mempool ancestors, including this one (if transaction is in the mempool)"},
                            {RPCResult::Type::STR_AMOUNT, "ancestorfees", /* optional */ true, "The total fees of in-mempool ancestors (including this one) with fee deltas used for mining priority in " + CURRENCY_ATOM + " (if transaction is in the mempool)"},
                            {RPCResult::Type::STR_HEX, "redeemScript", /* optional */ true, "The redeemScript if scriptPubKey is P2SH"},
                            {RPCResult::Type::STR, "witnessScript", /* optional */ true, "witnessScript if the scriptPubKey is P2WSH or P2SH-P2WSH"},
                            {RPCResult::Type::BOOL, "spendable", "Whether we have the private keys to spend this output"},
                            {RPCResult::Type::BOOL, "solvable", "Whether we know how to spend this output, ignoring the lack of keys"},
                            {RPCResult::Type::BOOL, "reused", /* optional */ true, "(only present if avoid_reuse is set) Whether this output is reused/dirty (sent to an address that was previously spent from)"},
                            {RPCResult::Type::STR, "desc", /* optional */ true, "(only when solvable) A descriptor for spending this output"},
                            {RPCResult::Type::BOOL, "safe", "Whether this output is considered safe to spend. Unconfirmed transactions\n"
                                                            "from outside keys and unconfirmed replacement transactions are considered unsafe\n"
                                                            "and are not eligible for spending by fundrawtransaction and sendtoaddress."},
                        }},
                    }
                },
                RPCExamples{
                    HelpExampleCli("listunspent", "")
            + HelpExampleCli("listunspent", "6 9999999 \"[\\\"" + EXAMPLE_ADDRESS[0] + "\\\",\\\"" + EXAMPLE_ADDRESS[1] + "\\\"]\"")
            + HelpExampleRpc("listunspent", "6, 9999999 \"[\\\"" + EXAMPLE_ADDRESS[0] + "\\\",\\\"" + EXAMPLE_ADDRESS[1] + "\\\"]\"")
            + HelpExampleCli("listunspent", "6 9999999 '[]' true '{ \"minimumAmount\": 0.005 }'")
            + HelpExampleRpc("listunspent", "6, 9999999, [] , true, { \"minimumAmount\": 0.005 } ")
                },
        [&](const RPCHelpMan& self, const JSONRPCRequest& request) -> UniValue
{
    std::shared_ptr<CWallet> const pwallet = GetWalletForJSONRPCRequest(request);
    if (!pwallet) return NullUniValue;

    int nMinDepth = 1;
    if (!request.params[0].isNull()) {
        RPCTypeCheckArgument(request.params[0], UniValue::VNUM);
        nMinDepth = request.params[0].get_int();
    }

    int nMaxDepth = 9999999;
    if (!request.params[1].isNull()) {
        RPCTypeCheckArgument(request.params[1], UniValue::VNUM);
        nMaxDepth = request.params[1].get_int();
    }

    std::set<CTxDestination> destinations;
    if (!request.params[2].isNull()) {
        RPCTypeCheckArgument(request.params[2], UniValue::VARR);
        UniValue inputs = request.params[2].get_array();
        for (unsigned int idx = 0; idx < inputs.size(); idx++) {
            const UniValue& input = inputs[idx];
            CTxDestination dest = DecodeDestination(input.get_str());
            if (!IsValidDestination(dest)) {
                throw JSONRPCError(RPC_INVALID_ADDRESS_OR_KEY, std::string("Invalid Bitcoin address: ") + input.get_str());
            }
            if (!destinations.insert(dest).second) {
                throw JSONRPCError(RPC_INVALID_PARAMETER, std::string("Invalid parameter, duplicated address: ") + input.get_str());
            }
        }
    }

    bool include_unsafe = true;
    if (!request.params[3].isNull()) {
        RPCTypeCheckArgument(request.params[3], UniValue::VBOOL);
        include_unsafe = request.params[3].get_bool();
    }

    CAmount nMinimumAmount = 0;
    CAmount nMaximumAmount = MAX_MONEY;
    CAmount nMinimumSumAmount = MAX_MONEY;
    uint64_t nMaximumCount = 0;
    std::string asset_str;

    if (!request.params[4].isNull()) {
        const UniValue& options = request.params[4].get_obj();

        RPCTypeCheckObj(options,
            {
                {"minimumAmount", UniValueType()},
                {"maximumAmount", UniValueType()},
                {"minimumSumAmount", UniValueType()},
                {"maximumCount", UniValueType(UniValue::VNUM)},
                {"asset", UniValueType()},
            },
            true, true);

        if (options.exists("minimumAmount"))
            nMinimumAmount = AmountFromValue(options["minimumAmount"]);

        if (options.exists("maximumAmount"))
            nMaximumAmount = AmountFromValue(options["maximumAmount"]);

        if (options.exists("minimumSumAmount"))
            nMinimumSumAmount = AmountFromValue(options["minimumSumAmount"]);

        if (options.exists("maximumCount"))
            nMaximumCount = options["maximumCount"].get_int64();

        if (options.exists("asset"))
            asset_str = options["asset"].get_str();
    }

    CAsset asset_filter;
    if (!asset_str.empty()) {
        asset_filter = GetAssetFromString(asset_str);
    }

    // Make sure the results are valid at least up to the most recent block
    // the user could have gotten from another RPC command prior to now
    pwallet->BlockUntilSyncedToCurrentChain();

    UniValue results(UniValue::VARR);
    std::vector<COutput> vecOutputs;
    {
        CCoinControl cctl;
        cctl.m_avoid_address_reuse = false;
        cctl.m_min_depth = nMinDepth;
        cctl.m_max_depth = nMaxDepth;
        cctl.m_include_unsafe_inputs = include_unsafe;
        LOCK(pwallet->cs_wallet);
        AvailableCoins(*pwallet, vecOutputs, &cctl, nMinimumAmount, nMaximumAmount, nMinimumSumAmount, nMaximumCount, asset_filter.IsNull() ? nullptr : &asset_filter);
    }

    LOCK(pwallet->cs_wallet);

    const bool avoid_reuse = pwallet->IsWalletFlagSet(WALLET_FLAG_AVOID_REUSE);

    for (const COutput& out : vecOutputs) {
        CTxDestination address;
        const CTxOut& tx_out = out.tx->tx->vout[out.i];
        const CScript& scriptPubKey = out.tx->tx->vout[out.i].scriptPubKey;
        bool fValidAddress = ExtractDestination(scriptPubKey, address);
        bool reused = avoid_reuse && pwallet->IsSpentKey(out.tx->GetHash(), out.i);

        if (destinations.size() && (!fValidAddress || !destinations.count(address)))
            continue;

        // Elements
        CAmount amount = out.tx->GetOutputValueOut(*pwallet, out.i);
        CAsset assetid = out.tx->GetOutputAsset(*pwallet, out.i);
        // Only list known outputs that match optional filter
        if (g_con_elementsmode && (amount < 0 || assetid.IsNull())) {
            pwallet->WalletLogPrintf("Unable to unblind output: %s:%d\n", out.tx->tx->GetHash().GetHex(), out.i);
            continue;
        }
        if (!asset_str.empty() && asset_filter != assetid) {
            continue;
        }
        //////////

        UniValue entry(UniValue::VOBJ);
        entry.pushKV("txid", out.tx->GetHash().GetHex());
        entry.pushKV("vout", out.i);

        if (fValidAddress) {
            entry.pushKV("address", EncodeDestination(address));

            const auto* address_book_entry = pwallet->FindAddressBookEntry(address);
            if (address_book_entry) {
                entry.pushKV("label", address_book_entry->GetLabel());
            }

            std::unique_ptr<SigningProvider> provider = pwallet->GetSolvingProvider(scriptPubKey);
            if (provider) {
                if (scriptPubKey.IsPayToScriptHash()) {
                    const CScriptID& hash = CScriptID(std::get<ScriptHash>(address));
                    CScript redeemScript;
                    if (provider->GetCScript(hash, redeemScript)) {
                        entry.pushKV("redeemScript", HexStr(redeemScript));
                        // Now check if the redeemScript is actually a P2WSH script
                        CTxDestination witness_destination;
                        if (redeemScript.IsPayToWitnessScriptHash()) {
                            bool extracted = ExtractDestination(redeemScript, witness_destination);
                            CHECK_NONFATAL(extracted);
                            // Also return the witness script
                            const WitnessV0ScriptHash& whash = std::get<WitnessV0ScriptHash>(witness_destination);
                            CScriptID id;
                            CRIPEMD160().Write(whash.begin(), whash.size()).Finalize(id.begin());
                            CScript witnessScript;
                            if (provider->GetCScript(id, witnessScript)) {
                                entry.pushKV("witnessScript", HexStr(witnessScript));
                            }
                        }
                    }
                } else if (scriptPubKey.IsPayToWitnessScriptHash()) {
                    const WitnessV0ScriptHash& whash = std::get<WitnessV0ScriptHash>(address);
                    CScriptID id;
                    CRIPEMD160().Write(whash.begin(), whash.size()).Finalize(id.begin());
                    CScript witnessScript;
                    if (provider->GetCScript(id, witnessScript)) {
                        entry.pushKV("witnessScript", HexStr(witnessScript));
                    }
                }
            }
        }

        entry.pushKV("scriptPubKey", HexStr(scriptPubKey));
        entry.pushKV("amount", ValueFromAmount(amount));
        if (g_con_elementsmode) {
            if (tx_out.nAsset.IsCommitment()) {
                entry.pushKV("assetcommitment", HexStr(tx_out.nAsset.vchCommitment));
            }
            entry.pushKV("asset", assetid.GetHex());
            if (tx_out.nValue.IsCommitment()) {
                entry.pushKV("amountcommitment", HexStr(tx_out.nValue.vchCommitment));
            }
            entry.pushKV("amountblinder", out.tx->GetOutputAmountBlindingFactor(*pwallet, out.i).ToString());
            entry.pushKV("assetblinder", out.tx->GetOutputAssetBlindingFactor(*pwallet, out.i).ToString());
        }
        entry.pushKV("confirmations", out.nDepth);
        if (!out.nDepth) {
            size_t ancestor_count, descendant_count, ancestor_size;
            CAmount ancestor_fees;
            pwallet->chain().getTransactionAncestry(out.tx->GetHash(), ancestor_count, descendant_count, &ancestor_size, &ancestor_fees);
            if (ancestor_count) {
                entry.pushKV("ancestorcount", uint64_t(ancestor_count));
                entry.pushKV("ancestorsize", uint64_t(ancestor_size));
                entry.pushKV("ancestorfees", uint64_t(ancestor_fees));
            }
        }
        entry.pushKV("spendable", out.fSpendable);
        entry.pushKV("solvable", out.fSolvable);
        if (out.fSolvable) {
            std::unique_ptr<SigningProvider> provider = pwallet->GetSolvingProvider(scriptPubKey);
            if (provider) {
                auto descriptor = InferDescriptor(scriptPubKey, *provider);
                entry.pushKV("desc", descriptor->ToString());
            }
        }
        if (avoid_reuse) entry.pushKV("reused", reused);
        entry.pushKV("safe", out.fSafe);
        results.push_back(entry);
    }

    return results;
},
    };
}

void FundTransaction(CWallet& wallet, CMutableTransaction& tx, CAmount& fee_out, int& change_position, const UniValue& options, CCoinControl& coinControl, const UniValue& solving_data, bool override_min_fee)
{
    // Make sure the results are valid at least up to the most recent block
    // the user could have gotten from another RPC command prior to now
    wallet.BlockUntilSyncedToCurrentChain();

    change_position = -1;
    bool lockUnspents = false;
    UniValue subtractFeeFromOutputs;
    std::set<int> setSubtractFeeFromOutputs;

    if (!options.isNull()) {
      if (options.type() == UniValue::VBOOL) {
        // backward compatibility bool only fallback
        coinControl.fAllowWatchOnly = options.get_bool();
      }
      else {
        RPCTypeCheckArgument(options, UniValue::VOBJ);

        RPCTypeCheckObj(options,
            {
                {"add_inputs", UniValueType(UniValue::VBOOL)},
                {"include_unsafe", UniValueType(UniValue::VBOOL)},
                {"add_to_wallet", UniValueType(UniValue::VBOOL)},
                {"changeAddress", UniValueType()}, // will be checked below
                {"change_address", UniValueType()}, // will be checked below
                {"changePosition", UniValueType(UniValue::VNUM)},
                {"change_position", UniValueType(UniValue::VNUM)},
                {"change_type", UniValueType(UniValue::VSTR)},
                {"includeWatching", UniValueType(UniValue::VBOOL)},
                {"include_watching", UniValueType(UniValue::VBOOL)},
                {"inputs", UniValueType(UniValue::VARR)},
                {"lockUnspents", UniValueType(UniValue::VBOOL)},
                {"lock_unspents", UniValueType(UniValue::VBOOL)},
                {"locktime", UniValueType(UniValue::VNUM)},
                {"fee_rate", UniValueType()}, // will be checked by AmountFromValue() in SetFeeEstimateMode()
                {"feeRate", UniValueType()}, // will be checked by AmountFromValue() below
                {"psbt", UniValueType(UniValue::VBOOL)},
                {"subtractFeeFromOutputs", UniValueType(UniValue::VARR)},
                {"subtract_fee_from_outputs", UniValueType(UniValue::VARR)},
                {"replaceable", UniValueType(UniValue::VBOOL)},
                {"conf_target", UniValueType(UniValue::VNUM)},
                {"estimate_mode", UniValueType(UniValue::VSTR)},
                {"include_explicit", UniValueType(UniValue::VBOOL)},
            },
            true, true);

        if (options.exists("add_inputs") ) {
            coinControl.m_add_inputs = options["add_inputs"].get_bool();
        }

        if (options.exists("changeAddress") || options.exists("change_address")) {
            const UniValue& change_address  = options.exists("change_address") ? options["change_address"] : options["changeAddress"];
            std::map<CAsset, CTxDestination> destinations;

            if (change_address.isStr()) {
                // Single destination for default asset (policyAsset).
                CTxDestination dest = DecodeDestination(change_address.get_str());
                if (!IsValidDestination(dest)) {
                    throw JSONRPCError(RPC_INVALID_ADDRESS_OR_KEY, "Change address must be a valid address");
                }
                destinations[::policyAsset] = dest;
            } else if (change_address.isObject()) {
                // Map of assets to destinations.
                std::map<std::string, UniValue> kvMap;
                change_address.getObjMap(kvMap);

                for (const auto& kv : kvMap) {
                    CAsset asset = GetAssetFromString(kv.first);
                    if (asset.IsNull()) {
                        throw JSONRPCError(RPC_INVALID_PARAMETER, "Change address key must be a valid asset label or hex");
                    }

                    CTxDestination dest = DecodeDestination(kv.second.get_str());
                    if (!IsValidDestination(dest)) {
                        throw JSONRPCError(RPC_INVALID_ADDRESS_OR_KEY, "Change address must be a valid address");
                    }

                    destinations[asset] = dest;
                }
            } else {
                throw JSONRPCError(RPC_INVALID_ADDRESS_OR_KEY, "Change address must be either a map or a string");
            }

            coinControl.destChange = destinations;
        }

        if (options.exists("changePosition") || options.exists("change_position")) {
            change_position = (options.exists("change_position") ? options["change_position"] : options["changePosition"]).get_int();
        }

        if (options.exists("change_type")) {
            if (options.exists("changeAddress") || options.exists("change_address")) {
                throw JSONRPCError(RPC_INVALID_PARAMETER, "Cannot specify both change address and address type options");
            }
            if (std::optional<OutputType> parsed = ParseOutputType(options["change_type"].get_str())) {
                coinControl.m_change_type.emplace(parsed.value());
            } else {
                throw JSONRPCError(RPC_INVALID_ADDRESS_OR_KEY, strprintf("Unknown change type '%s'", options["change_type"].get_str()));
            }
        }

        const UniValue include_watching_option = options.exists("include_watching") ? options["include_watching"] : options["includeWatching"];
        coinControl.fAllowWatchOnly = ParseIncludeWatchonly(include_watching_option, wallet);

        if (options.exists("lockUnspents") || options.exists("lock_unspents")) {
            lockUnspents = (options.exists("lock_unspents") ? options["lock_unspents"] : options["lockUnspents"]).get_bool();
        }

        if (options.exists("include_unsafe")) {
            coinControl.m_include_unsafe_inputs = options["include_unsafe"].get_bool();
        }

        if (options.exists("feeRate")) {
            if (options.exists("fee_rate")) {
                throw JSONRPCError(RPC_INVALID_PARAMETER, "Cannot specify both fee_rate (" + CURRENCY_ATOM + "/vB) and feeRate (" + CURRENCY_UNIT + "/kvB)");
            }
            if (options.exists("conf_target")) {
                throw JSONRPCError(RPC_INVALID_PARAMETER, "Cannot specify both conf_target and feeRate. Please provide either a confirmation target in blocks for automatic fee estimation, or an explicit fee rate.");
            }
            if (options.exists("estimate_mode")) {
                throw JSONRPCError(RPC_INVALID_PARAMETER, "Cannot specify both estimate_mode and feeRate");
            }
            coinControl.m_feerate = CFeeRate(AmountFromValue(options["feeRate"]));
            coinControl.fOverrideFeeRate = true;
        }

        if (options.exists("subtractFeeFromOutputs") || options.exists("subtract_fee_from_outputs") )
            subtractFeeFromOutputs = (options.exists("subtract_fee_from_outputs") ? options["subtract_fee_from_outputs"] : options["subtractFeeFromOutputs"]).get_array();

        if (options.exists("replaceable")) {
            coinControl.m_signal_bip125_rbf = options["replaceable"].get_bool();
        }
        SetFeeEstimateMode(wallet, coinControl, options["conf_target"], options["estimate_mode"], options["fee_rate"], override_min_fee);
      }
    } else {
        // if options is null and not a bool
        coinControl.fAllowWatchOnly = ParseIncludeWatchonly(NullUniValue, wallet);
    }

    if (!solving_data.isNull()) {
        if (solving_data.exists("pubkeys")) {
            UniValue pubkey_strs = solving_data["pubkeys"].get_array();
            for (unsigned int i = 0; i < pubkey_strs.size(); ++i) {
                std::vector<unsigned char> data(ParseHex(pubkey_strs[i].get_str()));
                CPubKey pubkey(data.begin(), data.end());
                if (!pubkey.IsFullyValid()) {
                    throw JSONRPCError(RPC_INVALID_ADDRESS_OR_KEY, strprintf("%s is not a valid public key", pubkey_strs[i].get_str()));
                }
                coinControl.m_external_provider.pubkeys.emplace(pubkey.GetID(), pubkey);
                // Add witnes script for pubkeys
                CScript wit_script = GetScriptForDestination(WitnessV0KeyHash(pubkey.GetID()));
                coinControl.m_external_provider.scripts.emplace(CScriptID(wit_script), wit_script);
            }
        }

        if (solving_data.exists("scripts")) {
            UniValue script_strs = solving_data["scripts"].get_array();
            for (unsigned int i = 0; i < script_strs.size(); ++i) {
                CScript script = ParseScript(script_strs[i].get_str());
                coinControl.m_external_provider.scripts.emplace(CScriptID(script), script);
            }
        }

        if (solving_data.exists("descriptors")) {
            UniValue desc_strs = solving_data["descriptors"].get_array();
            for (unsigned int i = 0; i < desc_strs.size(); ++i) {
                FlatSigningProvider desc_out;
                std::string error;
                std::unique_ptr<Descriptor> desc = Parse(desc_strs[i].get_str(), desc_out, error, true);
                coinControl.m_external_provider = Merge(coinControl.m_external_provider, desc_out);
            }
        }
    }

    if (tx.vout.size() == 0)
        throw JSONRPCError(RPC_INVALID_PARAMETER, "TX must have at least one output");

    if (change_position != -1 && (change_position < 0 || (unsigned int)change_position > tx.vout.size()))
        throw JSONRPCError(RPC_INVALID_PARAMETER, "changePosition out of bounds");

    for (unsigned int idx = 0; idx < subtractFeeFromOutputs.size(); idx++) {
        int pos = subtractFeeFromOutputs[idx].get_int();
        if (setSubtractFeeFromOutputs.count(pos))
            throw JSONRPCError(RPC_INVALID_PARAMETER, strprintf("Invalid parameter, duplicated position: %d", pos));
        if (pos < 0)
            throw JSONRPCError(RPC_INVALID_PARAMETER, strprintf("Invalid parameter, negative position: %d", pos));
        if (pos >= int(tx.vout.size()))
            throw JSONRPCError(RPC_INVALID_PARAMETER, strprintf("Invalid parameter, position too large: %d", pos));
        setSubtractFeeFromOutputs.insert(pos);
    }

    // Check any existing inputs for peg-in data and add to external txouts if so
    // Fetch specified UTXOs from the UTXO set
    const auto& fedpegscripts = GetValidFedpegScripts(wallet.chain().getTip(), Params().GetConsensus(), true /* nextblock_validation */);
    std::map<COutPoint, Coin> coins;
    for (unsigned int i = 0; i < tx.vin.size(); ++i ) {
        const CTxIn& txin = tx.vin[i];
        coins[txin.prevout]; // Create empty map entry keyed by prevout.
        if (txin.m_is_pegin) {
            std::string err;
            if (tx.witness.vtxinwit.size() != tx.vin.size() || !IsValidPeginWitness(tx.witness.vtxinwit[i].m_pegin_witness, fedpegscripts, txin.prevout, err, false)) {
                throw JSONRPCError(RPC_INVALID_PARAMETER, strprintf("Transaction contains invalid peg-in input: %s", err));
            }
            CScriptWitness& pegin_witness = tx.witness.vtxinwit[i].m_pegin_witness;
            CTxOut txout = GetPeginOutputFromWitness(pegin_witness);
            coinControl.SelectExternal(txin.prevout, txout);
        }
    }
    wallet.chain().findCoins(coins);
    for (const auto& coin : coins) {
        if (!coin.second.out.IsNull()) {
            coinControl.SelectExternal(coin.first, coin.second.out);
        }
    }

    bilingual_str error;

    if (!FundTransaction(wallet, tx, fee_out, change_position, error, lockUnspents, setSubtractFeeFromOutputs, coinControl)) {
        throw JSONRPCError(RPC_WALLET_ERROR, error.original);
    }
}

static RPCHelpMan fundrawtransaction()
{
    return RPCHelpMan{"fundrawtransaction",
                "\nIf the transaction has no inputs, they will be automatically selected to meet its out value.\n"
                "It will add at most one change output to the outputs.\n"
                "No existing outputs will be modified unless \"subtractFeeFromOutputs\" is specified.\n"
                "Note that inputs which were signed may need to be resigned after completion since in/outputs have been added.\n"
                "The inputs added will not be signed, use signrawtransactionwithkey\n"
                " or signrawtransactionwithwallet for that.\n"
                "Note that all existing inputs must have their previous output transaction be in the wallet.\n"
                "Note that all inputs selected must be of standard form and P2SH scripts must be\n"
                "in the wallet using importaddress or addmultisigaddress (to calculate fees).\n"
                "You can see whether this is the case by checking the \"solvable\" field in the listunspent output.\n"
                "Only pay-to-pubkey, multisig, and P2SH versions thereof are currently supported for watch-only\n",
                {
                    {"hexstring", RPCArg::Type::STR_HEX, RPCArg::Optional::NO, "The hex string of the raw transaction"},
                    {"options", RPCArg::Type::OBJ, RPCArg::Optional::OMITTED_NAMED_ARG, "for backward compatibility: passing in a true instead of an object will result in {\"includeWatching\":true}",
                        {
                            {"add_inputs", RPCArg::Type::BOOL, RPCArg::Default{true}, "For a transaction with existing inputs, automatically include more if they are not enough."},
                            {"include_unsafe", RPCArg::Type::BOOL, RPCArg::Default{false}, "Include inputs that are not safe to spend (unconfirmed transactions from outside keys and unconfirmed replacement transactions).\n"
                                                          "Warning: the resulting transaction may become invalid if one of the unsafe inputs disappears.\n"
                                                          "If that happens, you will need to fund the transaction with different inputs and republish it."},
                            {"changeAddress", RPCArg::Type::STR, RPCArg::DefaultHint{"pool address"}, "The address to receive the change"},
                            {"changePosition", RPCArg::Type::NUM, RPCArg::DefaultHint{"random"}, "The index of the change output"},
                            {"change_type", RPCArg::Type::STR, RPCArg::DefaultHint{"set by -changetype"}, "The output type to use. Only valid if changeAddress is not specified. Options are \"legacy\", \"p2sh-segwit\", and \"bech32\"."},
                            {"includeWatching", RPCArg::Type::BOOL, RPCArg::DefaultHint{"true for watch-only wallets, otherwise false"}, "Also select inputs which are watch only.\n"
                                                          "Only solvable inputs can be used. Watch-only destinations are solvable if the public key and/or output script was imported,\n"
                                                          "e.g. with 'importpubkey' or 'importmulti' with the 'pubkeys' or 'desc' field."},
                            {"lockUnspents", RPCArg::Type::BOOL, RPCArg::Default{false}, "Lock selected unspent outputs"},
                            {"fee_rate", RPCArg::Type::AMOUNT, RPCArg::DefaultHint{"not set, fall back to wallet fee estimation"}, "Specify a fee rate in " + CURRENCY_ATOM + "/vB."},
                            {"feeRate", RPCArg::Type::AMOUNT, RPCArg::DefaultHint{"not set, fall back to wallet fee estimation"}, "Specify a fee rate in " + CURRENCY_UNIT + "/kvB."},
                            {"subtractFeeFromOutputs", RPCArg::Type::ARR, RPCArg::Default{UniValue::VARR}, "The integers.\n"
                                                          "The fee will be equally deducted from the amount of each specified output.\n"
                                                          "Those recipients will receive less coins than you enter in their corresponding amount field.\n"
                                                          "If no outputs are specified here, the sender pays the fee.",
                                {
                                    {"vout_index", RPCArg::Type::NUM, RPCArg::Optional::OMITTED, "The zero-based output index, before a change output is added."},
                                },
                            },
                            {"replaceable", RPCArg::Type::BOOL, RPCArg::DefaultHint{"wallet default"}, "Marks this transaction as BIP125 replaceable.\n"
                                                          "Allows this transaction to be replaced by a transaction with higher fees"},
                            {"conf_target", RPCArg::Type::NUM, RPCArg::DefaultHint{"wallet -txconfirmtarget"}, "Confirmation target in blocks"},
                            {"estimate_mode", RPCArg::Type::STR, RPCArg::Default{"unset"}, std::string() + "The fee estimate mode, must be one of (case insensitive):\n"
                            "       \"" + FeeModes("\"\n\"") + "\""},
                        },
                        "options"},
                    {"iswitness", RPCArg::Type::BOOL, RPCArg::DefaultHint{"depends on heuristic tests"}, "Whether the transaction hex is a serialized witness transaction.\n"
                        "If iswitness is not present, heuristic tests will be used in decoding.\n"
                        "If true, only witness deserialization will be tried.\n"
                        "If false, only non-witness deserialization will be tried.\n"
                        "This boolean should reflect whether the transaction has inputs\n"
                        "(e.g. fully valid, or on-chain transactions), if known by the caller."
                    },
                    {"solving_data", RPCArg::Type::OBJ, RPCArg::Optional::OMITTED_NAMED_ARG, "Keys and scripts needed for producing a final transaction with a dummy signature. Used for fee estimation during coin selection.\n",
                        {
                            {"pubkeys", RPCArg::Type::ARR, RPCArg::DefaultHint{"empty array"}, "A json array of public keys.\n",
                                {
                                    {"pubkey", RPCArg::Type::STR_HEX, RPCArg::Optional::OMITTED, "A public key"},
                                },
                            },
                            {"scripts", RPCArg::Type::ARR, RPCArg::DefaultHint{"empty array"}, "A json array of scripts.\n",
                                {
                                    {"script", RPCArg::Type::STR_HEX, RPCArg::Optional::OMITTED, "A script"},
                                },
                            },
                            {"descriptors", RPCArg::Type::ARR, RPCArg::DefaultHint{"empty array"}, "A json array of descriptors.\n",
                                {
                                    {"descriptor", RPCArg::Type::STR_HEX, RPCArg::Optional::OMITTED, "A descriptor"},
                                },
                            }
                        }
                    },
                },
                RPCResult{
                    RPCResult::Type::OBJ, "", "",
                    {
                        {RPCResult::Type::STR_HEX, "hex", "The resulting raw transaction (hex-encoded string)"},
                        {RPCResult::Type::STR_AMOUNT, "fee", "Fee in " + CURRENCY_UNIT + " the resulting transaction pays"},
                        {RPCResult::Type::NUM, "changepos", "The position of the added change output, or -1"},
                    }
                                },
                                RPCExamples{
                            "\nCreate a transaction with no inputs\n"
                            + HelpExampleCli("createrawtransaction", "\"[]\" \"{\\\"myaddress\\\":0.01}\"") +
                            "\nAdd sufficient unsigned inputs to meet the output value\n"
                            + HelpExampleCli("fundrawtransaction", "\"rawtransactionhex\"") +
                            "\nSign the transaction\n"
                            + HelpExampleCli("signrawtransactionwithwallet", "\"fundedtransactionhex\"") +
                            "\nSend the transaction\n"
                            + HelpExampleCli("sendrawtransaction", "\"signedtransactionhex\"")
                                },
        [&](const RPCHelpMan& self, const JSONRPCRequest& request) -> UniValue
{
    std::shared_ptr<CWallet> const pwallet = GetWalletForJSONRPCRequest(request);
    if (!pwallet) return NullUniValue;

    RPCTypeCheck(request.params, {UniValue::VSTR, UniValueType(), UniValue::VBOOL});

    // parse hex string from parameter
    CMutableTransaction tx;
    bool try_witness = request.params[2].isNull() ? true : request.params[2].get_bool();
    bool try_no_witness = request.params[2].isNull() ? true : !request.params[2].get_bool();
    if (!DecodeHexTx(tx, request.params[0].get_str(), try_no_witness, try_witness)) {
        throw JSONRPCError(RPC_DESERIALIZATION_ERROR, "TX decode failed");
    }

    CAmount fee;
    int change_position;
    CCoinControl coin_control;
    // Automatically select (additional) coins. Can be overridden by options.add_inputs.
    coin_control.m_add_inputs = true;
    FundTransaction(*pwallet, tx, fee, change_position, request.params[1], coin_control, request.params[3], /* override_min_fee */ true);

    UniValue result(UniValue::VOBJ);
    result.pushKV("hex", EncodeHexTx(CTransaction(tx)));
    result.pushKV("fee", ValueFromAmount(fee));
    result.pushKV("changepos", change_position);

    return result;
},
    };
}

RPCHelpMan signrawtransactionwithwallet()
{
    return RPCHelpMan{"signrawtransactionwithwallet",
                "\nSign inputs for raw transaction (serialized, hex-encoded).\n"
                "The second optional argument (may be null) is an array of previous transaction outputs that\n"
                "this transaction depends on but may not yet be in the block chain." +
        HELP_REQUIRING_PASSPHRASE,
                {
                    {"hexstring", RPCArg::Type::STR, RPCArg::Optional::NO, "The transaction hex string"},
                    {"prevtxs", RPCArg::Type::ARR, RPCArg::Optional::OMITTED_NAMED_ARG, "The previous dependent transaction outputs",
                        {
                            {"", RPCArg::Type::OBJ, RPCArg::Optional::OMITTED, "",
                                {
                                    {"txid", RPCArg::Type::STR_HEX, RPCArg::Optional::NO, "The transaction id"},
                                    {"vout", RPCArg::Type::NUM, RPCArg::Optional::NO, "The output number"},
                                    {"scriptPubKey", RPCArg::Type::STR_HEX, RPCArg::Optional::NO, "script key"},
                                    {"redeemScript", RPCArg::Type::STR_HEX, RPCArg::Optional::OMITTED, "(required for P2SH) redeem script"},
                                    {"witnessScript", RPCArg::Type::STR_HEX, RPCArg::Optional::OMITTED, "(required for P2WSH or P2SH-P2WSH) witness script"},
                                    {"amount", RPCArg::Type::AMOUNT, RPCArg::Optional::OMITTED, "The amount spent (required if non-confidential segwit output)"},
                                    {"amountcommitment", RPCArg::Type::STR, RPCArg::Optional::OMITTED, "The amount commitment spent (required if confidential segwit output)"},
                                },
                            },
                        },
                    },
                    {"sighashtype", RPCArg::Type::STR, RPCArg::Default{"DEFAULT"}, "The signature hash type. Must be one of\n"
            "       \"DEFAULT\"\n"
            "       \"ALL\"\n"
            "       \"NONE\"\n"
            "       \"SINGLE\"\n"
            "       \"ALL|ANYONECANPAY\"\n"
            "       \"NONE|ANYONECANPAY\"\n"
            "       \"SINGLE|ANYONECANPAY\""},
                },
                RPCResult{
                    RPCResult::Type::OBJ, "", "",
                    {
                        {RPCResult::Type::STR_HEX, "hex", "The hex-encoded raw transaction with signature(s)"},
                        {RPCResult::Type::BOOL, "complete", "If the transaction has a complete set of signatures"},
                        {RPCResult::Type::ARR, "errors", /* optional */ true, "Script verification errors (if there are any)",
                        {
                            {RPCResult::Type::OBJ, "", "",
                            {
                                {RPCResult::Type::STR_HEX, "txid", "The hash of the referenced, previous transaction"},
                                {RPCResult::Type::NUM, "vout", "The index of the output to spent and used as input"},
                                {RPCResult::Type::ARR, "witness", "",
                                {
                                    {RPCResult::Type::STR_HEX, "witness", ""},
                                }},
                                {RPCResult::Type::STR_HEX, "scriptSig", "The hex-encoded signature script"},
                                {RPCResult::Type::NUM, "sequence", "Script sequence number"},
                                {RPCResult::Type::STR, "error", "Verification or signing error related to the input"},
                            }},
                        }},
                        {RPCResult::Type::STR, "warning", "Warning that a peg-in input signed may be immature. This could mean lack of connectivity to or misconfiguration of the daemon."},
                    }
                },
                RPCExamples{
                    HelpExampleCli("signrawtransactionwithwallet", "\"myhex\"")
            + HelpExampleRpc("signrawtransactionwithwallet", "\"myhex\"")
                },
        [&](const RPCHelpMan& self, const JSONRPCRequest& request) -> UniValue
{
    std::shared_ptr<CWallet> const pwallet = GetWalletForJSONRPCRequest(request);
    if (!pwallet) return NullUniValue;

    RPCTypeCheck(request.params, {UniValue::VSTR, UniValue::VARR, UniValue::VSTR}, true);

    CMutableTransaction mtx;
    if (!DecodeHexTx(mtx, request.params[0].get_str())) {
        throw JSONRPCError(RPC_DESERIALIZATION_ERROR, "TX decode failed. Make sure the tx has at least one input.");
    }

    // Sign the transaction
    LOCK(pwallet->cs_wallet);
    EnsureWalletIsUnlocked(*pwallet);

    // Fetch previous transactions (inputs):
    std::map<COutPoint, Coin> coins;
    for (const CTxIn& txin : mtx.vin) {
        coins[txin.prevout]; // Create empty map entry keyed by prevout.
    }
    pwallet->chain().findCoins(coins);

    // Parse the prevtxs array
    ParsePrevouts(request.params[1], nullptr, coins);

    int nHashType = ParseSighashString(request.params[2]);

    // Script verification errors
    std::map<int, bilingual_str> input_errors;

    bool immature_pegin = ValidateTransactionPeginInputs(mtx, pwallet->chain().getTip(), input_errors);
    bool complete = pwallet->SignTransaction(mtx, coins, nHashType, input_errors);
    UniValue result(UniValue::VOBJ);
    SignTransactionResultToJSON(mtx, complete, coins, input_errors, immature_pegin, result);
    return result;
},
    };
}

static RPCHelpMan bumpfee_helper(std::string method_name)
{
    const bool want_psbt = method_name == "psbtbumpfee";
    const std::string incremental_fee{CFeeRate(DEFAULT_INCREMENTAL_RELAY_FEE).ToString(FeeEstimateMode::SAT_VB)};

    return RPCHelpMan{method_name,
        "\nBumps the fee of an opt-in-RBF transaction T, replacing it with a new transaction B.\n"
        + std::string(want_psbt ? "Returns a PSBT instead of creating and signing a new transaction.\n" : "") +
        "An opt-in RBF transaction with the given txid must be in the wallet.\n"
        "The command will pay the additional fee by reducing change outputs or adding inputs when necessary.\n"
        "It may add a new change output if one does not already exist.\n"
        "All inputs in the original transaction will be included in the replacement transaction.\n"
        "The command will fail if the wallet or mempool contains a transaction that spends one of T's outputs.\n"
        "By default, the new fee will be calculated automatically using the estimatesmartfee RPC.\n"
        "The user can specify a confirmation target for estimatesmartfee.\n"
        "Alternatively, the user can specify a fee rate in " + CURRENCY_ATOM + "/vB for the new transaction.\n"
        "At a minimum, the new fee rate must be high enough to pay an additional new relay fee (incrementalfee\n"
        "returned by getnetworkinfo) to enter the node's mempool.\n"
        "* WARNING: before version 0.21, fee_rate was in " + CURRENCY_UNIT + "/kvB. As of 0.21, fee_rate is in " + CURRENCY_ATOM + "/vB. *\n",
        {
            {"txid", RPCArg::Type::STR_HEX, RPCArg::Optional::NO, "The txid to be bumped"},
            {"options", RPCArg::Type::OBJ, RPCArg::Optional::OMITTED_NAMED_ARG, "",
                {
                    {"conf_target", RPCArg::Type::NUM, RPCArg::DefaultHint{"wallet -txconfirmtarget"}, "Confirmation target in blocks\n"},
                    {"fee_rate", RPCArg::Type::AMOUNT, RPCArg::DefaultHint{"not set, fall back to wallet fee estimation"},
                             "\nSpecify a fee rate in " + CURRENCY_ATOM + "/vB instead of relying on the built-in fee estimator.\n"
                             "Must be at least " + incremental_fee + " higher than the current transaction fee rate.\n"
                             "WARNING: before version 0.21, fee_rate was in " + CURRENCY_UNIT + "/kvB. As of 0.21, fee_rate is in " + CURRENCY_ATOM + "/vB.\n"},
                    {"replaceable", RPCArg::Type::BOOL, RPCArg::Default{true}, "Whether the new transaction should still be\n"
                             "marked bip-125 replaceable. If true, the sequence numbers in the transaction will\n"
                             "be left unchanged from the original. If false, any input sequence numbers in the\n"
                             "original transaction that were less than 0xfffffffe will be increased to 0xfffffffe\n"
                             "so the new transaction will not be explicitly bip-125 replaceable (though it may\n"
                             "still be replaceable in practice, for example if it has unconfirmed ancestors which\n"
                             "are replaceable).\n"},
                    {"estimate_mode", RPCArg::Type::STR, RPCArg::Default{"unset"}, "The fee estimate mode, must be one of (case insensitive):\n"
                             "\"" + FeeModes("\"\n\"") + "\""},
                },
                "options"},
        },
        RPCResult{
            RPCResult::Type::OBJ, "", "", Cat(
                want_psbt ?
                std::vector<RPCResult>{{RPCResult::Type::STR, "psbt", "The base64-encoded unsigned PSBT of the new transaction."}} :
                std::vector<RPCResult>{{RPCResult::Type::STR_HEX, "txid", "The id of the new transaction."}},
            {
                {RPCResult::Type::STR_AMOUNT, "origfee", "The fee of the replaced transaction."},
                {RPCResult::Type::STR_AMOUNT, "fee", "The fee of the new transaction."},
                {RPCResult::Type::ARR, "errors", "Errors encountered during processing (may be empty).",
                {
                    {RPCResult::Type::STR, "", ""},
                }},
            })
        },
        RPCExamples{
    "\nBump the fee, get the new transaction\'s " + std::string(want_psbt ? "psbt" : "txid") + "\n" +
            HelpExampleCli(method_name, "<txid>")
        },
        [want_psbt](const RPCHelpMan& self, const JSONRPCRequest& request) -> UniValue
{
    std::shared_ptr<CWallet> const pwallet = GetWalletForJSONRPCRequest(request);
    if (!pwallet) return NullUniValue;

    if (pwallet->IsWalletFlagSet(WALLET_FLAG_DISABLE_PRIVATE_KEYS) && !want_psbt) {
        throw JSONRPCError(RPC_WALLET_ERROR, "bumpfee is not available with wallets that have private keys disabled. Use psbtbumpfee instead.");
    }

    RPCTypeCheck(request.params, {UniValue::VSTR, UniValue::VOBJ});
    uint256 hash(ParseHashV(request.params[0], "txid"));

    CCoinControl coin_control;
    coin_control.fAllowWatchOnly = pwallet->IsWalletFlagSet(WALLET_FLAG_DISABLE_PRIVATE_KEYS);
    // optional parameters
    coin_control.m_signal_bip125_rbf = true;

    if (!request.params[1].isNull()) {
        UniValue options = request.params[1];
        RPCTypeCheckObj(options,
            {
                {"confTarget", UniValueType(UniValue::VNUM)},
                {"conf_target", UniValueType(UniValue::VNUM)},
                {"fee_rate", UniValueType()}, // will be checked by AmountFromValue() in SetFeeEstimateMode()
                {"replaceable", UniValueType(UniValue::VBOOL)},
                {"estimate_mode", UniValueType(UniValue::VSTR)},
            },
            true, true);

        if (options.exists("confTarget") && options.exists("conf_target")) {
            throw JSONRPCError(RPC_INVALID_PARAMETER, "confTarget and conf_target options should not both be set. Use conf_target (confTarget is deprecated).");
        }

        auto conf_target = options.exists("confTarget") ? options["confTarget"] : options["conf_target"];

        if (options.exists("replaceable")) {
            coin_control.m_signal_bip125_rbf = options["replaceable"].get_bool();
        }
        SetFeeEstimateMode(*pwallet, coin_control, conf_target, options["estimate_mode"], options["fee_rate"], /* override_min_fee */ false);
    }

    // Make sure the results are valid at least up to the most recent block
    // the user could have gotten from another RPC command prior to now
    pwallet->BlockUntilSyncedToCurrentChain();

    LOCK(pwallet->cs_wallet);

    EnsureWalletIsUnlocked(*pwallet);


    std::vector<bilingual_str> errors;
    CAmount old_fee;
    CAmount new_fee;
    CMutableTransaction mtx;
    feebumper::Result res;
    // Targeting feerate bump.
    res = feebumper::CreateRateBumpTransaction(*pwallet, hash, coin_control, errors, old_fee, new_fee, mtx);
    if (res != feebumper::Result::OK) {
        switch(res) {
            case feebumper::Result::INVALID_ADDRESS_OR_KEY:
                throw JSONRPCError(RPC_INVALID_ADDRESS_OR_KEY, errors[0].original);
                break;
            case feebumper::Result::INVALID_REQUEST:
                throw JSONRPCError(RPC_INVALID_REQUEST, errors[0].original);
                break;
            case feebumper::Result::INVALID_PARAMETER:
                throw JSONRPCError(RPC_INVALID_PARAMETER, errors[0].original);
                break;
            case feebumper::Result::WALLET_ERROR:
                throw JSONRPCError(RPC_WALLET_ERROR, errors[0].original);
                break;
            default:
                throw JSONRPCError(RPC_MISC_ERROR, errors[0].original);
                break;
        }
    }

    UniValue result(UniValue::VOBJ);

    // For bumpfee, return the new transaction id.
    // For psbtbumpfee, return the base64-encoded unsigned PSBT of the new transaction.
    if (!want_psbt) {
        if (!feebumper::SignTransaction(*pwallet, mtx)) {
            throw JSONRPCError(RPC_WALLET_ERROR, "Can't sign transaction.");
        }

        uint256 txid;
        if (feebumper::CommitTransaction(*pwallet, hash, std::move(mtx), errors, txid) != feebumper::Result::OK) {
            throw JSONRPCError(RPC_WALLET_ERROR, errors[0].original);
        }

        result.pushKV("txid", txid.GetHex());
    } else {
        PartiallySignedTransaction psbtx(mtx, 2 /* version */);
        bool complete = false;
        const TransactionError err = pwallet->FillPSBT(psbtx, complete, SIGHASH_DEFAULT, false /* sign */, true /* bip32derivs */);
        CHECK_NONFATAL(err == TransactionError::OK);
        CHECK_NONFATAL(!complete);
        CDataStream ssTx(SER_NETWORK, PROTOCOL_VERSION);
        ssTx << psbtx;
        result.pushKV("psbt", EncodeBase64(ssTx.str()));
    }

    result.pushKV("origfee", ValueFromAmount(old_fee));
    result.pushKV("fee", ValueFromAmount(new_fee));
    UniValue result_errors(UniValue::VARR);
    for (const bilingual_str& error : errors) {
        result_errors.push_back(error.original);
    }
    result.pushKV("errors", result_errors);

    return result;
},
    };
}

static RPCHelpMan bumpfee() { return bumpfee_helper("bumpfee"); }
static RPCHelpMan psbtbumpfee() { return bumpfee_helper("psbtbumpfee"); }

static RPCHelpMan rescanblockchain()
{
    return RPCHelpMan{"rescanblockchain",
                "\nRescan the local blockchain for wallet related transactions.\n"
                "Note: Use \"getwalletinfo\" to query the scanning progress.\n",
                {
                    {"start_height", RPCArg::Type::NUM, RPCArg::Default{0}, "block height where the rescan should start"},
                    {"stop_height", RPCArg::Type::NUM, RPCArg::Optional::OMITTED_NAMED_ARG, "the last block height that should be scanned. If none is provided it will rescan up to the tip at return time of this call."},
                },
                RPCResult{
                    RPCResult::Type::OBJ, "", "",
                    {
                        {RPCResult::Type::NUM, "start_height", "The block height where the rescan started (the requested height or 0)"},
                        {RPCResult::Type::NUM, "stop_height", "The height of the last rescanned block. May be null in rare cases if there was a reorg and the call didn't scan any blocks because they were already scanned in the background."},
                    }
                },
                RPCExamples{
                    HelpExampleCli("rescanblockchain", "100000 120000")
            + HelpExampleRpc("rescanblockchain", "100000, 120000")
                },
        [&](const RPCHelpMan& self, const JSONRPCRequest& request) -> UniValue
{
    std::shared_ptr<CWallet> const pwallet = GetWalletForJSONRPCRequest(request);
    if (!pwallet) return NullUniValue;

    WalletRescanReserver reserver(*pwallet);
    if (!reserver.reserve()) {
        throw JSONRPCError(RPC_WALLET_ERROR, "Wallet is currently rescanning. Abort existing rescan or wait.");
    }

    int start_height = 0;
    std::optional<int> stop_height;
    uint256 start_block;
    {
        LOCK(pwallet->cs_wallet);
        int tip_height = pwallet->GetLastBlockHeight();

        if (!request.params[0].isNull()) {
            start_height = request.params[0].get_int();
            if (start_height < 0 || start_height > tip_height) {
                throw JSONRPCError(RPC_INVALID_PARAMETER, "Invalid start_height");
            }
        }

        if (!request.params[1].isNull()) {
            stop_height = request.params[1].get_int();
            if (*stop_height < 0 || *stop_height > tip_height) {
                throw JSONRPCError(RPC_INVALID_PARAMETER, "Invalid stop_height");
            } else if (*stop_height < start_height) {
                throw JSONRPCError(RPC_INVALID_PARAMETER, "stop_height must be greater than start_height");
            }
        }

        // We can't rescan beyond non-pruned blocks, stop and throw an error
        if (!pwallet->chain().hasBlocks(pwallet->GetLastBlockHash(), start_height, stop_height)) {
            throw JSONRPCError(RPC_MISC_ERROR, "Can't rescan beyond pruned data. Use RPC call getblockchaininfo to determine your pruned height.");
        }

        CHECK_NONFATAL(pwallet->chain().findAncestorByHeight(pwallet->GetLastBlockHash(), start_height, FoundBlock().hash(start_block)));
    }

    CWallet::ScanResult result =
        pwallet->ScanForWalletTransactions(start_block, start_height, stop_height, reserver, true /* fUpdate */);
    switch (result.status) {
    case CWallet::ScanResult::SUCCESS:
        break;
    case CWallet::ScanResult::FAILURE:
        throw JSONRPCError(RPC_MISC_ERROR, "Rescan failed. Potentially corrupted data files.");
    case CWallet::ScanResult::USER_ABORT:
        throw JSONRPCError(RPC_MISC_ERROR, "Rescan aborted.");
        // no default case, so the compiler can warn about missing cases
    }
    UniValue response(UniValue::VOBJ);
    response.pushKV("start_height", start_height);
    response.pushKV("stop_height", result.last_scanned_height ? *result.last_scanned_height : UniValue());
    return response;
},
    };
}

class DescribeWalletAddressVisitor
{
public:
    const SigningProvider * const provider;

    void ProcessSubScript(const CScript& subscript, UniValue& obj) const
    {
        // Always present: script type and redeemscript
        std::vector<std::vector<unsigned char>> solutions_data;
        TxoutType which_type = Solver(subscript, solutions_data);
        obj.pushKV("script", GetTxnOutputType(which_type));
        obj.pushKV("hex", HexStr(subscript));

        CTxDestination embedded;
        if (ExtractDestination(subscript, embedded)) {
            // Only when the script corresponds to an address.
            UniValue subobj(UniValue::VOBJ);
            UniValue detail = DescribeAddress(embedded);
            subobj.pushKVs(detail);
            UniValue wallet_detail = std::visit(*this, embedded);
            subobj.pushKVs(wallet_detail);
            subobj.pushKV("address", EncodeDestination(embedded));
            subobj.pushKV("scriptPubKey", HexStr(subscript));
            // Always report the pubkey at the top level, so that `getnewaddress()['pubkey']` always works.
            if (subobj.exists("pubkey")) obj.pushKV("pubkey", subobj["pubkey"]);
            obj.pushKV("embedded", std::move(subobj));
        } else if (which_type == TxoutType::MULTISIG) {
            // Also report some information on multisig scripts (which do not have a corresponding address).
            // TODO: abstract out the common functionality between this logic and ExtractDestinations.
            obj.pushKV("sigsrequired", solutions_data[0][0]);
            UniValue pubkeys(UniValue::VARR);
            for (size_t i = 1; i < solutions_data.size() - 1; ++i) {
                CPubKey key(solutions_data[i].begin(), solutions_data[i].end());
                pubkeys.push_back(HexStr(key));
            }
            obj.pushKV("pubkeys", std::move(pubkeys));
        }
    }

    explicit DescribeWalletAddressVisitor(const SigningProvider* _provider) : provider(_provider) {}

    UniValue operator()(const CNoDestination& dest) const { return UniValue(UniValue::VOBJ); }

    UniValue operator()(const PKHash& pkhash) const
    {
        CKeyID keyID{ToKeyID(pkhash)};
        UniValue obj(UniValue::VOBJ);
        CPubKey vchPubKey;
        if (provider && provider->GetPubKey(keyID, vchPubKey)) {
            obj.pushKV("pubkey", HexStr(vchPubKey));
            obj.pushKV("iscompressed", vchPubKey.IsCompressed());
        }
        return obj;
    }

    UniValue operator()(const ScriptHash& scripthash) const
    {
        CScriptID scriptID(scripthash);
        UniValue obj(UniValue::VOBJ);
        CScript subscript;
        if (provider && provider->GetCScript(scriptID, subscript)) {
            ProcessSubScript(subscript, obj);
        }
        return obj;
    }

    UniValue operator()(const WitnessV0KeyHash& id) const
    {
        UniValue obj(UniValue::VOBJ);
        CPubKey pubkey;
        if (provider && provider->GetPubKey(ToKeyID(id), pubkey)) {
            obj.pushKV("pubkey", HexStr(pubkey));
        }
        return obj;
    }

    UniValue operator()(const WitnessV0ScriptHash& id) const
    {
        UniValue obj(UniValue::VOBJ);
        CScript subscript;
        CRIPEMD160 hasher;
        uint160 hash;
        hasher.Write(id.begin(), 32).Finalize(hash.begin());
        if (provider && provider->GetCScript(CScriptID(hash), subscript)) {
            ProcessSubScript(subscript, obj);
        }
        return obj;
    }

    UniValue operator()(const WitnessV1Taproot& id) const { return UniValue(UniValue::VOBJ); }
    UniValue operator()(const WitnessUnknown& id) const { return UniValue(UniValue::VOBJ); }
    UniValue operator()(const NullData& id) const { return NullUniValue; }
};

static UniValue DescribeWalletAddress(const CWallet& wallet, const CTxDestination& dest)
{
    UniValue ret(UniValue::VOBJ);
    UniValue detail = DescribeAddress(dest);
    CScript script = GetScriptForDestination(dest);
    std::unique_ptr<SigningProvider> provider = nullptr;
    provider = wallet.GetSolvingProvider(script);
    ret.pushKVs(detail);
    ret.pushKVs(std::visit(DescribeWalletAddressVisitor(provider.get()), dest));
    return ret;
}

class DescribeWalletBlindAddressVisitor
{
public:
    const CWallet& wallet;
    isminetype mine;

    explicit DescribeWalletBlindAddressVisitor(const CWallet& _wallet, isminetype mine_in) : wallet(_wallet), mine(mine_in) {}

    UniValue operator()(const CNoDestination& dest) const { return UniValue(UniValue::VOBJ); }

    UniValue operator()(const PKHash& pkhash) const
    {
        UniValue obj(UniValue::VOBJ);
        if (!IsBlindDestination(pkhash) && mine != ISMINE_NO) {
            CPubKey blind_pub = wallet.GetBlindingPubKey(GetScriptForDestination(pkhash));
            PKHash dest(pkhash);
            dest.blinding_pubkey = blind_pub;
            obj.pushKV("confidential", EncodeDestination(dest));
        } else {
            obj.pushKV("confidential", EncodeDestination(pkhash));
        }
        return obj;
    }

    UniValue operator()(const ScriptHash& scripthash) const
    {
        UniValue obj(UniValue::VOBJ);
        if (!IsBlindDestination(scripthash) && mine != ISMINE_NO) {
            CPubKey blind_pub = wallet.GetBlindingPubKey(GetScriptForDestination(scripthash));
            ScriptHash dest(scripthash);
            dest.blinding_pubkey = blind_pub;
            obj.pushKV("confidential", EncodeDestination(dest));
        } else {
            obj.pushKV("confidential", EncodeDestination(scripthash));
        }
        return obj;
    }

    UniValue operator()(const WitnessV0KeyHash& id) const
    {
        UniValue obj(UniValue::VOBJ);
        if (!IsBlindDestination(id) && mine != ISMINE_NO) {
            CPubKey blind_pub = wallet.GetBlindingPubKey(GetScriptForDestination(id));
            WitnessV0KeyHash dest(id);
            dest.blinding_pubkey = blind_pub;
            obj.pushKV("confidential", EncodeDestination(dest));
        } else {
            obj.pushKV("confidential", EncodeDestination(id));
        }
        return obj;
    }

    UniValue operator()(const WitnessV0ScriptHash& id) const
    {
        UniValue obj(UniValue::VOBJ);
        if (!IsBlindDestination(id) && mine != ISMINE_NO) {
            CPubKey blind_pub = wallet.GetBlindingPubKey(GetScriptForDestination(id));
            WitnessV0ScriptHash dest(id);
            dest.blinding_pubkey = blind_pub;
            obj.pushKV("confidential", EncodeDestination(dest));
        } else {
            obj.pushKV("confidential", EncodeDestination(id));
        }
        return obj;
    }

    UniValue operator()(const WitnessV1Taproot& tap) const
    {
        UniValue obj(UniValue::VOBJ);
        if (!IsBlindDestination(tap) && mine != ISMINE_NO) {
            CPubKey blind_pub = wallet.GetBlindingPubKey(GetScriptForDestination(tap));
            WitnessV1Taproot dest(tap);
            dest.blinding_pubkey = blind_pub;
            obj.pushKV("confidential", EncodeDestination(dest));
        } else {
            obj.pushKV("confidential", EncodeDestination(tap));
        }
        return obj;
    }

    UniValue operator()(const WitnessUnknown& id) const { return UniValue(UniValue::VOBJ); }
    UniValue operator()(const NullData& id) const { return NullUniValue; }
};

static UniValue DescribeWalletBlindAddress(const CWallet& wallet, const CTxDestination& dest, isminetype mine)
{
    UniValue ret(UniValue::VOBJ);
    ret.pushKVs(std::visit(DescribeWalletBlindAddressVisitor(wallet, mine), dest));
    return ret;
}

/** Convert CAddressBookData to JSON record.  */
static UniValue AddressBookDataToJSON(const CAddressBookData& data, const bool verbose)
{
    UniValue ret(UniValue::VOBJ);
    if (verbose) {
        ret.pushKV("name", data.GetLabel());
    }
    ret.pushKV("purpose", data.purpose);
    return ret;
}

RPCHelpMan getaddressinfo()
{
    return RPCHelpMan{"getaddressinfo",
                "\nReturn information about the given address.\n"
                "Some of the information will only be present if the address is in the active wallet.\n",
                {
                    {"address", RPCArg::Type::STR, RPCArg::Optional::NO, "The address for which to get information."},
                },
                RPCResult{
                    RPCResult::Type::OBJ, "", "",
                    {
                        {RPCResult::Type::STR, "address", "The address validated."},
                        {RPCResult::Type::STR_HEX, "scriptPubKey", "The hex-encoded scriptPubKey generated by the address."},
                        {RPCResult::Type::BOOL, "ismine", "If the address is yours."},
                        {RPCResult::Type::BOOL, "iswatchonly", "If the address is watchonly."},
                        {RPCResult::Type::BOOL, "solvable", "If we know how to spend coins sent to this address, ignoring the possible lack of private keys."},
                        {RPCResult::Type::STR, "desc", /* optional */ true, "A descriptor for spending coins sent to this address (only when solvable)."},
                        {RPCResult::Type::STR, "parent_desc", /* optional */ true, "The descriptor used to derive this address if this is a descriptor wallet"},
                        {RPCResult::Type::BOOL, "isscript", "If the key is a script."},
                        {RPCResult::Type::BOOL, "ischange", "If the address was used for change output."},
                        {RPCResult::Type::BOOL, "iswitness", "If the address is a witness address."},
                        {RPCResult::Type::NUM, "witness_version", /* optional */ true, "The version number of the witness program."},
                        {RPCResult::Type::STR_HEX, "witness_program", /* optional */ true, "The hex value of the witness program."},
                        {RPCResult::Type::STR, "script", /* optional */ true, "The output script type. Only if isscript is true and the redeemscript is known. Possible\n"
                                                                     "types: nonstandard, pubkey, pubkeyhash, scripthash, multisig, nulldata, witness_v0_keyhash,\n"
                            "witness_v0_scripthash, witness_unknown."},
                        {RPCResult::Type::STR_HEX, "hex", /* optional */ true, "The redeemscript for the p2sh address."},
                        {RPCResult::Type::ARR, "pubkeys", /* optional */ true, "Array of pubkeys associated with the known redeemscript (only if script is multisig).",
                        {
                            {RPCResult::Type::STR, "pubkey", ""},
                        }},
                        {RPCResult::Type::NUM, "sigsrequired", /* optional */ true, "The number of signatures required to spend multisig output (only if script is multisig)."},
                        {RPCResult::Type::STR_HEX, "pubkey", /* optional */ true, "The hex value of the raw public key for single-key addresses (possibly embedded in P2SH or P2WSH)."},
                        {RPCResult::Type::OBJ, "embedded", /* optional */ true, "Information about the address embedded in P2SH or P2WSH, if relevant and known.",
                        {
                            {RPCResult::Type::ELISION, "", "Includes all getaddressinfo output fields for the embedded address, excluding metadata (timestamp, hdkeypath, hdseedid)\n"
                            "and relation to the wallet (ismine, iswatchonly)."},
                        }},
                        {RPCResult::Type::BOOL, "iscompressed", /* optional */ true, "If the pubkey is compressed."},
                        {RPCResult::Type::STR_HEX, "confidential_key", "the raw blinding public key for that address, if any. \"\" if none"},
                        {RPCResult::Type::STR, "unconfidential", "The address without confidentiality key"},
                        {RPCResult::Type::STR, "confidential", "The address with wallet-stored confidentiality key if known. Only displayed for non-confidential address inputs"},
                        {RPCResult::Type::NUM_TIME, "timestamp", /* optional */ true, "The creation time of the key, if available, expressed in " + UNIX_EPOCH_TIME + "."},
                        {RPCResult::Type::STR, "hdkeypath", /* optional */ true, "The HD keypath, if the key is HD and available."},
                        {RPCResult::Type::STR_HEX, "hdseedid", /* optional */ true, "The Hash160 of the HD seed."},
                        {RPCResult::Type::STR_HEX, "hdmasterfingerprint", /* optional */ true, "The fingerprint of the master key."},
                        {RPCResult::Type::ARR, "labels", "Array of labels associated with the address. Currently limited to one label but returned\n"
                            "as an array to keep the API stable if multiple labels are enabled in the future.",
                        {
                            {RPCResult::Type::STR, "label name", "Label name (defaults to \"\")."},
                        }},
                    }
                },
                RPCExamples{
                    HelpExampleCli("getaddressinfo", "\"" + EXAMPLE_ADDRESS[0] + "\"") +
                    HelpExampleRpc("getaddressinfo", "\"" + EXAMPLE_ADDRESS[0] + "\"")
                },
        [&](const RPCHelpMan& self, const JSONRPCRequest& request) -> UniValue
{
    std::shared_ptr<CWallet> const pwallet = GetWalletForJSONRPCRequest(request);
    if (!pwallet) return NullUniValue;

    LOCK(pwallet->cs_wallet);

    std::string error_msg;
    CTxDestination dest = DecodeDestination(request.params[0].get_str(), error_msg);

    // Make sure the destination is valid
    if (!IsValidDestination(dest)) {
        // Set generic error message in case 'DecodeDestination' didn't set it
        if (error_msg.empty()) error_msg = "Invalid address";

        throw JSONRPCError(RPC_INVALID_ADDRESS_OR_KEY, error_msg);
    }

    UniValue ret(UniValue::VOBJ);

    std::string currentAddress = EncodeDestination(dest);
    ret.pushKV("address", currentAddress);

    CScript scriptPubKey = GetScriptForDestination(dest);
    ret.pushKV("scriptPubKey", HexStr(scriptPubKey));

    std::unique_ptr<SigningProvider> provider = pwallet->GetSolvingProvider(scriptPubKey);

    isminetype mine = pwallet->IsMine(dest);
    // Elements: Addresses we can not unblind outputs for aren't spendable
    if (IsBlindDestination(dest) &&
            GetDestinationBlindingKey(dest) != pwallet->GetBlindingPubKey(GetScriptForDestination(dest))) {
        mine = ISMINE_NO;
    }
    ret.pushKV("ismine", bool(mine & ISMINE_SPENDABLE));

    if (provider) {
        auto inferred = InferDescriptor(scriptPubKey, *provider);
        bool solvable = inferred->IsSolvable() || IsSolvable(*provider, scriptPubKey);
        ret.pushKV("solvable", solvable);
        if (solvable) {
            ret.pushKV("desc", inferred->ToString());
        }
    } else {
        ret.pushKV("solvable", false);
    }


    DescriptorScriptPubKeyMan* desc_spk_man = dynamic_cast<DescriptorScriptPubKeyMan*>(pwallet->GetScriptPubKeyMan(scriptPubKey));
    if (desc_spk_man) {
        std::string desc_str;
        if (desc_spk_man->GetDescriptorString(desc_str, /* priv */ false)) {
            ret.pushKV("parent_desc", desc_str);
        }
    }

    ret.pushKV("iswatchonly", bool(mine & ISMINE_WATCH_ONLY));

    UniValue detail = DescribeWalletAddress(*pwallet, dest);
    ret.pushKVs(detail);
    // Elements blinding info
    UniValue blind_detail = DescribeWalletBlindAddress(*pwallet, dest, mine);
    ret.pushKVs(blind_detail);
    blind_detail = DescribeBlindAddress(dest);
    ret.pushKVs(blind_detail);

    ret.pushKV("ischange", ScriptIsChange(*pwallet, scriptPubKey));

    ScriptPubKeyMan* spk_man = pwallet->GetScriptPubKeyMan(scriptPubKey);
    if (spk_man) {
        if (const std::unique_ptr<CKeyMetadata> meta = spk_man->GetMetadata(dest)) {
            ret.pushKV("timestamp", meta->nCreateTime);
            if (meta->has_key_origin) {
                ret.pushKV("hdkeypath", WriteHDKeypath(meta->key_origin.path));
                ret.pushKV("hdseedid", meta->hd_seed_id.GetHex());
                ret.pushKV("hdmasterfingerprint", HexStr(meta->key_origin.fingerprint));
            }
        }
    }

    // Return a `labels` array containing the label associated with the address,
    // equivalent to the `label` field above. Currently only one label can be
    // associated with an address, but we return an array so the API remains
    // stable if we allow multiple labels to be associated with an address in
    // the future.
    UniValue labels(UniValue::VARR);
    const auto* address_book_entry = pwallet->FindAddressBookEntry(dest);
    if (address_book_entry) {
        labels.push_back(address_book_entry->GetLabel());
    }
    ret.pushKV("labels", std::move(labels));

    return ret;
},
    };
}

static RPCHelpMan getaddressesbylabel()
{
    return RPCHelpMan{"getaddressesbylabel",
                "\nReturns the list of addresses assigned the specified label.\n",
                {
                    {"label", RPCArg::Type::STR, RPCArg::Optional::NO, "The label."},
                },
                RPCResult{
                    RPCResult::Type::OBJ_DYN, "", "json object with addresses as keys",
                    {
                        {RPCResult::Type::OBJ, "address", "json object with information about address",
                        {
                            {RPCResult::Type::STR, "purpose", "Purpose of address (\"send\" for sending address, \"receive\" for receiving address)"},
                        }},
                    }
                },
                RPCExamples{
                    HelpExampleCli("getaddressesbylabel", "\"tabby\"")
            + HelpExampleRpc("getaddressesbylabel", "\"tabby\"")
                },
        [&](const RPCHelpMan& self, const JSONRPCRequest& request) -> UniValue
{
    std::shared_ptr<CWallet> const pwallet = GetWalletForJSONRPCRequest(request);
    if (!pwallet) return NullUniValue;

    LOCK(pwallet->cs_wallet);

    std::string label = LabelFromValue(request.params[0]);

    // Find all addresses that have the given label
    UniValue ret(UniValue::VOBJ);
    std::set<std::string> addresses;
    for (const std::pair<const CTxDestination, CAddressBookData>& item : pwallet->m_address_book) {
        if (item.second.IsChange()) continue;
        if (item.second.GetLabel() == label) {
            std::string address = EncodeDestination(item.first);
            // CWallet::m_address_book is not expected to contain duplicate
            // address strings, but build a separate set as a precaution just in
            // case it does.
            bool unique = addresses.emplace(address).second;
            CHECK_NONFATAL(unique);
            // UniValue::pushKV checks if the key exists in O(N)
            // and since duplicate addresses are unexpected (checked with
            // std::set in O(log(N))), UniValue::__pushKV is used instead,
            // which currently is O(1).
            ret.__pushKV(address, AddressBookDataToJSON(item.second, false));
        }
    }

    if (ret.empty()) {
        throw JSONRPCError(RPC_WALLET_INVALID_LABEL_NAME, std::string("No addresses with label " + label));
    }

    return ret;
},
    };
}

static RPCHelpMan listlabels()
{
    return RPCHelpMan{"listlabels",
                "\nReturns the list of all labels, or labels that are assigned to addresses with a specific purpose.\n",
                {
                    {"purpose", RPCArg::Type::STR, RPCArg::Optional::OMITTED_NAMED_ARG, "Address purpose to list labels for ('send','receive'). An empty string is the same as not providing this argument."},
                },
                RPCResult{
                    RPCResult::Type::ARR, "", "",
                    {
                        {RPCResult::Type::STR, "label", "Label name"},
                    }
                },
                RPCExamples{
            "\nList all labels\n"
            + HelpExampleCli("listlabels", "") +
            "\nList labels that have receiving addresses\n"
            + HelpExampleCli("listlabels", "receive") +
            "\nList labels that have sending addresses\n"
            + HelpExampleCli("listlabels", "send") +
            "\nAs a JSON-RPC call\n"
            + HelpExampleRpc("listlabels", "receive")
                },
        [&](const RPCHelpMan& self, const JSONRPCRequest& request) -> UniValue
{
    std::shared_ptr<CWallet> const pwallet = GetWalletForJSONRPCRequest(request);
    if (!pwallet) return NullUniValue;

    LOCK(pwallet->cs_wallet);

    std::string purpose;
    if (!request.params[0].isNull()) {
        purpose = request.params[0].get_str();
    }

    // Add to a set to sort by label name, then insert into Univalue array
    std::set<std::string> label_set;
    for (const std::pair<const CTxDestination, CAddressBookData>& entry : pwallet->m_address_book) {
        if (entry.second.IsChange()) continue;
        if (purpose.empty() || entry.second.purpose == purpose) {
            label_set.insert(entry.second.GetLabel());
        }
    }

    UniValue ret(UniValue::VARR);
    for (const std::string& name : label_set) {
        ret.push_back(name);
    }

    return ret;
},
    };
}

static RPCHelpMan send()
{
    return RPCHelpMan{"send",
        "\nEXPERIMENTAL warning: this call may be changed in future releases.\n"
        "\nSend a transaction.\n",
        {
            {"outputs", RPCArg::Type::ARR, RPCArg::Optional::NO, "The outputs (key-value pairs), where none of the keys are duplicated.\n"
                    "That is, each address can only appear once and there can only be one 'data' object.\n"
                    "For convenience, a dictionary, which holds the key-value pairs directly, is also accepted.",
                {
                    {"", RPCArg::Type::OBJ_USER_KEYS, RPCArg::Optional::OMITTED, "",
                        {
                            {"address", RPCArg::Type::AMOUNT, RPCArg::Optional::NO, "A key-value pair. The key (string) is the address, the value (float or string) is the amount in " + CURRENCY_UNIT + ""},
                        },
                        },
                    {"", RPCArg::Type::OBJ, RPCArg::Optional::OMITTED, "",
                        {
                            {"data", RPCArg::Type::STR_HEX, RPCArg::Optional::NO, "A key-value pair. The key must be \"data\", the value is hex-encoded data"},
                        },
                    },
                },
            },
            {"conf_target", RPCArg::Type::NUM, RPCArg::DefaultHint{"wallet -txconfirmtarget"}, "Confirmation target in blocks"},
            {"estimate_mode", RPCArg::Type::STR, RPCArg::Default{"unset"}, std::string() + "The fee estimate mode, must be one of (case insensitive):\n"
                        "       \"" + FeeModes("\"\n\"") + "\""},
            {"fee_rate", RPCArg::Type::AMOUNT, RPCArg::DefaultHint{"not set, fall back to wallet fee estimation"}, "Specify a fee rate in " + CURRENCY_ATOM + "/vB."},
            {"options", RPCArg::Type::OBJ, RPCArg::Optional::OMITTED_NAMED_ARG, "",
                {
                    {"add_inputs", RPCArg::Type::BOOL, RPCArg::Default{false}, "If inputs are specified, automatically include more if they are not enough."},
                    {"include_unsafe", RPCArg::Type::BOOL, RPCArg::Default{false}, "Include inputs that are not safe to spend (unconfirmed transactions from outside keys and unconfirmed replacement transactions).\n"
                                                          "Warning: the resulting transaction may become invalid if one of the unsafe inputs disappears.\n"
                                                          "If that happens, you will need to fund the transaction with different inputs and republish it."},
                    {"add_to_wallet", RPCArg::Type::BOOL, RPCArg::Default{true}, "When false, returns a serialized transaction which will not be added to the wallet or broadcast"},
                    {"change_address", RPCArg::Type::STR_HEX, RPCArg::DefaultHint{"pool address"}, "The address to receive the change"},
                    {"change_position", RPCArg::Type::NUM, RPCArg::DefaultHint{"random"}, "The index of the change output"},
                    {"change_type", RPCArg::Type::STR, RPCArg::DefaultHint{"set by -changetype"}, "The output type to use. Only valid if change_address is not specified. Options are \"legacy\", \"p2sh-segwit\", and \"bech32\"."},
                    {"conf_target", RPCArg::Type::NUM, RPCArg::DefaultHint{"wallet -txconfirmtarget"}, "Confirmation target in blocks"},
                    {"estimate_mode", RPCArg::Type::STR, RPCArg::Default{"unset"}, std::string() + "The fee estimate mode, must be one of (case insensitive):\n"
            "       \"" + FeeModes("\"\n\"") + "\""},
                    {"fee_rate", RPCArg::Type::AMOUNT, RPCArg::DefaultHint{"not set, fall back to wallet fee estimation"}, "Specify a fee rate in " + CURRENCY_ATOM + "/vB."},
                    {"include_watching", RPCArg::Type::BOOL, RPCArg::DefaultHint{"true for watch-only wallets, otherwise false"}, "Also select inputs which are watch only.\n"
                                          "Only solvable inputs can be used. Watch-only destinations are solvable if the public key and/or output script was imported,\n"
                                          "e.g. with 'importpubkey' or 'importmulti' with the 'pubkeys' or 'desc' field."},
                    {"inputs", RPCArg::Type::ARR, RPCArg::Default{UniValue::VARR}, "Specify inputs instead of adding them automatically. A JSON array of JSON objects",
                        {
                            {"txid", RPCArg::Type::STR_HEX, RPCArg::Optional::NO, "The transaction id"},
                            {"vout", RPCArg::Type::NUM, RPCArg::Optional::NO, "The output number"},
                            {"sequence", RPCArg::Type::NUM, RPCArg::Optional::NO, "The sequence number"},
                        },
                    },
                    {"locktime", RPCArg::Type::NUM, RPCArg::Default{0}, "Raw locktime. Non-0 value also locktime-activates inputs"},
                    {"lock_unspents", RPCArg::Type::BOOL, RPCArg::Default{false}, "Lock selected unspent outputs"},
                    {"psbt", RPCArg::Type::BOOL,  RPCArg::DefaultHint{"automatic"}, "Always return a PSBT, implies add_to_wallet=false."},
                    {"subtract_fee_from_outputs", RPCArg::Type::ARR, RPCArg::Default{UniValue::VARR}, "Outputs to subtract the fee from, specified as integer indices.\n"
                    "The fee will be equally deducted from the amount of each specified output.\n"
                    "Those recipients will receive less coins than you enter in their corresponding amount field.\n"
                    "If no outputs are specified here, the sender pays the fee.",
                        {
                            {"vout_index", RPCArg::Type::NUM, RPCArg::Optional::OMITTED, "The zero-based output index, before a change output is added."},
                        },
                    },
                    {"replaceable", RPCArg::Type::BOOL, RPCArg::DefaultHint{"wallet default"}, "Marks this transaction as BIP125 replaceable.\n"
                                                  "Allows this transaction to be replaced by a transaction with higher fees"},
                },
                "options"},
        },
        RPCResult{
            RPCResult::Type::OBJ, "", "",
                {
                    {RPCResult::Type::BOOL, "complete", "If the transaction has a complete set of signatures"},
                    {RPCResult::Type::STR_HEX, "txid", /* optional */ true, "The transaction id for the send. Only 1 transaction is created regardless of the number of addresses."},
                    {RPCResult::Type::STR_HEX, "hex", /* optional */ true, "If add_to_wallet is false, the hex-encoded raw transaction with signature(s)"},
                    {RPCResult::Type::STR, "psbt", /* optional */ true, "If more signatures are needed, or if add_to_wallet is false, the base64-encoded (partially) signed transaction"}
                }
        },
        RPCExamples{""
        "\nSend 0.1 BTC with a confirmation target of 6 blocks in economical fee estimate mode\n"
        + HelpExampleCli("send", "'{\"" + EXAMPLE_ADDRESS[0] + "\": 0.1}' 6 economical\n") +
        "Send 0.2 BTC with a fee rate of 1.1 " + CURRENCY_ATOM + "/vB using positional arguments\n"
        + HelpExampleCli("send", "'{\"" + EXAMPLE_ADDRESS[0] + "\": 0.2}' null \"unset\" 1.1\n") +
        "Send 0.2 BTC with a fee rate of 1 " + CURRENCY_ATOM + "/vB using the options argument\n"
        + HelpExampleCli("send", "'{\"" + EXAMPLE_ADDRESS[0] + "\": 0.2}' null \"unset\" null '{\"fee_rate\": 1}'\n") +
        "Send 0.3 BTC with a fee rate of 25 " + CURRENCY_ATOM + "/vB using named arguments\n"
        + HelpExampleCli("-named send", "outputs='{\"" + EXAMPLE_ADDRESS[0] + "\": 0.3}' fee_rate=25\n") +
        "Create a transaction that should confirm the next block, with a specific input, and return result without adding to wallet or broadcasting to the network\n"
        + HelpExampleCli("send", "'{\"" + EXAMPLE_ADDRESS[0] + "\": 0.1}' 1 economical '{\"add_to_wallet\": false, \"inputs\": [{\"txid\":\"a08e6907dbbd3d809776dbfc5d82e371b764ed838b5655e72f463568df1aadf0\", \"vout\":1}]}'")
        },
        [&](const RPCHelpMan& self, const JSONRPCRequest& request) -> UniValue
        {
            RPCTypeCheck(request.params, {
                UniValueType(), // outputs (ARR or OBJ, checked later)
                UniValue::VNUM, // conf_target
                UniValue::VSTR, // estimate_mode
                UniValueType(), // fee_rate, will be checked by AmountFromValue() in SetFeeEstimateMode()
                UniValue::VOBJ, // options
                }, true
            );

            std::shared_ptr<CWallet> const pwallet = GetWalletForJSONRPCRequest(request);
            if (!pwallet) return NullUniValue;

            UniValue options{request.params[4].isNull() ? UniValue::VOBJ : request.params[4]};
            if (options.exists("conf_target") || options.exists("estimate_mode")) {
                if (!request.params[1].isNull() || !request.params[2].isNull()) {
                    throw JSONRPCError(RPC_INVALID_PARAMETER, "Pass conf_target and estimate_mode either as arguments or in the options object, but not both");
                }
            } else {
                options.pushKV("conf_target", request.params[1]);
                options.pushKV("estimate_mode", request.params[2]);
            }
            if (options.exists("fee_rate")) {
                if (!request.params[3].isNull()) {
                    throw JSONRPCError(RPC_INVALID_PARAMETER, "Pass the fee_rate either as an argument, or in the options object, but not both");
                }
            } else {
                options.pushKV("fee_rate", request.params[3]);
            }
            if (!options["conf_target"].isNull() && (options["estimate_mode"].isNull() || (options["estimate_mode"].get_str() == "unset"))) {
                throw JSONRPCError(RPC_INVALID_PARAMETER, "Specify estimate_mode");
            }
            if (options.exists("feeRate")) {
                throw JSONRPCError(RPC_INVALID_PARAMETER, "Use fee_rate (" + CURRENCY_ATOM + "/vB) instead of feeRate");
            }
            if (options.exists("changeAddress")) {
                throw JSONRPCError(RPC_INVALID_PARAMETER, "Use change_address");
            }
            if (options.exists("changePosition")) {
                throw JSONRPCError(RPC_INVALID_PARAMETER, "Use change_position");
            }
            if (options.exists("includeWatching")) {
                throw JSONRPCError(RPC_INVALID_PARAMETER, "Use include_watching");
            }
            if (options.exists("lockUnspents")) {
                throw JSONRPCError(RPC_INVALID_PARAMETER, "Use lock_unspents");
            }
            if (options.exists("subtractFeeFromOutputs")) {
                throw JSONRPCError(RPC_INVALID_PARAMETER, "Use subtract_fee_from_outputs");
            }

            const bool psbt_opt_in = options.exists("psbt") && options["psbt"].get_bool();

            CAmount fee;
            int change_position;
            bool rbf = pwallet->m_signal_rbf;
            if (options.exists("replaceable")) {
                rbf = options["replaceable"].get_bool();
            }
            CMutableTransaction rawTx = ConstructTransaction(options["inputs"], request.params[0], options["locktime"], rbf, pwallet->chain().getTip(), nullptr /* output_pubkey_out */, true /* allow_peg_in */);
            CCoinControl coin_control;
            // Automatically select coins, unless at least one is manually selected. Can
            // be overridden by options.add_inputs.
            coin_control.m_add_inputs = rawTx.vin.size() == 0;
            FundTransaction(*pwallet, rawTx, fee, change_position, options, coin_control, /* solving_data */ NullUniValue, /* override_min_fee */ false);

            bool add_to_wallet = true;
            if (options.exists("add_to_wallet")) {
                add_to_wallet = options["add_to_wallet"].get_bool();
            }

            // Make a blank psbt
            PartiallySignedTransaction psbtx(rawTx, 2 /* version */);

            // First fill transaction with our data without signing,
            // so external signers are not asked sign more than once.
            bool complete;
            pwallet->FillPSBT(psbtx, complete, SIGHASH_DEFAULT, false, true);
            const TransactionError err = pwallet->FillPSBT(psbtx, complete, SIGHASH_DEFAULT, true, false);
            if (err != TransactionError::OK) {
                throw JSONRPCTransactionError(err);
            }

            CMutableTransaction mtx;
            complete = FinalizeAndExtractPSBT(psbtx, mtx);

            UniValue result(UniValue::VOBJ);

            if (psbt_opt_in || !complete || !add_to_wallet) {
                // Serialize the PSBT
                CDataStream ssTx(SER_NETWORK, PROTOCOL_VERSION);
                ssTx << psbtx;
                result.pushKV("psbt", EncodeBase64(ssTx.str()));
            }

            if (complete) {
                std::string err_string;
                std::string hex = EncodeHexTx(CTransaction(mtx));
                CTransactionRef tx(MakeTransactionRef(std::move(mtx)));
                result.pushKV("txid", tx->GetHash().GetHex());
                if (add_to_wallet && !psbt_opt_in) {
                    pwallet->CommitTransaction(tx, {}, {} /* orderForm */);
                } else {
                    result.pushKV("hex", hex);
                }
            }
            result.pushKV("complete", complete);

            return result;
        }
    };
}

static RPCHelpMan sethdseed()
{
    return RPCHelpMan{"sethdseed",
                "\nSet or generate a new HD wallet seed. Non-HD wallets will not be upgraded to being a HD wallet. Wallets that are already\n"
                "HD will have a new HD seed set so that new keys added to the keypool will be derived from this new seed.\n"
                "\nNote that you will need to MAKE A NEW BACKUP of your wallet after setting the HD wallet seed." +
        HELP_REQUIRING_PASSPHRASE,
                {
                    {"newkeypool", RPCArg::Type::BOOL, RPCArg::Default{true}, "Whether to flush old unused addresses, including change addresses, from the keypool and regenerate it.\n"
                                         "If true, the next address from getnewaddress and change address from getrawchangeaddress will be from this new seed.\n"
                                         "If false, addresses (including change addresses if the wallet already had HD Chain Split enabled) from the existing\n"
                                         "keypool will be used until it has been depleted."},
                    {"seed", RPCArg::Type::STR, RPCArg::DefaultHint{"random seed"}, "The WIF private key to use as the new HD seed.\n"
                                         "The seed value can be retrieved using the dumpwallet command. It is the private key marked hdseed=1"},
                },
                RPCResult{RPCResult::Type::NONE, "", ""},
                RPCExamples{
                    HelpExampleCli("sethdseed", "")
            + HelpExampleCli("sethdseed", "false")
            + HelpExampleCli("sethdseed", "true \"wifkey\"")
            + HelpExampleRpc("sethdseed", "true, \"wifkey\"")
                },
        [&](const RPCHelpMan& self, const JSONRPCRequest& request) -> UniValue
{
    std::shared_ptr<CWallet> const pwallet = GetWalletForJSONRPCRequest(request);
    if (!pwallet) return NullUniValue;

    LegacyScriptPubKeyMan& spk_man = EnsureLegacyScriptPubKeyMan(*pwallet, true);

    if (pwallet->IsWalletFlagSet(WALLET_FLAG_DISABLE_PRIVATE_KEYS)) {
        throw JSONRPCError(RPC_WALLET_ERROR, "Cannot set a HD seed to a wallet with private keys disabled");
    }

    LOCK2(pwallet->cs_wallet, spk_man.cs_KeyStore);

    // Do not do anything to non-HD wallets
    if (!pwallet->CanSupportFeature(FEATURE_HD)) {
        throw JSONRPCError(RPC_WALLET_ERROR, "Cannot set an HD seed on a non-HD wallet. Use the upgradewallet RPC in order to upgrade a non-HD wallet to HD");
    }

    EnsureWalletIsUnlocked(*pwallet);

    bool flush_key_pool = true;
    if (!request.params[0].isNull()) {
        flush_key_pool = request.params[0].get_bool();
    }

    CPubKey master_pub_key;
    if (request.params[1].isNull()) {
        master_pub_key = spk_man.GenerateNewSeed();
    } else {
        CKey key = DecodeSecret(request.params[1].get_str());
        if (!key.IsValid()) {
            throw JSONRPCError(RPC_INVALID_ADDRESS_OR_KEY, "Invalid private key");
        }

        if (HaveKey(spk_man, key)) {
            throw JSONRPCError(RPC_INVALID_ADDRESS_OR_KEY, "Already have this key (either as an HD seed or as a loose private key)");
        }

        master_pub_key = spk_man.DeriveNewSeed(key);
    }

    spk_man.SetHDSeed(master_pub_key);
    if (flush_key_pool) spk_man.NewKeyPool();

    return NullUniValue;
},
    };
}

static RPCHelpMan walletprocesspsbt()
{
    return RPCHelpMan{"walletprocesspsbt",
                "\nUpdate a PSBT with input information from our wallet and then sign inputs\n"
                "that we can sign for." +
        HELP_REQUIRING_PASSPHRASE,
                {
                    {"psbt", RPCArg::Type::STR, RPCArg::Optional::NO, "The transaction base64 string"},
                    {"sign", RPCArg::Type::BOOL, RPCArg::Default{true}, "Also sign the transaction when updating"},
                    {"sighashtype", RPCArg::Type::STR, RPCArg::Default{"DEFAULT"}, "The signature hash type to sign with if not specified by the PSBT. Must be one of\n"
            "       \"DEFAULT\"\n"
            "       \"ALL\"\n"
            "       \"NONE\"\n"
            "       \"SINGLE\"\n"
            "       \"ALL|ANYONECANPAY\"\n"
            "       \"NONE|ANYONECANPAY\"\n"
            "       \"SINGLE|ANYONECANPAY\""},
                    {"bip32derivs", RPCArg::Type::BOOL, RPCArg::Default{true}, "Include BIP 32 derivation paths for public keys if we know them"},
                },
                RPCResult{
                    RPCResult::Type::OBJ, "", "",
                    {
                        {RPCResult::Type::STR, "psbt", "The base64-encoded partially signed transaction"},
                        {RPCResult::Type::BOOL, "complete", "If the transaction has a complete set of signatures"},
                    },
                },
                RPCExamples{
                    HelpExampleCli("walletprocesspsbt", "\"psbt\"")
                },
        [&](const RPCHelpMan& self, const JSONRPCRequest& request) -> UniValue
{
    if (!g_con_elementsmode)
        throw std::runtime_error("PSBT operations are disabled when not in elementsmode.\n");

    std::shared_ptr<CWallet> const pwallet = GetWalletForJSONRPCRequest(request);
    if (!pwallet) return NullUniValue;

    const CWallet& wallet{*pwallet};
    // Make sure the results are valid at least up to the most recent block
    // the user could have gotten from another RPC command prior to now
    wallet.BlockUntilSyncedToCurrentChain();

    RPCTypeCheck(request.params, {UniValue::VSTR, UniValue::VBOOL, UniValue::VSTR});

    // Unserialize the transaction
    PartiallySignedTransaction psbtx;
    std::string error;
    if (!DecodeBase64PSBT(psbtx, request.params[0].get_str(), error)) {
        throw JSONRPCError(RPC_DESERIALIZATION_ERROR, strprintf("TX decode failed %s", error));
    }

    // Get the sighash type
    int nHashType = ParseSighashString(request.params[2]);

    // Don't sign, just fill data.
    bool bip32derivs = request.params[3].isNull() ? true : request.params[3].get_bool();
    bool complete = true;
    const TransactionError err{wallet.FillPSBT(psbtx, complete, nHashType, false, bip32derivs, true)};
    if (err != TransactionError::OK) {
        throw JSONRPCTransactionError(err);
    }

    // If not blinded but needs blinding, blind
    bool needs_blinding = false;
    for (const PSBTOutput& output : psbtx.outputs) {
        if (output.IsBlinded() && !output.IsFullyBlinded()) {
            needs_blinding = true;
            break;
        }
    }
    if (needs_blinding) {
        BlindingStatus status = pwallet->WalletBlindPSBT(psbtx);
        // Fail if we couldn't blind, but only if it is for reasons other than needing UTXOs
        if (status != BlindingStatus::OK && status != BlindingStatus::NEEDS_UTXOS) {
            throw JSONRPCError(RPC_WALLET_ERROR, GetBlindingStatusError(status));
        }
    }

    // If fully blinded, sign if we want to
    if (psbtx.IsFullyBlinded()) {
        bool sign = request.params[1].isNull() ? true : request.params[1].get_bool();
        if (sign) {
            const TransactionError err = pwallet->FillPSBT(psbtx, complete, nHashType, sign, bip32derivs, false);
            if (err != TransactionError::OK) {
                throw JSONRPCTransactionError(err);
            }
        }
    }

    UniValue result(UniValue::VOBJ);
    CDataStream ssTx(SER_NETWORK, PROTOCOL_VERSION);
    ssTx << psbtx;
    result.pushKV("psbt", EncodeBase64(ssTx.str()));
    result.pushKV("complete", complete);

    return result;
},
    };
}

static RPCHelpMan walletcreatefundedpsbt()
{
    return RPCHelpMan{"walletcreatefundedpsbt",
                "\nCreates and funds a transaction in the Partially Signed Transaction format.\n"
                "Implements the Creator and Updater roles.\n",
                {
                    {"inputs", RPCArg::Type::ARR, RPCArg::Optional::OMITTED_NAMED_ARG, "Leave empty to add inputs automatically. See add_inputs option.",
                        {
                            {"", RPCArg::Type::OBJ, RPCArg::Optional::OMITTED, "",
                                {
                                    {"txid", RPCArg::Type::STR_HEX, RPCArg::Optional::NO, "The transaction id"},
                                    {"vout", RPCArg::Type::NUM, RPCArg::Optional::NO, "The output number"},
                                    {"sequence", RPCArg::Type::NUM, RPCArg::DefaultHint{"depends on the value of the 'locktime' and 'options.replaceable' arguments"}, "The sequence number"},
                                    {"pegin_bitcoin_tx", RPCArg::Type::STR_HEX, RPCArg::Optional::NO, "The raw bitcoin transaction (in hex) depositing bitcoin to the mainchain_address generated by getpeginaddress"},
                                    {"pegin_txout_proof", RPCArg::Type::STR_HEX, RPCArg::Optional::NO, "A rawtxoutproof (in hex) generated by the mainchain daemon's `gettxoutproof` containing a proof of only bitcoin_tx"},
                                    {"pegin_claim_script", RPCArg::Type::STR_HEX, RPCArg::Optional::NO, "The witness program generated by getpeginaddress."},
                                    {"issuance_amount", RPCArg::Type::NUM, RPCArg::Optional::OMITTED, "The amount to be issued"},
                                    {"issuance_tokens", RPCArg::Type::NUM, RPCArg::Optional::OMITTED, "The number of asset issuance tokens to generate"},
                                    {"asset_entropy", RPCArg::Type::STR_HEX, RPCArg::Optional::OMITTED, "For new asset issuance, this is any additional entropy to be used in the asset tag calculation. For reissuance, this is the original asaset entropy"},
                                    {"asset_blinding_nonce", RPCArg::Type::STR_HEX, RPCArg::Optional::OMITTED, "Do not set for new asset issuance. For reissuance, this is the blinding factor for reissuance token output for the asset being reissued"},
                                    {"blind_reissuance",  RPCArg::Type::BOOL, RPCArg::Default{true}, "Whether to mark the issuance input for blinding or not. Only affects issuances with re-issuance tokens."},
                                },
                            },
                        },
                        },
                    {"outputs", RPCArg::Type::ARR, RPCArg::Optional::NO, "The outputs (key-value pairs), where none of the keys are duplicated.\n"
                            "That is, each address can only appear once and there can only be one 'data' object.\n"
                            "For compatibility reasons, a dictionary, which holds the key-value pairs directly, is also\n"
                            "accepted as second parameter.",
                        {
                            {"", RPCArg::Type::OBJ_USER_KEYS, RPCArg::Optional::OMITTED, "",
                                {
                                    {"address", RPCArg::Type::AMOUNT, RPCArg::Optional::NO, "A key-value pair. The key (string) is the address, the value (float or string) is the amount in " + CURRENCY_UNIT + ""},
                                    {"blinder_index", RPCArg::Type::NUM, RPCArg::Optional::OMITTED, "The index of the input whose signer will blind this output. Must be provided if this output is to be blinded"},
                                    {"asset", RPCArg::Type::STR, RPCArg::Optional::OMITTED, "The asset tag for this output if it is not the main chain asset"},
                                },
                                },
                            {"", RPCArg::Type::OBJ, RPCArg::Optional::OMITTED, "",
                                {
                                    {"data", RPCArg::Type::STR_HEX, RPCArg::Optional::NO, "A key-value pair. The key must be \"data\", the value is hex-encoded data"},
                                },
                            },
                        },
                    },
                    {"locktime", RPCArg::Type::NUM, RPCArg::Default{0}, "Raw locktime. Non-0 value also locktime-activates inputs"},
                    {"options", RPCArg::Type::OBJ, RPCArg::Optional::OMITTED_NAMED_ARG, "",
                        {
                            {"add_inputs", RPCArg::Type::BOOL, RPCArg::Default{false}, "If inputs are specified, automatically include more if they are not enough."},
                            {"include_unsafe", RPCArg::Type::BOOL, RPCArg::Default{false}, "Include inputs that are not safe to spend (unconfirmed transactions from outside keys and unconfirmed replacement transactions).\n"
                                                          "Warning: the resulting transaction may become invalid if one of the unsafe inputs disappears.\n"
                                                          "If that happens, you will need to fund the transaction with different inputs and republish it."},
                            {"changeAddress", RPCArg::Type::STR_HEX, RPCArg::DefaultHint{"pool address"}, "The address to receive the change"},
                            {"changePosition", RPCArg::Type::NUM, RPCArg::DefaultHint{"random"}, "The index of the change output"},
                            {"change_type", RPCArg::Type::STR, RPCArg::DefaultHint{"set by -changetype"}, "The output type to use. Only valid if changeAddress is not specified. Options are \"legacy\", \"p2sh-segwit\", and \"bech32\"."},
                            {"includeWatching", RPCArg::Type::BOOL, RPCArg::DefaultHint{"true for watch-only wallets, otherwise false"}, "Also select inputs which are watch only"},
                            {"lockUnspents", RPCArg::Type::BOOL, RPCArg::Default{false}, "Lock selected unspent outputs"},
                            {"fee_rate", RPCArg::Type::AMOUNT, RPCArg::DefaultHint{"not set, fall back to wallet fee estimation"}, "Specify a fee rate in " + CURRENCY_ATOM + "/vB."},
                            {"feeRate", RPCArg::Type::AMOUNT, RPCArg::DefaultHint{"not set, fall back to wallet fee estimation"}, "Specify a fee rate in " + CURRENCY_UNIT + "/kvB."},
                            {"subtractFeeFromOutputs", RPCArg::Type::ARR, RPCArg::Default{UniValue::VARR}, "The outputs to subtract the fee from.\n"
                                                          "The fee will be equally deducted from the amount of each specified output.\n"
                                                          "Those recipients will receive less coins than you enter in their corresponding amount field.\n"
                                                          "If no outputs are specified here, the sender pays the fee.",
                                {
                                    {"vout_index", RPCArg::Type::NUM, RPCArg::Optional::OMITTED, "The zero-based output index, before a change output is added."},
                                },
                            },
                            {"replaceable", RPCArg::Type::BOOL, RPCArg::DefaultHint{"wallet default"}, "Marks this transaction as BIP125 replaceable.\n"
                                                          "Allows this transaction to be replaced by a transaction with higher fees"},
                            {"conf_target", RPCArg::Type::NUM, RPCArg::DefaultHint{"wallet -txconfirmtarget"}, "Confirmation target in blocks"},
                            {"estimate_mode", RPCArg::Type::STR, RPCArg::Default{"unset"}, std::string() + "The fee estimate mode, must be one of (case insensitive):\n"
                            "         \"" + FeeModes("\"\n\"") + "\""},
                            {"include_explicit", RPCArg::Type::BOOL, RPCArg::Default{false}, "Include explicit values and assets and their proofs for blinded inputs"},
                        },
                        "options"},
                    {"bip32derivs", RPCArg::Type::BOOL, RPCArg::Default{true}, "Include BIP 32 derivation paths for public keys if we know them"},
                    {"solving_data", RPCArg::Type::OBJ, RPCArg::Optional::OMITTED_NAMED_ARG, "Keys and scripts needed for producing a final transaction with a dummy signature. Used for fee estimation during coin selection.\n",
                        {
                            {"pubkeys", RPCArg::Type::ARR, RPCArg::DefaultHint{"empty array"}, "A json array of public keys.\n",
                                {
                                    {"pubkey", RPCArg::Type::STR_HEX, RPCArg::Optional::OMITTED, "A public key"},
                                },
                            },
                            {"scripts", RPCArg::Type::ARR, RPCArg::DefaultHint{"empty array"}, "A json array of scripts.\n",
                                {
                                    {"script", RPCArg::Type::STR_HEX, RPCArg::Optional::OMITTED, "A script"},
                                },
                            },
                            {"descriptors", RPCArg::Type::ARR, RPCArg::DefaultHint{"empty array"}, "A json array of descriptors.\n",
                                {
                                    {"descriptor", RPCArg::Type::STR_HEX, RPCArg::Optional::OMITTED, "A descriptor"},
                                },
                            }
                        }
                    },
                    {"psbt_version", RPCArg::Type::NUM, RPCArg::Default{2}, "The PSBT version number to use."},
                },
                RPCResult{
                    RPCResult::Type::OBJ, "", "",
                    {
                        {RPCResult::Type::STR, "psbt", "The resulting raw transaction (base64-encoded string)"},
                        {RPCResult::Type::STR_AMOUNT, "fee", "Fee in " + CURRENCY_UNIT + " the resulting transaction pays"},
                        {RPCResult::Type::NUM, "changepos", "The position of the added change output, or -1"},
                    }
                                },
                                RPCExamples{
                            "\nCreate a transaction with no inputs\n"
                            + HelpExampleCli("walletcreatefundedpsbt", "\"[{\\\"txid\\\":\\\"myid\\\",\\\"vout\\\":0}]\" \"[{\\\"data\\\":\\\"00010203\\\"}]\"")
                                },
        [&](const RPCHelpMan& self, const JSONRPCRequest& request) -> UniValue
{
    if (!g_con_elementsmode)
        throw std::runtime_error("PSBT operations are disabled when not in elementsmode.\n");

    std::shared_ptr<CWallet> const pwallet = GetWalletForJSONRPCRequest(request);
    if (!pwallet) return NullUniValue;

    CWallet& wallet{*pwallet};
    // Make sure the results are valid at least up to the most recent block
    // the user could have gotten from another RPC command prior to now
    wallet.BlockUntilSyncedToCurrentChain();

    RPCTypeCheck(request.params, {
        UniValue::VARR,
        UniValueType(), // ARR or OBJ, checked later
        UniValue::VNUM,
        UniValue::VOBJ,
        UniValue::VBOOL,
        UniValue::VOBJ,
        UniValue::VNUM,
        }, true
    );

    CAmount fee;
    int change_position;
    bool rbf{wallet.m_signal_rbf};
    const UniValue &replaceable_arg = request.params[3]["replaceable"];
    if (!replaceable_arg.isNull()) {
        RPCTypeCheckArgument(replaceable_arg, UniValue::VBOOL);
        rbf = replaceable_arg.isTrue();
    }
    // It's hard to control the behavior of FundTransaction, so we will wait
    //   until after it's done, then extract the blinding keys from the output
    //   nonces.
    std::map<CTxOut, PSBTOutput> psbt_outs;
    CMutableTransaction rawTx = ConstructTransaction(request.params[0], request.params[1], request.params[2], rbf, wallet.chain().getTip(), &psbt_outs, true /* allow_peg_in */, true /* allow_issuance */);

    // Make a blank psbt
    uint32_t psbt_version = 2;
    if (!request.params[6].isNull()) {
        psbt_version = request.params[6].get_int();
    }
    if (psbt_version != 2) {
        throw JSONRPCError(RPC_INVALID_PARAMETER, "The PSBT version can only be 2");
    }

    // Make a blank psbt
    std::set<uint256> new_assets;
    std::set<uint256> new_reissuance;
    for (unsigned int i = 0; i < rawTx.vin.size(); ++i) {
        if (!rawTx.vin[i].assetIssuance.IsNull()) {
            const UniValue& blind_reissuance_v = find_value(request.params[0].get_array()[i].get_obj(), "blind_reissuance");
            bool blind_reissuance = blind_reissuance_v.isNull() ? true : blind_reissuance_v.get_bool();
            uint256 entropy;
            CAsset asset;
            CAsset token;

            if (rawTx.vin[i].assetIssuance.assetBlindingNonce.IsNull()) {
                // New issuance, calculate the final entropy
                GenerateAssetEntropy(entropy, rawTx.vin[i].prevout, rawTx.vin[i].assetIssuance.assetEntropy);
            } else {
                // Reissuance, use original entropy set in assetEntropy
                entropy = rawTx.vin[i].assetIssuance.assetEntropy;
            }

            CalculateAsset(asset, entropy);
            new_assets.insert(asset.id);

            if (!rawTx.vin[i].assetIssuance.nInflationKeys.IsNull()) {
                // Calculate reissuance asset tag if there will be reissuance tokens
                CalculateReissuanceToken(token, entropy, blind_reissuance);
                new_reissuance.insert(token.id);
            }
        }
    }
    CCoinControl coin_control;
    // Automatically select coins, unless at least one is manually selected. Can
    // be overridden by options.add_inputs.
    coin_control.m_add_inputs = rawTx.vin.size() == 0;
    // FundTransaction expects blinding keys, if present, to appear in the output nonces
    for (CTxOut& txout : rawTx.vout) {
        auto search_it = psbt_outs.find(txout);
        CHECK_NONFATAL (search_it != psbt_outs.end());
        CPubKey& blind_pub = search_it->second.m_blinding_pubkey;
        if (blind_pub.IsFullyValid()) {
            txout.nNonce.vchCommitment = std::vector<unsigned char>(blind_pub.begin(), blind_pub.end());
        }
    }
    FundTransaction(wallet, rawTx, fee, change_position, request.params[3], coin_control, /* solving_data */ request.params[5], /* override_min_fee */ true);
    // Find an input that is ours
    unsigned int blinder_index = 0;
    {
        LOCK(wallet.cs_wallet);
        for (; blinder_index < rawTx.vin.size(); ++blinder_index) {
            const CTxIn& txin = rawTx.vin[blinder_index];
            if (InputIsMine(wallet, txin) != ISMINE_NO) {
                break;
            }
        }
    }
    CHECK_NONFATAL (blinder_index < rawTx.vin.size()); // We added inputs, or existing inputs are ours, we should have a blinder index at this point.
    // It may add outputs (change, and in some edge case OP_RETURN) which need to be
    // blinded. So pull these into `psbt_outs`.
    for (const CTxOut& txout : rawTx.vout) {
        if (!txout.nNonce.IsNull() && !psbt_outs.count(txout)) {
            PSBTOutput new_out{2}; // psbtv2 output
            new_out.m_blinding_pubkey.Set(txout.nNonce.vchCommitment.begin(), txout.nNonce.vchCommitment.end());
            new_out.m_blinder_index = blinder_index;
            psbt_outs.insert(std::make_pair(txout, new_out));
        }
    }
    PartiallySignedTransaction psbtx(rawTx, psbt_version);
    for (unsigned int i = 0; i < rawTx.vout.size(); ++i) {
        PSBTOutput& output = psbtx.outputs[i];
        auto it = psbt_outs.find(rawTx.vout.at(i));
        if (it != psbt_outs.end()) {
            PSBTOutput& construct_psbt_out = it->second;

            output.m_blinding_pubkey = construct_psbt_out.m_blinding_pubkey;
            output.m_blinder_index = construct_psbt_out.m_blinder_index;
        }

        if (output.m_blinder_index == std::nullopt) {
            output.m_blinder_index = blinder_index;
        }

        // Check the asset
        if (new_assets.count(output.m_asset) > 0) {
            new_assets.erase(output.m_asset);
        }
        if (new_reissuance.count(output.m_asset) > 0) {
            new_reissuance.erase(output.m_asset);
        }
    }

    // Make sure all newly issued assets and reissuance tokens had outputs
    if (new_assets.size() > 0) {
        throw JSONRPCError(RPC_INVALID_PARAMETER, "Missing output for new assets");
    }
    if (new_reissuance.size() > 0) {
        throw JSONRPCError(RPC_INVALID_PARAMETER, "Missing output for reissuance tokens");
    }

    // Determine whether to include explicit values
    bool include_explicit = request.params[3].exists("include_explicit") && request.params[3]["include_explicit"].get_bool();

    // Fill transaction with out data but don't sign
    bool bip32derivs = request.params[4].isNull() ? true : request.params[4].get_bool();
    bool complete = true;
    const TransactionError err{wallet.FillPSBT(psbtx, complete, 1, false, bip32derivs, true, nullptr, include_explicit)};
    if (err != TransactionError::OK) {
        throw JSONRPCTransactionError(err);
    }

    // Serialize the PSBT
    CDataStream ssTx(SER_NETWORK, PROTOCOL_VERSION);
    ssTx << psbtx;

    UniValue result(UniValue::VOBJ);
    result.pushKV("psbt", EncodeBase64(ssTx.str()));
    result.pushKV("fee", ValueFromAmount(fee));
    result.pushKV("changepos", change_position);
    return result;
},
    };
}

static RPCHelpMan upgradewallet()
{
    return RPCHelpMan{"upgradewallet",
        "\nUpgrade the wallet. Upgrades to the latest version if no version number is specified.\n"
        "New keys may be generated and a new wallet backup will need to be made.",
        {
            {"version", RPCArg::Type::NUM, RPCArg::Default{FEATURE_LATEST}, "The version number to upgrade to. Default is the latest wallet version."}
        },
        RPCResult{
            RPCResult::Type::OBJ, "", "",
            {
                {RPCResult::Type::STR, "wallet_name", "Name of wallet this operation was performed on"},
                {RPCResult::Type::NUM, "previous_version", "Version of wallet before this operation"},
                {RPCResult::Type::NUM, "current_version", "Version of wallet after this operation"},
                {RPCResult::Type::STR, "result", /* optional */ true, "Description of result, if no error"},
                {RPCResult::Type::STR, "error", /* optional */ true, "Error message (if there is one)"}
            },
        },
        RPCExamples{
            HelpExampleCli("upgradewallet", "169900")
            + HelpExampleRpc("upgradewallet", "169900")
        },
        [&](const RPCHelpMan& self, const JSONRPCRequest& request) -> UniValue
{
    std::shared_ptr<CWallet> const pwallet = GetWalletForJSONRPCRequest(request);
    if (!pwallet) return NullUniValue;

    RPCTypeCheck(request.params, {UniValue::VNUM}, true);

    EnsureWalletIsUnlocked(*pwallet);

    int version = 0;
    if (!request.params[0].isNull()) {
        version = request.params[0].get_int();
    }
    bilingual_str error;
    const int previous_version{pwallet->GetVersion()};
    const bool wallet_upgraded{pwallet->UpgradeWallet(version, error)};
    const int current_version{pwallet->GetVersion()};
    std::string result;

    if (wallet_upgraded) {
        if (previous_version == current_version) {
            result = "Already at latest version. Wallet version unchanged.";
        } else {
            result = strprintf("Wallet upgraded successfully from version %i to version %i.", previous_version, current_version);
        }
    }

    UniValue obj(UniValue::VOBJ);
    obj.pushKV("wallet_name", pwallet->GetName());
    obj.pushKV("previous_version", previous_version);
    obj.pushKV("current_version", current_version);
    if (!result.empty()) {
        obj.pushKV("result", result);
    } else {
        CHECK_NONFATAL(!error.empty());
        obj.pushKV("error", error.original);
    }
    return obj;
},
    };
}

#ifdef ENABLE_EXTERNAL_SIGNER
static RPCHelpMan walletdisplayaddress()
{
    return RPCHelpMan{
        "walletdisplayaddress",
        "Display address on an external signer for verification.",
        {
            {"address", RPCArg::Type::STR, RPCArg::Optional::NO, "bitcoin address to display"},
        },
        RPCResult{
            RPCResult::Type::OBJ,"","",
            {
                {RPCResult::Type::STR, "address", "The address as confirmed by the signer"},
            }
        },
        RPCExamples{""},
        [&](const RPCHelpMan& self, const JSONRPCRequest& request) -> UniValue
        {
            std::shared_ptr<CWallet> const wallet = GetWalletForJSONRPCRequest(request);
            if (!wallet) return NullUniValue;
            CWallet* const pwallet = wallet.get();

            LOCK(pwallet->cs_wallet);

            CTxDestination dest = DecodeDestination(request.params[0].get_str());

            // Make sure the destination is valid
            if (!IsValidDestination(dest)) {
                throw JSONRPCError(RPC_INVALID_ADDRESS_OR_KEY, "Invalid address");
            }

            if (!pwallet->DisplayAddress(dest)) {
                throw JSONRPCError(RPC_MISC_ERROR, "Failed to display address");
            }

            UniValue result(UniValue::VOBJ);
            result.pushKV("address", request.params[0].get_str());
            return result;
        }
    };
}
#endif // ENABLE_EXTERNAL_SIGNER

//
// ELEMENTS commands

namespace {
static secp256k1_context *secp256k1_ctx;

class CSecp256k1Init {
public:
    CSecp256k1Init() {
        secp256k1_ctx = secp256k1_context_create(SECP256K1_CONTEXT_VERIFY | SECP256K1_CONTEXT_SIGN);
    }
    ~CSecp256k1Init() {
        secp256k1_context_destroy(secp256k1_ctx);
    }
};
static CSecp256k1Init instance_of_csecp256k1;
}

static RPCHelpMan signblock()
{
    return RPCHelpMan{"signblock",
                "\nSigns a block proposal, checking that it would be accepted first. Errors if it cannot sign the block. Note that this call adds the witnessScript to your wallet for signing purposes! This function is intended for QA and testing.\n",
                {
                    {"blockhex", RPCArg::Type::STR_HEX, RPCArg::Optional::NO, "The hex-encoded block from getnewblockhex"},
                    {"witnessScript", RPCArg::Type::STR_HEX, RPCArg::Optional::OMITTED_NAMED_ARG, "The hex-encoded witness script. Required for dynamic federation blocks. Argument is \"\" when the block is P2WPKH."},
                },
                RPCResult{
                    RPCResult::Type::ARR, "", "",
                    {
                        {RPCResult::Type::OBJ, "", "",
                        {
                            {RPCResult::Type::STR_HEX, "pubkey", "signature's pubkey"},
                            {RPCResult::Type::STR_HEX, "sig", "the signature itself"},
                        }},
                    },
                },
                RPCExamples{
                    HelpExampleCli("signblock", "0000002018c6f2f913f9902aeab...5ca501f77be96de63f609010000000000000000015100000000")
                },
        [&](const RPCHelpMan& self, const JSONRPCRequest& request) -> UniValue
{
    if (!g_signed_blocks) {
        throw JSONRPCError(RPC_MISC_ERROR, "Signed blocks are not active for this network.");
    }

    std::shared_ptr<CWallet> const wallet = GetWalletForJSONRPCRequest(request);
    if (!wallet) return NullUniValue;
    CWallet* const pwallet = wallet.get();

    CBlock block;
    if (!DecodeHexBlk(block, request.params[0].get_str()))
        throw JSONRPCError(RPC_DESERIALIZATION_ERROR, "Block decode failed");

    LegacyScriptPubKeyMan* spk_man = pwallet->GetLegacyScriptPubKeyMan();
    if (!spk_man) {
        throw JSONRPCError(RPC_WALLET_ERROR, "This type of wallet does not support this command");
    }

    {
        LOCK(cs_main);
        uint256 hash = block.GetHash();
        if (pwallet->chain().hasBlocks(hash, 0, std::nullopt))
            throw JSONRPCError(RPC_VERIFY_ERROR, "already have block");

        CBlockIndex* const pindexPrev = wallet->chain().getTip();
        // TestBlockValidity only supports blocks built on the current Tip
        if (block.hashPrevBlock != pindexPrev->GetBlockHash())
            throw JSONRPCError(RPC_VERIFY_ERROR, "proposal was not based on our best chain");

        BlockValidationState state;
        if (!wallet->chain().testBlockValidity(state, Params(), block, pindexPrev, false, true) || !state.IsValid()) {
            std::string strRejectReason = state.GetRejectReason();
            if (strRejectReason.empty())
                throw JSONRPCError(RPC_VERIFY_ERROR, state.IsInvalid() ? "Block proposal was invalid" : "Error checking block proposal");
            throw JSONRPCError(RPC_VERIFY_ERROR, strRejectReason);
        }
    }

    // Expose SignatureData internals in return value in lieu of "Partially Signed Bitcoin Blocks"
    SignatureData block_sigs;
    if (block.m_dynafed_params.IsNull()) {
        GenericSignScript(*spk_man, block.GetBlockHeader(), block.proof.challenge, block_sigs, SCRIPT_NO_SIGHASH_BYTE /* additional_flags */);
    } else {
        if (request.params[1].isNull()) {
            throw JSONRPCError(RPC_INVALID_PARAMETER, "Signing dynamic blocks requires the witnessScript argument");
        }
        std::vector<unsigned char> witness_bytes(ParseHex(request.params[1].get_str()));
        // Note that we're adding the signblockscript to the wallet so it can actually
        // satisfy witness program scriptpubkeys
        if (!witness_bytes.empty()) {
            spk_man->AddCScript(CScript(witness_bytes.begin(), witness_bytes.end()));
        }
        GenericSignScript(*spk_man, block.GetBlockHeader(), block.m_dynafed_params.m_current.m_signblockscript, block_sigs, SCRIPT_VERIFY_NONE /* additional_flags */);
    }

    // Error if sig data didn't "grow"
    if (!block_sigs.complete && block_sigs.signatures.empty()) {
        throw JSONRPCError(RPC_VERIFY_ERROR, "Could not sign the block.");
    }
    UniValue ret(UniValue::VARR);
    for (const auto& signature : block_sigs.signatures) {
        UniValue obj(UniValue::VOBJ);
        obj.pushKV("pubkey", HexStr(signature.second.first));
        obj.pushKV("sig", HexStr(signature.second.second));
        ret.push_back(obj);
    }
    return ret;
},
    };
}

static RPCHelpMan getpeginaddress()
{
    return RPCHelpMan{"getpeginaddress",
                "\nReturns information needed for claimpegin to move coins to the sidechain.\n"
                "The user should send coins from their Bitcoin wallet to the mainchain_address returned.\n",
                {},
                RPCResult{
                    RPCResult::Type::OBJ, "", "",
                    {
                        {RPCResult::Type::STR, "mainchain_address", "mainchain deposit address to send bitcoin to"},
                        {RPCResult::Type::STR_HEX, "claim_script", "claim script committed to by the mainchain address. This may be required in `claimpegin` to retrieve pegged-in funds\n"},
                    },
                },
                RPCExamples{
                    HelpExampleCli("getpeginaddress", "")
            + HelpExampleRpc("getpeginaddress", "")
                },
        [&](const RPCHelpMan& self, const JSONRPCRequest& request) -> UniValue
{
    std::shared_ptr<CWallet> const wallet = GetWalletForJSONRPCRequest(request);
    if (!wallet) return NullUniValue;
    CWallet* const pwallet = wallet.get();

    LegacyScriptPubKeyMan* spk_man = pwallet->GetLegacyScriptPubKeyMan();
    if (!spk_man) {
        throw JSONRPCError(RPC_WALLET_ERROR, "This type of wallet does not support this command");
    }

    if (!pwallet->IsLocked()) {
        pwallet->TopUpKeyPool();
    }

    // Use native witness destination
    CTxDestination dest;
    bilingual_str error;
    if (!pwallet->GetNewDestination(OutputType::BECH32, "", dest, error)) {
        throw JSONRPCError(RPC_WALLET_KEYPOOL_RAN_OUT, error.original);
    }

    CScript dest_script = GetScriptForDestination(dest);

    // Also add raw scripts to index to recognize later.
    spk_man->AddCScript(dest_script);

    // Get P2CH deposit address on mainchain from most recent fedpegscript.
    const auto& fedpegscripts = GetValidFedpegScripts(pwallet->chain().getTip(), Params().GetConsensus(), true /* nextblock_validation */);
    CTxDestination mainchain_dest(WitnessV0ScriptHash(calculate_contract(fedpegscripts.front().second, dest_script)));
    // P2SH-wrapped is the only valid choice for non-dynafed chains but still an
    // option for dynafed-enabled ones as well
    if (!DeploymentActiveAfter(pwallet->chain().getTip(), Params().GetConsensus(), Consensus::DEPLOYMENT_DYNA_FED) ||
                fedpegscripts.front().first.IsPayToScriptHash()) {
        mainchain_dest = ScriptHash(GetScriptForDestination(mainchain_dest));
    }

    UniValue ret(UniValue::VOBJ);

    ret.pushKV("mainchain_address", EncodeParentDestination(mainchain_dest));
    ret.pushKV("claim_script", HexStr(dest_script));
    return ret;
},
    };
}

//! Derive BIP32 tweak from master xpub to child pubkey.
bool DerivePubTweak(const std::vector<uint32_t>& vPath, const CPubKey& keyMaster, const ChainCode &ccMaster, std::vector<unsigned char>& tweakSum)
{
    tweakSum.clear();
    tweakSum.resize(32);
    std::vector<unsigned char> tweak;
    CPubKey keyParent = keyMaster;
    CPubKey keyChild;
    ChainCode ccChild;
    ChainCode ccParent = ccMaster;
    for (unsigned int i = 0; i < vPath.size(); i++) {
        if ((vPath[i] >> 31) != 0) {
            return false;
        }
        keyParent.Derive(keyChild, ccChild, vPath[i], ccParent, &tweak);
        CHECK_NONFATAL(tweak.size() == 32);
        ccParent = ccChild;
        keyParent = keyChild;
        if (i == 0) {
            tweakSum = tweak;
        } else {
            bool ret = secp256k1_ec_seckey_tweak_add(secp256k1_ctx, tweakSum.data(), tweak.data());
            if (!ret) {
                return false;
            }
        }
    }
    return true;
}

// For general cryptographic design of peg-out authorization scheme, see: https://github.com/ElementsProject/secp256k1-zkp/blob/secp256k1-zkp/src/modules/whitelist/whitelist.md
static RPCHelpMan initpegoutwallet()
{
    return RPCHelpMan{"initpegoutwallet",
                "\nThis call is for Liquid network initialization on the Liquid wallet. The wallet generates a new Liquid pegout authorization key (PAK) and stores it in the Liquid wallet. It then combines this with the `bitcoin_descriptor` to finally create a PAK entry for the network. This allows the user to send Liquid coins directly to a secure offline Bitcoin wallet at the derived path from the bitcoin_descriptor using the `sendtomainchain` command. Losing the Liquid PAK or offline Bitcoin root key will result in the inability to pegout funds, so immediate backup upon initialization is required.\n" +
                HELP_REQUIRING_PASSPHRASE,
                {
                    {"bitcoin_descriptor", RPCArg::Type::STR, RPCArg::Optional::NO, "The Bitcoin descriptor that includes a single extended pubkey. Must be one of the following: pkh(<xpub>), sh(wpkh(<xpub>)), or wpkh(<xpub>). This is used as the destination chain for the Bitcoin destination wallet. The derivation path from the xpub is given by the descriptor, typically `0/k`, reflecting the external chain of the wallet. DEPRECATED: If a plain xpub is given, pkh(<xpub>) is assumed, with the `0/k` derivation from that xpub. See link for more details on script descriptors: https://github.com/bitcoin/bitcoin/blob/master/doc/descriptors.md"},
                    {"bip32_counter", RPCArg::Type::NUM , RPCArg::Default{0}, "The `k` in `0/k` to be set as the next address to derive from the `bitcoin_descriptor`. This will be stored in the wallet and incremented on each successful `sendtomainchain` invocation."},
                    {"liquid_pak", RPCArg::Type::STR_HEX, RPCArg::Optional::OMITTED_NAMED_ARG, "The Liquid wallet pubkey in hex to be used as the Liquid PAK for pegout authorization. The private key must be in the wallet if argument is given. If this argument is not provided one will be generated and stored in the wallet automatically and returned."}
                },
                RPCResult{
                    RPCResult::Type::OBJ, "", "",
                    {
                        {RPCResult::Type::STR, "pakentry", "PAK entry to be used at network initialization time in the form of: `pak=<bitcoin_pak>:<liquid_pak>`"},
                        {RPCResult::Type::STR_HEX, "liquid_pak", "Liquid PAK pubkey, which is stored in the local Liquid wallet. This can be used in subsequent calls to `initpegoutwallet` to avoid generating a new `liquid_pak`"},
                        {RPCResult::Type::STR, "liquid_pak_address", "corresponding address for `liquid_pak`. Useful for `dumpprivkey` for wallet backup or transfer"},
                        {RPCResult::Type::ARR_FIXED, "address_lookahead", "the three next Bitcoin addresses the wallet will use for `sendtomainchain` based on `bip32_counter`",
                            {RPCResult{RPCResult::Type::STR, "", ""}}},
                    }
                },
                RPCExamples{
                    HelpExampleCli("initpegoutwallet", "sh(wpkh(tpubDAY5hwtonH4NE8zY46ZMFf6B6F3fqMis7cwfNihXXpAg6XzBZNoHAdAzAZx2peoU8nTWFqvUncXwJ9qgE5VxcnUKxdut8F6mptVmKjfiwDQ/0/*))")
            + HelpExampleRpc("initpegoutwallet", "sh(wpkh(tpubDAY5hwtonH4NE8zY46ZMFf6B6F3fqMis7cwfNihXXpAg6XzBZNoHAdAzAZx2peoU8nTWFqvUncXwJ9qgE5VxcnUKxdut8F6mptVmKjfiwDQ/0/*))")
                },
        [&](const RPCHelpMan& self, const JSONRPCRequest& request) -> UniValue
{
    std::shared_ptr<CWallet> const wallet = GetWalletForJSONRPCRequest(request);
    if (!wallet) return NullUniValue;
    CWallet* const pwallet = wallet.get();

    LOCK(pwallet->cs_wallet);

    LegacyScriptPubKeyMan* spk_man = pwallet->GetLegacyScriptPubKeyMan();
    if (!spk_man) {
        throw JSONRPCError(RPC_WALLET_ERROR, "This type of wallet does not support this command");
    }

    // Check that network cares about PAK
    if (!Params().GetEnforcePak()) {
        throw JSONRPCError(RPC_INVALID_PARAMETER, "PAK enforcement is not enabled on this network.");
    }

    if (!pwallet->IsLocked())
        pwallet->TopUpKeyPool();

    // Generate a new key that is added to wallet or set from argument
    CPubKey online_pubkey;
    if (request.params.size() < 3) {
        std::string error;
        if (!pwallet->GetOnlinePakKey(online_pubkey, error)) {
            throw JSONRPCError(RPC_WALLET_KEYPOOL_RAN_OUT, error);
        }
    } else {
        online_pubkey = CPubKey(ParseHex(request.params[2].get_str()));
        if (!online_pubkey.IsFullyValid()) {
            throw JSONRPCError(RPC_WALLET_ERROR, "Error: Given liquid_pak is not valid.");
        }
        if (!spk_man->HaveKey(online_pubkey.GetID())) {
            throw JSONRPCError(RPC_WALLET_ERROR, "Error: liquid_pak could not be found in wallet");
        }
    }

    // Parse offline counter
    int counter = 0;
    if (request.params.size() > 1) {
        counter = request.params[1].get_int();
        if (counter < 0 || counter > 1000000000) {
            throw JSONRPCError(RPC_INVALID_PARAMETER, "bip32_counter must be between 0 and 1,000,000,000, inclusive.");
        }
    }

    std::string bitcoin_desc = request.params[0].get_str();
    std::string xpub_str = "";

    // First check for naked xpub, and impute it as pkh(<xpub>/0/*) for backwards compat
    CExtPubKey xpub = DecodeExtPubKey(bitcoin_desc);
    if (xpub.pubkey.IsFullyValid()) {
        bitcoin_desc = "pkh(" + bitcoin_desc + "/0/*)";
    }

    FlatSigningProvider provider;
    std::string error;
    auto desc = Parse(bitcoin_desc, provider, error); // don't require checksum
    if (!desc) {
        throw JSONRPCError(RPC_INVALID_PARAMETER, error);
    } else if (!desc->IsRange()) {
        throw JSONRPCError(RPC_INVALID_PARAMETER, "bitcoin_descriptor must be a ranged descriptor.");
    }

    // Check if we can actually generate addresses(catches hardened derivation steps etc) before
    // writing to cache
    UniValue address_list(UniValue::VARR);
    for (int i = counter; i < counter+3; i++) {
        std::vector<CScript> scripts;
        if (!desc->Expand(i, provider, scripts, provider)) {
            throw JSONRPCError(RPC_WALLET_ERROR, "Could not generate lookahead addresses with descriptor. Are there hardened derivations after the xpub?");
        }
        CTxDestination destination;
        ExtractDestination(scripts[0], destination);
        address_list.push_back(EncodeParentDestination(destination));
    }

    // For our manual pattern matching, we don't want the checksum part.
    auto checksum_char = bitcoin_desc.find('#');
    if (checksum_char != std::string::npos) {
        bitcoin_desc = bitcoin_desc.substr(0, checksum_char);
    }

    // Three acceptable descriptors:
    bool is_liquid = Params().NetworkIDString() == "liquidv1";
    if (bitcoin_desc.substr(0, 8) ==  "sh(wpkh("
            && bitcoin_desc.substr(bitcoin_desc.size()-2, 2) == "))") {
        if(is_liquid) {
            throw JSONRPCError(RPC_INVALID_PARAMETER, "bitcoin_descriptor is not supported by Liquid; try pkh(<xpub>) or <xpub>.");
        }
        xpub_str = bitcoin_desc.substr(8, bitcoin_desc.size()-2);
    } else if (bitcoin_desc.substr(0, 5) ==  "wpkh("
            && bitcoin_desc.substr(bitcoin_desc.size()-1, 1) == ")") {
        if(is_liquid) {
            throw JSONRPCError(RPC_INVALID_PARAMETER, "bitcoin_descriptor is not supported by Liquid; try pkh(<xpub>) or <xpub>.");
        }
        xpub_str = bitcoin_desc.substr(5, bitcoin_desc.size()-1);
    } else if (bitcoin_desc.substr(0, 4) == "pkh("
            && bitcoin_desc.substr(bitcoin_desc.size()-1, 1) == ")") {
        xpub_str = bitcoin_desc.substr(4, bitcoin_desc.size()-1);
    } else {
        throw JSONRPCError(RPC_INVALID_PARAMETER, "bitcoin_descriptor is not of any type supported: pkh(<xpub>), sh(wpkh(<xpub>)), wpkh(<xpub>), or <xpub>.");
    }

    // Strip off leading key origin
    if (xpub_str.find("]") != std::string::npos) {
        xpub_str = xpub_str.substr(xpub_str.find("]")+1, std::string::npos);
    }

    // Strip off following range
    xpub_str = xpub_str.substr(0, xpub_str.find("/"));

    xpub = DecodeExtPubKey(xpub_str);

    if (!xpub.pubkey.IsFullyValid()) {
        throw JSONRPCError(RPC_INVALID_PARAMETER, "bitcoin_descriptor does not contain a valid extended pubkey for this network.");
    }

    // Parse master pubkey
    CPubKey masterpub = xpub.pubkey;
    secp256k1_pubkey masterpub_secp;
    int ret = secp256k1_ec_pubkey_parse(secp256k1_ctx, &masterpub_secp, masterpub.begin(), masterpub.size());
    if (ret != 1) {
        throw JSONRPCError(RPC_WALLET_ERROR, "bitcoin_descriptor could not be parsed.");
    }

    // Store the keys and metadata
    if (!pwallet->SetOnlinePubKey(online_pubkey) ||
            !pwallet->SetOfflineXPubKey(xpub) ||
            !pwallet->SetOfflineCounter(counter) ||
            !pwallet->SetOfflineDescriptor(bitcoin_desc)) {
        throw JSONRPCError(RPC_WALLET_ERROR, "Error: Failure to initialize pegout wallet.");
    }

    // Negate the pubkey
    ret = secp256k1_ec_pubkey_negate(secp256k1_ctx, &masterpub_secp);

    std::vector<unsigned char> negatedpubkeybytes;
    negatedpubkeybytes.resize(33);
    size_t len = 33;
    ret = secp256k1_ec_pubkey_serialize(secp256k1_ctx, &negatedpubkeybytes[0], &len, &masterpub_secp, SECP256K1_EC_COMPRESSED);
    CHECK_NONFATAL(ret == 1);
    CHECK_NONFATAL(len == 33);
    CHECK_NONFATAL(negatedpubkeybytes.size() == 33);

    UniValue pak(UniValue::VOBJ);
    pak.pushKV("pakentry", "pak=" + HexStr(negatedpubkeybytes) + ":" + HexStr(online_pubkey));
    pak.pushKV("liquid_pak", HexStr(online_pubkey));
    pak.pushKV("liquid_pak_address", EncodeDestination(PKHash(online_pubkey)));
    pak.pushKV("address_lookahead", address_list);
    return pak;
},
    };
}

static RPCHelpMan sendtomainchain_base()
{
    return RPCHelpMan{"sendtomainchain",
                "\nSends sidechain funds to the given mainchain address, through the federated pegin mechanism\n"
                + HELP_REQUIRING_PASSPHRASE,
                {
                    {"address", RPCArg::Type::STR, RPCArg::Optional::NO, "The destination address on Bitcoin mainchain"},
                    {"amount", RPCArg::Type::AMOUNT, RPCArg::Optional::NO, "The amount being sent to Bitcoin mainchain"},
                    {"subtractfeefromamount", RPCArg::Type::BOOL, RPCArg::Default{false}, "The fee will be deducted from the amount being pegged-out."},
                    {"verbose", RPCArg::Type::BOOL, RPCArg::Default{false}, "If true, return extra information about the transaction."},
                },
                {
                    RPCResult{"if verbose is not set or set to false",
                        RPCResult::Type::STR_HEX, "txid", "Transaction ID of the resulting sidechain transaction",
                    },
                    RPCResult{"if verbose is set to true",
                        RPCResult::Type::OBJ, "", "",
                        {
                            {RPCResult::Type::STR_HEX, "txid", "The transaction id."},
                            {RPCResult::Type::STR, "fee reason", "The transaction fee reason."}
                        },
                    },
                },
                RPCExamples{
                    HelpExampleCli("sendtomainchain", "\"mgWEy4vBJSHt3mC8C2SEWJQitifb4qeZQq\" 0.1")
            + HelpExampleRpc("sendtomainchain", "\"mgWEy4vBJSHt3mC8C2SEWJQitifb4qeZQq\" 0.1")
                },
        [&](const RPCHelpMan& self, const JSONRPCRequest& request) -> UniValue
{
    std::shared_ptr<CWallet> const pwallet = GetWalletForJSONRPCRequest(request);
    if (!pwallet) return NullUniValue;

    LOCK(pwallet->cs_wallet);

    EnsureWalletIsUnlocked(*pwallet);

    std::string error_str;
    CTxDestination parent_address = DecodeParentDestination(request.params[0].get_str(), error_str);
    if (!IsValidDestination(parent_address))
        throw JSONRPCError(RPC_INVALID_ADDRESS_OR_KEY, strprintf("Invalid Bitcoin address: %s", error_str));

    CAmount nAmount = AmountFromValue(request.params[1]);
    if (nAmount <= 0)
        throw JSONRPCError(RPC_TYPE_ERROR, "Invalid amount for send");

    bool subtract_fee = false;
    if (request.params.size() > 2) {
        subtract_fee = request.params[2].get_bool();
    }

    // Parse Bitcoin address for destination, embed script
    CScript mainchain_script(GetScriptForDestination(parent_address));

    uint256 genesisBlockHash = Params().ParentGenesisBlockHash();

    // Asset type is implicit, no need to add to script
    NullData nulldata;
    nulldata << std::vector<unsigned char>(genesisBlockHash.begin(), genesisBlockHash.end());
    nulldata << std::vector<unsigned char>(mainchain_script.begin(), mainchain_script.end());
    CTxDestination address(nulldata);

    std::vector<CRecipient> recipients;
    CRecipient recipient = {GetScriptForDestination(address), nAmount, Params().GetConsensus().pegged_asset, CPubKey(), subtract_fee};
    recipients.push_back(recipient);

    EnsureWalletIsUnlocked(*pwallet);

    bool verbose = request.params[3].isNull() ? false: request.params[3].get_bool();
    mapValue_t mapValue;
    CCoinControl no_coin_control; // This is a deprecated API
    return SendMoney(*pwallet, no_coin_control, recipients, std::move(mapValue), verbose, true /* ignore_blind_fail */);
},
    };
}

// ELEMENTS: Copied from script/descriptor.cpp

typedef std::vector<uint32_t> KeyPath;

/** Split a string on every instance of sep, returning a vector. */
std::vector<Span<const char>> Split(const Span<const char>& sp, char sep)
{
    std::vector<Span<const char>> ret;
    auto it = sp.begin();
    auto start = it;
    while (it != sp.end()) {
        if (*it == sep) {
            ret.emplace_back(start, it);
            start = it + 1;
        }
        ++it;
    }
    ret.emplace_back(start, it);
    return ret;
}

/** Parse a key path, being passed a split list of elements (the first element is ignored). */
bool ParseKeyPath(const std::vector<Span<const char>>& split, KeyPath& out)
{
    for (size_t i = 1; i < split.size(); ++i) {
        Span<const char> elem = split[i];
        bool hardened = false;
        if (elem.size() > 0 && (elem[elem.size() - 1] == '\'' || elem[elem.size() - 1] == 'h')) {
            elem = elem.first(elem.size() - 1);
            hardened = true;
        }
        uint32_t p;
        if (!ParseUInt32(std::string(elem.begin(), elem.end()), &p) || p > 0x7FFFFFFFUL) return false;
        out.push_back(p | (((uint32_t)hardened) << 31));
    }
    return true;
}

////////////////////////////

static RPCHelpMan sendtomainchain_pak()
{
    return RPCHelpMan{"sendtomainchain",
                "\nSends Liquid funds to the Bitcoin mainchain, through the federated withdraw mechanism. The wallet internally generates the returned `bitcoin_address` via `bitcoin_descriptor` and `bip32_counter` previously set in `initpegoutwallet`. The counter will be incremented upon successful send, avoiding address re-use.\n"
                + HELP_REQUIRING_PASSPHRASE,
                {
                    {"address", RPCArg::Type::STR, RPCArg::Optional::NO, "Must be \"\". Only for non-PAK `sendtomainchain` compatibility."},
                    {"amount", RPCArg::Type::AMOUNT, RPCArg::Optional::NO, "The amount being sent to `bitcoin_address`."},
                    {"subtractfeefromamount", RPCArg::Type::BOOL, RPCArg::Default{false}, "The fee will be deducted from the amount being pegged-out."},
                    {"verbose", RPCArg::Type::BOOL, RPCArg::Default{false}, "If true, return extra information about the transaction."},
                },
                RPCResult{
                    RPCResult::Type::OBJ, "", "",
                    {
                        {RPCResult::Type::STR, "bitcoin_address", "destination address on Bitcoin mainchain"},
                        {RPCResult::Type::STR_HEX, "txid", "transaction ID of the resulting Liquid transaction"},
                        {RPCResult::Type::STR, "fee reason", "If verbose is set to true, the Liquid transaction fee reason"},
                        {RPCResult::Type::STR, "bitcoin_descriptor", "xpubkey of the child destination address"},
                        {RPCResult::Type::STR, "bip32_counter", "derivation counter for the `bitcoin_descriptor`"},
                    },
                },
                RPCExamples{
                    HelpExampleCli("sendtomainchain", "\"\" 0.1")
            + HelpExampleRpc("sendtomainchain", "\"\" 0.1")
                },
        [&](const RPCHelpMan& self, const JSONRPCRequest& request) -> UniValue
{
    std::shared_ptr<CWallet> const pwallet = GetWalletForJSONRPCRequest(request);
    if (!pwallet) return NullUniValue;

    LOCK(pwallet->cs_wallet);

    EnsureWalletIsUnlocked(*pwallet);

    if (!request.params[0].get_str().empty()) {
        throw JSONRPCError(RPC_TYPE_ERROR, "`address` argument must be \"\" for PAK-enabled networks as the address is generated automatically.");
    }

    //amount
    CAmount nAmount = AmountFromValue(request.params[1]);
    if (nAmount < 100000)
        throw JSONRPCError(RPC_INVALID_PARAMETER, "Invalid amount for send, must send more than 0.00100000 BTC");

    bool subtract_fee = false;
    if (request.params.size() > 2) {
        subtract_fee = request.params[2].get_bool();
    }

    CPAKList paklist = GetActivePAKList(pwallet->chain().getTip(), Params().GetConsensus());
    if (paklist.IsReject()) {
        throw JSONRPCError(RPC_INVALID_ADDRESS_OR_KEY, "Pegout freeze is under effect to aid a pak transition to a new list. Please consult the network operator.");
    }

    // Fetch pegout key data
    int counter = pwallet->offline_counter;
    CExtPubKey& xpub = pwallet->offline_xpub;
    CPubKey& onlinepubkey = pwallet->online_key;

    if (counter < 0) {
        throw JSONRPCError(RPC_WALLET_ERROR, "Pegout authorization for this wallet has not been set. Please call `initpegoutwallet` with the appropriate arguments first.");
    }

    FlatSigningProvider provider;
    std::string error;
    auto descriptor = Parse(pwallet->offline_desc, provider, error);

    LegacyScriptPubKeyMan* spk_man = pwallet->GetLegacyScriptPubKeyMan();
    if (!spk_man) {
        throw JSONRPCError(RPC_WALLET_ERROR, "This type of wallet does not support this command");
    }

    // If descriptor not previously set, generate it
    if (!descriptor) {
        std::string offline_desc = "pkh(" + EncodeExtPubKey(xpub) + "0/*)";
        if (!pwallet->SetOfflineDescriptor(offline_desc)) {
            throw JSONRPCError(RPC_WALLET_ERROR, "Couldn't set wallet descriptor for peg-outs.");
        }

        descriptor = Parse(pwallet->offline_desc, provider, error);
        if (!descriptor) {
            throw JSONRPCError(RPC_WALLET_ERROR, "descriptor still null. This is a bug in elementsd.");
        }
    }

    std::string desc_str = pwallet->offline_desc;
    std::string xpub_str = EncodeExtPubKey(xpub);

    // TODO: More properly expose key parsing functionality

    // Strip last parenths(up to 2) and "/*" to let ParseKeyPath do its thing
    desc_str.erase(std::remove(desc_str.begin(), desc_str.end(), ')'), desc_str.end());
    desc_str = desc_str.substr(0, desc_str.size()-2);

    // Since we know there are no key origin data, directly call inner parsing functions
    Span<const char> span(desc_str.data(), desc_str.size());
    auto split = Split(span, '/');
    KeyPath key_path;
    if (!ParseKeyPath(split, key_path)) {
        throw JSONRPCError(RPC_WALLET_ERROR, "Stored keypath in descriptor cannot be parsed.");
    }
    key_path.push_back(counter);

    secp256k1_pubkey onlinepubkey_secp;
    if (secp256k1_ec_pubkey_parse(secp256k1_ctx, &onlinepubkey_secp, onlinepubkey.begin(), onlinepubkey.size()) != 1) {
        throw JSONRPCError(RPC_TYPE_ERROR, "Pubkey is invalid");
    }

    // Get index of given online key
    int whitelistindex=-1;
    std::vector<secp256k1_pubkey> pak_online = paklist.OnlineKeys();
    for (unsigned int i=0; i<pak_online.size(); i++) {
        if (memcmp((void *)&pak_online[i], (void *)&onlinepubkey_secp, sizeof(secp256k1_pubkey)) == 0) {
            whitelistindex = i;
            break;
        }
    }
    if (whitelistindex == -1)
        throw JSONRPCError(RPC_WALLET_ERROR, "Given online key is not in Pegout Authorization Key List");

    // Parse master pubkey
    CPubKey masterpub = xpub.pubkey;
    secp256k1_pubkey masterpub_secp;
    int ret = secp256k1_ec_pubkey_parse(secp256k1_ctx, &masterpub_secp, masterpub.begin(), masterpub.size());
    if (ret != 1) {
        throw JSONRPCError(RPC_WALLET_ERROR, "Master pubkey could not be parsed.");
    }

    secp256k1_pubkey btcpub_secp;
    memcpy(&btcpub_secp, &masterpub_secp, sizeof(secp256k1_pubkey));

    // Negate master pubkey
    ret = secp256k1_ec_pubkey_negate(secp256k1_ctx, &masterpub_secp);

    // Make sure negated master pubkey is in PAK list at same index as online_pubkey
    if (memcmp((void *)&paklist.OfflineKeys()[whitelistindex], (void *)&masterpub_secp, sizeof(secp256k1_pubkey)) != 0) {
        throw JSONRPCError(RPC_WALLET_ERROR, "Given bitcoin_descriptor cannot be found in same entry as known liquid_pak");
    }

    // Get online PAK
    CKey masterOnlineKey;
    if (!spk_man->GetKey(onlinepubkey.GetID(), masterOnlineKey))
        throw JSONRPCError(RPC_WALLET_ERROR, "Given online key is in master set but not in wallet");

    // Tweak offline pubkey by tweakSum aka sumkey to get bitcoin key
    std::vector<unsigned char> tweakSum;
    if (!DerivePubTweak(key_path, xpub.pubkey, xpub.chaincode, tweakSum)) {
        throw JSONRPCError(RPC_WALLET_ERROR, "Could not create xpub tweak to generate proof.");
    }
    ret = secp256k1_ec_pubkey_tweak_add(secp256k1_ctx, &btcpub_secp, tweakSum.data());
    CHECK_NONFATAL(ret);

    std::vector<unsigned char> btcpubkeybytes;
    btcpubkeybytes.resize(33);
    size_t btclen = 33;
    ret = secp256k1_ec_pubkey_serialize(secp256k1_ctx, &btcpubkeybytes[0], &btclen, &btcpub_secp, SECP256K1_EC_COMPRESSED);
    CHECK_NONFATAL(ret == 1);
    CHECK_NONFATAL(btclen == 33);
    CHECK_NONFATAL(btcpubkeybytes.size() == 33);

    //Create, verify whitelist proof
    secp256k1_whitelist_signature sig;
    if(secp256k1_whitelist_sign(secp256k1_ctx, &sig, &paklist.OnlineKeys()[0], &paklist.OfflineKeys()[0], paklist.size(), &btcpub_secp, masterOnlineKey.begin(), &tweakSum[0], whitelistindex) != 1) {
        throw JSONRPCError(RPC_WALLET_ERROR, "Pegout authorization proof signing failed");
    }

    if (secp256k1_whitelist_verify(secp256k1_ctx, &sig, &paklist.OnlineKeys()[0], &paklist.OfflineKeys()[0], paklist.size(), &btcpub_secp) != 1) {
        throw JSONRPCError(RPC_WALLET_ERROR, "Pegout authorization proof was created and signed but is invalid");
    }

    //Serialize
    const size_t expectedOutputSize = 1 + 32 * (1 + paklist.size());
    CHECK_NONFATAL(1 + 32 * (1 + 256) >= expectedOutputSize);
    unsigned char output[1 + 32 * (1 + 256)];
    size_t outlen = expectedOutputSize;
    secp256k1_whitelist_signature_serialize(secp256k1_ctx, output, &outlen, &sig);
    CHECK_NONFATAL(outlen == expectedOutputSize);
    std::vector<unsigned char> whitelistproof(output, output + expectedOutputSize / sizeof(unsigned char));

    // Derive the end address in mainchain
    std::vector<CScript> scripts;
    if (!descriptor->Expand(counter, provider, scripts, provider)) {
        throw JSONRPCError(RPC_WALLET_ERROR, "Could not generate mainchain destination with descriptor. This is a bug.");
    }
    CHECK_NONFATAL(scripts.size() == 1);
    CScript mainchain_script = scripts[0];
    CTxDestination bitcoin_address;
    ExtractDestination(mainchain_script, bitcoin_address);

    uint256 genesisBlockHash = Params().ParentGenesisBlockHash();
    NullData nulldata;
    nulldata << std::vector<unsigned char>(genesisBlockHash.begin(), genesisBlockHash.end());
    nulldata << std::vector<unsigned char>(mainchain_script.begin(), mainchain_script.end());
    nulldata << btcpubkeybytes;
    nulldata << whitelistproof;
    CTxDestination address(nulldata);
    CHECK_NONFATAL(GetScriptForDestination(nulldata).IsPegoutScript(genesisBlockHash));

    std::vector<CRecipient> recipients;
    CRecipient recipient = {GetScriptForDestination(address), nAmount, Params().GetConsensus().pegged_asset, CPubKey(), subtract_fee};
    recipients.push_back(recipient);

    if (!ScriptHasValidPAKProof(GetScriptForDestination(nulldata), Params().ParentGenesisBlockHash(), paklist)) {
        throw JSONRPCError(RPC_TYPE_ERROR, "Resulting scriptPubKey is non-standard. Ensure pak=reject is not set");
    }

    bool verbose = request.params[3].isNull() ? false: request.params[3].get_bool();
    mapValue_t mapValue;
    CCoinControl no_coin_control; // This is a deprecated API
    UniValue tx_hash_hex = SendMoney(*pwallet, no_coin_control, recipients, std::move(mapValue), verbose, true /* ignore_blind_fail */);

    pwallet->SetOfflineCounter(counter+1);

    std::stringstream ss;
    ss << counter;

    UniValue obj(UniValue::VOBJ);
    if (!verbose) {
        obj.pushKV("txid", tx_hash_hex);
    } else {
        obj.pushKV("txid", tx_hash_hex["txid"]);
        obj.pushKV("fee_reason", tx_hash_hex["fee_reason"]);
    }
    obj.pushKV("bitcoin_address", EncodeParentDestination(bitcoin_address));
    obj.pushKV("bip32_counter", ss.str());
    obj.pushKV("bitcoin_descriptor", pwallet->offline_desc);
    return obj;
},
    };
}

// We only expose the appropriate peg-out method type per network
static RPCHelpMan sendtomainchain()
{
    if (Params().GetEnforcePak()) {
        return sendtomainchain_pak();
    } else {
        return sendtomainchain_base();
    }
}

extern UniValue signrawtransaction(const JSONRPCRequest& request);
extern UniValue sendrawtransaction(const JSONRPCRequest& request);

template<typename T_tx_ref, typename T_merkle_block>
static UniValue createrawpegin(const JSONRPCRequest& request, T_tx_ref& txBTCRef, T_merkle_block& merkleBlock)
{
    std::shared_ptr<CWallet> const wallet = GetWalletForJSONRPCRequest(request);
    if (!wallet) return NullUniValue;
    CWallet* const pwallet = wallet.get();

    LOCK(pwallet->cs_wallet);

    std::vector<unsigned char> txData = ParseHex(request.params[0].get_str());
    std::vector<unsigned char> txOutProofData = ParseHex(request.params[1].get_str());

    std::set<CScript> claim_scripts;
    if (request.params.size() > 2) {
        const std::string claim_script = request.params[2].get_str();
        if (!IsHex(claim_script)) {
            throw JSONRPCError(RPC_INVALID_PARAMETER, "Given claim_script is not hex.");
        }
        // If given manually, no need for it to be a witness script
        std::vector<unsigned char> witnessBytes(ParseHex(claim_script));
        CScript witness_script(witnessBytes.begin(), witnessBytes.end());
        claim_scripts.insert(std::move(witness_script));
    }
    else {
        // Look for known wpkh address in wallet
        for (std::map<CTxDestination, CAddressBookData>::const_iterator iter = pwallet->m_address_book.begin(); iter != pwallet->m_address_book.end(); ++iter) {
            CScript dest_script = GetScriptForDestination(iter->first);
            claim_scripts.insert(std::move(dest_script));
        }
    }

    // Make the tx
    CMutableTransaction mtx;

    // Construct pegin input
    CreatePegInInput(mtx, 0, txBTCRef, merkleBlock, claim_scripts, txData, txOutProofData, wallet->chain().getTip());

    // Manually construct peg-in transaction, sign it, and send it off.
    // Decrement the output value as much as needed given the total vsize to
    // pay the fees.

    if (!pwallet->IsLocked())
        pwallet->TopUpKeyPool();

    // Generate a new key that is added to wallet
    CTxDestination wpkhash;
    bilingual_str error;
    if (!pwallet->GetNewDestination(OutputType::BECH32, "", wpkhash, error)) {
        throw JSONRPCError(RPC_WALLET_KEYPOOL_RAN_OUT, error.original);
    }

    // Get value for output
    CAmount value = 0;
    if (!GetAmountFromParentChainPegin(value, *txBTCRef, mtx.vin[0].prevout.n)) {
        throw JSONRPCError(RPC_INVALID_PARAMETER, strprintf("Amounts to pegin must be explicit and asset must be %s", Params().GetConsensus().parent_pegged_asset.GetHex()));
    }

    // one wallet output and one fee output
    mtx.vout.push_back(CTxOut(Params().GetConsensus().pegged_asset, value, GetScriptForDestination(wpkhash)));
    mtx.vout.push_back(CTxOut(Params().GetConsensus().pegged_asset, 0, CScript()));

    // Estimate fee for transaction, decrement fee output(including witness data)
    unsigned int nBytes = GetVirtualTransactionSize(CTransaction(mtx)) +
        (1+1+72+1+33/WITNESS_SCALE_FACTOR);
    CCoinControl coin_control;
    FeeCalculation feeCalc;
    CAmount nFeeNeeded = GetMinimumFee(*pwallet, nBytes, coin_control, &feeCalc);

    if (nFeeNeeded == CAmount{0} && feeCalc.reason == FeeReason::FALLBACK) {
        throw JSONRPCError(RPC_WALLET_INSUFFICIENT_FUNDS, "Fee estimation failed. Fallbackfee is disabled. Wait a few blocks or enable -fallbackfee.");
    }

    mtx.vout[0].nValue = mtx.vout[0].nValue.GetAmount() - nFeeNeeded;
    mtx.vout[1].nValue = mtx.vout[1].nValue.GetAmount() + nFeeNeeded;

    UniValue ret(UniValue::VOBJ);

    // Return hex
    std::string strHex = EncodeHexTx(CTransaction(mtx), RPCSerializationFlags());
    ret.pushKV("hex", strHex);

    // Additional block lee-way to avoid bitcoin block races
    if (gArgs.GetBoolArg("-validatepegin", Params().GetConsensus().has_parent_chain)) {
        unsigned int required_depth = Params().GetConsensus().pegin_min_depth + 2;
        std::vector<uint256> txHashes;
        std::vector<unsigned int> txIndices;
        merkleBlock.txn.ExtractMatches(txHashes, txIndices);
        if (txIndices[0] == 0) {
            required_depth = std::max(required_depth, (unsigned int)COINBASE_MATURITY+2);
        }
        ret.pushKV("mature", IsConfirmedBitcoinBlock(merkleBlock.header.GetHash(), required_depth, merkleBlock.txn.GetNumTransactions()));
    }

    return ret;
}

static RPCHelpMan createrawpegin()
{
    return RPCHelpMan{"createrawpegin",
                "\nCreates a raw transaction to claim coins from the main chain by creating a pegin transaction with the necessary metadata after the corresponding Bitcoin transaction.\n"
                "Note that this call will not sign the transaction.\n"
                "If a transaction is not relayed it may require manual addition to a functionary mempool in order for it to be mined.\n",
                {
                    {"bitcoin_tx", RPCArg::Type::STR_HEX, RPCArg::Optional::NO, "The raw bitcoin transaction (in hex) depositing bitcoin to the mainchain_address generated by getpeginaddress"},
                    {"txoutproof", RPCArg::Type::STR_HEX, RPCArg::Optional::NO, "A rawtxoutproof (in hex) generated by the mainchain daemon's `gettxoutproof` containing a proof of only bitcoin_tx"},
                    {"claim_script", RPCArg::Type::STR_HEX, RPCArg::Optional::OMITTED_NAMED_ARG, "The witness program generated by getpeginaddress. Only needed if not in wallet."},
                },
                RPCResult{
                    RPCResult::Type::OBJ, "", "",
                    {
                        {RPCResult::Type::STR, "hex", "raw transaction data"},
                        {RPCResult::Type::BOOL, "mature", "Whether the peg-in is mature (only included when validating peg-ins)"},
                    },
                },
                RPCExamples{
                    HelpExampleCli("createrawpegin", "\"0200000002b80a99d63ca943d72141750d983a3eeda3a5c5a92aa962884ffb141eb49ffb4f000000006a473044022031ffe1d76decdfbbdb7e2ee6010e865a5134137c261e1921da0348b95a207f9e02203596b065c197e31bcc2f80575154774ac4e80acd7d812c91d93c4ca6a3636f27012102d2130dfbbae9bd27eee126182a39878ac4e117d0850f04db0326981f43447f9efeffffffb80a99d63ca943d72141750d983a3eeda3a5c5a92aa962884ffb141eb49ffb4f010000006b483045022100cf041ce0eb249ae5a6bc33c71c156549c7e5ad877ae39e2e3b9c8f1d81ed35060220472d4e4bcc3b7c8d1b34e467f46d80480959183d743dad73b1ed0e93ec9fd14f012103e73e8b55478ab9c5de22e2a9e73c3e6aca2c2e93cd2bad5dc4436a9a455a5c44feffffff0200e1f5050000000017a914da1745e9b549bd0bfa1a569971c77eba30cd5a4b87e86cbe00000000001976a914a25fe72e7139fd3f61936b228d657b2548b3936a88acc0020000\", \"00000020976e918ed537b0f99028648f2a25c0bd4513644fb84d9cbe1108b4df6b8edf6ba715c424110f0934265bf8c5763d9cc9f1675a0f728b35b9bc5875f6806be3d19cd5b159ffff7f2000000000020000000224eab3da09d99407cb79f0089e3257414c4121cb85a320e1fd0f88678b6b798e0713a8d66544b6f631f9b6d281c71633fb91a67619b189a06bab09794d5554a60105\" \"0014058c769ffc7d12c35cddec87384506f536383f9c\"")
            + HelpExampleRpc("createrawpegin", "\"0200000002b80a99d63ca943d72141750d983a3eeda3a5c5a92aa962884ffb141eb49ffb4f000000006a473044022031ffe1d76decdfbbdb7e2ee6010e865a5134137c261e1921da0348b95a207f9e02203596b065c197e31bcc2f80575154774ac4e80acd7d812c91d93c4ca6a3636f27012102d2130dfbbae9bd27eee126182a39878ac4e117d0850f04db0326981f43447f9efeffffffb80a99d63ca943d72141750d983a3eeda3a5c5a92aa962884ffb141eb49ffb4f010000006b483045022100cf041ce0eb249ae5a6bc33c71c156549c7e5ad877ae39e2e3b9c8f1d81ed35060220472d4e4bcc3b7c8d1b34e467f46d80480959183d743dad73b1ed0e93ec9fd14f012103e73e8b55478ab9c5de22e2a9e73c3e6aca2c2e93cd2bad5dc4436a9a455a5c44feffffff0200e1f5050000000017a914da1745e9b549bd0bfa1a569971c77eba30cd5a4b87e86cbe00000000001976a914a25fe72e7139fd3f61936b228d657b2548b3936a88acc0020000\", \"00000020976e918ed537b0f99028648f2a25c0bd4513644fb84d9cbe1108b4df6b8edf6ba715c424110f0934265bf8c5763d9cc9f1675a0f728b35b9bc5875f6806be3d19cd5b159ffff7f2000000000020000000224eab3da09d99407cb79f0089e3257414c4121cb85a320e1fd0f88678b6b798e0713a8d66544b6f631f9b6d281c71633fb91a67619b189a06bab09794d5554a60105\", \"0014058c769ffc7d12c35cddec87384506f536383f9c\"")
                },
        [&](const RPCHelpMan& self, const JSONRPCRequest& request) -> UniValue
{
    if (!IsHex(request.params[0].get_str()) || !IsHex(request.params[1].get_str())) {
        throw JSONRPCError(RPC_TYPE_ERROR, "the first two arguments must be hex strings");
    }

    UniValue ret(UniValue::VOBJ);
    if (Params().GetConsensus().ParentChainHasPow()) {
        Sidechain::Bitcoin::CTransactionRef txBTCRef;
        Sidechain::Bitcoin::CMerkleBlock merkleBlock;
        ret = createrawpegin(request, txBTCRef, merkleBlock);
        if (!CheckParentProofOfWork(merkleBlock.header.GetHash(), merkleBlock.header.nBits, Params().GetConsensus())) {
            throw JSONRPCError(RPC_INVALID_PARAMETER, "Invalid tx out proof");
        }
    } else {
        CTransactionRef txBTCRef;
        CMerkleBlock merkleBlock;
        ret = createrawpegin(request, txBTCRef, merkleBlock);
        if (!CheckProofSignedParent(merkleBlock.header, Params().GetConsensus())) {
            throw JSONRPCError(RPC_INVALID_PARAMETER, "Invalid tx out proof");
        }
    }
    return ret;
},
    };
}

static RPCHelpMan claimpegin()
{
    return RPCHelpMan{"claimpegin",
                "\nClaim coins from the main chain by creating a pegin transaction with the necessary metadata after the corresponding Bitcoin transaction.\n"
                "Note that the transaction will not be relayed unless it is buried at least 102 blocks deep.\n"
                "If a transaction is not relayed it may require manual addition to a functionary mempool in order for it to be mined.\n",
                {
                    {"bitcoin_tx", RPCArg::Type::STR_HEX, RPCArg::Optional::NO, "The raw bitcoin transaction (in hex) depositing bitcoin to the mainchain_address generated by getpeginaddress"},
                    {"txoutproof", RPCArg::Type::STR_HEX, RPCArg::Optional::NO, "A rawtxoutproof (in hex) generated by the mainchain daemon's `gettxoutproof` containing a proof of only bitcoin_tx"},
                    {"claim_script", RPCArg::Type::STR_HEX, RPCArg::Optional::OMITTED_NAMED_ARG, "The witness program generated by getpeginaddress. Only needed if not in wallet."},
                },
                RPCResult{
                    RPCResult::Type::STR_HEX, "txid", "txid of the resulting sidechain transaction",
                },
                RPCExamples{
                    HelpExampleCli("claimpegin", "\"0200000002b80a99d63ca943d72141750d983a3eeda3a5c5a92aa962884ffb141eb49ffb4f000000006a473044022031ffe1d76decdfbbdb7e2ee6010e865a5134137c261e1921da0348b95a207f9e02203596b065c197e31bcc2f80575154774ac4e80acd7d812c91d93c4ca6a3636f27012102d2130dfbbae9bd27eee126182a39878ac4e117d0850f04db0326981f43447f9efeffffffb80a99d63ca943d72141750d983a3eeda3a5c5a92aa962884ffb141eb49ffb4f010000006b483045022100cf041ce0eb249ae5a6bc33c71c156549c7e5ad877ae39e2e3b9c8f1d81ed35060220472d4e4bcc3b7c8d1b34e467f46d80480959183d743dad73b1ed0e93ec9fd14f012103e73e8b55478ab9c5de22e2a9e73c3e6aca2c2e93cd2bad5dc4436a9a455a5c44feffffff0200e1f5050000000017a914da1745e9b549bd0bfa1a569971c77eba30cd5a4b87e86cbe00000000001976a914a25fe72e7139fd3f61936b228d657b2548b3936a88acc0020000\" \"00000020976e918ed537b0f99028648f2a25c0bd4513644fb84d9cbe1108b4df6b8edf6ba715c424110f0934265bf8c5763d9cc9f1675a0f728b35b9bc5875f6806be3d19cd5b159ffff7f2000000000020000000224eab3da09d99407cb79f0089e3257414c4121cb85a320e1fd0f88678b6b798e0713a8d66544b6f631f9b6d281c71633fb91a67619b189a06bab09794d5554a60105\" \"0014058c769ffc7d12c35cddec87384506f536383f9c\"")
            + HelpExampleRpc("claimpegin", "\"0200000002b80a99d63ca943d72141750d983a3eeda3a5c5a92aa962884ffb141eb49ffb4f000000006a473044022031ffe1d76decdfbbdb7e2ee6010e865a5134137c261e1921da0348b95a207f9e02203596b065c197e31bcc2f80575154774ac4e80acd7d812c91d93c4ca6a3636f27012102d2130dfbbae9bd27eee126182a39878ac4e117d0850f04db0326981f43447f9efeffffffb80a99d63ca943d72141750d983a3eeda3a5c5a92aa962884ffb141eb49ffb4f010000006b483045022100cf041ce0eb249ae5a6bc33c71c156549c7e5ad877ae39e2e3b9c8f1d81ed35060220472d4e4bcc3b7c8d1b34e467f46d80480959183d743dad73b1ed0e93ec9fd14f012103e73e8b55478ab9c5de22e2a9e73c3e6aca2c2e93cd2bad5dc4436a9a455a5c44feffffff0200e1f5050000000017a914da1745e9b549bd0bfa1a569971c77eba30cd5a4b87e86cbe00000000001976a914a25fe72e7139fd3f61936b228d657b2548b3936a88acc0020000\", \"00000020976e918ed537b0f99028648f2a25c0bd4513644fb84d9cbe1108b4df6b8edf6ba715c424110f0934265bf8c5763d9cc9f1675a0f728b35b9bc5875f6806be3d19cd5b159ffff7f2000000000020000000224eab3da09d99407cb79f0089e3257414c4121cb85a320e1fd0f88678b6b798e0713a8d66544b6f631f9b6d281c71633fb91a67619b189a06bab09794d5554a60105\", \"0014058c769ffc7d12c35cddec87384506f536383f9c\"")
                },
        [&](const RPCHelpMan& self, const JSONRPCRequest& request) -> UniValue
{
    CTransactionRef tx_ref;
    CMutableTransaction mtx;

    std::shared_ptr<CWallet> const wallet = GetWalletForJSONRPCRequest(request);
    if (!wallet) return NullUniValue;
    CWallet* const pwallet = wallet.get();

    LOCK(pwallet->cs_wallet);

    if (pwallet->chain().isInitialBlockDownload()) {
        throw JSONRPCError(RPC_WALLET_ERROR, "Peg-ins cannot be completed during initial sync or reindexing.");
    }

    // NOTE: Making an RPC from within another RPC is not generally a good idea. In particular, it
    //   is necessary to copy the URI, which contains the wallet if one was given; otherwise
    //   multi-wallet support will silently break. The resulting request object is still missing a
    //   bunch of other fields, although they are usually not used by RPC handlers. This is a
    //   brittle hack, and further examples of this pattern should not be introduced.

    // Get raw peg-in transaction
    JSONRPCRequest req;
    req.context = request.context;
    req.URI = request.URI;
    req.params = request.params;
    UniValue ret(createrawpegin().HandleRequest(req));  // See the note above, on why this is a bad idea.

    // Make sure it can be propagated and confirmed
    if (!ret["mature"].isNull() && ret["mature"].get_bool() == false) {
        throw JSONRPCError(RPC_INVALID_PARAMETER, "Peg-in Bitcoin transaction needs more confirmations to be sent.");
    }

    // Sign it
    JSONRPCRequest req2;
    req2.context = request.context;
    req2.URI = request.URI;
    UniValue varr(UniValue::VARR);
    varr.push_back(ret["hex"]);
    req2.params = varr;
    UniValue result = signrawtransactionwithwallet().HandleRequest(req2);  // See the note above, on why this is a bad idea.

    if (!DecodeHexTx(mtx, result["hex"].get_str(), false, true)) {
        throw JSONRPCError(RPC_DESERIALIZATION_ERROR, "TX decode failed");
    }

    // To check if it's not double spending an existing pegin UTXO, we check mempool acceptance.
    const MempoolAcceptResult res = pwallet->chain().testPeginClaimAcceptance(MakeTransactionRef(mtx));
    if (res.m_result_type != MempoolAcceptResult::ResultType::VALID) {
        bilingual_str error = Untranslated(strprintf("Error: The transaction was rejected! Reason given: %s", res.m_state.ToString()));
        throw JSONRPCError(RPC_WALLET_ERROR, error.original);
    }

    // Send it
    mapValue_t mapValue;
    pwallet->CommitTransaction(MakeTransactionRef(mtx), mapValue, {} /* orderForm */);

    return mtx.GetHash().GetHex();
},
    };
}

// Rewind the outputs to unblinded, and push placeholders for blinding info. Not exported.
void FillBlinds(CWallet* pwallet, CMutableTransaction& tx, std::vector<uint256>& output_value_blinds, std::vector<uint256>& output_asset_blinds, std::vector<CPubKey>& output_pubkeys, std::vector<CKey>& asset_keys, std::vector<CKey>& token_keys) {

    // Resize witness before doing anything
    tx.witness.vtxinwit.resize(tx.vin.size());
    tx.witness.vtxoutwit.resize(tx.vout.size());

    for (size_t nOut = 0; nOut < tx.vout.size(); ++nOut) {
        CTxOut& out = tx.vout[nOut];
        if (out.nValue.IsExplicit()) {
            CPubKey pubkey(out.nNonce.vchCommitment);
            if (!pubkey.IsFullyValid()) {
                output_pubkeys.push_back(CPubKey());
            } else {
                output_pubkeys.push_back(pubkey);
            }
            output_value_blinds.push_back(uint256());
            output_asset_blinds.push_back(uint256());
        } else if (out.nValue.IsCommitment()) {
            CTxOutWitness* ptxoutwit = &tx.witness.vtxoutwit[nOut];
            uint256 blinding_factor;
            uint256 asset_blinding_factor;
            CAsset asset;
            CAmount amount;
            // This can only be used to recover things like change addresses and self-sends.
            if (UnblindConfidentialPair(pwallet->GetBlindingKey(&out.scriptPubKey), out.nValue, out.nAsset, out.nNonce, out.scriptPubKey, ptxoutwit->vchRangeproof, amount, blinding_factor, asset, asset_blinding_factor) != 0) {
                // Wipe out confidential info from output and output witness
                CScript scriptPubKey = tx.vout[nOut].scriptPubKey;
                CTxOut newOut(asset, amount, scriptPubKey);
                tx.vout[nOut] = newOut;
                ptxoutwit->SetNull();

                // Mark for re-blinding with same key that deblinded it
                CPubKey pubkey(pwallet->GetBlindingKey(&out.scriptPubKey).GetPubKey());
                output_pubkeys.push_back(pubkey);
                output_value_blinds.push_back(uint256());
                output_asset_blinds.push_back(uint256());
            } else {
                output_pubkeys.push_back(CPubKey());
                output_value_blinds.push_back(uint256());
                output_asset_blinds.push_back(uint256());
            }
        } else {
            // Null or invalid, do nothing for that output
            output_pubkeys.push_back(CPubKey());
            output_value_blinds.push_back(uint256());
            output_asset_blinds.push_back(uint256());
        }
    }

    // Fill out issuance blinding keys to be used directly as nonce for rangeproof
    for (size_t nIn = 0; nIn < tx.vin.size(); ++nIn) {
        CAssetIssuance& issuance = tx.vin[nIn].assetIssuance;
        if (issuance.IsNull()) {
            asset_keys.push_back(CKey());
            token_keys.push_back(CKey());
            continue;
        }

        // Calculate underlying asset for use as blinding key script
        CAsset asset;
        // New issuance, compute the asset ids
        if (issuance.assetBlindingNonce.IsNull()) {
            uint256 entropy;
            GenerateAssetEntropy(entropy, tx.vin[nIn].prevout, issuance.assetEntropy);
            CalculateAsset(asset, entropy);
        }
        // Re-issuance
        else {
            // TODO Give option to skip blinding when the reissuance token was derived without blinding ability. For now we assume blinded
            // hashAssetIdentifier doubles as the entropy on reissuance
            CalculateAsset(asset, issuance.assetEntropy);
        }

        // Special format for issuance blinding keys, unique for each transaction
        CScript blindingScript = CScript() << OP_RETURN << std::vector<unsigned char>(tx.vin[nIn].prevout.hash.begin(), tx.vin[nIn].prevout.hash.end()) << tx.vin[nIn].prevout.n;

        for (size_t nPseudo = 0; nPseudo < 2; nPseudo++) {
            bool issuance_asset = (nPseudo == 0);
            std::vector<CKey>& issuance_blinding_keys = issuance_asset ? asset_keys : token_keys;
            CConfidentialValue& conf_value = issuance_asset ? issuance.nAmount : issuance.nInflationKeys;
            if (conf_value.IsCommitment()) {
                // Rangeproof must exist
                if (tx.witness.vtxinwit.size() <= nIn) {
                    throw JSONRPCError(RPC_INVALID_PARAMETER, "Transaction issuance is already blinded but has no attached rangeproof.");
                }
                CTxInWitness& txinwit = tx.witness.vtxinwit[nIn];
                std::vector<unsigned char>& vchRangeproof = issuance_asset ? txinwit.vchIssuanceAmountRangeproof : txinwit.vchInflationKeysRangeproof;
                uint256 blinding_factor;
                uint256 asset_blinding_factor;
                CAmount amount;
                if (UnblindConfidentialPair(pwallet->GetBlindingKey(&blindingScript), conf_value, CConfidentialAsset(asset), CConfidentialNonce(), CScript(), vchRangeproof, amount, blinding_factor, asset, asset_blinding_factor) != 0) {
                    // Wipe out confidential info from issuance
                    vchRangeproof.clear();
                    conf_value = CConfidentialValue(amount);
                    // One key blinds both values, single key needed for issuance reveal
                    issuance_blinding_keys.push_back(pwallet->GetBlindingKey(&blindingScript));
                } else {
                    // If  unable to unblind, leave it alone in next blinding step
                    issuance_blinding_keys.push_back(CKey());
                }
            } else if (conf_value.IsExplicit()) {
                // Use wallet to generate blindingkey used directly as nonce
                // as user is not "sending" to anyone.
                // Always assumed we want to blind here.
                // TODO Signal intent for all blinding via API including replacing nonce commitment
                issuance_blinding_keys.push_back(pwallet->GetBlindingKey(&blindingScript));
            } else  {
                // Null or invalid, don't try anything but append an empty key
                issuance_blinding_keys.push_back(CKey());
            }
        }
    }
}

static RPCHelpMan blindrawtransaction()
{
    return RPCHelpMan{"blindrawtransaction",
                "\nConvert one or more outputs of a raw transaction into confidential ones using only wallet inputs.\n"
                "Returns the hex-encoded raw transaction.\n"
                "The output keys used can be specified by using a confidential address in createrawtransaction.\n"
                "This call may add an additional 0-value unspendable output in order to balance the blinders.\n",
                {
                    {"hexstring", RPCArg::Type::STR_HEX, RPCArg::Optional::NO, "A hex-encoded raw transaction."},
                    {"ignoreblindfail", RPCArg::Type::BOOL , RPCArg::Default{true}, "Return a transaction even when a blinding attempt fails due to number of blinded inputs/outputs."},
                    {"asset_commitments", RPCArg::Type::ARR, RPCArg::Optional::OMITTED_NAMED_ARG, "An array of input asset generators. If provided, this list must be empty, or match the final input commitment list, including ordering, to make a valid surjection proof. This list does not include generators for issuances, as these assets are inherently unblinded.",
                        {
                            {"assetcommitment", RPCArg::Type::STR_HEX, RPCArg::Optional::OMITTED, "A hex-encoded asset commitment, one for each input."
            "                        Null commitments must be \"\"."},
                        }
                    },
                    {"blind_issuances", RPCArg::Type::BOOL , RPCArg::Default{true}, "Blind the issuances found in the raw transaction or not. All issuances will be blinded if true."},
                    {"totalblinder", RPCArg::Type::STR, RPCArg::Optional::OMITTED, "Ignored for now."},
                },
                RPCResult{
                    RPCResult::Type::STR_HEX, "transaction", "serialized transaction",
                },
                RPCExamples{""},
        [&](const RPCHelpMan& self, const JSONRPCRequest& request) -> UniValue
{
    std::shared_ptr<CWallet> const wallet = GetWalletForJSONRPCRequest(request);
    if (!wallet) return NullUniValue;
    CWallet* const pwallet = wallet.get();

    std::vector<unsigned char> txData(ParseHexV(request.params[0], "argument 1"));
    CDataStream ssData(txData, SER_NETWORK, PROTOCOL_VERSION);
    CMutableTransaction tx;
    try {
        ssData >> tx;
    } catch (const std::exception &) {
        throw JSONRPCError(RPC_DESERIALIZATION_ERROR, "TX decode failed");
    }

    bool ignore_blind_fail = true;
    if (request.params.size() > 1) {
        ignore_blind_fail = request.params[1].get_bool();
    }

    std::vector<std::vector<unsigned char> > auxiliary_generators;
    if (request.params.size() > 2) {
        UniValue assetCommitments = request.params[2].get_array();
        if (assetCommitments.size() != 0 && assetCommitments.size() < tx.vin.size()) {
            throw JSONRPCError(RPC_INVALID_PARAMETER, "Asset commitment array must have at least as many entries as transaction inputs.");
        }
        for (size_t nIn = 0; nIn < assetCommitments.size(); nIn++) {
            if (assetCommitments[nIn].isStr()) {
                std::string assetcommitment = assetCommitments[nIn].get_str();
                if (IsHex(assetcommitment) && assetcommitment.size() == 66) {
                    auxiliary_generators.push_back(ParseHex(assetcommitment));
                    continue;
                }
            }
            throw JSONRPCError(RPC_INVALID_PARAMETER, "Asset commitments must be a hex encoded string of length 66.");
        }
    }

    bool blind_issuances = request.params[3].isNull() || request.params[3].get_bool();

    LOCK(pwallet->cs_wallet);

    const auto& fedpegscripts = GetValidFedpegScripts(pwallet->chain().getTip(), Params().GetConsensus(), true /* nextblock_validation */);

    std::vector<uint256> input_blinds;
    std::vector<uint256> input_asset_blinds;
    std::vector<CAsset> input_assets;
    std::vector<CAmount> input_amounts;
    int n_blinded_ins = 0;
    for (size_t nIn = 0; nIn < tx.vin.size(); ++nIn) {
        COutPoint prevout = tx.vin[nIn].prevout;

        // Special handling for pegin inputs: no blinds and explicit amount/asset.
        if (tx.vin[nIn].m_is_pegin) {
            std::string err;
            if (tx.witness.vtxinwit.size() != tx.vin.size() || !IsValidPeginWitness(tx.witness.vtxinwit[nIn].m_pegin_witness, fedpegscripts, prevout, err, false)) {
                throw JSONRPCError(RPC_INVALID_PARAMETER, strprintf("Transaction contains invalid peg-in input: %s", err));
            }
            CTxOut pegin_output = GetPeginOutputFromWitness(tx.witness.vtxinwit[nIn].m_pegin_witness);
            input_blinds.push_back(uint256());
            input_asset_blinds.push_back(uint256());
            input_assets.push_back(pegin_output.nAsset.GetAsset());
            input_amounts.push_back(pegin_output.nValue.GetAmount());
            continue;
        }

        std::map<uint256, CWalletTx>::iterator it = pwallet->mapWallet.find(prevout.hash);
        if (it == pwallet->mapWallet.end() || InputIsMine(*pwallet, tx.vin[nIn]) == ISMINE_NO) {
            // For inputs we don't own, input assetcommitments for the surjection must be supplied.
            if (auxiliary_generators.size() > 0) {
                input_blinds.push_back(uint256());
                input_asset_blinds.push_back(uint256());
                input_assets.push_back(CAsset());
                input_amounts.push_back(-1);
                continue;
            }
            throw JSONRPCError(RPC_INVALID_PARAMETER, "Invalid parameter: transaction spends from non-wallet output and no assetcommitment list was given.");
        }

        if (prevout.n >= it->second.tx->vout.size()) {
            throw JSONRPCError(RPC_INVALID_PARAMETER, "Invalid parameter: transaction spends non-existing output");
        }
        input_blinds.push_back(it->second.GetOutputAmountBlindingFactor(*pwallet, prevout.n));
        input_asset_blinds.push_back(it->second.GetOutputAssetBlindingFactor(*pwallet, prevout.n));
        input_assets.push_back(it->second.GetOutputAsset(*pwallet, prevout.n));
        input_amounts.push_back(it->second.GetOutputValueOut(*pwallet, prevout.n));
        if (it->second.tx->vout[prevout.n].nValue.IsCommitment()) {
            n_blinded_ins += 1;
        }
    }

    std::vector<uint256> output_blinds;
    std::vector<uint256> output_asset_blinds;
    std::vector<CPubKey> output_pubkeys;
    std::vector<CKey> asset_keys;
    std::vector<CKey> token_keys;
    // This fills out issuance blinding data for you from the wallet itself
    FillBlinds(pwallet, tx, output_blinds, output_asset_blinds, output_pubkeys, asset_keys, token_keys);

    if (!blind_issuances) {
        asset_keys.clear();
        token_keys.clear();
    }

    // How many are we trying to blind?
    int num_pubkeys = 0;
    unsigned int key_index = 0;
    for (unsigned int i = 0; i < output_pubkeys.size(); i++) {
        const CPubKey& key = output_pubkeys[i];
        if (key.IsValid()) {
            num_pubkeys++;
            key_index = i;
        }
    }
    for (const CKey& key : asset_keys) {
        if (key.IsValid()) num_pubkeys++;
    }
    for (const CKey& key : token_keys) {
        if (key.IsValid()) num_pubkeys++;
    }

    if (num_pubkeys == 0 && n_blinded_ins == 0) {
        // Vacuous, just return the transaction
        return EncodeHexTx(CTransaction(tx));
    } else if (n_blinded_ins > 0 && num_pubkeys == 0) {
        // Blinded inputs need to balanced with something to be valid, make a dummy.
        CTxOut newTxOut(tx.vout.back().nAsset.GetAsset(), 0, CScript() << OP_RETURN);
        tx.vout.push_back(newTxOut);
        num_pubkeys++;
        output_pubkeys.push_back(pwallet->GetBlindingPubKey(newTxOut.scriptPubKey));
    } else if (n_blinded_ins == 0 && num_pubkeys == 1) {
        if (ignore_blind_fail) {
            // Just get rid of the ECDH key in the nonce field and return
            tx.vout[key_index].nNonce.SetNull();
            return EncodeHexTx(CTransaction(tx));
        } else {
            throw JSONRPCError(RPC_INVALID_PARAMETER, "Unable to blind transaction: Add another output to blind in order to complete the blinding.");
        }
    }

    if (BlindTransaction(input_blinds, input_asset_blinds, input_assets, input_amounts, output_blinds, output_asset_blinds, output_pubkeys, asset_keys, token_keys, tx, (auxiliary_generators.size() ? &auxiliary_generators : NULL)) != num_pubkeys) {
        // TODO Have more rich return values, communicating to user what has been blinded
        // User may be ok not blinding something that for instance has no corresponding type on input
        throw JSONRPCError(RPC_INVALID_PARAMETER, "Unable to blind transaction: Are you sure each asset type to blind is represented in the inputs?");
    }

    return EncodeHexTx(CTransaction(tx));
},
    };
}

static RPCHelpMan unblindrawtransaction()
{
    return RPCHelpMan{"unblindrawtransaction",
                "\nRecovers unblinded transaction outputs from blinded outputs and issuance inputs when possible using wallet's known blinding keys, and strips related witness data.\n",
                {
                    {"hex", RPCArg::Type::STR_HEX, RPCArg::Optional::NO, "The hex string of the raw transaction."},
                },
                RPCResult{
                    RPCResult::Type::OBJ, "", "",
                    {
                        {RPCResult::Type::STR_HEX, "hex", "unblinded raw transaction"},
                    }
                },
                RPCExamples{
                    HelpExampleCli("unblindrawtransaction", "\"blindedtransactionhex\"")
                },
        [&](const RPCHelpMan& self, const JSONRPCRequest& request) -> UniValue
{
    std::shared_ptr<CWallet> const wallet = GetWalletForJSONRPCRequest(request);
    if (!wallet) return NullUniValue;
    CWallet* const pwallet = wallet.get();

    RPCTypeCheck(request.params, {UniValue::VSTR});

    CMutableTransaction tx;
    if (!DecodeHexTx(tx, request.params[0].get_str()))
        throw JSONRPCError(RPC_DESERIALIZATION_ERROR, "TX decode failed");

    std::vector<uint256> output_value_blinds;
    std::vector<uint256> output_asset_blinds;
    std::vector<CPubKey> output_pubkeys;
    std::vector<CKey> asset_keys;
    std::vector<CKey> token_keys;
    FillBlinds(pwallet, tx, output_value_blinds, output_asset_blinds, output_pubkeys, asset_keys, token_keys);

    UniValue result(UniValue::VOBJ);
    result.pushKV("hex", EncodeHexTx(CTransaction(tx)));
    return result;
},
    };
}

static CTransactionRef SendGenerationTransaction(const CScript& asset_script, const CPubKey &asset_pubkey, const CScript& token_script, const CPubKey &token_pubkey, CAmount asset_amount, CAmount token_amount, IssuanceDetails* issuance_details, CWallet* pwallet)
{
    CAsset reissue_token = issuance_details->reissuance_token;
    CAmount curBalance = GetBalance(*pwallet).m_mine_trusted[reissue_token];

    if (!reissue_token.IsNull() && curBalance <= 0) {
        throw JSONRPCError(RPC_WALLET_INSUFFICIENT_FUNDS, "No available reissuance tokens in wallet.");
    }

    std::vector<CRecipient> vecSend;
    // Signal outputs to skip "funding" with fixed asset numbers 1, 2, ...
    // We don't know the asset during initial issuance until inputs are chosen
    if (asset_script.size() > 0) {
        vecSend.push_back({asset_script, asset_amount, CAsset(uint256S("1")), asset_pubkey, false});
    }
    if (token_script.size() > 0) {
        CRecipient recipient = {token_script, token_amount, CAsset(uint256S("2")), token_pubkey, false};
        // We need to select the issuance token(s) to spend
        if (!reissue_token.IsNull()) {
            recipient.asset = reissue_token;
            recipient.nAmount = curBalance; // Or 1?
            // If the issuance token *is* the fee asset, subtract fee from this output
            if (reissue_token == ::policyAsset) {
                recipient.fSubtractFeeFromAmount = true;
            }
        }
        vecSend.push_back(recipient);
    }

    CAmount nFeeRequired;
    int nChangePosRet = -1;
    bilingual_str error;
    FeeCalculation fee_calc_out;
    CCoinControl dummy_control;
    BlindDetails blind_details;
    CTransactionRef tx_ref;
    if (!CreateTransaction(*pwallet, vecSend, tx_ref, nFeeRequired, nChangePosRet, error, dummy_control, fee_calc_out, true, &blind_details, issuance_details)) {
        throw JSONRPCError(RPC_WALLET_ERROR, error.original);
    }

    mapValue_t map_value;
    pwallet->CommitTransaction(tx_ref, std::move(map_value), {} /* orderForm */, &blind_details);

    return tx_ref;
}

static RPCHelpMan issueasset()
{
    return RPCHelpMan{"issueasset",
                "\nCreate an asset. Must have funds in wallet to do so. Returns asset hex id.\n"
                "For more fine-grained control such as multiple issuances, see `rawissueasset` RPC call.\n",
                {
                    {"assetamount", RPCArg::Type::AMOUNT, RPCArg::Optional::NO, "Amount of asset to generate. Note that the amount is BTC-like, with 8 decimal places."},
                    {"tokenamount", RPCArg::Type::AMOUNT, RPCArg::Optional::NO, "Amount of reissuance tokens to generate. Note that the amount is BTC-like, with 8 decimal places. These will allow you to reissue the asset if in wallet using `reissueasset`. These tokens are not consumed during reissuance."},
                    {"blind", RPCArg::Type::BOOL, RPCArg::Default{true}, "Whether to blind the issuances."},
                    {"contract_hash", RPCArg::Type::STR_HEX, RPCArg::Default{"0000...0000"}, "Contract hash that is put into issuance definition. Must be 32 bytes worth in hex string form. This will affect the asset id."},
                },
                RPCResult{
                    RPCResult::Type::OBJ, "", "",
                    {
                        {RPCResult::Type::STR_HEX, "txid", "Transaction id for issuance"},
                        {RPCResult::Type::NUM, "vin", "The input position of the issuance in the transaction"},
                        {RPCResult::Type::STR_HEX, "entropy", "Entropy of the asset type"},
                        {RPCResult::Type::STR_HEX, "asset", "Asset type for issuance"},
                        {RPCResult::Type::STR_HEX, "token", "Token type for issuance"},
                    }
                },
                RPCExamples{
                    HelpExampleCli("issueasset", "10 0")
            + HelpExampleRpc("issueasset", "10, 0")
                },
        [&](const RPCHelpMan& self, const JSONRPCRequest& request) -> UniValue
{
    std::shared_ptr<CWallet> const wallet = GetWalletForJSONRPCRequest(request);
    if (!wallet) return NullUniValue;
    CWallet* const pwallet = wallet.get();

    LOCK(pwallet->cs_wallet);

    if (!g_con_elementsmode) {
        throw JSONRPCError(RPC_TYPE_ERROR, "Issuance can only be done on elements-style chains. Note: `-regtest` is Bitcoin's regtest mode, instead try `-chain=<custom chain name>`");
    }

    CAmount nAmount = AmountFromValue(request.params[0]);
    CAmount nTokens = AmountFromValue(request.params[1]);
    if (nAmount == 0 && nTokens == 0) {
        throw JSONRPCError(RPC_TYPE_ERROR, "Issuance must have one non-zero component");
    }

    bool blind_issuances = request.params.size() < 3 || request.params[2].get_bool();

    // Check for optional contract to hash into definition
    uint256 contract_hash;
    if (request.params.size() >= 4) {
        contract_hash = ParseHashV(request.params[3], "contract_hash");
    }

    if (!pwallet->IsLocked())
        pwallet->TopUpKeyPool();

    // Generate a new key that is added to wallet
    bilingual_str error;
    CPubKey newKey;
    CTxDestination asset_dest;
    CTxDestination token_dest;
    CPubKey asset_dest_blindpub;
    CPubKey token_dest_blindpub;

    if (nAmount > 0) {
        if (!pwallet->GetNewDestination(OutputType::BECH32, "", asset_dest, error)) {
            throw JSONRPCError(RPC_WALLET_KEYPOOL_RAN_OUT, error.original);
        }
        asset_dest_blindpub = pwallet->GetBlindingPubKey(GetScriptForDestination(asset_dest));
    }
    if (nTokens > 0) {
        if (!pwallet->GetNewDestination(OutputType::BECH32, "", token_dest, error)) {
            throw JSONRPCError(RPC_WALLET_KEYPOOL_RAN_OUT, error.original);
        }
        token_dest_blindpub = pwallet->GetBlindingPubKey(GetScriptForDestination(token_dest));
    }

    CAsset dummyasset;
    IssuanceDetails issuance_details;
    issuance_details.blind_issuance = blind_issuances;
    issuance_details.contract_hash = contract_hash;
    CTransactionRef tx_ref = SendGenerationTransaction(GetScriptForDestination(asset_dest), asset_dest_blindpub, GetScriptForDestination(token_dest), token_dest_blindpub, nAmount, nTokens, &issuance_details, pwallet);

    // Calculate asset type, assumes first vin is used for issuance
    CAsset asset;
    CAsset token;
    CHECK_NONFATAL(!tx_ref->vin.empty());
    GenerateAssetEntropy(issuance_details.entropy, tx_ref->vin[0].prevout, issuance_details.contract_hash);
    CalculateAsset(asset, issuance_details.entropy);
    CalculateReissuanceToken(token, issuance_details.entropy, blind_issuances);

    UniValue ret(UniValue::VOBJ);
    ret.pushKV("txid", tx_ref->GetHash().GetHex());
    ret.pushKV("vin", 0);
    ret.pushKV("entropy", issuance_details.entropy.GetHex());
    ret.pushKV("asset", asset.GetHex());
    ret.pushKV("token", token.GetHex());
    return ret;
},
    };
}

static RPCHelpMan reissueasset()
{
    return RPCHelpMan{"reissueasset",
                "\nCreate more of an already issued asset. Must have reissuance token in wallet to do so. Reissuing does not affect your reissuance token balance, only asset.\n"
                "For more fine-grained control such as reissuing from a multi-signature address cold wallet, see `rawreissueasset` RPC call.\n",
                {
                    {"asset", RPCArg::Type::STR, RPCArg::Optional::NO, "The asset you want to re-issue. The corresponding token must be in your wallet."},
                    {"assetamount", RPCArg::Type::AMOUNT, RPCArg::Optional::NO, "Amount of additional asset to generate. Note that the amount is BTC-like, with 8 decimal places."},
                },
                RPCResult{
                    RPCResult::Type::OBJ, "", "",
                    {
                        {RPCResult::Type::STR_HEX, "txid", "transaction id for issuance"},
                        {RPCResult::Type::NUM, "vin", "input position of the issuance in the transaction"},
                    },
                },
                RPCExamples{
                    HelpExampleCli("reissueasset", "<asset> 0")
            + HelpExampleRpc("reissueasset", "<asset>, 0")
                },
        [&](const RPCHelpMan& self, const JSONRPCRequest& request) -> UniValue
{
    std::shared_ptr<CWallet> const wallet = GetWalletForJSONRPCRequest(request);
    if (!wallet) return NullUniValue;
    CWallet* const pwallet = wallet.get();

    LOCK(pwallet->cs_wallet);

    if (!g_con_elementsmode) {
        throw JSONRPCError(RPC_TYPE_ERROR, "Issuance can only be done on elements-style chains. Note: `-regtest` is Bitcoin's regtest mode, instead try `-chain=<custom chain name>`");
    }

    std::string assetstr = request.params[0].get_str();
    CAsset asset = GetAssetFromString(assetstr);

    CAmount nAmount = AmountFromValue(request.params[1]);
    if (nAmount <= 0) {
        throw JSONRPCError(RPC_TYPE_ERROR, "Reissuance must create a non-zero amount.");
    }

    if (!pwallet->IsLocked()) {
        pwallet->TopUpKeyPool();
    }

    // Find the entropy and reissuance token in wallet
    IssuanceDetails issuance_details;
    issuance_details.reissuance_asset = asset;
    std::map<uint256, std::pair<CAsset, CAsset> > tokenMap = pwallet->GetReissuanceTokenTypes();
    for (const auto& it : tokenMap) {
        if (it.second.second == asset) {
            issuance_details.entropy = it.first;
            issuance_details.reissuance_token = it.second.first;
        }
        if (it.second.first == asset) {
            throw JSONRPCError(RPC_WALLET_ERROR, "Asset given is a reissuance token type and can not be reissued.");
        }
    }
    if (issuance_details.reissuance_token.IsNull()) {
        throw JSONRPCError(RPC_WALLET_ERROR, "Asset reissuance token definition could not be found in wallet.");
    }

    // Add destination for the to-be-created asset
    bilingual_str error;
    CTxDestination asset_dest;
    if (!pwallet->GetNewDestination(OutputType::BECH32, "", asset_dest, error)) {
        throw JSONRPCError(RPC_WALLET_KEYPOOL_RAN_OUT, error.original);
    }
    CPubKey asset_dest_blindpub = pwallet->GetBlindingPubKey(GetScriptForDestination(asset_dest));

    // Add destination for tokens we are moving
    CTxDestination token_dest;
    if (!pwallet->GetNewDestination(OutputType::BECH32, "", token_dest, error)) {
        throw JSONRPCError(RPC_WALLET_KEYPOOL_RAN_OUT, error.original);
    }
    CPubKey token_dest_blindpub = pwallet->GetBlindingPubKey(GetScriptForDestination(token_dest));

    // Attempt a send.
    CTransactionRef tx_ref = SendGenerationTransaction(GetScriptForDestination(asset_dest), asset_dest_blindpub, GetScriptForDestination(token_dest), token_dest_blindpub, nAmount, -1, &issuance_details, pwallet);
    CHECK_NONFATAL(!tx_ref->vin.empty());

    UniValue obj(UniValue::VOBJ);
    obj.pushKV("txid", tx_ref->GetHash().GetHex());
    for (uint64_t i = 0; i < tx_ref->vin.size(); i++) {
        if (!tx_ref->vin[i].assetIssuance.IsNull()) {
            obj.pushKV("vin", i);
            break;
        }
    }

    return obj;
},
    };
}

static RPCHelpMan listissuances()
{
    return RPCHelpMan{"listissuances",
                "\nList all issuances known to the wallet for the given asset, or for all issued assets if none provided.\n",
                {
                    {"asset", RPCArg::Type::STR, RPCArg::Optional::OMITTED, "The asset whose issaunces you wish to list. Accepts either the asset hex or the locally assigned asset label."},
                },
                RPCResult{
                    RPCResult::Type::ARR, "", "List of transaction issuances and information in wallet",
                    {
                        {RPCResult::Type::OBJ, "", "",
                        {
                            {RPCResult::Type::STR_HEX, "txid", "Transaction id for issuance"},
                            {RPCResult::Type::STR_HEX, "entropy", "Entropy of the asset type"},
                            {RPCResult::Type::STR_HEX, "asset", "Asset type for issuance if known"},
                            {RPCResult::Type::STR, "assetlabel", "Asset label for issuance if set"},
                            {RPCResult::Type::STR_HEX, "token", "Token type for issuancen"},
                            {RPCResult::Type::NUM, "vin", "The input position of the issuance in the transaction"},
                            {RPCResult::Type::STR_AMOUNT, "assetamount", "The amount of asset issued. Is -1 if blinded and unknown to wallet"},
                            {RPCResult::Type::STR_AMOUNT, "tokenamount", "The reissuance token amount issued. Is -1 if blinded and unknown to wallet"},
                            {RPCResult::Type::BOOL, "isreissuance", "Whether this is a reissuance"},
                            {RPCResult::Type::STR_HEX, "assetblinds", "Blinding factor for asset amounts"},
                            {RPCResult::Type::STR_HEX, "tokenblinds", "Blinding factor for token amounts"},
                        }},
                    }
                },
                RPCExamples{
                    HelpExampleCli("listissuances", "<asset>")
            + HelpExampleRpc("listissuances", "<asset>")
                },
        [&](const RPCHelpMan& self, const JSONRPCRequest& request) -> UniValue
{
    std::shared_ptr<CWallet> const wallet = GetWalletForJSONRPCRequest(request);
    if (!wallet) return NullUniValue;
    CWallet* const pwallet = wallet.get();

    LOCK(pwallet->cs_wallet);

    std::string assetstr;
    CAsset asset_filter;
    if (request.params.size() > 0) {
        assetstr = request.params[0].get_str();
        asset_filter = GetAssetFromString(assetstr);
    }

    UniValue issuancelist(UniValue::VARR);
    for (const auto& it : pwallet->mapWallet) {
        const CWalletTx* pcoin = &it.second;
        CAsset asset;
        CAsset token;
        uint256 entropy;
        for (uint64_t vinIndex = 0; vinIndex < pcoin->tx->vin.size(); vinIndex++) {
            UniValue item(UniValue::VOBJ);
            const CAssetIssuance& issuance = pcoin->tx->vin[vinIndex].assetIssuance;
            if (issuance.IsNull()) {
                continue;
            }
            if (issuance.assetBlindingNonce.IsNull()) {
                GenerateAssetEntropy(entropy, pcoin->tx->vin[vinIndex].prevout, issuance.assetEntropy);
                CalculateAsset(asset, entropy);
                // Null is considered explicit
                CalculateReissuanceToken(token, entropy, issuance.nAmount.IsCommitment());
                item.pushKV("isreissuance", false);
                item.pushKV("token", token.GetHex());
                CAmount itamount = pcoin->GetIssuanceAmount(*pwallet, vinIndex, true);
                item.pushKV("tokenamount", (itamount == -1 ) ? -1 : ValueFromAmount(itamount));
                item.pushKV("tokenblinds", pcoin->GetIssuanceBlindingFactor(*pwallet, vinIndex, true).GetHex());
                item.pushKV("entropy", entropy.GetHex());
            } else {
                CalculateAsset(asset, issuance.assetEntropy);
                item.pushKV("isreissuance", true);
                item.pushKV("entropy", issuance.assetEntropy.GetHex());
            }
            item.pushKV("txid", pcoin->tx->GetHash().GetHex());
            item.pushKV("vin", vinIndex);
            item.pushKV("asset", asset.GetHex());
            const std::string label = gAssetsDir.GetLabel(asset);
            if (label != "") {
                item.pushKV("assetlabel", label);
            }
            CAmount iaamount = pcoin->GetIssuanceAmount(*pwallet, vinIndex, false);
            item.pushKV("assetamount", (iaamount == -1 ) ? -1 : ValueFromAmount(iaamount));
            item.pushKV("assetblinds", pcoin->GetIssuanceBlindingFactor(*pwallet, vinIndex, false).GetHex());
            if (!asset_filter.IsNull() && asset_filter != asset) {
                continue;
            }
            issuancelist.push_back(item);
        }
    }
    return issuancelist;
},
    };
}

static RPCHelpMan destroyamount()
{
    return RPCHelpMan{"destroyamount",
                "\nDestroy an amount of a given asset.\n\n",
                {
                    {"asset", RPCArg::Type::STR, RPCArg::Optional::NO, "Hex asset id or asset label to destroy."},
                    {"amount", RPCArg::Type::AMOUNT, RPCArg::Optional::NO, "The amount to destroy (8 decimals above the minimal unit)."},
                    {"comment", RPCArg::Type::STR, RPCArg::Optional::OMITTED_NAMED_ARG, "A comment used to store what the transaction is for.\n"
            "                             This is not part of the transaction, just kept in your wallet."},
                    {"verbose", RPCArg::Type::BOOL, RPCArg::Default{false}, "If true, return extra information about the transaction."},
                },
                {
                    RPCResult{"if verbose is not set or set to false",
                        RPCResult::Type::STR_HEX, "transactionid", "the transaction id",
                    },
                    RPCResult{"if verbose is set to true",
                        RPCResult::Type::OBJ, "", "",
                        {
                            {RPCResult::Type::STR_HEX, "transactionid", "the transaction id"},
                            {RPCResult::Type::STR, "fee reason", "The transaction fee reason."},
                        },
                    },
                },
                RPCExamples{
                    HelpExampleCli("destroyamount", "\"bitcoin\" 100")
            + HelpExampleCli("destroyamount", "\"bitcoin\" 100 \"destroy assets\"")
            + HelpExampleRpc("destroyamount", "\"bitcoin\" 100 \"destroy assets\"")
                },
        [&](const RPCHelpMan& self, const JSONRPCRequest& request) -> UniValue
{
    std::shared_ptr<CWallet> const pwallet = GetWalletForJSONRPCRequest(request);
    if (!pwallet) return NullUniValue;

    LOCK(pwallet->cs_wallet);

    std::string strasset = request.params[0].get_str();
    CAsset asset = GetAssetFromString(strasset);

    CAmount nAmount = AmountFromValue(request.params[1]);
    if (nAmount <= 0) {
        throw JSONRPCError(RPC_TYPE_ERROR, "Invalid amount to destroy");
    }

    mapValue_t mapValue;
    if (request.params.size() > 2 && !request.params[2].isNull() && !request.params[2].get_str().empty()) {
        mapValue["comment"] = request.params[2].get_str();
    }

    EnsureWalletIsUnlocked(*pwallet);

    bool verbose = request.params[3].isNull() ? false : request.params[3].get_bool();
    NullData nulldata;
    CTxDestination address(nulldata);
    std::vector<CRecipient> recipients;
    CRecipient recipient = {GetScriptForDestination(address), nAmount, asset, CPubKey(), false /* subtract_fee */};
    recipients.push_back(recipient);
    CCoinControl no_coin_control; // This is a deprecated API
    return SendMoney(*pwallet, no_coin_control, recipients, std::move(mapValue), verbose, true /* ignore_blind_fail */);
},
    };
}

// Only used for functionary integration tests
static RPCHelpMan generatepegoutproof()
{
    return RPCHelpMan{"generatepegoutproof",
                "\nONLY FOR TESTING: Generates pegout authorization proof for pegout based on the summed privkey and returns in hex. Result should be passed as an argument in `sendtomainchain`. Caution: Whitelist proof-validating mempools will filter incorrect pegoutproofs but aren't consensus enforced!\n",
                {
                    {"sumkey", RPCArg::Type::STR, RPCArg::Optional::NO, "Base58 summed key of Bitcoin and offline key"},
                    {"btcpubkey", RPCArg::Type::STR_HEX, RPCArg::Optional::NO, "Hex pegout destination Bitcoin pubkey"},
                    {"onlinepubkey", RPCArg::Type::STR_HEX, RPCArg::Optional::NO, "hex `online pubkey`"},
                },
                RPCResult{
                    RPCResult::Type::STR_HEX, "pegoutproof", "pegout authorization proof to be passed into sendtomainchain",
                },
                RPCExamples{
                    HelpExampleCli("generatepegoutproof", "\"cQtNrRngdc4RJ9CkuTVKVLyxPFsijiTJySob24xCdKXGohdFhXML\" \"02c611095119e3dc96db428a0e190a3e142237bcd2efa4fb358257497885af3ab6\" \"0390695fff5535780df1e04c1f6c10e7c0a399fa56cfce34bf8108d0a9bc7a437b\"")
            + HelpExampleRpc("generatepegoutproof", "\"cQtNrRngdc4RJ9CkuTVKVLyxPFsijiTJySob24xCdKXGohdFhXML\" \"02c611095119e3dc96db428a0e190a3e142237bcd2efa4fb358257497885af3ab6\" \"0390695fff5535780df1e04c1f6c10e7c0a399fa56cfce34bf8108d0a9bc7a437b\"")
                },
        [&](const RPCHelpMan& self, const JSONRPCRequest& request) -> UniValue
{
    std::shared_ptr<CWallet> const pwallet = GetWalletForJSONRPCRequest(request);
    if (!pwallet) return NullUniValue;

    LOCK(pwallet->cs_wallet);

    if (!IsHex(request.params[1].get_str()))
        throw JSONRPCError(RPC_TYPE_ERROR, "btcpubkey must be hex string");
    if (!IsHex(request.params[2].get_str()))
        throw JSONRPCError(RPC_TYPE_ERROR, "onlinepubkey must be hex string");

    //Parse private keys

    CKey summedSecret = DecodeSecret(request.params[0].get_str());
    if (!summedSecret.IsValid()) {
        throw JSONRPCError(RPC_INVALID_ADDRESS_OR_KEY, "Invalid summed private key encoding");
    }

    std::vector<unsigned char> sumprivkeybytes(summedSecret.begin(), summedSecret.end());
    std::vector<unsigned char> btcpubkeybytes = ParseHex(request.params[1].get_str());
    std::vector<unsigned char> onlinepubkeybytes = ParseHex(request.params[2].get_str());

    //Parse onlinepubkey
    CPubKey onlinepubkey;
    onlinepubkey.Set(onlinepubkeybytes.begin(), onlinepubkeybytes.end());
    if (!onlinepubkey.IsFullyValid())
        throw JSONRPCError(RPC_WALLET_ERROR, "Invalid online pubkey");
    secp256k1_pubkey onlinepubkey_secp;
    if (!secp256k1_ec_pubkey_parse(secp256k1_ctx, &onlinepubkey_secp, &onlinepubkeybytes[0], onlinepubkeybytes.size()))
        throw JSONRPCError(RPC_WALLET_ERROR, "Invalid online pubkey");

    CPAKList paklist = GetActivePAKList(pwallet->chain().getTip(), Params().GetConsensus());
    if (paklist.IsReject()) {
        throw JSONRPCError(RPC_INVALID_ADDRESS_OR_KEY, "Pegout freeze is under effect to aid a pak transition to a new list. Please consult the network operator.");
    }

    LegacyScriptPubKeyMan* spk_man = pwallet->GetLegacyScriptPubKeyMan();
    if (!spk_man) {
        throw JSONRPCError(RPC_WALLET_ERROR, "This type of wallet does not support this command");
    }

    //Find PAK online pubkey on PAK list
    int whitelistindex=-1;
    std::vector<secp256k1_pubkey> pak_online = paklist.OnlineKeys();
    for (unsigned int i=0; i<pak_online.size(); i++) {
        if (!memcmp((void *)&pak_online[i], (void *)&onlinepubkey_secp, sizeof(secp256k1_pubkey)))
            whitelistindex = i;
    }
    if (whitelistindex == -1)
        throw JSONRPCError(RPC_WALLET_ERROR, "Given online key is not in Pegout Authorization Key List");

    CKey masterOnlineKey;
    if (!spk_man->GetKey(onlinepubkey.GetID(), masterOnlineKey))
        throw JSONRPCError(RPC_WALLET_ERROR, "Given online key is in master set but not in wallet");

    //Parse own offline pubkey
    secp256k1_pubkey btcpubkey;
    if (secp256k1_ec_pubkey_parse(secp256k1_ctx, &btcpubkey, &btcpubkeybytes[0], btcpubkeybytes.size()) != 1)
        throw JSONRPCError(RPC_WALLET_ERROR, "btcpubkey is invalid pubkey");

    //Create, verify whitelist proof
    secp256k1_whitelist_signature sig;
    if(secp256k1_whitelist_sign(secp256k1_ctx, &sig, &paklist.OnlineKeys()[0], &paklist.OfflineKeys()[0], paklist.size(), &btcpubkey, masterOnlineKey.begin(), &sumprivkeybytes[0], whitelistindex) != 1)
        throw JSONRPCError(RPC_WALLET_ERROR, "Pegout authorization proof signing failed");

    if (secp256k1_whitelist_verify(secp256k1_ctx, &sig, &paklist.OnlineKeys()[0], &paklist.OfflineKeys()[0], paklist.size(), &btcpubkey) != 1)
        throw JSONRPCError(RPC_WALLET_ERROR, "Pegout authorization proof was created and signed but is invalid");

    //Serialize and return as hex
    size_t expectedOutputSize = 1 + 32 * (1 + paklist.size());
    const size_t preSize = expectedOutputSize;
    CHECK_NONFATAL(1 + 32 * (1 + 256) >= expectedOutputSize);
    unsigned char output[1 + 32 * (1 + 256)];
    secp256k1_whitelist_signature_serialize(secp256k1_ctx, output, &expectedOutputSize, &sig);
    CHECK_NONFATAL(expectedOutputSize == preSize);
    std::vector<unsigned char> voutput(output, output + expectedOutputSize / sizeof(output[0]));

    return HexStr(voutput);
},
    };
}

// Only used for functionary integration tests
static RPCHelpMan getpegoutkeys()
{
    return RPCHelpMan{"getpegoutkeys",
                "\n(DEPRECATED) Please see `initpegoutwallet` and `sendtomainchain` for best-supported and easiest workflow. This call is for the Liquid network participants' `offline` wallet ONLY. Returns `sumkeys` corresponding to the sum of the Offline PAK and the imported Bitcoin key. The wallet must have the Offline private PAK to succeed. The output will be used in `generatepegoutproof` and `sendtomainchain`. Care is required to keep the bitcoin private key, as well as the `sumkey` safe, as a leak of both results in the leak of your `offlinekey`. Therefore it is recommended to create Bitcoin keys and do Bitcoin transaction signing directly on an offline wallet co-located with your offline Liquid wallet.\n",
                {
                    {"btcprivkey", RPCArg::Type::STR, RPCArg::Optional::NO, "Base58 Bitcoin private key that will be combined with the offline privkey"},
                    {"offlinepubkey", RPCArg::Type::STR_HEX, RPCArg::Optional::OMITTED_NAMED_ARG, "Hex pubkey of key to combine with btcprivkey. Primarily intended for integration testing."},
                },
                RPCResult{
                    RPCResult::Type::OBJ, "", "",
                    {
                        {RPCResult::Type::STR, "sumkey", "Base58-encoded sum key"},
                        {RPCResult::Type::STR_HEX, "btcpubkey", "the bitcoin pubkey that corresponds to the pegout destination Bitcoin address"},
                        {RPCResult::Type::STR, "btcaddress", "Destination Bitcoin address for the funds being pegged out using these keys"},
                    },
                },
                RPCExamples{
                    HelpExampleCli("getpegoutkeys", "")
            + HelpExampleCli("getpegoutkeys", "\"5Kb8kLf9zgWQnogidDA76MzPL6TsZZY36hWXMssSzNydYXYB9KF\" \"0389275d512326f7016e014d8625f709c01f23bd0dc16522bf9845a9ee1ef6cbf9\"")
            + HelpExampleRpc("getpegoutkeys", "")
           + HelpExampleRpc("getpegoutkeys", "\"5Kb8kLf9zgWQnogidDA76MzPL6TsZZY36hWXMssSzNydYXYB9KF\", \"0389275d512326f7016e014d8625f709c01f23bd0dc16522bf9845a9ee1ef6cbf9\"")
                },
        [&](const RPCHelpMan& self, const JSONRPCRequest& request) -> UniValue
{
    std::shared_ptr<CWallet> const pwallet = GetWalletForJSONRPCRequest(request);
    if (!pwallet) return NullUniValue;

    LOCK(pwallet->cs_wallet);

    LegacyScriptPubKeyMan* spk_man = pwallet->GetLegacyScriptPubKeyMan();
    if (!spk_man) {
        throw JSONRPCError(RPC_WALLET_ERROR, "This type of wallet does not support this command");
    }

    if (!request.params[1].isStr() || !IsHex(request.params[1].get_str()) || request.params[1].get_str().size() != 66) {
        throw JSONRPCError(RPC_TYPE_ERROR, "offlinepubkey must be hex string of size 66");
    }

    std::vector<unsigned char> offlinepubbytes = ParseHex(request.params[1].get_str());
    CPubKey offline_pub = CPubKey(offlinepubbytes.begin(), offlinepubbytes.end());

    if (!offline_pub.IsFullyValid()) {
        throw JSONRPCError(RPC_TYPE_ERROR, "offlinepubkey is not a valid pubkey");
    }

    CKey pegoutkey;
    if (!spk_man->GetKey(offline_pub.GetID(), pegoutkey))
        throw JSONRPCError(RPC_WALLET_ERROR, "Offline key can not be found in wallet");

    CKey bitcoinkey = DecodeSecret(request.params[0].get_str());
    if (!bitcoinkey.IsValid()) {
        throw JSONRPCError(RPC_INVALID_ADDRESS_OR_KEY, "Private key outside allowed range");
    }

    CPubKey bitcoinpubkey = bitcoinkey.GetPubKey();
    CHECK_NONFATAL(bitcoinkey.VerifyPubKey(bitcoinpubkey));

    std::vector<unsigned char> pegoutkeybytes(pegoutkey.begin(), pegoutkey.end());
    std::vector<unsigned char> pegoutsubkeybytes(bitcoinkey.begin(), bitcoinkey.end());

    if (!secp256k1_ec_seckey_tweak_add(secp256k1_ctx, &pegoutkeybytes[0], &pegoutsubkeybytes[0]))
        throw JSONRPCError(RPC_WALLET_ERROR, "Summed key invalid");

    CKey sumseckey;
    sumseckey.Set(pegoutkeybytes.begin(), pegoutkeybytes.end(), true);

    UniValue ret(UniValue::VOBJ);
    ret.pushKV("sumkey", EncodeSecret(sumseckey));
    ret.pushKV("btcpubkey", HexStr(bitcoinpubkey));
    ret.pushKV("btcaddress", EncodeParentDestination(PKHash(bitcoinpubkey.GetID())));

    return ret;
},
    };
}

// END ELEMENTS commands
//

RPCHelpMan abortrescan(); // in rpcdump.cpp
RPCHelpMan dumpprivkey(); // in rpcdump.cpp
RPCHelpMan importblindingkey(); // in rpcdump.cpp
RPCHelpMan importmasterblindingkey(); // in rpcdump.cpp
RPCHelpMan importissuanceblindingkey(); // in rpcdump.cpp
RPCHelpMan dumpblindingkey(); // in rpcdump.cpp
RPCHelpMan dumpmasterblindingkey(); // in rpcdump.cpp
RPCHelpMan dumpissuanceblindingkey(); // in rpcdump.cpp
RPCHelpMan importprivkey();
RPCHelpMan importaddress();
RPCHelpMan importpubkey();
RPCHelpMan dumpwallet();
RPCHelpMan importwallet();
RPCHelpMan importprunedfunds();
RPCHelpMan removeprunedfunds();
RPCHelpMan importmulti();
RPCHelpMan importdescriptors();
RPCHelpMan listdescriptors();
RPCHelpMan getwalletpakinfo();

Span<const CRPCCommand> GetWalletRPCCommands()
{
// clang-format off
static const CRPCCommand commands[] =
{ //  category              actor (function)                argNames
  //  --------------------- ------------------------          -----------------------         ----------
    { "rawtransactions",    &fundrawtransaction,             },
    { "wallet",             &abandontransaction,             },
    { "wallet",             &abortrescan,                    },
    { "wallet",             &addmultisigaddress,             },
    { "wallet",             &backupwallet,                   },
    { "wallet",             &bumpfee,                        },
    { "wallet",             &psbtbumpfee,                    },
    { "wallet",             &createwallet,                   },
    { "wallet",             &restorewallet,                  },
    { "wallet",             &dumpprivkey,                    },
    { "wallet",             &dumpwallet,                     },
    { "wallet",             &encryptwallet,                  },
    { "wallet",             &getaddressesbylabel,            },
    { "wallet",             &getaddressinfo,                 },
    { "wallet",             &getbalance,                     },
    { "wallet",             &getnewaddress,                  },
    { "wallet",             &getrawchangeaddress,            },
    { "wallet",             &getreceivedbyaddress,           },
    { "wallet",             &getreceivedbylabel,             },
    { "wallet",             &gettransaction,                 },
    { "wallet",             &getunconfirmedbalance,          },
    { "wallet",             &getbalances,                    },
    { "wallet",             &getwalletinfo,                  },
    { "wallet",             &importaddress,                  },
    { "wallet",             &importdescriptors,              },
    { "wallet",             &importmulti,                    },
    { "wallet",             &importprivkey,                  },
    { "wallet",             &importprunedfunds,              },
    { "wallet",             &importpubkey,                   },
    { "wallet",             &importwallet,                   },
    { "wallet",             &keypoolrefill,                  },
    { "wallet",             &listaddressgroupings,           },
    { "wallet",             &listdescriptors,                },
    { "wallet",             &listlabels,                     },
    { "wallet",             &listlockunspent,                },
    { "wallet",             &listreceivedbyaddress,          },
    { "wallet",             &listreceivedbylabel,            },
    { "wallet",             &listsinceblock,                 },
    { "wallet",             &listtransactions,               },
    { "wallet",             &listunspent,                    },
    { "wallet",             &listwalletdir,                  },
    { "wallet",             &listwallets,                    },
    { "wallet",             &loadwallet,                     },
    { "wallet",             &lockunspent,                    },
    { "wallet",             &removeprunedfunds,              },
    { "wallet",             &rescanblockchain,               },
    { "wallet",             &send,                           },
    { "wallet",             &sendmany,                       },
    { "wallet",             &sendtoaddress,                  },
    { "wallet",             &sethdseed,                      },
    { "wallet",             &setlabel,                       },
    { "wallet",             &settxfee,                       },
    { "wallet",             &setwalletflag,                  },
    { "wallet",             &signmessage,                    },
    { "wallet",             &signrawtransactionwithwallet,   },
    { "wallet",             &unloadwallet,                   },
    { "wallet",             &upgradewallet,                  },
    { "wallet",             &walletcreatefundedpsbt,         },
#ifdef ENABLE_EXTERNAL_SIGNER
    { "wallet",             &walletdisplayaddress,           },
#endif // ENABLE_EXTERNAL_SIGNER
    { "wallet",             &walletlock,                     },
    { "wallet",             &walletpassphrase,               },
    { "wallet",             &walletpassphrasechange,         },
    { "wallet",             &walletprocesspsbt,              },
    // ELEMENTS:
    { "wallet",             &getpeginaddress,                },
    { "wallet",             &claimpegin,                     },
    { "wallet",             &createrawpegin,                 },
    { "wallet",             &blindrawtransaction,            },
    { "wallet",             &unblindrawtransaction,          },
    { "wallet",             &sendtomainchain,                },
    { "wallet",             &initpegoutwallet,               },
    { "wallet",             &getwalletpakinfo,               },
    { "wallet",             &importblindingkey,              },
    { "wallet",             &importmasterblindingkey,        },
    { "wallet",             &importissuanceblindingkey,      },
    { "wallet",             &dumpblindingkey,                },
    { "wallet",             &dumpmasterblindingkey,          },
    { "wallet",             &dumpissuanceblindingkey,        },
    { "wallet",             &signblock,                      },
    { "wallet",             &listissuances,                  },
    { "wallet",             &issueasset,                     },
    { "wallet",             &reissueasset,                   },
    { "wallet",             &destroyamount,                  },
    { "hidden",             &generatepegoutproof,            },
    { "hidden",             &getpegoutkeys,                  },
};
// clang-format on
    return MakeSpan(commands);
}<|MERGE_RESOLUTION|>--- conflicted
+++ resolved
@@ -1600,13 +1600,8 @@
                     {
                         {RPCResult::Type::OBJ, "", "", Cat(Cat<std::vector<RPCResult>>(
                         {
-<<<<<<< HEAD
-                            {RPCResult::Type::BOOL, "involvesWatchonly", "Only returns true if imported addresses were involved in transaction."},
-                            {RPCResult::Type::STR, "address", "The address of the transaction."},
-=======
                             {RPCResult::Type::BOOL, "involvesWatchonly", /* optional */ true, "Only returns true if imported addresses were involved in transaction."},
                             {RPCResult::Type::STR, "address", "The bitcoin address of the transaction."},
->>>>>>> faecb2ee
                             {RPCResult::Type::STR, "category", "The transaction category.\n"
                                 "\"send\"                  Transactions sent.\n"
                                 "\"receive\"               Non-coinbase transactions received.\n"
@@ -1719,13 +1714,8 @@
                         {
                             {RPCResult::Type::OBJ, "", "", Cat(Cat<std::vector<RPCResult>>(
                             {
-<<<<<<< HEAD
-                                {RPCResult::Type::BOOL, "involvesWatchonly", "Only returns true if imported addresses were involved in transaction."},
-                                {RPCResult::Type::STR, "address", "The address of the transaction."},
-=======
                                 {RPCResult::Type::BOOL, "involvesWatchonly", /* optional */ true, "Only returns true if imported addresses were involved in transaction."},
                                 {RPCResult::Type::STR, "address", "The bitcoin address of the transaction."},
->>>>>>> faecb2ee
                                 {RPCResult::Type::STR, "category", "The transaction category.\n"
                                     "\"send\"                  Transactions sent.\n"
                                     "\"receive\"               Non-coinbase transactions received.\n"
@@ -1868,13 +1858,8 @@
                         {
                             {RPCResult::Type::OBJ, "", "",
                             {
-<<<<<<< HEAD
-                                {RPCResult::Type::BOOL, "involvesWatchonly", "Only returns true if imported addresses were involved in transaction."},
-                                {RPCResult::Type::STR, "address", "The address involved in the transaction."},
-=======
                                 {RPCResult::Type::BOOL, "involvesWatchonly", /* optional */ true, "Only returns true if imported addresses were involved in transaction."},
                                 {RPCResult::Type::STR, "address", /* optional */ true, "The bitcoin address involved in the transaction."},
->>>>>>> faecb2ee
                                 {RPCResult::Type::STR, "category", "The transaction category.\n"
                                     "\"send\"                  Transactions sent.\n"
                                     "\"receive\"               Non-coinbase transactions received.\n"
@@ -3162,13 +3147,8 @@
                         {
                             {RPCResult::Type::STR_HEX, "txid", "the transaction id"},
                             {RPCResult::Type::NUM, "vout", "the vout value"},
-<<<<<<< HEAD
-                            {RPCResult::Type::STR, "address", "the address"},
-                            {RPCResult::Type::STR, "label", "The associated label, or \"\" for the default label"},
-=======
                             {RPCResult::Type::STR, "address", /* optional */ true, "the bitcoin address"},
                             {RPCResult::Type::STR, "label", /* optional */ true, "The associated label, or \"\" for the default label"},
->>>>>>> faecb2ee
                             {RPCResult::Type::STR, "scriptPubKey", "the script key"},
                             {RPCResult::Type::STR_AMOUNT, "amount", "the transaction output amount in " + CURRENCY_UNIT},
                             {RPCResult::Type::STR_HEX, "amountcommitment", "the transaction output commitment in hex"},
