--- conflicted
+++ resolved
@@ -897,13 +897,7 @@
         return NullUniValue;
     }
 
-<<<<<<< HEAD
-    if (request.fHelp || request.params.size() < 2 || request.params.size() > 10)
-        throw std::runtime_error(
-            RPCHelpMan{"sendmany",
-=======
     const RPCHelpMan help{"sendmany",
->>>>>>> daef20fb
                 "\nSend multiple times. Amounts are double-precision floating point numbers." +
                     HelpRequiringPassphrase(pwallet) + "\n",
                 {
@@ -1011,10 +1005,6 @@
     std::set<CTxDestination> destinations;
     std::vector<CRecipient> vecSend;
 
-<<<<<<< HEAD
-    CAmountMap totalAmount;
-=======
->>>>>>> daef20fb
     std::vector<std::string> keys = sendTo.getKeys();
     for (const std::string& name_ : keys) {
         std::string strasset = Params().GetConsensus().pegged_asset.GetHex();
@@ -1040,10 +1030,6 @@
         CAmount nAmount = AmountFromValue(sendTo[name_]);
         if (nAmount <= 0)
             throw JSONRPCError(RPC_TYPE_ERROR, "Invalid amount for send");
-<<<<<<< HEAD
-        totalAmount[asset] += nAmount;
-=======
->>>>>>> daef20fb
 
         bool fSubtractFeeFromAmount = false;
         for (unsigned int idx = 0; idx < subtractFeeFromAmount.size(); idx++) {
