--- conflicted
+++ resolved
@@ -4328,9 +4328,6 @@
     return NullUniValue;
 }
 
-<<<<<<< HEAD
-bool FillPSBT(const CWallet* pwallet, PartiallySignedTransaction& psbtx, int sighash_type, bool sign, bool bip32derivs)
-=======
 void AddKeypathToMap(const CWallet* pwallet, const CKeyID& keyID, std::map<CPubKey, KeyOriginInfo>& hd_keypaths)
 {
     CPubKey vchPubKey;
@@ -4345,7 +4342,6 @@
 }
 
 UniValue walletfillpsbtdata(const JSONRPCRequest& request)
->>>>>>> c67ef293
 {
     if (!g_con_elementsmode)
         throw std::runtime_error("PSBT operations are disabled when not in elementsmode.\n");
