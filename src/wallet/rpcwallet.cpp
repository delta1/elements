// Copyright (c) 2010 Satoshi Nakamoto
// Copyright (c) 2009-2020 The Bitcoin Core developers
// Distributed under the MIT software license, see the accompanying
// file COPYING or http://www.opensource.org/licenses/mit-license.php.

#include <asset.h>
#include <assetsdir.h>
#include <blindpsbt.h>
#include <block_proof.h>
#include <consensus/validation.h>
#include <consensus/amount.h>
#include <core_io.h>
#include <deploymentstatus.h>
#include <interfaces/chain.h>
#include <key_io.h>
#include <mainchainrpc.h>
#include <merkleblock.h>
#include <node/context.h>
#include <outputtype.h>
#include <pegins.h>
#include <policy/feerate.h>
#include <policy/fees.h>
#include <policy/policy.h>
#include <policy/rbf.h>
#include <pow.h>
#include <primitives/bitcoin/merkleblock.h>
#include <primitives/bitcoin/transaction.h>
#include <rpc/rawtransaction_util.h>
#include <rpc/server.h>
#include <rpc/util.h>
#include <script/descriptor.h>
#include <script/pegins.h>  // for GetPeginOutputFromWitness()
#include <script/sign.h>
#include <secp256k1.h>
#include <util/bip32.h>
#include <util/fees.h>
#include <util/moneystr.h>
#include <util/string.h>
#include <util/system.h>
#include <util/translation.h>
#include <util/url.h>
#include <util/vector.h>
#include <validation.h>
#include <wallet/coincontrol.h>
#include <wallet/context.h>
#include <wallet/feebumper.h>
#include <wallet/fees.h>
#include <wallet/load.h>
#include <wallet/receive.h>
#include <wallet/rpcwallet.h>
#include <wallet/rpc/util.h>
#include <wallet/spend.h>
#include <wallet/wallet.h>
#include <wallet/walletdb.h>
#include <wallet/walletutil.h>

#include <optional>
#include <stdint.h>

#include <univalue.h>

#include <script/generic.hpp> // signblock
#include <script/descriptor.h> // initpegoutwallet
#include <span.h> // sendtomainchain_pak
#include <blind.h>
#include <issuance.h>

using interfaces::FoundBlock;

ChainstateManager& EnsureAnyChainman(const std::any& context); // ELEMENTS: from rpc/blockchain.cpp

/** Checks if a CKey is in the given CWallet compressed or otherwise*/
bool HaveKey(const SigningProvider& wallet, const CKey& key)
{
    CKey key2;
    key2.Set(key.begin(), key.end(), !key.IsCompressed());
    return wallet.HaveKey(key.GetPubKey().GetID()) || wallet.HaveKey(key2.GetPubKey().GetID());
}

static void WalletTxToJSON(const CWallet& wallet, const CWalletTx& wtx, UniValue& entry)
{
    interfaces::Chain& chain = wallet.chain();
    int confirms = wallet.GetTxDepthInMainChain(wtx);
    entry.pushKV("confirmations", confirms);
    if (wtx.IsCoinBase())
        entry.pushKV("generated", true);
    if (auto* conf = wtx.state<TxStateConfirmed>())
    {
        entry.pushKV("blockhash", conf->confirmed_block_hash.GetHex());
        entry.pushKV("blockheight", conf->confirmed_block_height);
        entry.pushKV("blockindex", conf->position_in_block);
        int64_t block_time;
        CHECK_NONFATAL(chain.findBlock(conf->confirmed_block_hash, FoundBlock().time(block_time)));
        entry.pushKV("blocktime", block_time);
    } else {
        entry.pushKV("trusted", CachedTxIsTrusted(wallet, wtx));
    }
    uint256 hash = wtx.GetHash();
    entry.pushKV("txid", hash.GetHex());
    UniValue conflicts(UniValue::VARR);
    for (const uint256& conflict : wallet.GetTxConflicts(wtx))
        conflicts.push_back(conflict.GetHex());
    entry.pushKV("walletconflicts", conflicts);
    entry.pushKV("time", wtx.GetTxTime());
    entry.pushKV("timereceived", int64_t{wtx.nTimeReceived});

    // Add opt-in RBF status
    std::string rbfStatus = "no";
    if (confirms <= 0) {
        RBFTransactionState rbfState = chain.isRBFOptIn(*wtx.tx);
        if (rbfState == RBFTransactionState::UNKNOWN)
            rbfStatus = "unknown";
        else if (rbfState == RBFTransactionState::REPLACEABLE_BIP125)
            rbfStatus = "yes";
    }
    entry.pushKV("bip125-replaceable", rbfStatus);

    for (const std::pair<const std::string, std::string>& item : wtx.mapValue) {
        // Skip blinding data which isn't parseable
        if (item.first != "blindingdata") {
            entry.pushKV(item.first, item.second);
        }
    }
}


/**
 * Update coin control with fee estimation based on the given parameters
 *
 * @param[in]     wallet            Wallet reference
 * @param[in,out] cc                Coin control to be updated
 * @param[in]     conf_target       UniValue integer; confirmation target in blocks, values between 1 and 1008 are valid per policy/fees.h;
 * @param[in]     estimate_mode     UniValue string; fee estimation mode, valid values are "unset", "economical" or "conservative";
 * @param[in]     fee_rate          UniValue real; fee rate in sat/vB;
 *                                      if present, both conf_target and estimate_mode must either be null, or "unset"
 * @param[in]     override_min_fee  bool; whether to set fOverrideFeeRate to true to disable minimum fee rate checks and instead
 *                                      verify only that fee_rate is greater than 0
 * @throws a JSONRPCError if conf_target, estimate_mode, or fee_rate contain invalid values or are in conflict
 */
static void SetFeeEstimateMode(const CWallet& wallet, CCoinControl& cc, const UniValue& conf_target, const UniValue& estimate_mode, const UniValue& fee_rate, bool override_min_fee)
{
    if (!fee_rate.isNull()) {
        if (!conf_target.isNull()) {
            throw JSONRPCError(RPC_INVALID_PARAMETER, "Cannot specify both conf_target and fee_rate. Please provide either a confirmation target in blocks for automatic fee estimation, or an explicit fee rate.");
        }
        if (!estimate_mode.isNull() && estimate_mode.get_str() != "unset") {
            throw JSONRPCError(RPC_INVALID_PARAMETER, "Cannot specify both estimate_mode and fee_rate");
        }
        // Fee rates in sat/vB cannot represent more than 3 significant digits.
        cc.m_feerate = CFeeRate{AmountFromValue(fee_rate, /* decimals */ 3)};
        if (override_min_fee) cc.fOverrideFeeRate = true;
        // Default RBF to true for explicit fee_rate, if unset.
        if (!cc.m_signal_bip125_rbf) cc.m_signal_bip125_rbf = true;
        return;
    }
    if (!estimate_mode.isNull() && !FeeModeFromString(estimate_mode.get_str(), cc.m_fee_mode)) {
        throw JSONRPCError(RPC_INVALID_PARAMETER, InvalidEstimateModeErrorMessage());
    }
    if (!conf_target.isNull()) {
        cc.m_confirm_target = ParseConfirmTarget(conf_target, wallet.chain().estimateMaxBlocks());
    }
}

static RPCHelpMan getnewaddress()
{
    return RPCHelpMan{"getnewaddress",
                "\nReturns a new address for receiving payments.\n"
                "If 'label' is specified, it is added to the address book \n"
                "so payments received with the address will be associated with 'label'.\n"
                "When the wallet doesn't give blinded addresses by default (-blindedaddresses=0), \n"
                "the address type \"blech32\" can still be used to get a blinded address.\n",
                {
                    {"label", RPCArg::Type::STR, RPCArg::Default{""}, "The label name for the address to be linked to. It can also be set to the empty string \"\" to represent the default label. The label does not need to exist, it will be created if there is no label by the given name."},
<<<<<<< HEAD
                    {"address_type", RPCArg::Type::STR, RPCArg::DefaultHint{"set by -addresstype"}, "The address type to use. Options are \"legacy\", \"p2sh-segwit\", and \"bech32\". Default is set by -addresstype."},
=======
                    {"address_type", RPCArg::Type::STR, RPCArg::DefaultHint{"set by -addresstype"}, "The address type to use. Options are \"legacy\", \"p2sh-segwit\", \"bech32\", and \"bech32m\"."},
>>>>>>> 9a53ba46
                },
                RPCResult{
                    RPCResult::Type::STR, "address", "The new address"
                },
                RPCExamples{
                    HelpExampleCli("getnewaddress", "")
            + HelpExampleRpc("getnewaddress", "")
                },
        [&](const RPCHelpMan& self, const JSONRPCRequest& request) -> UniValue
{
    std::shared_ptr<CWallet> const pwallet = GetWalletForJSONRPCRequest(request);
    if (!pwallet) return NullUniValue;

    LOCK(pwallet->cs_wallet);

    if (!pwallet->CanGetAddresses()) {
        throw JSONRPCError(RPC_WALLET_ERROR, "Error: This wallet has no available keys");
    }

    // Parse the label first so we don't generate a key if there's an error
    std::string label;
    if (!request.params[0].isNull())
        label = LabelFromValue(request.params[0]);

    OutputType output_type = pwallet->m_default_address_type;
    bool force_blind = false;
    if (!request.params[1].isNull()) {
        std::optional<OutputType> parsed = ParseOutputType(request.params[1].get_str());
        if (!parsed) {
            throw JSONRPCError(RPC_INVALID_ADDRESS_OR_KEY, strprintf("Unknown address type '%s'", request.params[1].get_str()));
        } else if (parsed.value() == OutputType::BECH32M && pwallet->GetLegacyScriptPubKeyMan()) {
            throw JSONRPCError(RPC_INVALID_PARAMETER, "Legacy wallets cannot provide bech32m addresses");
        }
        // Special case for "blech32" when `-blindedaddresses=0` in the config.
        if (request.params[1].get_str() == "blech32") {
            force_blind = true;
        }
        output_type = parsed.value();
    }

    CTxDestination dest;
    bilingual_str error;
    bool add_blinding_key = force_blind || gArgs.GetBoolArg("-blindedaddresses", g_con_elementsmode);
    if (!pwallet->GetNewDestination(output_type, label, dest, error, add_blinding_key)) {
        throw JSONRPCError(RPC_WALLET_KEYPOOL_RAN_OUT, error.original);
    }

    return EncodeDestination(dest);
},
    };
}

static RPCHelpMan getrawchangeaddress()
{
    return RPCHelpMan{"getrawchangeaddress",
                "\nReturns a new Bitcoin address, for receiving change.\n"
                "This is for use with raw transactions, NOT normal use.\n",
                {
<<<<<<< HEAD
                    {"address_type", RPCArg::Type::STR, RPCArg::DefaultHint{"set by -changetype"}, "The address type to use. Options are \"legacy\", \"p2sh-segwit\", and \"bech32\". Default is set by -changetype."},
=======
                    {"address_type", RPCArg::Type::STR, RPCArg::DefaultHint{"set by -changetype"}, "The address type to use. Options are \"legacy\", \"p2sh-segwit\", \"bech32\", and \"bech32m\"."},
>>>>>>> 9a53ba46
                },
                RPCResult{
                    RPCResult::Type::STR, "address", "The address"
                },
                RPCExamples{
                    HelpExampleCli("getrawchangeaddress", "")
            + HelpExampleRpc("getrawchangeaddress", "")
                },
        [&](const RPCHelpMan& self, const JSONRPCRequest& request) -> UniValue
{
    std::shared_ptr<CWallet> const pwallet = GetWalletForJSONRPCRequest(request);
    if (!pwallet) return NullUniValue;

    LOCK(pwallet->cs_wallet);

    if (!pwallet->CanGetAddresses(true)) {
        throw JSONRPCError(RPC_WALLET_ERROR, "Error: This wallet has no available keys");
    }

    OutputType output_type = pwallet->m_default_change_type.value_or(pwallet->m_default_address_type);
    bool force_blind = false;
    if (!request.params[0].isNull()) {
        std::optional<OutputType> parsed = ParseOutputType(request.params[0].get_str());
        if (!parsed) {
            throw JSONRPCError(RPC_INVALID_ADDRESS_OR_KEY, strprintf("Unknown address type '%s'", request.params[0].get_str()));
        } else if (parsed.value() == OutputType::BECH32M && pwallet->GetLegacyScriptPubKeyMan()) {
            throw JSONRPCError(RPC_INVALID_PARAMETER, "Legacy wallets cannot provide bech32m addresses");
        }
        // Special case for "blech32" when `-blindedaddresses=0` in the config.
        if (request.params[0].get_str() == "blech32") {
            force_blind = true;
        }
        output_type = parsed.value();
    }

    CTxDestination dest;
    bilingual_str error;
    bool add_blinding_key = force_blind || gArgs.GetBoolArg("-blindedaddresses", g_con_elementsmode);
    if (!pwallet->GetNewChangeDestination(output_type, dest, error, add_blinding_key)) {
        throw JSONRPCError(RPC_WALLET_KEYPOOL_RAN_OUT, error.original);
    }
    return EncodeDestination(dest);
},
    };
}


static RPCHelpMan setlabel()
{
    return RPCHelpMan{"setlabel",
                "\nSets the label associated with the given address.\n",
                {
                    {"address", RPCArg::Type::STR, RPCArg::Optional::NO, "The address to be associated with a label."},
                    {"label", RPCArg::Type::STR, RPCArg::Optional::NO, "The label to assign to the address."},
                },
                RPCResult{RPCResult::Type::NONE, "", ""},
                RPCExamples{
                    HelpExampleCli("setlabel", "\"" + EXAMPLE_ADDRESS[0] + "\" \"tabby\"")
            + HelpExampleRpc("setlabel", "\"" + EXAMPLE_ADDRESS[0] + "\", \"tabby\"")
                },
        [&](const RPCHelpMan& self, const JSONRPCRequest& request) -> UniValue
{
    std::shared_ptr<CWallet> const pwallet = GetWalletForJSONRPCRequest(request);
    if (!pwallet) return NullUniValue;

    LOCK(pwallet->cs_wallet);

    CTxDestination dest = DecodeDestination(request.params[0].get_str());
    if (!IsValidDestination(dest)) {
        throw JSONRPCError(RPC_INVALID_ADDRESS_OR_KEY, "Invalid Bitcoin address");
    }

    std::string label = LabelFromValue(request.params[1]);

    if (pwallet->IsMine(dest)) {
        pwallet->SetAddressBook(dest, label, "receive");
    } else {
        pwallet->SetAddressBook(dest, label, "send");
    }

    return NullUniValue;
},
    };
}

void ParseRecipients(const UniValue& address_amounts, const UniValue& address_assets, const UniValue& subtract_fee_outputs, std::vector<CRecipient> &recipients) {
    std::set<CTxDestination> destinations;
    int i = 0;
    for (const std::string& address: address_amounts.getKeys()) {
        CAsset asset = Params().GetConsensus().pegged_asset;
        if (!address_assets.isNull() && address_assets[address].isStr()) {
            std::string strasset = address_assets[address].get_str();
            asset = GetAssetFromString(strasset);
        }
        if (asset.IsNull() && g_con_elementsmode) {
            throw JSONRPCError(RPC_WALLET_ERROR, strprintf("Unknown label and invalid asset hex: %s", asset.GetHex()));
        }

        CTxDestination dest = DecodeDestination(address);
        if (!IsValidDestination(dest)) {
            throw JSONRPCError(RPC_INVALID_ADDRESS_OR_KEY, std::string("Invalid Bitcoin address: ") + address);
        }

        if (destinations.count(dest)) {
            throw JSONRPCError(RPC_INVALID_PARAMETER, std::string("Invalid parameter, duplicated address: ") + address);
        }
        destinations.insert(dest);

        CScript script_pub_key = GetScriptForDestination(dest);
        CAmount amount = AmountFromValue(address_amounts[i++]);

        bool subtract_fee = false;
        for (unsigned int idx = 0; idx < subtract_fee_outputs.size(); idx++) {
            const UniValue& addr = subtract_fee_outputs[idx];
            if (addr.get_str() == address) {
                subtract_fee = true;
            }
        }

        CRecipient recipient = {script_pub_key, amount, asset, GetDestinationBlindingKey(dest), subtract_fee};
        recipients.push_back(recipient);
    }
}

UniValue SendMoney(CWallet& wallet, const CCoinControl &coin_control, std::vector<CRecipient> &recipients, mapValue_t map_value, bool verbose, bool ignore_blind_fail)
{
    EnsureWalletIsUnlocked(wallet);

    // This function is only used by sendtoaddress and sendmany.
    // This should always try to sign, if we don't have private keys, don't try to do anything here.
    if (wallet.IsWalletFlagSet(WALLET_FLAG_DISABLE_PRIVATE_KEYS)) {
        throw JSONRPCError(RPC_WALLET_ERROR, "Error: Private keys are disabled for this wallet");
    }

    // Shuffle recipient list
    std::shuffle(recipients.begin(), recipients.end(), FastRandomContext());

    // Send
    CAmount nFeeRequired = 0;
    int nChangePosRet = -1;
    bilingual_str error;
    CTransactionRef tx;
    FeeCalculation fee_calc_out;
    auto blind_details = g_con_elementsmode ? std::make_unique<BlindDetails>() : nullptr;
    if (blind_details) blind_details->ignore_blind_failure = ignore_blind_fail;
    const bool fCreated = CreateTransaction(wallet, recipients, tx, nFeeRequired, nChangePosRet, error, coin_control, fee_calc_out, true, blind_details.get());
    if (!fCreated) {
        throw JSONRPCError(RPC_WALLET_INSUFFICIENT_FUNDS, error.original);
    }
    wallet.CommitTransaction(tx, std::move(map_value), {} /* orderForm */, blind_details.get());
    if (verbose) {
        UniValue entry(UniValue::VOBJ);
        entry.pushKV("txid", tx->GetHash().GetHex());
        entry.pushKV("fee_reason", StringForFeeReason(fee_calc_out.reason));
        return entry;
    }
    return tx->GetHash().GetHex();
}

static RPCHelpMan sendtoaddress()
{
    return RPCHelpMan{"sendtoaddress",
                "\nSend an amount to a given address." +
        HELP_REQUIRING_PASSPHRASE,
                {
                    {"address", RPCArg::Type::STR, RPCArg::Optional::NO, "The address to send to."},
                    {"amount", RPCArg::Type::AMOUNT, RPCArg::Optional::NO, "The amount in " + CURRENCY_UNIT + " to send. eg 0.1"},
                    {"comment", RPCArg::Type::STR, RPCArg::Optional::OMITTED_NAMED_ARG, "A comment used to store what the transaction is for.\n"
                                         "This is not part of the transaction, just kept in your wallet."},
                    {"comment_to", RPCArg::Type::STR, RPCArg::Optional::OMITTED_NAMED_ARG, "A comment to store the name of the person or organization\n"
                                         "to which you're sending the transaction. This is not part of the \n"
                                         "transaction, just kept in your wallet."},
                    {"subtractfeefromamount", RPCArg::Type::BOOL, RPCArg::Default{false}, "The fee will be deducted from the amount being sent.\n"
                                         "The recipient will receive less bitcoins than you enter in the amount field."},
                    {"replaceable", RPCArg::Type::BOOL, RPCArg::DefaultHint{"wallet default"}, "Allow this transaction to be replaced by a transaction with higher fees via BIP 125"},
                    {"conf_target", RPCArg::Type::NUM, RPCArg::DefaultHint{"wallet -txconfirmtarget"}, "Confirmation target in blocks"},
                    {"estimate_mode", RPCArg::Type::STR, RPCArg::Default{"unset"}, std::string() + "The fee estimate mode, must be one of (case insensitive):\n"
            "       \"" + FeeModes("\"\n\"") + "\""},
                    {"avoid_reuse", RPCArg::Type::BOOL, RPCArg::Default{true}, "(only available if avoid_reuse wallet flag is set) Avoid spending from dirty addresses; addresses are considered\n"
                                         "dirty if they have previously been used in a transaction. If true, this also activates avoidpartialspends, grouping outputs by their addresses."},
                    {"assetlabel", RPCArg::Type::STR, RPCArg::Optional::OMITTED_NAMED_ARG, "Hex asset id or asset label for balance."},
                    {"ignoreblindfail", RPCArg::Type::BOOL, RPCArg::Default{true}, "Return a transaction even when a blinding attempt fails due to number of blinded inputs/outputs."},
                    {"fee_rate", RPCArg::Type::AMOUNT, RPCArg::DefaultHint{"not set, fall back to wallet fee estimation"}, "Specify a fee rate in " + CURRENCY_ATOM + "/vB."},
                    {"verbose", RPCArg::Type::BOOL, RPCArg::Default{false}, "If true, return extra information about the transaction."},
                },
                {
                    RPCResult{"if verbose is not set or set to false",
                        RPCResult::Type::STR_HEX, "txid", "The transaction id."
                    },
                    RPCResult{"if verbose is set to true",
                        RPCResult::Type::OBJ, "", "",
                        {
                            {RPCResult::Type::STR_HEX, "txid", "The transaction id."},
                            {RPCResult::Type::STR, "fee_reason", "The transaction fee reason."}
                        },
                    },
                },
                RPCExamples{
                    "\nSend 0.1 BTC\n"
                    + HelpExampleCli("sendtoaddress", "\"" + EXAMPLE_ADDRESS[0] + "\" 0.1") +
                    "\nSend 0.1 BTC with a confirmation target of 6 blocks in economical fee estimate mode using positional arguments\n"
                    + HelpExampleCli("sendtoaddress", "\"" + EXAMPLE_ADDRESS[0] + "\" 0.1 \"donation\" \"sean's outpost\" false true 6 economical") +
                    "\nSend 0.1 BTC with a fee rate of 1.1 " + CURRENCY_ATOM + "/vB, subtract fee from amount, BIP125-replaceable, using positional arguments\n"
                    + HelpExampleCli("sendtoaddress", "\"" + EXAMPLE_ADDRESS[0] + "\" 0.1 \"drinks\" \"room77\" true true null \"unset\" null 1.1") +
                    "\nSend 0.2 BTC with a confirmation target of 6 blocks in economical fee estimate mode using named arguments\n"
                    + HelpExampleCli("-named sendtoaddress", "address=\"" + EXAMPLE_ADDRESS[0] + "\" amount=0.2 conf_target=6 estimate_mode=\"economical\"") +
                    "\nSend 0.5 BTC with a fee rate of 25 " + CURRENCY_ATOM + "/vB using named arguments\n"
                    + HelpExampleCli("-named sendtoaddress", "address=\"" + EXAMPLE_ADDRESS[0] + "\" amount=0.5 fee_rate=25")
                    + HelpExampleCli("-named sendtoaddress", "address=\"" + EXAMPLE_ADDRESS[0] + "\" amount=0.5 fee_rate=25 subtractfeefromamount=false replaceable=true avoid_reuse=true comment=\"2 pizzas\" comment_to=\"jeremy\" verbose=true")
                },
        [&](const RPCHelpMan& self, const JSONRPCRequest& request) -> UniValue
{
    std::shared_ptr<CWallet> const pwallet = GetWalletForJSONRPCRequest(request);
    if (!pwallet) return NullUniValue;

    // Make sure the results are valid at least up to the most recent block
    // the user could have gotten from another RPC command prior to now
    pwallet->BlockUntilSyncedToCurrentChain();

    LOCK(pwallet->cs_wallet);

    // Wallet comments
    mapValue_t mapValue;
    if (!request.params[2].isNull() && !request.params[2].get_str().empty())
        mapValue["comment"] = request.params[2].get_str();
    if (!request.params[3].isNull() && !request.params[3].get_str().empty())
        mapValue["to"] = request.params[3].get_str();

    bool fSubtractFeeFromAmount = false;
    if (!request.params[4].isNull()) {
        fSubtractFeeFromAmount = request.params[4].get_bool();
    }

    CCoinControl coin_control;
    if (!request.params[5].isNull()) {
        coin_control.m_signal_bip125_rbf = request.params[5].get_bool();
    }

    coin_control.m_avoid_address_reuse = GetAvoidReuseFlag(*pwallet, request.params[8]);
    // We also enable partial spend avoidance if reuse avoidance is set.
    coin_control.m_avoid_partial_spends |= coin_control.m_avoid_address_reuse;

    std::string strasset = Params().GetConsensus().pegged_asset.GetHex();
    if (request.params.size() > 9 && request.params[9].isStr() && !request.params[9].get_str().empty()) {
        strasset = request.params[9].get_str();
    }
    CAsset asset = GetAssetFromString(strasset);
    if (asset.IsNull() && g_con_elementsmode) {
        throw JSONRPCError(RPC_WALLET_ERROR, strprintf("Unknown label and invalid asset hex: %s", asset.GetHex()));
    }

    bool ignore_blind_fail = true;
    if (!request.params[10].isNull()) {
        ignore_blind_fail = request.params[10].get_bool();
    }

    SetFeeEstimateMode(*pwallet, coin_control, /* conf_target */ request.params[6], /* estimate_mode */ request.params[7], /* fee_rate */ request.params[11], /* override_min_fee */ false);

    EnsureWalletIsUnlocked(*pwallet);

    UniValue address_amounts(UniValue::VOBJ);
    UniValue address_assets(UniValue::VOBJ);
    const std::string address = request.params[0].get_str();
    address_amounts.pushKV(address, request.params[1]);
    address_assets.pushKV(address, asset.GetHex());
    UniValue subtractFeeFromAmount(UniValue::VARR);
    if (fSubtractFeeFromAmount) {
        subtractFeeFromAmount.push_back(address);
    }

    std::vector<CRecipient> recipients;
    ParseRecipients(address_amounts, address_assets, subtractFeeFromAmount, recipients);
    bool verbose = request.params[12].isNull() ? false: request.params[12].get_bool();

    return SendMoney(*pwallet, coin_control, recipients, mapValue, verbose, ignore_blind_fail);
},
    };
}

static RPCHelpMan listaddressgroupings()
{
    return RPCHelpMan{"listaddressgroupings",
                "\nLists groups of addresses which have had their common ownership\n"
                "made public by common use as inputs or as the resulting change\n"
                "in past transactions\n",
                {},
                RPCResult{
                    RPCResult::Type::ARR, "", "",
                    {
                        {RPCResult::Type::ARR, "", "",
                        {
                            {RPCResult::Type::ARR_FIXED, "", "",
                            {
                                {RPCResult::Type::STR, "address", "The address"},
                                {RPCResult::Type::STR_AMOUNT, "amount", "The amount in " + CURRENCY_UNIT},
                                {RPCResult::Type::STR, "label", /* optional */ true, "The label"},
                            }},
                        }},
                    }
                },
                RPCExamples{
                    HelpExampleCli("listaddressgroupings", "")
            + HelpExampleRpc("listaddressgroupings", "")
                },
        [&](const RPCHelpMan& self, const JSONRPCRequest& request) -> UniValue
{
    const std::shared_ptr<const CWallet> pwallet = GetWalletForJSONRPCRequest(request);
    if (!pwallet) return NullUniValue;

    // Make sure the results are valid at least up to the most recent block
    // the user could have gotten from another RPC command prior to now
    pwallet->BlockUntilSyncedToCurrentChain();

    LOCK(pwallet->cs_wallet);

    UniValue jsonGroupings(UniValue::VARR);
    std::map<CTxDestination, CAmount> balances = GetAddressBalances(*pwallet);
    for (const std::set<CTxDestination>& grouping : GetAddressGroupings(*pwallet)) {
        UniValue jsonGrouping(UniValue::VARR);
        for (const CTxDestination& address : grouping)
        {
            UniValue addressInfo(UniValue::VARR);
            addressInfo.push_back(EncodeDestination(address));
            addressInfo.push_back(ValueFromAmount(balances[address]));
            {
                const auto* address_book_entry = pwallet->FindAddressBookEntry(address);
                if (address_book_entry) {
                    addressInfo.push_back(address_book_entry->GetLabel());
                }
            }
            jsonGrouping.push_back(addressInfo);
        }
        jsonGroupings.push_back(jsonGrouping);
    }
    return jsonGroupings;
},
    };
}

static CAmountMap GetReceived(const CWallet& wallet, const UniValue& params, bool by_label) EXCLUSIVE_LOCKS_REQUIRED(wallet.cs_wallet)
{
    std::set<CTxDestination> address_set;

    if (by_label) {
        // Get the set of addresses assigned to label
        std::string label = LabelFromValue(params[0]);
        address_set = wallet.GetLabelAddresses(label);
    } else {
        // Get the address
        CTxDestination dest = DecodeDestination(params[0].get_str());
        if (!IsValidDestination(dest)) {
            throw JSONRPCError(RPC_INVALID_ADDRESS_OR_KEY, "Invalid Bitcoin address");
        }
        CScript script_pub_key = GetScriptForDestination(dest);
        if (!wallet.IsMine(script_pub_key)) {
            throw JSONRPCError(RPC_WALLET_ERROR, "Address not found in wallet");
        }
        address_set.insert(dest);
    }

    // Minimum confirmations
    int min_depth = 1;
    if (!params[1].isNull())
        min_depth = params[1].get_int();

    // Tally
    CAmountMap amounts;
    for (auto& pairWtx : wallet.mapWallet) {
        const CWalletTx& wtx = pairWtx.second;
        if (wtx.IsCoinBase() || !wallet.chain().checkFinalTx(*wtx.tx)) {
            continue;
        }

        for (unsigned int i = 0; i < wtx.tx->vout.size(); i++) {
            const CTxOut& txout = wtx.tx->vout[i];
            CTxDestination address;
            if (ExtractDestination(txout.scriptPubKey, address) && wallet.IsMine(address) && address_set.count(address)) {
                if (wallet.GetTxDepthInMainChain(wtx) >= min_depth) {
                    CAmountMap wtxValue;
                    CAmount amt = wtx.GetOutputValueOut(wallet, i);
                    if (amt < 0) {
                        continue;
                    }
                    wtxValue[wtx.GetOutputAsset(wallet, i)] = amt;
                    amounts += wtxValue;
                }
            }
        }
    }

    return amounts;
}


static RPCHelpMan getreceivedbyaddress()
{
    return RPCHelpMan{"getreceivedbyaddress",
                "\nReturns the total amount received by the given address in transactions with at least minconf confirmations.\n",
                {
                    {"address", RPCArg::Type::STR, RPCArg::Optional::NO, "The address for transactions."},
                    {"minconf", RPCArg::Type::NUM, RPCArg::Default{1}, "Only include transactions confirmed at least this many times."},
                    {"assetlabel", RPCArg::Type::STR, RPCArg::Optional::OMITTED_NAMED_ARG, "Hex asset id or asset label for balance."},
                },
                {
                    RPCResult{RPCResult::Type::OBJ, "amount_map", "The total amount, per asset if none is specified, in " + CURRENCY_UNIT + " received for this wallet.",
                    {
                        {RPCResult::Type::ELISION, "", "the amount for each asset"},
                    }},
                    RPCResult{RPCResult::Type::NUM, "amount", "the total amount for the asset, if one is specified"},
                    RPCResult{RPCResult::Type::NONE, "", ""}, // in case the wallet is disabled
                },
                RPCExamples{
            "\nThe amount from transactions with at least 1 confirmation\n"
            + HelpExampleCli("getreceivedbyaddress", "\"" + EXAMPLE_ADDRESS[0] + "\"") +
            "\nThe amount including unconfirmed transactions, zero confirmations\n"
            + HelpExampleCli("getreceivedbyaddress", "\"" + EXAMPLE_ADDRESS[0] + "\" 0") +
            "\nThe amount with at least 6 confirmations\n"
            + HelpExampleCli("getreceivedbyaddress", "\"" + EXAMPLE_ADDRESS[0] + "\" 6") +
            "\nAs a JSON-RPC call\n"
            + HelpExampleRpc("getreceivedbyaddress", "\"" + EXAMPLE_ADDRESS[0] + "\", 6")
                },
        [&](const RPCHelpMan& self, const JSONRPCRequest& request) -> UniValue
{
    const std::shared_ptr<const CWallet> pwallet = GetWalletForJSONRPCRequest(request);
    if (!pwallet) return NullUniValue;

    // Make sure the results are valid at least up to the most recent block
    // the user could have gotten from another RPC command prior to now
    pwallet->BlockUntilSyncedToCurrentChain();

    LOCK(pwallet->cs_wallet);

    std::string asset = "";
    if (request.params.size() > 2 && request.params[2].isStr()) {
        asset = request.params[2].get_str();
    }

    return AmountMapToUniv(GetReceived(*pwallet, request.params, /* by_label */ false), asset);
},
    };
}


static RPCHelpMan getreceivedbylabel()
{
    return RPCHelpMan{"getreceivedbylabel",
                "\nReturns the total amount received by addresses with <label> in transactions with at least [minconf] confirmations.\n",
                {
                    {"label", RPCArg::Type::STR, RPCArg::Optional::NO, "The selected label, may be the default label using \"\"."},
                    {"minconf", RPCArg::Type::NUM, RPCArg::Default{1}, "Only include transactions confirmed at least this many times."},
                    {"assetlabel", RPCArg::Type::STR, RPCArg::Optional::OMITTED_NAMED_ARG, "Hex asset id or asset label for balance."},
                },
                {
                    RPCResult{RPCResult::Type::OBJ, "amount_map", "The total amount, per asset if none is specified, in " + CURRENCY_UNIT + " received for this wallet.",
                    {
                        {RPCResult::Type::ELISION, "", "the amount for each asset"},
                    }},
                    RPCResult{RPCResult::Type::NUM, "amount", "the total amount for the asset, if one is specified"},
                    RPCResult{RPCResult::Type::NONE, "", ""}, // in case the wallet is disabled
                },
                RPCExamples{
            "\nAmount received by the default label with at least 1 confirmation\n"
            + HelpExampleCli("getreceivedbylabel", "\"\"") +
            "\nAmount received at the tabby label including unconfirmed amounts with zero confirmations\n"
            + HelpExampleCli("getreceivedbylabel", "\"tabby\" 0") +
            "\nThe amount with at least 6 confirmations\n"
            + HelpExampleCli("getreceivedbylabel", "\"tabby\" 6") +
            "\nAs a JSON-RPC call\n"
            + HelpExampleRpc("getreceivedbylabel", "\"tabby\", 6")
                },
        [&](const RPCHelpMan& self, const JSONRPCRequest& request) -> UniValue
{
    const std::shared_ptr<const CWallet> pwallet = GetWalletForJSONRPCRequest(request);
    if (!pwallet) return NullUniValue;

    // Make sure the results are valid at least up to the most recent block
    // the user could have gotten from another RPC command prior to now
    pwallet->BlockUntilSyncedToCurrentChain();

    LOCK(pwallet->cs_wallet);

    std::string asset = "";
    if (request.params.size() > 2 && request.params[2].isStr()) {
        asset = request.params[2].get_str();
    }

    return AmountMapToUniv(GetReceived(*pwallet, request.params, /* by_label */ true), asset);
},
    };
}


static RPCHelpMan getbalance()
{
    return RPCHelpMan{"getbalance",
                "\nReturns the total available balance.\n"
                "The available balance is what the wallet considers currently spendable, and is\n"
                "thus affected by options which limit spendability such as -spendzeroconfchange.\n",
                {
                    {"dummy", RPCArg::Type::STR, RPCArg::Optional::OMITTED_NAMED_ARG, "Remains for backward compatibility. Must be excluded or set to \"*\"."},
                    {"minconf", RPCArg::Type::NUM, RPCArg::Default{0}, "Only include transactions confirmed at least this many times."},
                    {"include_watchonly", RPCArg::Type::BOOL, RPCArg::DefaultHint{"true for watch-only wallets, otherwise false"}, "Also include balance in watch-only addresses (see 'importaddress')"},
                    {"avoid_reuse", RPCArg::Type::BOOL, RPCArg::Default{true}, "(only available if avoid_reuse wallet flag is set) Do not include balance in dirty outputs; addresses are considered dirty if they have previously been used in a transaction."},
                    {"assetlabel", RPCArg::Type::STR, RPCArg::Optional::OMITTED_NAMED_ARG, "Hex asset id or asset label for balance."},
                },
                {
                    RPCResult{RPCResult::Type::OBJ, "amount_map", "The total amount, per asset if none is specified, in " + CURRENCY_UNIT + " received for this wallet.",
                    {
                        {RPCResult::Type::ELISION, "", "the amount for each asset"},
                    }},
                    RPCResult{RPCResult::Type::NUM, "amount", "the total amount for the asset, if one is specified"},
                    RPCResult{RPCResult::Type::NONE, "", ""}, // in case the wallet is disabled
                },
                RPCExamples{
            "\nThe total amount in the wallet with 0 or more confirmations\n"
            + HelpExampleCli("getbalance", "") +
            "\nThe total amount in the wallet with at least 6 confirmations\n"
            + HelpExampleCli("getbalance", "\"*\" 6") +
            "\nAs a JSON-RPC call\n"
            + HelpExampleRpc("getbalance", "\"*\", 6")
                },
        [&](const RPCHelpMan& self, const JSONRPCRequest& request) -> UniValue
{
    const std::shared_ptr<const CWallet> pwallet = GetWalletForJSONRPCRequest(request);
    if (!pwallet) return NullUniValue;

    // Make sure the results are valid at least up to the most recent block
    // the user could have gotten from another RPC command prior to now
    pwallet->BlockUntilSyncedToCurrentChain();

    LOCK(pwallet->cs_wallet);

    const UniValue& dummy_value = request.params[0];
    if (!dummy_value.isNull() && dummy_value.get_str() != "*") {
        throw JSONRPCError(RPC_METHOD_DEPRECATED, "dummy first argument must be excluded or set to \"*\".");
    }

    int min_depth = 0;
    if (!request.params[1].isNull()) {
        min_depth = request.params[1].get_int();
    }

    bool include_watchonly = ParseIncludeWatchonly(request.params[2], *pwallet);

    bool avoid_reuse = GetAvoidReuseFlag(*pwallet, request.params[3]);

    std::string asset = "";
    if (!request.params[4].isNull() && request.params[4].isStr()) {
        asset = request.params[4].get_str();
    }

    const auto bal = GetBalance(*pwallet, min_depth, avoid_reuse);

    if (include_watchonly) {
        return AmountMapToUniv(bal.m_mine_trusted + bal.m_watchonly_trusted, asset);
    } else {
        return AmountMapToUniv(bal.m_mine_trusted, asset);
    }
},
    };
}

static RPCHelpMan getunconfirmedbalance()
{
    return RPCHelpMan{"getunconfirmedbalance",
                "DEPRECATED\nIdentical to getbalances().mine.untrusted_pending\n",
                {},
                {
                    RPCResult{RPCResult::Type::OBJ, "amount_map", "The total amount, per asset if none is specified, in " + CURRENCY_UNIT + " received for this wallet.",
                    {
                        {RPCResult::Type::ELISION, "", "the amount for each asset"},
                    }},
                    RPCResult{RPCResult::Type::NUM, "amount", "the total amount for the asset, if one is specified"},
                    RPCResult{RPCResult::Type::NONE, "", ""}, // in case the wallet is disabled
                },
                RPCExamples{""},
        [&](const RPCHelpMan& self, const JSONRPCRequest& request) -> UniValue
{
    const std::shared_ptr<const CWallet> pwallet = GetWalletForJSONRPCRequest(request);
    if (!pwallet) return NullUniValue;

    // Make sure the results are valid at least up to the most recent block
    // the user could have gotten from another RPC command prior to now
    pwallet->BlockUntilSyncedToCurrentChain();

    LOCK(pwallet->cs_wallet);

    return AmountMapToUniv(GetBalance(*pwallet).m_mine_untrusted_pending, "");
},
    };
}


static RPCHelpMan sendmany()
{
    return RPCHelpMan{"sendmany",
                "\nSend multiple times. Amounts are double-precision floating point numbers." +
        HELP_REQUIRING_PASSPHRASE,
                {
                    {"dummy", RPCArg::Type::STR, RPCArg::Optional::NO, "Must be set to \"\" for backwards compatibility.", "\"\""},
                    {"amounts", RPCArg::Type::OBJ_USER_KEYS, RPCArg::Optional::NO, "The addresses and amounts",
                        {
                            {"address", RPCArg::Type::AMOUNT, RPCArg::Optional::NO, "The address is the key, the numeric amount (can be string) in " + CURRENCY_UNIT + " is the value"},
                        },
                    },
                    {"minconf", RPCArg::Type::NUM, RPCArg::Optional::OMITTED_NAMED_ARG, "Ignored dummy value"},
                    {"comment", RPCArg::Type::STR, RPCArg::Optional::OMITTED_NAMED_ARG, "A comment"},
                    {"subtractfeefrom", RPCArg::Type::ARR, RPCArg::Optional::OMITTED_NAMED_ARG, "The addresses.\n"
                                       "The fee will be equally deducted from the amount of each selected address.\n"
                                       "Those recipients will receive less bitcoins than you enter in their corresponding amount field.\n"
                                       "If no addresses are specified here, the sender pays the fee.",
                        {
                            {"address", RPCArg::Type::STR, RPCArg::Optional::OMITTED, "Subtract fee from this address"},
                        },
                    },
                    {"replaceable", RPCArg::Type::BOOL, RPCArg::DefaultHint{"wallet default"}, "Allow this transaction to be replaced by a transaction with higher fees via BIP 125"},
                    {"conf_target", RPCArg::Type::NUM, RPCArg::DefaultHint{"wallet -txconfirmtarget"}, "Confirmation target in blocks"},
                    {"estimate_mode", RPCArg::Type::STR, RPCArg::Default{"unset"}, std::string() + "The fee estimate mode, must be one of (case insensitive):\n"
            "       \"" + FeeModes("\"\n\"") + "\""},
                    {"output_assets", RPCArg::Type::OBJ, RPCArg::Optional::OMITTED, "A json object of addresses to assets.",
                        {
                            {"address", RPCArg::Type::STR, RPCArg::Optional::NO, "A key-value pair where the key is the address used and the value is an asset label or hex asset ID."},
                        },
                    },
                    {"ignoreblindfail", RPCArg::Type::BOOL, RPCArg::Default{true}, "Return a transaction even when a blinding attempt fails due to number of blinded inputs/outputs."},
                    {"fee_rate", RPCArg::Type::AMOUNT, RPCArg::DefaultHint{"not set, fall back to wallet fee estimation"}, "Specify a fee rate in " + CURRENCY_ATOM + "/vB."},
                    {"verbose", RPCArg::Type::BOOL, RPCArg::Default{false}, "If true, return extra information about the transaction."},
                },
                {
                    RPCResult{"if verbose is not set or set to false",
                        RPCResult::Type::STR_HEX, "txid", "The transaction id for the send. Only 1 transaction is created regardless of\n"
                "the number of addresses."
                    },
                    RPCResult{"if verbose is set to true",
                        RPCResult::Type::OBJ, "", "",
                        {
                                {RPCResult::Type::STR_HEX, "txid", "The transaction id for the send. Only 1 transaction is created regardless of\n"
                "the number of addresses."},
                            {RPCResult::Type::STR, "fee_reason", "The transaction fee reason."}
                        },
                    },
                },
                RPCExamples{
            "\nSend two amounts to two different addresses:\n"
            + HelpExampleCli("sendmany", "\"\" \"{\\\"" + EXAMPLE_ADDRESS[0] + "\\\":0.01,\\\"" + EXAMPLE_ADDRESS[1] + "\\\":0.02}\"") +
            "\nSend two amounts to two different addresses setting the confirmation and comment:\n"
            + HelpExampleCli("sendmany", "\"\" \"{\\\"" + EXAMPLE_ADDRESS[0] + "\\\":0.01,\\\"" + EXAMPLE_ADDRESS[1] + "\\\":0.02}\" 6 \"testing\"") +
            "\nSend two amounts to two different addresses, subtract fee from amount:\n"
            + HelpExampleCli("sendmany", "\"\" \"{\\\"" + EXAMPLE_ADDRESS[0] + "\\\":0.01,\\\"" + EXAMPLE_ADDRESS[1] + "\\\":0.02}\" 1 \"\" \"[\\\"" + EXAMPLE_ADDRESS[0] + "\\\",\\\"" + EXAMPLE_ADDRESS[1] + "\\\"]\"") +
            "\nAs a JSON-RPC call\n"
            + HelpExampleRpc("sendmany", "\"\", {\"" + EXAMPLE_ADDRESS[0] + "\":0.01,\"" + EXAMPLE_ADDRESS[1] + "\":0.02}, 6, \"testing\"")
                },
        [&](const RPCHelpMan& self, const JSONRPCRequest& request) -> UniValue
{
    std::shared_ptr<CWallet> const pwallet = GetWalletForJSONRPCRequest(request);
    if (!pwallet) return NullUniValue;

    // Make sure the results are valid at least up to the most recent block
    // the user could have gotten from another RPC command prior to now
    pwallet->BlockUntilSyncedToCurrentChain();

    LOCK(pwallet->cs_wallet);

    if (!request.params[0].isNull() && !request.params[0].get_str().empty()) {
        throw JSONRPCError(RPC_INVALID_PARAMETER, "Dummy value must be set to \"\"");
    }
    UniValue sendTo = request.params[1].get_obj();

    mapValue_t mapValue;
    if (!request.params[3].isNull() && !request.params[3].get_str().empty())
        mapValue["comment"] = request.params[3].get_str();

    UniValue subtractFeeFromAmount(UniValue::VARR);
    if (!request.params[4].isNull())
        subtractFeeFromAmount = request.params[4].get_array();

    CCoinControl coin_control;
    if (!request.params[5].isNull()) {
        coin_control.m_signal_bip125_rbf = request.params[5].get_bool();
    }

    SetFeeEstimateMode(*pwallet, coin_control, /* conf_target */ request.params[6], /* estimate_mode */ request.params[7], /* fee_rate */ request.params[10], /* override_min_fee */ false);

    UniValue assets;
    if (!request.params[8].isNull()) {
        if (!g_con_elementsmode) {
            throw JSONRPCError(RPC_TYPE_ERROR, "Asset argument cannot be given for Bitcoin serialization.");
        }
        assets = request.params[8].get_obj();
    }

    bool ignore_blind_fail = true;
    if (!request.params[9].isNull()) {
        ignore_blind_fail = request.params[9].get_bool();
    }

    std::vector<CRecipient> recipients;
    ParseRecipients(sendTo, assets, subtractFeeFromAmount, recipients);
    bool verbose = request.params[11].isNull() ? false : request.params[11].get_bool();

    return SendMoney(*pwallet, coin_control, recipients, std::move(mapValue), verbose, ignore_blind_fail);
},
    };
}


static RPCHelpMan addmultisigaddress()
{
    return RPCHelpMan{"addmultisigaddress",
                "\nAdd an nrequired-to-sign multisignature address to the wallet. Requires a new wallet backup.\n"
                "Each key is a Bitcoin address or hex-encoded public key.\n"
                "This functionality is only intended for use with non-watchonly addresses.\n"
                "See `importaddress` for watchonly p2sh address support.\n"
                "If 'label' is specified, assign address to that label.\n",
                {
                    {"nrequired", RPCArg::Type::NUM, RPCArg::Optional::NO, "The number of required signatures out of the n keys or addresses."},
                    {"keys", RPCArg::Type::ARR, RPCArg::Optional::NO, "The addresses or hex-encoded public keys",
                        {
                            {"key", RPCArg::Type::STR, RPCArg::Optional::OMITTED, "address or hex-encoded public key"},
                        },
                        },
                    {"label", RPCArg::Type::STR, RPCArg::Optional::OMITTED_NAMED_ARG, "A label to assign the addresses to."},
                    {"address_type", RPCArg::Type::STR, RPCArg::DefaultHint{"set by -addresstype"}, "The address type to use. Options are \"legacy\", \"p2sh-segwit\", and \"bech32\"."},
                },
                RPCResult{
                    RPCResult::Type::OBJ, "", "",
                    {
                        {RPCResult::Type::STR, "address", "The value of the new multisig address"},
                        {RPCResult::Type::STR_HEX, "redeemScript", "The string value of the hex-encoded redemption script"},
                        {RPCResult::Type::STR, "descriptor", "The descriptor for this multisig"},
                    },
                },
                RPCExamples{
            "\nAdd a multisig address from 2 addresses\n"
            + HelpExampleCli("addmultisigaddress", "2 \"[\\\"" + EXAMPLE_ADDRESS[0] + "\\\",\\\"" + EXAMPLE_ADDRESS[1] + "\\\"]\"") +
            "\nAs a JSON-RPC call\n"
            + HelpExampleRpc("addmultisigaddress", "2, \"[\\\"" + EXAMPLE_ADDRESS[0] + "\\\",\\\"" + EXAMPLE_ADDRESS[1] + "\\\"]\"")
                },
        [&](const RPCHelpMan& self, const JSONRPCRequest& request) -> UniValue
{
    std::shared_ptr<CWallet> const pwallet = GetWalletForJSONRPCRequest(request);
    if (!pwallet) return NullUniValue;

    LegacyScriptPubKeyMan& spk_man = EnsureLegacyScriptPubKeyMan(*pwallet);

    LOCK2(pwallet->cs_wallet, spk_man.cs_KeyStore);

    std::string label;
    if (!request.params[2].isNull())
        label = LabelFromValue(request.params[2]);

    int required = request.params[0].get_int();

    // Get the public keys
    const UniValue& keys_or_addrs = request.params[1].get_array();
    std::vector<CPubKey> pubkeys;
    for (unsigned int i = 0; i < keys_or_addrs.size(); ++i) {
        if (IsHex(keys_or_addrs[i].get_str()) && (keys_or_addrs[i].get_str().length() == 66 || keys_or_addrs[i].get_str().length() == 130)) {
            pubkeys.push_back(HexToPubKey(keys_or_addrs[i].get_str()));
        } else {
            pubkeys.push_back(AddrToPubKey(spk_man, keys_or_addrs[i].get_str()));
        }
    }

    OutputType output_type = pwallet->m_default_address_type;
    if (!request.params[3].isNull()) {
        std::optional<OutputType> parsed = ParseOutputType(request.params[3].get_str());
        if (!parsed) {
            throw JSONRPCError(RPC_INVALID_ADDRESS_OR_KEY, strprintf("Unknown address type '%s'", request.params[3].get_str()));
        } else if (parsed.value() == OutputType::BECH32M) {
            throw JSONRPCError(RPC_INVALID_ADDRESS_OR_KEY, "Bech32m multisig addresses cannot be created with legacy wallets");
        }
        output_type = parsed.value();
    }

    // Construct using pay-to-script-hash:
    CScript inner;
    CTxDestination dest = AddAndGetMultisigDestination(required, pubkeys, output_type, spk_man, inner);
    pwallet->SetAddressBook(dest, label, "send");

    // Make the descriptor
    std::unique_ptr<Descriptor> descriptor = InferDescriptor(GetScriptForDestination(dest), spk_man);

    UniValue result(UniValue::VOBJ);
    result.pushKV("address", EncodeDestination(dest));
    result.pushKV("redeemScript", HexStr(inner));
    result.pushKV("descriptor", descriptor->ToString());
    return result;
},
    };
}

struct tallyitem
{
    CAmountMap mapAmount;
    int nConf{std::numeric_limits<int>::max()};
    std::vector<uint256> txids;
    bool fIsWatchonly{false};
    tallyitem()
    {
    }
};

static UniValue ListReceived(const CWallet& wallet, const UniValue& params, bool by_label) EXCLUSIVE_LOCKS_REQUIRED(wallet.cs_wallet)
{
    // Minimum confirmations
    int nMinDepth = 1;
    if (!params[0].isNull())
        nMinDepth = params[0].get_int();

    // Whether to include empty labels
    bool fIncludeEmpty = false;
    if (!params[1].isNull())
        fIncludeEmpty = params[1].get_bool();

    isminefilter filter = ISMINE_SPENDABLE;

    if (ParseIncludeWatchonly(params[2], wallet)) {
        filter |= ISMINE_WATCH_ONLY;
    }

    bool has_filtered_address = false;
    CTxDestination filtered_address = CNoDestination();
    if (!by_label && params[3].isStr() && params[3].get_str() != "") {
        if (!IsValidDestinationString(params[3].get_str())) {
            throw JSONRPCError(RPC_WALLET_ERROR, "address_filter parameter was invalid");
        }
        filtered_address = DecodeDestination(params[3].get_str());
        has_filtered_address = true;
    }

    std::string strasset = "";
    if (params.size() > 4 && params[4].isStr()) {
        strasset = params[4].get_str();
    }
    CAsset asset;
    if (!strasset.empty()) {
        asset = GetAssetFromString(strasset);
    }

    // Tally
    std::map<CTxDestination, tallyitem> mapTally;
    for (const std::pair<const uint256, CWalletTx>& pairWtx : wallet.mapWallet) {
        const CWalletTx& wtx = pairWtx.second;

        if (wtx.IsCoinBase() || !wallet.chain().checkFinalTx(*wtx.tx)) {
            continue;
        }

        int nDepth = wallet.GetTxDepthInMainChain(wtx);
        if (nDepth < nMinDepth)
            continue;

        for (size_t index = 0; index < wtx.tx->vout.size(); ++index)
        {
            const CTxOut& txout = wtx.tx->vout[index];

            CTxDestination address;
            if (!ExtractDestination(txout.scriptPubKey, address))
                continue;

            if (has_filtered_address && !(filtered_address == address)) {
                continue;
            }

            isminefilter mine = wallet.IsMine(address);
            if(!(mine & filter))
                continue;

            CAmount amt = wtx.GetOutputValueOut(wallet, index);
            if (amt < 0) {
                continue;
            }

            if (strasset != "" && wtx.GetOutputAsset(wallet, index) != asset) {
                continue;
            }

            tallyitem& item = mapTally[address];
            item.mapAmount[wtx.GetOutputAsset(wallet, index)] += amt;
            item.nConf = std::min(item.nConf, nDepth);
            item.txids.push_back(wtx.GetHash());
            if (mine & ISMINE_WATCH_ONLY)
                item.fIsWatchonly = true;
        }
    }

    // Reply
    UniValue ret(UniValue::VARR);
    std::map<std::string, tallyitem> label_tally;

    // Create m_address_book iterator
    // If we aren't filtering, go from begin() to end()
    auto start = wallet.m_address_book.begin();
    auto end = wallet.m_address_book.end();
    // If we are filtering, find() the applicable entry
    if (has_filtered_address) {
        start = wallet.m_address_book.find(filtered_address);
        if (start != end) {
            end = std::next(start);
        }
    }

    for (auto item_it = start; item_it != end; ++item_it)
    {
        if (item_it->second.IsChange()) continue;
        const CTxDestination& address = item_it->first;
        const std::string& label = item_it->second.GetLabel();
        auto it = mapTally.find(address);
        if (it == mapTally.end() && !fIncludeEmpty)
            continue;

        CAmountMap mapAmount;
        int nConf = std::numeric_limits<int>::max();
        bool fIsWatchonly = false;
        if (it != mapTally.end())
        {
            mapAmount = (*it).second.mapAmount;
            nConf = (*it).second.nConf;
            fIsWatchonly = (*it).second.fIsWatchonly;
        }

        if (by_label)
        {
            tallyitem& _item = label_tally[label];
            _item.mapAmount += mapAmount;
            _item.nConf = std::min(_item.nConf, nConf);
            _item.fIsWatchonly = fIsWatchonly;
        }
        else
        {
            UniValue obj(UniValue::VOBJ);
            if(fIsWatchonly)
                obj.pushKV("involvesWatchonly", true);
            obj.pushKV("address",       EncodeDestination(address));
            obj.pushKV("amount",        AmountMapToUniv(mapAmount, strasset));
            obj.pushKV("confirmations", (nConf == std::numeric_limits<int>::max() ? 0 : nConf));
            obj.pushKV("label", label);
            UniValue transactions(UniValue::VARR);
            if (it != mapTally.end())
            {
                for (const uint256& _item : (*it).second.txids)
                {
                    transactions.push_back(_item.GetHex());
                }
            }
            obj.pushKV("txids", transactions);
            ret.push_back(obj);
        }
    }

    if (by_label)
    {
        for (const auto& entry : label_tally)
        {
            CAmountMap mapAmount = entry.second.mapAmount;
            int nConf = entry.second.nConf;
            UniValue obj(UniValue::VOBJ);
            if (entry.second.fIsWatchonly)
                obj.pushKV("involvesWatchonly", true);
            obj.pushKV("amount",        AmountMapToUniv(mapAmount, ""));
            obj.pushKV("confirmations", (nConf == std::numeric_limits<int>::max() ? 0 : nConf));
            obj.pushKV("label",         entry.first);
            ret.push_back(obj);
        }
    }

    return ret;
}

static RPCHelpMan listreceivedbyaddress()
{
    return RPCHelpMan{"listreceivedbyaddress",
                "\nList balances by receiving address.\n",
                {
                    {"minconf", RPCArg::Type::NUM, RPCArg::Default{1}, "The minimum number of confirmations before payments are included."},
                    {"include_empty", RPCArg::Type::BOOL, RPCArg::Default{false}, "Whether to include addresses that haven't received any payments."},
                    {"include_watchonly", RPCArg::Type::BOOL, RPCArg::DefaultHint{"true for watch-only wallets, otherwise false"}, "Whether to include watch-only addresses (see 'importaddress')"},
                    {"address_filter", RPCArg::Type::STR, RPCArg::Optional::OMITTED_NAMED_ARG, "If present, only return information on this address."},
                    {"assetlabel", RPCArg::Type::STR, RPCArg::Optional::OMITTED_NAMED_ARG, "Hex asset id or asset label for balance."},
                },
                RPCResult{
                    RPCResult::Type::ARR, "", "",
                    {
                        {RPCResult::Type::OBJ, "", "",
                        {
                            {RPCResult::Type::BOOL, "involvesWatchonly", /* optional */ true, "Only returns true if imported addresses were involved in transaction"},
                            {RPCResult::Type::STR, "address", "The receiving address"},
                            {RPCResult::Type::STR_AMOUNT, "amount", "The total amount in " + CURRENCY_UNIT + " received by the address"},
                            {RPCResult::Type::NUM, "confirmations", "The number of confirmations of the most recent transaction included"},
                            {RPCResult::Type::STR, "label", "The label of the receiving address. The default label is \"\""},
                            {RPCResult::Type::ARR, "txids", "",
                            {
                                {RPCResult::Type::STR_HEX, "txid", "The ids of transactions received with the address"},
                            }},
                        }},
                    }
                },
                RPCExamples{
                    HelpExampleCli("listreceivedbyaddress", "")
            + HelpExampleCli("listreceivedbyaddress", "6 true")
            + HelpExampleRpc("listreceivedbyaddress", "6, true, true")
            + HelpExampleRpc("listreceivedbyaddress", "6, true, true, \"" + EXAMPLE_ADDRESS[0] + "\"")
                },
        [&](const RPCHelpMan& self, const JSONRPCRequest& request) -> UniValue
{
    const std::shared_ptr<const CWallet> pwallet = GetWalletForJSONRPCRequest(request);
    if (!pwallet) return NullUniValue;

    // Make sure the results are valid at least up to the most recent block
    // the user could have gotten from another RPC command prior to now
    pwallet->BlockUntilSyncedToCurrentChain();

    LOCK(pwallet->cs_wallet);

    return ListReceived(*pwallet, request.params, false);
},
    };
}

static RPCHelpMan listreceivedbylabel()
{
    return RPCHelpMan{"listreceivedbylabel",
                "\nList received transactions by label.\n",
                {
                    {"minconf", RPCArg::Type::NUM, RPCArg::Default{1}, "The minimum number of confirmations before payments are included."},
                    {"include_empty", RPCArg::Type::BOOL, RPCArg::Default{false}, "Whether to include labels that haven't received any payments."},
                    {"include_watchonly", RPCArg::Type::BOOL, RPCArg::DefaultHint{"true for watch-only wallets, otherwise false"}, "Whether to include watch-only addresses (see 'importaddress')"},
                },
                RPCResult{
                    RPCResult::Type::ARR, "", "",
                    {
                        {RPCResult::Type::OBJ, "", "",
                        {
                            {RPCResult::Type::BOOL, "involvesWatchonly", /* optional */ true, "Only returns true if imported addresses were involved in transaction"},
                            {RPCResult::Type::STR_AMOUNT, "amount", "The total amount received by addresses with this label"},
                            {RPCResult::Type::NUM, "confirmations", "The number of confirmations of the most recent transaction included"},
                            {RPCResult::Type::STR, "label", "The label of the receiving address. The default label is \"\""},
                        }},
                    }
                },
                RPCExamples{
                    HelpExampleCli("listreceivedbylabel", "")
            + HelpExampleCli("listreceivedbylabel", "6 true")
            + HelpExampleRpc("listreceivedbylabel", "6, true, true")
                },
        [&](const RPCHelpMan& self, const JSONRPCRequest& request) -> UniValue
{
    const std::shared_ptr<const CWallet> pwallet = GetWalletForJSONRPCRequest(request);
    if (!pwallet) return NullUniValue;

    // Make sure the results are valid at least up to the most recent block
    // the user could have gotten from another RPC command prior to now
    pwallet->BlockUntilSyncedToCurrentChain();

    LOCK(pwallet->cs_wallet);

    return ListReceived(*pwallet, request.params, true);
},
    };
}

static void MaybePushAddress(UniValue & entry, const CTxDestination &dest)
{
    if (IsValidDestination(dest)) {
        entry.pushKV("address", EncodeDestination(dest));
    }
}

/**
 * List transactions based on the given criteria.
 *
 * @param  wallet         The wallet.
 * @param  wtx            The wallet transaction.
 * @param  nMinDepth      The minimum confirmation depth.
 * @param  fLong          Whether to include the JSON version of the transaction.
 * @param  ret            The UniValue into which the result is stored.
 * @param  filter_ismine  The "is mine" filter flags.
 * @param  filter_label   Optional label string to filter incoming transactions.
 */
static void ListTransactions(const CWallet& wallet, const CWalletTx& wtx, int nMinDepth, bool fLong, UniValue& ret, const isminefilter& filter_ismine, const std::string* filter_label) EXCLUSIVE_LOCKS_REQUIRED(wallet.cs_wallet)
{
    CAmount nFee;
    std::list<COutputEntry> listReceived;
    std::list<COutputEntry> listSent;

    CachedTxGetAmounts(wallet, wtx, listReceived, listSent, nFee, filter_ismine);

    bool involvesWatchonly = CachedTxIsFromMe(wallet, wtx, ISMINE_WATCH_ONLY);

    // Sent
    if (!filter_label)
    {
        for (const COutputEntry& s : listSent)
        {
            UniValue entry(UniValue::VOBJ);
            if (involvesWatchonly || (wallet.IsMine(s.destination) & ISMINE_WATCH_ONLY)) {
                entry.pushKV("involvesWatchonly", true);
            }
            MaybePushAddress(entry, s.destination);
            entry.pushKV("category", "send");
            entry.pushKV("amount", ValueFromAmount(-s.amount));
            if (g_con_elementsmode) {
                entry.pushKV("amountblinder", s.amount_blinding_factor.GetHex());
                entry.pushKV("asset", s.asset.GetHex());
                entry.pushKV("assetblinder", s.asset_blinding_factor.GetHex());
            }
            const auto* address_book_entry = wallet.FindAddressBookEntry(s.destination);
            if (address_book_entry) {
                entry.pushKV("label", address_book_entry->GetLabel());
            }
            entry.pushKV("vout", s.vout);
            entry.pushKV("fee", ValueFromAmount(-nFee));
            if (fLong)
                WalletTxToJSON(wallet, wtx, entry);
            entry.pushKV("abandoned", wtx.isAbandoned());
            ret.push_back(entry);
        }
    }

    // Received
    if (listReceived.size() > 0 && wallet.GetTxDepthInMainChain(wtx) >= nMinDepth) {
        for (const COutputEntry& r : listReceived)
        {
            std::string label;
            const auto* address_book_entry = wallet.FindAddressBookEntry(r.destination);
            if (address_book_entry) {
                label = address_book_entry->GetLabel();
            }
            if (filter_label && label != *filter_label) {
                continue;
            }
            UniValue entry(UniValue::VOBJ);
            if (involvesWatchonly || (wallet.IsMine(r.destination) & ISMINE_WATCH_ONLY)) {
                entry.pushKV("involvesWatchonly", true);
            }
            MaybePushAddress(entry, r.destination);
            if (wtx.IsCoinBase())
            {
                if (wallet.GetTxDepthInMainChain(wtx) < 1)
                    entry.pushKV("category", "orphan");
                else if (wallet.IsTxImmatureCoinBase(wtx))
                    entry.pushKV("category", "immature");
                else
                    entry.pushKV("category", "generate");
            }
            else
            {
                entry.pushKV("category", "receive");
            }
            entry.pushKV("amount", ValueFromAmount(r.amount));
            if (g_con_elementsmode) {
                entry.pushKV("amountblinder", r.amount_blinding_factor.GetHex());
                entry.pushKV("asset", r.asset.GetHex());
                entry.pushKV("assetblinder", r.asset_blinding_factor.GetHex());
            }
            if (address_book_entry) {
                entry.pushKV("label", label);
            }
            entry.pushKV("vout", r.vout);
            if (fLong)
                WalletTxToJSON(wallet, wtx, entry);
            ret.push_back(entry);
        }
    }
}

static const std::vector<RPCResult> TransactionDescriptionString()
{
    return{{RPCResult::Type::NUM, "confirmations", "The number of confirmations for the transaction. Negative confirmations means the\n"
               "transaction conflicted that many blocks ago."},
           {RPCResult::Type::BOOL, "generated", /* optional */ true, "Only present if the transaction's only input is a coinbase one."},
           {RPCResult::Type::BOOL, "trusted", /* optional */ true, "Whether we consider the transaction to be trusted and safe to spend from.\n"
                "Only present when the transaction has 0 confirmations (or negative confirmations, if conflicted)."},
           {RPCResult::Type::STR_HEX, "blockhash", /* optional */ true, "The block hash containing the transaction."},
           {RPCResult::Type::NUM, "blockheight", /* optional */ true, "The block height containing the transaction."},
           {RPCResult::Type::NUM, "blockindex", /* optional */ true, "The index of the transaction in the block that includes it."},
           {RPCResult::Type::NUM_TIME, "blocktime", /* optional */ true, "The block time expressed in " + UNIX_EPOCH_TIME + "."},
           {RPCResult::Type::STR_HEX, "txid", "The transaction id."},
           {RPCResult::Type::ARR, "walletconflicts", "Conflicting transaction ids.",
           {
               {RPCResult::Type::STR_HEX, "txid", "The transaction id."},
           }},
           {RPCResult::Type::STR_HEX, "replaced_by_txid", /* optional */ true, "The txid if this tx was replaced."},
           {RPCResult::Type::STR_HEX, "replaces_txid", /* optional */ true, "The txid if the tx replaces one."},
           {RPCResult::Type::STR, "comment", /* optional */ true, ""},
           {RPCResult::Type::STR, "to", /* optional */ true, "If a comment to is associated with the transaction."},
           {RPCResult::Type::NUM_TIME, "time", "The transaction time expressed in " + UNIX_EPOCH_TIME + "."},
           {RPCResult::Type::NUM_TIME, "timereceived", "The time received expressed in " + UNIX_EPOCH_TIME + "."},
           {RPCResult::Type::STR, "comment", /* optional */ true, "If a comment is associated with the transaction, only present if not empty."},
           {RPCResult::Type::STR, "bip125-replaceable", "(\"yes|no|unknown\") Whether this transaction could be replaced due to BIP125 (replace-by-fee);\n"
               "may be unknown for unconfirmed transactions not in the mempool."}};
}

static RPCHelpMan listtransactions()
{
    return RPCHelpMan{"listtransactions",
                "\nIf a label name is provided, this will return only incoming transactions paying to addresses with the specified label.\n"
                "\nReturns up to 'count' most recent transactions skipping the first 'from' transactions.\n",
                {
                    {"label|dummy", RPCArg::Type::STR, RPCArg::Optional::OMITTED_NAMED_ARG, "If set, should be a valid label name to return only incoming transactions\n"
                          "with the specified label, or \"*\" to disable filtering and return all transactions."},
                    {"count", RPCArg::Type::NUM, RPCArg::Default{10}, "The number of transactions to return"},
                    {"skip", RPCArg::Type::NUM, RPCArg::Default{0}, "The number of transactions to skip"},
                    {"include_watchonly", RPCArg::Type::BOOL, RPCArg::DefaultHint{"true for watch-only wallets, otherwise false"}, "Include transactions to watch-only addresses (see 'importaddress')"},
                },
                RPCResult{
                    RPCResult::Type::ARR, "", "",
                    {
                        {RPCResult::Type::OBJ, "", "", Cat(Cat<std::vector<RPCResult>>(
                        {
                            {RPCResult::Type::BOOL, "involvesWatchonly", /* optional */ true, "Only returns true if imported addresses were involved in transaction."},
                            {RPCResult::Type::STR, "address", "The bitcoin address of the transaction."},
                            {RPCResult::Type::STR, "category", "The transaction category.\n"
                                "\"send\"                  Transactions sent.\n"
                                "\"receive\"               Non-coinbase transactions received.\n"
                                "\"generate\"              Coinbase transactions received with more than 100 confirmations.\n"
                                "\"immature\"              Coinbase transactions received with 100 or fewer confirmations.\n"
                                "\"orphan\"                Orphaned coinbase transactions received."},
                            {RPCResult::Type::STR_AMOUNT, "amount", "The amount in " + CURRENCY_UNIT + ". This is negative for the 'send' category, and is positive\n"
                                "for all other categories"},
                            {RPCResult::Type::STR, "label", /* optional */ true, "A comment for the address/transaction, if any"},
                            {RPCResult::Type::NUM, "vout", "the vout value"},
                            {RPCResult::Type::STR_AMOUNT, "fee", /* optional */ true, "The amount of the fee in " + CURRENCY_UNIT + ". This is negative and only available for the\n"
                                 "'send' category of transactions."},
                        },
                        TransactionDescriptionString()),
                        {
                            {RPCResult::Type::BOOL, "abandoned", /* optional */ true, "'true' if the transaction has been abandoned (inputs are respendable). Only available for the \n"
                                 "'send' category of transactions."},
                        })},
                    }
                },
                RPCExamples{
            "\nList the most recent 10 transactions in the systems\n"
            + HelpExampleCli("listtransactions", "") +
            "\nList transactions 100 to 120\n"
            + HelpExampleCli("listtransactions", "\"*\" 20 100") +
            "\nAs a JSON-RPC call\n"
            + HelpExampleRpc("listtransactions", "\"*\", 20, 100")
                },
        [&](const RPCHelpMan& self, const JSONRPCRequest& request) -> UniValue
{
    const std::shared_ptr<const CWallet> pwallet = GetWalletForJSONRPCRequest(request);
    if (!pwallet) return NullUniValue;

    // Make sure the results are valid at least up to the most recent block
    // the user could have gotten from another RPC command prior to now
    pwallet->BlockUntilSyncedToCurrentChain();

    const std::string* filter_label = nullptr;
    if (!request.params[0].isNull() && request.params[0].get_str() != "*") {
        filter_label = &request.params[0].get_str();
        if (filter_label->empty()) {
            throw JSONRPCError(RPC_INVALID_PARAMETER, "Label argument must be a valid label name or \"*\".");
        }
    }
    int nCount = 10;
    if (!request.params[1].isNull())
        nCount = request.params[1].get_int();
    int nFrom = 0;
    if (!request.params[2].isNull())
        nFrom = request.params[2].get_int();
    isminefilter filter = ISMINE_SPENDABLE;

    if (ParseIncludeWatchonly(request.params[3], *pwallet)) {
        filter |= ISMINE_WATCH_ONLY;
    }

    if (nCount < 0)
        throw JSONRPCError(RPC_INVALID_PARAMETER, "Negative count");
    if (nFrom < 0)
        throw JSONRPCError(RPC_INVALID_PARAMETER, "Negative from");

    UniValue ret(UniValue::VARR);

    {
        LOCK(pwallet->cs_wallet);

        const CWallet::TxItems & txOrdered = pwallet->wtxOrdered;

        // iterate backwards until we have nCount items to return:
        for (CWallet::TxItems::const_reverse_iterator it = txOrdered.rbegin(); it != txOrdered.rend(); ++it)
        {
            CWalletTx *const pwtx = (*it).second;
            ListTransactions(*pwallet, *pwtx, 0, true, ret, filter, filter_label);
            if ((int)ret.size() >= (nCount+nFrom)) break;
        }
    }

    // ret is newest to oldest

    if (nFrom > (int)ret.size())
        nFrom = ret.size();
    if ((nFrom + nCount) > (int)ret.size())
        nCount = ret.size() - nFrom;

    const std::vector<UniValue>& txs = ret.getValues();
    UniValue result{UniValue::VARR};
    result.push_backV({ txs.rend() - nFrom - nCount, txs.rend() - nFrom }); // Return oldest to newest
    return result;
},
    };
}

static RPCHelpMan listsinceblock()
{
    return RPCHelpMan{"listsinceblock",
                "\nGet all transactions in blocks since block [blockhash], or all transactions if omitted.\n"
                "If \"blockhash\" is no longer a part of the main chain, transactions from the fork point onward are included.\n"
                "Additionally, if include_removed is set, transactions affecting the wallet which were removed are returned in the \"removed\" array.\n",
                {
                    {"blockhash", RPCArg::Type::STR, RPCArg::Optional::OMITTED_NAMED_ARG, "If set, the block hash to list transactions since, otherwise list all transactions."},
                    {"target_confirmations", RPCArg::Type::NUM, RPCArg::Default{1}, "Return the nth block hash from the main chain. e.g. 1 would mean the best block hash. Note: this is not used as a filter, but only affects [lastblock] in the return value"},
                    {"include_watchonly", RPCArg::Type::BOOL, RPCArg::DefaultHint{"true for watch-only wallets, otherwise false"}, "Include transactions to watch-only addresses (see 'importaddress')"},
                    {"include_removed", RPCArg::Type::BOOL, RPCArg::Default{true}, "Show transactions that were removed due to a reorg in the \"removed\" array\n"
                                                                       "(not guaranteed to work on pruned nodes)"},
                },
                RPCResult{
                    RPCResult::Type::OBJ, "", "",
                    {
                        {RPCResult::Type::ARR, "transactions", "",
                        {
                            {RPCResult::Type::OBJ, "", "", Cat(Cat<std::vector<RPCResult>>(
                            {
                                {RPCResult::Type::BOOL, "involvesWatchonly", /* optional */ true, "Only returns true if imported addresses were involved in transaction."},
                                {RPCResult::Type::STR, "address", "The bitcoin address of the transaction."},
                                {RPCResult::Type::STR, "category", "The transaction category.\n"
                                    "\"send\"                  Transactions sent.\n"
                                    "\"receive\"               Non-coinbase transactions received.\n"
                                    "\"generate\"              Coinbase transactions received with more than 100 confirmations.\n"
                                    "\"immature\"              Coinbase transactions received with 100 or fewer confirmations.\n"
                                    "\"orphan\"                Orphaned coinbase transactions received."},
                                {RPCResult::Type::STR_AMOUNT, "amount", "The amount in " + CURRENCY_UNIT + ". This is negative for the 'send' category, and is positive\n"
                                    "for all other categories"},
                                {RPCResult::Type::NUM, "vout", "the vout value"},
                                {RPCResult::Type::STR_AMOUNT, "fee", /* optional */ true, "The amount of the fee in " + CURRENCY_UNIT + ". This is negative and only available for the\n"
                                     "'send' category of transactions."},
                            },
                            TransactionDescriptionString()),
                            {
                                {RPCResult::Type::BOOL, "abandoned", /* optional */ true, "'true' if the transaction has been abandoned (inputs are respendable). Only available for the \n"
                                     "'send' category of transactions."},
                                {RPCResult::Type::STR, "label", /* optional */ true, "A comment for the address/transaction, if any"},
                            })},
                        }},
                        {RPCResult::Type::ARR, "removed", /* optional */ true, "<structure is the same as \"transactions\" above, only present if include_removed=true>\n"
                            "Note: transactions that were re-added in the active chain will appear as-is in this array, and may thus have a positive confirmation count."
                        , {{RPCResult::Type::ELISION, "", ""},}},
                        {RPCResult::Type::STR_HEX, "lastblock", "The hash of the block (target_confirmations-1) from the best block on the main chain, or the genesis hash if the referenced block does not exist yet. This is typically used to feed back into listsinceblock the next time you call it. So you would generally use a target_confirmations of say 6, so you will be continually re-notified of transactions until they've reached 6 confirmations plus any new ones"},
                    }
                },
                RPCExamples{
                    HelpExampleCli("listsinceblock", "")
            + HelpExampleCli("listsinceblock", "\"000000000000000bacf66f7497b7dc45ef753ee9a7d38571037cdb1a57f663ad\" 6")
            + HelpExampleRpc("listsinceblock", "\"000000000000000bacf66f7497b7dc45ef753ee9a7d38571037cdb1a57f663ad\", 6")
                },
        [&](const RPCHelpMan& self, const JSONRPCRequest& request) -> UniValue
{
    const std::shared_ptr<const CWallet> pwallet = GetWalletForJSONRPCRequest(request);
    if (!pwallet) return NullUniValue;

    const CWallet& wallet = *pwallet;
    // Make sure the results are valid at least up to the most recent block
    // the user could have gotten from another RPC command prior to now
    wallet.BlockUntilSyncedToCurrentChain();

    LOCK(wallet.cs_wallet);

    std::optional<int> height;    // Height of the specified block or the common ancestor, if the block provided was in a deactivated chain.
    std::optional<int> altheight; // Height of the specified block, even if it's in a deactivated chain.
    int target_confirms = 1;
    isminefilter filter = ISMINE_SPENDABLE;

    uint256 blockId;
    if (!request.params[0].isNull() && !request.params[0].get_str().empty()) {
        blockId = ParseHashV(request.params[0], "blockhash");
        height = int{};
        altheight = int{};
        if (!wallet.chain().findCommonAncestor(blockId, wallet.GetLastBlockHash(), /* ancestor out */ FoundBlock().height(*height), /* blockId out */ FoundBlock().height(*altheight))) {
            throw JSONRPCError(RPC_INVALID_ADDRESS_OR_KEY, "Block not found");
        }
    }

    if (!request.params[1].isNull()) {
        target_confirms = request.params[1].get_int();

        if (target_confirms < 1) {
            throw JSONRPCError(RPC_INVALID_PARAMETER, "Invalid parameter");
        }
    }

    if (ParseIncludeWatchonly(request.params[2], wallet)) {
        filter |= ISMINE_WATCH_ONLY;
    }

    bool include_removed = (request.params[3].isNull() || request.params[3].get_bool());

    int depth = height ? wallet.GetLastBlockHeight() + 1 - *height : -1;

    UniValue transactions(UniValue::VARR);

    for (const std::pair<const uint256, CWalletTx>& pairWtx : wallet.mapWallet) {
        const CWalletTx& tx = pairWtx.second;

        if (depth == -1 || abs(wallet.GetTxDepthInMainChain(tx)) < depth) {
            ListTransactions(wallet, tx, 0, true, transactions, filter, nullptr /* filter_label */);
        }
    }

    // when a reorg'd block is requested, we also list any relevant transactions
    // in the blocks of the chain that was detached
    UniValue removed(UniValue::VARR);
    while (include_removed && altheight && *altheight > *height) {
        CBlock block;
        if (!wallet.chain().findBlock(blockId, FoundBlock().data(block)) || block.IsNull()) {
            throw JSONRPCError(RPC_INTERNAL_ERROR, "Can't read block from disk");
        }
        for (const CTransactionRef& tx : block.vtx) {
            auto it = wallet.mapWallet.find(tx->GetHash());
            if (it != wallet.mapWallet.end()) {
                // We want all transactions regardless of confirmation count to appear here,
                // even negative confirmation ones, hence the big negative.
                ListTransactions(wallet, it->second, -100000000, true, removed, filter, nullptr /* filter_label */);
            }
        }
        blockId = block.hashPrevBlock;
        --*altheight;
    }

    uint256 lastblock;
    target_confirms = std::min(target_confirms, wallet.GetLastBlockHeight() + 1);
    CHECK_NONFATAL(wallet.chain().findAncestorByHeight(wallet.GetLastBlockHash(), wallet.GetLastBlockHeight() + 1 - target_confirms, FoundBlock().hash(lastblock)));

    UniValue ret(UniValue::VOBJ);
    ret.pushKV("transactions", transactions);
    if (include_removed) ret.pushKV("removed", removed);
    ret.pushKV("lastblock", lastblock.GetHex());

    return ret;
},
    };
}

static RPCHelpMan gettransaction()
{
    return RPCHelpMan{"gettransaction",
                "\nGet detailed information about in-wallet transaction <txid>\n",
                {
                    {"txid", RPCArg::Type::STR, RPCArg::Optional::NO, "The transaction id"},
                    {"include_watchonly", RPCArg::Type::BOOL, RPCArg::DefaultHint{"true for watch-only wallets, otherwise false"},
                            "Whether to include watch-only addresses in balance calculation and details[]"},
                    {"verbose", RPCArg::Type::BOOL, RPCArg::Default{false},
                            "Whether to include a `decoded` field containing the decoded transaction (equivalent to RPC decoderawtransaction)"},
                    {"assetlabel", RPCArg::Type::STR, RPCArg::Optional::OMITTED_NAMED_ARG, "Hex asset id or asset label for balance."},
                },
                RPCResult{
                    RPCResult::Type::OBJ, "", "", Cat(Cat<std::vector<RPCResult>>(
                    {
                        {RPCResult::Type::STR_AMOUNT, "amount", "The amount in " + CURRENCY_UNIT},
                        {RPCResult::Type::STR_AMOUNT, "fee", /* optional */ true, "The amount of the fee in " + CURRENCY_UNIT + ". This is negative and only available for the\n"
                                     "'send' category of transactions."},
                    },
                    TransactionDescriptionString()),
                    {
                        {RPCResult::Type::ARR, "details", "",
                        {
                            {RPCResult::Type::OBJ, "", "",
                            {
                                {RPCResult::Type::BOOL, "involvesWatchonly", /* optional */ true, "Only returns true if imported addresses were involved in transaction."},
                                {RPCResult::Type::STR, "address", /* optional */ true, "The bitcoin address involved in the transaction."},
                                {RPCResult::Type::STR, "category", "The transaction category.\n"
                                    "\"send\"                  Transactions sent.\n"
                                    "\"receive\"               Non-coinbase transactions received.\n"
                                    "\"generate\"              Coinbase transactions received with more than 100 confirmations.\n"
                                    "\"immature\"              Coinbase transactions received with 100 or fewer confirmations.\n"
                                    "\"orphan\"                Orphaned coinbase transactions received."},
                                {RPCResult::Type::STR_AMOUNT, "amount", "The amount in " + CURRENCY_UNIT},
                                {RPCResult::Type::STR, "label", /* optional */ true, "A comment for the address/transaction, if any"},
                                {RPCResult::Type::NUM, "vout", "the vout value"},
                                {RPCResult::Type::STR_AMOUNT, "fee", /* optional */ true, "The amount of the fee in " + CURRENCY_UNIT + ". This is negative and only available for the \n"
                                    "'send' category of transactions."},
                                {RPCResult::Type::BOOL, "abandoned", /* optional */ true, "'true' if the transaction has been abandoned (inputs are respendable). Only available for the \n"
                                     "'send' category of transactions."},
                            }},
                        }},
                        {RPCResult::Type::STR_HEX, "hex", "Raw data for transaction"},
                        {RPCResult::Type::OBJ, "decoded", /* optional */ true, "The decoded transaction (only present when `verbose` is passed)",
                        {
                            {RPCResult::Type::ELISION, "", "Equivalent to the RPC decoderawtransaction method, or the RPC getrawtransaction method when `verbose` is passed."},
                        }},
                    })
                },
                RPCExamples{
                    HelpExampleCli("gettransaction", "\"1075db55d416d3ca199f55b6084e2115b9345e16c5cf302fc80e9d5fbf5d48d\"")
            + HelpExampleCli("gettransaction", "\"1075db55d416d3ca199f55b6084e2115b9345e16c5cf302fc80e9d5fbf5d48d\" true")
            + HelpExampleCli("gettransaction", "\"1075db55d416d3ca199f55b6084e2115b9345e16c5cf302fc80e9d5fbf5d48d\" false true")
            + HelpExampleRpc("gettransaction", "\"1075db55d416d3ca199f55b6084e2115b9345e16c5cf302fc80e9d5fbf5d48d\"")
                },
        [&](const RPCHelpMan& self, const JSONRPCRequest& request) -> UniValue
{
    const std::shared_ptr<const CWallet> pwallet = GetWalletForJSONRPCRequest(request);
    if (!pwallet) return NullUniValue;

    // Make sure the results are valid at least up to the most recent block
    // the user could have gotten from another RPC command prior to now
    pwallet->BlockUntilSyncedToCurrentChain();

    LOCK(pwallet->cs_wallet);

    uint256 hash(ParseHashV(request.params[0], "txid"));

    isminefilter filter = ISMINE_SPENDABLE;

    if (ParseIncludeWatchonly(request.params[1], *pwallet)) {
        filter |= ISMINE_WATCH_ONLY;
    }

    bool verbose = request.params[2].isNull() ? false : request.params[2].get_bool();

    std::string asset = "";
    if (request.params[3].isStr() && !request.params[3].get_str().empty()) {
        asset = request.params[3].get_str();
    }

    UniValue entry(UniValue::VOBJ);
    auto it = pwallet->mapWallet.find(hash);
    if (it == pwallet->mapWallet.end()) {
        throw JSONRPCError(RPC_INVALID_ADDRESS_OR_KEY, "Invalid or non-wallet transaction id");
    }
    const CWalletTx& wtx = it->second;

    CAmountMap nCredit = CachedTxGetCredit(*pwallet, wtx, filter);
    CAmountMap nDebit = CachedTxGetDebit(*pwallet, wtx, filter);
    CAmountMap nNet = nCredit - nDebit;
    CHECK_NONFATAL(HasValidFee(*wtx.tx));
    CAmountMap nFee = CachedTxIsFromMe(*pwallet, wtx, filter) ? CAmountMap() - GetFeeMap(*wtx.tx) : CAmountMap();
    if (!g_con_elementsmode) {
        CAmount total_out = 0;
        for (const auto& output : wtx.tx->vout) {
            total_out += output.nValue.GetAmount();
        }
        nFee = CAmountMap();
        nFee[::policyAsset] = CachedTxIsFromMe(*pwallet, wtx, filter) ? total_out - nDebit[::policyAsset] : 0;
    }

    entry.pushKV("amount", AmountMapToUniv(nNet - nFee, asset));
    if (CachedTxIsFromMe(*pwallet, wtx, filter))
        entry.pushKV("fee", AmountMapToUniv(nFee, ""));

    WalletTxToJSON(*pwallet, wtx, entry);

    UniValue details(UniValue::VARR);
    ListTransactions(*pwallet, wtx, 0, false, details, filter, nullptr /* filter_label */);
    entry.pushKV("details", details);

    std::string strHex = EncodeHexTx(*wtx.tx, pwallet->chain().rpcSerializationFlags());
    entry.pushKV("hex", strHex);

    if (verbose) {
        UniValue decoded(UniValue::VOBJ);
        TxToUniv(*wtx.tx, uint256(), decoded, false);
        entry.pushKV("decoded", decoded);
    }

    return entry;
},
    };
}

static RPCHelpMan abandontransaction()
{
    return RPCHelpMan{"abandontransaction",
                "\nMark in-wallet transaction <txid> as abandoned\n"
                "This will mark this transaction and all its in-wallet descendants as abandoned which will allow\n"
                "for their inputs to be respent.  It can be used to replace \"stuck\" or evicted transactions.\n"
                "It only works on transactions which are not included in a block and are not currently in the mempool.\n"
                "It has no effect on transactions which are already abandoned.\n",
                {
                    {"txid", RPCArg::Type::STR_HEX, RPCArg::Optional::NO, "The transaction id"},
                },
                RPCResult{RPCResult::Type::NONE, "", ""},
                RPCExamples{
                    HelpExampleCli("abandontransaction", "\"1075db55d416d3ca199f55b6084e2115b9345e16c5cf302fc80e9d5fbf5d48d\"")
            + HelpExampleRpc("abandontransaction", "\"1075db55d416d3ca199f55b6084e2115b9345e16c5cf302fc80e9d5fbf5d48d\"")
                },
        [&](const RPCHelpMan& self, const JSONRPCRequest& request) -> UniValue
{
    std::shared_ptr<CWallet> const pwallet = GetWalletForJSONRPCRequest(request);
    if (!pwallet) return NullUniValue;

    // Make sure the results are valid at least up to the most recent block
    // the user could have gotten from another RPC command prior to now
    pwallet->BlockUntilSyncedToCurrentChain();

    LOCK(pwallet->cs_wallet);

    uint256 hash(ParseHashV(request.params[0], "txid"));

    if (!pwallet->mapWallet.count(hash)) {
        throw JSONRPCError(RPC_INVALID_ADDRESS_OR_KEY, "Invalid or non-wallet transaction id");
    }
    if (!pwallet->AbandonTransaction(hash)) {
        throw JSONRPCError(RPC_INVALID_ADDRESS_OR_KEY, "Transaction not eligible for abandonment");
    }

    return NullUniValue;
},
    };
}

static RPCHelpMan keypoolrefill()
{
    return RPCHelpMan{"keypoolrefill",
                "\nFills the keypool."+
        HELP_REQUIRING_PASSPHRASE,
                {
                    {"newsize", RPCArg::Type::NUM, RPCArg::DefaultHint{strprintf("%u, or as set by -keypool", DEFAULT_KEYPOOL_SIZE)}, "The new keypool size"},
                },
                RPCResult{RPCResult::Type::NONE, "", ""},
                RPCExamples{
                    HelpExampleCli("keypoolrefill", "")
            + HelpExampleRpc("keypoolrefill", "")
                },
        [&](const RPCHelpMan& self, const JSONRPCRequest& request) -> UniValue
{
    std::shared_ptr<CWallet> const pwallet = GetWalletForJSONRPCRequest(request);
    if (!pwallet) return NullUniValue;

    if (pwallet->IsLegacy() && pwallet->IsWalletFlagSet(WALLET_FLAG_DISABLE_PRIVATE_KEYS)) {
        throw JSONRPCError(RPC_WALLET_ERROR, "Error: Private keys are disabled for this wallet");
    }

    LOCK(pwallet->cs_wallet);

    // 0 is interpreted by TopUpKeyPool() as the default keypool size given by -keypool
    unsigned int kpSize = 0;
    if (!request.params[0].isNull()) {
        if (request.params[0].get_int() < 0)
            throw JSONRPCError(RPC_INVALID_PARAMETER, "Invalid parameter, expected valid size.");
        kpSize = (unsigned int)request.params[0].get_int();
    }

    EnsureWalletIsUnlocked(*pwallet);
    pwallet->TopUpKeyPool(kpSize);

    if (pwallet->GetKeyPoolSize() < kpSize) {
        throw JSONRPCError(RPC_WALLET_ERROR, "Error refreshing keypool.");
    }

    return NullUniValue;
},
    };
}


static RPCHelpMan newkeypool()
{
    return RPCHelpMan{"newkeypool",
                "\nEntirely clears and refills the keypool."+
            HELP_REQUIRING_PASSPHRASE,
                {},
                RPCResult{RPCResult::Type::NONE, "", ""},
                RPCExamples{
            HelpExampleCli("newkeypool", "")
            + HelpExampleRpc("newkeypool", "")
                },
        [&](const RPCHelpMan& self, const JSONRPCRequest& request) -> UniValue
{
    std::shared_ptr<CWallet> const pwallet = GetWalletForJSONRPCRequest(request);
    if (!pwallet) return NullUniValue;

    LOCK(pwallet->cs_wallet);

    LegacyScriptPubKeyMan& spk_man = EnsureLegacyScriptPubKeyMan(*pwallet, true);
    spk_man.NewKeyPool();

    return NullUniValue;
},
    };
}

static RPCHelpMan lockunspent()
{
    return RPCHelpMan{"lockunspent",
                "\nUpdates list of temporarily unspendable outputs.\n"
                "Temporarily lock (unlock=false) or unlock (unlock=true) specified transaction outputs.\n"
                "If no transaction outputs are specified when unlocking then all current locked transaction outputs are unlocked.\n"
                "A locked transaction output will not be chosen by automatic coin selection, when spending bitcoins.\n"
                "Manually selected coins are automatically unlocked.\n"
                "Locks are stored in memory only, unless persistent=true, in which case they will be written to the\n"
                "wallet database and loaded on node start. Unwritten (persistent=false) locks are always cleared\n"
                "(by virtue of process exit) when a node stops or fails. Unlocking will clear both persistent and not.\n"
                "Also see the listunspent call\n",
                {
                    {"unlock", RPCArg::Type::BOOL, RPCArg::Optional::NO, "Whether to unlock (true) or lock (false) the specified transactions"},
                    {"transactions", RPCArg::Type::ARR, RPCArg::Default{UniValue::VARR}, "The transaction outputs and within each, the txid (string) vout (numeric).",
                        {
                            {"", RPCArg::Type::OBJ, RPCArg::Optional::OMITTED, "",
                                {
                                    {"txid", RPCArg::Type::STR_HEX, RPCArg::Optional::NO, "The transaction id"},
                                    {"vout", RPCArg::Type::NUM, RPCArg::Optional::NO, "The output number"},
                                },
                            },
                        },
                    },
                    {"persistent", RPCArg::Type::BOOL, RPCArg::Default{false}, "Whether to write/erase this lock in the wallet database, or keep the change in memory only. Ignored for unlocking."},
                },
                RPCResult{
                    RPCResult::Type::BOOL, "", "Whether the command was successful or not"
                },
                RPCExamples{
            "\nList the unspent transactions\n"
            + HelpExampleCli("listunspent", "") +
            "\nLock an unspent transaction\n"
            + HelpExampleCli("lockunspent", "false \"[{\\\"txid\\\":\\\"a08e6907dbbd3d809776dbfc5d82e371b764ed838b5655e72f463568df1aadf0\\\",\\\"vout\\\":1}]\"") +
            "\nList the locked transactions\n"
            + HelpExampleCli("listlockunspent", "") +
            "\nUnlock the transaction again\n"
            + HelpExampleCli("lockunspent", "true \"[{\\\"txid\\\":\\\"a08e6907dbbd3d809776dbfc5d82e371b764ed838b5655e72f463568df1aadf0\\\",\\\"vout\\\":1}]\"") +
            "\nLock the transaction persistently in the wallet database\n"
            + HelpExampleCli("lockunspent", "false \"[{\\\"txid\\\":\\\"a08e6907dbbd3d809776dbfc5d82e371b764ed838b5655e72f463568df1aadf0\\\",\\\"vout\\\":1}]\" true") +
            "\nAs a JSON-RPC call\n"
            + HelpExampleRpc("lockunspent", "false, \"[{\\\"txid\\\":\\\"a08e6907dbbd3d809776dbfc5d82e371b764ed838b5655e72f463568df1aadf0\\\",\\\"vout\\\":1}]\"")
                },
        [&](const RPCHelpMan& self, const JSONRPCRequest& request) -> UniValue
{
    std::shared_ptr<CWallet> const pwallet = GetWalletForJSONRPCRequest(request);
    if (!pwallet) return NullUniValue;

    // Make sure the results are valid at least up to the most recent block
    // the user could have gotten from another RPC command prior to now
    pwallet->BlockUntilSyncedToCurrentChain();

    LOCK(pwallet->cs_wallet);

    RPCTypeCheckArgument(request.params[0], UniValue::VBOOL);

    bool fUnlock = request.params[0].get_bool();

    const bool persistent{request.params[2].isNull() ? false : request.params[2].get_bool()};

    if (request.params[1].isNull()) {
        if (fUnlock) {
            if (!pwallet->UnlockAllCoins())
                throw JSONRPCError(RPC_WALLET_ERROR, "Unlocking coins failed");
        }
        return true;
    }

    RPCTypeCheckArgument(request.params[1], UniValue::VARR);

    const UniValue& output_params = request.params[1];

    // Create and validate the COutPoints first.

    std::vector<COutPoint> outputs;
    outputs.reserve(output_params.size());

    for (unsigned int idx = 0; idx < output_params.size(); idx++) {
        const UniValue& o = output_params[idx].get_obj();

        RPCTypeCheckObj(o,
            {
                {"txid", UniValueType(UniValue::VSTR)},
                {"vout", UniValueType(UniValue::VNUM)},
            });

        const uint256 txid(ParseHashO(o, "txid"));
        const int nOutput = find_value(o, "vout").get_int();
        if (nOutput < 0) {
            throw JSONRPCError(RPC_INVALID_PARAMETER, "Invalid parameter, vout cannot be negative");
        }

        const COutPoint outpt(txid, nOutput);

        const auto it = pwallet->mapWallet.find(outpt.hash);
        if (it == pwallet->mapWallet.end()) {
            throw JSONRPCError(RPC_INVALID_PARAMETER, "Invalid parameter, unknown transaction");
        }

        const CWalletTx& trans = it->second;

        if (outpt.n >= trans.tx->vout.size()) {
            throw JSONRPCError(RPC_INVALID_PARAMETER, "Invalid parameter, vout index out of bounds");
        }

        if (pwallet->IsSpent(outpt.hash, outpt.n)) {
            throw JSONRPCError(RPC_INVALID_PARAMETER, "Invalid parameter, expected unspent output");
        }

        const bool is_locked = pwallet->IsLockedCoin(outpt.hash, outpt.n);

        if (fUnlock && !is_locked) {
            throw JSONRPCError(RPC_INVALID_PARAMETER, "Invalid parameter, expected locked output");
        }

        if (!fUnlock && is_locked && !persistent) {
            throw JSONRPCError(RPC_INVALID_PARAMETER, "Invalid parameter, output already locked");
        }

        outputs.push_back(outpt);
    }

    std::unique_ptr<WalletBatch> batch = nullptr;
    // Unlock is always persistent
    if (fUnlock || persistent) batch = std::make_unique<WalletBatch>(pwallet->GetDatabase());

    // Atomically set (un)locked status for the outputs.
    for (const COutPoint& outpt : outputs) {
        if (fUnlock) {
            if (!pwallet->UnlockCoin(outpt, batch.get())) throw JSONRPCError(RPC_WALLET_ERROR, "Unlocking coin failed");
        } else {
            if (!pwallet->LockCoin(outpt, batch.get())) throw JSONRPCError(RPC_WALLET_ERROR, "Locking coin failed");
        }
    }

    return true;
},
    };
}

static RPCHelpMan listlockunspent()
{
    return RPCHelpMan{"listlockunspent",
                "\nReturns list of temporarily unspendable outputs.\n"
                "See the lockunspent call to lock and unlock transactions for spending.\n",
                {},
                RPCResult{
                    RPCResult::Type::ARR, "", "",
                    {
                        {RPCResult::Type::OBJ, "", "",
                        {
                            {RPCResult::Type::STR_HEX, "txid", "The transaction id locked"},
                            {RPCResult::Type::NUM, "vout", "The vout value"},
                        }},
                    }
                },
                RPCExamples{
            "\nList the unspent transactions\n"
            + HelpExampleCli("listunspent", "") +
            "\nLock an unspent transaction\n"
            + HelpExampleCli("lockunspent", "false \"[{\\\"txid\\\":\\\"a08e6907dbbd3d809776dbfc5d82e371b764ed838b5655e72f463568df1aadf0\\\",\\\"vout\\\":1}]\"") +
            "\nList the locked transactions\n"
            + HelpExampleCli("listlockunspent", "") +
            "\nUnlock the transaction again\n"
            + HelpExampleCli("lockunspent", "true \"[{\\\"txid\\\":\\\"a08e6907dbbd3d809776dbfc5d82e371b764ed838b5655e72f463568df1aadf0\\\",\\\"vout\\\":1}]\"") +
            "\nAs a JSON-RPC call\n"
            + HelpExampleRpc("listlockunspent", "")
                },
        [&](const RPCHelpMan& self, const JSONRPCRequest& request) -> UniValue
{
    const std::shared_ptr<const CWallet> pwallet = GetWalletForJSONRPCRequest(request);
    if (!pwallet) return NullUniValue;

    LOCK(pwallet->cs_wallet);

    std::vector<COutPoint> vOutpts;
    pwallet->ListLockedCoins(vOutpts);

    UniValue ret(UniValue::VARR);

    for (const COutPoint& outpt : vOutpts) {
        UniValue o(UniValue::VOBJ);

        o.pushKV("txid", outpt.hash.GetHex());
        o.pushKV("vout", (int)outpt.n);
        ret.push_back(o);
    }

    return ret;
},
    };
}

static RPCHelpMan settxfee()
{
    return RPCHelpMan{"settxfee",
                "\nSet the transaction fee rate in " + CURRENCY_UNIT + "/kvB for this wallet. Overrides the global -paytxfee command line parameter.\n"
                "Can be deactivated by passing 0 as the fee. In that case automatic fee selection will be used by default.\n",
                {
                    {"amount", RPCArg::Type::AMOUNT, RPCArg::Optional::NO, "The transaction fee rate in " + CURRENCY_UNIT + "/kvB"},
                },
                RPCResult{
                    RPCResult::Type::BOOL, "", "Returns true if successful"
                },
                RPCExamples{
                    HelpExampleCli("settxfee", "0.00001")
            + HelpExampleRpc("settxfee", "0.00001")
                },
        [&](const RPCHelpMan& self, const JSONRPCRequest& request) -> UniValue
{
    std::shared_ptr<CWallet> const pwallet = GetWalletForJSONRPCRequest(request);
    if (!pwallet) return NullUniValue;

    LOCK(pwallet->cs_wallet);

    CAmount nAmount = AmountFromValue(request.params[0]);
    CFeeRate tx_fee_rate(nAmount, 1000);
    CFeeRate max_tx_fee_rate(pwallet->m_default_max_tx_fee, 1000);
    if (tx_fee_rate == CFeeRate(0)) {
        // automatic selection
    } else if (tx_fee_rate < pwallet->chain().relayMinFee()) {
        throw JSONRPCError(RPC_INVALID_PARAMETER, strprintf("txfee cannot be less than min relay tx fee (%s)", pwallet->chain().relayMinFee().ToString()));
    } else if (tx_fee_rate < pwallet->m_min_fee) {
        throw JSONRPCError(RPC_INVALID_PARAMETER, strprintf("txfee cannot be less than wallet min fee (%s)", pwallet->m_min_fee.ToString()));
    } else if (tx_fee_rate > max_tx_fee_rate) {
        throw JSONRPCError(RPC_INVALID_PARAMETER, strprintf("txfee cannot be more than wallet max tx fee (%s)", max_tx_fee_rate.ToString()));
    }

    pwallet->m_pay_tx_fee = tx_fee_rate;
    return true;
},
    };
}

static RPCHelpMan getbalances()
{
    return RPCHelpMan{
        "getbalances",
        "Returns an object with all balances in " + CURRENCY_UNIT + ".\n",
        {},
        RPCResult{
            RPCResult::Type::OBJ, "", "",
            {
                {RPCResult::Type::OBJ, "mine", "balances from outputs that the wallet can sign",
                {
                    {RPCResult::Type::STR_AMOUNT, "trusted", "trusted balance (outputs created by the wallet or confirmed outputs)"},
                    {RPCResult::Type::STR_AMOUNT, "untrusted_pending", "untrusted pending balance (outputs created by others that are in the mempool)"},
                    {RPCResult::Type::STR_AMOUNT, "immature", "balance from immature coinbase outputs"},
                    {RPCResult::Type::STR_AMOUNT, "used", /* optional */ true, "(only present if avoid_reuse is set) balance from coins sent to addresses that were previously spent from (potentially privacy violating)"},
                }},
                {RPCResult::Type::OBJ, "watchonly", /* optional */ true, "watchonly balances (not present if wallet does not watch anything)",
                {
                    {RPCResult::Type::STR_AMOUNT, "trusted", "trusted balance (outputs created by the wallet or confirmed outputs)"},
                    {RPCResult::Type::STR_AMOUNT, "untrusted_pending", "untrusted pending balance (outputs created by others that are in the mempool)"},
                    {RPCResult::Type::STR_AMOUNT, "immature", "balance from immature coinbase outputs"},
                }},
            }
            },
        RPCExamples{
            HelpExampleCli("getbalances", "") +
            HelpExampleRpc("getbalances", "")},
        [&](const RPCHelpMan& self, const JSONRPCRequest& request) -> UniValue
{
    const std::shared_ptr<const CWallet> rpc_wallet = GetWalletForJSONRPCRequest(request);
    if (!rpc_wallet) return NullUniValue;
    const CWallet& wallet = *rpc_wallet;

    // Make sure the results are valid at least up to the most recent block
    // the user could have gotten from another RPC command prior to now
    wallet.BlockUntilSyncedToCurrentChain();

    LOCK(wallet.cs_wallet);

    const auto bal = GetBalance(wallet);
    UniValue balances{UniValue::VOBJ};
    {
        UniValue balances_mine{UniValue::VOBJ};
        balances_mine.pushKV("trusted", AmountMapToUniv(bal.m_mine_trusted, ""));
        balances_mine.pushKV("untrusted_pending", AmountMapToUniv(bal.m_mine_untrusted_pending, ""));
        balances_mine.pushKV("immature", AmountMapToUniv(bal.m_mine_immature, ""));
        if (wallet.IsWalletFlagSet(WALLET_FLAG_AVOID_REUSE)) {
            // If the AVOID_REUSE flag is set, bal has been set to just the un-reused address balance. Get
            // the total balance, and then subtract bal to get the reused address balance.
            const auto full_bal = GetBalance(wallet, 0, false);
            balances_mine.pushKV("used", AmountMapToUniv(full_bal.m_mine_trusted + full_bal.m_mine_untrusted_pending - bal.m_mine_trusted - bal.m_mine_untrusted_pending, ""));
        }
        balances.pushKV("mine", balances_mine);
    }
    auto spk_man = wallet.GetLegacyScriptPubKeyMan();
    if (spk_man && spk_man->HaveWatchOnly()) {
        UniValue balances_watchonly{UniValue::VOBJ};
        balances_watchonly.pushKV("trusted", AmountMapToUniv(bal.m_watchonly_trusted, ""));
        balances_watchonly.pushKV("untrusted_pending", AmountMapToUniv(bal.m_watchonly_untrusted_pending, ""));
        balances_watchonly.pushKV("immature", AmountMapToUniv(bal.m_watchonly_immature, ""));
        balances.pushKV("watchonly", balances_watchonly);
    }
    return balances;
},
    };
}

static RPCHelpMan getwalletinfo()
{
    return RPCHelpMan{"getwalletinfo",
                "Returns an object containing various wallet state info.\n",
                {},
                RPCResult{
                    RPCResult::Type::OBJ, "", "",
                    {
                        {
                        {RPCResult::Type::STR, "walletname", "the wallet name"},
                        {RPCResult::Type::NUM, "walletversion", "the wallet version"},
                        {RPCResult::Type::STR, "format", "the database format (bdb or sqlite)"},
                        {RPCResult::Type::STR_AMOUNT, "balance", "DEPRECATED. Identical to getbalances().mine.trusted"},
                        {RPCResult::Type::STR_AMOUNT, "unconfirmed_balance", "DEPRECATED. Identical to getbalances().mine.untrusted_pending"},
                        {RPCResult::Type::STR_AMOUNT, "immature_balance", "DEPRECATED. Identical to getbalances().mine.immature"},
                        {RPCResult::Type::NUM, "txcount", "the total number of transactions in the wallet"},
                        {RPCResult::Type::NUM_TIME, "keypoololdest", /* optional */ true, "the " + UNIX_EPOCH_TIME + " of the oldest pre-generated key in the key pool. Legacy wallets only."},
                        {RPCResult::Type::NUM, "keypoolsize", "how many new keys are pre-generated (only counts external keys)"},
                        {RPCResult::Type::NUM, "keypoolsize_hd_internal", /* optional */ true, "how many new keys are pre-generated for internal use (used for change outputs, only appears if the wallet is using this feature, otherwise external keys are used)"},
                        {RPCResult::Type::NUM_TIME, "unlocked_until", /* optional */ true, "the " + UNIX_EPOCH_TIME + " until which the wallet is unlocked for transfers, or 0 if the wallet is locked (only present for passphrase-encrypted wallets)"},
                        {RPCResult::Type::STR_AMOUNT, "paytxfee", "the transaction fee configuration, set in " + CURRENCY_UNIT + "/kvB"},
                        {RPCResult::Type::STR_HEX, "hdseedid", /* optional */ true, "the Hash160 of the HD seed (only present when HD is enabled)"},
                        {RPCResult::Type::BOOL, "private_keys_enabled", "false if privatekeys are disabled for this wallet (enforced watch-only wallet)"},
                        {RPCResult::Type::BOOL, "avoid_reuse", "whether this wallet tracks clean/dirty coins in terms of reuse"},
                        {RPCResult::Type::OBJ, "scanning", "current scanning details, or false if no scan is in progress",
                        {
                            {RPCResult::Type::NUM, "duration", "elapsed seconds since scan start"},
                            {RPCResult::Type::NUM, "progress", "scanning progress percentage [0.0, 1.0]"},
                        }},
                        {RPCResult::Type::BOOL, "descriptors", "whether this wallet uses descriptors for scriptPubKey management"},
                    }},
                },
                RPCExamples{
                    HelpExampleCli("getwalletinfo", "")
            + HelpExampleRpc("getwalletinfo", "")
                },
        [&](const RPCHelpMan& self, const JSONRPCRequest& request) -> UniValue
{
    const std::shared_ptr<const CWallet> pwallet = GetWalletForJSONRPCRequest(request);
    if (!pwallet) return NullUniValue;

    // Make sure the results are valid at least up to the most recent block
    // the user could have gotten from another RPC command prior to now
    pwallet->BlockUntilSyncedToCurrentChain();

    LOCK(pwallet->cs_wallet);

    UniValue obj(UniValue::VOBJ);

    size_t kpExternalSize = pwallet->KeypoolCountExternalKeys();
    const auto bal = GetBalance(*pwallet);
    obj.pushKV("walletname", pwallet->GetName());
    obj.pushKV("walletversion", pwallet->GetVersion());
    obj.pushKV("format", pwallet->GetDatabase().Format());
    obj.pushKV("balance", AmountMapToUniv(bal.m_mine_trusted, ""));
    obj.pushKV("unconfirmed_balance", AmountMapToUniv(bal.m_mine_untrusted_pending, ""));
    obj.pushKV("immature_balance", AmountMapToUniv(bal.m_mine_immature,  ""));
    obj.pushKV("txcount",       (int)pwallet->mapWallet.size());
    const auto kp_oldest = pwallet->GetOldestKeyPoolTime();
    if (kp_oldest.has_value()) {
        obj.pushKV("keypoololdest", kp_oldest.value());
    }
    obj.pushKV("keypoolsize", (int64_t)kpExternalSize);

    LegacyScriptPubKeyMan* spk_man = pwallet->GetLegacyScriptPubKeyMan();
    if (spk_man) {
        CKeyID seed_id = spk_man->GetHDChain().seed_id;
        if (!seed_id.IsNull()) {
            obj.pushKV("hdseedid", seed_id.GetHex());
        }
    }

    if (pwallet->CanSupportFeature(FEATURE_HD_SPLIT)) {
        obj.pushKV("keypoolsize_hd_internal",   (int64_t)(pwallet->GetKeyPoolSize() - kpExternalSize));
    }
    if (pwallet->IsCrypted()) {
        obj.pushKV("unlocked_until", pwallet->nRelockTime);
    }
    obj.pushKV("paytxfee", ValueFromAmount(pwallet->m_pay_tx_fee.GetFeePerK()));
    obj.pushKV("private_keys_enabled", !pwallet->IsWalletFlagSet(WALLET_FLAG_DISABLE_PRIVATE_KEYS));
    obj.pushKV("avoid_reuse", pwallet->IsWalletFlagSet(WALLET_FLAG_AVOID_REUSE));
    if (pwallet->IsScanning()) {
        UniValue scanning(UniValue::VOBJ);
        scanning.pushKV("duration", pwallet->ScanningDuration() / 1000);
        scanning.pushKV("progress", pwallet->ScanningProgress());
        obj.pushKV("scanning", scanning);
    } else {
        obj.pushKV("scanning", false);
    }
    obj.pushKV("descriptors", pwallet->IsWalletFlagSet(WALLET_FLAG_DESCRIPTORS));
    return obj;
},
    };
}

static RPCHelpMan listwalletdir()
{
    return RPCHelpMan{"listwalletdir",
                "Returns a list of wallets in the wallet directory.\n",
                {},
                RPCResult{
                    RPCResult::Type::OBJ, "", "",
                    {
                        {RPCResult::Type::ARR, "wallets", "",
                        {
                            {RPCResult::Type::OBJ, "", "",
                            {
                                {RPCResult::Type::STR, "name", "The wallet name"},
                            }},
                        }},
                    }
                },
                RPCExamples{
                    HelpExampleCli("listwalletdir", "")
            + HelpExampleRpc("listwalletdir", "")
                },
        [&](const RPCHelpMan& self, const JSONRPCRequest& request) -> UniValue
{
    UniValue wallets(UniValue::VARR);
    for (const auto& path : ListDatabases(GetWalletDir())) {
        UniValue wallet(UniValue::VOBJ);
        wallet.pushKV("name", path.u8string());
        wallets.push_back(wallet);
    }

    UniValue result(UniValue::VOBJ);
    result.pushKV("wallets", wallets);
    return result;
},
    };
}

static RPCHelpMan listwallets()
{
    return RPCHelpMan{"listwallets",
                "Returns a list of currently loaded wallets.\n"
                "For full information on the wallet, use \"getwalletinfo\"\n",
                {},
                RPCResult{
                    RPCResult::Type::ARR, "", "",
                    {
                        {RPCResult::Type::STR, "walletname", "the wallet name"},
                    }
                },
                RPCExamples{
                    HelpExampleCli("listwallets", "")
            + HelpExampleRpc("listwallets", "")
                },
        [&](const RPCHelpMan& self, const JSONRPCRequest& request) -> UniValue
{
    UniValue obj(UniValue::VARR);

    WalletContext& context = EnsureWalletContext(request.context);
    for (const std::shared_ptr<CWallet>& wallet : GetWallets(context)) {
        LOCK(wallet->cs_wallet);
        obj.push_back(wallet->GetName());
    }

    return obj;
},
    };
}

static RPCHelpMan loadwallet()
{
    return RPCHelpMan{"loadwallet",
                "\nLoads a wallet from a wallet file or directory."
                "\nNote that all wallet command-line options used when starting elementsd will be"
                "\napplied to the new wallet.\n",
                {
                    {"filename", RPCArg::Type::STR, RPCArg::Optional::NO, "The wallet directory or .dat file."},
                    {"load_on_startup", RPCArg::Type::BOOL, RPCArg::Optional::OMITTED_NAMED_ARG, "Save wallet name to persistent settings and load on startup. True to add wallet to startup list, false to remove, null to leave unchanged."},
                },
                RPCResult{
                    RPCResult::Type::OBJ, "", "",
                    {
                        {RPCResult::Type::STR, "name", "The wallet name if loaded successfully."},
                        {RPCResult::Type::STR, "warning", "Warning message if wallet was not loaded cleanly."},
                    }
                },
                RPCExamples{
                    HelpExampleCli("loadwallet", "\"test.dat\"")
            + HelpExampleRpc("loadwallet", "\"test.dat\"")
                },
        [&](const RPCHelpMan& self, const JSONRPCRequest& request) -> UniValue
{
    WalletContext& context = EnsureWalletContext(request.context);
    const std::string name(request.params[0].get_str());

    auto [wallet, warnings] = LoadWalletHelper(context, request.params[1], name);

    UniValue obj(UniValue::VOBJ);
    obj.pushKV("name", wallet->GetName());
    obj.pushKV("warning", Join(warnings, Untranslated("\n")).original);

    return obj;
},
    };
}

static RPCHelpMan setwalletflag()
{
            std::string flags = "";
            for (auto& it : WALLET_FLAG_MAP)
                if (it.second & MUTABLE_WALLET_FLAGS)
                    flags += (flags == "" ? "" : ", ") + it.first;

    return RPCHelpMan{"setwalletflag",
                "\nChange the state of the given wallet flag for a wallet.\n",
                {
                    {"flag", RPCArg::Type::STR, RPCArg::Optional::NO, "The name of the flag to change. Current available flags: " + flags},
                    {"value", RPCArg::Type::BOOL, RPCArg::Default{true}, "The new state."},
                },
                RPCResult{
                    RPCResult::Type::OBJ, "", "",
                    {
                        {RPCResult::Type::STR, "flag_name", "The name of the flag that was modified"},
                        {RPCResult::Type::BOOL, "flag_state", "The new state of the flag"},
                        {RPCResult::Type::STR, "warnings", "Any warnings associated with the change"},
                    }
                },
                RPCExamples{
                    HelpExampleCli("setwalletflag", "avoid_reuse")
                  + HelpExampleRpc("setwalletflag", "\"avoid_reuse\"")
                },
        [&](const RPCHelpMan& self, const JSONRPCRequest& request) -> UniValue
{
    std::shared_ptr<CWallet> const pwallet = GetWalletForJSONRPCRequest(request);
    if (!pwallet) return NullUniValue;

    std::string flag_str = request.params[0].get_str();
    bool value = request.params[1].isNull() || request.params[1].get_bool();

    if (!WALLET_FLAG_MAP.count(flag_str)) {
        throw JSONRPCError(RPC_INVALID_PARAMETER, strprintf("Unknown wallet flag: %s", flag_str));
    }

    auto flag = WALLET_FLAG_MAP.at(flag_str);

    if (!(flag & MUTABLE_WALLET_FLAGS)) {
        throw JSONRPCError(RPC_INVALID_PARAMETER, strprintf("Wallet flag is immutable: %s", flag_str));
    }

    UniValue res(UniValue::VOBJ);

    if (pwallet->IsWalletFlagSet(flag) == value) {
        throw JSONRPCError(RPC_INVALID_PARAMETER, strprintf("Wallet flag is already set to %s: %s", value ? "true" : "false", flag_str));
    }

    res.pushKV("flag_name", flag_str);
    res.pushKV("flag_state", value);

    if (value) {
        pwallet->SetWalletFlag(flag);
    } else {
        pwallet->UnsetWalletFlag(flag);
    }

    if (flag && value && WALLET_FLAG_CAVEATS.count(flag)) {
        res.pushKV("warnings", WALLET_FLAG_CAVEATS.at(flag));
    }

    return res;
},
    };
}

static RPCHelpMan createwallet()
{
    return RPCHelpMan{
        "createwallet",
        "\nCreates and loads a new wallet.\n",
        {
            {"wallet_name", RPCArg::Type::STR, RPCArg::Optional::NO, "The name for the new wallet. If this is a path, the wallet will be created at the path location."},
            {"disable_private_keys", RPCArg::Type::BOOL, RPCArg::Default{false}, "Disable the possibility of private keys (only watchonlys are possible in this mode)."},
            {"blank", RPCArg::Type::BOOL, RPCArg::Default{false}, "Create a blank wallet. A blank wallet has no keys or HD seed. One can be set using sethdseed."},
            {"passphrase", RPCArg::Type::STR, RPCArg::Optional::OMITTED_NAMED_ARG, "Encrypt the wallet with this passphrase."},
            {"avoid_reuse", RPCArg::Type::BOOL, RPCArg::Default{false}, "Keep track of coin reuse, and treat dirty and clean coins differently with privacy considerations in mind."},
            {"descriptors", RPCArg::Type::BOOL, RPCArg::Default{true}, "Create a native descriptor wallet. The wallet will use descriptors internally to handle address creation"},
            {"load_on_startup", RPCArg::Type::BOOL, RPCArg::Optional::OMITTED_NAMED_ARG, "Save wallet name to persistent settings and load on startup. True to add wallet to startup list, false to remove, null to leave unchanged."},
            {"external_signer", RPCArg::Type::BOOL, RPCArg::Default{false}, "Use an external signer such as a hardware wallet. Requires -signer to be configured. Wallet creation will fail if keys cannot be fetched. Requires disable_private_keys and descriptors set to true."},
        },
        RPCResult{
            RPCResult::Type::OBJ, "", "",
            {
                {RPCResult::Type::STR, "name", "The wallet name if created successfully. If the wallet was created using a full path, the wallet_name will be the full path."},
                {RPCResult::Type::STR, "warning", "Warning message if wallet was not loaded cleanly."},
            }
        },
        RPCExamples{
            HelpExampleCli("createwallet", "\"testwallet\"")
            + HelpExampleRpc("createwallet", "\"testwallet\"")
            + HelpExampleCliNamed("createwallet", {{"wallet_name", "descriptors"}, {"avoid_reuse", true}, {"descriptors", true}, {"load_on_startup", true}})
            + HelpExampleRpcNamed("createwallet", {{"wallet_name", "descriptors"}, {"avoid_reuse", true}, {"descriptors", true}, {"load_on_startup", true}})
        },
        [&](const RPCHelpMan& self, const JSONRPCRequest& request) -> UniValue
{
    WalletContext& context = EnsureWalletContext(request.context);
    uint64_t flags = 0;
    if (!request.params[1].isNull() && request.params[1].get_bool()) {
        flags |= WALLET_FLAG_DISABLE_PRIVATE_KEYS;
    }

    if (!request.params[2].isNull() && request.params[2].get_bool()) {
        flags |= WALLET_FLAG_BLANK_WALLET;
    }
    SecureString passphrase;
    passphrase.reserve(100);
    std::vector<bilingual_str> warnings;
    if (!request.params[3].isNull()) {
        passphrase = request.params[3].get_str().c_str();
        if (passphrase.empty()) {
            // Empty string means unencrypted
            warnings.emplace_back(Untranslated("Empty string given as passphrase, wallet will not be encrypted."));
        }
    }

    if (!request.params[4].isNull() && request.params[4].get_bool()) {
        flags |= WALLET_FLAG_AVOID_REUSE;
    }
    if (request.params[5].isNull() || request.params[5].get_bool()) {
#ifndef USE_SQLITE
        throw JSONRPCError(RPC_WALLET_ERROR, "Compiled without sqlite support (required for descriptor wallets)");
#endif
        flags |= WALLET_FLAG_DESCRIPTORS;
    }
    if (!request.params[7].isNull() && request.params[7].get_bool()) {
#ifdef ENABLE_EXTERNAL_SIGNER
        flags |= WALLET_FLAG_EXTERNAL_SIGNER;
#else
        throw JSONRPCError(RPC_WALLET_ERROR, "Compiled without external signing support (required for external signing)");
#endif
    }

#ifndef USE_BDB
    if (!(flags & WALLET_FLAG_DESCRIPTORS)) {
        throw JSONRPCError(RPC_WALLET_ERROR, "Compiled without bdb support (required for legacy wallets)");
    }
#endif

    DatabaseOptions options;
    DatabaseStatus status;
    options.require_create = true;
    options.create_flags = flags;
    options.create_passphrase = passphrase;
    bilingual_str error;
    std::optional<bool> load_on_start = request.params[6].isNull() ? std::nullopt : std::optional<bool>(request.params[6].get_bool());
    const std::shared_ptr<CWallet> wallet = CreateWallet(context, request.params[0].get_str(), load_on_start, options, status, error, warnings);
    if (!wallet) {
        RPCErrorCode code = status == DatabaseStatus::FAILED_ENCRYPT ? RPC_WALLET_ENCRYPTION_FAILED : RPC_WALLET_ERROR;
        throw JSONRPCError(code, error.original);
    }

    UniValue obj(UniValue::VOBJ);
    obj.pushKV("name", wallet->GetName());
    obj.pushKV("warning", Join(warnings, Untranslated("\n")).original);

    return obj;
},
    };
}

static RPCHelpMan unloadwallet()
{
    return RPCHelpMan{"unloadwallet",
                "Unloads the wallet referenced by the request endpoint otherwise unloads the wallet specified in the argument.\n"
                "Specifying the wallet name on a wallet endpoint is invalid.",
                {
                    {"wallet_name", RPCArg::Type::STR, RPCArg::DefaultHint{"the wallet name from the RPC endpoint"}, "The name of the wallet to unload. If provided both here and in the RPC endpoint, the two must be identical."},
                    {"load_on_startup", RPCArg::Type::BOOL, RPCArg::Optional::OMITTED_NAMED_ARG, "Save wallet name to persistent settings and load on startup. True to add wallet to startup list, false to remove, null to leave unchanged."},
                },
                RPCResult{RPCResult::Type::OBJ, "", "", {
                    {RPCResult::Type::STR, "warning", "Warning message if wallet was not unloaded cleanly."},
                }},
                RPCExamples{
                    HelpExampleCli("unloadwallet", "wallet_name")
            + HelpExampleRpc("unloadwallet", "wallet_name")
                },
        [&](const RPCHelpMan& self, const JSONRPCRequest& request) -> UniValue
{
    std::string wallet_name;
    if (GetWalletNameFromJSONRPCRequest(request, wallet_name)) {
        if (!(request.params[0].isNull() || request.params[0].get_str() == wallet_name)) {
            throw JSONRPCError(RPC_INVALID_PARAMETER, "RPC endpoint wallet and wallet_name parameter specify different wallets");
        }
    } else {
        wallet_name = request.params[0].get_str();
    }

    WalletContext& context = EnsureWalletContext(request.context);
    std::shared_ptr<CWallet> wallet = GetWallet(context, wallet_name);
    if (!wallet) {
        throw JSONRPCError(RPC_WALLET_NOT_FOUND, "Requested wallet does not exist or is not loaded");
    }

    // Release the "main" shared pointer and prevent further notifications.
    // Note that any attempt to load the same wallet would fail until the wallet
    // is destroyed (see CheckUniqueFileid).
    std::vector<bilingual_str> warnings;
    std::optional<bool> load_on_start = request.params[1].isNull() ? std::nullopt : std::optional<bool>(request.params[1].get_bool());
    if (!RemoveWallet(context, wallet, load_on_start, warnings)) {
        throw JSONRPCError(RPC_MISC_ERROR, "Requested wallet already unloaded");
    }

    UnloadWallet(std::move(wallet));

    UniValue result(UniValue::VOBJ);
    result.pushKV("warning", Join(warnings, Untranslated("\n")).original);
    return result;
},
    };
}

static RPCHelpMan listunspent()
{
    return RPCHelpMan{
                "listunspent",
                "\nReturns array of unspent transaction outputs\n"
                "with between minconf and maxconf (inclusive) confirmations.\n"
                "Optionally filter to only include txouts paid to specified addresses.\n",
                {
                    {"minconf", RPCArg::Type::NUM, RPCArg::Default{1}, "The minimum confirmations to filter"},
                    {"maxconf", RPCArg::Type::NUM, RPCArg::Default{9999999}, "The maximum confirmations to filter"},
                    {"addresses", RPCArg::Type::ARR, RPCArg::Default{UniValue::VARR}, "The addresses to filter",
                        {
                            {"address", RPCArg::Type::STR, RPCArg::Optional::OMITTED, "address"},
                        },
                    },
                    {"include_unsafe", RPCArg::Type::BOOL, RPCArg::Default{true}, "Include outputs that are not safe to spend\n"
                              "See description of \"safe\" attribute below."},
                    {"query_options", RPCArg::Type::OBJ, RPCArg::Optional::OMITTED_NAMED_ARG, "JSON with query options",
                        {
                            {"minimumAmount", RPCArg::Type::AMOUNT, RPCArg::Default{FormatMoney(0)}, "Minimum value of each UTXO in " + CURRENCY_UNIT + ""},
                            {"maximumAmount", RPCArg::Type::AMOUNT, RPCArg::DefaultHint{"unlimited"}, "Maximum value of each UTXO in " + CURRENCY_UNIT + ""},
                            {"maximumCount", RPCArg::Type::NUM, RPCArg::DefaultHint{"unlimited"}, "Maximum number of UTXOs"},
                            {"minimumSumAmount", RPCArg::Type::AMOUNT, RPCArg::DefaultHint{"unlimited"}, "Minimum sum value of all UTXOs in " + CURRENCY_UNIT + ""},
                            {"asset", RPCArg::Type::STR, RPCArg::Default{""}, "Asset to filter outputs for."},
                        },
                        "query_options"},
                },
                RPCResult{
                    RPCResult::Type::ARR, "", "",
                    {
                        {RPCResult::Type::OBJ, "", "",
                        {
                            {RPCResult::Type::STR_HEX, "txid", "the transaction id"},
                            {RPCResult::Type::NUM, "vout", "the vout value"},
                            {RPCResult::Type::STR, "address", /* optional */ true, "the bitcoin address"},
                            {RPCResult::Type::STR, "label", /* optional */ true, "The associated label, or \"\" for the default label"},
                            {RPCResult::Type::STR, "scriptPubKey", "the script key"},
                            {RPCResult::Type::STR_AMOUNT, "amount", "the transaction output amount in " + CURRENCY_UNIT},
                            {RPCResult::Type::STR_HEX, "amountcommitment", "the transaction output commitment in hex"},
                            {RPCResult::Type::STR_HEX, "asset", "the transaction output asset in hex"},
                            {RPCResult::Type::STR_HEX, "assetcommitment", "the transaction output asset commitment in hex"},
                            {RPCResult::Type::STR_HEX, "amountblinder", "the transaction output amount blinding factor in hex"},
                            {RPCResult::Type::STR_HEX, "assetblinder", "the transaction output asset blinding factor in hex"},
                            {RPCResult::Type::NUM, "confirmations", "The number of confirmations"},
                            {RPCResult::Type::NUM, "ancestorcount", /* optional */ true, "The number of in-mempool ancestor transactions, including this one (if transaction is in the mempool)"},
                            {RPCResult::Type::NUM, "ancestorsize", /* optional */ true, "The virtual transaction size of in-mempool ancestors, including this one (if transaction is in the mempool)"},
                            {RPCResult::Type::STR_AMOUNT, "ancestorfees", /* optional */ true, "The total fees of in-mempool ancestors (including this one) with fee deltas used for mining priority in " + CURRENCY_ATOM + " (if transaction is in the mempool)"},
                            {RPCResult::Type::STR_HEX, "redeemScript", /* optional */ true, "The redeemScript if scriptPubKey is P2SH"},
                            {RPCResult::Type::STR, "witnessScript", /* optional */ true, "witnessScript if the scriptPubKey is P2WSH or P2SH-P2WSH"},
                            {RPCResult::Type::BOOL, "spendable", "Whether we have the private keys to spend this output"},
                            {RPCResult::Type::BOOL, "solvable", "Whether we know how to spend this output, ignoring the lack of keys"},
                            {RPCResult::Type::BOOL, "reused", /* optional */ true, "(only present if avoid_reuse is set) Whether this output is reused/dirty (sent to an address that was previously spent from)"},
                            {RPCResult::Type::STR, "desc", /* optional */ true, "(only when solvable) A descriptor for spending this output"},
                            {RPCResult::Type::BOOL, "safe", "Whether this output is considered safe to spend. Unconfirmed transactions\n"
                                                            "from outside keys and unconfirmed replacement transactions are considered unsafe\n"
                                                            "and are not eligible for spending by fundrawtransaction and sendtoaddress."},
                        }},
                    }
                },
                RPCExamples{
                    HelpExampleCli("listunspent", "")
            + HelpExampleCli("listunspent", "6 9999999 \"[\\\"" + EXAMPLE_ADDRESS[0] + "\\\",\\\"" + EXAMPLE_ADDRESS[1] + "\\\"]\"")
            + HelpExampleRpc("listunspent", "6, 9999999 \"[\\\"" + EXAMPLE_ADDRESS[0] + "\\\",\\\"" + EXAMPLE_ADDRESS[1] + "\\\"]\"")
            + HelpExampleCli("listunspent", "6 9999999 '[]' true '{ \"minimumAmount\": 0.005 }'")
            + HelpExampleRpc("listunspent", "6, 9999999, [] , true, { \"minimumAmount\": 0.005 } ")
                },
        [&](const RPCHelpMan& self, const JSONRPCRequest& request) -> UniValue
{
    const std::shared_ptr<const CWallet> pwallet = GetWalletForJSONRPCRequest(request);
    if (!pwallet) return NullUniValue;

    int nMinDepth = 1;
    if (!request.params[0].isNull()) {
        RPCTypeCheckArgument(request.params[0], UniValue::VNUM);
        nMinDepth = request.params[0].get_int();
    }

    int nMaxDepth = 9999999;
    if (!request.params[1].isNull()) {
        RPCTypeCheckArgument(request.params[1], UniValue::VNUM);
        nMaxDepth = request.params[1].get_int();
    }

    std::set<CTxDestination> destinations;
    if (!request.params[2].isNull()) {
        RPCTypeCheckArgument(request.params[2], UniValue::VARR);
        UniValue inputs = request.params[2].get_array();
        for (unsigned int idx = 0; idx < inputs.size(); idx++) {
            const UniValue& input = inputs[idx];
            CTxDestination dest = DecodeDestination(input.get_str());
            if (!IsValidDestination(dest)) {
                throw JSONRPCError(RPC_INVALID_ADDRESS_OR_KEY, std::string("Invalid Bitcoin address: ") + input.get_str());
            }
            if (!destinations.insert(dest).second) {
                throw JSONRPCError(RPC_INVALID_PARAMETER, std::string("Invalid parameter, duplicated address: ") + input.get_str());
            }
        }
    }

    bool include_unsafe = true;
    if (!request.params[3].isNull()) {
        RPCTypeCheckArgument(request.params[3], UniValue::VBOOL);
        include_unsafe = request.params[3].get_bool();
    }

    CAmount nMinimumAmount = 0;
    CAmount nMaximumAmount = MAX_MONEY;
    CAmount nMinimumSumAmount = MAX_MONEY;
    uint64_t nMaximumCount = 0;
    std::string asset_str;

    if (!request.params[4].isNull()) {
        const UniValue& options = request.params[4].get_obj();

        RPCTypeCheckObj(options,
            {
                {"minimumAmount", UniValueType()},
                {"maximumAmount", UniValueType()},
                {"minimumSumAmount", UniValueType()},
                {"maximumCount", UniValueType(UniValue::VNUM)},
                {"asset", UniValueType()},
            },
            true, true);

        if (options.exists("minimumAmount"))
            nMinimumAmount = AmountFromValue(options["minimumAmount"]);

        if (options.exists("maximumAmount"))
            nMaximumAmount = AmountFromValue(options["maximumAmount"]);

        if (options.exists("minimumSumAmount"))
            nMinimumSumAmount = AmountFromValue(options["minimumSumAmount"]);

        if (options.exists("maximumCount"))
            nMaximumCount = options["maximumCount"].get_int64();

        if (options.exists("asset"))
            asset_str = options["asset"].get_str();
    }

    CAsset asset_filter;
    if (!asset_str.empty()) {
        asset_filter = GetAssetFromString(asset_str);
    }

    // Make sure the results are valid at least up to the most recent block
    // the user could have gotten from another RPC command prior to now
    pwallet->BlockUntilSyncedToCurrentChain();

    UniValue results(UniValue::VARR);
    std::vector<COutput> vecOutputs;
    {
        CCoinControl cctl;
        cctl.m_avoid_address_reuse = false;
        cctl.m_min_depth = nMinDepth;
        cctl.m_max_depth = nMaxDepth;
        cctl.m_include_unsafe_inputs = include_unsafe;
        LOCK(pwallet->cs_wallet);
        AvailableCoins(*pwallet, vecOutputs, &cctl, nMinimumAmount, nMaximumAmount, nMinimumSumAmount, nMaximumCount, asset_filter.IsNull() ? nullptr : &asset_filter);
    }

    LOCK(pwallet->cs_wallet);

    const bool avoid_reuse = pwallet->IsWalletFlagSet(WALLET_FLAG_AVOID_REUSE);

    for (const COutput& out : vecOutputs) {
        CTxDestination address;
        const CTxOut& tx_out = out.tx->tx->vout[out.i];
        const CScript& scriptPubKey = out.tx->tx->vout[out.i].scriptPubKey;
        bool fValidAddress = ExtractDestination(scriptPubKey, address);
        bool reused = avoid_reuse && pwallet->IsSpentKey(out.tx->GetHash(), out.i);

        if (destinations.size() && (!fValidAddress || !destinations.count(address)))
            continue;

        // Elements
        CAmount amount = out.tx->GetOutputValueOut(*pwallet, out.i);
        CAsset assetid = out.tx->GetOutputAsset(*pwallet, out.i);
        // Only list known outputs that match optional filter
        if (g_con_elementsmode && (amount < 0 || assetid.IsNull())) {
            pwallet->WalletLogPrintf("Unable to unblind output: %s:%d\n", out.tx->tx->GetHash().GetHex(), out.i);
            continue;
        }
        if (!asset_str.empty() && asset_filter != assetid) {
            continue;
        }
        //////////

        UniValue entry(UniValue::VOBJ);
        entry.pushKV("txid", out.tx->GetHash().GetHex());
        entry.pushKV("vout", out.i);

        if (fValidAddress) {
            entry.pushKV("address", EncodeDestination(address));

            const auto* address_book_entry = pwallet->FindAddressBookEntry(address);
            if (address_book_entry) {
                entry.pushKV("label", address_book_entry->GetLabel());
            }

            std::unique_ptr<SigningProvider> provider = pwallet->GetSolvingProvider(scriptPubKey);
            if (provider) {
                if (scriptPubKey.IsPayToScriptHash()) {
                    const CScriptID& hash = CScriptID(std::get<ScriptHash>(address));
                    CScript redeemScript;
                    if (provider->GetCScript(hash, redeemScript)) {
                        entry.pushKV("redeemScript", HexStr(redeemScript));
                        // Now check if the redeemScript is actually a P2WSH script
                        CTxDestination witness_destination;
                        if (redeemScript.IsPayToWitnessScriptHash()) {
                            bool extracted = ExtractDestination(redeemScript, witness_destination);
                            CHECK_NONFATAL(extracted);
                            // Also return the witness script
                            const WitnessV0ScriptHash& whash = std::get<WitnessV0ScriptHash>(witness_destination);
                            CScriptID id;
                            CRIPEMD160().Write(whash.begin(), whash.size()).Finalize(id.begin());
                            CScript witnessScript;
                            if (provider->GetCScript(id, witnessScript)) {
                                entry.pushKV("witnessScript", HexStr(witnessScript));
                            }
                        }
                    }
                } else if (scriptPubKey.IsPayToWitnessScriptHash()) {
                    const WitnessV0ScriptHash& whash = std::get<WitnessV0ScriptHash>(address);
                    CScriptID id;
                    CRIPEMD160().Write(whash.begin(), whash.size()).Finalize(id.begin());
                    CScript witnessScript;
                    if (provider->GetCScript(id, witnessScript)) {
                        entry.pushKV("witnessScript", HexStr(witnessScript));
                    }
                }
            }
        }

        entry.pushKV("scriptPubKey", HexStr(scriptPubKey));
        entry.pushKV("amount", ValueFromAmount(amount));
        if (g_con_elementsmode) {
            if (tx_out.nAsset.IsCommitment()) {
                entry.pushKV("assetcommitment", HexStr(tx_out.nAsset.vchCommitment));
            }
            entry.pushKV("asset", assetid.GetHex());
            if (tx_out.nValue.IsCommitment()) {
                entry.pushKV("amountcommitment", HexStr(tx_out.nValue.vchCommitment));
            }
            entry.pushKV("amountblinder", out.tx->GetOutputAmountBlindingFactor(*pwallet, out.i).ToString());
            entry.pushKV("assetblinder", out.tx->GetOutputAssetBlindingFactor(*pwallet, out.i).ToString());
        }
        entry.pushKV("confirmations", out.nDepth);
        if (!out.nDepth) {
            size_t ancestor_count, descendant_count, ancestor_size;
            CAmount ancestor_fees;
            pwallet->chain().getTransactionAncestry(out.tx->GetHash(), ancestor_count, descendant_count, &ancestor_size, &ancestor_fees);
            if (ancestor_count) {
                entry.pushKV("ancestorcount", uint64_t(ancestor_count));
                entry.pushKV("ancestorsize", uint64_t(ancestor_size));
                entry.pushKV("ancestorfees", uint64_t(ancestor_fees));
            }
        }
        entry.pushKV("spendable", out.fSpendable);
        entry.pushKV("solvable", out.fSolvable);
        if (out.fSolvable) {
            std::unique_ptr<SigningProvider> provider = pwallet->GetSolvingProvider(scriptPubKey);
            if (provider) {
                auto descriptor = InferDescriptor(scriptPubKey, *provider);
                entry.pushKV("desc", descriptor->ToString());
            }
        }
        if (avoid_reuse) entry.pushKV("reused", reused);
        entry.pushKV("safe", out.fSafe);
        results.push_back(entry);
    }

    return results;
},
    };
}

// Only includes key documentation where the key is snake_case in all RPC methods. MixedCase keys can be added later.
static std::vector<RPCArg> FundTxDoc()
{
    return {
        {"conf_target", RPCArg::Type::NUM, RPCArg::DefaultHint{"wallet -txconfirmtarget"}, "Confirmation target in blocks"},
        {"estimate_mode", RPCArg::Type::STR, RPCArg::Default{"unset"}, std::string() + "The fee estimate mode, must be one of (case insensitive):\n"
            "         \"" + FeeModes("\"\n\"") + "\""},
        {"replaceable", RPCArg::Type::BOOL, RPCArg::DefaultHint{"wallet default"}, "Marks this transaction as BIP125-replaceable.\n"
            "Allows this transaction to be replaced by a transaction with higher fees"},
        {"solving_data", RPCArg::Type::OBJ, RPCArg::Optional::OMITTED_NAMED_ARG, "Keys and scripts needed for producing a final transaction with a dummy signature.\n"
            "Used for fee estimation during coin selection.",
         {
             {"pubkeys", RPCArg::Type::ARR, RPCArg::Default{UniValue::VARR}, "Public keys involved in this transaction.",
             {
                 {"pubkey", RPCArg::Type::STR_HEX, RPCArg::Optional::OMITTED, "A public key"},
             }},
             {"scripts", RPCArg::Type::ARR, RPCArg::Default{UniValue::VARR}, "Scripts involved in this transaction.",
             {
                 {"script", RPCArg::Type::STR_HEX, RPCArg::Optional::OMITTED, "A script"},
             }},
             {"descriptors", RPCArg::Type::ARR, RPCArg::Default{UniValue::VARR}, "Descriptors that provide solving data for this transaction.",
             {
                 {"descriptor", RPCArg::Type::STR, RPCArg::Optional::OMITTED, "A descriptor"},
             }},
         }},
    };
}

void FundTransaction(CWallet& wallet, CMutableTransaction& tx, CAmount& fee_out, int& change_position, const UniValue& options, CCoinControl& coinControl, const UniValue& solving_data, bool override_min_fee)
{
    // Make sure the results are valid at least up to the most recent block
    // the user could have gotten from another RPC command prior to now
    wallet.BlockUntilSyncedToCurrentChain();

    change_position = -1;
    bool lockUnspents = false;
    UniValue subtractFeeFromOutputs;
    std::set<int> setSubtractFeeFromOutputs;

    if (!options.isNull()) {
      if (options.type() == UniValue::VBOOL) {
        // backward compatibility bool only fallback
        coinControl.fAllowWatchOnly = options.get_bool();
      }
      else {
        RPCTypeCheckArgument(options, UniValue::VOBJ);

        RPCTypeCheckObj(options,
            {
                {"add_inputs", UniValueType(UniValue::VBOOL)},
                {"include_unsafe", UniValueType(UniValue::VBOOL)},
                {"add_to_wallet", UniValueType(UniValue::VBOOL)},
                {"changeAddress", UniValueType()}, // will be checked below
                {"change_address", UniValueType()}, // will be checked below
                {"changePosition", UniValueType(UniValue::VNUM)},
                {"change_position", UniValueType(UniValue::VNUM)},
                {"change_type", UniValueType(UniValue::VSTR)},
                {"includeWatching", UniValueType(UniValue::VBOOL)},
                {"include_watching", UniValueType(UniValue::VBOOL)},
                {"inputs", UniValueType(UniValue::VARR)},
                {"lockUnspents", UniValueType(UniValue::VBOOL)},
                {"lock_unspents", UniValueType(UniValue::VBOOL)},
                {"locktime", UniValueType(UniValue::VNUM)},
                {"fee_rate", UniValueType()}, // will be checked by AmountFromValue() in SetFeeEstimateMode()
                {"feeRate", UniValueType()}, // will be checked by AmountFromValue() below
                {"psbt", UniValueType(UniValue::VBOOL)},
                {"solving_data", UniValueType(UniValue::VOBJ)},
                {"subtractFeeFromOutputs", UniValueType(UniValue::VARR)},
                {"subtract_fee_from_outputs", UniValueType(UniValue::VARR)},
                {"replaceable", UniValueType(UniValue::VBOOL)},
                {"conf_target", UniValueType(UniValue::VNUM)},
                {"estimate_mode", UniValueType(UniValue::VSTR)},
                {"include_explicit", UniValueType(UniValue::VBOOL)},
            },
            true, true);

        if (options.exists("add_inputs") ) {
            coinControl.m_add_inputs = options["add_inputs"].get_bool();
        }

        if (options.exists("changeAddress") || options.exists("change_address")) {
            const UniValue& change_address  = options.exists("change_address") ? options["change_address"] : options["changeAddress"];
            std::map<CAsset, CTxDestination> destinations;

            if (change_address.isStr()) {
                // Single destination for default asset (policyAsset).
                CTxDestination dest = DecodeDestination(change_address.get_str());
                if (!IsValidDestination(dest)) {
                    throw JSONRPCError(RPC_INVALID_ADDRESS_OR_KEY, "Change address must be a valid address");
                }
                destinations[::policyAsset] = dest;
            } else if (change_address.isObject()) {
                // Map of assets to destinations.
                std::map<std::string, UniValue> kvMap;
                change_address.getObjMap(kvMap);

                for (const auto& kv : kvMap) {
                    CAsset asset = GetAssetFromString(kv.first);
                    if (asset.IsNull()) {
                        throw JSONRPCError(RPC_INVALID_PARAMETER, "Change address key must be a valid asset label or hex");
                    }

                    CTxDestination dest = DecodeDestination(kv.second.get_str());
                    if (!IsValidDestination(dest)) {
                        throw JSONRPCError(RPC_INVALID_ADDRESS_OR_KEY, "Change address must be a valid address");
                    }

                    destinations[asset] = dest;
                }
            } else {
                throw JSONRPCError(RPC_INVALID_ADDRESS_OR_KEY, "Change address must be either a map or a string");
            }

            coinControl.destChange = destinations;
        }

        if (options.exists("changePosition") || options.exists("change_position")) {
            change_position = (options.exists("change_position") ? options["change_position"] : options["changePosition"]).get_int();
        }

        if (options.exists("change_type")) {
            if (options.exists("changeAddress") || options.exists("change_address")) {
                throw JSONRPCError(RPC_INVALID_PARAMETER, "Cannot specify both change address and address type options");
            }
            if (std::optional<OutputType> parsed = ParseOutputType(options["change_type"].get_str())) {
                coinControl.m_change_type.emplace(parsed.value());
            } else {
                throw JSONRPCError(RPC_INVALID_ADDRESS_OR_KEY, strprintf("Unknown change type '%s'", options["change_type"].get_str()));
            }
        }

        const UniValue include_watching_option = options.exists("include_watching") ? options["include_watching"] : options["includeWatching"];
        coinControl.fAllowWatchOnly = ParseIncludeWatchonly(include_watching_option, wallet);

        if (options.exists("lockUnspents") || options.exists("lock_unspents")) {
            lockUnspents = (options.exists("lock_unspents") ? options["lock_unspents"] : options["lockUnspents"]).get_bool();
        }

        if (options.exists("include_unsafe")) {
            coinControl.m_include_unsafe_inputs = options["include_unsafe"].get_bool();
        }

        if (options.exists("feeRate")) {
            if (options.exists("fee_rate")) {
                throw JSONRPCError(RPC_INVALID_PARAMETER, "Cannot specify both fee_rate (" + CURRENCY_ATOM + "/vB) and feeRate (" + CURRENCY_UNIT + "/kvB)");
            }
            if (options.exists("conf_target")) {
                throw JSONRPCError(RPC_INVALID_PARAMETER, "Cannot specify both conf_target and feeRate. Please provide either a confirmation target in blocks for automatic fee estimation, or an explicit fee rate.");
            }
            if (options.exists("estimate_mode")) {
                throw JSONRPCError(RPC_INVALID_PARAMETER, "Cannot specify both estimate_mode and feeRate");
            }
            coinControl.m_feerate = CFeeRate(AmountFromValue(options["feeRate"]));
            coinControl.fOverrideFeeRate = true;
        }

        if (options.exists("subtractFeeFromOutputs") || options.exists("subtract_fee_from_outputs") )
            subtractFeeFromOutputs = (options.exists("subtract_fee_from_outputs") ? options["subtract_fee_from_outputs"] : options["subtractFeeFromOutputs"]).get_array();

        if (options.exists("replaceable")) {
            coinControl.m_signal_bip125_rbf = options["replaceable"].get_bool();
        }
        SetFeeEstimateMode(wallet, coinControl, options["conf_target"], options["estimate_mode"], options["fee_rate"], override_min_fee);
      }
    } else {
        // if options is null and not a bool
        coinControl.fAllowWatchOnly = ParseIncludeWatchonly(NullUniValue, wallet);
    }

    if (options.exists("solving_data")) {
        const UniValue solving_data = options["solving_data"].get_obj();
        if (solving_data.exists("pubkeys")) {
            for (const UniValue& pk_univ : solving_data["pubkeys"].get_array().getValues()) {
                const std::string& pk_str = pk_univ.get_str();
                if (!IsHex(pk_str)) {
                    throw JSONRPCError(RPC_INVALID_ADDRESS_OR_KEY, strprintf("'%s' is not hex", pk_str));
                }
                const std::vector<unsigned char> data(ParseHex(pk_str));
                const CPubKey pubkey(data.begin(), data.end());
                if (!pubkey.IsFullyValid()) {
                    throw JSONRPCError(RPC_INVALID_ADDRESS_OR_KEY, strprintf("'%s' is not a valid public key", pk_str));
                }
                coinControl.m_external_provider.pubkeys.emplace(pubkey.GetID(), pubkey);
                // Add witness script for pubkeys
                const CScript wit_script = GetScriptForDestination(WitnessV0KeyHash(pubkey));
                coinControl.m_external_provider.scripts.emplace(CScriptID(wit_script), wit_script);
            }
        }

        if (solving_data.exists("scripts")) {
            for (const UniValue& script_univ : solving_data["scripts"].get_array().getValues()) {
                const std::string& script_str = script_univ.get_str();
                if (!IsHex(script_str)) {
                    throw JSONRPCError(RPC_INVALID_ADDRESS_OR_KEY, strprintf("'%s' is not hex", script_str));
                }
                std::vector<unsigned char> script_data(ParseHex(script_str));
                const CScript script(script_data.begin(), script_data.end());
                coinControl.m_external_provider.scripts.emplace(CScriptID(script), script);
            }
        }

        if (solving_data.exists("descriptors")) {
            for (const UniValue& desc_univ : solving_data["descriptors"].get_array().getValues()) {
                const std::string& desc_str  = desc_univ.get_str();
                FlatSigningProvider desc_out;
                std::string error;
                std::vector<CScript> scripts_temp;
                std::unique_ptr<Descriptor> desc = Parse(desc_str, desc_out, error, true);
                if (!desc) {
                    throw JSONRPCError(RPC_INVALID_PARAMETER, strprintf("Unable to parse descriptor '%s': %s", desc_str, error));
                }
                desc->Expand(0, desc_out, scripts_temp, desc_out);
                coinControl.m_external_provider = Merge(coinControl.m_external_provider, desc_out);
            }
        }
    }

    if (tx.vout.size() == 0)
        throw JSONRPCError(RPC_INVALID_PARAMETER, "TX must have at least one output");

    if (change_position != -1 && (change_position < 0 || (unsigned int)change_position > tx.vout.size()))
        throw JSONRPCError(RPC_INVALID_PARAMETER, "changePosition out of bounds");

    for (unsigned int idx = 0; idx < subtractFeeFromOutputs.size(); idx++) {
        int pos = subtractFeeFromOutputs[idx].get_int();
        if (setSubtractFeeFromOutputs.count(pos))
            throw JSONRPCError(RPC_INVALID_PARAMETER, strprintf("Invalid parameter, duplicated position: %d", pos));
        if (pos < 0)
            throw JSONRPCError(RPC_INVALID_PARAMETER, strprintf("Invalid parameter, negative position: %d", pos));
        if (pos >= int(tx.vout.size()))
            throw JSONRPCError(RPC_INVALID_PARAMETER, strprintf("Invalid parameter, position too large: %d", pos));
        setSubtractFeeFromOutputs.insert(pos);
    }

    // Check any existing inputs for peg-in data and add to external txouts if so
    // Fetch specified UTXOs from the UTXO set to get the scriptPubKeys and values of the outputs being selected
    // and to match with the given solving_data. Only used for non-wallet outputs.
    const auto& fedpegscripts = GetValidFedpegScripts(wallet.chain().getTip(), Params().GetConsensus(), true /* nextblock_validation */);
    std::map<COutPoint, Coin> coins;
    for (unsigned int i = 0; i < tx.vin.size(); ++i ) {
        const CTxIn& txin = tx.vin[i];
        coins[txin.prevout]; // Create empty map entry keyed by prevout.
        if (txin.m_is_pegin) {
            std::string err;
            if (tx.witness.vtxinwit.size() != tx.vin.size() || !IsValidPeginWitness(tx.witness.vtxinwit[i].m_pegin_witness, fedpegscripts, txin.prevout, err, false)) {
                throw JSONRPCError(RPC_INVALID_PARAMETER, strprintf("Transaction contains invalid peg-in input: %s", err));
            }
            CScriptWitness& pegin_witness = tx.witness.vtxinwit[i].m_pegin_witness;
            CTxOut txout = GetPeginOutputFromWitness(pegin_witness);
            coinControl.SelectExternal(txin.prevout, txout);
        }
    }
    wallet.chain().findCoins(coins);
    for (const auto& coin : coins) {
        if (!coin.second.out.IsNull()) {
            coinControl.SelectExternal(coin.first, coin.second.out);
        }
    }

    bilingual_str error;

    if (!FundTransaction(wallet, tx, fee_out, change_position, error, lockUnspents, setSubtractFeeFromOutputs, coinControl)) {
        throw JSONRPCError(RPC_WALLET_ERROR, error.original);
    }
}

static RPCHelpMan fundrawtransaction()
{
    return RPCHelpMan{"fundrawtransaction",
                "\nIf the transaction has no inputs, they will be automatically selected to meet its out value.\n"
                "It will add at most one change output to the outputs.\n"
                "No existing outputs will be modified unless \"subtractFeeFromOutputs\" is specified.\n"
                "Note that inputs which were signed may need to be resigned after completion since in/outputs have been added.\n"
                "The inputs added will not be signed, use signrawtransactionwithkey\n"
                "or signrawtransactionwithwallet for that.\n"
                "All existing inputs must either have their previous output transaction be in the wallet\n"
                "or be in the UTXO set. Solving data must be provided for non-wallet inputs.\n"
                "Note that all inputs selected must be of standard form and P2SH scripts must be\n"
                "in the wallet using importaddress or addmultisigaddress (to calculate fees).\n"
                "You can see whether this is the case by checking the \"solvable\" field in the listunspent output.\n"
                "Only pay-to-pubkey, multisig, and P2SH versions thereof are currently supported for watch-only\n",
                {
                    {"hexstring", RPCArg::Type::STR_HEX, RPCArg::Optional::NO, "The hex string of the raw transaction"},
                    {"options", RPCArg::Type::OBJ, RPCArg::Optional::OMITTED_NAMED_ARG, "for backward compatibility: passing in a true instead of an object will result in {\"includeWatching\":true}",
                        Cat<std::vector<RPCArg>>(
                        {
                            {"add_inputs", RPCArg::Type::BOOL, RPCArg::Default{true}, "For a transaction with existing inputs, automatically include more if they are not enough."},
                            {"include_unsafe", RPCArg::Type::BOOL, RPCArg::Default{false}, "Include inputs that are not safe to spend (unconfirmed transactions from outside keys and unconfirmed replacement transactions).\n"
                                                          "Warning: the resulting transaction may become invalid if one of the unsafe inputs disappears.\n"
                                                          "If that happens, you will need to fund the transaction with different inputs and republish it."},
                            {"changeAddress", RPCArg::Type::STR, RPCArg::DefaultHint{"pool address"}, "The address to receive the change"},
                            {"changePosition", RPCArg::Type::NUM, RPCArg::DefaultHint{"random"}, "The index of the change output"},
                            {"change_type", RPCArg::Type::STR, RPCArg::DefaultHint{"set by -changetype"}, "The output type to use. Only valid if changeAddress is not specified. Options are \"legacy\", \"p2sh-segwit\", and \"bech32\"."},
                            {"includeWatching", RPCArg::Type::BOOL, RPCArg::DefaultHint{"true for watch-only wallets, otherwise false"}, "Also select inputs which are watch only.\n"
                                                          "Only solvable inputs can be used. Watch-only destinations are solvable if the public key and/or output script was imported,\n"
                                                          "e.g. with 'importpubkey' or 'importmulti' with the 'pubkeys' or 'desc' field."},
                            {"lockUnspents", RPCArg::Type::BOOL, RPCArg::Default{false}, "Lock selected unspent outputs"},
                            {"fee_rate", RPCArg::Type::AMOUNT, RPCArg::DefaultHint{"not set, fall back to wallet fee estimation"}, "Specify a fee rate in " + CURRENCY_ATOM + "/vB."},
                            {"feeRate", RPCArg::Type::AMOUNT, RPCArg::DefaultHint{"not set, fall back to wallet fee estimation"}, "Specify a fee rate in " + CURRENCY_UNIT + "/kvB."},
                            {"subtractFeeFromOutputs", RPCArg::Type::ARR, RPCArg::Default{UniValue::VARR}, "The integers.\n"
                                                          "The fee will be equally deducted from the amount of each specified output.\n"
                                                          "Those recipients will receive less coins than you enter in their corresponding amount field.\n"
                                                          "If no outputs are specified here, the sender pays the fee.",
                                {
                                    {"vout_index", RPCArg::Type::NUM, RPCArg::Optional::OMITTED, "The zero-based output index, before a change output is added."},
                                },
                            },
                        },
                        FundTxDoc()),
                        "options"},
                    {"iswitness", RPCArg::Type::BOOL, RPCArg::DefaultHint{"depends on heuristic tests"}, "Whether the transaction hex is a serialized witness transaction.\n"
                        "If iswitness is not present, heuristic tests will be used in decoding.\n"
                        "If true, only witness deserialization will be tried.\n"
                        "If false, only non-witness deserialization will be tried.\n"
                        "This boolean should reflect whether the transaction has inputs\n"
                        "(e.g. fully valid, or on-chain transactions), if known by the caller."
                    },
                    {"solving_data", RPCArg::Type::OBJ, RPCArg::Optional::OMITTED_NAMED_ARG, "Keys and scripts needed for producing a final transaction with a dummy signature. Used for fee estimation during coin selection.\n",
                        {
                            {"pubkeys", RPCArg::Type::ARR, RPCArg::DefaultHint{"empty array"}, "A json array of public keys.\n",
                                {
                                    {"pubkey", RPCArg::Type::STR_HEX, RPCArg::Optional::OMITTED, "A public key"},
                                },
                            },
                            {"scripts", RPCArg::Type::ARR, RPCArg::DefaultHint{"empty array"}, "A json array of scripts.\n",
                                {
                                    {"script", RPCArg::Type::STR_HEX, RPCArg::Optional::OMITTED, "A script"},
                                },
                            },
                            {"descriptors", RPCArg::Type::ARR, RPCArg::DefaultHint{"empty array"}, "A json array of descriptors.\n",
                                {
                                    {"descriptor", RPCArg::Type::STR_HEX, RPCArg::Optional::OMITTED, "A descriptor"},
                                },
                            }
                        }
                    },
                },
                RPCResult{
                    RPCResult::Type::OBJ, "", "",
                    {
                        {RPCResult::Type::STR_HEX, "hex", "The resulting raw transaction (hex-encoded string)"},
                        {RPCResult::Type::STR_AMOUNT, "fee", "Fee in " + CURRENCY_UNIT + " the resulting transaction pays"},
                        {RPCResult::Type::NUM, "changepos", "The position of the added change output, or -1"},
                    }
                                },
                                RPCExamples{
                            "\nCreate a transaction with no inputs\n"
                            + HelpExampleCli("createrawtransaction", "\"[]\" \"{\\\"myaddress\\\":0.01}\"") +
                            "\nAdd sufficient unsigned inputs to meet the output value\n"
                            + HelpExampleCli("fundrawtransaction", "\"rawtransactionhex\"") +
                            "\nSign the transaction\n"
                            + HelpExampleCli("signrawtransactionwithwallet", "\"fundedtransactionhex\"") +
                            "\nSend the transaction\n"
                            + HelpExampleCli("sendrawtransaction", "\"signedtransactionhex\"")
                                },
        [&](const RPCHelpMan& self, const JSONRPCRequest& request) -> UniValue
{
    std::shared_ptr<CWallet> const pwallet = GetWalletForJSONRPCRequest(request);
    if (!pwallet) return NullUniValue;

    RPCTypeCheck(request.params, {UniValue::VSTR, UniValueType(), UniValue::VBOOL});

    // parse hex string from parameter
    CMutableTransaction tx;
    bool try_witness = request.params[2].isNull() ? true : request.params[2].get_bool();
    bool try_no_witness = request.params[2].isNull() ? true : !request.params[2].get_bool();
    if (!DecodeHexTx(tx, request.params[0].get_str(), try_no_witness, try_witness)) {
        throw JSONRPCError(RPC_DESERIALIZATION_ERROR, "TX decode failed");
    }

    CAmount fee;
    int change_position;
    CCoinControl coin_control;
    // Automatically select (additional) coins. Can be overridden by options.add_inputs.
    coin_control.m_add_inputs = true;
    FundTransaction(*pwallet, tx, fee, change_position, request.params[1], coin_control, request.params[3], /* override_min_fee */ true);

    UniValue result(UniValue::VOBJ);
    result.pushKV("hex", EncodeHexTx(CTransaction(tx)));
    result.pushKV("fee", ValueFromAmount(fee));
    result.pushKV("changepos", change_position);

    return result;
},
    };
}

RPCHelpMan signrawtransactionwithwallet()
{
    return RPCHelpMan{"signrawtransactionwithwallet",
                "\nSign inputs for raw transaction (serialized, hex-encoded).\n"
                "The second optional argument (may be null) is an array of previous transaction outputs that\n"
                "this transaction depends on but may not yet be in the block chain." +
        HELP_REQUIRING_PASSPHRASE,
                {
                    {"hexstring", RPCArg::Type::STR, RPCArg::Optional::NO, "The transaction hex string"},
                    {"prevtxs", RPCArg::Type::ARR, RPCArg::Optional::OMITTED_NAMED_ARG, "The previous dependent transaction outputs",
                        {
                            {"", RPCArg::Type::OBJ, RPCArg::Optional::OMITTED, "",
                                {
                                    {"txid", RPCArg::Type::STR_HEX, RPCArg::Optional::NO, "The transaction id"},
                                    {"vout", RPCArg::Type::NUM, RPCArg::Optional::NO, "The output number"},
                                    {"scriptPubKey", RPCArg::Type::STR_HEX, RPCArg::Optional::NO, "script key"},
                                    {"redeemScript", RPCArg::Type::STR_HEX, RPCArg::Optional::OMITTED, "(required for P2SH) redeem script"},
                                    {"witnessScript", RPCArg::Type::STR_HEX, RPCArg::Optional::OMITTED, "(required for P2WSH or P2SH-P2WSH) witness script"},
                                    {"amount", RPCArg::Type::AMOUNT, RPCArg::Optional::OMITTED, "The amount spent (required if non-confidential segwit output)"},
                                    {"amountcommitment", RPCArg::Type::STR, RPCArg::Optional::OMITTED, "The amount commitment spent (required if confidential segwit output)"},
                                },
                            },
                        },
                    },
                    {"sighashtype", RPCArg::Type::STR, RPCArg::Default{"DEFAULT"}, "The signature hash type. Must be one of\n"
            "       \"DEFAULT\"\n"
            "       \"ALL\"\n"
            "       \"NONE\"\n"
            "       \"SINGLE\"\n"
            "       \"ALL|ANYONECANPAY\"\n"
            "       \"NONE|ANYONECANPAY\"\n"
            "       \"SINGLE|ANYONECANPAY\""},
                },
                RPCResult{
                    RPCResult::Type::OBJ, "", "",
                    {
                        {RPCResult::Type::STR_HEX, "hex", "The hex-encoded raw transaction with signature(s)"},
                        {RPCResult::Type::BOOL, "complete", "If the transaction has a complete set of signatures"},
                        {RPCResult::Type::ARR, "errors", /* optional */ true, "Script verification errors (if there are any)",
                        {
                            {RPCResult::Type::OBJ, "", "",
                            {
                                {RPCResult::Type::STR_HEX, "txid", "The hash of the referenced, previous transaction"},
                                {RPCResult::Type::NUM, "vout", "The index of the output to spent and used as input"},
                                {RPCResult::Type::ARR, "witness", "",
                                {
                                    {RPCResult::Type::STR_HEX, "witness", ""},
                                }},
                                {RPCResult::Type::STR_HEX, "scriptSig", "The hex-encoded signature script"},
                                {RPCResult::Type::NUM, "sequence", "Script sequence number"},
                                {RPCResult::Type::STR, "error", "Verification or signing error related to the input"},
                            }},
                        }},
                        {RPCResult::Type::STR, "warning", "Warning that a peg-in input signed may be immature. This could mean lack of connectivity to or misconfiguration of the daemon."},
                    }
                },
                RPCExamples{
                    HelpExampleCli("signrawtransactionwithwallet", "\"myhex\"")
            + HelpExampleRpc("signrawtransactionwithwallet", "\"myhex\"")
                },
        [&](const RPCHelpMan& self, const JSONRPCRequest& request) -> UniValue
{
    const std::shared_ptr<const CWallet> pwallet = GetWalletForJSONRPCRequest(request);
    if (!pwallet) return NullUniValue;

    RPCTypeCheck(request.params, {UniValue::VSTR, UniValue::VARR, UniValue::VSTR}, true);

    CMutableTransaction mtx;
    if (!DecodeHexTx(mtx, request.params[0].get_str())) {
        throw JSONRPCError(RPC_DESERIALIZATION_ERROR, "TX decode failed. Make sure the tx has at least one input.");
    }

    // Sign the transaction
    LOCK(pwallet->cs_wallet);
    EnsureWalletIsUnlocked(*pwallet);

    // Fetch previous transactions (inputs):
    std::map<COutPoint, Coin> coins;
    for (const CTxIn& txin : mtx.vin) {
        coins[txin.prevout]; // Create empty map entry keyed by prevout.
    }
    pwallet->chain().findCoins(coins);

    // Parse the prevtxs array
    ParsePrevouts(request.params[1], nullptr, coins);

    int nHashType = ParseSighashString(request.params[2]);

    // Script verification errors
    std::map<int, bilingual_str> input_errors;

    bool immature_pegin = ValidateTransactionPeginInputs(mtx, pwallet->chain().getTip(), input_errors);
    bool complete = pwallet->SignTransaction(mtx, coins, nHashType, input_errors);
    UniValue result(UniValue::VOBJ);
    SignTransactionResultToJSON(mtx, complete, coins, input_errors, immature_pegin, result);
    return result;
},
    };
}

static RPCHelpMan bumpfee_helper(std::string method_name)
{
    const bool want_psbt = method_name == "psbtbumpfee";
    const std::string incremental_fee{CFeeRate(DEFAULT_INCREMENTAL_RELAY_FEE).ToString(FeeEstimateMode::SAT_VB)};

    return RPCHelpMan{method_name,
        "\nBumps the fee of an opt-in-RBF transaction T, replacing it with a new transaction B.\n"
        + std::string(want_psbt ? "Returns a PSBT instead of creating and signing a new transaction.\n" : "") +
        "An opt-in RBF transaction with the given txid must be in the wallet.\n"
        "The command will pay the additional fee by reducing change outputs or adding inputs when necessary.\n"
        "It may add a new change output if one does not already exist.\n"
        "All inputs in the original transaction will be included in the replacement transaction.\n"
        "The command will fail if the wallet or mempool contains a transaction that spends one of T's outputs.\n"
        "By default, the new fee will be calculated automatically using the estimatesmartfee RPC.\n"
        "The user can specify a confirmation target for estimatesmartfee.\n"
        "Alternatively, the user can specify a fee rate in " + CURRENCY_ATOM + "/vB for the new transaction.\n"
        "At a minimum, the new fee rate must be high enough to pay an additional new relay fee (incrementalfee\n"
        "returned by getnetworkinfo) to enter the node's mempool.\n"
        "* WARNING: before version 0.21, fee_rate was in " + CURRENCY_UNIT + "/kvB. As of 0.21, fee_rate is in " + CURRENCY_ATOM + "/vB. *\n",
        {
            {"txid", RPCArg::Type::STR_HEX, RPCArg::Optional::NO, "The txid to be bumped"},
            {"options", RPCArg::Type::OBJ, RPCArg::Optional::OMITTED_NAMED_ARG, "",
                {
                    {"conf_target", RPCArg::Type::NUM, RPCArg::DefaultHint{"wallet -txconfirmtarget"}, "Confirmation target in blocks\n"},
                    {"fee_rate", RPCArg::Type::AMOUNT, RPCArg::DefaultHint{"not set, fall back to wallet fee estimation"},
                             "\nSpecify a fee rate in " + CURRENCY_ATOM + "/vB instead of relying on the built-in fee estimator.\n"
                             "Must be at least " + incremental_fee + " higher than the current transaction fee rate.\n"
                             "WARNING: before version 0.21, fee_rate was in " + CURRENCY_UNIT + "/kvB. As of 0.21, fee_rate is in " + CURRENCY_ATOM + "/vB.\n"},
                    {"replaceable", RPCArg::Type::BOOL, RPCArg::Default{true}, "Whether the new transaction should still be\n"
                             "marked bip-125 replaceable. If true, the sequence numbers in the transaction will\n"
                             "be left unchanged from the original. If false, any input sequence numbers in the\n"
                             "original transaction that were less than 0xfffffffe will be increased to 0xfffffffe\n"
                             "so the new transaction will not be explicitly bip-125 replaceable (though it may\n"
                             "still be replaceable in practice, for example if it has unconfirmed ancestors which\n"
                             "are replaceable).\n"},
                    {"estimate_mode", RPCArg::Type::STR, RPCArg::Default{"unset"}, "The fee estimate mode, must be one of (case insensitive):\n"
                             "\"" + FeeModes("\"\n\"") + "\""},
                },
                "options"},
        },
        RPCResult{
            RPCResult::Type::OBJ, "", "", Cat(
                want_psbt ?
                std::vector<RPCResult>{{RPCResult::Type::STR, "psbt", "The base64-encoded unsigned PSBT of the new transaction."}} :
                std::vector<RPCResult>{{RPCResult::Type::STR_HEX, "txid", "The id of the new transaction."}},
            {
                {RPCResult::Type::STR_AMOUNT, "origfee", "The fee of the replaced transaction."},
                {RPCResult::Type::STR_AMOUNT, "fee", "The fee of the new transaction."},
                {RPCResult::Type::ARR, "errors", "Errors encountered during processing (may be empty).",
                {
                    {RPCResult::Type::STR, "", ""},
                }},
            })
        },
        RPCExamples{
    "\nBump the fee, get the new transaction\'s " + std::string(want_psbt ? "psbt" : "txid") + "\n" +
            HelpExampleCli(method_name, "<txid>")
        },
        [want_psbt](const RPCHelpMan& self, const JSONRPCRequest& request) -> UniValue
{
    std::shared_ptr<CWallet> const pwallet = GetWalletForJSONRPCRequest(request);
    if (!pwallet) return NullUniValue;

    if (pwallet->IsWalletFlagSet(WALLET_FLAG_DISABLE_PRIVATE_KEYS) && !want_psbt) {
        throw JSONRPCError(RPC_WALLET_ERROR, "bumpfee is not available with wallets that have private keys disabled. Use psbtbumpfee instead.");
    }

    RPCTypeCheck(request.params, {UniValue::VSTR, UniValue::VOBJ});
    uint256 hash(ParseHashV(request.params[0], "txid"));

    CCoinControl coin_control;
    coin_control.fAllowWatchOnly = pwallet->IsWalletFlagSet(WALLET_FLAG_DISABLE_PRIVATE_KEYS);
    // optional parameters
    coin_control.m_signal_bip125_rbf = true;

    if (!request.params[1].isNull()) {
        UniValue options = request.params[1];
        RPCTypeCheckObj(options,
            {
                {"confTarget", UniValueType(UniValue::VNUM)},
                {"conf_target", UniValueType(UniValue::VNUM)},
                {"fee_rate", UniValueType()}, // will be checked by AmountFromValue() in SetFeeEstimateMode()
                {"replaceable", UniValueType(UniValue::VBOOL)},
                {"estimate_mode", UniValueType(UniValue::VSTR)},
            },
            true, true);

        if (options.exists("confTarget") && options.exists("conf_target")) {
            throw JSONRPCError(RPC_INVALID_PARAMETER, "confTarget and conf_target options should not both be set. Use conf_target (confTarget is deprecated).");
        }

        auto conf_target = options.exists("confTarget") ? options["confTarget"] : options["conf_target"];

        if (options.exists("replaceable")) {
            coin_control.m_signal_bip125_rbf = options["replaceable"].get_bool();
        }
        SetFeeEstimateMode(*pwallet, coin_control, conf_target, options["estimate_mode"], options["fee_rate"], /* override_min_fee */ false);
    }

    // Make sure the results are valid at least up to the most recent block
    // the user could have gotten from another RPC command prior to now
    pwallet->BlockUntilSyncedToCurrentChain();

    LOCK(pwallet->cs_wallet);

    EnsureWalletIsUnlocked(*pwallet);


    std::vector<bilingual_str> errors;
    CAmount old_fee;
    CAmount new_fee;
    CMutableTransaction mtx;
    feebumper::Result res;
    // Targeting feerate bump.
    res = feebumper::CreateRateBumpTransaction(*pwallet, hash, coin_control, errors, old_fee, new_fee, mtx);
    if (res != feebumper::Result::OK) {
        switch(res) {
            case feebumper::Result::INVALID_ADDRESS_OR_KEY:
                throw JSONRPCError(RPC_INVALID_ADDRESS_OR_KEY, errors[0].original);
                break;
            case feebumper::Result::INVALID_REQUEST:
                throw JSONRPCError(RPC_INVALID_REQUEST, errors[0].original);
                break;
            case feebumper::Result::INVALID_PARAMETER:
                throw JSONRPCError(RPC_INVALID_PARAMETER, errors[0].original);
                break;
            case feebumper::Result::WALLET_ERROR:
                throw JSONRPCError(RPC_WALLET_ERROR, errors[0].original);
                break;
            default:
                throw JSONRPCError(RPC_MISC_ERROR, errors[0].original);
                break;
        }
    }

    UniValue result(UniValue::VOBJ);

    // For bumpfee, return the new transaction id.
    // For psbtbumpfee, return the base64-encoded unsigned PSBT of the new transaction.
    if (!want_psbt) {
        if (!feebumper::SignTransaction(*pwallet, mtx)) {
            throw JSONRPCError(RPC_WALLET_ERROR, "Can't sign transaction.");
        }

        uint256 txid;
        if (feebumper::CommitTransaction(*pwallet, hash, std::move(mtx), errors, txid) != feebumper::Result::OK) {
            throw JSONRPCError(RPC_WALLET_ERROR, errors[0].original);
        }

        result.pushKV("txid", txid.GetHex());
    } else {
        PartiallySignedTransaction psbtx(mtx, 2 /* version */);
        bool complete = false;
        const TransactionError err = pwallet->FillPSBT(psbtx, complete, SIGHASH_DEFAULT, false /* sign */, true /* bip32derivs */);
        CHECK_NONFATAL(err == TransactionError::OK);
        CHECK_NONFATAL(!complete);
        CDataStream ssTx(SER_NETWORK, PROTOCOL_VERSION);
        ssTx << psbtx;
        result.pushKV("psbt", EncodeBase64(ssTx.str()));
    }

    result.pushKV("origfee", ValueFromAmount(old_fee));
    result.pushKV("fee", ValueFromAmount(new_fee));
    UniValue result_errors(UniValue::VARR);
    for (const bilingual_str& error : errors) {
        result_errors.push_back(error.original);
    }
    result.pushKV("errors", result_errors);

    return result;
},
    };
}

static RPCHelpMan bumpfee() { return bumpfee_helper("bumpfee"); }
static RPCHelpMan psbtbumpfee() { return bumpfee_helper("psbtbumpfee"); }

static RPCHelpMan rescanblockchain()
{
    return RPCHelpMan{"rescanblockchain",
                "\nRescan the local blockchain for wallet related transactions.\n"
                "Note: Use \"getwalletinfo\" to query the scanning progress.\n",
                {
                    {"start_height", RPCArg::Type::NUM, RPCArg::Default{0}, "block height where the rescan should start"},
                    {"stop_height", RPCArg::Type::NUM, RPCArg::Optional::OMITTED_NAMED_ARG, "the last block height that should be scanned. If none is provided it will rescan up to the tip at return time of this call."},
                },
                RPCResult{
                    RPCResult::Type::OBJ, "", "",
                    {
                        {RPCResult::Type::NUM, "start_height", "The block height where the rescan started (the requested height or 0)"},
                        {RPCResult::Type::NUM, "stop_height", "The height of the last rescanned block. May be null in rare cases if there was a reorg and the call didn't scan any blocks because they were already scanned in the background."},
                    }
                },
                RPCExamples{
                    HelpExampleCli("rescanblockchain", "100000 120000")
            + HelpExampleRpc("rescanblockchain", "100000, 120000")
                },
        [&](const RPCHelpMan& self, const JSONRPCRequest& request) -> UniValue
{
    std::shared_ptr<CWallet> const pwallet = GetWalletForJSONRPCRequest(request);
    if (!pwallet) return NullUniValue;

    WalletRescanReserver reserver(*pwallet);
    if (!reserver.reserve()) {
        throw JSONRPCError(RPC_WALLET_ERROR, "Wallet is currently rescanning. Abort existing rescan or wait.");
    }

    int start_height = 0;
    std::optional<int> stop_height;
    uint256 start_block;
    {
        LOCK(pwallet->cs_wallet);
        int tip_height = pwallet->GetLastBlockHeight();

        if (!request.params[0].isNull()) {
            start_height = request.params[0].get_int();
            if (start_height < 0 || start_height > tip_height) {
                throw JSONRPCError(RPC_INVALID_PARAMETER, "Invalid start_height");
            }
        }

        if (!request.params[1].isNull()) {
            stop_height = request.params[1].get_int();
            if (*stop_height < 0 || *stop_height > tip_height) {
                throw JSONRPCError(RPC_INVALID_PARAMETER, "Invalid stop_height");
            } else if (*stop_height < start_height) {
                throw JSONRPCError(RPC_INVALID_PARAMETER, "stop_height must be greater than start_height");
            }
        }

        // We can't rescan beyond non-pruned blocks, stop and throw an error
        if (!pwallet->chain().hasBlocks(pwallet->GetLastBlockHash(), start_height, stop_height)) {
            throw JSONRPCError(RPC_MISC_ERROR, "Can't rescan beyond pruned data. Use RPC call getblockchaininfo to determine your pruned height.");
        }

        CHECK_NONFATAL(pwallet->chain().findAncestorByHeight(pwallet->GetLastBlockHash(), start_height, FoundBlock().hash(start_block)));
    }

    CWallet::ScanResult result =
        pwallet->ScanForWalletTransactions(start_block, start_height, stop_height, reserver, true /* fUpdate */);
    switch (result.status) {
    case CWallet::ScanResult::SUCCESS:
        break;
    case CWallet::ScanResult::FAILURE:
        throw JSONRPCError(RPC_MISC_ERROR, "Rescan failed. Potentially corrupted data files.");
    case CWallet::ScanResult::USER_ABORT:
        throw JSONRPCError(RPC_MISC_ERROR, "Rescan aborted.");
        // no default case, so the compiler can warn about missing cases
    }
    UniValue response(UniValue::VOBJ);
    response.pushKV("start_height", start_height);
    response.pushKV("stop_height", result.last_scanned_height ? *result.last_scanned_height : UniValue());
    return response;
},
    };
}

class DescribeWalletAddressVisitor
{
public:
    const SigningProvider * const provider;

    void ProcessSubScript(const CScript& subscript, UniValue& obj) const
    {
        // Always present: script type and redeemscript
        std::vector<std::vector<unsigned char>> solutions_data;
        TxoutType which_type = Solver(subscript, solutions_data);
        obj.pushKV("script", GetTxnOutputType(which_type));
        obj.pushKV("hex", HexStr(subscript));

        CTxDestination embedded;
        if (ExtractDestination(subscript, embedded)) {
            // Only when the script corresponds to an address.
            UniValue subobj(UniValue::VOBJ);
            UniValue detail = DescribeAddress(embedded);
            subobj.pushKVs(detail);
            UniValue wallet_detail = std::visit(*this, embedded);
            subobj.pushKVs(wallet_detail);
            subobj.pushKV("address", EncodeDestination(embedded));
            subobj.pushKV("scriptPubKey", HexStr(subscript));
            // Always report the pubkey at the top level, so that `getnewaddress()['pubkey']` always works.
            if (subobj.exists("pubkey")) obj.pushKV("pubkey", subobj["pubkey"]);
            obj.pushKV("embedded", std::move(subobj));
        } else if (which_type == TxoutType::MULTISIG) {
            // Also report some information on multisig scripts (which do not have a corresponding address).
            obj.pushKV("sigsrequired", solutions_data[0][0]);
            UniValue pubkeys(UniValue::VARR);
            for (size_t i = 1; i < solutions_data.size() - 1; ++i) {
                CPubKey key(solutions_data[i].begin(), solutions_data[i].end());
                pubkeys.push_back(HexStr(key));
            }
            obj.pushKV("pubkeys", std::move(pubkeys));
        }
    }

    explicit DescribeWalletAddressVisitor(const SigningProvider* _provider) : provider(_provider) {}

    UniValue operator()(const CNoDestination& dest) const { return UniValue(UniValue::VOBJ); }

    UniValue operator()(const PKHash& pkhash) const
    {
        CKeyID keyID{ToKeyID(pkhash)};
        UniValue obj(UniValue::VOBJ);
        CPubKey vchPubKey;
        if (provider && provider->GetPubKey(keyID, vchPubKey)) {
            obj.pushKV("pubkey", HexStr(vchPubKey));
            obj.pushKV("iscompressed", vchPubKey.IsCompressed());
        }
        return obj;
    }

    UniValue operator()(const ScriptHash& scripthash) const
    {
        CScriptID scriptID(scripthash);
        UniValue obj(UniValue::VOBJ);
        CScript subscript;
        if (provider && provider->GetCScript(scriptID, subscript)) {
            ProcessSubScript(subscript, obj);
        }
        return obj;
    }

    UniValue operator()(const WitnessV0KeyHash& id) const
    {
        UniValue obj(UniValue::VOBJ);
        CPubKey pubkey;
        if (provider && provider->GetPubKey(ToKeyID(id), pubkey)) {
            obj.pushKV("pubkey", HexStr(pubkey));
        }
        return obj;
    }

    UniValue operator()(const WitnessV0ScriptHash& id) const
    {
        UniValue obj(UniValue::VOBJ);
        CScript subscript;
        CRIPEMD160 hasher;
        uint160 hash;
        hasher.Write(id.begin(), 32).Finalize(hash.begin());
        if (provider && provider->GetCScript(CScriptID(hash), subscript)) {
            ProcessSubScript(subscript, obj);
        }
        return obj;
    }

    UniValue operator()(const WitnessV1Taproot& id) const { return UniValue(UniValue::VOBJ); }
    UniValue operator()(const WitnessUnknown& id) const { return UniValue(UniValue::VOBJ); }
    UniValue operator()(const NullData& id) const { return NullUniValue; }
};

static UniValue DescribeWalletAddress(const CWallet& wallet, const CTxDestination& dest)
{
    UniValue ret(UniValue::VOBJ);
    UniValue detail = DescribeAddress(dest);
    CScript script = GetScriptForDestination(dest);
    std::unique_ptr<SigningProvider> provider = nullptr;
    provider = wallet.GetSolvingProvider(script);
    ret.pushKVs(detail);
    ret.pushKVs(std::visit(DescribeWalletAddressVisitor(provider.get()), dest));
    return ret;
}

class DescribeWalletBlindAddressVisitor
{
public:
    const CWallet& wallet;
    isminetype mine;

    explicit DescribeWalletBlindAddressVisitor(const CWallet& _wallet, isminetype mine_in) : wallet(_wallet), mine(mine_in) {}

    UniValue operator()(const CNoDestination& dest) const { return UniValue(UniValue::VOBJ); }

    UniValue operator()(const PKHash& pkhash) const
    {
        UniValue obj(UniValue::VOBJ);
        if (!IsBlindDestination(pkhash) && mine != ISMINE_NO) {
            CPubKey blind_pub = wallet.GetBlindingPubKey(GetScriptForDestination(pkhash));
            PKHash dest(pkhash);
            dest.blinding_pubkey = blind_pub;
            obj.pushKV("confidential", EncodeDestination(dest));
        } else {
            obj.pushKV("confidential", EncodeDestination(pkhash));
        }
        return obj;
    }

    UniValue operator()(const ScriptHash& scripthash) const
    {
        UniValue obj(UniValue::VOBJ);
        if (!IsBlindDestination(scripthash) && mine != ISMINE_NO) {
            CPubKey blind_pub = wallet.GetBlindingPubKey(GetScriptForDestination(scripthash));
            ScriptHash dest(scripthash);
            dest.blinding_pubkey = blind_pub;
            obj.pushKV("confidential", EncodeDestination(dest));
        } else {
            obj.pushKV("confidential", EncodeDestination(scripthash));
        }
        return obj;
    }

    UniValue operator()(const WitnessV0KeyHash& id) const
    {
        UniValue obj(UniValue::VOBJ);
        if (!IsBlindDestination(id) && mine != ISMINE_NO) {
            CPubKey blind_pub = wallet.GetBlindingPubKey(GetScriptForDestination(id));
            WitnessV0KeyHash dest(id);
            dest.blinding_pubkey = blind_pub;
            obj.pushKV("confidential", EncodeDestination(dest));
        } else {
            obj.pushKV("confidential", EncodeDestination(id));
        }
        return obj;
    }

    UniValue operator()(const WitnessV0ScriptHash& id) const
    {
        UniValue obj(UniValue::VOBJ);
        if (!IsBlindDestination(id) && mine != ISMINE_NO) {
            CPubKey blind_pub = wallet.GetBlindingPubKey(GetScriptForDestination(id));
            WitnessV0ScriptHash dest(id);
            dest.blinding_pubkey = blind_pub;
            obj.pushKV("confidential", EncodeDestination(dest));
        } else {
            obj.pushKV("confidential", EncodeDestination(id));
        }
        return obj;
    }

    UniValue operator()(const WitnessV1Taproot& tap) const
    {
        UniValue obj(UniValue::VOBJ);
        if (!IsBlindDestination(tap) && mine != ISMINE_NO) {
            CPubKey blind_pub = wallet.GetBlindingPubKey(GetScriptForDestination(tap));
            WitnessV1Taproot dest(tap);
            dest.blinding_pubkey = blind_pub;
            obj.pushKV("confidential", EncodeDestination(dest));
        } else {
            obj.pushKV("confidential", EncodeDestination(tap));
        }
        return obj;
    }

    UniValue operator()(const WitnessUnknown& id) const { return UniValue(UniValue::VOBJ); }
    UniValue operator()(const NullData& id) const { return NullUniValue; }
};

static UniValue DescribeWalletBlindAddress(const CWallet& wallet, const CTxDestination& dest, isminetype mine)
{
    UniValue ret(UniValue::VOBJ);
    ret.pushKVs(std::visit(DescribeWalletBlindAddressVisitor(wallet, mine), dest));
    return ret;
}

/** Convert CAddressBookData to JSON record.  */
static UniValue AddressBookDataToJSON(const CAddressBookData& data, const bool verbose)
{
    UniValue ret(UniValue::VOBJ);
    if (verbose) {
        ret.pushKV("name", data.GetLabel());
    }
    ret.pushKV("purpose", data.purpose);
    return ret;
}

RPCHelpMan getaddressinfo()
{
    return RPCHelpMan{"getaddressinfo",
                "\nReturn information about the given address.\n"
                "Some of the information will only be present if the address is in the active wallet.\n",
                {
                    {"address", RPCArg::Type::STR, RPCArg::Optional::NO, "The address for which to get information."},
                },
                RPCResult{
                    RPCResult::Type::OBJ, "", "",
                    {
                        {RPCResult::Type::STR, "address", "The address validated."},
                        {RPCResult::Type::STR_HEX, "scriptPubKey", "The hex-encoded scriptPubKey generated by the address."},
                        {RPCResult::Type::BOOL, "ismine", "If the address is yours."},
                        {RPCResult::Type::BOOL, "iswatchonly", "If the address is watchonly."},
                        {RPCResult::Type::BOOL, "solvable", "If we know how to spend coins sent to this address, ignoring the possible lack of private keys."},
                        {RPCResult::Type::STR, "desc", /* optional */ true, "A descriptor for spending coins sent to this address (only when solvable)."},
                        {RPCResult::Type::STR, "parent_desc", /* optional */ true, "The descriptor used to derive this address if this is a descriptor wallet"},
                        {RPCResult::Type::BOOL, "isscript", "If the key is a script."},
                        {RPCResult::Type::BOOL, "ischange", "If the address was used for change output."},
                        {RPCResult::Type::BOOL, "iswitness", "If the address is a witness address."},
                        {RPCResult::Type::NUM, "witness_version", /* optional */ true, "The version number of the witness program."},
                        {RPCResult::Type::STR_HEX, "witness_program", /* optional */ true, "The hex value of the witness program."},
                        {RPCResult::Type::STR, "script", /* optional */ true, "The output script type. Only if isscript is true and the redeemscript is known. Possible\n"
                                                                     "types: nonstandard, pubkey, pubkeyhash, scripthash, multisig, nulldata, witness_v0_keyhash,\n"
                            "witness_v0_scripthash, witness_unknown."},
                        {RPCResult::Type::STR_HEX, "hex", /* optional */ true, "The redeemscript for the p2sh address."},
                        {RPCResult::Type::ARR, "pubkeys", /* optional */ true, "Array of pubkeys associated with the known redeemscript (only if script is multisig).",
                        {
                            {RPCResult::Type::STR, "pubkey", ""},
                        }},
                        {RPCResult::Type::NUM, "sigsrequired", /* optional */ true, "The number of signatures required to spend multisig output (only if script is multisig)."},
                        {RPCResult::Type::STR_HEX, "pubkey", /* optional */ true, "The hex value of the raw public key for single-key addresses (possibly embedded in P2SH or P2WSH)."},
                        {RPCResult::Type::OBJ, "embedded", /* optional */ true, "Information about the address embedded in P2SH or P2WSH, if relevant and known.",
                        {
                            {RPCResult::Type::ELISION, "", "Includes all getaddressinfo output fields for the embedded address, excluding metadata (timestamp, hdkeypath, hdseedid)\n"
                            "and relation to the wallet (ismine, iswatchonly)."},
                        }},
                        {RPCResult::Type::BOOL, "iscompressed", /* optional */ true, "If the pubkey is compressed."},
                        {RPCResult::Type::STR_HEX, "confidential_key", "the raw blinding public key for that address, if any. \"\" if none"},
                        {RPCResult::Type::STR, "unconfidential", "The address without confidentiality key"},
                        {RPCResult::Type::STR, "confidential", "The address with wallet-stored confidentiality key if known. Only displayed for non-confidential address inputs"},
                        {RPCResult::Type::NUM_TIME, "timestamp", /* optional */ true, "The creation time of the key, if available, expressed in " + UNIX_EPOCH_TIME + "."},
                        {RPCResult::Type::STR, "hdkeypath", /* optional */ true, "The HD keypath, if the key is HD and available."},
                        {RPCResult::Type::STR_HEX, "hdseedid", /* optional */ true, "The Hash160 of the HD seed."},
                        {RPCResult::Type::STR_HEX, "hdmasterfingerprint", /* optional */ true, "The fingerprint of the master key."},
                        {RPCResult::Type::ARR, "labels", "Array of labels associated with the address. Currently limited to one label but returned\n"
                            "as an array to keep the API stable if multiple labels are enabled in the future.",
                        {
                            {RPCResult::Type::STR, "label name", "Label name (defaults to \"\")."},
                        }},
                    }
                },
                RPCExamples{
                    HelpExampleCli("getaddressinfo", "\"" + EXAMPLE_ADDRESS[0] + "\"") +
                    HelpExampleRpc("getaddressinfo", "\"" + EXAMPLE_ADDRESS[0] + "\"")
                },
        [&](const RPCHelpMan& self, const JSONRPCRequest& request) -> UniValue
{
    const std::shared_ptr<const CWallet> pwallet = GetWalletForJSONRPCRequest(request);
    if (!pwallet) return NullUniValue;

    LOCK(pwallet->cs_wallet);

    std::string error_msg;
    CTxDestination dest = DecodeDestination(request.params[0].get_str(), error_msg);

    // Make sure the destination is valid
    if (!IsValidDestination(dest)) {
        // Set generic error message in case 'DecodeDestination' didn't set it
        if (error_msg.empty()) error_msg = "Invalid address";

        throw JSONRPCError(RPC_INVALID_ADDRESS_OR_KEY, error_msg);
    }

    UniValue ret(UniValue::VOBJ);

    std::string currentAddress = EncodeDestination(dest);
    ret.pushKV("address", currentAddress);

    CScript scriptPubKey = GetScriptForDestination(dest);
    ret.pushKV("scriptPubKey", HexStr(scriptPubKey));

    std::unique_ptr<SigningProvider> provider = pwallet->GetSolvingProvider(scriptPubKey);

    isminetype mine = pwallet->IsMine(dest);
    // Elements: Addresses we can not unblind outputs for aren't spendable
    if (IsBlindDestination(dest) &&
            GetDestinationBlindingKey(dest) != pwallet->GetBlindingPubKey(GetScriptForDestination(dest))) {
        mine = ISMINE_NO;
    }
    ret.pushKV("ismine", bool(mine & ISMINE_SPENDABLE));

    if (provider) {
        auto inferred = InferDescriptor(scriptPubKey, *provider);
        bool solvable = inferred->IsSolvable() || IsSolvable(*provider, scriptPubKey);
        ret.pushKV("solvable", solvable);
        if (solvable) {
            ret.pushKV("desc", inferred->ToString());
        }
    } else {
        ret.pushKV("solvable", false);
    }

    const auto& spk_mans = pwallet->GetScriptPubKeyMans(scriptPubKey);
    // In most cases there is only one matching ScriptPubKey manager and we can't resolve ambiguity in a better way
    ScriptPubKeyMan* spk_man{nullptr};
    if (spk_mans.size()) spk_man = *spk_mans.begin();

    DescriptorScriptPubKeyMan* desc_spk_man = dynamic_cast<DescriptorScriptPubKeyMan*>(spk_man);
    if (desc_spk_man) {
        std::string desc_str;
        if (desc_spk_man->GetDescriptorString(desc_str, /* priv */ false)) {
            ret.pushKV("parent_desc", desc_str);
        }
    }

    ret.pushKV("iswatchonly", bool(mine & ISMINE_WATCH_ONLY));

    UniValue detail = DescribeWalletAddress(*pwallet, dest);
    ret.pushKVs(detail);
    // Elements blinding info
    UniValue blind_detail = DescribeWalletBlindAddress(*pwallet, dest, mine);
    ret.pushKVs(blind_detail);
    blind_detail = DescribeBlindAddress(dest);
    ret.pushKVs(blind_detail);

    ret.pushKV("ischange", ScriptIsChange(*pwallet, scriptPubKey));

    if (spk_man) {
        if (const std::unique_ptr<CKeyMetadata> meta = spk_man->GetMetadata(dest)) {
            ret.pushKV("timestamp", meta->nCreateTime);
            if (meta->has_key_origin) {
                ret.pushKV("hdkeypath", WriteHDKeypath(meta->key_origin.path));
                ret.pushKV("hdseedid", meta->hd_seed_id.GetHex());
                ret.pushKV("hdmasterfingerprint", HexStr(meta->key_origin.fingerprint));
            }
        }
    }

    // Return a `labels` array containing the label associated with the address,
    // equivalent to the `label` field above. Currently only one label can be
    // associated with an address, but we return an array so the API remains
    // stable if we allow multiple labels to be associated with an address in
    // the future.
    UniValue labels(UniValue::VARR);
    const auto* address_book_entry = pwallet->FindAddressBookEntry(dest);
    if (address_book_entry) {
        labels.push_back(address_book_entry->GetLabel());
    }
    ret.pushKV("labels", std::move(labels));

    return ret;
},
    };
}

static RPCHelpMan getaddressesbylabel()
{
    return RPCHelpMan{"getaddressesbylabel",
                "\nReturns the list of addresses assigned the specified label.\n",
                {
                    {"label", RPCArg::Type::STR, RPCArg::Optional::NO, "The label."},
                },
                RPCResult{
                    RPCResult::Type::OBJ_DYN, "", "json object with addresses as keys",
                    {
                        {RPCResult::Type::OBJ, "address", "json object with information about address",
                        {
                            {RPCResult::Type::STR, "purpose", "Purpose of address (\"send\" for sending address, \"receive\" for receiving address)"},
                        }},
                    }
                },
                RPCExamples{
                    HelpExampleCli("getaddressesbylabel", "\"tabby\"")
            + HelpExampleRpc("getaddressesbylabel", "\"tabby\"")
                },
        [&](const RPCHelpMan& self, const JSONRPCRequest& request) -> UniValue
{
    const std::shared_ptr<const CWallet> pwallet = GetWalletForJSONRPCRequest(request);
    if (!pwallet) return NullUniValue;

    LOCK(pwallet->cs_wallet);

    std::string label = LabelFromValue(request.params[0]);

    // Find all addresses that have the given label
    UniValue ret(UniValue::VOBJ);
    std::set<std::string> addresses;
    for (const std::pair<const CTxDestination, CAddressBookData>& item : pwallet->m_address_book) {
        if (item.second.IsChange()) continue;
        if (item.second.GetLabel() == label) {
            std::string address = EncodeDestination(item.first);
            // CWallet::m_address_book is not expected to contain duplicate
            // address strings, but build a separate set as a precaution just in
            // case it does.
            bool unique = addresses.emplace(address).second;
            CHECK_NONFATAL(unique);
            // UniValue::pushKV checks if the key exists in O(N)
            // and since duplicate addresses are unexpected (checked with
            // std::set in O(log(N))), UniValue::__pushKV is used instead,
            // which currently is O(1).
            ret.__pushKV(address, AddressBookDataToJSON(item.second, false));
        }
    }

    if (ret.empty()) {
        throw JSONRPCError(RPC_WALLET_INVALID_LABEL_NAME, std::string("No addresses with label " + label));
    }

    return ret;
},
    };
}

static RPCHelpMan listlabels()
{
    return RPCHelpMan{"listlabels",
                "\nReturns the list of all labels, or labels that are assigned to addresses with a specific purpose.\n",
                {
                    {"purpose", RPCArg::Type::STR, RPCArg::Optional::OMITTED_NAMED_ARG, "Address purpose to list labels for ('send','receive'). An empty string is the same as not providing this argument."},
                },
                RPCResult{
                    RPCResult::Type::ARR, "", "",
                    {
                        {RPCResult::Type::STR, "label", "Label name"},
                    }
                },
                RPCExamples{
            "\nList all labels\n"
            + HelpExampleCli("listlabels", "") +
            "\nList labels that have receiving addresses\n"
            + HelpExampleCli("listlabels", "receive") +
            "\nList labels that have sending addresses\n"
            + HelpExampleCli("listlabels", "send") +
            "\nAs a JSON-RPC call\n"
            + HelpExampleRpc("listlabels", "receive")
                },
        [&](const RPCHelpMan& self, const JSONRPCRequest& request) -> UniValue
{
    const std::shared_ptr<const CWallet> pwallet = GetWalletForJSONRPCRequest(request);
    if (!pwallet) return NullUniValue;

    LOCK(pwallet->cs_wallet);

    std::string purpose;
    if (!request.params[0].isNull()) {
        purpose = request.params[0].get_str();
    }

    // Add to a set to sort by label name, then insert into Univalue array
    std::set<std::string> label_set;
    for (const std::pair<const CTxDestination, CAddressBookData>& entry : pwallet->m_address_book) {
        if (entry.second.IsChange()) continue;
        if (purpose.empty() || entry.second.purpose == purpose) {
            label_set.insert(entry.second.GetLabel());
        }
    }

    UniValue ret(UniValue::VARR);
    for (const std::string& name : label_set) {
        ret.push_back(name);
    }

    return ret;
},
    };
}

static RPCHelpMan send()
{
    return RPCHelpMan{"send",
        "\nEXPERIMENTAL warning: this call may be changed in future releases.\n"
        "\nSend a transaction.\n",
        {
            {"outputs", RPCArg::Type::ARR, RPCArg::Optional::NO, "The outputs (key-value pairs), where none of the keys are duplicated.\n"
                    "That is, each address can only appear once and there can only be one 'data' object.\n"
                    "For convenience, a dictionary, which holds the key-value pairs directly, is also accepted.",
                {
                    {"", RPCArg::Type::OBJ_USER_KEYS, RPCArg::Optional::OMITTED, "",
                        {
                            {"address", RPCArg::Type::AMOUNT, RPCArg::Optional::NO, "A key-value pair. The key (string) is the address, the value (float or string) is the amount in " + CURRENCY_UNIT + ""},
                        },
                        },
                    {"", RPCArg::Type::OBJ, RPCArg::Optional::OMITTED, "",
                        {
                            {"data", RPCArg::Type::STR_HEX, RPCArg::Optional::NO, "A key-value pair. The key must be \"data\", the value is hex-encoded data"},
                        },
                    },
                },
            },
            {"conf_target", RPCArg::Type::NUM, RPCArg::DefaultHint{"wallet -txconfirmtarget"}, "Confirmation target in blocks"},
            {"estimate_mode", RPCArg::Type::STR, RPCArg::Default{"unset"}, std::string() + "The fee estimate mode, must be one of (case insensitive):\n"
                        "       \"" + FeeModes("\"\n\"") + "\""},
            {"fee_rate", RPCArg::Type::AMOUNT, RPCArg::DefaultHint{"not set, fall back to wallet fee estimation"}, "Specify a fee rate in " + CURRENCY_ATOM + "/vB."},
            {"options", RPCArg::Type::OBJ, RPCArg::Optional::OMITTED_NAMED_ARG, "",
                Cat<std::vector<RPCArg>>(
                {
                    {"add_inputs", RPCArg::Type::BOOL, RPCArg::Default{false}, "If inputs are specified, automatically include more if they are not enough."},
                    {"include_unsafe", RPCArg::Type::BOOL, RPCArg::Default{false}, "Include inputs that are not safe to spend (unconfirmed transactions from outside keys and unconfirmed replacement transactions).\n"
                                                          "Warning: the resulting transaction may become invalid if one of the unsafe inputs disappears.\n"
                                                          "If that happens, you will need to fund the transaction with different inputs and republish it."},
                    {"add_to_wallet", RPCArg::Type::BOOL, RPCArg::Default{true}, "When false, returns a serialized transaction which will not be added to the wallet or broadcast"},
                    {"change_address", RPCArg::Type::STR_HEX, RPCArg::DefaultHint{"pool address"}, "The address to receive the change"},
                    {"change_position", RPCArg::Type::NUM, RPCArg::DefaultHint{"random"}, "The index of the change output"},
                    {"change_type", RPCArg::Type::STR, RPCArg::DefaultHint{"set by -changetype"}, "The output type to use. Only valid if change_address is not specified. Options are \"legacy\", \"p2sh-segwit\", and \"bech32\"."},
                    {"fee_rate", RPCArg::Type::AMOUNT, RPCArg::DefaultHint{"not set, fall back to wallet fee estimation"}, "Specify a fee rate in " + CURRENCY_ATOM + "/vB."},
                    {"include_watching", RPCArg::Type::BOOL, RPCArg::DefaultHint{"true for watch-only wallets, otherwise false"}, "Also select inputs which are watch only.\n"
                                          "Only solvable inputs can be used. Watch-only destinations are solvable if the public key and/or output script was imported,\n"
                                          "e.g. with 'importpubkey' or 'importmulti' with the 'pubkeys' or 'desc' field."},
                    {"inputs", RPCArg::Type::ARR, RPCArg::Default{UniValue::VARR}, "Specify inputs instead of adding them automatically. A JSON array of JSON objects",
                        {
                            {"txid", RPCArg::Type::STR_HEX, RPCArg::Optional::NO, "The transaction id"},
                            {"vout", RPCArg::Type::NUM, RPCArg::Optional::NO, "The output number"},
                            {"sequence", RPCArg::Type::NUM, RPCArg::Optional::NO, "The sequence number"},
                        },
                    },
                    {"locktime", RPCArg::Type::NUM, RPCArg::Default{0}, "Raw locktime. Non-0 value also locktime-activates inputs"},
                    {"lock_unspents", RPCArg::Type::BOOL, RPCArg::Default{false}, "Lock selected unspent outputs"},
                    {"psbt", RPCArg::Type::BOOL,  RPCArg::DefaultHint{"automatic"}, "Always return a PSBT, implies add_to_wallet=false."},
                    {"subtract_fee_from_outputs", RPCArg::Type::ARR, RPCArg::Default{UniValue::VARR}, "Outputs to subtract the fee from, specified as integer indices.\n"
                    "The fee will be equally deducted from the amount of each specified output.\n"
                    "Those recipients will receive less coins than you enter in their corresponding amount field.\n"
                    "If no outputs are specified here, the sender pays the fee.",
                        {
                            {"vout_index", RPCArg::Type::NUM, RPCArg::Optional::OMITTED, "The zero-based output index, before a change output is added."},
                        },
                    },
                },
                FundTxDoc()),
                "options"},
        },
        RPCResult{
            RPCResult::Type::OBJ, "", "",
                {
                    {RPCResult::Type::BOOL, "complete", "If the transaction has a complete set of signatures"},
                    {RPCResult::Type::STR_HEX, "txid", /* optional */ true, "The transaction id for the send. Only 1 transaction is created regardless of the number of addresses."},
                    {RPCResult::Type::STR_HEX, "hex", /* optional */ true, "If add_to_wallet is false, the hex-encoded raw transaction with signature(s)"},
                    {RPCResult::Type::STR, "psbt", /* optional */ true, "If more signatures are needed, or if add_to_wallet is false, the base64-encoded (partially) signed transaction"}
                }
        },
        RPCExamples{""
        "\nSend 0.1 BTC with a confirmation target of 6 blocks in economical fee estimate mode\n"
        + HelpExampleCli("send", "'{\"" + EXAMPLE_ADDRESS[0] + "\": 0.1}' 6 economical\n") +
        "Send 0.2 BTC with a fee rate of 1.1 " + CURRENCY_ATOM + "/vB using positional arguments\n"
        + HelpExampleCli("send", "'{\"" + EXAMPLE_ADDRESS[0] + "\": 0.2}' null \"unset\" 1.1\n") +
        "Send 0.2 BTC with a fee rate of 1 " + CURRENCY_ATOM + "/vB using the options argument\n"
        + HelpExampleCli("send", "'{\"" + EXAMPLE_ADDRESS[0] + "\": 0.2}' null \"unset\" null '{\"fee_rate\": 1}'\n") +
        "Send 0.3 BTC with a fee rate of 25 " + CURRENCY_ATOM + "/vB using named arguments\n"
        + HelpExampleCli("-named send", "outputs='{\"" + EXAMPLE_ADDRESS[0] + "\": 0.3}' fee_rate=25\n") +
        "Create a transaction that should confirm the next block, with a specific input, and return result without adding to wallet or broadcasting to the network\n"
        + HelpExampleCli("send", "'{\"" + EXAMPLE_ADDRESS[0] + "\": 0.1}' 1 economical '{\"add_to_wallet\": false, \"inputs\": [{\"txid\":\"a08e6907dbbd3d809776dbfc5d82e371b764ed838b5655e72f463568df1aadf0\", \"vout\":1}]}'")
        },
        [&](const RPCHelpMan& self, const JSONRPCRequest& request) -> UniValue
        {
            RPCTypeCheck(request.params, {
                UniValueType(), // outputs (ARR or OBJ, checked later)
                UniValue::VNUM, // conf_target
                UniValue::VSTR, // estimate_mode
                UniValueType(), // fee_rate, will be checked by AmountFromValue() in SetFeeEstimateMode()
                UniValue::VOBJ, // options
                }, true
            );

            std::shared_ptr<CWallet> const pwallet = GetWalletForJSONRPCRequest(request);
            if (!pwallet) return NullUniValue;

            UniValue options{request.params[4].isNull() ? UniValue::VOBJ : request.params[4]};
            if (options.exists("conf_target") || options.exists("estimate_mode")) {
                if (!request.params[1].isNull() || !request.params[2].isNull()) {
                    throw JSONRPCError(RPC_INVALID_PARAMETER, "Pass conf_target and estimate_mode either as arguments or in the options object, but not both");
                }
            } else {
                options.pushKV("conf_target", request.params[1]);
                options.pushKV("estimate_mode", request.params[2]);
            }
            if (options.exists("fee_rate")) {
                if (!request.params[3].isNull()) {
                    throw JSONRPCError(RPC_INVALID_PARAMETER, "Pass the fee_rate either as an argument, or in the options object, but not both");
                }
            } else {
                options.pushKV("fee_rate", request.params[3]);
            }
            if (!options["conf_target"].isNull() && (options["estimate_mode"].isNull() || (options["estimate_mode"].get_str() == "unset"))) {
                throw JSONRPCError(RPC_INVALID_PARAMETER, "Specify estimate_mode");
            }
            if (options.exists("feeRate")) {
                throw JSONRPCError(RPC_INVALID_PARAMETER, "Use fee_rate (" + CURRENCY_ATOM + "/vB) instead of feeRate");
            }
            if (options.exists("changeAddress")) {
                throw JSONRPCError(RPC_INVALID_PARAMETER, "Use change_address");
            }
            if (options.exists("changePosition")) {
                throw JSONRPCError(RPC_INVALID_PARAMETER, "Use change_position");
            }
            if (options.exists("includeWatching")) {
                throw JSONRPCError(RPC_INVALID_PARAMETER, "Use include_watching");
            }
            if (options.exists("lockUnspents")) {
                throw JSONRPCError(RPC_INVALID_PARAMETER, "Use lock_unspents");
            }
            if (options.exists("subtractFeeFromOutputs")) {
                throw JSONRPCError(RPC_INVALID_PARAMETER, "Use subtract_fee_from_outputs");
            }

            const bool psbt_opt_in = options.exists("psbt") && options["psbt"].get_bool();

            CAmount fee;
            int change_position;
            bool rbf = pwallet->m_signal_rbf;
            if (options.exists("replaceable")) {
                rbf = options["replaceable"].get_bool();
            }
            CMutableTransaction rawTx = ConstructTransaction(options["inputs"], request.params[0], options["locktime"], rbf, pwallet->chain().getTip(), nullptr /* output_pubkey_out */, true /* allow_peg_in */);
            CCoinControl coin_control;
            // Automatically select coins, unless at least one is manually selected. Can
            // be overridden by options.add_inputs.
            coin_control.m_add_inputs = rawTx.vin.size() == 0;
            UniValue solving_data = NullUniValue;
            if (options.exists("solving_data")) {
                solving_data = options["solving_data"].get_obj();
            }
            FundTransaction(*pwallet, rawTx, fee, change_position, options, coin_control, /* solving_data */ solving_data, /* override_min_fee */ false);

            bool add_to_wallet = true;
            if (options.exists("add_to_wallet")) {
                add_to_wallet = options["add_to_wallet"].get_bool();
            }

            // Make a blank psbt
            PartiallySignedTransaction psbtx(rawTx, 2 /* version */);

            // First fill transaction with our data without signing,
            // so external signers are not asked sign more than once.
            bool complete;
            pwallet->FillPSBT(psbtx, complete, SIGHASH_DEFAULT, false, true, true);
            const TransactionError err = pwallet->FillPSBT(psbtx, complete, SIGHASH_DEFAULT, true, false, true);
            if (err != TransactionError::OK) {
                throw JSONRPCTransactionError(err);
            }

            CMutableTransaction mtx;
            complete = FinalizeAndExtractPSBT(psbtx, mtx);

            UniValue result(UniValue::VOBJ);

            if (psbt_opt_in || !complete || !add_to_wallet) {
                // Serialize the PSBT
                CDataStream ssTx(SER_NETWORK, PROTOCOL_VERSION);
                ssTx << psbtx;
                result.pushKV("psbt", EncodeBase64(ssTx.str()));
            }

            if (complete) {
                std::string err_string;
                std::string hex = EncodeHexTx(CTransaction(mtx));
                CTransactionRef tx(MakeTransactionRef(std::move(mtx)));
                result.pushKV("txid", tx->GetHash().GetHex());
                if (add_to_wallet && !psbt_opt_in) {
                    pwallet->CommitTransaction(tx, {}, {} /* orderForm */);
                } else {
                    result.pushKV("hex", hex);
                }
            }
            result.pushKV("complete", complete);

            return result;
        }
    };
}

static RPCHelpMan sethdseed()
{
    return RPCHelpMan{"sethdseed",
                "\nSet or generate a new HD wallet seed. Non-HD wallets will not be upgraded to being a HD wallet. Wallets that are already\n"
                "HD will have a new HD seed set so that new keys added to the keypool will be derived from this new seed.\n"
                "\nNote that you will need to MAKE A NEW BACKUP of your wallet after setting the HD wallet seed." +
        HELP_REQUIRING_PASSPHRASE,
                {
                    {"newkeypool", RPCArg::Type::BOOL, RPCArg::Default{true}, "Whether to flush old unused addresses, including change addresses, from the keypool and regenerate it.\n"
                                         "If true, the next address from getnewaddress and change address from getrawchangeaddress will be from this new seed.\n"
                                         "If false, addresses (including change addresses if the wallet already had HD Chain Split enabled) from the existing\n"
                                         "keypool will be used until it has been depleted."},
                    {"seed", RPCArg::Type::STR, RPCArg::DefaultHint{"random seed"}, "The WIF private key to use as the new HD seed.\n"
                                         "The seed value can be retrieved using the dumpwallet command. It is the private key marked hdseed=1"},
                },
                RPCResult{RPCResult::Type::NONE, "", ""},
                RPCExamples{
                    HelpExampleCli("sethdseed", "")
            + HelpExampleCli("sethdseed", "false")
            + HelpExampleCli("sethdseed", "true \"wifkey\"")
            + HelpExampleRpc("sethdseed", "true, \"wifkey\"")
                },
        [&](const RPCHelpMan& self, const JSONRPCRequest& request) -> UniValue
{
    std::shared_ptr<CWallet> const pwallet = GetWalletForJSONRPCRequest(request);
    if (!pwallet) return NullUniValue;

    LegacyScriptPubKeyMan& spk_man = EnsureLegacyScriptPubKeyMan(*pwallet, true);

    if (pwallet->IsWalletFlagSet(WALLET_FLAG_DISABLE_PRIVATE_KEYS)) {
        throw JSONRPCError(RPC_WALLET_ERROR, "Cannot set a HD seed to a wallet with private keys disabled");
    }

    LOCK2(pwallet->cs_wallet, spk_man.cs_KeyStore);

    // Do not do anything to non-HD wallets
    if (!pwallet->CanSupportFeature(FEATURE_HD)) {
        throw JSONRPCError(RPC_WALLET_ERROR, "Cannot set an HD seed on a non-HD wallet. Use the upgradewallet RPC in order to upgrade a non-HD wallet to HD");
    }

    EnsureWalletIsUnlocked(*pwallet);

    bool flush_key_pool = true;
    if (!request.params[0].isNull()) {
        flush_key_pool = request.params[0].get_bool();
    }

    CPubKey master_pub_key;
    if (request.params[1].isNull()) {
        master_pub_key = spk_man.GenerateNewSeed();
    } else {
        CKey key = DecodeSecret(request.params[1].get_str());
        if (!key.IsValid()) {
            throw JSONRPCError(RPC_INVALID_ADDRESS_OR_KEY, "Invalid private key");
        }

        if (HaveKey(spk_man, key)) {
            throw JSONRPCError(RPC_INVALID_ADDRESS_OR_KEY, "Already have this key (either as an HD seed or as a loose private key)");
        }

        master_pub_key = spk_man.DeriveNewSeed(key);
    }

    spk_man.SetHDSeed(master_pub_key);
    if (flush_key_pool) spk_man.NewKeyPool();

    return NullUniValue;
},
    };
}

static RPCHelpMan walletprocesspsbt()
{
    return RPCHelpMan{"walletprocesspsbt",
                "\nUpdate a PSBT with input information from our wallet and then sign inputs\n"
                "that we can sign for." +
        HELP_REQUIRING_PASSPHRASE,
                {
                    {"psbt", RPCArg::Type::STR, RPCArg::Optional::NO, "The transaction base64 string"},
                    {"sign", RPCArg::Type::BOOL, RPCArg::Default{true}, "Also sign the transaction when updating (requires wallet to be unlocked)"},
                    {"sighashtype", RPCArg::Type::STR, RPCArg::Default{"DEFAULT"}, "The signature hash type to sign with if not specified by the PSBT. Must be one of\n"
            "       \"DEFAULT\"\n"
            "       \"ALL\"\n"
            "       \"NONE\"\n"
            "       \"SINGLE\"\n"
            "       \"ALL|ANYONECANPAY\"\n"
            "       \"NONE|ANYONECANPAY\"\n"
            "       \"SINGLE|ANYONECANPAY\""},
                    {"bip32derivs", RPCArg::Type::BOOL, RPCArg::Default{true}, "Include BIP 32 derivation paths for public keys if we know them"},
                    {"finalize", RPCArg::Type::BOOL, RPCArg::Default{true}, "Also finalize inputs if possible"},
                },
                RPCResult{
                    RPCResult::Type::OBJ, "", "",
                    {
                        {RPCResult::Type::STR, "psbt", "The base64-encoded partially signed transaction"},
                        {RPCResult::Type::BOOL, "complete", "If the transaction has a complete set of signatures"},
                    },
                },
                RPCExamples{
                    HelpExampleCli("walletprocesspsbt", "\"psbt\"")
                },
        [&](const RPCHelpMan& self, const JSONRPCRequest& request) -> UniValue
{
    if (!g_con_elementsmode)
        throw std::runtime_error("PSBT operations are disabled when not in elementsmode.\n");

    const std::shared_ptr<const CWallet> pwallet = GetWalletForJSONRPCRequest(request);
    if (!pwallet) return NullUniValue;

    const CWallet& wallet{*pwallet};
    // Make sure the results are valid at least up to the most recent block
    // the user could have gotten from another RPC command prior to now
    wallet.BlockUntilSyncedToCurrentChain();

    RPCTypeCheck(request.params, {UniValue::VSTR});

    // Unserialize the transaction
    PartiallySignedTransaction psbtx;
    std::string error;
    if (!DecodeBase64PSBT(psbtx, request.params[0].get_str(), error)) {
        throw JSONRPCError(RPC_DESERIALIZATION_ERROR, strprintf("TX decode failed %s", error));
    }

    // Get the sighash type
    int nHashType = ParseSighashString(request.params[2]);

    // Don't sign, just fill data.
    bool bip32derivs = request.params[3].isNull() ? true : request.params[3].get_bool();
    bool finalize = request.params[4].isNull() ? true : request.params[4].get_bool();
    bool complete = true;


    const TransactionError err{wallet.FillPSBT(psbtx, complete, nHashType, false, bip32derivs, true, nullptr, true, false)};
    if (err != TransactionError::OK) {
        throw JSONRPCTransactionError(err);
    }

    // If not blinded but needs blinding, blind
    bool needs_blinding = false;
    for (const PSBTOutput& output : psbtx.outputs) {
        if (output.IsBlinded() && !output.IsFullyBlinded()) {
            needs_blinding = true;
            break;
        }
    }
    if (needs_blinding) {
        BlindingStatus status = pwallet->WalletBlindPSBT(psbtx);
        // Fail if we couldn't blind, but only if it is for reasons other than needing UTXOs
        if (status != BlindingStatus::OK && status != BlindingStatus::NEEDS_UTXOS) {
            throw JSONRPCError(RPC_WALLET_ERROR, GetBlindingStatusError(status));
        }
    }

    // If fully blinded, sign if we want to
    if (psbtx.IsFullyBlinded()) {
        bool sign = request.params[1].isNull() ? true : request.params[1].get_bool();
        if (sign) {
            EnsureWalletIsUnlocked(*pwallet);
            const TransactionError err = pwallet->FillPSBT(psbtx, complete, nHashType, sign, bip32derivs, true, nullptr, true, finalize);
            if (err != TransactionError::OK) {
                throw JSONRPCTransactionError(err);
            }
        }
    }

    UniValue result(UniValue::VOBJ);
    CDataStream ssTx(SER_NETWORK, PROTOCOL_VERSION);
    ssTx << psbtx;
    result.pushKV("psbt", EncodeBase64(ssTx.str()));
    result.pushKV("complete", complete);

    return result;
},
    };
}

static RPCHelpMan walletcreatefundedpsbt()
{
    return RPCHelpMan{"walletcreatefundedpsbt",
                "\nCreates and funds a transaction in the Partially Signed Transaction format.\n"
                "Implements the Creator and Updater roles.\n"
                "All existing inputs must either have their previous output transaction be in the wallet\n"
                "or be in the UTXO set. Solving data must be provided for non-wallet inputs.\n",
                {
                    {"inputs", RPCArg::Type::ARR, RPCArg::Optional::OMITTED_NAMED_ARG, "Leave empty to add inputs automatically. See add_inputs option.",
                        {
                            {"", RPCArg::Type::OBJ, RPCArg::Optional::OMITTED, "",
                                {
                                    {"txid", RPCArg::Type::STR_HEX, RPCArg::Optional::NO, "The transaction id"},
                                    {"vout", RPCArg::Type::NUM, RPCArg::Optional::NO, "The output number"},
                                    {"sequence", RPCArg::Type::NUM, RPCArg::DefaultHint{"depends on the value of the 'locktime' and 'options.replaceable' arguments"}, "The sequence number"},
                                    {"pegin_bitcoin_tx", RPCArg::Type::STR_HEX, RPCArg::Optional::NO, "The raw bitcoin transaction (in hex) depositing bitcoin to the mainchain_address generated by getpeginaddress"},
                                    {"pegin_txout_proof", RPCArg::Type::STR_HEX, RPCArg::Optional::NO, "A rawtxoutproof (in hex) generated by the mainchain daemon's `gettxoutproof` containing a proof of only bitcoin_tx"},
                                    {"pegin_claim_script", RPCArg::Type::STR_HEX, RPCArg::Optional::NO, "The witness program generated by getpeginaddress."},
                                    {"issuance_amount", RPCArg::Type::NUM, RPCArg::Optional::OMITTED, "The amount to be issued"},
                                    {"issuance_tokens", RPCArg::Type::NUM, RPCArg::Optional::OMITTED, "The number of asset issuance tokens to generate"},
                                    {"asset_entropy", RPCArg::Type::STR_HEX, RPCArg::Optional::OMITTED, "For new asset issuance, this is any additional entropy to be used in the asset tag calculation. For reissuance, this is the original asaset entropy"},
                                    {"asset_blinding_nonce", RPCArg::Type::STR_HEX, RPCArg::Optional::OMITTED, "Do not set for new asset issuance. For reissuance, this is the blinding factor for reissuance token output for the asset being reissued"},
                                    {"blind_reissuance",  RPCArg::Type::BOOL, RPCArg::Default{true}, "Whether to mark the issuance input for blinding or not. Only affects issuances with re-issuance tokens."},
                                },
                            },
                        },
                        },
                    {"outputs", RPCArg::Type::ARR, RPCArg::Optional::NO, "The outputs (key-value pairs), where none of the keys are duplicated.\n"
                            "That is, each address can only appear once and there can only be one 'data' object.\n"
                            "For compatibility reasons, a dictionary, which holds the key-value pairs directly, is also\n"
                            "accepted as second parameter.",
                        {
                            {"", RPCArg::Type::OBJ_USER_KEYS, RPCArg::Optional::OMITTED, "",
                                {
                                    {"address", RPCArg::Type::AMOUNT, RPCArg::Optional::NO, "A key-value pair. The key (string) is the address, the value (float or string) is the amount in " + CURRENCY_UNIT + ""},
                                    {"blinder_index", RPCArg::Type::NUM, RPCArg::Optional::OMITTED, "The index of the input whose signer will blind this output. Must be provided if this output is to be blinded"},
                                    {"asset", RPCArg::Type::STR, RPCArg::Optional::OMITTED, "The asset tag for this output if it is not the main chain asset"},
                                },
                                },
                            {"", RPCArg::Type::OBJ, RPCArg::Optional::OMITTED, "",
                                {
                                    {"data", RPCArg::Type::STR_HEX, RPCArg::Optional::NO, "A key-value pair. The key must be \"data\", the value is hex-encoded data"},
                                },
                            },
                        },
                    },
                    {"locktime", RPCArg::Type::NUM, RPCArg::Default{0}, "Raw locktime. Non-0 value also locktime-activates inputs"},
                    {"options", RPCArg::Type::OBJ, RPCArg::Optional::OMITTED_NAMED_ARG, "",
                        Cat<std::vector<RPCArg>>(
                        {
                            {"add_inputs", RPCArg::Type::BOOL, RPCArg::Default{false}, "If inputs are specified, automatically include more if they are not enough."},
                            {"include_unsafe", RPCArg::Type::BOOL, RPCArg::Default{false}, "Include inputs that are not safe to spend (unconfirmed transactions from outside keys and unconfirmed replacement transactions).\n"
                                                          "Warning: the resulting transaction may become invalid if one of the unsafe inputs disappears.\n"
                                                          "If that happens, you will need to fund the transaction with different inputs and republish it."},
                            {"changeAddress", RPCArg::Type::STR_HEX, RPCArg::DefaultHint{"pool address"}, "The address to receive the change"},
                            {"changePosition", RPCArg::Type::NUM, RPCArg::DefaultHint{"random"}, "The index of the change output"},
                            {"change_type", RPCArg::Type::STR, RPCArg::DefaultHint{"set by -changetype"}, "The output type to use. Only valid if changeAddress is not specified. Options are \"legacy\", \"p2sh-segwit\", and \"bech32\"."},
                            {"includeWatching", RPCArg::Type::BOOL, RPCArg::DefaultHint{"true for watch-only wallets, otherwise false"}, "Also select inputs which are watch only"},
                            {"lockUnspents", RPCArg::Type::BOOL, RPCArg::Default{false}, "Lock selected unspent outputs"},
                            {"fee_rate", RPCArg::Type::AMOUNT, RPCArg::DefaultHint{"not set, fall back to wallet fee estimation"}, "Specify a fee rate in " + CURRENCY_ATOM + "/vB."},
                            {"feeRate", RPCArg::Type::AMOUNT, RPCArg::DefaultHint{"not set, fall back to wallet fee estimation"}, "Specify a fee rate in " + CURRENCY_UNIT + "/kvB."},
                            {"subtractFeeFromOutputs", RPCArg::Type::ARR, RPCArg::Default{UniValue::VARR}, "The outputs to subtract the fee from.\n"
                                                          "The fee will be equally deducted from the amount of each specified output.\n"
                                                          "Those recipients will receive less coins than you enter in their corresponding amount field.\n"
                                                          "If no outputs are specified here, the sender pays the fee.",
                                {
                                    {"vout_index", RPCArg::Type::NUM, RPCArg::Optional::OMITTED, "The zero-based output index, before a change output is added."},
                                },
                            },
                        },
                        FundTxDoc()),
                        "options"},
                    {"bip32derivs", RPCArg::Type::BOOL, RPCArg::Default{true}, "Include BIP 32 derivation paths for public keys if we know them"},
                    {"solving_data", RPCArg::Type::OBJ, RPCArg::Optional::OMITTED_NAMED_ARG, "Keys and scripts needed for producing a final transaction with a dummy signature. Used for fee estimation during coin selection.\n",
                        {
                            {"pubkeys", RPCArg::Type::ARR, RPCArg::DefaultHint{"empty array"}, "A json array of public keys.\n",
                                {
                                    {"pubkey", RPCArg::Type::STR_HEX, RPCArg::Optional::OMITTED, "A public key"},
                                },
                            },
                            {"scripts", RPCArg::Type::ARR, RPCArg::DefaultHint{"empty array"}, "A json array of scripts.\n",
                                {
                                    {"script", RPCArg::Type::STR_HEX, RPCArg::Optional::OMITTED, "A script"},
                                },
                            },
                            {"descriptors", RPCArg::Type::ARR, RPCArg::DefaultHint{"empty array"}, "A json array of descriptors.\n",
                                {
                                    {"descriptor", RPCArg::Type::STR_HEX, RPCArg::Optional::OMITTED, "A descriptor"},
                                },
                            }
                        }
                    },
                    {"psbt_version", RPCArg::Type::NUM, RPCArg::Default{2}, "The PSBT version number to use."},
                },
                RPCResult{
                    RPCResult::Type::OBJ, "", "",
                    {
                        {RPCResult::Type::STR, "psbt", "The resulting raw transaction (base64-encoded string)"},
                        {RPCResult::Type::STR_AMOUNT, "fee", "Fee in " + CURRENCY_UNIT + " the resulting transaction pays"},
                        {RPCResult::Type::NUM, "changepos", "The position of the added change output, or -1"},
                    }
                                },
                                RPCExamples{
                            "\nCreate a transaction with no inputs\n"
                            + HelpExampleCli("walletcreatefundedpsbt", "\"[{\\\"txid\\\":\\\"myid\\\",\\\"vout\\\":0}]\" \"[{\\\"data\\\":\\\"00010203\\\"}]\"")
                                },
        [&](const RPCHelpMan& self, const JSONRPCRequest& request) -> UniValue
{
    if (!g_con_elementsmode)
        throw std::runtime_error("PSBT operations are disabled when not in elementsmode.\n");

    std::shared_ptr<CWallet> const pwallet = GetWalletForJSONRPCRequest(request);
    if (!pwallet) return NullUniValue;

    CWallet& wallet{*pwallet};
    // Make sure the results are valid at least up to the most recent block
    // the user could have gotten from another RPC command prior to now
    wallet.BlockUntilSyncedToCurrentChain();

    RPCTypeCheck(request.params, {
        UniValue::VARR,
        UniValueType(), // ARR or OBJ, checked later
        UniValue::VNUM,
        UniValue::VOBJ,
        UniValue::VBOOL,
        UniValue::VOBJ,
        UniValue::VNUM,
        }, true
    );

    CAmount fee;
    int change_position;
    bool rbf{wallet.m_signal_rbf};
    const UniValue &replaceable_arg = request.params[3]["replaceable"];
    if (!replaceable_arg.isNull()) {
        RPCTypeCheckArgument(replaceable_arg, UniValue::VBOOL);
        rbf = replaceable_arg.isTrue();
    }
    // It's hard to control the behavior of FundTransaction, so we will wait
    //   until after it's done, then extract the blinding keys from the output
    //   nonces.
    std::map<CTxOut, PSBTOutput> psbt_outs;
    CMutableTransaction rawTx = ConstructTransaction(request.params[0], request.params[1], request.params[2], rbf, wallet.chain().getTip(), &psbt_outs, true /* allow_peg_in */, true /* allow_issuance */);

    // Make a blank psbt
    uint32_t psbt_version = 2;
    if (!request.params[6].isNull()) {
        psbt_version = request.params[6].get_int();
    }
    if (psbt_version != 2) {
        throw JSONRPCError(RPC_INVALID_PARAMETER, "The PSBT version can only be 2");
    }

    // Make a blank psbt
    std::set<uint256> new_assets;
    std::set<uint256> new_reissuance;
    for (unsigned int i = 0; i < rawTx.vin.size(); ++i) {
        if (!rawTx.vin[i].assetIssuance.IsNull()) {
            const UniValue& blind_reissuance_v = find_value(request.params[0].get_array()[i].get_obj(), "blind_reissuance");
            bool blind_reissuance = blind_reissuance_v.isNull() ? true : blind_reissuance_v.get_bool();
            uint256 entropy;
            CAsset asset;
            CAsset token;

            if (rawTx.vin[i].assetIssuance.assetBlindingNonce.IsNull()) {
                // New issuance, calculate the final entropy
                GenerateAssetEntropy(entropy, rawTx.vin[i].prevout, rawTx.vin[i].assetIssuance.assetEntropy);
            } else {
                // Reissuance, use original entropy set in assetEntropy
                entropy = rawTx.vin[i].assetIssuance.assetEntropy;
            }

            CalculateAsset(asset, entropy);
            new_assets.insert(asset.id);

            if (!rawTx.vin[i].assetIssuance.nInflationKeys.IsNull()) {
                // Calculate reissuance asset tag if there will be reissuance tokens
                CalculateReissuanceToken(token, entropy, blind_reissuance);
                new_reissuance.insert(token.id);
            }
        }
    }
    CCoinControl coin_control;
    // Automatically select coins, unless at least one is manually selected. Can
    // be overridden by options.add_inputs.
    coin_control.m_add_inputs = rawTx.vin.size() == 0;
    // FundTransaction expects blinding keys, if present, to appear in the output nonces
    for (CTxOut& txout : rawTx.vout) {
        auto search_it = psbt_outs.find(txout);
        CHECK_NONFATAL (search_it != psbt_outs.end());
        CPubKey& blind_pub = search_it->second.m_blinding_pubkey;
        if (blind_pub.IsFullyValid()) {
            txout.nNonce.vchCommitment = std::vector<unsigned char>(blind_pub.begin(), blind_pub.end());
        }
    }
    FundTransaction(wallet, rawTx, fee, change_position, request.params[3], coin_control, /* solving_data */ request.params[5], /* override_min_fee */ true);
    // Find an input that is ours
    unsigned int blinder_index = 0;
    {
        LOCK(wallet.cs_wallet);
        for (; blinder_index < rawTx.vin.size(); ++blinder_index) {
            const CTxIn& txin = rawTx.vin[blinder_index];
            if (InputIsMine(wallet, txin) != ISMINE_NO) {
                break;
            }
        }
    }
    CHECK_NONFATAL (blinder_index < rawTx.vin.size()); // We added inputs, or existing inputs are ours, we should have a blinder index at this point.
    // It may add outputs (change, and in some edge case OP_RETURN) which need to be
    // blinded. So pull these into `psbt_outs`.
    for (const CTxOut& txout : rawTx.vout) {
        if (!txout.nNonce.IsNull() && !psbt_outs.count(txout)) {
            PSBTOutput new_out{2}; // psbtv2 output
            new_out.m_blinding_pubkey.Set(txout.nNonce.vchCommitment.begin(), txout.nNonce.vchCommitment.end());
            new_out.m_blinder_index = blinder_index;
            psbt_outs.insert(std::make_pair(txout, new_out));
        }
    }
    PartiallySignedTransaction psbtx(rawTx, psbt_version);
    for (unsigned int i = 0; i < rawTx.vout.size(); ++i) {
        PSBTOutput& output = psbtx.outputs[i];
        auto it = psbt_outs.find(rawTx.vout.at(i));
        if (it != psbt_outs.end()) {
            PSBTOutput& construct_psbt_out = it->second;

            output.m_blinding_pubkey = construct_psbt_out.m_blinding_pubkey;
            output.m_blinder_index = construct_psbt_out.m_blinder_index;
        }

        if (output.m_blinder_index == std::nullopt) {
            output.m_blinder_index = blinder_index;
        }

        // Check the asset
        if (new_assets.count(output.m_asset) > 0) {
            new_assets.erase(output.m_asset);
        }
        if (new_reissuance.count(output.m_asset) > 0) {
            new_reissuance.erase(output.m_asset);
        }
    }

    // Make sure all newly issued assets and reissuance tokens had outputs
    if (new_assets.size() > 0) {
        throw JSONRPCError(RPC_INVALID_PARAMETER, "Missing output for new assets");
    }
    if (new_reissuance.size() > 0) {
        throw JSONRPCError(RPC_INVALID_PARAMETER, "Missing output for reissuance tokens");
    }

    // Determine whether to include explicit values
    bool include_explicit = request.params[3].exists("include_explicit") && request.params[3]["include_explicit"].get_bool();

    // Fill transaction with out data but don't sign
    bool bip32derivs = request.params[4].isNull() ? true : request.params[4].get_bool();
    bool complete = true;
    const TransactionError err{wallet.FillPSBT(psbtx, complete, 1, false, bip32derivs, true, nullptr, include_explicit)};
    if (err != TransactionError::OK) {
        throw JSONRPCTransactionError(err);
    }

    // Serialize the PSBT
    CDataStream ssTx(SER_NETWORK, PROTOCOL_VERSION);
    ssTx << psbtx;

    UniValue result(UniValue::VOBJ);
    result.pushKV("psbt", EncodeBase64(ssTx.str()));
    result.pushKV("fee", ValueFromAmount(fee));
    result.pushKV("changepos", change_position);
    return result;
},
    };
}

static RPCHelpMan upgradewallet()
{
    return RPCHelpMan{"upgradewallet",
        "\nUpgrade the wallet. Upgrades to the latest version if no version number is specified.\n"
        "New keys may be generated and a new wallet backup will need to be made.",
        {
            {"version", RPCArg::Type::NUM, RPCArg::Default{FEATURE_LATEST}, "The version number to upgrade to. Default is the latest wallet version."}
        },
        RPCResult{
            RPCResult::Type::OBJ, "", "",
            {
                {RPCResult::Type::STR, "wallet_name", "Name of wallet this operation was performed on"},
                {RPCResult::Type::NUM, "previous_version", "Version of wallet before this operation"},
                {RPCResult::Type::NUM, "current_version", "Version of wallet after this operation"},
                {RPCResult::Type::STR, "result", /* optional */ true, "Description of result, if no error"},
                {RPCResult::Type::STR, "error", /* optional */ true, "Error message (if there is one)"}
            },
        },
        RPCExamples{
            HelpExampleCli("upgradewallet", "169900")
            + HelpExampleRpc("upgradewallet", "169900")
        },
        [&](const RPCHelpMan& self, const JSONRPCRequest& request) -> UniValue
{
    std::shared_ptr<CWallet> const pwallet = GetWalletForJSONRPCRequest(request);
    if (!pwallet) return NullUniValue;

    RPCTypeCheck(request.params, {UniValue::VNUM}, true);

    EnsureWalletIsUnlocked(*pwallet);

    int version = 0;
    if (!request.params[0].isNull()) {
        version = request.params[0].get_int();
    }
    bilingual_str error;
    const int previous_version{pwallet->GetVersion()};
    const bool wallet_upgraded{pwallet->UpgradeWallet(version, error)};
    const int current_version{pwallet->GetVersion()};
    std::string result;

    if (wallet_upgraded) {
        if (previous_version == current_version) {
            result = "Already at latest version. Wallet version unchanged.";
        } else {
            result = strprintf("Wallet upgraded successfully from version %i to version %i.", previous_version, current_version);
        }
    }

    UniValue obj(UniValue::VOBJ);
    obj.pushKV("wallet_name", pwallet->GetName());
    obj.pushKV("previous_version", previous_version);
    obj.pushKV("current_version", current_version);
    if (!result.empty()) {
        obj.pushKV("result", result);
    } else {
        CHECK_NONFATAL(!error.empty());
        obj.pushKV("error", error.original);
    }
    return obj;
},
    };
}

#ifdef ENABLE_EXTERNAL_SIGNER
static RPCHelpMan walletdisplayaddress()
{
    return RPCHelpMan{
        "walletdisplayaddress",
        "Display address on an external signer for verification.",
        {
            {"address", RPCArg::Type::STR, RPCArg::Optional::NO, "bitcoin address to display"},
        },
        RPCResult{
            RPCResult::Type::OBJ,"","",
            {
                {RPCResult::Type::STR, "address", "The address as confirmed by the signer"},
            }
        },
        RPCExamples{""},
        [&](const RPCHelpMan& self, const JSONRPCRequest& request) -> UniValue
        {
            std::shared_ptr<CWallet> const wallet = GetWalletForJSONRPCRequest(request);
            if (!wallet) return NullUniValue;
            CWallet* const pwallet = wallet.get();

            LOCK(pwallet->cs_wallet);

            CTxDestination dest = DecodeDestination(request.params[0].get_str());

            // Make sure the destination is valid
            if (!IsValidDestination(dest)) {
                throw JSONRPCError(RPC_INVALID_ADDRESS_OR_KEY, "Invalid address");
            }

            if (!pwallet->DisplayAddress(dest)) {
                throw JSONRPCError(RPC_MISC_ERROR, "Failed to display address");
            }

            UniValue result(UniValue::VOBJ);
            result.pushKV("address", request.params[0].get_str());
            return result;
        }
    };
}
#endif // ENABLE_EXTERNAL_SIGNER

//
// ELEMENTS commands

namespace {
static secp256k1_context *secp256k1_ctx;

class CSecp256k1Init {
public:
    CSecp256k1Init() {
        secp256k1_ctx = secp256k1_context_create(SECP256K1_CONTEXT_VERIFY | SECP256K1_CONTEXT_SIGN);
    }
    ~CSecp256k1Init() {
        secp256k1_context_destroy(secp256k1_ctx);
    }
};
static CSecp256k1Init instance_of_csecp256k1;
}

static RPCHelpMan signblock()
{
    return RPCHelpMan{"signblock",
                "\nSigns a block proposal, checking that it would be accepted first. Errors if it cannot sign the block. Note that this call adds the witnessScript to your wallet for signing purposes! This function is intended for QA and testing.\n",
                {
                    {"blockhex", RPCArg::Type::STR_HEX, RPCArg::Optional::NO, "The hex-encoded block from getnewblockhex"},
                    {"witnessScript", RPCArg::Type::STR_HEX, RPCArg::Optional::OMITTED_NAMED_ARG, "The hex-encoded witness script. Required for dynamic federation blocks. Argument is \"\" when the block is P2WPKH."},
                },
                RPCResult{
                    RPCResult::Type::ARR, "", "",
                    {
                        {RPCResult::Type::OBJ, "", "",
                        {
                            {RPCResult::Type::STR_HEX, "pubkey", "signature's pubkey"},
                            {RPCResult::Type::STR_HEX, "sig", "the signature itself"},
                        }},
                    },
                },
                RPCExamples{
                    HelpExampleCli("signblock", "0000002018c6f2f913f9902aeab...5ca501f77be96de63f609010000000000000000015100000000")
                },
        [&](const RPCHelpMan& self, const JSONRPCRequest& request) -> UniValue
{
    if (!g_signed_blocks) {
        throw JSONRPCError(RPC_MISC_ERROR, "Signed blocks are not active for this network.");
    }

    std::shared_ptr<CWallet> const wallet = GetWalletForJSONRPCRequest(request);
    if (!wallet) return NullUniValue;
    CWallet* const pwallet = wallet.get();

    CBlock block;
    if (!DecodeHexBlk(block, request.params[0].get_str()))
        throw JSONRPCError(RPC_DESERIALIZATION_ERROR, "Block decode failed");

    LegacyScriptPubKeyMan* spk_man = pwallet->GetLegacyScriptPubKeyMan();
    if (!spk_man) {
        throw JSONRPCError(RPC_WALLET_ERROR, "This type of wallet does not support this command");
    }

    {
        LOCK(cs_main);
        uint256 hash = block.GetHash();
        if (pwallet->chain().hasBlocks(hash, 0, std::nullopt))
            throw JSONRPCError(RPC_VERIFY_ERROR, "already have block");

        CBlockIndex* const pindexPrev = wallet->chain().getTip();
        // TestBlockValidity only supports blocks built on the current Tip
        if (block.hashPrevBlock != pindexPrev->GetBlockHash())
            throw JSONRPCError(RPC_VERIFY_ERROR, "proposal was not based on our best chain");

        BlockValidationState state;
        if (!wallet->chain().testBlockValidity(state, Params(), block, pindexPrev, false, true) || !state.IsValid()) {
            std::string strRejectReason = state.GetRejectReason();
            if (strRejectReason.empty())
                throw JSONRPCError(RPC_VERIFY_ERROR, state.IsInvalid() ? "Block proposal was invalid" : "Error checking block proposal");
            throw JSONRPCError(RPC_VERIFY_ERROR, strRejectReason);
        }
    }

    // Expose SignatureData internals in return value in lieu of "Partially Signed Bitcoin Blocks"
    SignatureData block_sigs;
    if (block.m_dynafed_params.IsNull()) {
        GenericSignScript(*spk_man, block.GetBlockHeader(), block.proof.challenge, block_sigs, SCRIPT_NO_SIGHASH_BYTE /* additional_flags */);
    } else {
        if (request.params[1].isNull()) {
            throw JSONRPCError(RPC_INVALID_PARAMETER, "Signing dynamic blocks requires the witnessScript argument");
        }
        std::vector<unsigned char> witness_bytes(ParseHex(request.params[1].get_str()));
        // Note that we're adding the signblockscript to the wallet so it can actually
        // satisfy witness program scriptpubkeys
        if (!witness_bytes.empty()) {
            spk_man->AddCScript(CScript(witness_bytes.begin(), witness_bytes.end()));
        }
        GenericSignScript(*spk_man, block.GetBlockHeader(), block.m_dynafed_params.m_current.m_signblockscript, block_sigs, SCRIPT_VERIFY_NONE /* additional_flags */);
    }

    // Error if sig data didn't "grow"
    if (!block_sigs.complete && block_sigs.signatures.empty()) {
        throw JSONRPCError(RPC_VERIFY_ERROR, "Could not sign the block.");
    }
    UniValue ret(UniValue::VARR);
    for (const auto& signature : block_sigs.signatures) {
        UniValue obj(UniValue::VOBJ);
        obj.pushKV("pubkey", HexStr(signature.second.first));
        obj.pushKV("sig", HexStr(signature.second.second));
        ret.push_back(obj);
    }
    return ret;
},
    };
}

static RPCHelpMan getpeginaddress()
{
    return RPCHelpMan{"getpeginaddress",
                "\nReturns information needed for claimpegin to move coins to the sidechain.\n"
                "The user should send coins from their Bitcoin wallet to the mainchain_address returned.\n",
                {},
                RPCResult{
                    RPCResult::Type::OBJ, "", "",
                    {
                        {RPCResult::Type::STR, "mainchain_address", "mainchain deposit address to send bitcoin to"},
                        {RPCResult::Type::STR_HEX, "claim_script", "claim script committed to by the mainchain address. This may be required in `claimpegin` to retrieve pegged-in funds\n"},
                    },
                },
                RPCExamples{
                    HelpExampleCli("getpeginaddress", "")
            + HelpExampleRpc("getpeginaddress", "")
                },
        [&](const RPCHelpMan& self, const JSONRPCRequest& request) -> UniValue
{
    std::shared_ptr<CWallet> const wallet = GetWalletForJSONRPCRequest(request);
    if (!wallet) return NullUniValue;
    CWallet* const pwallet = wallet.get();

    LegacyScriptPubKeyMan* spk_man = pwallet->GetLegacyScriptPubKeyMan();
    if (!spk_man) {
        throw JSONRPCError(RPC_WALLET_ERROR, "This type of wallet does not support this command");
    }

    if (!pwallet->IsLocked()) {
        pwallet->TopUpKeyPool();
    }

    // Use native witness destination
    CTxDestination dest;
    bilingual_str error;
    if (!pwallet->GetNewDestination(OutputType::BECH32, "", dest, error)) {
        throw JSONRPCError(RPC_WALLET_KEYPOOL_RAN_OUT, error.original);
    }

    CScript dest_script = GetScriptForDestination(dest);

    // Also add raw scripts to index to recognize later.
    spk_man->AddCScript(dest_script);

    // Get P2CH deposit address on mainchain from most recent fedpegscript.
    const auto& fedpegscripts = GetValidFedpegScripts(pwallet->chain().getTip(), Params().GetConsensus(), true /* nextblock_validation */);
    CTxDestination mainchain_dest(WitnessV0ScriptHash(calculate_contract(fedpegscripts.front().second, dest_script)));
    // P2SH-wrapped is the only valid choice for non-dynafed chains but still an
    // option for dynafed-enabled ones as well
    if (!DeploymentActiveAfter(pwallet->chain().getTip(), Params().GetConsensus(), Consensus::DEPLOYMENT_DYNA_FED) ||
                fedpegscripts.front().first.IsPayToScriptHash()) {
        mainchain_dest = ScriptHash(GetScriptForDestination(mainchain_dest));
    }

    UniValue ret(UniValue::VOBJ);

    ret.pushKV("mainchain_address", EncodeParentDestination(mainchain_dest));
    ret.pushKV("claim_script", HexStr(dest_script));
    return ret;
},
    };
}

//! Derive BIP32 tweak from master xpub to child pubkey.
bool DerivePubTweak(const std::vector<uint32_t>& vPath, const CPubKey& keyMaster, const ChainCode &ccMaster, std::vector<unsigned char>& tweakSum)
{
    tweakSum.clear();
    tweakSum.resize(32);
    std::vector<unsigned char> tweak;
    CPubKey keyParent = keyMaster;
    CPubKey keyChild;
    ChainCode ccChild;
    ChainCode ccParent = ccMaster;
    for (unsigned int i = 0; i < vPath.size(); i++) {
        if ((vPath[i] >> 31) != 0) {
            return false;
        }
        keyParent.Derive(keyChild, ccChild, vPath[i], ccParent, &tweak);
        CHECK_NONFATAL(tweak.size() == 32);
        ccParent = ccChild;
        keyParent = keyChild;
        if (i == 0) {
            tweakSum = tweak;
        } else {
            bool ret = secp256k1_ec_seckey_tweak_add(secp256k1_ctx, tweakSum.data(), tweak.data());
            if (!ret) {
                return false;
            }
        }
    }
    return true;
}

// For general cryptographic design of peg-out authorization scheme, see: https://github.com/ElementsProject/secp256k1-zkp/blob/secp256k1-zkp/src/modules/whitelist/whitelist.md
static RPCHelpMan initpegoutwallet()
{
    return RPCHelpMan{"initpegoutwallet",
                "\nThis call is for Liquid network initialization on the Liquid wallet. The wallet generates a new Liquid pegout authorization key (PAK) and stores it in the Liquid wallet. It then combines this with the `bitcoin_descriptor` to finally create a PAK entry for the network. This allows the user to send Liquid coins directly to a secure offline Bitcoin wallet at the derived path from the bitcoin_descriptor using the `sendtomainchain` command. Losing the Liquid PAK or offline Bitcoin root key will result in the inability to pegout funds, so immediate backup upon initialization is required.\n" +
                HELP_REQUIRING_PASSPHRASE,
                {
                    {"bitcoin_descriptor", RPCArg::Type::STR, RPCArg::Optional::NO, "The Bitcoin descriptor that includes a single extended pubkey. Must be one of the following: pkh(<xpub>), sh(wpkh(<xpub>)), or wpkh(<xpub>). This is used as the destination chain for the Bitcoin destination wallet. The derivation path from the xpub is given by the descriptor, typically `0/k`, reflecting the external chain of the wallet. DEPRECATED: If a plain xpub is given, pkh(<xpub>) is assumed, with the `0/k` derivation from that xpub. See link for more details on script descriptors: https://github.com/bitcoin/bitcoin/blob/master/doc/descriptors.md"},
                    {"bip32_counter", RPCArg::Type::NUM , RPCArg::Default{0}, "The `k` in `0/k` to be set as the next address to derive from the `bitcoin_descriptor`. This will be stored in the wallet and incremented on each successful `sendtomainchain` invocation."},
                    {"liquid_pak", RPCArg::Type::STR_HEX, RPCArg::Optional::OMITTED_NAMED_ARG, "The Liquid wallet pubkey in hex to be used as the Liquid PAK for pegout authorization. The private key must be in the wallet if argument is given. If this argument is not provided one will be generated and stored in the wallet automatically and returned."}
                },
                RPCResult{
                    RPCResult::Type::OBJ, "", "",
                    {
                        {RPCResult::Type::STR, "pakentry", "PAK entry to be used at network initialization time in the form of: `pak=<bitcoin_pak>:<liquid_pak>`"},
                        {RPCResult::Type::STR_HEX, "liquid_pak", "Liquid PAK pubkey, which is stored in the local Liquid wallet. This can be used in subsequent calls to `initpegoutwallet` to avoid generating a new `liquid_pak`"},
                        {RPCResult::Type::STR, "liquid_pak_address", "corresponding address for `liquid_pak`. Useful for `dumpprivkey` for wallet backup or transfer"},
                        {RPCResult::Type::ARR_FIXED, "address_lookahead", "the three next Bitcoin addresses the wallet will use for `sendtomainchain` based on `bip32_counter`",
                            {RPCResult{RPCResult::Type::STR, "", ""}}},
                    }
                },
                RPCExamples{
                    HelpExampleCli("initpegoutwallet", "sh(wpkh(tpubDAY5hwtonH4NE8zY46ZMFf6B6F3fqMis7cwfNihXXpAg6XzBZNoHAdAzAZx2peoU8nTWFqvUncXwJ9qgE5VxcnUKxdut8F6mptVmKjfiwDQ/0/*))")
            + HelpExampleRpc("initpegoutwallet", "sh(wpkh(tpubDAY5hwtonH4NE8zY46ZMFf6B6F3fqMis7cwfNihXXpAg6XzBZNoHAdAzAZx2peoU8nTWFqvUncXwJ9qgE5VxcnUKxdut8F6mptVmKjfiwDQ/0/*))")
                },
        [&](const RPCHelpMan& self, const JSONRPCRequest& request) -> UniValue
{
    std::shared_ptr<CWallet> const wallet = GetWalletForJSONRPCRequest(request);
    if (!wallet) return NullUniValue;
    CWallet* const pwallet = wallet.get();

    LOCK(pwallet->cs_wallet);

    LegacyScriptPubKeyMan* spk_man = pwallet->GetLegacyScriptPubKeyMan();
    if (!spk_man) {
        throw JSONRPCError(RPC_WALLET_ERROR, "This type of wallet does not support this command");
    }

    // Check that network cares about PAK
    if (!Params().GetEnforcePak()) {
        throw JSONRPCError(RPC_INVALID_PARAMETER, "PAK enforcement is not enabled on this network.");
    }

    if (!pwallet->IsLocked())
        pwallet->TopUpKeyPool();

    // Generate a new key that is added to wallet or set from argument
    CPubKey online_pubkey;
    if (request.params.size() < 3) {
        std::string error;
        if (!pwallet->GetOnlinePakKey(online_pubkey, error)) {
            throw JSONRPCError(RPC_WALLET_KEYPOOL_RAN_OUT, error);
        }
    } else {
        online_pubkey = CPubKey(ParseHex(request.params[2].get_str()));
        if (!online_pubkey.IsFullyValid()) {
            throw JSONRPCError(RPC_WALLET_ERROR, "Error: Given liquid_pak is not valid.");
        }
        if (!spk_man->HaveKey(online_pubkey.GetID())) {
            throw JSONRPCError(RPC_WALLET_ERROR, "Error: liquid_pak could not be found in wallet");
        }
    }

    // Parse offline counter
    int counter = 0;
    if (request.params.size() > 1) {
        counter = request.params[1].get_int();
        if (counter < 0 || counter > 1000000000) {
            throw JSONRPCError(RPC_INVALID_PARAMETER, "bip32_counter must be between 0 and 1,000,000,000, inclusive.");
        }
    }

    std::string bitcoin_desc = request.params[0].get_str();
    std::string xpub_str = "";

    // First check for naked xpub, and impute it as pkh(<xpub>/0/*) for backwards compat
    CExtPubKey xpub = DecodeExtPubKey(bitcoin_desc);
    if (xpub.pubkey.IsFullyValid()) {
        bitcoin_desc = "pkh(" + bitcoin_desc + "/0/*)";
    }

    FlatSigningProvider provider;
    std::string error;
    auto desc = Parse(bitcoin_desc, provider, error); // don't require checksum
    if (!desc) {
        throw JSONRPCError(RPC_INVALID_PARAMETER, error);
    } else if (!desc->IsRange()) {
        throw JSONRPCError(RPC_INVALID_PARAMETER, "bitcoin_descriptor must be a ranged descriptor.");
    }

    // Check if we can actually generate addresses(catches hardened derivation steps etc) before
    // writing to cache
    UniValue address_list(UniValue::VARR);
    for (int i = counter; i < counter+3; i++) {
        std::vector<CScript> scripts;
        if (!desc->Expand(i, provider, scripts, provider)) {
            throw JSONRPCError(RPC_WALLET_ERROR, "Could not generate lookahead addresses with descriptor. Are there hardened derivations after the xpub?");
        }
        CTxDestination destination;
        ExtractDestination(scripts[0], destination);
        address_list.push_back(EncodeParentDestination(destination));
    }

    // For our manual pattern matching, we don't want the checksum part.
    auto checksum_char = bitcoin_desc.find('#');
    if (checksum_char != std::string::npos) {
        bitcoin_desc = bitcoin_desc.substr(0, checksum_char);
    }

    // Three acceptable descriptors:
    bool is_liquid = Params().NetworkIDString() == "liquidv1";
    if (bitcoin_desc.substr(0, 8) ==  "sh(wpkh("
            && bitcoin_desc.substr(bitcoin_desc.size()-2, 2) == "))") {
        if(is_liquid) {
            throw JSONRPCError(RPC_INVALID_PARAMETER, "bitcoin_descriptor is not supported by Liquid; try pkh(<xpub>) or <xpub>.");
        }
        xpub_str = bitcoin_desc.substr(8, bitcoin_desc.size()-2);
    } else if (bitcoin_desc.substr(0, 5) ==  "wpkh("
            && bitcoin_desc.substr(bitcoin_desc.size()-1, 1) == ")") {
        if(is_liquid) {
            throw JSONRPCError(RPC_INVALID_PARAMETER, "bitcoin_descriptor is not supported by Liquid; try pkh(<xpub>) or <xpub>.");
        }
        xpub_str = bitcoin_desc.substr(5, bitcoin_desc.size()-1);
    } else if (bitcoin_desc.substr(0, 4) == "pkh("
            && bitcoin_desc.substr(bitcoin_desc.size()-1, 1) == ")") {
        xpub_str = bitcoin_desc.substr(4, bitcoin_desc.size()-1);
    } else {
        throw JSONRPCError(RPC_INVALID_PARAMETER, "bitcoin_descriptor is not of any type supported: pkh(<xpub>), sh(wpkh(<xpub>)), wpkh(<xpub>), or <xpub>.");
    }

    // Strip off leading key origin
    if (xpub_str.find("]") != std::string::npos) {
        xpub_str = xpub_str.substr(xpub_str.find("]")+1, std::string::npos);
    }

    // Strip off following range
    xpub_str = xpub_str.substr(0, xpub_str.find("/"));

    xpub = DecodeExtPubKey(xpub_str);

    if (!xpub.pubkey.IsFullyValid()) {
        throw JSONRPCError(RPC_INVALID_PARAMETER, "bitcoin_descriptor does not contain a valid extended pubkey for this network.");
    }

    // Parse master pubkey
    CPubKey masterpub = xpub.pubkey;
    secp256k1_pubkey masterpub_secp;
    int ret = secp256k1_ec_pubkey_parse(secp256k1_ctx, &masterpub_secp, masterpub.begin(), masterpub.size());
    if (ret != 1) {
        throw JSONRPCError(RPC_WALLET_ERROR, "bitcoin_descriptor could not be parsed.");
    }

    // Store the keys and metadata
    if (!pwallet->SetOnlinePubKey(online_pubkey) ||
            !pwallet->SetOfflineXPubKey(xpub) ||
            !pwallet->SetOfflineCounter(counter) ||
            !pwallet->SetOfflineDescriptor(bitcoin_desc)) {
        throw JSONRPCError(RPC_WALLET_ERROR, "Error: Failure to initialize pegout wallet.");
    }

    // Negate the pubkey
    ret = secp256k1_ec_pubkey_negate(secp256k1_ctx, &masterpub_secp);

    std::vector<unsigned char> negatedpubkeybytes;
    negatedpubkeybytes.resize(33);
    size_t len = 33;
    ret = secp256k1_ec_pubkey_serialize(secp256k1_ctx, &negatedpubkeybytes[0], &len, &masterpub_secp, SECP256K1_EC_COMPRESSED);
    CHECK_NONFATAL(ret == 1);
    CHECK_NONFATAL(len == 33);
    CHECK_NONFATAL(negatedpubkeybytes.size() == 33);

    UniValue pak(UniValue::VOBJ);
    pak.pushKV("pakentry", "pak=" + HexStr(negatedpubkeybytes) + ":" + HexStr(online_pubkey));
    pak.pushKV("liquid_pak", HexStr(online_pubkey));
    pak.pushKV("liquid_pak_address", EncodeDestination(PKHash(online_pubkey)));
    pak.pushKV("address_lookahead", address_list);
    return pak;
},
    };
}

static RPCHelpMan sendtomainchain_base()
{
    return RPCHelpMan{"sendtomainchain",
                "\nSends sidechain funds to the given mainchain address, through the federated pegin mechanism\n"
                + HELP_REQUIRING_PASSPHRASE,
                {
                    {"address", RPCArg::Type::STR, RPCArg::Optional::NO, "The destination address on Bitcoin mainchain"},
                    {"amount", RPCArg::Type::AMOUNT, RPCArg::Optional::NO, "The amount being sent to Bitcoin mainchain"},
                    {"subtractfeefromamount", RPCArg::Type::BOOL, RPCArg::Default{false}, "The fee will be deducted from the amount being pegged-out."},
                    {"verbose", RPCArg::Type::BOOL, RPCArg::Default{false}, "If true, return extra information about the transaction."},
                },
                {
                    RPCResult{"if verbose is not set or set to false",
                        RPCResult::Type::STR_HEX, "txid", "Transaction ID of the resulting sidechain transaction",
                    },
                    RPCResult{"if verbose is set to true",
                        RPCResult::Type::OBJ, "", "",
                        {
                            {RPCResult::Type::STR_HEX, "txid", "The transaction id."},
                            {RPCResult::Type::STR, "fee reason", "The transaction fee reason."}
                        },
                    },
                },
                RPCExamples{
                    HelpExampleCli("sendtomainchain", "\"mgWEy4vBJSHt3mC8C2SEWJQitifb4qeZQq\" 0.1")
            + HelpExampleRpc("sendtomainchain", "\"mgWEy4vBJSHt3mC8C2SEWJQitifb4qeZQq\" 0.1")
                },
        [&](const RPCHelpMan& self, const JSONRPCRequest& request) -> UniValue
{
    std::shared_ptr<CWallet> const pwallet = GetWalletForJSONRPCRequest(request);
    if (!pwallet) return NullUniValue;

    LOCK(pwallet->cs_wallet);

    EnsureWalletIsUnlocked(*pwallet);

    std::string error_str;
    CTxDestination parent_address = DecodeParentDestination(request.params[0].get_str(), error_str);
    if (!IsValidDestination(parent_address))
        throw JSONRPCError(RPC_INVALID_ADDRESS_OR_KEY, strprintf("Invalid Bitcoin address: %s", error_str));

    CAmount nAmount = AmountFromValue(request.params[1]);
    if (nAmount <= 0)
        throw JSONRPCError(RPC_TYPE_ERROR, "Invalid amount for send");

    bool subtract_fee = false;
    if (request.params.size() > 2) {
        subtract_fee = request.params[2].get_bool();
    }

    // Parse Bitcoin address for destination, embed script
    CScript mainchain_script(GetScriptForDestination(parent_address));

    uint256 genesisBlockHash = Params().ParentGenesisBlockHash();

    // Asset type is implicit, no need to add to script
    NullData nulldata;
    nulldata << std::vector<unsigned char>(genesisBlockHash.begin(), genesisBlockHash.end());
    nulldata << std::vector<unsigned char>(mainchain_script.begin(), mainchain_script.end());
    CTxDestination address(nulldata);

    std::vector<CRecipient> recipients;
    CRecipient recipient = {GetScriptForDestination(address), nAmount, Params().GetConsensus().pegged_asset, CPubKey(), subtract_fee};
    recipients.push_back(recipient);

    EnsureWalletIsUnlocked(*pwallet);

    bool verbose = request.params[3].isNull() ? false: request.params[3].get_bool();
    mapValue_t mapValue;
    CCoinControl no_coin_control; // This is a deprecated API
    return SendMoney(*pwallet, no_coin_control, recipients, std::move(mapValue), verbose, true /* ignore_blind_fail */);
},
    };
}

// ELEMENTS: Copied from script/descriptor.cpp

typedef std::vector<uint32_t> KeyPath;

/** Split a string on every instance of sep, returning a vector. */
std::vector<Span<const char>> Split(const Span<const char>& sp, char sep)
{
    std::vector<Span<const char>> ret;
    auto it = sp.begin();
    auto start = it;
    while (it != sp.end()) {
        if (*it == sep) {
            ret.emplace_back(start, it);
            start = it + 1;
        }
        ++it;
    }
    ret.emplace_back(start, it);
    return ret;
}

/** Parse a key path, being passed a split list of elements (the first element is ignored). */
bool ParseKeyPath(const std::vector<Span<const char>>& split, KeyPath& out)
{
    for (size_t i = 1; i < split.size(); ++i) {
        Span<const char> elem = split[i];
        bool hardened = false;
        if (elem.size() > 0 && (elem[elem.size() - 1] == '\'' || elem[elem.size() - 1] == 'h')) {
            elem = elem.first(elem.size() - 1);
            hardened = true;
        }
        uint32_t p;
        if (!ParseUInt32(std::string(elem.begin(), elem.end()), &p) || p > 0x7FFFFFFFUL) return false;
        out.push_back(p | (((uint32_t)hardened) << 31));
    }
    return true;
}

////////////////////////////

static RPCHelpMan sendtomainchain_pak()
{
    return RPCHelpMan{"sendtomainchain",
                "\nSends Liquid funds to the Bitcoin mainchain, through the federated withdraw mechanism. The wallet internally generates the returned `bitcoin_address` via `bitcoin_descriptor` and `bip32_counter` previously set in `initpegoutwallet`. The counter will be incremented upon successful send, avoiding address re-use.\n"
                + HELP_REQUIRING_PASSPHRASE,
                {
                    {"address", RPCArg::Type::STR, RPCArg::Optional::NO, "Must be \"\". Only for non-PAK `sendtomainchain` compatibility."},
                    {"amount", RPCArg::Type::AMOUNT, RPCArg::Optional::NO, "The amount being sent to `bitcoin_address`."},
                    {"subtractfeefromamount", RPCArg::Type::BOOL, RPCArg::Default{false}, "The fee will be deducted from the amount being pegged-out."},
                    {"verbose", RPCArg::Type::BOOL, RPCArg::Default{false}, "If true, return extra information about the transaction."},
                },
                RPCResult{
                    RPCResult::Type::OBJ, "", "",
                    {
                        {RPCResult::Type::STR, "bitcoin_address", "destination address on Bitcoin mainchain"},
                        {RPCResult::Type::STR_HEX, "txid", "transaction ID of the resulting Liquid transaction"},
                        {RPCResult::Type::STR, "fee reason", "If verbose is set to true, the Liquid transaction fee reason"},
                        {RPCResult::Type::STR, "bitcoin_descriptor", "xpubkey of the child destination address"},
                        {RPCResult::Type::STR, "bip32_counter", "derivation counter for the `bitcoin_descriptor`"},
                    },
                },
                RPCExamples{
                    HelpExampleCli("sendtomainchain", "\"\" 0.1")
            + HelpExampleRpc("sendtomainchain", "\"\" 0.1")
                },
        [&](const RPCHelpMan& self, const JSONRPCRequest& request) -> UniValue
{
    std::shared_ptr<CWallet> const pwallet = GetWalletForJSONRPCRequest(request);
    if (!pwallet) return NullUniValue;

    LOCK(pwallet->cs_wallet);

    EnsureWalletIsUnlocked(*pwallet);

    if (!request.params[0].get_str().empty()) {
        throw JSONRPCError(RPC_TYPE_ERROR, "`address` argument must be \"\" for PAK-enabled networks as the address is generated automatically.");
    }

    //amount
    CAmount nAmount = AmountFromValue(request.params[1]);
    if (nAmount < 100000)
        throw JSONRPCError(RPC_INVALID_PARAMETER, "Invalid amount for send, must send more than 0.00100000 BTC");

    bool subtract_fee = false;
    if (request.params.size() > 2) {
        subtract_fee = request.params[2].get_bool();
    }

    CPAKList paklist = GetActivePAKList(pwallet->chain().getTip(), Params().GetConsensus());
    if (paklist.IsReject()) {
        throw JSONRPCError(RPC_INVALID_ADDRESS_OR_KEY, "Pegout freeze is under effect to aid a pak transition to a new list. Please consult the network operator.");
    }

    // Fetch pegout key data
    int counter = pwallet->offline_counter;
    CExtPubKey& xpub = pwallet->offline_xpub;
    CPubKey& onlinepubkey = pwallet->online_key;

    if (counter < 0) {
        throw JSONRPCError(RPC_WALLET_ERROR, "Pegout authorization for this wallet has not been set. Please call `initpegoutwallet` with the appropriate arguments first.");
    }

    FlatSigningProvider provider;
    std::string error;
    auto descriptor = Parse(pwallet->offline_desc, provider, error);

    LegacyScriptPubKeyMan* spk_man = pwallet->GetLegacyScriptPubKeyMan();
    if (!spk_man) {
        throw JSONRPCError(RPC_WALLET_ERROR, "This type of wallet does not support this command");
    }

    // If descriptor not previously set, generate it
    if (!descriptor) {
        std::string offline_desc = "pkh(" + EncodeExtPubKey(xpub) + "0/*)";
        if (!pwallet->SetOfflineDescriptor(offline_desc)) {
            throw JSONRPCError(RPC_WALLET_ERROR, "Couldn't set wallet descriptor for peg-outs.");
        }

        descriptor = Parse(pwallet->offline_desc, provider, error);
        if (!descriptor) {
            throw JSONRPCError(RPC_WALLET_ERROR, "descriptor still null. This is a bug in elementsd.");
        }
    }

    std::string desc_str = pwallet->offline_desc;
    std::string xpub_str = EncodeExtPubKey(xpub);

    // TODO: More properly expose key parsing functionality

    // Strip last parenths(up to 2) and "/*" to let ParseKeyPath do its thing
    desc_str.erase(std::remove(desc_str.begin(), desc_str.end(), ')'), desc_str.end());
    desc_str = desc_str.substr(0, desc_str.size()-2);

    // Since we know there are no key origin data, directly call inner parsing functions
    Span<const char> span(desc_str.data(), desc_str.size());
    auto split = Split(span, '/');
    KeyPath key_path;
    if (!ParseKeyPath(split, key_path)) {
        throw JSONRPCError(RPC_WALLET_ERROR, "Stored keypath in descriptor cannot be parsed.");
    }
    key_path.push_back(counter);

    secp256k1_pubkey onlinepubkey_secp;
    if (secp256k1_ec_pubkey_parse(secp256k1_ctx, &onlinepubkey_secp, onlinepubkey.begin(), onlinepubkey.size()) != 1) {
        throw JSONRPCError(RPC_TYPE_ERROR, "Pubkey is invalid");
    }

    // Get index of given online key
    int whitelistindex=-1;
    std::vector<secp256k1_pubkey> pak_online = paklist.OnlineKeys();
    for (unsigned int i=0; i<pak_online.size(); i++) {
        if (memcmp((void *)&pak_online[i], (void *)&onlinepubkey_secp, sizeof(secp256k1_pubkey)) == 0) {
            whitelistindex = i;
            break;
        }
    }
    if (whitelistindex == -1)
        throw JSONRPCError(RPC_WALLET_ERROR, "Given online key is not in Pegout Authorization Key List");

    // Parse master pubkey
    CPubKey masterpub = xpub.pubkey;
    secp256k1_pubkey masterpub_secp;
    int ret = secp256k1_ec_pubkey_parse(secp256k1_ctx, &masterpub_secp, masterpub.begin(), masterpub.size());
    if (ret != 1) {
        throw JSONRPCError(RPC_WALLET_ERROR, "Master pubkey could not be parsed.");
    }

    secp256k1_pubkey btcpub_secp;
    memcpy(&btcpub_secp, &masterpub_secp, sizeof(secp256k1_pubkey));

    // Negate master pubkey
    ret = secp256k1_ec_pubkey_negate(secp256k1_ctx, &masterpub_secp);

    // Make sure negated master pubkey is in PAK list at same index as online_pubkey
    if (memcmp((void *)&paklist.OfflineKeys()[whitelistindex], (void *)&masterpub_secp, sizeof(secp256k1_pubkey)) != 0) {
        throw JSONRPCError(RPC_WALLET_ERROR, "Given bitcoin_descriptor cannot be found in same entry as known liquid_pak");
    }

    // Get online PAK
    CKey masterOnlineKey;
    if (!spk_man->GetKey(onlinepubkey.GetID(), masterOnlineKey))
        throw JSONRPCError(RPC_WALLET_ERROR, "Given online key is in master set but not in wallet");

    // Tweak offline pubkey by tweakSum aka sumkey to get bitcoin key
    std::vector<unsigned char> tweakSum;
    if (!DerivePubTweak(key_path, xpub.pubkey, xpub.chaincode, tweakSum)) {
        throw JSONRPCError(RPC_WALLET_ERROR, "Could not create xpub tweak to generate proof.");
    }
    ret = secp256k1_ec_pubkey_tweak_add(secp256k1_ctx, &btcpub_secp, tweakSum.data());
    CHECK_NONFATAL(ret);

    std::vector<unsigned char> btcpubkeybytes;
    btcpubkeybytes.resize(33);
    size_t btclen = 33;
    ret = secp256k1_ec_pubkey_serialize(secp256k1_ctx, &btcpubkeybytes[0], &btclen, &btcpub_secp, SECP256K1_EC_COMPRESSED);
    CHECK_NONFATAL(ret == 1);
    CHECK_NONFATAL(btclen == 33);
    CHECK_NONFATAL(btcpubkeybytes.size() == 33);

    //Create, verify whitelist proof
    secp256k1_whitelist_signature sig;
    if(secp256k1_whitelist_sign(secp256k1_ctx, &sig, &paklist.OnlineKeys()[0], &paklist.OfflineKeys()[0], paklist.size(), &btcpub_secp, masterOnlineKey.begin(), &tweakSum[0], whitelistindex) != 1) {
        throw JSONRPCError(RPC_WALLET_ERROR, "Pegout authorization proof signing failed");
    }

    if (secp256k1_whitelist_verify(secp256k1_ctx, &sig, &paklist.OnlineKeys()[0], &paklist.OfflineKeys()[0], paklist.size(), &btcpub_secp) != 1) {
        throw JSONRPCError(RPC_WALLET_ERROR, "Pegout authorization proof was created and signed but is invalid");
    }

    //Serialize
    const size_t expectedOutputSize = 1 + 32 * (1 + paklist.size());
    CHECK_NONFATAL(1 + 32 * (1 + 256) >= expectedOutputSize);
    unsigned char output[1 + 32 * (1 + 256)];
    size_t outlen = expectedOutputSize;
    secp256k1_whitelist_signature_serialize(secp256k1_ctx, output, &outlen, &sig);
    CHECK_NONFATAL(outlen == expectedOutputSize);
    std::vector<unsigned char> whitelistproof(output, output + expectedOutputSize / sizeof(unsigned char));

    // Derive the end address in mainchain
    std::vector<CScript> scripts;
    if (!descriptor->Expand(counter, provider, scripts, provider)) {
        throw JSONRPCError(RPC_WALLET_ERROR, "Could not generate mainchain destination with descriptor. This is a bug.");
    }
    CHECK_NONFATAL(scripts.size() == 1);
    CScript mainchain_script = scripts[0];
    CTxDestination bitcoin_address;
    ExtractDestination(mainchain_script, bitcoin_address);

    uint256 genesisBlockHash = Params().ParentGenesisBlockHash();
    NullData nulldata;
    nulldata << std::vector<unsigned char>(genesisBlockHash.begin(), genesisBlockHash.end());
    nulldata << std::vector<unsigned char>(mainchain_script.begin(), mainchain_script.end());
    nulldata << btcpubkeybytes;
    nulldata << whitelistproof;
    CTxDestination address(nulldata);
    CHECK_NONFATAL(GetScriptForDestination(nulldata).IsPegoutScript(genesisBlockHash));

    std::vector<CRecipient> recipients;
    CRecipient recipient = {GetScriptForDestination(address), nAmount, Params().GetConsensus().pegged_asset, CPubKey(), subtract_fee};
    recipients.push_back(recipient);

    if (!ScriptHasValidPAKProof(GetScriptForDestination(nulldata), Params().ParentGenesisBlockHash(), paklist)) {
        throw JSONRPCError(RPC_TYPE_ERROR, "Resulting scriptPubKey is non-standard. Ensure pak=reject is not set");
    }

    bool verbose = request.params[3].isNull() ? false: request.params[3].get_bool();
    mapValue_t mapValue;
    CCoinControl no_coin_control; // This is a deprecated API
    UniValue tx_hash_hex = SendMoney(*pwallet, no_coin_control, recipients, std::move(mapValue), verbose, true /* ignore_blind_fail */);

    pwallet->SetOfflineCounter(counter+1);

    std::stringstream ss;
    ss << counter;

    UniValue obj(UniValue::VOBJ);
    if (!verbose) {
        obj.pushKV("txid", tx_hash_hex);
    } else {
        obj.pushKV("txid", tx_hash_hex["txid"]);
        obj.pushKV("fee_reason", tx_hash_hex["fee_reason"]);
    }
    obj.pushKV("bitcoin_address", EncodeParentDestination(bitcoin_address));
    obj.pushKV("bip32_counter", ss.str());
    obj.pushKV("bitcoin_descriptor", pwallet->offline_desc);
    return obj;
},
    };
}

// We only expose the appropriate peg-out method type per network
static RPCHelpMan sendtomainchain()
{
    if (Params().GetEnforcePak()) {
        return sendtomainchain_pak();
    } else {
        return sendtomainchain_base();
    }
}

extern UniValue signrawtransaction(const JSONRPCRequest& request);
extern UniValue sendrawtransaction(const JSONRPCRequest& request);

template<typename T_tx_ref, typename T_merkle_block>
static UniValue createrawpegin(const JSONRPCRequest& request, T_tx_ref& txBTCRef, T_merkle_block& merkleBlock)
{
    std::shared_ptr<CWallet> const wallet = GetWalletForJSONRPCRequest(request);
    if (!wallet) return NullUniValue;
    CWallet* const pwallet = wallet.get();

    LOCK(pwallet->cs_wallet);

    std::vector<unsigned char> txData = ParseHex(request.params[0].get_str());
    std::vector<unsigned char> txOutProofData = ParseHex(request.params[1].get_str());

    std::set<CScript> claim_scripts;
    if (request.params.size() > 2) {
        const std::string claim_script = request.params[2].get_str();
        if (!IsHex(claim_script)) {
            throw JSONRPCError(RPC_INVALID_PARAMETER, "Given claim_script is not hex.");
        }
        // If given manually, no need for it to be a witness script
        std::vector<unsigned char> witnessBytes(ParseHex(claim_script));
        CScript witness_script(witnessBytes.begin(), witnessBytes.end());
        claim_scripts.insert(std::move(witness_script));
    }
    else {
        // Look for known wpkh address in wallet
        for (std::map<CTxDestination, CAddressBookData>::const_iterator iter = pwallet->m_address_book.begin(); iter != pwallet->m_address_book.end(); ++iter) {
            CScript dest_script = GetScriptForDestination(iter->first);
            claim_scripts.insert(std::move(dest_script));
        }
    }

    // Make the tx
    CMutableTransaction mtx;

    // Construct pegin input
    CreatePegInInput(mtx, 0, txBTCRef, merkleBlock, claim_scripts, txData, txOutProofData, wallet->chain().getTip());

    // Manually construct peg-in transaction, sign it, and send it off.
    // Decrement the output value as much as needed given the total vsize to
    // pay the fees.

    if (!pwallet->IsLocked())
        pwallet->TopUpKeyPool();

    // Generate a new key that is added to wallet
    CTxDestination wpkhash;
    bilingual_str error;
    if (!pwallet->GetNewDestination(OutputType::BECH32, "", wpkhash, error)) {
        throw JSONRPCError(RPC_WALLET_KEYPOOL_RAN_OUT, error.original);
    }

    // Get value for output
    CAmount value = 0;
    if (!GetAmountFromParentChainPegin(value, *txBTCRef, mtx.vin[0].prevout.n)) {
        throw JSONRPCError(RPC_INVALID_PARAMETER, strprintf("Amounts to pegin must be explicit and asset must be %s", Params().GetConsensus().parent_pegged_asset.GetHex()));
    }

    // one wallet output and one fee output
    mtx.vout.push_back(CTxOut(Params().GetConsensus().pegged_asset, value, GetScriptForDestination(wpkhash)));
    mtx.vout.push_back(CTxOut(Params().GetConsensus().pegged_asset, 0, CScript()));

    // Estimate fee for transaction, decrement fee output(including witness data)
    unsigned int nBytes = GetVirtualTransactionSize(CTransaction(mtx)) +
        (1+1+72+1+33/WITNESS_SCALE_FACTOR);
    CCoinControl coin_control;
    FeeCalculation feeCalc;
    CAmount nFeeNeeded = GetMinimumFee(*pwallet, nBytes, coin_control, &feeCalc);

    if (nFeeNeeded == CAmount{0} && feeCalc.reason == FeeReason::FALLBACK) {
        throw JSONRPCError(RPC_WALLET_INSUFFICIENT_FUNDS, "Fee estimation failed. Fallbackfee is disabled. Wait a few blocks or enable -fallbackfee.");
    }

    mtx.vout[0].nValue = mtx.vout[0].nValue.GetAmount() - nFeeNeeded;
    mtx.vout[1].nValue = mtx.vout[1].nValue.GetAmount() + nFeeNeeded;

    UniValue ret(UniValue::VOBJ);

    // Return hex
    std::string strHex = EncodeHexTx(CTransaction(mtx), RPCSerializationFlags());
    ret.pushKV("hex", strHex);

    // Additional block lee-way to avoid bitcoin block races
    if (gArgs.GetBoolArg("-validatepegin", Params().GetConsensus().has_parent_chain)) {
        unsigned int required_depth = Params().GetConsensus().pegin_min_depth + 2;
        std::vector<uint256> txHashes;
        std::vector<unsigned int> txIndices;
        merkleBlock.txn.ExtractMatches(txHashes, txIndices);
        if (txIndices[0] == 0) {
            required_depth = std::max(required_depth, (unsigned int)COINBASE_MATURITY+2);
        }
        ret.pushKV("mature", IsConfirmedBitcoinBlock(merkleBlock.header.GetHash(), required_depth, merkleBlock.txn.GetNumTransactions()));
    }

    return ret;
}

static RPCHelpMan createrawpegin()
{
    return RPCHelpMan{"createrawpegin",
                "\nCreates a raw transaction to claim coins from the main chain by creating a pegin transaction with the necessary metadata after the corresponding Bitcoin transaction.\n"
                "Note that this call will not sign the transaction.\n"
                "If a transaction is not relayed it may require manual addition to a functionary mempool in order for it to be mined.\n",
                {
                    {"bitcoin_tx", RPCArg::Type::STR_HEX, RPCArg::Optional::NO, "The raw bitcoin transaction (in hex) depositing bitcoin to the mainchain_address generated by getpeginaddress"},
                    {"txoutproof", RPCArg::Type::STR_HEX, RPCArg::Optional::NO, "A rawtxoutproof (in hex) generated by the mainchain daemon's `gettxoutproof` containing a proof of only bitcoin_tx"},
                    {"claim_script", RPCArg::Type::STR_HEX, RPCArg::Optional::OMITTED_NAMED_ARG, "The witness program generated by getpeginaddress. Only needed if not in wallet."},
                },
                RPCResult{
                    RPCResult::Type::OBJ, "", "",
                    {
                        {RPCResult::Type::STR, "hex", "raw transaction data"},
                        {RPCResult::Type::BOOL, "mature", "Whether the peg-in is mature (only included when validating peg-ins)"},
                    },
                },
                RPCExamples{
                    HelpExampleCli("createrawpegin", "\"0200000002b80a99d63ca943d72141750d983a3eeda3a5c5a92aa962884ffb141eb49ffb4f000000006a473044022031ffe1d76decdfbbdb7e2ee6010e865a5134137c261e1921da0348b95a207f9e02203596b065c197e31bcc2f80575154774ac4e80acd7d812c91d93c4ca6a3636f27012102d2130dfbbae9bd27eee126182a39878ac4e117d0850f04db0326981f43447f9efeffffffb80a99d63ca943d72141750d983a3eeda3a5c5a92aa962884ffb141eb49ffb4f010000006b483045022100cf041ce0eb249ae5a6bc33c71c156549c7e5ad877ae39e2e3b9c8f1d81ed35060220472d4e4bcc3b7c8d1b34e467f46d80480959183d743dad73b1ed0e93ec9fd14f012103e73e8b55478ab9c5de22e2a9e73c3e6aca2c2e93cd2bad5dc4436a9a455a5c44feffffff0200e1f5050000000017a914da1745e9b549bd0bfa1a569971c77eba30cd5a4b87e86cbe00000000001976a914a25fe72e7139fd3f61936b228d657b2548b3936a88acc0020000\", \"00000020976e918ed537b0f99028648f2a25c0bd4513644fb84d9cbe1108b4df6b8edf6ba715c424110f0934265bf8c5763d9cc9f1675a0f728b35b9bc5875f6806be3d19cd5b159ffff7f2000000000020000000224eab3da09d99407cb79f0089e3257414c4121cb85a320e1fd0f88678b6b798e0713a8d66544b6f631f9b6d281c71633fb91a67619b189a06bab09794d5554a60105\" \"0014058c769ffc7d12c35cddec87384506f536383f9c\"")
            + HelpExampleRpc("createrawpegin", "\"0200000002b80a99d63ca943d72141750d983a3eeda3a5c5a92aa962884ffb141eb49ffb4f000000006a473044022031ffe1d76decdfbbdb7e2ee6010e865a5134137c261e1921da0348b95a207f9e02203596b065c197e31bcc2f80575154774ac4e80acd7d812c91d93c4ca6a3636f27012102d2130dfbbae9bd27eee126182a39878ac4e117d0850f04db0326981f43447f9efeffffffb80a99d63ca943d72141750d983a3eeda3a5c5a92aa962884ffb141eb49ffb4f010000006b483045022100cf041ce0eb249ae5a6bc33c71c156549c7e5ad877ae39e2e3b9c8f1d81ed35060220472d4e4bcc3b7c8d1b34e467f46d80480959183d743dad73b1ed0e93ec9fd14f012103e73e8b55478ab9c5de22e2a9e73c3e6aca2c2e93cd2bad5dc4436a9a455a5c44feffffff0200e1f5050000000017a914da1745e9b549bd0bfa1a569971c77eba30cd5a4b87e86cbe00000000001976a914a25fe72e7139fd3f61936b228d657b2548b3936a88acc0020000\", \"00000020976e918ed537b0f99028648f2a25c0bd4513644fb84d9cbe1108b4df6b8edf6ba715c424110f0934265bf8c5763d9cc9f1675a0f728b35b9bc5875f6806be3d19cd5b159ffff7f2000000000020000000224eab3da09d99407cb79f0089e3257414c4121cb85a320e1fd0f88678b6b798e0713a8d66544b6f631f9b6d281c71633fb91a67619b189a06bab09794d5554a60105\", \"0014058c769ffc7d12c35cddec87384506f536383f9c\"")
                },
        [&](const RPCHelpMan& self, const JSONRPCRequest& request) -> UniValue
{
    if (!IsHex(request.params[0].get_str()) || !IsHex(request.params[1].get_str())) {
        throw JSONRPCError(RPC_TYPE_ERROR, "the first two arguments must be hex strings");
    }

    UniValue ret(UniValue::VOBJ);
    if (Params().GetConsensus().ParentChainHasPow()) {
        Sidechain::Bitcoin::CTransactionRef txBTCRef;
        Sidechain::Bitcoin::CMerkleBlock merkleBlock;
        ret = createrawpegin(request, txBTCRef, merkleBlock);
        if (!CheckParentProofOfWork(merkleBlock.header.GetHash(), merkleBlock.header.nBits, Params().GetConsensus())) {
            throw JSONRPCError(RPC_INVALID_PARAMETER, "Invalid tx out proof");
        }
    } else {
        CTransactionRef txBTCRef;
        CMerkleBlock merkleBlock;
        ret = createrawpegin(request, txBTCRef, merkleBlock);
        if (!CheckProofSignedParent(merkleBlock.header, Params().GetConsensus())) {
            throw JSONRPCError(RPC_INVALID_PARAMETER, "Invalid tx out proof");
        }
    }
    return ret;
},
    };
}

static RPCHelpMan claimpegin()
{
    return RPCHelpMan{"claimpegin",
                "\nClaim coins from the main chain by creating a pegin transaction with the necessary metadata after the corresponding Bitcoin transaction.\n"
                "Note that the transaction will not be relayed unless it is buried at least 102 blocks deep.\n"
                "If a transaction is not relayed it may require manual addition to a functionary mempool in order for it to be mined.\n",
                {
                    {"bitcoin_tx", RPCArg::Type::STR_HEX, RPCArg::Optional::NO, "The raw bitcoin transaction (in hex) depositing bitcoin to the mainchain_address generated by getpeginaddress"},
                    {"txoutproof", RPCArg::Type::STR_HEX, RPCArg::Optional::NO, "A rawtxoutproof (in hex) generated by the mainchain daemon's `gettxoutproof` containing a proof of only bitcoin_tx"},
                    {"claim_script", RPCArg::Type::STR_HEX, RPCArg::Optional::OMITTED_NAMED_ARG, "The witness program generated by getpeginaddress. Only needed if not in wallet."},
                },
                RPCResult{
                    RPCResult::Type::STR_HEX, "txid", "txid of the resulting sidechain transaction",
                },
                RPCExamples{
                    HelpExampleCli("claimpegin", "\"0200000002b80a99d63ca943d72141750d983a3eeda3a5c5a92aa962884ffb141eb49ffb4f000000006a473044022031ffe1d76decdfbbdb7e2ee6010e865a5134137c261e1921da0348b95a207f9e02203596b065c197e31bcc2f80575154774ac4e80acd7d812c91d93c4ca6a3636f27012102d2130dfbbae9bd27eee126182a39878ac4e117d0850f04db0326981f43447f9efeffffffb80a99d63ca943d72141750d983a3eeda3a5c5a92aa962884ffb141eb49ffb4f010000006b483045022100cf041ce0eb249ae5a6bc33c71c156549c7e5ad877ae39e2e3b9c8f1d81ed35060220472d4e4bcc3b7c8d1b34e467f46d80480959183d743dad73b1ed0e93ec9fd14f012103e73e8b55478ab9c5de22e2a9e73c3e6aca2c2e93cd2bad5dc4436a9a455a5c44feffffff0200e1f5050000000017a914da1745e9b549bd0bfa1a569971c77eba30cd5a4b87e86cbe00000000001976a914a25fe72e7139fd3f61936b228d657b2548b3936a88acc0020000\" \"00000020976e918ed537b0f99028648f2a25c0bd4513644fb84d9cbe1108b4df6b8edf6ba715c424110f0934265bf8c5763d9cc9f1675a0f728b35b9bc5875f6806be3d19cd5b159ffff7f2000000000020000000224eab3da09d99407cb79f0089e3257414c4121cb85a320e1fd0f88678b6b798e0713a8d66544b6f631f9b6d281c71633fb91a67619b189a06bab09794d5554a60105\" \"0014058c769ffc7d12c35cddec87384506f536383f9c\"")
            + HelpExampleRpc("claimpegin", "\"0200000002b80a99d63ca943d72141750d983a3eeda3a5c5a92aa962884ffb141eb49ffb4f000000006a473044022031ffe1d76decdfbbdb7e2ee6010e865a5134137c261e1921da0348b95a207f9e02203596b065c197e31bcc2f80575154774ac4e80acd7d812c91d93c4ca6a3636f27012102d2130dfbbae9bd27eee126182a39878ac4e117d0850f04db0326981f43447f9efeffffffb80a99d63ca943d72141750d983a3eeda3a5c5a92aa962884ffb141eb49ffb4f010000006b483045022100cf041ce0eb249ae5a6bc33c71c156549c7e5ad877ae39e2e3b9c8f1d81ed35060220472d4e4bcc3b7c8d1b34e467f46d80480959183d743dad73b1ed0e93ec9fd14f012103e73e8b55478ab9c5de22e2a9e73c3e6aca2c2e93cd2bad5dc4436a9a455a5c44feffffff0200e1f5050000000017a914da1745e9b549bd0bfa1a569971c77eba30cd5a4b87e86cbe00000000001976a914a25fe72e7139fd3f61936b228d657b2548b3936a88acc0020000\", \"00000020976e918ed537b0f99028648f2a25c0bd4513644fb84d9cbe1108b4df6b8edf6ba715c424110f0934265bf8c5763d9cc9f1675a0f728b35b9bc5875f6806be3d19cd5b159ffff7f2000000000020000000224eab3da09d99407cb79f0089e3257414c4121cb85a320e1fd0f88678b6b798e0713a8d66544b6f631f9b6d281c71633fb91a67619b189a06bab09794d5554a60105\", \"0014058c769ffc7d12c35cddec87384506f536383f9c\"")
                },
        [&](const RPCHelpMan& self, const JSONRPCRequest& request) -> UniValue
{
    CTransactionRef tx_ref;
    CMutableTransaction mtx;

    std::shared_ptr<CWallet> const wallet = GetWalletForJSONRPCRequest(request);
    if (!wallet) return NullUniValue;
    CWallet* const pwallet = wallet.get();

    LOCK(pwallet->cs_wallet);

    if (pwallet->chain().isInitialBlockDownload()) {
        throw JSONRPCError(RPC_WALLET_ERROR, "Peg-ins cannot be completed during initial sync or reindexing.");
    }

    // NOTE: Making an RPC from within another RPC is not generally a good idea. In particular, it
    //   is necessary to copy the URI, which contains the wallet if one was given; otherwise
    //   multi-wallet support will silently break. The resulting request object is still missing a
    //   bunch of other fields, although they are usually not used by RPC handlers. This is a
    //   brittle hack, and further examples of this pattern should not be introduced.

    // Get raw peg-in transaction
    JSONRPCRequest req;
    req.context = request.context;
    req.URI = request.URI;
    req.params = request.params;
    UniValue ret(createrawpegin().HandleRequest(req));  // See the note above, on why this is a bad idea.

    // Make sure it can be propagated and confirmed
    if (!ret["mature"].isNull() && ret["mature"].get_bool() == false) {
        throw JSONRPCError(RPC_INVALID_PARAMETER, "Peg-in Bitcoin transaction needs more confirmations to be sent.");
    }

    // Sign it
    JSONRPCRequest req2;
    req2.context = request.context;
    req2.URI = request.URI;
    UniValue varr(UniValue::VARR);
    varr.push_back(ret["hex"]);
    req2.params = varr;
    UniValue result = signrawtransactionwithwallet().HandleRequest(req2);  // See the note above, on why this is a bad idea.

    if (!DecodeHexTx(mtx, result["hex"].get_str(), false, true)) {
        throw JSONRPCError(RPC_DESERIALIZATION_ERROR, "TX decode failed");
    }

    // To check if it's not double spending an existing pegin UTXO, we check mempool acceptance.
    const MempoolAcceptResult res = pwallet->chain().testPeginClaimAcceptance(MakeTransactionRef(mtx));
    if (res.m_result_type != MempoolAcceptResult::ResultType::VALID) {
        bilingual_str error = Untranslated(strprintf("Error: The transaction was rejected! Reason given: %s", res.m_state.ToString()));
        throw JSONRPCError(RPC_WALLET_ERROR, error.original);
    }

    // Send it
    mapValue_t mapValue;
    pwallet->CommitTransaction(MakeTransactionRef(mtx), mapValue, {} /* orderForm */);

    return mtx.GetHash().GetHex();
},
    };
}

// Rewind the outputs to unblinded, and push placeholders for blinding info. Not exported.
void FillBlinds(CWallet* pwallet, CMutableTransaction& tx, std::vector<uint256>& output_value_blinds, std::vector<uint256>& output_asset_blinds, std::vector<CPubKey>& output_pubkeys, std::vector<CKey>& asset_keys, std::vector<CKey>& token_keys) {

    // Resize witness before doing anything
    tx.witness.vtxinwit.resize(tx.vin.size());
    tx.witness.vtxoutwit.resize(tx.vout.size());

    for (size_t nOut = 0; nOut < tx.vout.size(); ++nOut) {
        CTxOut& out = tx.vout[nOut];
        if (out.nValue.IsExplicit()) {
            CPubKey pubkey(out.nNonce.vchCommitment);
            if (!pubkey.IsFullyValid()) {
                output_pubkeys.push_back(CPubKey());
            } else {
                output_pubkeys.push_back(pubkey);
            }
            output_value_blinds.push_back(uint256());
            output_asset_blinds.push_back(uint256());
        } else if (out.nValue.IsCommitment()) {
            CTxOutWitness* ptxoutwit = &tx.witness.vtxoutwit[nOut];
            uint256 blinding_factor;
            uint256 asset_blinding_factor;
            CAsset asset;
            CAmount amount;
            // This can only be used to recover things like change addresses and self-sends.
            if (UnblindConfidentialPair(pwallet->GetBlindingKey(&out.scriptPubKey), out.nValue, out.nAsset, out.nNonce, out.scriptPubKey, ptxoutwit->vchRangeproof, amount, blinding_factor, asset, asset_blinding_factor) != 0) {
                // Wipe out confidential info from output and output witness
                CScript scriptPubKey = tx.vout[nOut].scriptPubKey;
                CTxOut newOut(asset, amount, scriptPubKey);
                tx.vout[nOut] = newOut;
                ptxoutwit->SetNull();

                // Mark for re-blinding with same key that deblinded it
                CPubKey pubkey(pwallet->GetBlindingKey(&out.scriptPubKey).GetPubKey());
                output_pubkeys.push_back(pubkey);
                output_value_blinds.push_back(uint256());
                output_asset_blinds.push_back(uint256());
            } else {
                output_pubkeys.push_back(CPubKey());
                output_value_blinds.push_back(uint256());
                output_asset_blinds.push_back(uint256());
            }
        } else {
            // Null or invalid, do nothing for that output
            output_pubkeys.push_back(CPubKey());
            output_value_blinds.push_back(uint256());
            output_asset_blinds.push_back(uint256());
        }
    }

    // Fill out issuance blinding keys to be used directly as nonce for rangeproof
    for (size_t nIn = 0; nIn < tx.vin.size(); ++nIn) {
        CAssetIssuance& issuance = tx.vin[nIn].assetIssuance;
        if (issuance.IsNull()) {
            asset_keys.push_back(CKey());
            token_keys.push_back(CKey());
            continue;
        }

        // Calculate underlying asset for use as blinding key script
        CAsset asset;
        // New issuance, compute the asset ids
        if (issuance.assetBlindingNonce.IsNull()) {
            uint256 entropy;
            GenerateAssetEntropy(entropy, tx.vin[nIn].prevout, issuance.assetEntropy);
            CalculateAsset(asset, entropy);
        }
        // Re-issuance
        else {
            // TODO Give option to skip blinding when the reissuance token was derived without blinding ability. For now we assume blinded
            // hashAssetIdentifier doubles as the entropy on reissuance
            CalculateAsset(asset, issuance.assetEntropy);
        }

        // Special format for issuance blinding keys, unique for each transaction
        CScript blindingScript = CScript() << OP_RETURN << std::vector<unsigned char>(tx.vin[nIn].prevout.hash.begin(), tx.vin[nIn].prevout.hash.end()) << tx.vin[nIn].prevout.n;

        for (size_t nPseudo = 0; nPseudo < 2; nPseudo++) {
            bool issuance_asset = (nPseudo == 0);
            std::vector<CKey>& issuance_blinding_keys = issuance_asset ? asset_keys : token_keys;
            CConfidentialValue& conf_value = issuance_asset ? issuance.nAmount : issuance.nInflationKeys;
            if (conf_value.IsCommitment()) {
                // Rangeproof must exist
                if (tx.witness.vtxinwit.size() <= nIn) {
                    throw JSONRPCError(RPC_INVALID_PARAMETER, "Transaction issuance is already blinded but has no attached rangeproof.");
                }
                CTxInWitness& txinwit = tx.witness.vtxinwit[nIn];
                std::vector<unsigned char>& vchRangeproof = issuance_asset ? txinwit.vchIssuanceAmountRangeproof : txinwit.vchInflationKeysRangeproof;
                uint256 blinding_factor;
                uint256 asset_blinding_factor;
                CAmount amount;
                if (UnblindConfidentialPair(pwallet->GetBlindingKey(&blindingScript), conf_value, CConfidentialAsset(asset), CConfidentialNonce(), CScript(), vchRangeproof, amount, blinding_factor, asset, asset_blinding_factor) != 0) {
                    // Wipe out confidential info from issuance
                    vchRangeproof.clear();
                    conf_value = CConfidentialValue(amount);
                    // One key blinds both values, single key needed for issuance reveal
                    issuance_blinding_keys.push_back(pwallet->GetBlindingKey(&blindingScript));
                } else {
                    // If  unable to unblind, leave it alone in next blinding step
                    issuance_blinding_keys.push_back(CKey());
                }
            } else if (conf_value.IsExplicit()) {
                // Use wallet to generate blindingkey used directly as nonce
                // as user is not "sending" to anyone.
                // Always assumed we want to blind here.
                // TODO Signal intent for all blinding via API including replacing nonce commitment
                issuance_blinding_keys.push_back(pwallet->GetBlindingKey(&blindingScript));
            } else  {
                // Null or invalid, don't try anything but append an empty key
                issuance_blinding_keys.push_back(CKey());
            }
        }
    }
}

static RPCHelpMan blindrawtransaction()
{
    return RPCHelpMan{"blindrawtransaction",
                "\nConvert one or more outputs of a raw transaction into confidential ones using only wallet inputs.\n"
                "Returns the hex-encoded raw transaction.\n"
                "The output keys used can be specified by using a confidential address in createrawtransaction.\n"
                "This call may add an additional 0-value unspendable output in order to balance the blinders.\n",
                {
                    {"hexstring", RPCArg::Type::STR_HEX, RPCArg::Optional::NO, "A hex-encoded raw transaction."},
                    {"ignoreblindfail", RPCArg::Type::BOOL , RPCArg::Default{true}, "Return a transaction even when a blinding attempt fails due to number of blinded inputs/outputs."},
                    {"asset_commitments", RPCArg::Type::ARR, RPCArg::Optional::OMITTED_NAMED_ARG, "An array of input asset generators. If provided, this list must be empty, or match the final input commitment list, including ordering, to make a valid surjection proof. This list does not include generators for issuances, as these assets are inherently unblinded.",
                        {
                            {"assetcommitment", RPCArg::Type::STR_HEX, RPCArg::Optional::OMITTED, "A hex-encoded asset commitment, one for each input."
            "                        Null commitments must be \"\"."},
                        }
                    },
                    {"blind_issuances", RPCArg::Type::BOOL , RPCArg::Default{true}, "Blind the issuances found in the raw transaction or not. All issuances will be blinded if true."},
                    {"totalblinder", RPCArg::Type::STR, RPCArg::Optional::OMITTED, "Ignored for now."},
                },
                RPCResult{
                    RPCResult::Type::STR_HEX, "transaction", "serialized transaction",
                },
                RPCExamples{""},
        [&](const RPCHelpMan& self, const JSONRPCRequest& request) -> UniValue
{
    std::shared_ptr<CWallet> const wallet = GetWalletForJSONRPCRequest(request);
    if (!wallet) return NullUniValue;
    CWallet* const pwallet = wallet.get();

    std::vector<unsigned char> txData(ParseHexV(request.params[0], "argument 1"));
    CDataStream ssData(txData, SER_NETWORK, PROTOCOL_VERSION);
    CMutableTransaction tx;
    try {
        ssData >> tx;
    } catch (const std::exception &) {
        throw JSONRPCError(RPC_DESERIALIZATION_ERROR, "TX decode failed");
    }

    bool ignore_blind_fail = true;
    if (request.params.size() > 1) {
        ignore_blind_fail = request.params[1].get_bool();
    }

    std::vector<std::vector<unsigned char> > auxiliary_generators;
    if (request.params.size() > 2) {
        UniValue assetCommitments = request.params[2].get_array();
        if (assetCommitments.size() != 0 && assetCommitments.size() < tx.vin.size()) {
            throw JSONRPCError(RPC_INVALID_PARAMETER, "Asset commitment array must have at least as many entries as transaction inputs.");
        }
        for (size_t nIn = 0; nIn < assetCommitments.size(); nIn++) {
            if (assetCommitments[nIn].isStr()) {
                std::string assetcommitment = assetCommitments[nIn].get_str();
                if (IsHex(assetcommitment) && assetcommitment.size() == 66) {
                    auxiliary_generators.push_back(ParseHex(assetcommitment));
                    continue;
                }
            }
            throw JSONRPCError(RPC_INVALID_PARAMETER, "Asset commitments must be a hex encoded string of length 66.");
        }
    }

    bool blind_issuances = request.params[3].isNull() || request.params[3].get_bool();

    LOCK(pwallet->cs_wallet);

    const auto& fedpegscripts = GetValidFedpegScripts(pwallet->chain().getTip(), Params().GetConsensus(), true /* nextblock_validation */);

    std::vector<uint256> input_blinds;
    std::vector<uint256> input_asset_blinds;
    std::vector<CAsset> input_assets;
    std::vector<CAmount> input_amounts;
    int n_blinded_ins = 0;
    for (size_t nIn = 0; nIn < tx.vin.size(); ++nIn) {
        COutPoint prevout = tx.vin[nIn].prevout;

        // Special handling for pegin inputs: no blinds and explicit amount/asset.
        if (tx.vin[nIn].m_is_pegin) {
            std::string err;
            if (tx.witness.vtxinwit.size() != tx.vin.size() || !IsValidPeginWitness(tx.witness.vtxinwit[nIn].m_pegin_witness, fedpegscripts, prevout, err, false)) {
                throw JSONRPCError(RPC_INVALID_PARAMETER, strprintf("Transaction contains invalid peg-in input: %s", err));
            }
            CTxOut pegin_output = GetPeginOutputFromWitness(tx.witness.vtxinwit[nIn].m_pegin_witness);
            input_blinds.push_back(uint256());
            input_asset_blinds.push_back(uint256());
            input_assets.push_back(pegin_output.nAsset.GetAsset());
            input_amounts.push_back(pegin_output.nValue.GetAmount());
            continue;
        }

        std::map<uint256, CWalletTx>::iterator it = pwallet->mapWallet.find(prevout.hash);
        if (it == pwallet->mapWallet.end() || InputIsMine(*pwallet, tx.vin[nIn]) == ISMINE_NO) {
            // For inputs we don't own, input assetcommitments for the surjection must be supplied.
            if (auxiliary_generators.size() > 0) {
                input_blinds.push_back(uint256());
                input_asset_blinds.push_back(uint256());
                input_assets.push_back(CAsset());
                input_amounts.push_back(-1);
                continue;
            }
            throw JSONRPCError(RPC_INVALID_PARAMETER, "Invalid parameter: transaction spends from non-wallet output and no assetcommitment list was given.");
        }

        if (prevout.n >= it->second.tx->vout.size()) {
            throw JSONRPCError(RPC_INVALID_PARAMETER, "Invalid parameter: transaction spends non-existing output");
        }
        input_blinds.push_back(it->second.GetOutputAmountBlindingFactor(*pwallet, prevout.n));
        input_asset_blinds.push_back(it->second.GetOutputAssetBlindingFactor(*pwallet, prevout.n));
        input_assets.push_back(it->second.GetOutputAsset(*pwallet, prevout.n));
        input_amounts.push_back(it->second.GetOutputValueOut(*pwallet, prevout.n));
        if (it->second.tx->vout[prevout.n].nValue.IsCommitment()) {
            n_blinded_ins += 1;
        }
    }

    std::vector<uint256> output_blinds;
    std::vector<uint256> output_asset_blinds;
    std::vector<CPubKey> output_pubkeys;
    std::vector<CKey> asset_keys;
    std::vector<CKey> token_keys;
    // This fills out issuance blinding data for you from the wallet itself
    FillBlinds(pwallet, tx, output_blinds, output_asset_blinds, output_pubkeys, asset_keys, token_keys);

    if (!blind_issuances) {
        asset_keys.clear();
        token_keys.clear();
    }

    // How many are we trying to blind?
    int num_pubkeys = 0;
    unsigned int key_index = 0;
    for (unsigned int i = 0; i < output_pubkeys.size(); i++) {
        const CPubKey& key = output_pubkeys[i];
        if (key.IsValid()) {
            num_pubkeys++;
            key_index = i;
        }
    }
    for (const CKey& key : asset_keys) {
        if (key.IsValid()) num_pubkeys++;
    }
    for (const CKey& key : token_keys) {
        if (key.IsValid()) num_pubkeys++;
    }

    if (num_pubkeys == 0 && n_blinded_ins == 0) {
        // Vacuous, just return the transaction
        return EncodeHexTx(CTransaction(tx));
    } else if (n_blinded_ins > 0 && num_pubkeys == 0) {
        // Blinded inputs need to balanced with something to be valid, make a dummy.
        CTxOut newTxOut(tx.vout.back().nAsset.GetAsset(), 0, CScript() << OP_RETURN);
        tx.vout.push_back(newTxOut);
        num_pubkeys++;
        output_pubkeys.push_back(pwallet->GetBlindingPubKey(newTxOut.scriptPubKey));
    } else if (n_blinded_ins == 0 && num_pubkeys == 1) {
        if (ignore_blind_fail) {
            // Just get rid of the ECDH key in the nonce field and return
            tx.vout[key_index].nNonce.SetNull();
            return EncodeHexTx(CTransaction(tx));
        } else {
            throw JSONRPCError(RPC_INVALID_PARAMETER, "Unable to blind transaction: Add another output to blind in order to complete the blinding.");
        }
    }

    if (BlindTransaction(input_blinds, input_asset_blinds, input_assets, input_amounts, output_blinds, output_asset_blinds, output_pubkeys, asset_keys, token_keys, tx, (auxiliary_generators.size() ? &auxiliary_generators : NULL)) != num_pubkeys) {
        // TODO Have more rich return values, communicating to user what has been blinded
        // User may be ok not blinding something that for instance has no corresponding type on input
        throw JSONRPCError(RPC_INVALID_PARAMETER, "Unable to blind transaction: Are you sure each asset type to blind is represented in the inputs?");
    }

    return EncodeHexTx(CTransaction(tx));
},
    };
}

static RPCHelpMan unblindrawtransaction()
{
    return RPCHelpMan{"unblindrawtransaction",
                "\nRecovers unblinded transaction outputs from blinded outputs and issuance inputs when possible using wallet's known blinding keys, and strips related witness data.\n",
                {
                    {"hex", RPCArg::Type::STR_HEX, RPCArg::Optional::NO, "The hex string of the raw transaction."},
                },
                RPCResult{
                    RPCResult::Type::OBJ, "", "",
                    {
                        {RPCResult::Type::STR_HEX, "hex", "unblinded raw transaction"},
                    }
                },
                RPCExamples{
                    HelpExampleCli("unblindrawtransaction", "\"blindedtransactionhex\"")
                },
        [&](const RPCHelpMan& self, const JSONRPCRequest& request) -> UniValue
{
    std::shared_ptr<CWallet> const wallet = GetWalletForJSONRPCRequest(request);
    if (!wallet) return NullUniValue;
    CWallet* const pwallet = wallet.get();

    RPCTypeCheck(request.params, {UniValue::VSTR});

    CMutableTransaction tx;
    if (!DecodeHexTx(tx, request.params[0].get_str()))
        throw JSONRPCError(RPC_DESERIALIZATION_ERROR, "TX decode failed");

    std::vector<uint256> output_value_blinds;
    std::vector<uint256> output_asset_blinds;
    std::vector<CPubKey> output_pubkeys;
    std::vector<CKey> asset_keys;
    std::vector<CKey> token_keys;
    FillBlinds(pwallet, tx, output_value_blinds, output_asset_blinds, output_pubkeys, asset_keys, token_keys);

    UniValue result(UniValue::VOBJ);
    result.pushKV("hex", EncodeHexTx(CTransaction(tx)));
    return result;
},
    };
}

static CTransactionRef SendGenerationTransaction(const CScript& asset_script, const CPubKey &asset_pubkey, const CScript& token_script, const CPubKey &token_pubkey, CAmount asset_amount, CAmount token_amount, IssuanceDetails* issuance_details, CWallet* pwallet)
{
    CAsset reissue_token = issuance_details->reissuance_token;
    CAmount curBalance = GetBalance(*pwallet).m_mine_trusted[reissue_token];

    if (!reissue_token.IsNull() && curBalance <= 0) {
        throw JSONRPCError(RPC_WALLET_INSUFFICIENT_FUNDS, "No available reissuance tokens in wallet.");
    }

    std::vector<CRecipient> vecSend;
    // Signal outputs to skip "funding" with fixed asset numbers 1, 2, ...
    // We don't know the asset during initial issuance until inputs are chosen
    if (asset_script.size() > 0) {
        vecSend.push_back({asset_script, asset_amount, CAsset(uint256S("1")), asset_pubkey, false});
    }
    if (token_script.size() > 0) {
        CRecipient recipient = {token_script, token_amount, CAsset(uint256S("2")), token_pubkey, false};
        // We need to select the issuance token(s) to spend
        if (!reissue_token.IsNull()) {
            recipient.asset = reissue_token;
            recipient.nAmount = curBalance; // Or 1?
            // If the issuance token *is* the fee asset, subtract fee from this output
            if (reissue_token == ::policyAsset) {
                recipient.fSubtractFeeFromAmount = true;
            }
        }
        vecSend.push_back(recipient);
    }

    CAmount nFeeRequired;
    int nChangePosRet = -1;
    bilingual_str error;
    FeeCalculation fee_calc_out;
    CCoinControl dummy_control;
    BlindDetails blind_details;
    CTransactionRef tx_ref;
    if (!CreateTransaction(*pwallet, vecSend, tx_ref, nFeeRequired, nChangePosRet, error, dummy_control, fee_calc_out, true, &blind_details, issuance_details)) {
        throw JSONRPCError(RPC_WALLET_ERROR, error.original);
    }

    mapValue_t map_value;
    pwallet->CommitTransaction(tx_ref, std::move(map_value), {} /* orderForm */, &blind_details);

    return tx_ref;
}

static RPCHelpMan issueasset()
{
    return RPCHelpMan{"issueasset",
                "\nCreate an asset. Must have funds in wallet to do so. Returns asset hex id.\n"
                "For more fine-grained control such as multiple issuances, see `rawissueasset` RPC call.\n",
                {
                    {"assetamount", RPCArg::Type::AMOUNT, RPCArg::Optional::NO, "Amount of asset to generate. Note that the amount is BTC-like, with 8 decimal places."},
                    {"tokenamount", RPCArg::Type::AMOUNT, RPCArg::Optional::NO, "Amount of reissuance tokens to generate. Note that the amount is BTC-like, with 8 decimal places. These will allow you to reissue the asset if in wallet using `reissueasset`. These tokens are not consumed during reissuance."},
                    {"blind", RPCArg::Type::BOOL, RPCArg::Default{true}, "Whether to blind the issuances."},
                    {"contract_hash", RPCArg::Type::STR_HEX, RPCArg::Default{"0000...0000"}, "Contract hash that is put into issuance definition. Must be 32 bytes worth in hex string form. This will affect the asset id."},
                },
                RPCResult{
                    RPCResult::Type::OBJ, "", "",
                    {
                        {RPCResult::Type::STR_HEX, "txid", "Transaction id for issuance"},
                        {RPCResult::Type::NUM, "vin", "The input position of the issuance in the transaction"},
                        {RPCResult::Type::STR_HEX, "entropy", "Entropy of the asset type"},
                        {RPCResult::Type::STR_HEX, "asset", "Asset type for issuance"},
                        {RPCResult::Type::STR_HEX, "token", "Token type for issuance"},
                    }
                },
                RPCExamples{
                    HelpExampleCli("issueasset", "10 0")
            + HelpExampleRpc("issueasset", "10, 0")
                },
        [&](const RPCHelpMan& self, const JSONRPCRequest& request) -> UniValue
{
    std::shared_ptr<CWallet> const wallet = GetWalletForJSONRPCRequest(request);
    if (!wallet) return NullUniValue;
    CWallet* const pwallet = wallet.get();

    LOCK(pwallet->cs_wallet);

    if (!g_con_elementsmode) {
        throw JSONRPCError(RPC_TYPE_ERROR, "Issuance can only be done on elements-style chains. Note: `-regtest` is Bitcoin's regtest mode, instead try `-chain=<custom chain name>`");
    }

    CAmount nAmount = AmountFromValue(request.params[0]);
    CAmount nTokens = AmountFromValue(request.params[1]);
    if (nAmount == 0 && nTokens == 0) {
        throw JSONRPCError(RPC_TYPE_ERROR, "Issuance must have one non-zero component");
    }

    bool blind_issuances = request.params.size() < 3 || request.params[2].get_bool();

    // Check for optional contract to hash into definition
    uint256 contract_hash;
    if (request.params.size() >= 4) {
        contract_hash = ParseHashV(request.params[3], "contract_hash");
    }

    if (!pwallet->IsLocked())
        pwallet->TopUpKeyPool();

    // Generate a new key that is added to wallet
    bilingual_str error;
    CPubKey newKey;
    CTxDestination asset_dest;
    CTxDestination token_dest;
    CPubKey asset_dest_blindpub;
    CPubKey token_dest_blindpub;

    if (nAmount > 0) {
        if (!pwallet->GetNewDestination(OutputType::BECH32, "", asset_dest, error)) {
            throw JSONRPCError(RPC_WALLET_KEYPOOL_RAN_OUT, error.original);
        }
        asset_dest_blindpub = pwallet->GetBlindingPubKey(GetScriptForDestination(asset_dest));
    }
    if (nTokens > 0) {
        if (!pwallet->GetNewDestination(OutputType::BECH32, "", token_dest, error)) {
            throw JSONRPCError(RPC_WALLET_KEYPOOL_RAN_OUT, error.original);
        }
        token_dest_blindpub = pwallet->GetBlindingPubKey(GetScriptForDestination(token_dest));
    }

    CAsset dummyasset;
    IssuanceDetails issuance_details;
    issuance_details.blind_issuance = blind_issuances;
    issuance_details.contract_hash = contract_hash;
    CTransactionRef tx_ref = SendGenerationTransaction(GetScriptForDestination(asset_dest), asset_dest_blindpub, GetScriptForDestination(token_dest), token_dest_blindpub, nAmount, nTokens, &issuance_details, pwallet);

    // Calculate asset type, assumes first vin is used for issuance
    CAsset asset;
    CAsset token;
    CHECK_NONFATAL(!tx_ref->vin.empty());
    GenerateAssetEntropy(issuance_details.entropy, tx_ref->vin[0].prevout, issuance_details.contract_hash);
    CalculateAsset(asset, issuance_details.entropy);
    CalculateReissuanceToken(token, issuance_details.entropy, blind_issuances);

    UniValue ret(UniValue::VOBJ);
    ret.pushKV("txid", tx_ref->GetHash().GetHex());
    ret.pushKV("vin", 0);
    ret.pushKV("entropy", issuance_details.entropy.GetHex());
    ret.pushKV("asset", asset.GetHex());
    ret.pushKV("token", token.GetHex());
    return ret;
},
    };
}

static RPCHelpMan reissueasset()
{
    return RPCHelpMan{"reissueasset",
                "\nCreate more of an already issued asset. Must have reissuance token in wallet to do so. Reissuing does not affect your reissuance token balance, only asset.\n"
                "For more fine-grained control such as reissuing from a multi-signature address cold wallet, see `rawreissueasset` RPC call.\n",
                {
                    {"asset", RPCArg::Type::STR, RPCArg::Optional::NO, "The asset you want to re-issue. The corresponding token must be in your wallet."},
                    {"assetamount", RPCArg::Type::AMOUNT, RPCArg::Optional::NO, "Amount of additional asset to generate. Note that the amount is BTC-like, with 8 decimal places."},
                },
                RPCResult{
                    RPCResult::Type::OBJ, "", "",
                    {
                        {RPCResult::Type::STR_HEX, "txid", "transaction id for issuance"},
                        {RPCResult::Type::NUM, "vin", "input position of the issuance in the transaction"},
                    },
                },
                RPCExamples{
                    HelpExampleCli("reissueasset", "<asset> 0")
            + HelpExampleRpc("reissueasset", "<asset>, 0")
                },
        [&](const RPCHelpMan& self, const JSONRPCRequest& request) -> UniValue
{
    std::shared_ptr<CWallet> const wallet = GetWalletForJSONRPCRequest(request);
    if (!wallet) return NullUniValue;
    CWallet* const pwallet = wallet.get();

    LOCK(pwallet->cs_wallet);

    if (!g_con_elementsmode) {
        throw JSONRPCError(RPC_TYPE_ERROR, "Issuance can only be done on elements-style chains. Note: `-regtest` is Bitcoin's regtest mode, instead try `-chain=<custom chain name>`");
    }

    std::string assetstr = request.params[0].get_str();
    CAsset asset = GetAssetFromString(assetstr);

    CAmount nAmount = AmountFromValue(request.params[1]);
    if (nAmount <= 0) {
        throw JSONRPCError(RPC_TYPE_ERROR, "Reissuance must create a non-zero amount.");
    }

    if (!pwallet->IsLocked()) {
        pwallet->TopUpKeyPool();
    }

    // Find the entropy and reissuance token in wallet
    IssuanceDetails issuance_details;
    issuance_details.reissuance_asset = asset;
    std::map<uint256, std::pair<CAsset, CAsset> > tokenMap = pwallet->GetReissuanceTokenTypes();
    for (const auto& it : tokenMap) {
        if (it.second.second == asset) {
            issuance_details.entropy = it.first;
            issuance_details.reissuance_token = it.second.first;
        }
        if (it.second.first == asset) {
            throw JSONRPCError(RPC_WALLET_ERROR, "Asset given is a reissuance token type and can not be reissued.");
        }
    }
    if (issuance_details.reissuance_token.IsNull()) {
        throw JSONRPCError(RPC_WALLET_ERROR, "Asset reissuance token definition could not be found in wallet.");
    }

    // Add destination for the to-be-created asset
    bilingual_str error;
    CTxDestination asset_dest;
    if (!pwallet->GetNewDestination(OutputType::BECH32, "", asset_dest, error)) {
        throw JSONRPCError(RPC_WALLET_KEYPOOL_RAN_OUT, error.original);
    }
    CPubKey asset_dest_blindpub = pwallet->GetBlindingPubKey(GetScriptForDestination(asset_dest));

    // Add destination for tokens we are moving
    CTxDestination token_dest;
    if (!pwallet->GetNewDestination(OutputType::BECH32, "", token_dest, error)) {
        throw JSONRPCError(RPC_WALLET_KEYPOOL_RAN_OUT, error.original);
    }
    CPubKey token_dest_blindpub = pwallet->GetBlindingPubKey(GetScriptForDestination(token_dest));

    // Attempt a send.
    CTransactionRef tx_ref = SendGenerationTransaction(GetScriptForDestination(asset_dest), asset_dest_blindpub, GetScriptForDestination(token_dest), token_dest_blindpub, nAmount, -1, &issuance_details, pwallet);
    CHECK_NONFATAL(!tx_ref->vin.empty());

    UniValue obj(UniValue::VOBJ);
    obj.pushKV("txid", tx_ref->GetHash().GetHex());
    for (uint64_t i = 0; i < tx_ref->vin.size(); i++) {
        if (!tx_ref->vin[i].assetIssuance.IsNull()) {
            obj.pushKV("vin", i);
            break;
        }
    }

    return obj;
},
    };
}

static RPCHelpMan listissuances()
{
    return RPCHelpMan{"listissuances",
                "\nList all issuances known to the wallet for the given asset, or for all issued assets if none provided.\n",
                {
                    {"asset", RPCArg::Type::STR, RPCArg::Optional::OMITTED, "The asset whose issaunces you wish to list. Accepts either the asset hex or the locally assigned asset label."},
                },
                RPCResult{
                    RPCResult::Type::ARR, "", "List of transaction issuances and information in wallet",
                    {
                        {RPCResult::Type::OBJ, "", "",
                        {
                            {RPCResult::Type::STR_HEX, "txid", "Transaction id for issuance"},
                            {RPCResult::Type::STR_HEX, "entropy", "Entropy of the asset type"},
                            {RPCResult::Type::STR_HEX, "asset", "Asset type for issuance if known"},
                            {RPCResult::Type::STR, "assetlabel", "Asset label for issuance if set"},
                            {RPCResult::Type::STR_HEX, "token", "Token type for issuancen"},
                            {RPCResult::Type::NUM, "vin", "The input position of the issuance in the transaction"},
                            {RPCResult::Type::STR_AMOUNT, "assetamount", "The amount of asset issued. Is -1 if blinded and unknown to wallet"},
                            {RPCResult::Type::STR_AMOUNT, "tokenamount", "The reissuance token amount issued. Is -1 if blinded and unknown to wallet"},
                            {RPCResult::Type::BOOL, "isreissuance", "Whether this is a reissuance"},
                            {RPCResult::Type::STR_HEX, "assetblinds", "Blinding factor for asset amounts"},
                            {RPCResult::Type::STR_HEX, "tokenblinds", "Blinding factor for token amounts"},
                        }},
                    }
                },
                RPCExamples{
                    HelpExampleCli("listissuances", "<asset>")
            + HelpExampleRpc("listissuances", "<asset>")
                },
        [&](const RPCHelpMan& self, const JSONRPCRequest& request) -> UniValue
{
    std::shared_ptr<CWallet> const wallet = GetWalletForJSONRPCRequest(request);
    if (!wallet) return NullUniValue;
    CWallet* const pwallet = wallet.get();

    LOCK(pwallet->cs_wallet);

    std::string assetstr;
    CAsset asset_filter;
    if (request.params.size() > 0) {
        assetstr = request.params[0].get_str();
        asset_filter = GetAssetFromString(assetstr);
    }

    UniValue issuancelist(UniValue::VARR);
    for (const auto& it : pwallet->mapWallet) {
        const CWalletTx* pcoin = &it.second;
        CAsset asset;
        CAsset token;
        uint256 entropy;
        for (uint64_t vinIndex = 0; vinIndex < pcoin->tx->vin.size(); vinIndex++) {
            UniValue item(UniValue::VOBJ);
            const CAssetIssuance& issuance = pcoin->tx->vin[vinIndex].assetIssuance;
            if (issuance.IsNull()) {
                continue;
            }
            if (issuance.assetBlindingNonce.IsNull()) {
                GenerateAssetEntropy(entropy, pcoin->tx->vin[vinIndex].prevout, issuance.assetEntropy);
                CalculateAsset(asset, entropy);
                // Null is considered explicit
                CalculateReissuanceToken(token, entropy, issuance.nAmount.IsCommitment());
                item.pushKV("isreissuance", false);
                item.pushKV("token", token.GetHex());
                CAmount itamount = pcoin->GetIssuanceAmount(*pwallet, vinIndex, true);
                item.pushKV("tokenamount", (itamount == -1 ) ? -1 : ValueFromAmount(itamount));
                item.pushKV("tokenblinds", pcoin->GetIssuanceBlindingFactor(*pwallet, vinIndex, true).GetHex());
                item.pushKV("entropy", entropy.GetHex());
            } else {
                CalculateAsset(asset, issuance.assetEntropy);
                item.pushKV("isreissuance", true);
                item.pushKV("entropy", issuance.assetEntropy.GetHex());
            }
            item.pushKV("txid", pcoin->tx->GetHash().GetHex());
            item.pushKV("vin", vinIndex);
            item.pushKV("asset", asset.GetHex());
            const std::string label = gAssetsDir.GetLabel(asset);
            if (label != "") {
                item.pushKV("assetlabel", label);
            }
            CAmount iaamount = pcoin->GetIssuanceAmount(*pwallet, vinIndex, false);
            item.pushKV("assetamount", (iaamount == -1 ) ? -1 : ValueFromAmount(iaamount));
            item.pushKV("assetblinds", pcoin->GetIssuanceBlindingFactor(*pwallet, vinIndex, false).GetHex());
            if (!asset_filter.IsNull() && asset_filter != asset) {
                continue;
            }
            issuancelist.push_back(item);
        }
    }
    return issuancelist;
},
    };
}

static RPCHelpMan destroyamount()
{
    return RPCHelpMan{"destroyamount",
                "\nDestroy an amount of a given asset.\n\n",
                {
                    {"asset", RPCArg::Type::STR, RPCArg::Optional::NO, "Hex asset id or asset label to destroy."},
                    {"amount", RPCArg::Type::AMOUNT, RPCArg::Optional::NO, "The amount to destroy (8 decimals above the minimal unit)."},
                    {"comment", RPCArg::Type::STR, RPCArg::Optional::OMITTED_NAMED_ARG, "A comment used to store what the transaction is for.\n"
            "                             This is not part of the transaction, just kept in your wallet."},
                    {"verbose", RPCArg::Type::BOOL, RPCArg::Default{false}, "If true, return extra information about the transaction."},
                },
                {
                    RPCResult{"if verbose is not set or set to false",
                        RPCResult::Type::STR_HEX, "transactionid", "the transaction id",
                    },
                    RPCResult{"if verbose is set to true",
                        RPCResult::Type::OBJ, "", "",
                        {
                            {RPCResult::Type::STR_HEX, "transactionid", "the transaction id"},
                            {RPCResult::Type::STR, "fee reason", "The transaction fee reason."},
                        },
                    },
                },
                RPCExamples{
                    HelpExampleCli("destroyamount", "\"bitcoin\" 100")
            + HelpExampleCli("destroyamount", "\"bitcoin\" 100 \"destroy assets\"")
            + HelpExampleRpc("destroyamount", "\"bitcoin\" 100 \"destroy assets\"")
                },
        [&](const RPCHelpMan& self, const JSONRPCRequest& request) -> UniValue
{
    std::shared_ptr<CWallet> const pwallet = GetWalletForJSONRPCRequest(request);
    if (!pwallet) return NullUniValue;

    LOCK(pwallet->cs_wallet);

    std::string strasset = request.params[0].get_str();
    CAsset asset = GetAssetFromString(strasset);

    CAmount nAmount = AmountFromValue(request.params[1]);
    if (nAmount <= 0) {
        throw JSONRPCError(RPC_TYPE_ERROR, "Invalid amount to destroy");
    }

    mapValue_t mapValue;
    if (request.params.size() > 2 && !request.params[2].isNull() && !request.params[2].get_str().empty()) {
        mapValue["comment"] = request.params[2].get_str();
    }

    EnsureWalletIsUnlocked(*pwallet);

    bool verbose = request.params[3].isNull() ? false : request.params[3].get_bool();
    NullData nulldata;
    CTxDestination address(nulldata);
    std::vector<CRecipient> recipients;
    CRecipient recipient = {GetScriptForDestination(address), nAmount, asset, CPubKey(), false /* subtract_fee */};
    recipients.push_back(recipient);
    CCoinControl no_coin_control; // This is a deprecated API
    return SendMoney(*pwallet, no_coin_control, recipients, std::move(mapValue), verbose, true /* ignore_blind_fail */);
},
    };
}

// Only used for functionary integration tests
static RPCHelpMan generatepegoutproof()
{
    return RPCHelpMan{"generatepegoutproof",
                "\nONLY FOR TESTING: Generates pegout authorization proof for pegout based on the summed privkey and returns in hex. Result should be passed as an argument in `sendtomainchain`. Caution: Whitelist proof-validating mempools will filter incorrect pegoutproofs but aren't consensus enforced!\n",
                {
                    {"sumkey", RPCArg::Type::STR, RPCArg::Optional::NO, "Base58 summed key of Bitcoin and offline key"},
                    {"btcpubkey", RPCArg::Type::STR_HEX, RPCArg::Optional::NO, "Hex pegout destination Bitcoin pubkey"},
                    {"onlinepubkey", RPCArg::Type::STR_HEX, RPCArg::Optional::NO, "hex `online pubkey`"},
                },
                RPCResult{
                    RPCResult::Type::STR_HEX, "pegoutproof", "pegout authorization proof to be passed into sendtomainchain",
                },
                RPCExamples{
                    HelpExampleCli("generatepegoutproof", "\"cQtNrRngdc4RJ9CkuTVKVLyxPFsijiTJySob24xCdKXGohdFhXML\" \"02c611095119e3dc96db428a0e190a3e142237bcd2efa4fb358257497885af3ab6\" \"0390695fff5535780df1e04c1f6c10e7c0a399fa56cfce34bf8108d0a9bc7a437b\"")
            + HelpExampleRpc("generatepegoutproof", "\"cQtNrRngdc4RJ9CkuTVKVLyxPFsijiTJySob24xCdKXGohdFhXML\" \"02c611095119e3dc96db428a0e190a3e142237bcd2efa4fb358257497885af3ab6\" \"0390695fff5535780df1e04c1f6c10e7c0a399fa56cfce34bf8108d0a9bc7a437b\"")
                },
        [&](const RPCHelpMan& self, const JSONRPCRequest& request) -> UniValue
{
    std::shared_ptr<CWallet> const pwallet = GetWalletForJSONRPCRequest(request);
    if (!pwallet) return NullUniValue;

    LOCK(pwallet->cs_wallet);

    if (!IsHex(request.params[1].get_str()))
        throw JSONRPCError(RPC_TYPE_ERROR, "btcpubkey must be hex string");
    if (!IsHex(request.params[2].get_str()))
        throw JSONRPCError(RPC_TYPE_ERROR, "onlinepubkey must be hex string");

    //Parse private keys

    CKey summedSecret = DecodeSecret(request.params[0].get_str());
    if (!summedSecret.IsValid()) {
        throw JSONRPCError(RPC_INVALID_ADDRESS_OR_KEY, "Invalid summed private key encoding");
    }

    std::vector<unsigned char> sumprivkeybytes(summedSecret.begin(), summedSecret.end());
    std::vector<unsigned char> btcpubkeybytes = ParseHex(request.params[1].get_str());
    std::vector<unsigned char> onlinepubkeybytes = ParseHex(request.params[2].get_str());

    //Parse onlinepubkey
    CPubKey onlinepubkey;
    onlinepubkey.Set(onlinepubkeybytes.begin(), onlinepubkeybytes.end());
    if (!onlinepubkey.IsFullyValid())
        throw JSONRPCError(RPC_WALLET_ERROR, "Invalid online pubkey");
    secp256k1_pubkey onlinepubkey_secp;
    if (!secp256k1_ec_pubkey_parse(secp256k1_ctx, &onlinepubkey_secp, &onlinepubkeybytes[0], onlinepubkeybytes.size()))
        throw JSONRPCError(RPC_WALLET_ERROR, "Invalid online pubkey");

    CPAKList paklist = GetActivePAKList(pwallet->chain().getTip(), Params().GetConsensus());
    if (paklist.IsReject()) {
        throw JSONRPCError(RPC_INVALID_ADDRESS_OR_KEY, "Pegout freeze is under effect to aid a pak transition to a new list. Please consult the network operator.");
    }

    LegacyScriptPubKeyMan* spk_man = pwallet->GetLegacyScriptPubKeyMan();
    if (!spk_man) {
        throw JSONRPCError(RPC_WALLET_ERROR, "This type of wallet does not support this command");
    }

    //Find PAK online pubkey on PAK list
    int whitelistindex=-1;
    std::vector<secp256k1_pubkey> pak_online = paklist.OnlineKeys();
    for (unsigned int i=0; i<pak_online.size(); i++) {
        if (!memcmp((void *)&pak_online[i], (void *)&onlinepubkey_secp, sizeof(secp256k1_pubkey)))
            whitelistindex = i;
    }
    if (whitelistindex == -1)
        throw JSONRPCError(RPC_WALLET_ERROR, "Given online key is not in Pegout Authorization Key List");

    CKey masterOnlineKey;
    if (!spk_man->GetKey(onlinepubkey.GetID(), masterOnlineKey))
        throw JSONRPCError(RPC_WALLET_ERROR, "Given online key is in master set but not in wallet");

    //Parse own offline pubkey
    secp256k1_pubkey btcpubkey;
    if (secp256k1_ec_pubkey_parse(secp256k1_ctx, &btcpubkey, &btcpubkeybytes[0], btcpubkeybytes.size()) != 1)
        throw JSONRPCError(RPC_WALLET_ERROR, "btcpubkey is invalid pubkey");

    //Create, verify whitelist proof
    secp256k1_whitelist_signature sig;
    if(secp256k1_whitelist_sign(secp256k1_ctx, &sig, &paklist.OnlineKeys()[0], &paklist.OfflineKeys()[0], paklist.size(), &btcpubkey, masterOnlineKey.begin(), &sumprivkeybytes[0], whitelistindex) != 1)
        throw JSONRPCError(RPC_WALLET_ERROR, "Pegout authorization proof signing failed");

    if (secp256k1_whitelist_verify(secp256k1_ctx, &sig, &paklist.OnlineKeys()[0], &paklist.OfflineKeys()[0], paklist.size(), &btcpubkey) != 1)
        throw JSONRPCError(RPC_WALLET_ERROR, "Pegout authorization proof was created and signed but is invalid");

    //Serialize and return as hex
    size_t expectedOutputSize = 1 + 32 * (1 + paklist.size());
    const size_t preSize = expectedOutputSize;
    CHECK_NONFATAL(1 + 32 * (1 + 256) >= expectedOutputSize);
    unsigned char output[1 + 32 * (1 + 256)];
    secp256k1_whitelist_signature_serialize(secp256k1_ctx, output, &expectedOutputSize, &sig);
    CHECK_NONFATAL(expectedOutputSize == preSize);
    std::vector<unsigned char> voutput(output, output + expectedOutputSize / sizeof(output[0]));

    return HexStr(voutput);
},
    };
}

// Only used for functionary integration tests
static RPCHelpMan getpegoutkeys()
{
    return RPCHelpMan{"getpegoutkeys",
                "\n(DEPRECATED) Please see `initpegoutwallet` and `sendtomainchain` for best-supported and easiest workflow. This call is for the Liquid network participants' `offline` wallet ONLY. Returns `sumkeys` corresponding to the sum of the Offline PAK and the imported Bitcoin key. The wallet must have the Offline private PAK to succeed. The output will be used in `generatepegoutproof` and `sendtomainchain`. Care is required to keep the bitcoin private key, as well as the `sumkey` safe, as a leak of both results in the leak of your `offlinekey`. Therefore it is recommended to create Bitcoin keys and do Bitcoin transaction signing directly on an offline wallet co-located with your offline Liquid wallet.\n",
                {
                    {"btcprivkey", RPCArg::Type::STR, RPCArg::Optional::NO, "Base58 Bitcoin private key that will be combined with the offline privkey"},
                    {"offlinepubkey", RPCArg::Type::STR_HEX, RPCArg::Optional::OMITTED_NAMED_ARG, "Hex pubkey of key to combine with btcprivkey. Primarily intended for integration testing."},
                },
                RPCResult{
                    RPCResult::Type::OBJ, "", "",
                    {
                        {RPCResult::Type::STR, "sumkey", "Base58-encoded sum key"},
                        {RPCResult::Type::STR_HEX, "btcpubkey", "the bitcoin pubkey that corresponds to the pegout destination Bitcoin address"},
                        {RPCResult::Type::STR, "btcaddress", "Destination Bitcoin address for the funds being pegged out using these keys"},
                    },
                },
                RPCExamples{
                    HelpExampleCli("getpegoutkeys", "")
            + HelpExampleCli("getpegoutkeys", "\"5Kb8kLf9zgWQnogidDA76MzPL6TsZZY36hWXMssSzNydYXYB9KF\" \"0389275d512326f7016e014d8625f709c01f23bd0dc16522bf9845a9ee1ef6cbf9\"")
            + HelpExampleRpc("getpegoutkeys", "")
           + HelpExampleRpc("getpegoutkeys", "\"5Kb8kLf9zgWQnogidDA76MzPL6TsZZY36hWXMssSzNydYXYB9KF\", \"0389275d512326f7016e014d8625f709c01f23bd0dc16522bf9845a9ee1ef6cbf9\"")
                },
        [&](const RPCHelpMan& self, const JSONRPCRequest& request) -> UniValue
{
    std::shared_ptr<CWallet> const pwallet = GetWalletForJSONRPCRequest(request);
    if (!pwallet) return NullUniValue;

    LOCK(pwallet->cs_wallet);

    LegacyScriptPubKeyMan* spk_man = pwallet->GetLegacyScriptPubKeyMan();
    if (!spk_man) {
        throw JSONRPCError(RPC_WALLET_ERROR, "This type of wallet does not support this command");
    }

    if (!request.params[1].isStr() || !IsHex(request.params[1].get_str()) || request.params[1].get_str().size() != 66) {
        throw JSONRPCError(RPC_TYPE_ERROR, "offlinepubkey must be hex string of size 66");
    }

    std::vector<unsigned char> offlinepubbytes = ParseHex(request.params[1].get_str());
    CPubKey offline_pub = CPubKey(offlinepubbytes.begin(), offlinepubbytes.end());

    if (!offline_pub.IsFullyValid()) {
        throw JSONRPCError(RPC_TYPE_ERROR, "offlinepubkey is not a valid pubkey");
    }

    CKey pegoutkey;
    if (!spk_man->GetKey(offline_pub.GetID(), pegoutkey))
        throw JSONRPCError(RPC_WALLET_ERROR, "Offline key can not be found in wallet");

    CKey bitcoinkey = DecodeSecret(request.params[0].get_str());
    if (!bitcoinkey.IsValid()) {
        throw JSONRPCError(RPC_INVALID_ADDRESS_OR_KEY, "Private key outside allowed range");
    }

    CPubKey bitcoinpubkey = bitcoinkey.GetPubKey();
    CHECK_NONFATAL(bitcoinkey.VerifyPubKey(bitcoinpubkey));

    std::vector<unsigned char> pegoutkeybytes(pegoutkey.begin(), pegoutkey.end());
    std::vector<unsigned char> pegoutsubkeybytes(bitcoinkey.begin(), bitcoinkey.end());

    if (!secp256k1_ec_seckey_tweak_add(secp256k1_ctx, &pegoutkeybytes[0], &pegoutsubkeybytes[0]))
        throw JSONRPCError(RPC_WALLET_ERROR, "Summed key invalid");

    CKey sumseckey;
    sumseckey.Set(pegoutkeybytes.begin(), pegoutkeybytes.end(), true);

    UniValue ret(UniValue::VOBJ);
    ret.pushKV("sumkey", EncodeSecret(sumseckey));
    ret.pushKV("btcpubkey", HexStr(bitcoinpubkey));
    ret.pushKV("btcaddress", EncodeParentDestination(PKHash(bitcoinpubkey.GetID())));

    return ret;
},
    };
}

// END ELEMENTS commands
//

RPCHelpMan abortrescan(); // in rpcdump.cpp
RPCHelpMan dumpprivkey(); // in rpcdump.cpp
RPCHelpMan importblindingkey(); // in rpcdump.cpp
RPCHelpMan importmasterblindingkey(); // in rpcdump.cpp
RPCHelpMan importissuanceblindingkey(); // in rpcdump.cpp
RPCHelpMan dumpblindingkey(); // in rpcdump.cpp
RPCHelpMan dumpmasterblindingkey(); // in rpcdump.cpp
RPCHelpMan dumpissuanceblindingkey(); // in rpcdump.cpp
RPCHelpMan importprivkey();
RPCHelpMan importaddress();
RPCHelpMan importpubkey();
RPCHelpMan dumpwallet();
RPCHelpMan importwallet();
RPCHelpMan importprunedfunds();
RPCHelpMan removeprunedfunds();
RPCHelpMan importmulti();
RPCHelpMan importdescriptors();
RPCHelpMan listdescriptors();
RPCHelpMan getwalletpakinfo();
RPCHelpMan signmessage();
RPCHelpMan backupwallet();
RPCHelpMan restorewallet();

// encryption
RPCHelpMan walletpassphrase();
RPCHelpMan walletpassphrasechange();
RPCHelpMan walletlock();
RPCHelpMan encryptwallet();

Span<const CRPCCommand> GetWalletRPCCommands()
{
// clang-format off
static const CRPCCommand commands[] =
{ //  category              actor (function)                argNames
  //  --------------------- ------------------------          -----------------------         ----------
    { "rawtransactions",    &fundrawtransaction,             },
    { "wallet",             &abandontransaction,             },
    { "wallet",             &abortrescan,                    },
    { "wallet",             &addmultisigaddress,             },
    { "wallet",             &backupwallet,                   },
    { "wallet",             &bumpfee,                        },
    { "wallet",             &psbtbumpfee,                    },
    { "wallet",             &createwallet,                   },
    { "wallet",             &restorewallet,                  },
    { "wallet",             &dumpprivkey,                    },
    { "wallet",             &dumpwallet,                     },
    { "wallet",             &encryptwallet,                  },
    { "wallet",             &getaddressesbylabel,            },
    { "wallet",             &getaddressinfo,                 },
    { "wallet",             &getbalance,                     },
    { "wallet",             &getnewaddress,                  },
    { "wallet",             &getrawchangeaddress,            },
    { "wallet",             &getreceivedbyaddress,           },
    { "wallet",             &getreceivedbylabel,             },
    { "wallet",             &gettransaction,                 },
    { "wallet",             &getunconfirmedbalance,          },
    { "wallet",             &getbalances,                    },
    { "wallet",             &getwalletinfo,                  },
    { "wallet",             &importaddress,                  },
    { "wallet",             &importdescriptors,              },
    { "wallet",             &importmulti,                    },
    { "wallet",             &importprivkey,                  },
    { "wallet",             &importprunedfunds,              },
    { "wallet",             &importpubkey,                   },
    { "wallet",             &importwallet,                   },
    { "wallet",             &keypoolrefill,                  },
    { "wallet",             &listaddressgroupings,           },
    { "wallet",             &listdescriptors,                },
    { "wallet",             &listlabels,                     },
    { "wallet",             &listlockunspent,                },
    { "wallet",             &listreceivedbyaddress,          },
    { "wallet",             &listreceivedbylabel,            },
    { "wallet",             &listsinceblock,                 },
    { "wallet",             &listtransactions,               },
    { "wallet",             &listunspent,                    },
    { "wallet",             &listwalletdir,                  },
    { "wallet",             &listwallets,                    },
    { "wallet",             &loadwallet,                     },
    { "wallet",             &lockunspent,                    },
    { "wallet",             &newkeypool,                     },
    { "wallet",             &removeprunedfunds,              },
    { "wallet",             &rescanblockchain,               },
    { "wallet",             &send,                           },
    { "wallet",             &sendmany,                       },
    { "wallet",             &sendtoaddress,                  },
    { "wallet",             &sethdseed,                      },
    { "wallet",             &setlabel,                       },
    { "wallet",             &settxfee,                       },
    { "wallet",             &setwalletflag,                  },
    { "wallet",             &signmessage,                    },
    { "wallet",             &signrawtransactionwithwallet,   },
    { "wallet",             &unloadwallet,                   },
    { "wallet",             &upgradewallet,                  },
    { "wallet",             &walletcreatefundedpsbt,         },
#ifdef ENABLE_EXTERNAL_SIGNER
    { "wallet",             &walletdisplayaddress,           },
#endif // ENABLE_EXTERNAL_SIGNER
    { "wallet",             &walletlock,                     },
    { "wallet",             &walletpassphrase,               },
    { "wallet",             &walletpassphrasechange,         },
    { "wallet",             &walletprocesspsbt,              },
    // ELEMENTS:
    { "wallet",             &getpeginaddress,                },
    { "wallet",             &claimpegin,                     },
    { "wallet",             &createrawpegin,                 },
    { "wallet",             &blindrawtransaction,            },
    { "wallet",             &unblindrawtransaction,          },
    { "wallet",             &sendtomainchain,                },
    { "wallet",             &initpegoutwallet,               },
    { "wallet",             &getwalletpakinfo,               },
    { "wallet",             &importblindingkey,              },
    { "wallet",             &importmasterblindingkey,        },
    { "wallet",             &importissuanceblindingkey,      },
    { "wallet",             &dumpblindingkey,                },
    { "wallet",             &dumpmasterblindingkey,          },
    { "wallet",             &dumpissuanceblindingkey,        },
    { "wallet",             &signblock,                      },
    { "wallet",             &listissuances,                  },
    { "wallet",             &issueasset,                     },
    { "wallet",             &reissueasset,                   },
    { "wallet",             &destroyamount,                  },
    { "hidden",             &generatepegoutproof,            },
    { "hidden",             &getpegoutkeys,                  },
};
// clang-format on
    return commands;
}<|MERGE_RESOLUTION|>--- conflicted
+++ resolved
@@ -171,11 +171,7 @@
                 "the address type \"blech32\" can still be used to get a blinded address.\n",
                 {
                     {"label", RPCArg::Type::STR, RPCArg::Default{""}, "The label name for the address to be linked to. It can also be set to the empty string \"\" to represent the default label. The label does not need to exist, it will be created if there is no label by the given name."},
-<<<<<<< HEAD
-                    {"address_type", RPCArg::Type::STR, RPCArg::DefaultHint{"set by -addresstype"}, "The address type to use. Options are \"legacy\", \"p2sh-segwit\", and \"bech32\". Default is set by -addresstype."},
-=======
                     {"address_type", RPCArg::Type::STR, RPCArg::DefaultHint{"set by -addresstype"}, "The address type to use. Options are \"legacy\", \"p2sh-segwit\", \"bech32\", and \"bech32m\"."},
->>>>>>> 9a53ba46
                 },
                 RPCResult{
                     RPCResult::Type::STR, "address", "The new address"
@@ -234,11 +230,7 @@
                 "\nReturns a new Bitcoin address, for receiving change.\n"
                 "This is for use with raw transactions, NOT normal use.\n",
                 {
-<<<<<<< HEAD
-                    {"address_type", RPCArg::Type::STR, RPCArg::DefaultHint{"set by -changetype"}, "The address type to use. Options are \"legacy\", \"p2sh-segwit\", and \"bech32\". Default is set by -changetype."},
-=======
                     {"address_type", RPCArg::Type::STR, RPCArg::DefaultHint{"set by -changetype"}, "The address type to use. Options are \"legacy\", \"p2sh-segwit\", \"bech32\", and \"bech32m\"."},
->>>>>>> 9a53ba46
                 },
                 RPCResult{
                     RPCResult::Type::STR, "address", "The address"
