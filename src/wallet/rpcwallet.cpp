--- conflicted
+++ resolved
@@ -59,15 +59,11 @@
 
 #include <univalue.h>
 
-<<<<<<< HEAD
 #include <script/generic.hpp> // signblock
 #include <script/descriptor.h> // initpegoutwallet
 #include <span.h> // sendtomainchain_pak
 #include <blind.h>
 #include <issuance.h>
-=======
-#include <map>
->>>>>>> 573b4621
 
 using interfaces::FoundBlock;
 
@@ -3550,20 +3546,6 @@
         coinControl.fAllowWatchOnly = ParseIncludeWatchonly(NullUniValue, wallet);
     }
 
-<<<<<<< HEAD
-    if (!solving_data.isNull()) {
-        if (solving_data.exists("pubkeys")) {
-            UniValue pubkey_strs = solving_data["pubkeys"].get_array();
-            for (unsigned int i = 0; i < pubkey_strs.size(); ++i) {
-                std::vector<unsigned char> data(ParseHex(pubkey_strs[i].get_str()));
-                CPubKey pubkey(data.begin(), data.end());
-                if (!pubkey.IsFullyValid()) {
-                    throw JSONRPCError(RPC_INVALID_ADDRESS_OR_KEY, strprintf("%s is not a valid public key", pubkey_strs[i].get_str()));
-                }
-                coinControl.m_external_provider.pubkeys.emplace(pubkey.GetID(), pubkey);
-                // Add witnes script for pubkeys
-                CScript wit_script = GetScriptForDestination(WitnessV0KeyHash(pubkey.GetID()));
-=======
     if (options.exists("solving_data")) {
         UniValue solving_data = options["solving_data"].get_obj();
         if (solving_data.exists("pubkeys")) {
@@ -3580,17 +3562,11 @@
                 coinControl.m_external_provider.pubkeys.emplace(pubkey.GetID(), pubkey);
                 // Add witness script for pubkeys
                 const CScript wit_script = GetScriptForDestination(WitnessV0KeyHash(pubkey));
->>>>>>> 573b4621
                 coinControl.m_external_provider.scripts.emplace(CScriptID(wit_script), wit_script);
             }
         }
 
         if (solving_data.exists("scripts")) {
-<<<<<<< HEAD
-            UniValue script_strs = solving_data["scripts"].get_array();
-            for (unsigned int i = 0; i < script_strs.size(); ++i) {
-                CScript script = ParseScript(script_strs[i].get_str());
-=======
             for (const UniValue& script_univ : solving_data["scripts"].get_array().getValues()) {
                 const std::string& script_str = script_univ.get_str();
                 if (!IsHex(script_str)) {
@@ -3598,19 +3574,11 @@
                 }
                 std::vector<unsigned char> script_data(ParseHex(script_str));
                 const CScript script(script_data.begin(), script_data.end());
->>>>>>> 573b4621
                 coinControl.m_external_provider.scripts.emplace(CScriptID(script), script);
             }
         }
 
         if (solving_data.exists("descriptors")) {
-<<<<<<< HEAD
-            UniValue desc_strs = solving_data["descriptors"].get_array();
-            for (unsigned int i = 0; i < desc_strs.size(); ++i) {
-                FlatSigningProvider desc_out;
-                std::string error;
-                std::unique_ptr<Descriptor> desc = Parse(desc_strs[i].get_str(), desc_out, error, true);
-=======
             for (const UniValue& desc_univ : solving_data["descriptors"].get_array().getValues()) {
                 const std::string& desc_str  = desc_univ.get_str();
                 FlatSigningProvider desc_out;
@@ -3621,7 +3589,6 @@
                     throw JSONRPCError(RPC_INVALID_PARAMETER, strprintf("Unable to parse descriptor '%s': %s", desc_str, error));
                 }
                 desc->Expand(0, desc_out, scripts_temp, desc_out);
->>>>>>> 573b4621
                 coinControl.m_external_provider = Merge(coinControl.m_external_provider, desc_out);
             }
         }
@@ -3644,9 +3611,9 @@
         setSubtractFeeFromOutputs.insert(pos);
     }
 
-<<<<<<< HEAD
     // Check any existing inputs for peg-in data and add to external txouts if so
-    // Fetch specified UTXOs from the UTXO set
+    // Fetch specified UTXOs from the UTXO set to get the scriptPubKeys and values of the outputs being selected
+    // and to match with the given solving_data. Only used for non-wallet outputs.
     const auto& fedpegscripts = GetValidFedpegScripts(wallet.chain().getTip(), Params().GetConsensus(), true /* nextblock_validation */);
     std::map<COutPoint, Coin> coins;
     for (unsigned int i = 0; i < tx.vin.size(); ++i ) {
@@ -3661,22 +3628,11 @@
             CTxOut txout = GetPeginOutputFromWitness(pegin_witness);
             coinControl.SelectExternal(txin.prevout, txout);
         }
-=======
-    // Fetch specified UTXOs from the UTXO set to get the scriptPubKeys and values of the outputs being selected
-    // and to match with the given solving_data. Only used for non-wallet outputs.
-    std::map<COutPoint, Coin> coins;
-    for (const CTxIn& txin : tx.vin) {
-        coins[txin.prevout]; // Create empty map entry keyed by prevout.
->>>>>>> 573b4621
     }
     wallet.chain().findCoins(coins);
     for (const auto& coin : coins) {
         if (!coin.second.out.IsNull()) {
-<<<<<<< HEAD
             coinControl.SelectExternal(coin.first, coin.second.out);
-=======
-            coinControl.Select(coin.first, coin.second.out);
->>>>>>> 573b4621
         }
     }
 
@@ -4833,7 +4789,11 @@
             // Automatically select coins, unless at least one is manually selected. Can
             // be overridden by options.add_inputs.
             coin_control.m_add_inputs = rawTx.vin.size() == 0;
-            FundTransaction(*pwallet, rawTx, fee, change_position, options, coin_control, /* solving_data */ NullUniValue, /* override_min_fee */ false);
+            UniValue solving_data = NullUniValue;
+            if (options.exists("solving_data")) {
+                solving_data = options["solving_data"].get_obj();
+            }
+            FundTransaction(*pwallet, rawTx, fee, change_position, options, coin_control, /* solving_data */ solving_data, /* override_min_fee */ false);
 
             bool add_to_wallet = true;
             if (options.exists("add_to_wallet")) {
@@ -4846,8 +4806,8 @@
             // First fill transaction with our data without signing,
             // so external signers are not asked sign more than once.
             bool complete;
-            pwallet->FillPSBT(psbtx, complete, SIGHASH_DEFAULT, false, true);
-            const TransactionError err = pwallet->FillPSBT(psbtx, complete, SIGHASH_DEFAULT, true, false);
+            pwallet->FillPSBT(psbtx, complete, SIGHASH_DEFAULT, false, true, true);
+            const TransactionError err = pwallet->FillPSBT(psbtx, complete, SIGHASH_DEFAULT, true, false, true);
             if (err != TransactionError::OK) {
                 throw JSONRPCTransactionError(err);
             }
@@ -5038,7 +4998,7 @@
         bool sign = request.params[1].isNull() ? true : request.params[1].get_bool();
         if (sign) {
             EnsureWalletIsUnlocked(*pwallet);
-            const TransactionError err = pwallet->FillPSBT(psbtx, complete, nHashType, sign, bip32derivs, false);
+            const TransactionError err = pwallet->FillPSBT(psbtx, complete, nHashType, sign, bip32derivs, true);
             if (err != TransactionError::OK) {
                 throw JSONRPCTransactionError(err);
             }
@@ -5129,9 +5089,7 @@
                             {"conf_target", RPCArg::Type::NUM, RPCArg::DefaultHint{"wallet -txconfirmtarget"}, "Confirmation target in blocks"},
                             {"estimate_mode", RPCArg::Type::STR, RPCArg::Default{"unset"}, std::string() + "The fee estimate mode, must be one of (case insensitive):\n"
                             "         \"" + FeeModes("\"\n\"") + "\""},
-<<<<<<< HEAD
                             {"include_explicit", RPCArg::Type::BOOL, RPCArg::Default{false}, "Include explicit values and assets and their proofs for blinded inputs"},
-=======
                             {"solving_data", RPCArg::Type::OBJ, RPCArg::Optional::OMITTED_NAMED_ARG, "Keys and scripts needed for producing a final transaction with a dummy signature.\n"
                                 "Used for fee estimation during coin selection.",
                                 {
@@ -5152,7 +5110,6 @@
                                     }
                                 }
                             },
->>>>>>> 573b4621
                         },
                         "options"},
                     {"bip32derivs", RPCArg::Type::BOOL, RPCArg::Default{true}, "Include BIP 32 derivation paths for public keys if we know them"},
