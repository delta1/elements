--- conflicted
+++ resolved
@@ -2819,13 +2819,8 @@
 {
     return RPCHelpMan{"loadwallet",
                 "\nLoads a wallet from a wallet file or directory."
-<<<<<<< HEAD
                 "\nNote that all wallet command-line options used when starting elementsd will be"
-                "\napplied to the new wallet (eg -rescan, etc).\n",
-=======
-                "\nNote that all wallet command-line options used when starting bitcoind will be"
                 "\napplied to the new wallet.\n",
->>>>>>> 571bb94d
                 {
                     {"filename", RPCArg::Type::STR, RPCArg::Optional::NO, "The wallet directory or .dat file."},
                     {"load_on_startup", RPCArg::Type::BOOL, RPCArg::Optional::OMITTED_NAMED_ARG, "Save wallet name to persistent settings and load on startup. True to add wallet to startup list, false to remove, null to leave unchanged."},
