// Copyright (c) 2019-2022 The Bitcoin Core developers
// Distributed under the MIT software license, see the accompanying
// file COPYING or http://www.opensource.org/licenses/mit-license.php.

#ifndef BITCOIN_WALLET_SCRIPTPUBKEYMAN_H
#define BITCOIN_WALLET_SCRIPTPUBKEYMAN_H

#include <psbt.h>
#include <script/descriptor.h>
#include <script/signingprovider.h>
#include <script/standard.h>
#include <util/error.h>
#include <util/message.h>
#include <util/result.h>
#include <util/time.h>
#include <wallet/crypter.h>
#include <wallet/ismine.h>
#include <wallet/walletdb.h>
#include <wallet/walletutil.h>

#include <boost/signals2/signal.hpp>

#include <optional>
#include <unordered_map>

enum class OutputType;
struct bilingual_str;

namespace wallet {
// Wallet storage things that ScriptPubKeyMans need in order to be able to store things to the wallet database.
// It provides access to things that are part of the entire wallet and not specific to a ScriptPubKeyMan such as
// wallet flags, wallet version, encryption keys, encryption status, and the database itself. This allows a
// ScriptPubKeyMan to have callbacks into CWallet without causing a circular dependency.
// WalletStorage should be the same for all ScriptPubKeyMans of a wallet.
class WalletStorage
{
public:
    virtual ~WalletStorage() = default;
    virtual std::string GetDisplayName() const = 0;
    virtual WalletDatabase& GetDatabase() const = 0;
    virtual bool IsWalletFlagSet(uint64_t) const = 0;
    virtual void UnsetBlankWalletFlag(WalletBatch&) = 0;
    virtual bool CanSupportFeature(enum WalletFeature) const = 0;
    virtual void SetMinVersion(enum WalletFeature, WalletBatch* = nullptr) = 0;
    virtual const CKeyingMaterial& GetEncryptionKey() const = 0;
    virtual bool HasEncryptionKeys() const = 0;
    virtual bool IsLocked() const = 0;
};

//! Default for -keypool
static const unsigned int DEFAULT_KEYPOOL_SIZE = 1000;

std::vector<CKeyID> GetAffectedKeys(const CScript& spk, const SigningProvider& provider);

/** A key from a CWallet's keypool
 *
 * The wallet holds one (for pre HD-split wallets) or several keypools. These
 * are sets of keys that have not yet been used to provide addresses or receive
 * change.
 *
 * The Bitcoin Core wallet was originally a collection of unrelated private
 * keys with their associated addresses. If a non-HD wallet generated a
 * key/address, gave that address out and then restored a backup from before
 * that key's generation, then any funds sent to that address would be
 * lost definitively.
 *
 * The keypool was implemented to avoid this scenario (commit: 10384941). The
 * wallet would generate a set of keys (100 by default). When a new public key
 * was required, either to give out as an address or to use in a change output,
 * it would be drawn from the keypool. The keypool would then be topped up to
 * maintain 100 keys. This ensured that as long as the wallet hadn't used more
 * than 100 keys since the previous backup, all funds would be safe, since a
 * restored wallet would be able to scan for all owned addresses.
 *
 * A keypool also allowed encrypted wallets to give out addresses without
 * having to be decrypted to generate a new private key.
 *
 * With the introduction of HD wallets (commit: f1902510), the keypool
 * essentially became an address look-ahead pool. Restoring old backups can no
 * longer definitively lose funds as long as the addresses used were from the
 * wallet's HD seed (since all private keys can be rederived from the seed).
 * However, if many addresses were used since the backup, then the wallet may
 * not know how far ahead in the HD chain to look for its addresses. The
 * keypool is used to implement a 'gap limit'. The keypool maintains a set of
 * keys (by default 1000) ahead of the last used key and scans for the
 * addresses of those keys.  This avoids the risk of not seeing transactions
 * involving the wallet's addresses, or of re-using the same address.
 * In the unlikely case where none of the addresses in the `gap limit` are
 * used on-chain, the look-ahead will not be incremented to keep
 * a constant size and addresses beyond this range will not be detected by an
 * old backup. For this reason, it is not recommended to decrease keypool size
 * lower than default value.
 *
 * The HD-split wallet feature added a second keypool (commit: 02592f4c). There
 * is an external keypool (for addresses to hand out) and an internal keypool
 * (for change addresses).
 *
 * Keypool keys are stored in the wallet/keystore's keymap. The keypool data is
 * stored as sets of indexes in the wallet (setInternalKeyPool,
 * setExternalKeyPool and set_pre_split_keypool), and a map from the key to the
 * index (m_pool_key_to_index). The CKeyPool object is used to
 * serialize/deserialize the pool data to/from the database.
 */
class CKeyPool
{
public:
    //! The time at which the key was generated. Set in AddKeypoolPubKeyWithDB
    int64_t nTime;
    //! The public key
    CPubKey vchPubKey;
    //! Whether this keypool entry is in the internal keypool (for change outputs)
    bool fInternal;
    //! Whether this key was generated for a keypool before the wallet was upgraded to HD-split
    bool m_pre_split;

    CKeyPool();
    CKeyPool(const CPubKey& vchPubKeyIn, bool internalIn);

    template<typename Stream>
    void Serialize(Stream& s) const
    {
        int nVersion = s.GetVersion();
        if (!(s.GetType() & SER_GETHASH)) {
            s << nVersion;
        }
        s << nTime << vchPubKey << fInternal << m_pre_split;
    }

    template<typename Stream>
    void Unserialize(Stream& s)
    {
        int nVersion = s.GetVersion();
        if (!(s.GetType() & SER_GETHASH)) {
            s >> nVersion;
        }
        s >> nTime >> vchPubKey;
        try {
            s >> fInternal;
        } catch (std::ios_base::failure&) {
            /* flag as external address if we can't read the internal boolean
               (this will be the case for any wallet before the HD chain split version) */
            fInternal = false;
        }
        try {
            s >> m_pre_split;
        } catch (std::ios_base::failure&) {
            /* flag as postsplit address if we can't read the m_pre_split boolean
               (this will be the case for any wallet that upgrades to HD chain split) */
            m_pre_split = false;
        }
    }
};

struct WalletDestination
{
    CTxDestination dest;
    std::optional<bool> internal;
};

/*
 * A class implementing ScriptPubKeyMan manages some (or all) scriptPubKeys used in a wallet.
 * It contains the scripts and keys related to the scriptPubKeys it manages.
 * A ScriptPubKeyMan will be able to give out scriptPubKeys to be used, as well as marking
 * when a scriptPubKey has been used. It also handles when and how to store a scriptPubKey
 * and its related scripts and keys, including encryption.
 */
class ScriptPubKeyMan
{
protected:
    WalletStorage& m_storage;

public:
    explicit ScriptPubKeyMan(WalletStorage& storage) : m_storage(storage) {}
    virtual ~ScriptPubKeyMan() {};
    virtual util::Result<CTxDestination> GetNewDestination(const OutputType type) { return util::Error{Untranslated("Not supported")}; }
    virtual isminetype IsMine(const CScript& script) const { return ISMINE_NO; }

    //! Check that the given decryption key is valid for this ScriptPubKeyMan, i.e. it decrypts all of the keys handled by it.
    virtual bool CheckDecryptionKey(const CKeyingMaterial& master_key, bool accept_no_keys = false) { return false; }
    virtual bool Encrypt(const CKeyingMaterial& master_key, WalletBatch* batch) { return false; }

    virtual util::Result<CTxDestination> GetReservedDestination(const OutputType type, bool internal, int64_t& index, CKeyPool& keypool) { return util::Error{Untranslated("Not supported")}; }
    virtual void KeepDestination(int64_t index, const OutputType& type) {}
    virtual void ReturnDestination(int64_t index, bool internal, const CTxDestination& addr) {}

    /** Fills internal address pool. Use within ScriptPubKeyMan implementations should be used sparingly and only
      * when something from the address pool is removed, excluding GetNewDestination and GetReservedDestination.
      * External wallet code is primarily responsible for topping up prior to fetching new addresses
      */
    virtual bool TopUp(unsigned int size = 0) { return false; }

    /** Mark unused addresses as being used
     * Affects all keys up to and including the one determined by provided script.
     *
     * @param script determines the last key to mark as used
     *
     * @return All of the addresses affected
     */
    virtual std::vector<WalletDestination> MarkUnusedAddresses(const CScript& script) { return {}; }

    /** Sets up the key generation stuff, i.e. generates new HD seeds and sets them as active.
      * Returns false if already setup or setup fails, true if setup is successful
      * Set force=true to make it re-setup if already setup, used for upgrades
      */
    virtual bool SetupGeneration(bool force = false) { return false; }

    /* Returns true if HD is enabled */
    virtual bool IsHDEnabled() const { return false; }

    /* Returns true if the wallet can give out new addresses. This means it has keys in the keypool or can generate new keys */
    virtual bool CanGetAddresses(bool internal = false) const { return false; }

    /** Upgrades the wallet to the specified version */
    virtual bool Upgrade(int prev_version, int new_version, bilingual_str& error) { return true; }

    virtual bool HavePrivateKeys() const { return false; }

    //! The action to do when the DB needs rewrite
    virtual void RewriteDB() {}

    virtual std::optional<int64_t> GetOldestKeyPoolTime() const { return GetTime(); }

    virtual unsigned int GetKeyPoolSize() const { return 0; }

    virtual int64_t GetTimeFirstKey() const { return 0; }

    virtual std::unique_ptr<CKeyMetadata> GetMetadata(const CTxDestination& dest) const { return nullptr; }

    virtual std::unique_ptr<SigningProvider> GetSolvingProvider(const CScript& script) const { return nullptr; }

    /** Whether this ScriptPubKeyMan can provide a SigningProvider (via GetSolvingProvider) that, combined with
      * sigdata, can produce solving data.
      */
    virtual bool CanProvide(const CScript& script, SignatureData& sigdata) { return false; }

    /** Creates new signatures and adds them to the transaction. Returns whether all inputs were signed */
    virtual bool SignTransaction(CMutableTransaction& tx, const std::map<COutPoint, Coin>& coins, int sighash, std::map<int, bilingual_str>& input_errors) const { return false; }
    /** Sign a message with the given script */
    virtual SigningResult SignMessage(const std::string& message, const PKHash& pkhash, std::string& str_sig) const { return SigningResult::SIGNING_FAILED; };
    /** Adds script and derivation path information to a PSBT, and optionally signs it. */
    virtual TransactionError FillPSBT(PartiallySignedTransaction& psbt, const PrecomputedTransactionData& txdata, int sighash_type = SIGHASH_DEFAULT, bool sign = true, bool bip32derivs = false, int* n_signed = nullptr, bool finalize = true) const { return TransactionError::INVALID_PSBT; }

    virtual uint256 GetID() const { return uint256(); }

    /** Returns a set of all the scriptPubKeys that this ScriptPubKeyMan watches */
    virtual std::unordered_set<CScript, SaltedSipHasher> GetScriptPubKeys() const { return {}; };

    /** Prepends the wallet name in logging output to ease debugging in multi-wallet use cases */
    template<typename... Params>
    void WalletLogPrintf(std::string fmt, Params... parameters) const {
        LogPrintf(("%s " + fmt).c_str(), m_storage.GetDisplayName(), parameters...);
    };

    /** Watch-only address added */
    boost::signals2::signal<void (bool fHaveWatchOnly)> NotifyWatchonlyChanged;

    /** Keypool has new keys */
    boost::signals2::signal<void ()> NotifyCanGetAddressesChanged;
};

/** OutputTypes supported by the LegacyScriptPubKeyMan */
static const std::unordered_set<OutputType> LEGACY_OUTPUT_TYPES {
    OutputType::LEGACY,
    OutputType::P2SH_SEGWIT,
    OutputType::BECH32,
};

class DescriptorScriptPubKeyMan;

class LegacyScriptPubKeyMan : public ScriptPubKeyMan, public FillableSigningProvider
{
private:
    //! keeps track of whether Unlock has run a thorough check before
    bool fDecryptionThoroughlyChecked = true;

    using WatchOnlySet = std::set<CScript>;
    using WatchKeyMap = std::map<CKeyID, CPubKey>;

    WalletBatch *encrypted_batch GUARDED_BY(cs_KeyStore) = nullptr;

    using CryptedKeyMap = std::map<CKeyID, std::pair<CPubKey, std::vector<unsigned char>>>;

    CryptedKeyMap mapCryptedKeys GUARDED_BY(cs_KeyStore);
    WatchOnlySet setWatchOnly GUARDED_BY(cs_KeyStore);
    WatchKeyMap mapWatchKeys GUARDED_BY(cs_KeyStore);

    int64_t nTimeFirstKey GUARDED_BY(cs_KeyStore) = 0;

    bool AddKeyPubKeyInner(const CKey& key, const CPubKey &pubkey);
    bool AddCryptedKeyInner(const CPubKey &vchPubKey, const std::vector<unsigned char> &vchCryptedSecret);

    /**
     * Private version of AddWatchOnly method which does not accept a
     * timestamp, and which will reset the wallet's nTimeFirstKey value to 1 if
     * the watch key did not previously have a timestamp associated with it.
     * Because this is an inherited virtual method, it is accessible despite
     * being marked private, but it is marked private anyway to encourage use
     * of the other AddWatchOnly which accepts a timestamp and sets
     * nTimeFirstKey more intelligently for more efficient rescans.
     */
    bool AddWatchOnly(const CScript& dest) EXCLUSIVE_LOCKS_REQUIRED(cs_KeyStore);
    bool AddWatchOnlyWithDB(WalletBatch &batch, const CScript& dest) EXCLUSIVE_LOCKS_REQUIRED(cs_KeyStore);
    bool AddWatchOnlyInMem(const CScript &dest);
    //! Adds a watch-only address to the store, and saves it to disk.
    bool AddWatchOnlyWithDB(WalletBatch &batch, const CScript& dest, int64_t create_time) EXCLUSIVE_LOCKS_REQUIRED(cs_KeyStore);

    //! Adds a key to the store, and saves it to disk.
    bool AddKeyPubKeyWithDB(WalletBatch &batch,const CKey& key, const CPubKey &pubkey) EXCLUSIVE_LOCKS_REQUIRED(cs_KeyStore);

    void AddKeypoolPubkeyWithDB(const CPubKey& pubkey, const bool internal, WalletBatch& batch);

    //! Adds a script to the store and saves it to disk
    bool AddCScriptWithDB(WalletBatch& batch, const CScript& script);

    /** Add a KeyOriginInfo to the wallet */
    bool AddKeyOriginWithDB(WalletBatch& batch, const CPubKey& pubkey, const KeyOriginInfo& info);

    /* the HD chain data model (external chain counters) */
    CHDChain m_hd_chain;
    std::unordered_map<CKeyID, CHDChain, SaltedSipHasher> m_inactive_hd_chains;

    /* HD derive new child key (on internal or external chain) */
    void DeriveNewChildKey(WalletBatch& batch, CKeyMetadata& metadata, CKey& secret, CHDChain& hd_chain, bool internal = false) EXCLUSIVE_LOCKS_REQUIRED(cs_KeyStore);

    std::set<int64_t> setInternalKeyPool GUARDED_BY(cs_KeyStore);
    std::set<int64_t> setExternalKeyPool GUARDED_BY(cs_KeyStore);
    std::set<int64_t> set_pre_split_keypool GUARDED_BY(cs_KeyStore);
    int64_t m_max_keypool_index GUARDED_BY(cs_KeyStore) = 0;
    std::map<CKeyID, int64_t> m_pool_key_to_index;
    // Tracks keypool indexes to CKeyIDs of keys that have been taken out of the keypool but may be returned to it
    std::map<int64_t, CKeyID> m_index_to_reserved_key;

    //! Fetches a key from the keypool
    bool GetKeyFromPool(CPubKey &key, const OutputType type, bool internal = false);

    /**
     * Reserves a key from the keypool and sets nIndex to its index
     *
     * @param[out] nIndex the index of the key in keypool
     * @param[out] keypool the keypool the key was drawn from, which could be the
     *     the pre-split pool if present, or the internal or external pool
     * @param fRequestedInternal true if the caller would like the key drawn
     *     from the internal keypool, false if external is preferred
     *
     * @return true if succeeded, false if failed due to empty keypool
     * @throws std::runtime_error if keypool read failed, key was invalid,
     *     was not found in the wallet, or was misclassified in the internal
     *     or external keypool
     */
    bool ReserveKeyFromKeyPool(int64_t& nIndex, CKeyPool& keypool, bool fRequestedInternal);

    /**
     * Like TopUp() but adds keys for inactive HD chains.
     * Ensures that there are at least -keypool number of keys derived after the given index.
     *
     * @param seed_id the CKeyID for the HD seed.
     * @param index the index to start generating keys from
     * @param internal whether the internal chain should be used. true for internal chain, false for external chain.
     *
     * @return true if seed was found and keys were derived. false if unable to derive seeds
     */
    bool TopUpInactiveHDChain(const CKeyID seed_id, int64_t index, bool internal);

    bool TopUpChain(CHDChain& chain, unsigned int size);
public:
    using ScriptPubKeyMan::ScriptPubKeyMan;

    util::Result<CTxDestination> GetNewDestination(const OutputType type) override;
    isminetype IsMine(const CScript& script) const override;

    bool CheckDecryptionKey(const CKeyingMaterial& master_key, bool accept_no_keys = false) override;
    bool Encrypt(const CKeyingMaterial& master_key, WalletBatch* batch) override;

    util::Result<CTxDestination> GetReservedDestination(const OutputType type, bool internal, int64_t& index, CKeyPool& keypool) override;
    void KeepDestination(int64_t index, const OutputType& type) override;
    void ReturnDestination(int64_t index, bool internal, const CTxDestination&) override;

    bool TopUp(unsigned int size = 0) override;

    std::vector<WalletDestination> MarkUnusedAddresses(const CScript& script) override;

    //! Upgrade stored CKeyMetadata objects to store key origin info as KeyOriginInfo
    void UpgradeKeyMetadata();

    bool IsHDEnabled() const override;

    bool SetupGeneration(bool force = false) override;

    bool Upgrade(int prev_version, int new_version, bilingual_str& error) override;

    bool HavePrivateKeys() const override;

    void RewriteDB() override;

    std::optional<int64_t> GetOldestKeyPoolTime() const override;
    size_t KeypoolCountExternalKeys() const;
    unsigned int GetKeyPoolSize() const override;

    int64_t GetTimeFirstKey() const override;

    std::unique_ptr<CKeyMetadata> GetMetadata(const CTxDestination& dest) const override;

    bool CanGetAddresses(bool internal = false) const override;

    std::unique_ptr<SigningProvider> GetSolvingProvider(const CScript& script) const override;

    bool CanProvide(const CScript& script, SignatureData& sigdata) override;

    bool SignTransaction(CMutableTransaction& tx, const std::map<COutPoint, Coin>& coins, int sighash, std::map<int, bilingual_str>& input_errors) const override;
    SigningResult SignMessage(const std::string& message, const PKHash& pkhash, std::string& str_sig) const override;
    TransactionError FillPSBT(PartiallySignedTransaction& psbt, const PrecomputedTransactionData& txdata, int sighash_type = SIGHASH_DEFAULT, bool sign = true, bool bip32derivs = false, int* n_signed = nullptr, bool finalize = true) const override;

    uint256 GetID() const override;

    // Map from Key ID to key metadata.
    std::map<CKeyID, CKeyMetadata> mapKeyMetadata GUARDED_BY(cs_KeyStore);

    // Map from Script ID to key metadata (for watch-only keys).
    std::map<CScriptID, CKeyMetadata> m_script_metadata GUARDED_BY(cs_KeyStore);

    //! Adds a key to the store, and saves it to disk.
    bool AddKeyPubKey(const CKey& key, const CPubKey &pubkey) override;
    //! Adds a key to the store, without saving it to disk (used by LoadWallet)
    bool LoadKey(const CKey& key, const CPubKey &pubkey);
    //! Adds an encrypted key to the store, and saves it to disk.
    bool AddCryptedKey(const CPubKey &vchPubKey, const std::vector<unsigned char> &vchCryptedSecret);
    //! Adds an encrypted key to the store, without saving it to disk (used by LoadWallet)
    bool LoadCryptedKey(const CPubKey &vchPubKey, const std::vector<unsigned char> &vchCryptedSecret, bool checksum_valid);
    void UpdateTimeFirstKey(int64_t nCreateTime) EXCLUSIVE_LOCKS_REQUIRED(cs_KeyStore);
    //! Adds a CScript to the store
    bool LoadCScript(const CScript& redeemScript);
    //! Load metadata (used by LoadWallet)
    void LoadKeyMetadata(const CKeyID& keyID, const CKeyMetadata &metadata);
    void LoadScriptMetadata(const CScriptID& script_id, const CKeyMetadata &metadata);
    //! Generate a new key
    CPubKey GenerateNewKey(WalletBatch& batch, CHDChain& hd_chain, bool internal = false) EXCLUSIVE_LOCKS_REQUIRED(cs_KeyStore);

    /* Set the HD chain model (chain child index counters) and writes it to the database */
    void AddHDChain(const CHDChain& chain);
    //! Load a HD chain model (used by LoadWallet)
    void LoadHDChain(const CHDChain& chain);
    const CHDChain& GetHDChain() const { return m_hd_chain; }
    void AddInactiveHDChain(const CHDChain& chain);

    //! Adds a watch-only address to the store, without saving it to disk (used by LoadWallet)
    bool LoadWatchOnly(const CScript &dest);
    //! Returns whether the watch-only script is in the wallet
    bool HaveWatchOnly(const CScript &dest) const;
    //! Returns whether there are any watch-only things in the wallet
    bool HaveWatchOnly() const;
    //! Remove a watch only script from the keystore
    bool RemoveWatchOnly(const CScript &dest);
    bool AddWatchOnly(const CScript& dest, int64_t nCreateTime) EXCLUSIVE_LOCKS_REQUIRED(cs_KeyStore);

    //! Fetches a pubkey from mapWatchKeys if it exists there
    bool GetWatchPubKey(const CKeyID &address, CPubKey &pubkey_out) const;

    /* SigningProvider overrides */
    bool HaveKey(const CKeyID &address) const override;
    bool GetKey(const CKeyID &address, CKey& keyOut) const override;
    bool GetPubKey(const CKeyID &address, CPubKey& vchPubKeyOut) const override;
    bool AddCScript(const CScript& redeemScript) override;
    bool GetKeyOrigin(const CKeyID& keyid, KeyOriginInfo& info) const override;

    //! Load a keypool entry
    void LoadKeyPool(int64_t nIndex, const CKeyPool &keypool);
    bool NewKeyPool();
    void MarkPreSplitKeys() EXCLUSIVE_LOCKS_REQUIRED(cs_KeyStore);

    bool ImportScripts(const std::set<CScript> scripts, int64_t timestamp) EXCLUSIVE_LOCKS_REQUIRED(cs_KeyStore);
    bool ImportPrivKeys(const std::map<CKeyID, CKey>& privkey_map, const int64_t timestamp) EXCLUSIVE_LOCKS_REQUIRED(cs_KeyStore);
    bool ImportPubKeys(const std::vector<CKeyID>& ordered_pubkeys, const std::map<CKeyID, CPubKey>& pubkey_map, const std::map<CKeyID, std::pair<CPubKey, KeyOriginInfo>>& key_origins, const bool add_keypool, const bool internal, const int64_t timestamp) EXCLUSIVE_LOCKS_REQUIRED(cs_KeyStore);
    bool ImportScriptPubKeys(const std::set<CScript>& script_pub_keys, const bool have_solving_data, const int64_t timestamp) EXCLUSIVE_LOCKS_REQUIRED(cs_KeyStore);

    /* Returns true if the wallet can generate new keys */
    bool CanGenerateKeys() const;

    /* Generates a new HD seed (will not be activated) */
    CPubKey GenerateNewSeed();

    /* Derives a new HD seed (will not be activated) */
    CPubKey DeriveNewSeed(const CKey& key);

    /* Set the current HD seed (will reset the chain child index counters)
       Sets the seed's version based on the current wallet version (so the
       caller must ensure the current wallet version is correct before calling
       this function). */
    void SetHDSeed(const CPubKey& key);

    /**
     * Explicitly make the wallet learn the related scripts for outputs to the
     * given key. This is purely to make the wallet file compatible with older
     * software, as FillableSigningProvider automatically does this implicitly for all
     * keys now.
     */
    void LearnRelatedScripts(const CPubKey& key, OutputType);

    /**
     * Same as LearnRelatedScripts, but when the OutputType is not known (and could
     * be anything).
     */
    void LearnAllRelatedScripts(const CPubKey& key);

    /**
     * Marks all keys in the keypool up to and including the provided key as used.
     *
     * @param keypool_id determines the last key to mark as used
     *
     * @return All affected keys
     */
    std::vector<CKeyPool> MarkReserveKeysAsUsed(int64_t keypool_id) EXCLUSIVE_LOCKS_REQUIRED(cs_KeyStore);
    const std::map<CKeyID, int64_t>& GetAllReserveKeys() const { return m_pool_key_to_index; }

    std::set<CKeyID> GetKeys() const override;
<<<<<<< HEAD
=======
    std::unordered_set<CScript, SaltedSipHasher> GetScriptPubKeys() const override;
>>>>>>> 550e6bd2

    /** Get the DescriptorScriptPubKeyMans (with private keys) that have the same scriptPubKeys as this LegacyScriptPubKeyMan.
     * Does not modify this ScriptPubKeyMan. */
    std::optional<MigrationData> MigrateToDescriptor();
    /** Delete all the records ofthis LegacyScriptPubKeyMan from disk*/
    bool DeleteRecords();

    // ELEMENTS: get PAK online key
    bool GetOnlinePakKey(CPubKey& online_pubkey, std::string& error);
    const std::unordered_set<CScript, SaltedSipHasher> GetScriptPubKeys() const override;
};

/** Wraps a LegacyScriptPubKeyMan so that it can be returned in a new unique_ptr. Does not provide privkeys */
class LegacySigningProvider : public SigningProvider
{
private:
    const LegacyScriptPubKeyMan& m_spk_man;
public:
    explicit LegacySigningProvider(const LegacyScriptPubKeyMan& spk_man) : m_spk_man(spk_man) {}

    bool GetCScript(const CScriptID &scriptid, CScript& script) const override { return m_spk_man.GetCScript(scriptid, script); }
    bool HaveCScript(const CScriptID &scriptid) const override { return m_spk_man.HaveCScript(scriptid); }
    bool GetPubKey(const CKeyID &address, CPubKey& pubkey) const override { return m_spk_man.GetPubKey(address, pubkey); }
    bool GetKey(const CKeyID &address, CKey& key) const override { return false; }
    bool HaveKey(const CKeyID &address) const override { return false; }
    bool GetKeyOrigin(const CKeyID& keyid, KeyOriginInfo& info) const override { return m_spk_man.GetKeyOrigin(keyid, info); }
};

class DescriptorScriptPubKeyMan : public ScriptPubKeyMan
{
private:
    using ScriptPubKeyMap = std::map<CScript, int32_t>; // Map of scripts to descriptor range index
    using PubKeyMap = std::map<CPubKey, int32_t>; // Map of pubkeys involved in scripts to descriptor range index
    using CryptedKeyMap = std::map<CKeyID, std::pair<CPubKey, std::vector<unsigned char>>>;
    using KeyMap = std::map<CKeyID, CKey>;

    ScriptPubKeyMap m_map_script_pub_keys GUARDED_BY(cs_desc_man);
    PubKeyMap m_map_pubkeys GUARDED_BY(cs_desc_man);
    int32_t m_max_cached_index = -1;

    KeyMap m_map_keys GUARDED_BY(cs_desc_man);
    CryptedKeyMap m_map_crypted_keys GUARDED_BY(cs_desc_man);

    //! keeps track of whether Unlock has run a thorough check before
    bool m_decryption_thoroughly_checked = false;

    bool AddDescriptorKeyWithDB(WalletBatch& batch, const CKey& key, const CPubKey &pubkey) EXCLUSIVE_LOCKS_REQUIRED(cs_desc_man);

    KeyMap GetKeys() const EXCLUSIVE_LOCKS_REQUIRED(cs_desc_man);

    // Cached FlatSigningProviders to avoid regenerating them each time they are needed.
    mutable std::map<int32_t, FlatSigningProvider> m_map_signing_providers;
    // Fetch the SigningProvider for the given script and optionally include private keys
    std::unique_ptr<FlatSigningProvider> GetSigningProvider(const CScript& script, bool include_private = false) const;
    // Fetch the SigningProvider for the given pubkey and always include private keys. This should only be called by signing code.
    std::unique_ptr<FlatSigningProvider> GetSigningProvider(const CPubKey& pubkey) const;
    // Fetch the SigningProvider for a given index and optionally include private keys. Called by the above functions.
    std::unique_ptr<FlatSigningProvider> GetSigningProvider(int32_t index, bool include_private = false) const EXCLUSIVE_LOCKS_REQUIRED(cs_desc_man);

protected:
  WalletDescriptor m_wallet_descriptor GUARDED_BY(cs_desc_man);

public:
    DescriptorScriptPubKeyMan(WalletStorage& storage, WalletDescriptor& descriptor)
        :   ScriptPubKeyMan(storage),
            m_wallet_descriptor(descriptor)
        {}
    DescriptorScriptPubKeyMan(WalletStorage& storage)
        :   ScriptPubKeyMan(storage)
        {}

    mutable RecursiveMutex cs_desc_man;

    util::Result<CTxDestination> GetNewDestination(const OutputType type) override;
    isminetype IsMine(const CScript& script) const override;

    bool CheckDecryptionKey(const CKeyingMaterial& master_key, bool accept_no_keys = false) override;
    bool Encrypt(const CKeyingMaterial& master_key, WalletBatch* batch) override;

    util::Result<CTxDestination> GetReservedDestination(const OutputType type, bool internal, int64_t& index, CKeyPool& keypool) override;
    void ReturnDestination(int64_t index, bool internal, const CTxDestination& addr) override;

    // Tops up the descriptor cache and m_map_script_pub_keys. The cache is stored in the wallet file
    // and is used to expand the descriptor in GetNewDestination. DescriptorScriptPubKeyMan relies
    // more on ephemeral data than LegacyScriptPubKeyMan. For wallets using unhardened derivation
    // (with or without private keys), the "keypool" is a single xpub.
    bool TopUp(unsigned int size = 0) override;

    std::vector<WalletDestination> MarkUnusedAddresses(const CScript& script) override;

    bool IsHDEnabled() const override;

    //! Setup descriptors based on the given CExtkey
    bool SetupDescriptorGeneration(const CExtKey& master_key, OutputType addr_type, bool internal);

    /** Provide a descriptor at setup time
    * Returns false if already setup or setup fails, true if setup is successful
    */
    bool SetupDescriptor(std::unique_ptr<Descriptor>desc);

    bool HavePrivateKeys() const override;

    std::optional<int64_t> GetOldestKeyPoolTime() const override;
    unsigned int GetKeyPoolSize() const override;

    int64_t GetTimeFirstKey() const override;

    std::unique_ptr<CKeyMetadata> GetMetadata(const CTxDestination& dest) const override;

    bool CanGetAddresses(bool internal = false) const override;

    std::unique_ptr<SigningProvider> GetSolvingProvider(const CScript& script) const override;

    bool CanProvide(const CScript& script, SignatureData& sigdata) override;

    bool SignTransaction(CMutableTransaction& tx, const std::map<COutPoint, Coin>& coins, int sighash, std::map<int, bilingual_str>& input_errors) const override;
    SigningResult SignMessage(const std::string& message, const PKHash& pkhash, std::string& str_sig) const override;
    TransactionError FillPSBT(PartiallySignedTransaction& psbt, const PrecomputedTransactionData& txdata, int sighash_type = SIGHASH_DEFAULT, bool sign = true, bool bip32derivs = false, int* n_signed = nullptr, bool finalize = true) const override;

    uint256 GetID() const override;

    void SetCache(const DescriptorCache& cache);

    bool AddKey(const CKeyID& key_id, const CKey& key);
    bool AddCryptedKey(const CKeyID& key_id, const CPubKey& pubkey, const std::vector<unsigned char>& crypted_key);

    bool HasWalletDescriptor(const WalletDescriptor& desc) const;
    void UpdateWalletDescriptor(WalletDescriptor& descriptor);
    bool CanUpdateToWalletDescriptor(const WalletDescriptor& descriptor, std::string& error);
    void AddDescriptorKey(const CKey& key, const CPubKey &pubkey);
    void WriteDescriptor();

    WalletDescriptor GetWalletDescriptor() const EXCLUSIVE_LOCKS_REQUIRED(cs_desc_man);
    std::unordered_set<CScript, SaltedSipHasher> GetScriptPubKeys() const override;
    std::unordered_set<CScript, SaltedSipHasher> GetScriptPubKeys(int32_t minimum_index) const;
    int32_t GetEndRange() const;

    bool GetDescriptorString(std::string& out, const bool priv) const;

    void UpgradeDescriptorCache();
};
} // namespace wallet

#endif // BITCOIN_WALLET_SCRIPTPUBKEYMAN_H<|MERGE_RESOLUTION|>--- conflicted
+++ resolved
@@ -512,10 +512,7 @@
     const std::map<CKeyID, int64_t>& GetAllReserveKeys() const { return m_pool_key_to_index; }
 
     std::set<CKeyID> GetKeys() const override;
-<<<<<<< HEAD
-=======
     std::unordered_set<CScript, SaltedSipHasher> GetScriptPubKeys() const override;
->>>>>>> 550e6bd2
 
     /** Get the DescriptorScriptPubKeyMans (with private keys) that have the same scriptPubKeys as this LegacyScriptPubKeyMan.
      * Does not modify this ScriptPubKeyMan. */
@@ -525,7 +522,6 @@
 
     // ELEMENTS: get PAK online key
     bool GetOnlinePakKey(CPubKey& online_pubkey, std::string& error);
-    const std::unordered_set<CScript, SaltedSipHasher> GetScriptPubKeys() const override;
 };
 
 /** Wraps a LegacyScriptPubKeyMan so that it can be returned in a new unique_ptr. Does not provide privkeys */
