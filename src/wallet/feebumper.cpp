--- conflicted
+++ resolved
@@ -80,16 +80,11 @@
     CFeeRate incrementalRelayFee = std::max(wallet.chain().relayIncrementalFee(), CFeeRate(WALLET_INCREMENTAL_RELAY_FEE));
 
     // Given old total fee and transaction size, calculate the old feeRate
-<<<<<<< HEAD
-    CAmountMap fee_map = GetFeeMap(*wtx.tx);
-    CAmount old_fee = wtx.GetDebit(ISMINE_SPENDABLE)[::policyAsset] - wtx.tx->GetValueOutMap()[::policyAsset];
+    isminefilter filter = wallet.GetLegacyScriptPubKeyMan() && wallet.IsWalletFlagSet(WALLET_FLAG_DISABLE_PRIVATE_KEYS) ? ISMINE_WATCH_ONLY : ISMINE_SPENDABLE;
+    CAmount old_fee = wtx.GetDebit(filter)[::policyAsset] - wtx.tx->GetValueOutMap()[::policyAsset];
     if (g_con_elementsmode) {
-        old_fee = fee_map[::policyAsset];
-    }
-=======
-    isminefilter filter = wallet.GetLegacyScriptPubKeyMan() && wallet.IsWalletFlagSet(WALLET_FLAG_DISABLE_PRIVATE_KEYS) ? ISMINE_WATCH_ONLY : ISMINE_SPENDABLE;
-    CAmount old_fee = wtx.GetDebit(filter) - wtx.tx->GetValueOut();
->>>>>>> 45f15191
+        old_fee = GetFeeMap(*wtx.tx)[::policyAsset];
+    }
     const int64_t txSize = GetVirtualTransactionSize(*(wtx.tx));
     CFeeRate nOldFeeRate(old_fee, txSize);
     // Min total fee is old fee + relay fee
@@ -224,15 +219,11 @@
     }
 
     // calculate the old fee and fee-rate
-<<<<<<< HEAD
-    old_fee = wtx.GetDebit(ISMINE_SPENDABLE)[::policyAsset] - wtx.tx->GetValueOutMap()[::policyAsset];
+    isminefilter filter = wallet->GetLegacyScriptPubKeyMan() && wallet->IsWalletFlagSet(WALLET_FLAG_DISABLE_PRIVATE_KEYS) ? ISMINE_WATCH_ONLY : ISMINE_SPENDABLE;
+    old_fee = wtx.GetDebit(filter)[::policyAsset] - wtx.tx->GetValueOutMap()[::policyAsset];
     if (g_con_elementsmode) {
         old_fee = GetFeeMap(*wtx.tx)[::policyAsset];
     }
-=======
-    isminefilter filter = wallet->GetLegacyScriptPubKeyMan() && wallet->IsWalletFlagSet(WALLET_FLAG_DISABLE_PRIVATE_KEYS) ? ISMINE_WATCH_ONLY : ISMINE_SPENDABLE;
-    old_fee = wtx.GetDebit(filter) - wtx.tx->GetValueOut();
->>>>>>> 45f15191
     CFeeRate nOldFeeRate(old_fee, txSize);
     // The wallet uses a conservative WALLET_INCREMENTAL_RELAY_FEE value to
     // future proof against changes to network wide policy for incremental relay
@@ -371,15 +362,11 @@
     }
     new_coin_control.destChange = destinations;
 
-<<<<<<< HEAD
-    old_fee = wtx.GetDebit(ISMINE_SPENDABLE)[::policyAsset] - wtx.tx->GetValueOutMap()[::policyAsset];
+    isminefilter filter = wallet.GetLegacyScriptPubKeyMan() && wallet.IsWalletFlagSet(WALLET_FLAG_DISABLE_PRIVATE_KEYS) ? ISMINE_WATCH_ONLY : ISMINE_SPENDABLE;
+    old_fee = wtx.GetDebit(filter)[::policyAsset] - wtx.tx->GetValueOutMap()[::policyAsset];
     if (g_con_elementsmode) {
         old_fee = GetFeeMap(*wtx.tx)[::policyAsset];
     }
-=======
-    isminefilter filter = wallet.GetLegacyScriptPubKeyMan() && wallet.IsWalletFlagSet(WALLET_FLAG_DISABLE_PRIVATE_KEYS) ? ISMINE_WATCH_ONLY : ISMINE_SPENDABLE;
-    old_fee = wtx.GetDebit(filter) - wtx.tx->GetValueOut();
->>>>>>> 45f15191
 
     if (coin_control.m_feerate) {
         // The user provided a feeRate argument.
