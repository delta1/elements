--- conflicted
+++ resolved
@@ -224,21 +224,7 @@
     // While we're here, calculate the output amount
     std::map<CAsset, CTxDestination> destinations;
     std::vector<wallet::CRecipient> recipients;
-    CAmount output_value = 0;
-<<<<<<< HEAD
-=======
-    for (const auto& old_output : wtx.tx->vout) {
-        output_value += old_output.nValue;
-    }
-
-    old_fee = input_value - output_value;
-
-    // Fill in recipients (and preserve a single change key if there
-    // is one). If outputs vector is non-empty, replace original
-    // outputs with its contents, otherwise use original outputs.
-    std::vector<CRecipient> recipients;
     CAmount new_outputs_value = 0;
->>>>>>> 3497df4c
     const auto& txouts = outputs.empty() ? wtx.tx->vout : outputs;
     for (const auto& output : txouts) {
         // ELEMENTS:
@@ -257,32 +243,35 @@
             ExtractDestination(output.scriptPubKey, change_dest);
             destinations[output.nAsset.GetAsset()] = change_dest;
         }
-<<<<<<< HEAD
-        output_value += output.nValue.GetAmount();
+        new_outputs_value += output.nValue.GetAmount();
     }
     new_coin_control.destChange = destinations;
 
-    old_fee = input_value - output_value;
+    old_fee = input_value - new_outputs_value;
     // ELEMENTS
     if (g_con_elementsmode) {
         old_fee = GetFeeMap(*wtx.tx)[::policyAsset];
-=======
-        new_outputs_value += output.nValue;
     }
 
     // If no recipients, means that we are sending coins to a change address
     if (recipients.empty()) {
+        // ELEMENTS
+        assert(new_coin_control.destChange.size() == 1);
+        const auto iter = new_coin_control.destChange.begin();
+        auto asset = iter->first;
+        auto destination = iter->second;
         // Just as a sanity check, ensure that the change address exist
-        if (std::get_if<CNoDestination>(&new_coin_control.destChange)) {
+        if (std::get_if<CNoDestination>(&destination)) {
             errors.emplace_back(Untranslated("Unable to create transaction. Transaction must have at least one recipient"));
             return Result::INVALID_PARAMETER;
         }
 
         // Add change as recipient with SFFO flag enabled, so fees are deduced from it.
         // If the output differs from the original tx output (because the user customized it) a new change output will be created.
-        recipients.emplace_back(CRecipient{GetScriptForDestination(new_coin_control.destChange), new_outputs_value, /*fSubtractFeeFromAmount=*/true});
-        new_coin_control.destChange = CNoDestination();
->>>>>>> 3497df4c
+        const auto script = GetScriptForDestination(destination);
+        const CPubKey blinding_pubkey = wallet.GetBlindingKey(&script).GetPubKey();
+        recipients.emplace_back(CRecipient{script, new_outputs_value, asset, blinding_pubkey, /*fSubtractFeeFromAmount=*/true});
+        new_coin_control.destChange.clear();
     }
 
     if (coin_control.m_feerate) {
@@ -296,6 +285,7 @@
             mtx.witness.vtxinwit[i].scriptWitness.SetNull();
         }
         temp_mtx.vout = txouts;
+        temp_mtx.witness.vtxoutwit.clear(); // ELEMENTS
         const int64_t maxTxSize{CalculateMaximumSignedTxSize(CTransaction(temp_mtx), &wallet, &new_coin_control).vsize};
         Result res = CheckFeeRate(wallet, *new_coin_control.m_feerate, maxTxSize, old_fee, errors);
         if (res != Result::OK) {
