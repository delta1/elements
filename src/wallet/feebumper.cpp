--- conflicted
+++ resolved
@@ -250,7 +250,6 @@
     const auto& txouts = outputs.empty() ? wtx.tx->vout : outputs;
     for (size_t i = 0; i < txouts.size(); ++i) {
         const CTxOut& output = txouts.at(i);
-<<<<<<< HEAD
         // ELEMENTS:
         bool is_change = OutputIsChange(wallet, output);
         bool is_fee = output.IsFee();
@@ -259,20 +258,12 @@
             return Result::WALLET_ERROR;
         }
 
-        if (reduce_output.has_value() ? reduce_output.value() == i : is_change) {
-            CTxDestination change_dest;
-            ExtractDestination(output.scriptPubKey, change_dest);
-            destinations[output.nAsset.GetAsset()] = change_dest;
-        } else if (!is_change && !is_fee) {
-            wallet::CRecipient recipient = {output.scriptPubKey, output.nValue.GetAmount(), output.nAsset.GetAsset(), CPubKey(output.nNonce.vchCommitment), false};
-=======
         CTxDestination dest;
         ExtractDestination(output.scriptPubKey, dest);
-        if (reduce_output.has_value() ?  reduce_output.value() == i : OutputIsChange(wallet, output)) {
-            new_coin_control.destChange = dest;
-        } else {
-            CRecipient recipient = {dest, output.nValue, false};
->>>>>>> 53313c49
+        if (reduce_output.has_value() ? reduce_output.value() == i : is_change) {
+            destinations[output.nAsset.GetAsset()] = dest;
+        } else if (!is_change && !is_fee) {
+            wallet::CRecipient recipient = {dest, output.nValue.GetAmount(), output.nAsset.GetAsset(), CPubKey(output.nNonce.vchCommitment), false};
             recipients.push_back(recipient);
         }
         new_outputs_value += output.nValue.GetAmount();
@@ -300,15 +291,10 @@
 
         // Add change as recipient with SFFO flag enabled, so fees are deduced from it.
         // If the output differs from the original tx output (because the user customized it) a new change output will be created.
-<<<<<<< HEAD
         const auto script = GetScriptForDestination(destination);
         const CPubKey blinding_pubkey = wallet.GetBlindingKey(&script).GetPubKey();
-        recipients.emplace_back(CRecipient{script, new_outputs_value, asset, blinding_pubkey, /*fSubtractFeeFromAmount=*/true});
+        recipients.emplace_back(CRecipient{destination, new_outputs_value, asset, blinding_pubkey, /*fSubtractFeeFromAmount=*/true});
         new_coin_control.destChange.clear();
-=======
-        recipients.emplace_back(CRecipient{new_coin_control.destChange, new_outputs_value, /*fSubtractFeeFromAmount=*/true});
-        new_coin_control.destChange = CNoDestination();
->>>>>>> 53313c49
     }
 
     if (coin_control.m_feerate) {
