// Copyright (c) 2021 The Bitcoin Core developers
// Distributed under the MIT software license, see the accompanying
// file COPYING or http://www.opensource.org/licenses/mit-license.php.

#ifndef BITCOIN_WALLET_SPEND_H
#define BITCOIN_WALLET_SPEND_H

#include <consensus/amount.h>
#include <wallet/coincontrol.h>
#include <wallet/coinselection.h>
#include <wallet/transaction.h>
#include <wallet/wallet.h>

<<<<<<< HEAD
class CRecipient;

=======
namespace wallet {
>>>>>>> c561f2f0
/** Get the marginal bytes if spending the specified output from this transaction */
int GetTxSpendSize(const CWallet& wallet, const CWalletTx& wtx, unsigned int out, bool use_max_sig = false);

class COutput
{
public:
    const CWalletTx *tx;

    /** Index in tx->vout. */
    int i;

    /**
     * Depth in block chain.
     * If > 0: the tx is on chain and has this many confirmations.
     * If = 0: the tx is waiting confirmation.
     * If < 0: a conflicting tx is on chain and has this many confirmations. */
    int nDepth;

    /** Pre-computed estimated size of this output as a fully-signed input in a transaction. Can be -1 if it could not be calculated */
    int nInputBytes;

    /** Whether we have the private keys to spend this output */
    bool fSpendable;

    /** Whether we know how to spend this output, ignoring the lack of keys */
    bool fSolvable;

    /** Whether to use the maximum sized, 72 byte signature when calculating the size of the input spend. This should only be set when watch-only outputs are allowed */
    bool use_max_sig;

    /**
     * Whether this output is considered safe to spend. Unconfirmed transactions
     * from outside keys and unconfirmed replacement transactions are considered
     * unsafe and will not be used to fund new spending transactions.
     */
    bool fSafe;

    COutput(const CWallet& wallet, const CWalletTx& wtx, int iIn, int nDepthIn, bool fSpendableIn, bool fSolvableIn, bool fSafeIn, bool use_max_sig_in = false)
    {
        tx = &wtx; i = iIn; nDepth = nDepthIn; fSpendable = fSpendableIn; fSolvable = fSolvableIn; fSafe = fSafeIn; nInputBytes = -1; use_max_sig = use_max_sig_in;
        // If known and signable by the given wallet, compute nInputBytes
        // Failure will keep this value -1
        if (fSpendable) {
            nInputBytes = GetTxSpendSize(wallet, wtx, i, use_max_sig);
        }
    }

    std::string ToString(const CWallet& wallet) const;

    inline CInputCoin GetInputCoin(const CWallet& wallet) const
    {
        return CInputCoin(wallet, tx, i, nInputBytes);
    }
};

// ELEMENTS
struct IssuanceDetails {
    bool issuing = false;

    // Indicated fields.
    bool blind_issuance = true;
    uint256 contract_hash;

    // Calculated fields.
    CAsset reissuance_asset;
    CAsset reissuance_token;
    uint256 entropy;
};

struct BlindDetails {
    bool ignore_blind_failure = true; // Certain corner-cases are hard to avoid

    // Temporary tx-specific details.
    std::vector<uint256> i_amount_blinds;
    std::vector<uint256> i_asset_blinds;
    std::vector<CAsset>  i_assets;
    std::vector<CAmount> i_amounts;
    std::vector<CAmount> o_amounts;
    std::vector<CPubKey> o_pubkeys;
    std::vector<uint256> o_amount_blinds;
    std::vector<CAsset>  o_assets;
    std::vector<uint256> o_asset_blinds;

    int num_to_blind;
    int change_to_blind;
    // Only used to strip blinding if its the only blind output in certain situations
    int only_recipient_blind_index;
    // Needed in case of one blinded output that is change and no blind inputs
    int only_change_pos;
};

// end ELEMENTS

class WalletRescanReserver; //forward declarations for ScanForWalletTransactions/RescanFromTime
/**
 * A CWallet maintains a set of transactions and balances, and provides the ability to create new transactions.
 */

//Get the marginal bytes of spending the specified output
int CalculateMaximumSignedInputSize(const CTxOut& txout, const CWallet* pwallet, bool use_max_sig = false);
int CalculateMaximumSignedInputSize(const CTxOut& txout, const SigningProvider* pwallet, bool use_max_sig = false);

struct TxSize {
    int64_t vsize{-1};
    int64_t weight{-1};
};

/** Calculate the size of the transaction assuming all signatures are max size
* Use DummySignatureCreator, which inserts 71 byte signatures everywhere.
* NOTE: this requires that all inputs must be in mapWallet (eg the tx should
* be AllInputsMine). */
TxSize CalculateMaximumSignedTxSize(const CTransaction& tx, const CWallet* wallet, const std::vector<CTxOut>& txouts, const CCoinControl* coin_control = nullptr);
TxSize CalculateMaximumSignedTxSize(const CTransaction& tx, const CWallet* wallet, const CCoinControl* coin_control = nullptr) EXCLUSIVE_LOCKS_REQUIRED(wallet->cs_wallet);

/**
 * populate vCoins with vector of available COutputs.
 */
void AvailableCoins(const CWallet& wallet, std::vector<COutput>& vCoins, const CCoinControl* coinControl = nullptr, const CAmount& nMinimumAmount = 1, const CAmount& nMaximumAmount = MAX_MONEY, const CAmount& nMinimumSumAmount = MAX_MONEY, const uint64_t nMaximumCount = 0, const CAsset* = nullptr) EXCLUSIVE_LOCKS_REQUIRED(wallet.cs_wallet);

CAmountMap GetAvailableBalance(const CWallet& wallet, const CCoinControl* coinControl = nullptr);

/**
 * Find non-change parent output.
 */
const CTxOut& FindNonChangeParentOutput(const CWallet& wallet, const CTransaction& tx, int output) EXCLUSIVE_LOCKS_REQUIRED(wallet.cs_wallet);

/**
 * Return list of available coins and locked coins grouped by non-change output address.
 */
std::map<CTxDestination, std::vector<COutput>> ListCoins(const CWallet& wallet) EXCLUSIVE_LOCKS_REQUIRED(wallet.cs_wallet);

std::vector<OutputGroup> GroupOutputs(const CWallet& wallet, const std::vector<COutput>& outputs, const CoinSelectionParams& coin_sel_params, const CoinEligibilityFilter& filter, bool positive_only);

/**
 * Attempt to find a valid input set that meets the provided eligibility filter and target.
 * Multiple coin selection algorithms will be run and the input set that produces the least waste
 * (according to the waste metric) will be chosen.
 *
 * param@[in]  wallet                 The wallet which provides solving data for the coins
 * param@[in]  nTargetValue           The target value
 * param@[in]  eligilibity_filter     A filter containing rules for which coins are allowed to be included in this selection
 * param@[in]  coins                  The vector of coins available for selection prior to filtering
 * param@[in]  coin_selection_params  Parameters for the coin selection
 * returns                            If successful, a SelectionResult containing the input set
 *                                    If failed, a nullopt
 */
std::optional<SelectionResult> AttemptSelection(const CWallet& wallet, const CAmountMap& mapTargetValue, const CoinEligibilityFilter& eligibility_filter, std::vector<COutput> coins,
                        const CoinSelectionParams& coin_selection_params);

/**
 * Select a set of coins such that nTargetValue is met and at least
 * all coins from coin_control are selected; never select unconfirmed coins if they are not ours
 * param@[in]   wallet                 The wallet which provides data necessary to spend the selected coins
 * param@[in]   vAvailableCoins        The vector of coins available to be spent
 * param@[in]   nTargetValue           The target value
 * param@[in]   coin_selection_params  Parameters for this coin selection such as feerates, whether to avoid partial spends,
 *                                     and whether to subtract the fee from the outputs.
 * returns                             If successful, a SelectionResult containing the selected coins
 *                                     If failed, a nullopt.
 */
std::optional<SelectionResult> SelectCoins(const CWallet& wallet, const std::vector<COutput>& vAvailableCoins, const CAmountMap& mapTargetValue, const CCoinControl& coin_control,
                 const CoinSelectionParams& coin_selection_params) EXCLUSIVE_LOCKS_REQUIRED(wallet.cs_wallet);

/**
 * Create a new transaction paying the recipients with a set of coins
 * selected by SelectCoins(); Also create the change output, when needed
 * @note passing nChangePosInOut as -1 will result in setting a random position
 */
bool CreateTransaction(CWallet& wallet, const std::vector<CRecipient>& vecSend, CTransactionRef& tx, CAmount& nFeeRet, int& nChangePosInOut, bilingual_str& error, const CCoinControl& coin_control, FeeCalculation& fee_calc_out, bool sign = true,  BlindDetails* blind_details = nullptr, const IssuanceDetails* issuance_details = nullptr);

/**
 * Insert additional inputs into the transaction by
 * calling CreateTransaction();
 */
bool FundTransaction(CWallet& wallet, CMutableTransaction& tx, CAmount& nFeeRet, int& nChangePosInOut, bilingual_str& error, bool lockUnspents, const std::set<int>& setSubtractFeeFromOutputs, CCoinControl);
} // namespace wallet

#endif // BITCOIN_WALLET_SPEND_H<|MERGE_RESOLUTION|>--- conflicted
+++ resolved
@@ -11,12 +11,9 @@
 #include <wallet/transaction.h>
 #include <wallet/wallet.h>
 
-<<<<<<< HEAD
+
+namespace wallet {
 class CRecipient;
-
-=======
-namespace wallet {
->>>>>>> c561f2f0
 /** Get the marginal bytes if spending the specified output from this transaction */
 int GetTxSpendSize(const CWallet& wallet, const CWalletTx& wtx, unsigned int out, bool use_max_sig = false);
 
