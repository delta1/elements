// Copyright (c) 2021-2022 The Bitcoin Core developers
// Distributed under the MIT software license, see the accompanying
// file COPYING or http://www.opensource.org/licenses/mit-license.php.

#ifndef BITCOIN_WALLET_SPEND_H
#define BITCOIN_WALLET_SPEND_H

#include <consensus/amount.h>
#include <wallet/coincontrol.h>
#include <policy/fees.h> // for FeeCalculation
#include <util/result.h>
#include <wallet/coinselection.h>
#include <wallet/transaction.h>
#include <wallet/wallet.h>

#include <optional>

namespace wallet {
struct CRecipient;
/** Get the marginal bytes if spending the specified output from this transaction.
 * Use CoinControl to determine whether to expect signature grinding when calculating the size of the input spend. */
int CalculateMaximumSignedInputSize(const CTxOut& txout, const CWallet* pwallet, const CCoinControl* coin_control);
int CalculateMaximumSignedInputSize(const CTxOut& txout, const COutPoint outpoint, const SigningProvider* pwallet, bool can_grind_r, const CCoinControl* coin_control);
struct TxSize {
    int64_t vsize{-1};
    int64_t weight{-1};
};

/** Calculate the size of the transaction using CoinControl to determine
 * whether to expect signature grinding when calculating the size of the input spend. */
TxSize CalculateMaximumSignedTxSize(const CTransaction& tx, const CWallet* wallet, const std::vector<CTxOut>& txouts, const CCoinControl* coin_control = nullptr);
TxSize CalculateMaximumSignedTxSize(const CTransaction& tx, const CWallet* wallet, const CCoinControl* coin_control = nullptr);

/**
 * COutputs available for spending, stored by OutputType.
 * This struct is really just a wrapper around OutputType vectors with a convenient
 * method for concatenating and returning all COutputs as one vector.
 *
 * Size(), Clear(), Erase(), Shuffle(), and Add() methods are implemented to
 * allow easy interaction with the struct.
 */
struct CoinsResult {
    std::map<OutputType, std::vector<COutput>> coins;

    /** Concatenate and return all COutputs as one vector */
    std::vector<COutput> All() const;

    /** The following methods are provided so that CoinsResult can mimic a vector,
     * i.e., methods can work with individual OutputType vectors or on the entire object */
    size_t Size() const;
    /** Return how many different output types this struct stores */
    size_t TypesCount() const { return coins.size(); }
    void Clear();
    void Erase(const std::unordered_set<COutPoint, SaltedOutpointHasher>& coins_to_remove);
    void Shuffle(FastRandomContext& rng_fast);
    void Add(OutputType type, const COutput& out);

    /** Sum of all available coins */
    // ELEMENTS: for each asset
    CAmountMap GetTotalAmount() { return total_amount; }
    CAmountMap GetEffectiveTotalAmount() {return total_effective_amount; }

private:
    CAmountMap total_amount{{::policyAsset, 0}};
    /** Sum of effective value (each asset output value minus fees required to spend it) */
    CAmountMap total_effective_amount{{::policyAsset, 0}};
};

struct CoinFilterParams {
    // Outputs below the minimum amount will not get selected
    CAmount min_amount{1};
    // Outputs above the maximum amount will not get selected
    CAmount max_amount{MAX_MONEY};
    // Return outputs until the minimum sum amount is covered
    CAmount min_sum_amount{MAX_MONEY};
    // Maximum number of outputs that can be returned
    uint64_t max_count{0};
    // By default, return only spendable outputs
    bool only_spendable{true};
    // By default, do not include immature coinbase outputs
    bool include_immature_coinbase{false};
    // By default, skip locked UTXOs
    bool skip_locked{true};
    // ELEMENTS: by default include all assets
    std::optional<CAsset> asset;
};

/**
 * Populate the CoinsResult struct with vectors of available COutputs, organized by OutputType.
 */
CoinsResult AvailableCoins(const CWallet& wallet,
                           const CCoinControl* coinControl = nullptr,
                           std::optional<CFeeRate> feerate = std::nullopt,
                           const CoinFilterParams& params = {}) EXCLUSIVE_LOCKS_REQUIRED(wallet.cs_wallet);

/**
 * Wrapper function for AvailableCoins which skips the `feerate` and `CoinFilterParams::only_spendable` parameters. Use this function
 * to list all available coins (e.g. listunspent RPC) while not intending to fund a transaction.
 */
CoinsResult AvailableCoinsListUnspent(const CWallet& wallet, const CCoinControl* coinControl = nullptr, CoinFilterParams params = {}) EXCLUSIVE_LOCKS_REQUIRED(wallet.cs_wallet);

<<<<<<< HEAD
CAmountMap GetAvailableBalance(const CWallet& wallet, const CCoinControl* coinControl = nullptr);

=======
>>>>>>> 27dcc07c
/**
 * Find non-change parent output.
 */
const CTxOut& FindNonChangeParentOutput(const CWallet& wallet, const COutPoint& outpoint) EXCLUSIVE_LOCKS_REQUIRED(wallet.cs_wallet);

/**
 * Return list of available coins and locked coins grouped by non-change output address.
 */
std::map<CTxDestination, std::vector<COutput>> ListCoins(const CWallet& wallet);

struct SelectionFilter {
    CoinEligibilityFilter filter;
    bool allow_mixed_output_types{true};
};

/**
* Group coins by the provided filters.
*/
FilteredOutputGroups GroupOutputs(const CWallet& wallet,
                          const CoinsResult& coins,
                          const CoinSelectionParams& coin_sel_params,
                          const std::vector<SelectionFilter>& filters);

/**
 * Attempt to find a valid input set that preserves privacy by not mixing OutputTypes.
 * `ChooseSelectionResult()` will be called on each OutputType individually and the best
 * the solution (according to the waste metric) will be chosen. If a valid input cannot be found from any
 * single OutputType, fallback to running `ChooseSelectionResult()` over all available coins.
 *
 * param@[in]  nTargetValue              The target value
 * param@[in]  groups                    The grouped outputs mapped by coin eligibility filters
 * param@[in]  coin_selection_params     Parameters for the coin selection
 * param@[in]  allow_mixed_output_types  Relax restriction that SelectionResults must be of the same OutputType
 * returns                               If successful, a SelectionResult containing the input set
 *                                       If failed, returns (1) an empty error message if the target was not reached (general "Insufficient funds")
 *                                                  or (2) an specific error message if there was something particularly wrong (e.g. a selection
 *                                                  result that surpassed the tx max weight size).
 */
util::Result<SelectionResult> AttemptSelection(const CAmountMap& mapTargetValue, OutputGroupTypeMap& groups,
                        const CoinSelectionParams& coin_selection_params, bool allow_mixed_output_types);

/**
 * Attempt to find a valid input set that meets the provided eligibility filter and target.
 * Multiple coin selection algorithms will be run and the input set that produces the least waste
 * (according to the waste metric) will be chosen.
 *
 * param@[in]  nTargetValue              The target value
 * param@[in]  groups                    The struct containing the outputs grouped by script and divided by (1) positive only outputs and (2) all outputs (positive + negative).
 * param@[in]  coin_selection_params     Parameters for the coin selection
 * returns                               If successful, a SelectionResult containing the input set
 *                                       If failed, returns (1) an empty error message if the target was not reached (general "Insufficient funds")
 *                                                  or (2) an specific error message if there was something particularly wrong (e.g. a selection
 *                                                  result that surpassed the tx max weight size).
 */
util::Result<SelectionResult> ChooseSelectionResult(const CAmountMap& mapTargetValue, Groups& groups, const CoinSelectionParams& coin_selection_params);

// User manually selected inputs that must be part of the transaction
struct PreSelectedInputs
{
    std::set<std::shared_ptr<COutput>> coins;
    // If subtract fee from outputs is disabled, the 'total_amount'
    // will be the sum of each output effective value
    // instead of the sum of the outputs amount
    CAmountMap total_amount{{::policyAsset, 0}};

    void Insert(const COutput& output, bool subtract_fee_outputs)
    {
        if (subtract_fee_outputs) {
            total_amount[output.asset] += output.value;
        } else {
            total_amount[output.asset] += output.GetEffectiveValue();
        }
        coins.insert(std::make_shared<COutput>(output));
    }
};

/**
 * Fetch and validate coin control selected inputs.
 * Coins could be internal (from the wallet) or external.
*/
util::Result<PreSelectedInputs> FetchSelectedInputs(const CWallet& wallet, const CCoinControl& coin_control,
                                                    const CoinSelectionParams& coin_selection_params) EXCLUSIVE_LOCKS_REQUIRED(wallet.cs_wallet);

/**
 * Select a set of coins such that nTargetValue is met; never select unconfirmed coins if they are not ours
 * param@[in]   wallet                 The wallet which provides data necessary to spend the selected coins
 * param@[in]   available_coins        The struct of coins, organized by OutputType, available for selection prior to filtering
 * param@[in]   nTargetValue           The target value
 * param@[in]   coin_selection_params  Parameters for this coin selection such as feerates, whether to avoid partial spends,
 *                                     and whether to subtract the fee from the outputs.
 * returns                             If successful, a SelectionResult containing the selected coins
 *                                     If failed, returns (1) an empty error message if the target was not reached (general "Insufficient funds")
 *                                                or (2) an specific error message if there was something particularly wrong (e.g. a selection
 *                                                result that surpassed the tx max weight size).
 */
util::Result<SelectionResult> AutomaticCoinSelection(const CWallet& wallet, CoinsResult& available_coins, const CAmountMap& mapTargetValue,
                 const CoinSelectionParams& coin_selection_params) EXCLUSIVE_LOCKS_REQUIRED(wallet.cs_wallet);

/**
 * Select all coins from coin_control, and if coin_control 'm_allow_other_inputs=true', call 'AutomaticCoinSelection' to
 * select a set of coins such that nTargetValue - pre_set_inputs.total_amount is met.
 */
util::Result<SelectionResult> SelectCoins(const CWallet& wallet, CoinsResult& available_coins, const PreSelectedInputs& pre_set_inputs,
                                          const CAmountMap& mapTargetValue, const CCoinControl& coin_control,
                                          const CoinSelectionParams& coin_selection_params) EXCLUSIVE_LOCKS_REQUIRED(wallet.cs_wallet);

struct CreatedTransactionResult
{
    CTransactionRef tx;
    CAmount fee;
    FeeCalculation fee_calc;
    int change_pos;

    CreatedTransactionResult(CTransactionRef _tx, CAmount _fee, int _change_pos, const FeeCalculation& _fee_calc)
        : tx(_tx), fee(_fee), fee_calc(_fee_calc), change_pos(_change_pos) {}
};

/**
 * Create a new transaction paying the recipients with a set of coins
 * selected by SelectCoins(); Also create the change output, when needed
 * @note passing change_pos as -1 will result in setting a random position
 */
util::Result<CreatedTransactionResult> CreateTransaction(CWallet& wallet, const std::vector<CRecipient>& vecSend, int change_pos, const CCoinControl& coin_control, bool sign = true, BlindDetails* blind_details = nullptr, const IssuanceDetails* issuance_details = nullptr);

/**
 * Insert additional inputs into the transaction by
 * calling CreateTransaction();
 */
bool FundTransaction(CWallet& wallet, CMutableTransaction& tx, CAmount& nFeeRet, int& nChangePosInOut, bilingual_str& error, bool lockUnspents, const std::set<int>& setSubtractFeeFromOutputs, CCoinControl);
} // namespace wallet

#endif // BITCOIN_WALLET_SPEND_H<|MERGE_RESOLUTION|>--- conflicted
+++ resolved
@@ -99,11 +99,6 @@
  */
 CoinsResult AvailableCoinsListUnspent(const CWallet& wallet, const CCoinControl* coinControl = nullptr, CoinFilterParams params = {}) EXCLUSIVE_LOCKS_REQUIRED(wallet.cs_wallet);
 
-<<<<<<< HEAD
-CAmountMap GetAvailableBalance(const CWallet& wallet, const CCoinControl* coinControl = nullptr);
-
-=======
->>>>>>> 27dcc07c
 /**
  * Find non-change parent output.
  */
