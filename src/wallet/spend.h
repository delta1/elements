// Copyright (c) 2021 The Bitcoin Core developers
// Distributed under the MIT software license, see the accompanying
// file COPYING or http://www.opensource.org/licenses/mit-license.php.

#ifndef BITCOIN_WALLET_SPEND_H
#define BITCOIN_WALLET_SPEND_H

#include <consensus/amount.h>
#include <wallet/coincontrol.h>
#include <policy/fees.h> // for FeeCalculation
#include <util/result.h>
#include <wallet/coinselection.h>
#include <wallet/transaction.h>
#include <wallet/wallet.h>

#include <optional>

namespace wallet {
struct CRecipient;
/** Get the marginal bytes if spending the specified output from this transaction.
 * Use CoinControl to determine whether to expect signature grinding when calculating the size of the input spend. */
int CalculateMaximumSignedInputSize(const CTxOut& txout, const CWallet* pwallet, const CCoinControl* coin_control = nullptr);
int CalculateMaximumSignedInputSize(const CTxOut& txout, const COutPoint outpoint, const SigningProvider* pwallet, const CCoinControl* coin_control = nullptr);
struct TxSize {
    int64_t vsize{-1};
    int64_t weight{-1};
};

/** Calculate the size of the transaction using CoinControl to determine
 * whether to expect signature grinding when calculating the size of the input spend. */
TxSize CalculateMaximumSignedTxSize(const CTransaction& tx, const CWallet* wallet, const std::vector<CTxOut>& txouts, const CCoinControl* coin_control = nullptr);
TxSize CalculateMaximumSignedTxSize(const CTransaction& tx, const CWallet* wallet, const CCoinControl* coin_control = nullptr);

/**
 * COutputs available for spending, stored by OutputType.
 * This struct is really just a wrapper around OutputType vectors with a convenient
 * method for concatenating and returning all COutputs as one vector.
 *
 * Size(), Clear(), Erase(), Shuffle(), and Add() methods are implemented to
 * allow easy interaction with the struct.
 */
struct CoinsResult {
    std::map<OutputType, std::vector<COutput>> coins;

    /** Concatenate and return all COutputs as one vector */
    std::vector<COutput> All() const;

    /** The following methods are provided so that CoinsResult can mimic a vector,
     * i.e., methods can work with individual OutputType vectors or on the entire object */
    size_t Size() const;
    void Clear();
    void Erase(const std::unordered_set<COutPoint, SaltedOutpointHasher>& coins_to_remove);
    void Shuffle(FastRandomContext& rng_fast);
    void Add(OutputType type, const COutput& out);

<<<<<<< HEAD
    /** Sum of all available coins */
    // ELEMENTS: for each asset
    CAmountMap total_amount;
=======
    CAmount GetTotalAmount() { return total_amount; }
    std::optional<CAmount> GetEffectiveTotalAmount() {return total_effective_amount; }

private:
    /** Sum of all available coins raw value */
    CAmount total_amount{0};
    /** Sum of all available coins effective value (each output value minus fees required to spend it) */
    std::optional<CAmount> total_effective_amount{0};
>>>>>>> f0c4807a
};

struct CoinFilterParams {
    // Outputs below the minimum amount will not get selected
    CAmount min_amount{1};
    // Outputs above the maximum amount will not get selected
    CAmount max_amount{MAX_MONEY};
    // Return outputs until the minimum sum amount is covered
    CAmount min_sum_amount{MAX_MONEY};
    // Maximum number of outputs that can be returned
    uint64_t max_count{0};
    // By default, return only spendable outputs
    bool only_spendable{true};
    // By default, do not include immature coinbase outputs
    bool include_immature_coinbase{false};
    // ELEMENTS: by default include all assets
    std::optional<CAsset> asset;
};

/**
 * Populate the CoinsResult struct with vectors of available COutputs, organized by OutputType.
 */
CoinsResult AvailableCoins(const CWallet& wallet,
                           const CCoinControl* coinControl = nullptr,
                           std::optional<CFeeRate> feerate = std::nullopt,
                           const CoinFilterParams& params = {}) EXCLUSIVE_LOCKS_REQUIRED(wallet.cs_wallet);

/**
 * Wrapper function for AvailableCoins which skips the `feerate` and `CoinFilterParams::only_spendable` parameters. Use this function
 * to list all available coins (e.g. listunspent RPC) while not intending to fund a transaction.
 */
CoinsResult AvailableCoinsListUnspent(const CWallet& wallet, const CCoinControl* coinControl = nullptr, CoinFilterParams params = {}) EXCLUSIVE_LOCKS_REQUIRED(wallet.cs_wallet);

CAmountMap GetAvailableBalance(const CWallet& wallet, const CCoinControl* coinControl = nullptr);

/**
 * Find non-change parent output.
 */
const CTxOut& FindNonChangeParentOutput(const CWallet& wallet, const CTransaction& tx, int output) EXCLUSIVE_LOCKS_REQUIRED(wallet.cs_wallet);
const CTxOut& FindNonChangeParentOutput(const CWallet& wallet, const COutPoint& outpoint) EXCLUSIVE_LOCKS_REQUIRED(wallet.cs_wallet);

/**
 * Return list of available coins and locked coins grouped by non-change output address.
 */
std::map<CTxDestination, std::vector<COutput>> ListCoins(const CWallet& wallet);

std::vector<OutputGroup> GroupOutputs(const CWallet& wallet, const std::vector<COutput>& outputs, const CoinSelectionParams& coin_sel_params, const CoinEligibilityFilter& filter, bool positive_only);
/**
 * Attempt to find a valid input set that preserves privacy by not mixing OutputTypes.
 * `ChooseSelectionResult()` will be called on each OutputType individually and the best
 * the solution (according to the waste metric) will be chosen. If a valid input cannot be found from any
 * single OutputType, fallback to running `ChooseSelectionResult()` over all available coins.
 *
 * param@[in]  wallet                    The wallet which provides solving data for the coins
 * param@[in]  nTargetValue              The target value
 * param@[in]  eligilibity_filter        A filter containing rules for which coins are allowed to be included in this selection
 * param@[in]  available_coins           The struct of coins, organized by OutputType, available for selection prior to filtering
 * param@[in]  coin_selection_params     Parameters for the coin selection
 * param@[in]  allow_mixed_output_types  Relax restriction that SelectionResults must be of the same OutputType
 * returns                               If successful, a SelectionResult containing the input set
 *                                       If failed, a nullopt
 */
std::optional<SelectionResult> AttemptSelection(const CWallet& wallet, const CAmountMap& mapTargetValue, const CoinEligibilityFilter& eligibility_filter, const CoinsResult& available_coins,
                        const CoinSelectionParams& coin_selection_params, bool allow_mixed_output_types);

/**
 * Attempt to find a valid input set that meets the provided eligibility filter and target.
 * Multiple coin selection algorithms will be run and the input set that produces the least waste
 * (according to the waste metric) will be chosen.
 *
 * param@[in]  wallet                    The wallet which provides solving data for the coins
 * param@[in]  nTargetValue              The target value
 * param@[in]  eligilibity_filter        A filter containing rules for which coins are allowed to be included in this selection
 * param@[in]  available_coins           The struct of coins, organized by OutputType, available for selection prior to filtering
 * param@[in]  coin_selection_params     Parameters for the coin selection
 * returns                               If successful, a SelectionResult containing the input set
 *                                       If failed, a nullopt
 */
std::optional<SelectionResult> ChooseSelectionResult(const CWallet& wallet, const CAmountMap& mapTargetValue, const CoinEligibilityFilter& eligibility_filter, const std::vector<COutput>& available_coins,
                        const CoinSelectionParams& coin_selection_params);

// User manually selected inputs that must be part of the transaction
struct PreSelectedInputs
{
    std::set<COutput> coins;
    // If subtract fee from outputs is disabled, the 'total_amount'
    // will be the sum of each output effective value
    // instead of the sum of the outputs amount
    CAmountMap total_amount{{::policyAsset, 0}};

    void Insert(const COutput& output, bool subtract_fee_outputs)
    {
        if (subtract_fee_outputs) {
            total_amount[output.asset] += output.value;
        } else {
            total_amount[output.asset] += output.GetEffectiveValue();
        }
        coins.insert(output);
    }
};

/**
 * Fetch and validate coin control selected inputs.
 * Coins could be internal (from the wallet) or external.
*/
util::Result<PreSelectedInputs> FetchSelectedInputs(const CWallet& wallet, const CCoinControl& coin_control,
                                                    const CoinSelectionParams& coin_selection_params) EXCLUSIVE_LOCKS_REQUIRED(wallet.cs_wallet);

/**
 * Select a set of coins such that nTargetValue is met; never select unconfirmed coins if they are not ours
 * param@[in]   wallet                 The wallet which provides data necessary to spend the selected coins
 * param@[in]   available_coins        The struct of coins, organized by OutputType, available for selection prior to filtering
 * param@[in]   nTargetValue           The target value
 * param@[in]   coin_selection_params  Parameters for this coin selection such as feerates, whether to avoid partial spends,
 *                                     and whether to subtract the fee from the outputs.
 * returns                             If successful, a SelectionResult containing the selected coins
 *                                     If failed, a nullopt.
 */
std::optional<SelectionResult> AutomaticCoinSelection(const CWallet& wallet, CoinsResult& available_coins, const CAmountMap& mapTargetValue, const CCoinControl& coin_control,
                 const CoinSelectionParams& coin_selection_params) EXCLUSIVE_LOCKS_REQUIRED(wallet.cs_wallet);

/**
 * Select all coins from coin_control, and if coin_control 'm_allow_other_inputs=true', call 'AutomaticCoinSelection' to
 * select a set of coins such that nTargetValue - pre_set_inputs.total_amount is met.
 */
std::optional<SelectionResult> SelectCoins(const CWallet& wallet, CoinsResult& available_coins, const PreSelectedInputs& pre_set_inputs,
                                           const CAmountMap& mapTargetValue, const CCoinControl& coin_control,
                                           const CoinSelectionParams& coin_selection_params) EXCLUSIVE_LOCKS_REQUIRED(wallet.cs_wallet);

struct CreatedTransactionResult
{
    CTransactionRef tx;
    CAmount fee;
    FeeCalculation fee_calc;
    int change_pos;

    CreatedTransactionResult(CTransactionRef _tx, CAmount _fee, int _change_pos, const FeeCalculation& _fee_calc)
        : tx(_tx), fee(_fee), fee_calc(_fee_calc), change_pos(_change_pos) {}
};

/**
 * Create a new transaction paying the recipients with a set of coins
 * selected by SelectCoins(); Also create the change output, when needed
 * @note passing change_pos as -1 will result in setting a random position
 */
util::Result<CreatedTransactionResult> CreateTransaction(CWallet& wallet, const std::vector<CRecipient>& vecSend, int change_pos, const CCoinControl& coin_control, bool sign = true, BlindDetails* blind_details = nullptr, const IssuanceDetails* issuance_details = nullptr);

/**
 * Insert additional inputs into the transaction by
 * calling CreateTransaction();
 */
bool FundTransaction(CWallet& wallet, CMutableTransaction& tx, CAmount& nFeeRet, int& nChangePosInOut, bilingual_str& error, bool lockUnspents, const std::set<int>& setSubtractFeeFromOutputs, CCoinControl);
} // namespace wallet

#endif // BITCOIN_WALLET_SPEND_H<|MERGE_RESOLUTION|>--- conflicted
+++ resolved
@@ -53,20 +53,15 @@
     void Shuffle(FastRandomContext& rng_fast);
     void Add(OutputType type, const COutput& out);
 
-<<<<<<< HEAD
     /** Sum of all available coins */
     // ELEMENTS: for each asset
-    CAmountMap total_amount;
-=======
-    CAmount GetTotalAmount() { return total_amount; }
-    std::optional<CAmount> GetEffectiveTotalAmount() {return total_effective_amount; }
+    CAmountMap GetTotalAmount() { return total_amount; }
+    CAmountMap GetEffectiveTotalAmount() {return total_effective_amount; }
 
 private:
-    /** Sum of all available coins raw value */
-    CAmount total_amount{0};
-    /** Sum of all available coins effective value (each output value minus fees required to spend it) */
-    std::optional<CAmount> total_effective_amount{0};
->>>>>>> f0c4807a
+    CAmountMap total_amount{{::policyAsset, 0}};
+    /** Sum of effective value (each asset output value minus fees required to spend it) */
+    CAmountMap total_effective_amount{{::policyAsset, 0}};
 };
 
 struct CoinFilterParams {
