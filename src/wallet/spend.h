// Copyright (c) 2021 The Bitcoin Core developers
// Distributed under the MIT software license, see the accompanying
// file COPYING or http://www.opensource.org/licenses/mit-license.php.

#ifndef BITCOIN_WALLET_SPEND_H
#define BITCOIN_WALLET_SPEND_H

#include <consensus/amount.h>
#include <wallet/coincontrol.h>
#include <wallet/coinselection.h>
#include <wallet/transaction.h>
#include <wallet/wallet.h>

#include <optional>

namespace wallet {
struct CRecipient;
/** Get the marginal bytes if spending the specified output from this transaction.
 * use_max_sig indicates whether to use the maximum sized, 72 byte signature when calculating the
 * size of the input spend. This should only be set when watch-only outputs are allowed */
int GetTxSpendSize(const CWallet& wallet, const CWalletTx& wtx, unsigned int out, bool use_max_sig = false);

//Get the marginal bytes of spending the specified output
int CalculateMaximumSignedInputSize(const CTxOut& txout, const CWallet* pwallet, bool use_max_sig = false);
int CalculateMaximumSignedInputSize(const CTxOut& txout, const SigningProvider* pwallet, bool use_max_sig = false);

struct TxSize {
    int64_t vsize{-1};
    int64_t weight{-1};
};

/** Calculate the size of the transaction assuming all signatures are max size
* Use DummySignatureCreator, which inserts 71 byte signatures everywhere.
* NOTE: this requires that all inputs must be in mapWallet (eg the tx should
* be AllInputsMine). */
TxSize CalculateMaximumSignedTxSize(const CTransaction& tx, const CWallet* wallet, const std::vector<CTxOut>& txouts, const CCoinControl* coin_control = nullptr);
TxSize CalculateMaximumSignedTxSize(const CTransaction& tx, const CWallet* wallet, const CCoinControl* coin_control = nullptr);

struct CoinsResult {
    std::vector<COutput> coins;
    // Sum of all the coins amounts
    CAmount total_amount{0};
};
/**
 * Return vector of available COutputs.
 * By default, returns only the spendable coins.
 */
<<<<<<< HEAD
void AvailableCoins(const CWallet& wallet, std::vector<COutput>& vCoins, const CCoinControl* coinControl = nullptr, std::optional<CFeeRate> feerate = std::nullopt, const CAmount& nMinimumAmount = 1, const CAmount& nMaximumAmount = MAX_MONEY, const CAmount& nMinimumSumAmount = MAX_MONEY, const uint64_t nMaximumCount = 0, const CAsset* = nullptr) EXCLUSIVE_LOCKS_REQUIRED(wallet.cs_wallet);
=======
CoinsResult AvailableCoins(const CWallet& wallet,
                           const CCoinControl* coinControl = nullptr,
                           std::optional<CFeeRate> feerate = std::nullopt,
                           const CAmount& nMinimumAmount = 1,
                           const CAmount& nMaximumAmount = MAX_MONEY,
                           const CAmount& nMinimumSumAmount = MAX_MONEY,
                           const uint64_t nMaximumCount = 0,
                           bool only_spendable = true) EXCLUSIVE_LOCKS_REQUIRED(wallet.cs_wallet);
>>>>>>> 8be652e4

/**
 * Wrapper function for AvailableCoins which skips the `feerate` parameter. Use this function
 * to list all available coins (e.g. listunspent RPC) while not intending to fund a transaction.
 */
<<<<<<< HEAD
void AvailableCoinsListUnspent(const CWallet& wallet, std::vector<COutput>& vCoins, const CCoinControl* coinControl = nullptr, const CAmount& nMinimumAmount = 1, const CAmount& nMaximumAmount = MAX_MONEY, const CAmount& nMinimumSumAmount = MAX_MONEY, const uint64_t nMaximumCount = 0, const CAsset* = nullptr) EXCLUSIVE_LOCKS_REQUIRED(wallet.cs_wallet);
=======
CoinsResult AvailableCoinsListUnspent(const CWallet& wallet, const CCoinControl* coinControl = nullptr, const CAmount& nMinimumAmount = 1, const CAmount& nMaximumAmount = MAX_MONEY, const CAmount& nMinimumSumAmount = MAX_MONEY, const uint64_t nMaximumCount = 0) EXCLUSIVE_LOCKS_REQUIRED(wallet.cs_wallet);
>>>>>>> 8be652e4

CAmountMap GetAvailableBalance(const CWallet& wallet, const CCoinControl* coinControl = nullptr);

/**
 * Find non-change parent output.
 */
const CTxOut& FindNonChangeParentOutput(const CWallet& wallet, const CTransaction& tx, int output) EXCLUSIVE_LOCKS_REQUIRED(wallet.cs_wallet);
const CTxOut& FindNonChangeParentOutput(const CWallet& wallet, const COutPoint& outpoint) EXCLUSIVE_LOCKS_REQUIRED(wallet.cs_wallet);

/**
 * Return list of available coins and locked coins grouped by non-change output address.
 */
std::map<CTxDestination, std::vector<COutput>> ListCoins(const CWallet& wallet);

std::vector<OutputGroup> GroupOutputs(const CWallet& wallet, const std::vector<COutput>& outputs, const CoinSelectionParams& coin_sel_params, const CoinEligibilityFilter& filter, bool positive_only);

/**
 * Attempt to find a valid input set that meets the provided eligibility filter and target.
 * Multiple coin selection algorithms will be run and the input set that produces the least waste
 * (according to the waste metric) will be chosen.
 *
 * param@[in]  wallet                 The wallet which provides solving data for the coins
 * param@[in]  nTargetValue           The target value
 * param@[in]  eligilibity_filter     A filter containing rules for which coins are allowed to be included in this selection
 * param@[in]  coins                  The vector of coins available for selection prior to filtering
 * param@[in]  coin_selection_params  Parameters for the coin selection
 * returns                            If successful, a SelectionResult containing the input set
 *                                    If failed, a nullopt
 */
std::optional<SelectionResult> AttemptSelection(const CWallet& wallet, const CAmountMap& mapTargetValue, const CoinEligibilityFilter& eligibility_filter, std::vector<COutput> coins,
                        const CoinSelectionParams& coin_selection_params);

/**
 * Select a set of coins such that nTargetValue is met and at least
 * all coins from coin_control are selected; never select unconfirmed coins if they are not ours
 * param@[in]   wallet                 The wallet which provides data necessary to spend the selected coins
 * param@[in]   vAvailableCoins        The vector of coins available to be spent
 * param@[in]   nTargetValue           The target value
 * param@[in]   coin_selection_params  Parameters for this coin selection such as feerates, whether to avoid partial spends,
 *                                     and whether to subtract the fee from the outputs.
 * returns                             If successful, a SelectionResult containing the selected coins
 *                                     If failed, a nullopt.
 */
std::optional<SelectionResult> SelectCoins(const CWallet& wallet, const std::vector<COutput>& vAvailableCoins, const CAmountMap& mapTargetValue, const CCoinControl& coin_control,
                 const CoinSelectionParams& coin_selection_params);

struct CreatedTransactionResult
{
    CTransactionRef tx;
    CAmount fee;
    int change_pos;

    CreatedTransactionResult(CTransactionRef tx, CAmount fee, int change_pos)
        : tx(tx), fee(fee), change_pos(change_pos) {}
};

/**
 * Create a new transaction paying the recipients with a set of coins
 * selected by SelectCoins(); Also create the change output, when needed
 * @note passing change_pos as -1 will result in setting a random position
 */
std::optional<CreatedTransactionResult> CreateTransaction(CWallet& wallet, const std::vector<CRecipient>& vecSend, int change_pos, bilingual_str& error, const CCoinControl& coin_control, FeeCalculation& fee_calc_out, bool sign = true, BlindDetails* blind_details = nullptr, const IssuanceDetails* issuance_details = nullptr);

/**
 * Insert additional inputs into the transaction by
 * calling CreateTransaction();
 */
bool FundTransaction(CWallet& wallet, CMutableTransaction& tx, CAmount& nFeeRet, int& nChangePosInOut, bilingual_str& error, bool lockUnspents, const std::set<int>& setSubtractFeeFromOutputs, CCoinControl);
} // namespace wallet

#endif // BITCOIN_WALLET_SPEND_H<|MERGE_RESOLUTION|>--- conflicted
+++ resolved
@@ -39,15 +39,13 @@
 struct CoinsResult {
     std::vector<COutput> coins;
     // Sum of all the coins amounts
-    CAmount total_amount{0};
+    // ELEMENTS: for each asset
+    CAmountMap total_amount;
 };
 /**
  * Return vector of available COutputs.
  * By default, returns only the spendable coins.
  */
-<<<<<<< HEAD
-void AvailableCoins(const CWallet& wallet, std::vector<COutput>& vCoins, const CCoinControl* coinControl = nullptr, std::optional<CFeeRate> feerate = std::nullopt, const CAmount& nMinimumAmount = 1, const CAmount& nMaximumAmount = MAX_MONEY, const CAmount& nMinimumSumAmount = MAX_MONEY, const uint64_t nMaximumCount = 0, const CAsset* = nullptr) EXCLUSIVE_LOCKS_REQUIRED(wallet.cs_wallet);
-=======
 CoinsResult AvailableCoins(const CWallet& wallet,
                            const CCoinControl* coinControl = nullptr,
                            std::optional<CFeeRate> feerate = std::nullopt,
@@ -55,18 +53,14 @@
                            const CAmount& nMaximumAmount = MAX_MONEY,
                            const CAmount& nMinimumSumAmount = MAX_MONEY,
                            const uint64_t nMaximumCount = 0,
+                           const CAsset* = nullptr,
                            bool only_spendable = true) EXCLUSIVE_LOCKS_REQUIRED(wallet.cs_wallet);
->>>>>>> 8be652e4
 
 /**
  * Wrapper function for AvailableCoins which skips the `feerate` parameter. Use this function
  * to list all available coins (e.g. listunspent RPC) while not intending to fund a transaction.
  */
-<<<<<<< HEAD
-void AvailableCoinsListUnspent(const CWallet& wallet, std::vector<COutput>& vCoins, const CCoinControl* coinControl = nullptr, const CAmount& nMinimumAmount = 1, const CAmount& nMaximumAmount = MAX_MONEY, const CAmount& nMinimumSumAmount = MAX_MONEY, const uint64_t nMaximumCount = 0, const CAsset* = nullptr) EXCLUSIVE_LOCKS_REQUIRED(wallet.cs_wallet);
-=======
-CoinsResult AvailableCoinsListUnspent(const CWallet& wallet, const CCoinControl* coinControl = nullptr, const CAmount& nMinimumAmount = 1, const CAmount& nMaximumAmount = MAX_MONEY, const CAmount& nMinimumSumAmount = MAX_MONEY, const uint64_t nMaximumCount = 0) EXCLUSIVE_LOCKS_REQUIRED(wallet.cs_wallet);
->>>>>>> 8be652e4
+CoinsResult AvailableCoinsListUnspent(const CWallet& wallet, const CCoinControl* coinControl = nullptr, const CAmount& nMinimumAmount = 1, const CAmount& nMaximumAmount = MAX_MONEY, const CAmount& nMinimumSumAmount = MAX_MONEY, const uint64_t nMaximumCount = 0, const CAsset* = nullptr) EXCLUSIVE_LOCKS_REQUIRED(wallet.cs_wallet);
 
 CAmountMap GetAvailableBalance(const CWallet& wallet, const CCoinControl* coinControl = nullptr);
 
