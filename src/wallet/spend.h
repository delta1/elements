--- conflicted
+++ resolved
@@ -196,11 +196,7 @@
  *                                                or (2) an specific error message if there was something particularly wrong (e.g. a selection
  *                                                result that surpassed the tx max weight size).
  */
-<<<<<<< HEAD
-util::Result<SelectionResult> AutomaticCoinSelection(const CWallet& wallet, CoinsResult& available_coins, const CAmountMap& mapTargetValue, const CCoinControl& coin_control,
-=======
-util::Result<SelectionResult> AutomaticCoinSelection(const CWallet& wallet, CoinsResult& available_coins, const CAmount& nTargetValue,
->>>>>>> 609c95d4
+util::Result<SelectionResult> AutomaticCoinSelection(const CWallet& wallet, CoinsResult& available_coins, const CAmountMap& mapTargetValue,
                  const CoinSelectionParams& coin_selection_params) EXCLUSIVE_LOCKS_REQUIRED(wallet.cs_wallet);
 
 /**
