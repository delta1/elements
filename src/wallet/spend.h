// Copyright (c) 2021 The Bitcoin Core developers
// Distributed under the MIT software license, see the accompanying
// file COPYING or http://www.opensource.org/licenses/mit-license.php.

#ifndef BITCOIN_WALLET_SPEND_H
#define BITCOIN_WALLET_SPEND_H

#include <consensus/amount.h>
#include <wallet/coincontrol.h>
#include <wallet/coinselection.h>
#include <wallet/transaction.h>
#include <wallet/wallet.h>

class CRecipient;

/** Get the marginal bytes if spending the specified output from this transaction */
int GetTxSpendSize(const CWallet& wallet, const CWalletTx& wtx, unsigned int out, bool use_max_sig = false);

class COutput
{
public:
    const CWalletTx *tx;

    /** Index in tx->vout. */
    int i;

    /**
     * Depth in block chain.
     * If > 0: the tx is on chain and has this many confirmations.
     * If = 0: the tx is waiting confirmation.
     * If < 0: a conflicting tx is on chain and has this many confirmations. */
    int nDepth;

    /** Pre-computed estimated size of this output as a fully-signed input in a transaction. Can be -1 if it could not be calculated */
    int nInputBytes;

    /** Whether we have the private keys to spend this output */
    bool fSpendable;

    /** Whether we know how to spend this output, ignoring the lack of keys */
    bool fSolvable;

    /** Whether to use the maximum sized, 72 byte signature when calculating the size of the input spend. This should only be set when watch-only outputs are allowed */
    bool use_max_sig;

    /**
     * Whether this output is considered safe to spend. Unconfirmed transactions
     * from outside keys and unconfirmed replacement transactions are considered
     * unsafe and will not be used to fund new spending transactions.
     */
    bool fSafe;

    COutput(const CWallet& wallet, const CWalletTx& wtx, int iIn, int nDepthIn, bool fSpendableIn, bool fSolvableIn, bool fSafeIn, bool use_max_sig_in = false)
    {
        tx = &wtx; i = iIn; nDepth = nDepthIn; fSpendable = fSpendableIn; fSolvable = fSolvableIn; fSafe = fSafeIn; nInputBytes = -1; use_max_sig = use_max_sig_in;
        // If known and signable by the given wallet, compute nInputBytes
        // Failure will keep this value -1
        if (fSpendable) {
            nInputBytes = GetTxSpendSize(wallet, wtx, i, use_max_sig);
        }
    }

    std::string ToString(const CWallet& wallet) const;

    inline CInputCoin GetInputCoin(const CWallet& wallet) const
    {
        return CInputCoin(wallet, tx, i, nInputBytes);
    }
};

// ELEMENTS
struct IssuanceDetails {
    bool issuing = false;

    // Indicated fields.
    bool blind_issuance = true;
    uint256 contract_hash;

    // Calculated fields.
    CAsset reissuance_asset;
    CAsset reissuance_token;
    uint256 entropy;
};

struct BlindDetails {
    bool ignore_blind_failure = true; // Certain corner-cases are hard to avoid

    // Temporary tx-specific details.
    std::vector<uint256> i_amount_blinds;
    std::vector<uint256> i_asset_blinds;
    std::vector<CAsset>  i_assets;
    std::vector<CAmount> i_amounts;
    std::vector<CAmount> o_amounts;
    std::vector<CPubKey> o_pubkeys;
    std::vector<uint256> o_amount_blinds;
    std::vector<CAsset>  o_assets;
    std::vector<uint256> o_asset_blinds;

    int num_to_blind;
    int change_to_blind;
    // Only used to strip blinding if its the only blind output in certain situations
    int only_recipient_blind_index;
    // Needed in case of one blinded output that is change and no blind inputs
    int only_change_pos;
};

// end ELEMENTS

class WalletRescanReserver; //forward declarations for ScanForWalletTransactions/RescanFromTime
/**
 * A CWallet maintains a set of transactions and balances, and provides the ability to create new transactions.
 */

//Get the marginal bytes of spending the specified output
int CalculateMaximumSignedInputSize(const CTxOut& txout, const CWallet* pwallet, bool use_max_sig = false);
int CalculateMaximumSignedInputSize(const CTxOut& txout, const SigningProvider* pwallet, bool use_max_sig = false);

struct TxSize {
    int64_t vsize{-1};
    int64_t weight{-1};
};

/** Calculate the size of the transaction assuming all signatures are max size
* Use DummySignatureCreator, which inserts 71 byte signatures everywhere.
* NOTE: this requires that all inputs must be in mapWallet (eg the tx should
* be AllInputsMine). */
TxSize CalculateMaximumSignedTxSize(const CTransaction& tx, const CWallet* wallet, const std::vector<CTxOut>& txouts, const CCoinControl* coin_control = nullptr);
TxSize CalculateMaximumSignedTxSize(const CTransaction& tx, const CWallet* wallet, const CCoinControl* coin_control = nullptr) EXCLUSIVE_LOCKS_REQUIRED(wallet->cs_wallet);

/**
 * populate vCoins with vector of available COutputs.
 */
void AvailableCoins(const CWallet& wallet, std::vector<COutput>& vCoins, const CCoinControl* coinControl = nullptr, const CAmount& nMinimumAmount = 1, const CAmount& nMaximumAmount = MAX_MONEY, const CAmount& nMinimumSumAmount = MAX_MONEY, const uint64_t nMaximumCount = 0, const CAsset* = nullptr) EXCLUSIVE_LOCKS_REQUIRED(wallet.cs_wallet);

CAmountMap GetAvailableBalance(const CWallet& wallet, const CCoinControl* coinControl = nullptr);

/**
 * Find non-change parent output.
 */
const CTxOut& FindNonChangeParentOutput(const CWallet& wallet, const CTransaction& tx, int output) EXCLUSIVE_LOCKS_REQUIRED(wallet.cs_wallet);

/**
 * Return list of available coins and locked coins grouped by non-change output address.
 */
std::map<CTxDestination, std::vector<COutput>> ListCoins(const CWallet& wallet) EXCLUSIVE_LOCKS_REQUIRED(wallet.cs_wallet);

std::vector<OutputGroup> GroupOutputs(const CWallet& wallet, const std::vector<COutput>& outputs, const CoinSelectionParams& coin_sel_params, const CoinEligibilityFilter& filter, bool positive_only);

/**
 * Attempt to find a valid input set that meets the provided eligibility filter and target.
 * Multiple coin selection algorithms will be run and the input set that produces the least waste
 * (according to the waste metric) will be chosen.
 *
 * param@[in]  wallet                 The wallet which provides solving data for the coins
 * param@[in]  nTargetValue           The target value
 * param@[in]  eligilibity_filter     A filter containing rules for which coins are allowed to be included in this selection
 * param@[in]  coins                  The vector of coins available for selection prior to filtering
 * param@[in]  coin_selection_params  Parameters for the coin selection
 * returns                            If successful, a SelectionResult containing the input set
 *                                    If failed, a nullopt
 */
<<<<<<< HEAD
bool AttemptSelection(const CWallet& wallet, const CAmountMap& mapTargetValue, const CoinEligibilityFilter& eligibility_filter, std::vector<COutput> coins,
                        std::set<CInputCoin>& setCoinsRet,  CAmountMap& mapValueRet, const CoinSelectionParams& coin_selection_params);
=======
std::optional<SelectionResult> AttemptSelection(const CWallet& wallet, const CAmount& nTargetValue, const CoinEligibilityFilter& eligibility_filter, std::vector<COutput> coins,
                        const CoinSelectionParams& coin_selection_params);
>>>>>>> c840ab02

/**
 * Select a set of coins such that nTargetValue is met and at least
 * all coins from coin_control are selected; never select unconfirmed coins if they are not ours
 * param@[in]   wallet                 The wallet which provides data necessary to spend the selected coins
 * param@[in]   vAvailableCoins        The vector of coins available to be spent
 * param@[in]   nTargetValue           The target value
 * param@[in]   coin_selection_params  Parameters for this coin selection such as feerates, whether to avoid partial spends,
 *                                     and whether to subtract the fee from the outputs.
 * returns                             If successful, a SelectionResult containing the selected coins
 *                                     If failed, a nullopt.
 */
<<<<<<< HEAD
bool SelectCoins(const CWallet& wallet, const std::vector<COutput>& vAvailableCoins, const CAmountMap& mapTargetValue, std::set<CInputCoin>& setCoinsRet, CAmountMap& mapValueRet,
                 const CCoinControl& coin_control, CoinSelectionParams& coin_selection_params, bilingual_str& error) EXCLUSIVE_LOCKS_REQUIRED(wallet.cs_wallet);
=======
std::optional<SelectionResult> SelectCoins(const CWallet& wallet, const std::vector<COutput>& vAvailableCoins, const CAmount& nTargetValue, const CCoinControl& coin_control,
                 const CoinSelectionParams& coin_selection_params) EXCLUSIVE_LOCKS_REQUIRED(wallet.cs_wallet);
>>>>>>> c840ab02

/**
 * Create a new transaction paying the recipients with a set of coins
 * selected by SelectCoins(); Also create the change output, when needed
 * @note passing nChangePosInOut as -1 will result in setting a random position
 */
bool CreateTransaction(CWallet& wallet, const std::vector<CRecipient>& vecSend, CTransactionRef& tx, CAmount& nFeeRet, int& nChangePosInOut, bilingual_str& error, const CCoinControl& coin_control, FeeCalculation& fee_calc_out, bool sign = true,  BlindDetails* blind_details = nullptr, const IssuanceDetails* issuance_details = nullptr);

/**
 * Insert additional inputs into the transaction by
 * calling CreateTransaction();
 */
bool FundTransaction(CWallet& wallet, CMutableTransaction& tx, CAmount& nFeeRet, int& nChangePosInOut, bilingual_str& error, bool lockUnspents, const std::set<int>& setSubtractFeeFromOutputs, CCoinControl);

#endif // BITCOIN_WALLET_SPEND_H<|MERGE_RESOLUTION|>--- conflicted
+++ resolved
@@ -159,13 +159,8 @@
  * returns                            If successful, a SelectionResult containing the input set
  *                                    If failed, a nullopt
  */
-<<<<<<< HEAD
-bool AttemptSelection(const CWallet& wallet, const CAmountMap& mapTargetValue, const CoinEligibilityFilter& eligibility_filter, std::vector<COutput> coins,
-                        std::set<CInputCoin>& setCoinsRet,  CAmountMap& mapValueRet, const CoinSelectionParams& coin_selection_params);
-=======
-std::optional<SelectionResult> AttemptSelection(const CWallet& wallet, const CAmount& nTargetValue, const CoinEligibilityFilter& eligibility_filter, std::vector<COutput> coins,
+std::optional<SelectionResult> AttemptSelection(const CWallet& wallet, const CAmountMap& mapTargetValue, const CoinEligibilityFilter& eligibility_filter, std::vector<COutput> coins,
                         const CoinSelectionParams& coin_selection_params);
->>>>>>> c840ab02
 
 /**
  * Select a set of coins such that nTargetValue is met and at least
@@ -178,13 +173,8 @@
  * returns                             If successful, a SelectionResult containing the selected coins
  *                                     If failed, a nullopt.
  */
-<<<<<<< HEAD
-bool SelectCoins(const CWallet& wallet, const std::vector<COutput>& vAvailableCoins, const CAmountMap& mapTargetValue, std::set<CInputCoin>& setCoinsRet, CAmountMap& mapValueRet,
-                 const CCoinControl& coin_control, CoinSelectionParams& coin_selection_params, bilingual_str& error) EXCLUSIVE_LOCKS_REQUIRED(wallet.cs_wallet);
-=======
-std::optional<SelectionResult> SelectCoins(const CWallet& wallet, const std::vector<COutput>& vAvailableCoins, const CAmount& nTargetValue, const CCoinControl& coin_control,
+std::optional<SelectionResult> SelectCoins(const CWallet& wallet, const std::vector<COutput>& vAvailableCoins, const CAmountMap& mapTargetValue, const CCoinControl& coin_control,
                  const CoinSelectionParams& coin_selection_params) EXCLUSIVE_LOCKS_REQUIRED(wallet.cs_wallet);
->>>>>>> c840ab02
 
 /**
  * Create a new transaction paying the recipients with a set of coins
