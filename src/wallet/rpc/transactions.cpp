// Copyright (c) 2011-2021 The Bitcoin Core developers
// Distributed under the MIT software license, see the accompanying
// file COPYING or http://www.opensource.org/licenses/mit-license.php.

#include <assetsdir.h>
#include <core_io.h>
#include <key_io.h>
#include <policy/rbf.h>
#include <rpc/util.h>
#include <util/vector.h>
#include <wallet/receive.h>
#include <wallet/rpc/util.h>
#include <wallet/wallet.h>

using interfaces::FoundBlock;

namespace wallet {
static void WalletTxToJSON(const CWallet& wallet, const CWalletTx& wtx, UniValue& entry)
    EXCLUSIVE_LOCKS_REQUIRED(wallet.cs_wallet)
{
    interfaces::Chain& chain = wallet.chain();
    int confirms = wallet.GetTxDepthInMainChain(wtx);
    entry.pushKV("confirmations", confirms);
    if (wtx.IsCoinBase())
        entry.pushKV("generated", true);
    if (auto* conf = wtx.state<TxStateConfirmed>())
    {
        entry.pushKV("blockhash", conf->confirmed_block_hash.GetHex());
        entry.pushKV("blockheight", conf->confirmed_block_height);
        entry.pushKV("blockindex", conf->position_in_block);
        int64_t block_time;
        CHECK_NONFATAL(chain.findBlock(conf->confirmed_block_hash, FoundBlock().time(block_time)));
        entry.pushKV("blocktime", block_time);
    } else {
        entry.pushKV("trusted", CachedTxIsTrusted(wallet, wtx));
    }
    uint256 hash = wtx.GetHash();
    entry.pushKV("txid", hash.GetHex());
    entry.pushKV("wtxid", wtx.GetWitnessHash().GetHex());
    UniValue conflicts(UniValue::VARR);
    for (const uint256& conflict : wallet.GetTxConflicts(wtx))
        conflicts.push_back(conflict.GetHex());
    entry.pushKV("walletconflicts", conflicts);
    entry.pushKV("time", wtx.GetTxTime());
    entry.pushKV("timereceived", int64_t{wtx.nTimeReceived});

    // Add opt-in RBF status
    std::string rbfStatus = "no";
    if (confirms <= 0) {
        RBFTransactionState rbfState = chain.isRBFOptIn(*wtx.tx);
        if (rbfState == RBFTransactionState::UNKNOWN)
            rbfStatus = "unknown";
        else if (rbfState == RBFTransactionState::REPLACEABLE_BIP125)
            rbfStatus = "yes";
    }
    entry.pushKV("bip125-replaceable", rbfStatus);

    for (const std::pair<const std::string, std::string>& item : wtx.mapValue) {
        // Skip blinding data which isn't parseable
        if (item.first != "blindingdata") {
            entry.pushKV(item.first, item.second);
        }
    }
}

struct tallyitem
{
    CAmountMap mapAmount;
    int nConf{std::numeric_limits<int>::max()};
    std::vector<uint256> txids;
    bool fIsWatchonly{false};
    tallyitem() = default;
};

static UniValue ListReceived(const CWallet& wallet, const UniValue& params, const bool by_label, const bool include_immature_coinbase) EXCLUSIVE_LOCKS_REQUIRED(wallet.cs_wallet)
{
    // Minimum confirmations
    int nMinDepth = 1;
    if (!params[0].isNull())
        nMinDepth = params[0].getInt<int>();

    // Whether to include empty labels
    bool fIncludeEmpty = false;
    if (!params[1].isNull())
        fIncludeEmpty = params[1].get_bool();

    isminefilter filter = ISMINE_SPENDABLE;

    if (ParseIncludeWatchonly(params[2], wallet)) {
        filter |= ISMINE_WATCH_ONLY;
    }

    bool has_filtered_address = false;
    CTxDestination filtered_address = CNoDestination();
    if (!by_label && !params[3].isNull() && !params[3].get_str().empty()) {
        if (!IsValidDestinationString(params[3].get_str())) {
            throw JSONRPCError(RPC_WALLET_ERROR, "address_filter parameter was invalid");
        }
        filtered_address = DecodeDestination(params[3].get_str());
        has_filtered_address = true;
    }

<<<<<<< HEAD
    std::string strasset = "";
    if (params.size() > 4 && params[4].isStr()) {
        strasset = params[4].get_str();
    }
    CAsset asset;
    if (!strasset.empty()) {
        asset = GetAssetFromString(strasset);
    }

    // Excluding coinbase outputs is deprecated
    // It can be enabled by setting deprecatedrpc=exclude_coinbase
    const bool include_coinbase{!wallet.chain().rpcEnableDeprecated("exclude_coinbase")};

    if (include_immature_coinbase && !include_coinbase) {
        throw JSONRPCError(RPC_INVALID_PARAMETER, "include_immature_coinbase is incompatible with deprecated exclude_coinbase");
    }

=======
>>>>>>> a7e3afb2
    // Tally
    std::map<CTxDestination, tallyitem> mapTally;
    for (const std::pair<const uint256, CWalletTx>& pairWtx : wallet.mapWallet) {
        const CWalletTx& wtx = pairWtx.second;

        int nDepth = wallet.GetTxDepthInMainChain(wtx);
        if (nDepth < nMinDepth)
            continue;

        // Coinbase with less than 1 confirmation is no longer in the main chain
        if ((wtx.IsCoinBase() && (nDepth < 1))
            || (wallet.IsTxImmatureCoinBase(wtx) && !include_immature_coinbase))
        {
            continue;
        }

        for (size_t index = 0; index < wtx.tx->vout.size(); ++index)
        {
            const CTxOut& txout = wtx.tx->vout[index];

            CTxDestination address;
            if (!ExtractDestination(txout.scriptPubKey, address))
                continue;

            if (has_filtered_address && !(filtered_address == address)) {
                continue;
            }

            isminefilter mine = wallet.IsMine(address);
            if(!(mine & filter))
                continue;

            CAmount amt = wtx.GetOutputValueOut(wallet, index);
            if (amt < 0) {
                continue;
            }

            if (strasset != "" && wtx.GetOutputAsset(wallet, index) != asset) {
                continue;
            }

            tallyitem& item = mapTally[address];
            item.mapAmount[wtx.GetOutputAsset(wallet, index)] += amt;
            item.nConf = std::min(item.nConf, nDepth);
            item.txids.push_back(wtx.GetHash());
            if (mine & ISMINE_WATCH_ONLY)
                item.fIsWatchonly = true;
        }
    }

    // Reply
    UniValue ret(UniValue::VARR);
    std::map<std::string, tallyitem> label_tally;

    // Create m_address_book iterator
    // If we aren't filtering, go from begin() to end()
    auto start = wallet.m_address_book.begin();
    auto end = wallet.m_address_book.end();
    // If we are filtering, find() the applicable entry
    if (has_filtered_address) {
        start = wallet.m_address_book.find(filtered_address);
        if (start != end) {
            end = std::next(start);
        }
    }

    for (auto item_it = start; item_it != end; ++item_it)
    {
        if (item_it->second.IsChange()) continue;
        const CTxDestination& address = item_it->first;
        const std::string& label = item_it->second.GetLabel();
        auto it = mapTally.find(address);
        if (it == mapTally.end() && !fIncludeEmpty)
            continue;

        CAmountMap mapAmount;
        int nConf = std::numeric_limits<int>::max();
        bool fIsWatchonly = false;
        if (it != mapTally.end())
        {
            mapAmount = (*it).second.mapAmount;
            nConf = (*it).second.nConf;
            fIsWatchonly = (*it).second.fIsWatchonly;
        }

        if (by_label)
        {
            tallyitem& _item = label_tally[label];
            _item.mapAmount += mapAmount;
            _item.nConf = std::min(_item.nConf, nConf);
            _item.fIsWatchonly = fIsWatchonly;
        }
        else
        {
            UniValue obj(UniValue::VOBJ);
            if(fIsWatchonly)
                obj.pushKV("involvesWatchonly", true);
            obj.pushKV("address",       EncodeDestination(address));
            obj.pushKV("amount",        AmountMapToUniv(mapAmount, strasset));
            obj.pushKV("confirmations", (nConf == std::numeric_limits<int>::max() ? 0 : nConf));
            obj.pushKV("label", label);
            UniValue transactions(UniValue::VARR);
            if (it != mapTally.end())
            {
                for (const uint256& _item : (*it).second.txids)
                {
                    transactions.push_back(_item.GetHex());
                }
            }
            obj.pushKV("txids", transactions);
            ret.push_back(obj);
        }
    }

    if (by_label)
    {
        for (const auto& entry : label_tally)
        {
            CAmountMap mapAmount = entry.second.mapAmount;
            int nConf = entry.second.nConf;
            UniValue obj(UniValue::VOBJ);
            if (entry.second.fIsWatchonly)
                obj.pushKV("involvesWatchonly", true);
            obj.pushKV("amount",        AmountMapToUniv(mapAmount, ""));
            obj.pushKV("confirmations", (nConf == std::numeric_limits<int>::max() ? 0 : nConf));
            obj.pushKV("label",         entry.first);
            ret.push_back(obj);
        }
    }

    return ret;
}

RPCHelpMan listreceivedbyaddress()
{
    return RPCHelpMan{"listreceivedbyaddress",
                "\nList balances by receiving address.\n",
                {
                    {"minconf", RPCArg::Type::NUM, RPCArg::Default{1}, "The minimum number of confirmations before payments are included."},
                    {"include_empty", RPCArg::Type::BOOL, RPCArg::Default{false}, "Whether to include addresses that haven't received any payments."},
                    {"include_watchonly", RPCArg::Type::BOOL, RPCArg::DefaultHint{"true for watch-only wallets, otherwise false"}, "Whether to include watch-only addresses (see 'importaddress')"},
                    {"address_filter", RPCArg::Type::STR, RPCArg::Optional::OMITTED_NAMED_ARG, "If present and non-empty, only return information on this address."},
                    {"assetlabel", RPCArg::Type::STR, RPCArg::Optional::OMITTED_NAMED_ARG, "Hex asset id or asset label for balance."},
                    {"include_immature_coinbase", RPCArg::Type::BOOL, RPCArg::Default{false}, "Include immature coinbase transactions."},
                },
                RPCResult{
                    RPCResult::Type::ARR, "", "",
                    {
                        {RPCResult::Type::OBJ, "", "",
                        {
                            {RPCResult::Type::BOOL, "involvesWatchonly", /*optional=*/true, "Only returns true if imported addresses were involved in transaction"},
                            {RPCResult::Type::STR, "address", "The receiving address"},
                            {RPCResult::Type::STR_AMOUNT, "amount", "The total amount in " + CURRENCY_UNIT + " received by the address"},
                            {RPCResult::Type::NUM, "confirmations", "The number of confirmations of the most recent transaction included"},
                            {RPCResult::Type::STR, "label", "The label of the receiving address. The default label is \"\""},
                            {RPCResult::Type::ARR, "txids", "",
                            {
                                {RPCResult::Type::STR_HEX, "txid", "The ids of transactions received with the address"},
                            }},
                        }},
                    }
                },
                RPCExamples{
                    HelpExampleCli("listreceivedbyaddress", "")
            + HelpExampleCli("listreceivedbyaddress", "6 true")
            + HelpExampleCli("listreceivedbyaddress", "6 true true \"\" true")
            + HelpExampleRpc("listreceivedbyaddress", "6, true, true")
            + HelpExampleRpc("listreceivedbyaddress", "6, true, true, \"" + EXAMPLE_ADDRESS[0] + "\", true")
                },
        [&](const RPCHelpMan& self, const JSONRPCRequest& request) -> UniValue
{
    const std::shared_ptr<const CWallet> pwallet = GetWalletForJSONRPCRequest(request);
    if (!pwallet) return NullUniValue;

    // Make sure the results are valid at least up to the most recent block
    // the user could have gotten from another RPC command prior to now
    pwallet->BlockUntilSyncedToCurrentChain();

    const bool include_immature_coinbase{request.params[5].isNull() ? false : request.params[5].get_bool()};

    LOCK(pwallet->cs_wallet);

    return ListReceived(*pwallet, request.params, false, include_immature_coinbase);
},
    };
}

RPCHelpMan listreceivedbylabel()
{
    return RPCHelpMan{"listreceivedbylabel",
                "\nList received transactions by label.\n",
                {
                    {"minconf", RPCArg::Type::NUM, RPCArg::Default{1}, "The minimum number of confirmations before payments are included."},
                    {"include_empty", RPCArg::Type::BOOL, RPCArg::Default{false}, "Whether to include labels that haven't received any payments."},
                    {"include_watchonly", RPCArg::Type::BOOL, RPCArg::DefaultHint{"true for watch-only wallets, otherwise false"}, "Whether to include watch-only addresses (see 'importaddress')"},
                    {"include_immature_coinbase", RPCArg::Type::BOOL, RPCArg::Default{false}, "Include immature coinbase transactions."},
                },
                RPCResult{
                    RPCResult::Type::ARR, "", "",
                    {
                        {RPCResult::Type::OBJ, "", "",
                        {
                            {RPCResult::Type::BOOL, "involvesWatchonly", /*optional=*/true, "Only returns true if imported addresses were involved in transaction"},
                            {RPCResult::Type::STR_AMOUNT, "amount", "The total amount received by addresses with this label"},
                            {RPCResult::Type::NUM, "confirmations", "The number of confirmations of the most recent transaction included"},
                            {RPCResult::Type::STR, "label", "The label of the receiving address. The default label is \"\""},
                        }},
                    }
                },
                RPCExamples{
                    HelpExampleCli("listreceivedbylabel", "")
            + HelpExampleCli("listreceivedbylabel", "6 true")
            + HelpExampleRpc("listreceivedbylabel", "6, true, true, true")
                },
        [&](const RPCHelpMan& self, const JSONRPCRequest& request) -> UniValue
{
    const std::shared_ptr<const CWallet> pwallet = GetWalletForJSONRPCRequest(request);
    if (!pwallet) return NullUniValue;

    // Make sure the results are valid at least up to the most recent block
    // the user could have gotten from another RPC command prior to now
    pwallet->BlockUntilSyncedToCurrentChain();

    const bool include_immature_coinbase{request.params[3].isNull() ? false : request.params[3].get_bool()};

    LOCK(pwallet->cs_wallet);

    return ListReceived(*pwallet, request.params, true, include_immature_coinbase);
},
    };
}

static void MaybePushAddress(UniValue & entry, const CTxDestination &dest)
{
    if (IsValidDestination(dest)) {
        entry.pushKV("address", EncodeDestination(dest));
    }
}

/**
 * List transactions based on the given criteria.
 *
 * @param  wallet         The wallet.
 * @param  wtx            The wallet transaction.
 * @param  nMinDepth      The minimum confirmation depth.
 * @param  fLong          Whether to include the JSON version of the transaction.
 * @param  ret            The UniValue into which the result is stored.
 * @param  filter_ismine  The "is mine" filter flags.
 * @param  filter_label   Optional label string to filter incoming transactions.
 */
static void ListTransactions(const CWallet& wallet, const CWalletTx& wtx, int nMinDepth, bool fLong, UniValue& ret, const isminefilter& filter_ismine, const std::string* filter_label) EXCLUSIVE_LOCKS_REQUIRED(wallet.cs_wallet)
{
    CAmount nFee;
    std::list<COutputEntry> listReceived;
    std::list<COutputEntry> listSent;

    CachedTxGetAmounts(wallet, wtx, listReceived, listSent, nFee, filter_ismine);

    bool involvesWatchonly = CachedTxIsFromMe(wallet, wtx, ISMINE_WATCH_ONLY);

    // Sent
    if (!filter_label)
    {
        for (const COutputEntry& s : listSent)
        {
            UniValue entry(UniValue::VOBJ);
            if (involvesWatchonly || (wallet.IsMine(s.destination) & ISMINE_WATCH_ONLY)) {
                entry.pushKV("involvesWatchonly", true);
            }
            MaybePushAddress(entry, s.destination);
            entry.pushKV("category", "send");
            entry.pushKV("amount", ValueFromAmount(-s.amount));
            if (g_con_elementsmode) {
                entry.pushKV("amountblinder", s.amount_blinding_factor.GetHex());
                entry.pushKV("asset", s.asset.GetHex());
                entry.pushKV("assetblinder", s.asset_blinding_factor.GetHex());
            }
            const auto* address_book_entry = wallet.FindAddressBookEntry(s.destination);
            if (address_book_entry) {
                entry.pushKV("label", address_book_entry->GetLabel());
            }
            entry.pushKV("vout", s.vout);
            entry.pushKV("fee", ValueFromAmount(-nFee));
            if (fLong)
                WalletTxToJSON(wallet, wtx, entry);
            entry.pushKV("abandoned", wtx.isAbandoned());
            ret.push_back(entry);
        }
    }

    // Received
    if (listReceived.size() > 0 && wallet.GetTxDepthInMainChain(wtx) >= nMinDepth) {
        for (const COutputEntry& r : listReceived)
        {
            std::string label;
            const auto* address_book_entry = wallet.FindAddressBookEntry(r.destination);
            if (address_book_entry) {
                label = address_book_entry->GetLabel();
            }
            if (filter_label && label != *filter_label) {
                continue;
            }
            UniValue entry(UniValue::VOBJ);
            if (involvesWatchonly || (wallet.IsMine(r.destination) & ISMINE_WATCH_ONLY)) {
                entry.pushKV("involvesWatchonly", true);
            }
            MaybePushAddress(entry, r.destination);
            if (wtx.IsCoinBase())
            {
                if (wallet.GetTxDepthInMainChain(wtx) < 1)
                    entry.pushKV("category", "orphan");
                else if (wallet.IsTxImmatureCoinBase(wtx))
                    entry.pushKV("category", "immature");
                else
                    entry.pushKV("category", "generate");
            }
            else
            {
                entry.pushKV("category", "receive");
            }
            entry.pushKV("amount", ValueFromAmount(r.amount));
            if (g_con_elementsmode) {
                entry.pushKV("amountblinder", r.amount_blinding_factor.GetHex());
                entry.pushKV("asset", r.asset.GetHex());
                entry.pushKV("assetblinder", r.asset_blinding_factor.GetHex());
            }
            if (address_book_entry) {
                entry.pushKV("label", label);
            }
            entry.pushKV("vout", r.vout);
            if (fLong)
                WalletTxToJSON(wallet, wtx, entry);
            ret.push_back(entry);
        }
    }
}


static const std::vector<RPCResult> TransactionDescriptionString()
{
    return{{RPCResult::Type::NUM, "confirmations", "The number of confirmations for the transaction. Negative confirmations means the\n"
               "transaction conflicted that many blocks ago."},
           {RPCResult::Type::BOOL, "generated", /*optional=*/true, "Only present if the transaction's only input is a coinbase one."},
           {RPCResult::Type::BOOL, "trusted", /*optional=*/true, "Whether we consider the transaction to be trusted and safe to spend from.\n"
                "Only present when the transaction has 0 confirmations (or negative confirmations, if conflicted)."},
           {RPCResult::Type::STR_HEX, "blockhash", /*optional=*/true, "The block hash containing the transaction."},
           {RPCResult::Type::NUM, "blockheight", /*optional=*/true, "The block height containing the transaction."},
           {RPCResult::Type::NUM, "blockindex", /*optional=*/true, "The index of the transaction in the block that includes it."},
           {RPCResult::Type::NUM_TIME, "blocktime", /*optional=*/true, "The block time expressed in " + UNIX_EPOCH_TIME + "."},
           {RPCResult::Type::STR_HEX, "txid", "The transaction id."},
           {RPCResult::Type::STR_HEX, "wtxid", "The hash of serialized transaction, including witness data."},
           {RPCResult::Type::ARR, "walletconflicts", "Conflicting transaction ids.",
           {
               {RPCResult::Type::STR_HEX, "txid", "The transaction id."},
           }},
           {RPCResult::Type::STR_HEX, "replaced_by_txid", /*optional=*/true, "The txid if this tx was replaced."},
           {RPCResult::Type::STR_HEX, "replaces_txid", /*optional=*/true, "The txid if the tx replaces one."},
           {RPCResult::Type::STR, "comment", /*optional=*/true, ""},
           {RPCResult::Type::STR, "to", /*optional=*/true, "If a comment to is associated with the transaction."},
           {RPCResult::Type::NUM_TIME, "time", "The transaction time expressed in " + UNIX_EPOCH_TIME + "."},
           {RPCResult::Type::NUM_TIME, "timereceived", "The time received expressed in " + UNIX_EPOCH_TIME + "."},
           {RPCResult::Type::STR, "comment", /*optional=*/true, "If a comment is associated with the transaction, only present if not empty."},
           {RPCResult::Type::STR, "bip125-replaceable", "(\"yes|no|unknown\") Whether this transaction could be replaced due to BIP125 (replace-by-fee);\n"
               "may be unknown for unconfirmed transactions not in the mempool."}};
}

RPCHelpMan listtransactions()
{
    return RPCHelpMan{"listtransactions",
                "\nIf a label name is provided, this will return only incoming transactions paying to addresses with the specified label.\n"
                "\nReturns up to 'count' most recent transactions skipping the first 'from' transactions.\n",
                {
                    {"label|dummy", RPCArg::Type::STR, RPCArg::Optional::OMITTED_NAMED_ARG, "If set, should be a valid label name to return only incoming transactions\n"
                          "with the specified label, or \"*\" to disable filtering and return all transactions."},
                    {"count", RPCArg::Type::NUM, RPCArg::Default{10}, "The number of transactions to return"},
                    {"skip", RPCArg::Type::NUM, RPCArg::Default{0}, "The number of transactions to skip"},
                    {"include_watchonly", RPCArg::Type::BOOL, RPCArg::DefaultHint{"true for watch-only wallets, otherwise false"}, "Include transactions to watch-only addresses (see 'importaddress')"},
                },
                RPCResult{
                    RPCResult::Type::ARR, "", "",
                    {
                        {RPCResult::Type::OBJ, "", "", Cat(Cat<std::vector<RPCResult>>(
                        {
                            {RPCResult::Type::BOOL, "involvesWatchonly", /*optional=*/true, "Only returns true if imported addresses were involved in transaction."},
                            {RPCResult::Type::STR, "address", "The bitcoin address of the transaction."},
                            {RPCResult::Type::STR, "category", "The transaction category.\n"
                                "\"send\"                  Transactions sent.\n"
                                "\"receive\"               Non-coinbase transactions received.\n"
                                "\"generate\"              Coinbase transactions received with more than 100 confirmations.\n"
                                "\"immature\"              Coinbase transactions received with 100 or fewer confirmations.\n"
                                "\"orphan\"                Orphaned coinbase transactions received."},
                            {RPCResult::Type::STR_AMOUNT, "amount", "The amount in " + CURRENCY_UNIT + ". This is negative for the 'send' category, and is positive\n"
                                "for all other categories"},
                            {RPCResult::Type::STR, "label", /*optional=*/true, "A comment for the address/transaction, if any"},
                            {RPCResult::Type::NUM, "vout", "the vout value"},
                            {RPCResult::Type::STR_AMOUNT, "fee", /*optional=*/true, "The amount of the fee in " + CURRENCY_UNIT + ". This is negative and only available for the\n"
                                 "'send' category of transactions."},
                        },
                        TransactionDescriptionString()),
                        {
                            {RPCResult::Type::BOOL, "abandoned", /*optional=*/true, "'true' if the transaction has been abandoned (inputs are respendable). Only available for the \n"
                                 "'send' category of transactions."},
                        })},
                    }
                },
                RPCExamples{
            "\nList the most recent 10 transactions in the systems\n"
            + HelpExampleCli("listtransactions", "") +
            "\nList transactions 100 to 120\n"
            + HelpExampleCli("listtransactions", "\"*\" 20 100") +
            "\nAs a JSON-RPC call\n"
            + HelpExampleRpc("listtransactions", "\"*\", 20, 100")
                },
        [&](const RPCHelpMan& self, const JSONRPCRequest& request) -> UniValue
{
    const std::shared_ptr<const CWallet> pwallet = GetWalletForJSONRPCRequest(request);
    if (!pwallet) return NullUniValue;

    // Make sure the results are valid at least up to the most recent block
    // the user could have gotten from another RPC command prior to now
    pwallet->BlockUntilSyncedToCurrentChain();

    const std::string* filter_label = nullptr;
    if (!request.params[0].isNull() && request.params[0].get_str() != "*") {
        filter_label = &request.params[0].get_str();
        if (filter_label->empty()) {
            throw JSONRPCError(RPC_INVALID_PARAMETER, "Label argument must be a valid label name or \"*\".");
        }
    }
    int nCount = 10;
    if (!request.params[1].isNull())
        nCount = request.params[1].getInt<int>();
    int nFrom = 0;
    if (!request.params[2].isNull())
        nFrom = request.params[2].getInt<int>();
    isminefilter filter = ISMINE_SPENDABLE;

    if (ParseIncludeWatchonly(request.params[3], *pwallet)) {
        filter |= ISMINE_WATCH_ONLY;
    }

    if (nCount < 0)
        throw JSONRPCError(RPC_INVALID_PARAMETER, "Negative count");
    if (nFrom < 0)
        throw JSONRPCError(RPC_INVALID_PARAMETER, "Negative from");

    UniValue ret(UniValue::VARR);

    {
        LOCK(pwallet->cs_wallet);

        const CWallet::TxItems & txOrdered = pwallet->wtxOrdered;

        // iterate backwards until we have nCount items to return:
        for (CWallet::TxItems::const_reverse_iterator it = txOrdered.rbegin(); it != txOrdered.rend(); ++it)
        {
            CWalletTx *const pwtx = (*it).second;
            ListTransactions(*pwallet, *pwtx, 0, true, ret, filter, filter_label);
            if ((int)ret.size() >= (nCount+nFrom)) break;
        }
    }

    // ret is newest to oldest

    if (nFrom > (int)ret.size())
        nFrom = ret.size();
    if ((nFrom + nCount) > (int)ret.size())
        nCount = ret.size() - nFrom;

    const std::vector<UniValue>& txs = ret.getValues();
    UniValue result{UniValue::VARR};
    result.push_backV({ txs.rend() - nFrom - nCount, txs.rend() - nFrom }); // Return oldest to newest
    return result;
},
    };
}

RPCHelpMan listsinceblock()
{
    return RPCHelpMan{"listsinceblock",
                "\nGet all transactions in blocks since block [blockhash], or all transactions if omitted.\n"
                "If \"blockhash\" is no longer a part of the main chain, transactions from the fork point onward are included.\n"
                "Additionally, if include_removed is set, transactions affecting the wallet which were removed are returned in the \"removed\" array.\n",
                {
                    {"blockhash", RPCArg::Type::STR, RPCArg::Optional::OMITTED_NAMED_ARG, "If set, the block hash to list transactions since, otherwise list all transactions."},
                    {"target_confirmations", RPCArg::Type::NUM, RPCArg::Default{1}, "Return the nth block hash from the main chain. e.g. 1 would mean the best block hash. Note: this is not used as a filter, but only affects [lastblock] in the return value"},
                    {"include_watchonly", RPCArg::Type::BOOL, RPCArg::DefaultHint{"true for watch-only wallets, otherwise false"}, "Include transactions to watch-only addresses (see 'importaddress')"},
                    {"include_removed", RPCArg::Type::BOOL, RPCArg::Default{true}, "Show transactions that were removed due to a reorg in the \"removed\" array\n"
                                                                       "(not guaranteed to work on pruned nodes)"},
                },
                RPCResult{
                    RPCResult::Type::OBJ, "", "",
                    {
                        {RPCResult::Type::ARR, "transactions", "",
                        {
                            {RPCResult::Type::OBJ, "", "", Cat(Cat<std::vector<RPCResult>>(
                            {
                                {RPCResult::Type::BOOL, "involvesWatchonly", /*optional=*/true, "Only returns true if imported addresses were involved in transaction."},
                                {RPCResult::Type::STR, "address", "The bitcoin address of the transaction."},
                                {RPCResult::Type::STR, "category", "The transaction category.\n"
                                    "\"send\"                  Transactions sent.\n"
                                    "\"receive\"               Non-coinbase transactions received.\n"
                                    "\"generate\"              Coinbase transactions received with more than 100 confirmations.\n"
                                    "\"immature\"              Coinbase transactions received with 100 or fewer confirmations.\n"
                                    "\"orphan\"                Orphaned coinbase transactions received."},
                                {RPCResult::Type::STR_AMOUNT, "amount", "The amount in " + CURRENCY_UNIT + ". This is negative for the 'send' category, and is positive\n"
                                    "for all other categories"},
                                {RPCResult::Type::NUM, "vout", "the vout value"},
                                {RPCResult::Type::STR_AMOUNT, "fee", /*optional=*/true, "The amount of the fee in " + CURRENCY_UNIT + ". This is negative and only available for the\n"
                                     "'send' category of transactions."},
                            },
                            TransactionDescriptionString()),
                            {
                                {RPCResult::Type::BOOL, "abandoned", /*optional=*/true, "'true' if the transaction has been abandoned (inputs are respendable). Only available for the \n"
                                     "'send' category of transactions."},
                                {RPCResult::Type::STR, "label", /*optional=*/true, "A comment for the address/transaction, if any"},
                            })},
                        }},
                        {RPCResult::Type::ARR, "removed", /*optional=*/true, "<structure is the same as \"transactions\" above, only present if include_removed=true>\n"
                            "Note: transactions that were re-added in the active chain will appear as-is in this array, and may thus have a positive confirmation count."
                        , {{RPCResult::Type::ELISION, "", ""},}},
                        {RPCResult::Type::STR_HEX, "lastblock", "The hash of the block (target_confirmations-1) from the best block on the main chain, or the genesis hash if the referenced block does not exist yet. This is typically used to feed back into listsinceblock the next time you call it. So you would generally use a target_confirmations of say 6, so you will be continually re-notified of transactions until they've reached 6 confirmations plus any new ones"},
                    }
                },
                RPCExamples{
                    HelpExampleCli("listsinceblock", "")
            + HelpExampleCli("listsinceblock", "\"000000000000000bacf66f7497b7dc45ef753ee9a7d38571037cdb1a57f663ad\" 6")
            + HelpExampleRpc("listsinceblock", "\"000000000000000bacf66f7497b7dc45ef753ee9a7d38571037cdb1a57f663ad\", 6")
                },
        [&](const RPCHelpMan& self, const JSONRPCRequest& request) -> UniValue
{
    const std::shared_ptr<const CWallet> pwallet = GetWalletForJSONRPCRequest(request);
    if (!pwallet) return NullUniValue;

    const CWallet& wallet = *pwallet;
    // Make sure the results are valid at least up to the most recent block
    // the user could have gotten from another RPC command prior to now
    wallet.BlockUntilSyncedToCurrentChain();

    LOCK(wallet.cs_wallet);

    std::optional<int> height;    // Height of the specified block or the common ancestor, if the block provided was in a deactivated chain.
    std::optional<int> altheight; // Height of the specified block, even if it's in a deactivated chain.
    int target_confirms = 1;
    isminefilter filter = ISMINE_SPENDABLE;

    uint256 blockId;
    if (!request.params[0].isNull() && !request.params[0].get_str().empty()) {
        blockId = ParseHashV(request.params[0], "blockhash");
        height = int{};
        altheight = int{};
        if (!wallet.chain().findCommonAncestor(blockId, wallet.GetLastBlockHash(), /* ancestor out */ FoundBlock().height(*height), /* blockId out */ FoundBlock().height(*altheight))) {
            throw JSONRPCError(RPC_INVALID_ADDRESS_OR_KEY, "Block not found");
        }
    }

    if (!request.params[1].isNull()) {
        target_confirms = request.params[1].getInt<int>();

        if (target_confirms < 1) {
            throw JSONRPCError(RPC_INVALID_PARAMETER, "Invalid parameter");
        }
    }

    if (ParseIncludeWatchonly(request.params[2], wallet)) {
        filter |= ISMINE_WATCH_ONLY;
    }

    bool include_removed = (request.params[3].isNull() || request.params[3].get_bool());

    int depth = height ? wallet.GetLastBlockHeight() + 1 - *height : -1;

    UniValue transactions(UniValue::VARR);

    for (const std::pair<const uint256, CWalletTx>& pairWtx : wallet.mapWallet) {
        const CWalletTx& tx = pairWtx.second;

        if (depth == -1 || abs(wallet.GetTxDepthInMainChain(tx)) < depth) {
            ListTransactions(wallet, tx, 0, true, transactions, filter, nullptr /* filter_label */);
        }
    }

    // when a reorg'd block is requested, we also list any relevant transactions
    // in the blocks of the chain that was detached
    UniValue removed(UniValue::VARR);
    while (include_removed && altheight && *altheight > *height) {
        CBlock block;
        if (!wallet.chain().findBlock(blockId, FoundBlock().data(block)) || block.IsNull()) {
            throw JSONRPCError(RPC_INTERNAL_ERROR, "Can't read block from disk");
        }
        for (const CTransactionRef& tx : block.vtx) {
            auto it = wallet.mapWallet.find(tx->GetHash());
            if (it != wallet.mapWallet.end()) {
                // We want all transactions regardless of confirmation count to appear here,
                // even negative confirmation ones, hence the big negative.
                ListTransactions(wallet, it->second, -100000000, true, removed, filter, nullptr /* filter_label */);
            }
        }
        blockId = block.hashPrevBlock;
        --*altheight;
    }

    uint256 lastblock;
    target_confirms = std::min(target_confirms, wallet.GetLastBlockHeight() + 1);
    CHECK_NONFATAL(wallet.chain().findAncestorByHeight(wallet.GetLastBlockHash(), wallet.GetLastBlockHeight() + 1 - target_confirms, FoundBlock().hash(lastblock)));

    UniValue ret(UniValue::VOBJ);
    ret.pushKV("transactions", transactions);
    if (include_removed) ret.pushKV("removed", removed);
    ret.pushKV("lastblock", lastblock.GetHex());

    return ret;
},
    };
}

RPCHelpMan gettransaction()
{
    return RPCHelpMan{"gettransaction",
                "\nGet detailed information about in-wallet transaction <txid>\n",
                {
                    {"txid", RPCArg::Type::STR, RPCArg::Optional::NO, "The transaction id"},
                    {"include_watchonly", RPCArg::Type::BOOL, RPCArg::DefaultHint{"true for watch-only wallets, otherwise false"},
                            "Whether to include watch-only addresses in balance calculation and details[]"},
                    {"verbose", RPCArg::Type::BOOL, RPCArg::Default{false},
                            "Whether to include a `decoded` field containing the decoded transaction (equivalent to RPC decoderawtransaction)"},
                    {"assetlabel", RPCArg::Type::STR, RPCArg::Optional::OMITTED_NAMED_ARG, "Hex asset id or asset label for balance."},
                },
                RPCResult{
                    RPCResult::Type::OBJ, "", "", Cat(Cat<std::vector<RPCResult>>(
                    {
                        {RPCResult::Type::OBJ, "amount", /*optional=*/true, "The amount in " + CURRENCY_UNIT, {}, /*skip_type_check=*/true}, // ELEMENTS: this is an object (assetId and value)
                        {RPCResult::Type::OBJ, "fee", /*optional=*/true, "The amount of the fee in " + CURRENCY_UNIT + ". This is negative and only available for the\n"
                                     "'send' category of transactions.", {}, /*skip_type_check=*/true}, // ELEMENTS: this is an object (assetId and value)
                    },
                    TransactionDescriptionString()),
                    {
                        {RPCResult::Type::ARR, "details", "",
                        {
                            {RPCResult::Type::OBJ, "", "",
                            {
                                {RPCResult::Type::BOOL, "involvesWatchonly", /*optional=*/true, "Only returns true if imported addresses were involved in transaction."},
                                {RPCResult::Type::STR, "address", /*optional=*/true, "The bitcoin address involved in the transaction."},
                                {RPCResult::Type::STR, "category", "The transaction category.\n"
                                    "\"send\"                  Transactions sent.\n"
                                    "\"receive\"               Non-coinbase transactions received.\n"
                                    "\"generate\"              Coinbase transactions received with more than 100 confirmations.\n"
                                    "\"immature\"              Coinbase transactions received with 100 or fewer confirmations.\n"
                                    "\"orphan\"                Orphaned coinbase transactions received."},
                                {RPCResult::Type::STR_AMOUNT, "amount", "The amount in " + CURRENCY_UNIT},
                                {RPCResult::Type::STR_HEX, "amountblinder", /*optionl=*/true, "The blinding factor for the amount"}, // ELEMENTS FIXME: is this really optional?
                                {RPCResult::Type::STR_HEX, "asset", "The asset being transacted"},
                                {RPCResult::Type::STR_HEX, "assetblinder", /*optional=*/true, "The blinding factor for the asset"}, // ELEMENTS FIXME: is this really optional?
                                {RPCResult::Type::STR, "label", /*optional=*/true, "A comment for the address/transaction, if any"},
                                {RPCResult::Type::NUM, "vout", "the vout value"},
                                {RPCResult::Type::STR_AMOUNT, "fee", /*optional=*/true, "The amount of the fee in " + CURRENCY_UNIT + ". This is negative and only available for the \n"
                                    "'send' category of transactions."},
                                {RPCResult::Type::BOOL, "abandoned", /*optional=*/true, "'true' if the transaction has been abandoned (inputs are respendable). Only available for the \n"
                                     "'send' category of transactions."},
                            }},
                        }},
                        {RPCResult::Type::STR_HEX, "hex", "Raw data for transaction"},
                        {RPCResult::Type::OBJ, "decoded", /*optional=*/true, "The decoded transaction (only present when `verbose` is passed)",
                        {
                            {RPCResult::Type::ELISION, "", "Equivalent to the RPC decoderawtransaction method, or the RPC getrawtransaction method when `verbose` is passed."},
                        }},
                    })
                },
                RPCExamples{
                    HelpExampleCli("gettransaction", "\"1075db55d416d3ca199f55b6084e2115b9345e16c5cf302fc80e9d5fbf5d48d\"")
            + HelpExampleCli("gettransaction", "\"1075db55d416d3ca199f55b6084e2115b9345e16c5cf302fc80e9d5fbf5d48d\" true")
            + HelpExampleCli("gettransaction", "\"1075db55d416d3ca199f55b6084e2115b9345e16c5cf302fc80e9d5fbf5d48d\" false true")
            + HelpExampleRpc("gettransaction", "\"1075db55d416d3ca199f55b6084e2115b9345e16c5cf302fc80e9d5fbf5d48d\"")
                },
        [&](const RPCHelpMan& self, const JSONRPCRequest& request) -> UniValue
{
    const std::shared_ptr<const CWallet> pwallet = GetWalletForJSONRPCRequest(request);
    if (!pwallet) return NullUniValue;

    // Make sure the results are valid at least up to the most recent block
    // the user could have gotten from another RPC command prior to now
    pwallet->BlockUntilSyncedToCurrentChain();

    LOCK(pwallet->cs_wallet);

    uint256 hash(ParseHashV(request.params[0], "txid"));

    isminefilter filter = ISMINE_SPENDABLE;

    if (ParseIncludeWatchonly(request.params[1], *pwallet)) {
        filter |= ISMINE_WATCH_ONLY;
    }

    bool verbose = request.params[2].isNull() ? false : request.params[2].get_bool();

    std::string asset = "";
    if (request.params[3].isStr() && !request.params[3].get_str().empty()) {
        asset = request.params[3].get_str();
    }

    UniValue entry(UniValue::VOBJ);
    auto it = pwallet->mapWallet.find(hash);
    if (it == pwallet->mapWallet.end()) {
        throw JSONRPCError(RPC_INVALID_ADDRESS_OR_KEY, "Invalid or non-wallet transaction id");
    }
    const CWalletTx& wtx = it->second;

    CAmountMap nCredit = CachedTxGetCredit(*pwallet, wtx, filter);
    CAmountMap nDebit = CachedTxGetDebit(*pwallet, wtx, filter);
    CAmountMap nNet = nCredit - nDebit;
    CHECK_NONFATAL(HasValidFee(*wtx.tx));
    CAmountMap nFee = CachedTxIsFromMe(*pwallet, wtx, filter) ? CAmountMap() - GetFeeMap(*wtx.tx) : CAmountMap();
    if (!g_con_elementsmode) {
        CAmount total_out = 0;
        for (const auto& output : wtx.tx->vout) {
            total_out += output.nValue.GetAmount();
        }
        nFee = CAmountMap();
        nFee[::policyAsset] = CachedTxIsFromMe(*pwallet, wtx, filter) ? total_out - nDebit[::policyAsset] : 0;
    }

    entry.pushKV("amount", AmountMapToUniv(nNet - nFee, asset));
    if (CachedTxIsFromMe(*pwallet, wtx, filter))
        entry.pushKV("fee", AmountMapToUniv(nFee, ""));

    WalletTxToJSON(*pwallet, wtx, entry);

    UniValue details(UniValue::VARR);
    ListTransactions(*pwallet, wtx, 0, false, details, filter, nullptr /* filter_label */);
    entry.pushKV("details", details);

    std::string strHex = EncodeHexTx(*wtx.tx, pwallet->chain().rpcSerializationFlags());
    entry.pushKV("hex", strHex);

    if (verbose) {
        UniValue decoded(UniValue::VOBJ);
        TxToUniv(*wtx.tx, /*block_hash=*/uint256(), /*entry=*/decoded, /*include_hex=*/false);
        entry.pushKV("decoded", decoded);
    }

    return entry;
},
    };
}

RPCHelpMan abandontransaction()
{
    return RPCHelpMan{"abandontransaction",
                "\nMark in-wallet transaction <txid> as abandoned\n"
                "This will mark this transaction and all its in-wallet descendants as abandoned which will allow\n"
                "for their inputs to be respent.  It can be used to replace \"stuck\" or evicted transactions.\n"
                "It only works on transactions which are not included in a block and are not currently in the mempool.\n"
                "It has no effect on transactions which are already abandoned.\n",
                {
                    {"txid", RPCArg::Type::STR_HEX, RPCArg::Optional::NO, "The transaction id"},
                },
                RPCResult{RPCResult::Type::NONE, "", ""},
                RPCExamples{
                    HelpExampleCli("abandontransaction", "\"1075db55d416d3ca199f55b6084e2115b9345e16c5cf302fc80e9d5fbf5d48d\"")
            + HelpExampleRpc("abandontransaction", "\"1075db55d416d3ca199f55b6084e2115b9345e16c5cf302fc80e9d5fbf5d48d\"")
                },
        [&](const RPCHelpMan& self, const JSONRPCRequest& request) -> UniValue
{
    std::shared_ptr<CWallet> const pwallet = GetWalletForJSONRPCRequest(request);
    if (!pwallet) return NullUniValue;

    // Make sure the results are valid at least up to the most recent block
    // the user could have gotten from another RPC command prior to now
    pwallet->BlockUntilSyncedToCurrentChain();

    LOCK(pwallet->cs_wallet);

    uint256 hash(ParseHashV(request.params[0], "txid"));

    if (!pwallet->mapWallet.count(hash)) {
        throw JSONRPCError(RPC_INVALID_ADDRESS_OR_KEY, "Invalid or non-wallet transaction id");
    }
    if (!pwallet->AbandonTransaction(hash)) {
        throw JSONRPCError(RPC_INVALID_ADDRESS_OR_KEY, "Transaction not eligible for abandonment");
    }

    return NullUniValue;
},
    };
}

RPCHelpMan rescanblockchain()
{
    return RPCHelpMan{"rescanblockchain",
                "\nRescan the local blockchain for wallet related transactions.\n"
                "Note: Use \"getwalletinfo\" to query the scanning progress.\n",
                {
                    {"start_height", RPCArg::Type::NUM, RPCArg::Default{0}, "block height where the rescan should start"},
                    {"stop_height", RPCArg::Type::NUM, RPCArg::Optional::OMITTED_NAMED_ARG, "the last block height that should be scanned. If none is provided it will rescan up to the tip at return time of this call."},
                },
                RPCResult{
                    RPCResult::Type::OBJ, "", "",
                    {
                        {RPCResult::Type::NUM, "start_height", "The block height where the rescan started (the requested height or 0)"},
                        {RPCResult::Type::NUM, "stop_height", "The height of the last rescanned block. May be null in rare cases if there was a reorg and the call didn't scan any blocks because they were already scanned in the background."},
                    }
                },
                RPCExamples{
                    HelpExampleCli("rescanblockchain", "100000 120000")
            + HelpExampleRpc("rescanblockchain", "100000, 120000")
                },
        [&](const RPCHelpMan& self, const JSONRPCRequest& request) -> UniValue
{
    std::shared_ptr<CWallet> const pwallet = GetWalletForJSONRPCRequest(request);
    if (!pwallet) return NullUniValue;
    CWallet& wallet{*pwallet};

    // Make sure the results are valid at least up to the most recent block
    // the user could have gotten from another RPC command prior to now
    wallet.BlockUntilSyncedToCurrentChain();

    WalletRescanReserver reserver(*pwallet);
    if (!reserver.reserve()) {
        throw JSONRPCError(RPC_WALLET_ERROR, "Wallet is currently rescanning. Abort existing rescan or wait.");
    }

    int start_height = 0;
    std::optional<int> stop_height;
    uint256 start_block;
    {
        LOCK(pwallet->cs_wallet);
        int tip_height = pwallet->GetLastBlockHeight();

        if (!request.params[0].isNull()) {
            start_height = request.params[0].getInt<int>();
            if (start_height < 0 || start_height > tip_height) {
                throw JSONRPCError(RPC_INVALID_PARAMETER, "Invalid start_height");
            }
        }

        if (!request.params[1].isNull()) {
            stop_height = request.params[1].getInt<int>();
            if (*stop_height < 0 || *stop_height > tip_height) {
                throw JSONRPCError(RPC_INVALID_PARAMETER, "Invalid stop_height");
            } else if (*stop_height < start_height) {
                throw JSONRPCError(RPC_INVALID_PARAMETER, "stop_height must be greater than start_height");
            }
        }

        // We can't rescan beyond non-pruned blocks, stop and throw an error
        if (!pwallet->chain().hasBlocks(pwallet->GetLastBlockHash(), start_height, stop_height)) {
            throw JSONRPCError(RPC_MISC_ERROR, "Can't rescan beyond pruned data. Use RPC call getblockchaininfo to determine your pruned height.");
        }

        CHECK_NONFATAL(pwallet->chain().findAncestorByHeight(pwallet->GetLastBlockHash(), start_height, FoundBlock().hash(start_block)));
    }

    CWallet::ScanResult result =
        pwallet->ScanForWalletTransactions(start_block, start_height, stop_height, reserver, true /* fUpdate */);
    switch (result.status) {
    case CWallet::ScanResult::SUCCESS:
        break;
    case CWallet::ScanResult::FAILURE:
        throw JSONRPCError(RPC_MISC_ERROR, "Rescan failed. Potentially corrupted data files.");
    case CWallet::ScanResult::USER_ABORT:
        throw JSONRPCError(RPC_MISC_ERROR, "Rescan aborted.");
        // no default case, so the compiler can warn about missing cases
    }
    UniValue response(UniValue::VOBJ);
    response.pushKV("start_height", start_height);
    response.pushKV("stop_height", result.last_scanned_height ? *result.last_scanned_height : UniValue());
    return response;
},
    };
}

RPCHelpMan abortrescan()
{
    return RPCHelpMan{"abortrescan",
                "\nStops current wallet rescan triggered by an RPC call, e.g. by an importprivkey call.\n"
                "Note: Use \"getwalletinfo\" to query the scanning progress.\n",
                {},
                RPCResult{RPCResult::Type::BOOL, "", "Whether the abort was successful"},
                RPCExamples{
            "\nImport a private key\n"
            + HelpExampleCli("importprivkey", "\"mykey\"") +
            "\nAbort the running wallet rescan\n"
            + HelpExampleCli("abortrescan", "") +
            "\nAs a JSON-RPC call\n"
            + HelpExampleRpc("abortrescan", "")
                },
        [&](const RPCHelpMan& self, const JSONRPCRequest& request) -> UniValue
{
    std::shared_ptr<CWallet> const pwallet = GetWalletForJSONRPCRequest(request);
    if (!pwallet) return NullUniValue;

    if (!pwallet->IsScanning() || pwallet->IsAbortingRescan()) return false;
    pwallet->AbortRescan();
    return true;
},
    };
}
} // namespace wallet<|MERGE_RESOLUTION|>--- conflicted
+++ resolved
@@ -100,7 +100,6 @@
         has_filtered_address = true;
     }
 
-<<<<<<< HEAD
     std::string strasset = "";
     if (params.size() > 4 && params[4].isStr()) {
         strasset = params[4].get_str();
@@ -110,16 +109,6 @@
         asset = GetAssetFromString(strasset);
     }
 
-    // Excluding coinbase outputs is deprecated
-    // It can be enabled by setting deprecatedrpc=exclude_coinbase
-    const bool include_coinbase{!wallet.chain().rpcEnableDeprecated("exclude_coinbase")};
-
-    if (include_immature_coinbase && !include_coinbase) {
-        throw JSONRPCError(RPC_INVALID_PARAMETER, "include_immature_coinbase is incompatible with deprecated exclude_coinbase");
-    }
-
-=======
->>>>>>> a7e3afb2
     // Tally
     std::map<CTxDestination, tallyitem> mapTally;
     for (const std::pair<const uint256, CWalletTx>& pairWtx : wallet.mapWallet) {
