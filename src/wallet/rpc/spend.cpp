// Copyright (c) 2011-2021 The Bitcoin Core developers
// Distributed under the MIT software license, see the accompanying
// file COPYING or http://www.opensource.org/licenses/mit-license.php.

#include <assetsdir.h>
#include <consensus/validation.h>
#include <core_io.h>
#include <issuance.h>
#include <key_io.h>
#include <policy/policy.h>
#include <rpc/rawtransaction_util.h>
#include <rpc/util.h>
#include <script/pegins.h>
#include <util/fees.h>
#include <util/rbf.h>
#include <util/translation.h>
#include <util/vector.h>
#include <wallet/coincontrol.h>
#include <wallet/feebumper.h>
<<<<<<< HEAD
#include <wallet/receive.h>
=======
#include <wallet/fees.h>
>>>>>>> f4e5d704
#include <wallet/rpc/util.h>
#include <wallet/spend.h>
#include <wallet/wallet.h>

#include <univalue.h>

using wallet::CRecipient;

namespace wallet {
<<<<<<< HEAD
static void ParseRecipients(const UniValue& address_amounts, const UniValue& address_assets, const UniValue& subtract_fee_outputs, std::vector<CRecipient> &recipients) {
=======
static void ParseRecipients(const UniValue& address_amounts, const UniValue& subtract_fee_outputs, std::vector<CRecipient>& recipients)
{
>>>>>>> f4e5d704
    std::set<CTxDestination> destinations;
    int i = 0;
    for (const std::string& address: address_amounts.getKeys()) {
        CAsset asset = Params().GetConsensus().pegged_asset;
        if (!address_assets.isNull() && address_assets[address].isStr()) {
            std::string strasset = address_assets[address].get_str();
            asset = GetAssetFromString(strasset);
        }
        if (asset.IsNull() && g_con_elementsmode) {
            throw JSONRPCError(RPC_WALLET_ERROR, strprintf("Unknown label and invalid asset hex: %s", asset.GetHex()));
        }

        CTxDestination dest = DecodeDestination(address);
        if (!IsValidDestination(dest)) {
            throw JSONRPCError(RPC_INVALID_ADDRESS_OR_KEY, std::string("Invalid Bitcoin address: ") + address);
        }

        if (destinations.count(dest)) {
            throw JSONRPCError(RPC_INVALID_PARAMETER, std::string("Invalid parameter, duplicated address: ") + address);
        }
        destinations.insert(dest);

        CScript script_pub_key = GetScriptForDestination(dest);
        CAmount amount = AmountFromValue(address_amounts[i++]);

        bool subtract_fee = false;
        for (unsigned int idx = 0; idx < subtract_fee_outputs.size(); idx++) {
            const UniValue& addr = subtract_fee_outputs[idx];
            if (addr.get_str() == address) {
                subtract_fee = true;
            }
        }

        CRecipient recipient = {script_pub_key, amount, asset, GetDestinationBlindingKey(dest), subtract_fee};
        recipients.push_back(recipient);
    }
}

<<<<<<< HEAD
UniValue SendMoney(CWallet& wallet, const CCoinControl &coin_control, std::vector<CRecipient> &recipients, mapValue_t map_value, bool verbose, bool ignore_blind_fail)
=======
static void InterpretFeeEstimationInstructions(const UniValue& conf_target, const UniValue& estimate_mode, const UniValue& fee_rate, UniValue& options)
{
    if (options.exists("conf_target") || options.exists("estimate_mode")) {
        if (!conf_target.isNull() || !estimate_mode.isNull()) {
            throw JSONRPCError(RPC_INVALID_PARAMETER, "Pass conf_target and estimate_mode either as arguments or in the options object, but not both");
        }
    } else {
        options.pushKV("conf_target", conf_target);
        options.pushKV("estimate_mode", estimate_mode);
    }
    if (options.exists("fee_rate")) {
        if (!fee_rate.isNull()) {
            throw JSONRPCError(RPC_INVALID_PARAMETER, "Pass the fee_rate either as an argument, or in the options object, but not both");
        }
    } else {
        options.pushKV("fee_rate", fee_rate);
    }
    if (!options["conf_target"].isNull() && (options["estimate_mode"].isNull() || (options["estimate_mode"].get_str() == "unset"))) {
        throw JSONRPCError(RPC_INVALID_PARAMETER, "Specify estimate_mode");
    }
}

static UniValue FinishTransaction(const std::shared_ptr<CWallet> pwallet, const UniValue& options, const CMutableTransaction& rawTx)
{
    // Make a blank psbt
    PartiallySignedTransaction psbtx(rawTx);

    // First fill transaction with our data without signing,
    // so external signers are not asked sign more than once.
    bool complete;
    pwallet->FillPSBT(psbtx, complete, SIGHASH_DEFAULT, false, true);
    const TransactionError err{pwallet->FillPSBT(psbtx, complete, SIGHASH_DEFAULT, true, false)};
    if (err != TransactionError::OK) {
        throw JSONRPCTransactionError(err);
    }

    CMutableTransaction mtx;
    complete = FinalizeAndExtractPSBT(psbtx, mtx);

    UniValue result(UniValue::VOBJ);

    const bool psbt_opt_in{options.exists("psbt") && options["psbt"].get_bool()};
    bool add_to_wallet{options.exists("add_to_wallet") ? options["add_to_wallet"].get_bool() : true};
    if (psbt_opt_in || !complete || !add_to_wallet) {
        // Serialize the PSBT
        CDataStream ssTx(SER_NETWORK, PROTOCOL_VERSION);
        ssTx << psbtx;
        result.pushKV("psbt", EncodeBase64(ssTx.str()));
    }

    if (complete) {
        std::string hex{EncodeHexTx(CTransaction(mtx))};
        CTransactionRef tx(MakeTransactionRef(std::move(mtx)));
        result.pushKV("txid", tx->GetHash().GetHex());
        if (add_to_wallet && !psbt_opt_in) {
            pwallet->CommitTransaction(tx, {}, /*orderForm*/ {});
        } else {
            result.pushKV("hex", hex);
        }
    }
    result.pushKV("complete", complete);

    return result;
}

static void PreventOutdatedOptions(const UniValue& options)
{
    if (options.exists("feeRate")) {
        throw JSONRPCError(RPC_INVALID_PARAMETER, "Use fee_rate (" + CURRENCY_ATOM + "/vB) instead of feeRate");
    }
    if (options.exists("changeAddress")) {
        throw JSONRPCError(RPC_INVALID_PARAMETER, "Use change_address instead of changeAddress");
    }
    if (options.exists("changePosition")) {
        throw JSONRPCError(RPC_INVALID_PARAMETER, "Use change_position instead of changePosition");
    }
    if (options.exists("includeWatching")) {
        throw JSONRPCError(RPC_INVALID_PARAMETER, "Use include_watching instead of includeWatching");
    }
    if (options.exists("lockUnspents")) {
        throw JSONRPCError(RPC_INVALID_PARAMETER, "Use lock_unspents instead of lockUnspents");
    }
    if (options.exists("subtractFeeFromOutputs")) {
        throw JSONRPCError(RPC_INVALID_PARAMETER, "Use subtract_fee_from_outputs instead of subtractFeeFromOutputs");
    }
}

UniValue SendMoney(CWallet& wallet, const CCoinControl &coin_control, std::vector<CRecipient> &recipients, mapValue_t map_value, bool verbose)
>>>>>>> f4e5d704
{
    EnsureWalletIsUnlocked(wallet);

    // This function is only used by sendtoaddress and sendmany.
    // This should always try to sign, if we don't have private keys, don't try to do anything here.
    if (wallet.IsWalletFlagSet(WALLET_FLAG_DISABLE_PRIVATE_KEYS)) {
        throw JSONRPCError(RPC_WALLET_ERROR, "Error: Private keys are disabled for this wallet");
    }

    // Shuffle recipient list
    std::shuffle(recipients.begin(), recipients.end(), FastRandomContext());

    // Send
    CAmount nFeeRequired = 0;
    int nChangePosRet = -1;
    bilingual_str error;
    CTransactionRef tx;
    FeeCalculation fee_calc_out;
    auto blind_details = g_con_elementsmode ? std::make_unique<BlindDetails>() : nullptr;
    if (blind_details) blind_details->ignore_blind_failure = ignore_blind_fail;
    const bool fCreated = CreateTransaction(wallet, recipients, tx, nFeeRequired, nChangePosRet, error, coin_control, fee_calc_out, true, blind_details.get());
    if (!fCreated) {
        throw JSONRPCError(RPC_WALLET_INSUFFICIENT_FUNDS, error.original);
    }
    wallet.CommitTransaction(tx, std::move(map_value), {} /* orderForm */, blind_details.get());
    if (verbose) {
        UniValue entry(UniValue::VOBJ);
        entry.pushKV("txid", tx->GetHash().GetHex());
        entry.pushKV("fee_reason", StringForFeeReason(fee_calc_out.reason));
        return entry;
    }
    return tx->GetHash().GetHex();
}


/**
 * Update coin control with fee estimation based on the given parameters
 *
 * @param[in]     wallet            Wallet reference
 * @param[in,out] cc                Coin control to be updated
 * @param[in]     conf_target       UniValue integer; confirmation target in blocks, values between 1 and 1008 are valid per policy/fees.h;
 * @param[in]     estimate_mode     UniValue string; fee estimation mode, valid values are "unset", "economical" or "conservative";
 * @param[in]     fee_rate          UniValue real; fee rate in sat/vB;
 *                                      if present, both conf_target and estimate_mode must either be null, or "unset"
 * @param[in]     override_min_fee  bool; whether to set fOverrideFeeRate to true to disable minimum fee rate checks and instead
 *                                      verify only that fee_rate is greater than 0
 * @throws a JSONRPCError if conf_target, estimate_mode, or fee_rate contain invalid values or are in conflict
 */
static void SetFeeEstimateMode(const CWallet& wallet, CCoinControl& cc, const UniValue& conf_target, const UniValue& estimate_mode, const UniValue& fee_rate, bool override_min_fee)
{
    if (!fee_rate.isNull()) {
        if (!conf_target.isNull()) {
            throw JSONRPCError(RPC_INVALID_PARAMETER, "Cannot specify both conf_target and fee_rate. Please provide either a confirmation target in blocks for automatic fee estimation, or an explicit fee rate.");
        }
        if (!estimate_mode.isNull() && estimate_mode.get_str() != "unset") {
            throw JSONRPCError(RPC_INVALID_PARAMETER, "Cannot specify both estimate_mode and fee_rate");
        }
        // Fee rates in sat/vB cannot represent more than 3 significant digits.
        cc.m_feerate = CFeeRate{AmountFromValue(fee_rate, /* decimals */ 3)};
        if (override_min_fee) cc.fOverrideFeeRate = true;
        // Default RBF to true for explicit fee_rate, if unset.
        if (!cc.m_signal_bip125_rbf) cc.m_signal_bip125_rbf = true;
        return;
    }
    if (!estimate_mode.isNull() && !FeeModeFromString(estimate_mode.get_str(), cc.m_fee_mode)) {
        throw JSONRPCError(RPC_INVALID_PARAMETER, InvalidEstimateModeErrorMessage());
    }
    if (!conf_target.isNull()) {
        cc.m_confirm_target = ParseConfirmTarget(conf_target, wallet.chain().estimateMaxBlocks());
    }
}

RPCHelpMan sendtoaddress()
{
    return RPCHelpMan{"sendtoaddress",
                "\nSend an amount to a given address." +
        HELP_REQUIRING_PASSPHRASE,
                {
                    {"address", RPCArg::Type::STR, RPCArg::Optional::NO, "The address to send to."},
                    {"amount", RPCArg::Type::AMOUNT, RPCArg::Optional::NO, "The amount in " + CURRENCY_UNIT + " to send. eg 0.1"},
                    {"comment", RPCArg::Type::STR, RPCArg::Optional::OMITTED_NAMED_ARG, "A comment used to store what the transaction is for.\n"
                                         "This is not part of the transaction, just kept in your wallet."},
                    {"comment_to", RPCArg::Type::STR, RPCArg::Optional::OMITTED_NAMED_ARG, "A comment to store the name of the person or organization\n"
                                         "to which you're sending the transaction. This is not part of the \n"
                                         "transaction, just kept in your wallet."},
                    {"subtractfeefromamount", RPCArg::Type::BOOL, RPCArg::Default{false}, "The fee will be deducted from the amount being sent.\n"
                                         "The recipient will receive less bitcoins than you enter in the amount field."},
                    {"replaceable", RPCArg::Type::BOOL, RPCArg::DefaultHint{"wallet default"}, "Allow this transaction to be replaced by a transaction with higher fees via BIP 125"},
                    {"conf_target", RPCArg::Type::NUM, RPCArg::DefaultHint{"wallet -txconfirmtarget"}, "Confirmation target in blocks"},
                    {"estimate_mode", RPCArg::Type::STR, RPCArg::Default{"unset"}, std::string() + "The fee estimate mode, must be one of (case insensitive):\n"
            "       \"" + FeeModes("\"\n\"") + "\""},
                    {"avoid_reuse", RPCArg::Type::BOOL, RPCArg::Default{true}, "(only available if avoid_reuse wallet flag is set) Avoid spending from dirty addresses; addresses are considered\n"
                                         "dirty if they have previously been used in a transaction. If true, this also activates avoidpartialspends, grouping outputs by their addresses."},
                    {"assetlabel", RPCArg::Type::STR, RPCArg::Optional::OMITTED_NAMED_ARG, "Hex asset id or asset label for balance."},
                    {"ignoreblindfail", RPCArg::Type::BOOL, RPCArg::Default{true}, "Return a transaction even when a blinding attempt fails due to number of blinded inputs/outputs."},
                    {"fee_rate", RPCArg::Type::AMOUNT, RPCArg::DefaultHint{"not set, fall back to wallet fee estimation"}, "Specify a fee rate in " + CURRENCY_ATOM + "/vB."},
                    {"verbose", RPCArg::Type::BOOL, RPCArg::Default{false}, "If true, return extra information about the transaction."},
                },
                {
                    RPCResult{"if verbose is not set or set to false",
                        RPCResult::Type::STR_HEX, "txid", "The transaction id."
                    },
                    RPCResult{"if verbose is set to true",
                        RPCResult::Type::OBJ, "", "",
                        {
                            {RPCResult::Type::STR_HEX, "txid", "The transaction id."},
                            {RPCResult::Type::STR, "fee_reason", "The transaction fee reason."}
                        },
                    },
                },
                RPCExamples{
                    "\nSend 0.1 BTC\n"
                    + HelpExampleCli("sendtoaddress", "\"" + EXAMPLE_ADDRESS[0] + "\" 0.1") +
                    "\nSend 0.1 BTC with a confirmation target of 6 blocks in economical fee estimate mode using positional arguments\n"
                    + HelpExampleCli("sendtoaddress", "\"" + EXAMPLE_ADDRESS[0] + "\" 0.1 \"donation\" \"sean's outpost\" false true 6 economical") +
                    "\nSend 0.1 BTC with a fee rate of 1.1 " + CURRENCY_ATOM + "/vB, subtract fee from amount, BIP125-replaceable, using positional arguments\n"
                    + HelpExampleCli("sendtoaddress", "\"" + EXAMPLE_ADDRESS[0] + "\" 0.1 \"drinks\" \"room77\" true true null \"unset\" null 1.1") +
                    "\nSend 0.2 BTC with a confirmation target of 6 blocks in economical fee estimate mode using named arguments\n"
                    + HelpExampleCli("-named sendtoaddress", "address=\"" + EXAMPLE_ADDRESS[0] + "\" amount=0.2 conf_target=6 estimate_mode=\"economical\"") +
                    "\nSend 0.5 BTC with a fee rate of 25 " + CURRENCY_ATOM + "/vB using named arguments\n"
                    + HelpExampleCli("-named sendtoaddress", "address=\"" + EXAMPLE_ADDRESS[0] + "\" amount=0.5 fee_rate=25")
                    + HelpExampleCli("-named sendtoaddress", "address=\"" + EXAMPLE_ADDRESS[0] + "\" amount=0.5 fee_rate=25 subtractfeefromamount=false replaceable=true avoid_reuse=true comment=\"2 pizzas\" comment_to=\"jeremy\" verbose=true")
                },
        [&](const RPCHelpMan& self, const JSONRPCRequest& request) -> UniValue
{
    std::shared_ptr<CWallet> const pwallet = GetWalletForJSONRPCRequest(request);
    if (!pwallet) return NullUniValue;

    // Make sure the results are valid at least up to the most recent block
    // the user could have gotten from another RPC command prior to now
    pwallet->BlockUntilSyncedToCurrentChain();

    LOCK(pwallet->cs_wallet);

    // Wallet comments
    mapValue_t mapValue;
    if (!request.params[2].isNull() && !request.params[2].get_str().empty())
        mapValue["comment"] = request.params[2].get_str();
    if (!request.params[3].isNull() && !request.params[3].get_str().empty())
        mapValue["to"] = request.params[3].get_str();

    bool fSubtractFeeFromAmount = false;
    if (!request.params[4].isNull()) {
        fSubtractFeeFromAmount = request.params[4].get_bool();
    }

    CCoinControl coin_control;
    if (!request.params[5].isNull()) {
        coin_control.m_signal_bip125_rbf = request.params[5].get_bool();
    }

    coin_control.m_avoid_address_reuse = GetAvoidReuseFlag(*pwallet, request.params[8]);
    // We also enable partial spend avoidance if reuse avoidance is set.
    coin_control.m_avoid_partial_spends |= coin_control.m_avoid_address_reuse;

    std::string strasset = Params().GetConsensus().pegged_asset.GetHex();
    if (request.params.size() > 9 && request.params[9].isStr() && !request.params[9].get_str().empty()) {
        strasset = request.params[9].get_str();
    }
    CAsset asset = GetAssetFromString(strasset);
    if (asset.IsNull() && g_con_elementsmode) {
        throw JSONRPCError(RPC_WALLET_ERROR, strprintf("Unknown label and invalid asset hex: %s", asset.GetHex()));
    }

    bool ignore_blind_fail = true;
    if (!request.params[10].isNull()) {
        ignore_blind_fail = request.params[10].get_bool();
    }

    SetFeeEstimateMode(*pwallet, coin_control, /* conf_target */ request.params[6], /* estimate_mode */ request.params[7], /* fee_rate */ request.params[11], /* override_min_fee */ false);

    EnsureWalletIsUnlocked(*pwallet);

    UniValue address_amounts(UniValue::VOBJ);
    UniValue address_assets(UniValue::VOBJ);
    const std::string address = request.params[0].get_str();
    address_amounts.pushKV(address, request.params[1]);
    address_assets.pushKV(address, asset.GetHex());
    UniValue subtractFeeFromAmount(UniValue::VARR);
    if (fSubtractFeeFromAmount) {
        subtractFeeFromAmount.push_back(address);
    }

    std::vector<CRecipient> recipients;
    ParseRecipients(address_amounts, address_assets, subtractFeeFromAmount, recipients);
    bool verbose = request.params[12].isNull() ? false: request.params[12].get_bool();

    return SendMoney(*pwallet, coin_control, recipients, mapValue, verbose, ignore_blind_fail);
},
    };
}

RPCHelpMan sendmany()
{
    return RPCHelpMan{"sendmany",
                "\nSend multiple times. Amounts are double-precision floating point numbers." +
        HELP_REQUIRING_PASSPHRASE,
                {
                    {"dummy", RPCArg::Type::STR, RPCArg::Optional::NO, "Must be set to \"\" for backwards compatibility.", "\"\""},
                    {"amounts", RPCArg::Type::OBJ_USER_KEYS, RPCArg::Optional::NO, "The addresses and amounts",
                        {
                            {"address", RPCArg::Type::AMOUNT, RPCArg::Optional::NO, "The address is the key, the numeric amount (can be string) in " + CURRENCY_UNIT + " is the value"},
                        },
                    },
                    {"minconf", RPCArg::Type::NUM, RPCArg::Optional::OMITTED_NAMED_ARG, "Ignored dummy value"},
                    {"comment", RPCArg::Type::STR, RPCArg::Optional::OMITTED_NAMED_ARG, "A comment"},
                    {"subtractfeefrom", RPCArg::Type::ARR, RPCArg::Optional::OMITTED_NAMED_ARG, "The addresses.\n"
                                       "The fee will be equally deducted from the amount of each selected address.\n"
                                       "Those recipients will receive less bitcoins than you enter in their corresponding amount field.\n"
                                       "If no addresses are specified here, the sender pays the fee.",
                        {
                            {"address", RPCArg::Type::STR, RPCArg::Optional::OMITTED, "Subtract fee from this address"},
                        },
                    },
                    {"replaceable", RPCArg::Type::BOOL, RPCArg::DefaultHint{"wallet default"}, "Allow this transaction to be replaced by a transaction with higher fees via BIP 125"},
                    {"conf_target", RPCArg::Type::NUM, RPCArg::DefaultHint{"wallet -txconfirmtarget"}, "Confirmation target in blocks"},
                    {"estimate_mode", RPCArg::Type::STR, RPCArg::Default{"unset"}, std::string() + "The fee estimate mode, must be one of (case insensitive):\n"
            "       \"" + FeeModes("\"\n\"") + "\""},
                    {"output_assets", RPCArg::Type::OBJ, RPCArg::Optional::OMITTED, "A json object of addresses to assets.",
                        {
                            {"address", RPCArg::Type::STR, RPCArg::Optional::NO, "A key-value pair where the key is the address used and the value is an asset label or hex asset ID."},
                        },
                    },
                    {"ignoreblindfail", RPCArg::Type::BOOL, RPCArg::Default{true}, "Return a transaction even when a blinding attempt fails due to number of blinded inputs/outputs."},
                    {"fee_rate", RPCArg::Type::AMOUNT, RPCArg::DefaultHint{"not set, fall back to wallet fee estimation"}, "Specify a fee rate in " + CURRENCY_ATOM + "/vB."},
                    {"verbose", RPCArg::Type::BOOL, RPCArg::Default{false}, "If true, return extra information about the transaction."},
                },
                {
                    RPCResult{"if verbose is not set or set to false",
                        RPCResult::Type::STR_HEX, "txid", "The transaction id for the send. Only 1 transaction is created regardless of\n"
                "the number of addresses."
                    },
                    RPCResult{"if verbose is set to true",
                        RPCResult::Type::OBJ, "", "",
                        {
                                {RPCResult::Type::STR_HEX, "txid", "The transaction id for the send. Only 1 transaction is created regardless of\n"
                "the number of addresses."},
                            {RPCResult::Type::STR, "fee_reason", "The transaction fee reason."}
                        },
                    },
                },
                RPCExamples{
            "\nSend two amounts to two different addresses:\n"
            + HelpExampleCli("sendmany", "\"\" \"{\\\"" + EXAMPLE_ADDRESS[0] + "\\\":0.01,\\\"" + EXAMPLE_ADDRESS[1] + "\\\":0.02}\"") +
            "\nSend two amounts to two different addresses setting the confirmation and comment:\n"
            + HelpExampleCli("sendmany", "\"\" \"{\\\"" + EXAMPLE_ADDRESS[0] + "\\\":0.01,\\\"" + EXAMPLE_ADDRESS[1] + "\\\":0.02}\" 6 \"testing\"") +
            "\nSend two amounts to two different addresses, subtract fee from amount:\n"
            + HelpExampleCli("sendmany", "\"\" \"{\\\"" + EXAMPLE_ADDRESS[0] + "\\\":0.01,\\\"" + EXAMPLE_ADDRESS[1] + "\\\":0.02}\" 1 \"\" \"[\\\"" + EXAMPLE_ADDRESS[0] + "\\\",\\\"" + EXAMPLE_ADDRESS[1] + "\\\"]\"") +
            "\nAs a JSON-RPC call\n"
            + HelpExampleRpc("sendmany", "\"\", {\"" + EXAMPLE_ADDRESS[0] + "\":0.01,\"" + EXAMPLE_ADDRESS[1] + "\":0.02}, 6, \"testing\"")
                },
        [&](const RPCHelpMan& self, const JSONRPCRequest& request) -> UniValue
{
    std::shared_ptr<CWallet> const pwallet = GetWalletForJSONRPCRequest(request);
    if (!pwallet) return NullUniValue;

    // Make sure the results are valid at least up to the most recent block
    // the user could have gotten from another RPC command prior to now
    pwallet->BlockUntilSyncedToCurrentChain();

    LOCK(pwallet->cs_wallet);

    if (!request.params[0].isNull() && !request.params[0].get_str().empty()) {
        throw JSONRPCError(RPC_INVALID_PARAMETER, "Dummy value must be set to \"\"");
    }
    UniValue sendTo = request.params[1].get_obj();

    mapValue_t mapValue;
    if (!request.params[3].isNull() && !request.params[3].get_str().empty())
        mapValue["comment"] = request.params[3].get_str();

    UniValue subtractFeeFromAmount(UniValue::VARR);
    if (!request.params[4].isNull())
        subtractFeeFromAmount = request.params[4].get_array();

    CCoinControl coin_control;
    if (!request.params[5].isNull()) {
        coin_control.m_signal_bip125_rbf = request.params[5].get_bool();
    }

    SetFeeEstimateMode(*pwallet, coin_control, /* conf_target */ request.params[6], /* estimate_mode */ request.params[7], /* fee_rate */ request.params[10], /* override_min_fee */ false);

    UniValue assets;
    if (!request.params[8].isNull()) {
        if (!g_con_elementsmode) {
            throw JSONRPCError(RPC_TYPE_ERROR, "Asset argument cannot be given for Bitcoin serialization.");
        }
        assets = request.params[8].get_obj();
    }

    bool ignore_blind_fail = true;
    if (!request.params[9].isNull()) {
        ignore_blind_fail = request.params[9].get_bool();
    }

    std::vector<CRecipient> recipients;
    ParseRecipients(sendTo, assets, subtractFeeFromAmount, recipients);
    bool verbose = request.params[11].isNull() ? false : request.params[11].get_bool();

    return SendMoney(*pwallet, coin_control, recipients, std::move(mapValue), verbose, ignore_blind_fail);
},
    };
}

RPCHelpMan settxfee()
{
    return RPCHelpMan{"settxfee",
                "\nSet the transaction fee rate in " + CURRENCY_UNIT + "/kvB for this wallet. Overrides the global -paytxfee command line parameter.\n"
                "Can be deactivated by passing 0 as the fee. In that case automatic fee selection will be used by default.\n",
                {
                    {"amount", RPCArg::Type::AMOUNT, RPCArg::Optional::NO, "The transaction fee rate in " + CURRENCY_UNIT + "/kvB"},
                },
                RPCResult{
                    RPCResult::Type::BOOL, "", "Returns true if successful"
                },
                RPCExamples{
                    HelpExampleCli("settxfee", "0.00001")
            + HelpExampleRpc("settxfee", "0.00001")
                },
        [&](const RPCHelpMan& self, const JSONRPCRequest& request) -> UniValue
{
    std::shared_ptr<CWallet> const pwallet = GetWalletForJSONRPCRequest(request);
    if (!pwallet) return NullUniValue;

    LOCK(pwallet->cs_wallet);

    CAmount nAmount = AmountFromValue(request.params[0]);
    CFeeRate tx_fee_rate(nAmount, 1000);
    CFeeRate max_tx_fee_rate(pwallet->m_default_max_tx_fee, 1000);
    if (tx_fee_rate == CFeeRate(0)) {
        // automatic selection
    } else if (tx_fee_rate < pwallet->chain().relayMinFee()) {
        throw JSONRPCError(RPC_INVALID_PARAMETER, strprintf("txfee cannot be less than min relay tx fee (%s)", pwallet->chain().relayMinFee().ToString()));
    } else if (tx_fee_rate < pwallet->m_min_fee) {
        throw JSONRPCError(RPC_INVALID_PARAMETER, strprintf("txfee cannot be less than wallet min fee (%s)", pwallet->m_min_fee.ToString()));
    } else if (tx_fee_rate > max_tx_fee_rate) {
        throw JSONRPCError(RPC_INVALID_PARAMETER, strprintf("txfee cannot be more than wallet max tx fee (%s)", max_tx_fee_rate.ToString()));
    }

    pwallet->m_pay_tx_fee = tx_fee_rate;
    return true;
},
    };
}


// Only includes key documentation where the key is snake_case in all RPC methods. MixedCase keys can be added later.
static std::vector<RPCArg> FundTxDoc(bool solving_data = true)
{
    std::vector<RPCArg> args = {
        {"conf_target", RPCArg::Type::NUM, RPCArg::DefaultHint{"wallet -txconfirmtarget"}, "Confirmation target in blocks"},
        {"estimate_mode", RPCArg::Type::STR, RPCArg::Default{"unset"}, std::string() + "The fee estimate mode, must be one of (case insensitive):\n"
            "         \"" + FeeModes("\"\n\"") + "\""},
        {
            "replaceable", RPCArg::Type::BOOL, RPCArg::DefaultHint{"wallet default"}, "Marks this transaction as BIP125-replaceable.\n"
            "Allows this transaction to be replaced by a transaction with higher fees"
        },
    };
    if (solving_data) {
        args.push_back({"solving_data", RPCArg::Type::OBJ, RPCArg::Optional::OMITTED_NAMED_ARG, "Keys and scripts needed for producing a final transaction with a dummy signature.\n"
        "Used for fee estimation during coin selection.",
            {
                {
                    "pubkeys", RPCArg::Type::ARR, RPCArg::Default{UniValue::VARR}, "Public keys involved in this transaction.",
                    {
                        {"pubkey", RPCArg::Type::STR_HEX, RPCArg::Optional::OMITTED, "A public key"},
                    }
                },
                {
                    "scripts", RPCArg::Type::ARR, RPCArg::Default{UniValue::VARR}, "Scripts involved in this transaction.",
                    {
                        {"script", RPCArg::Type::STR_HEX, RPCArg::Optional::OMITTED, "A script"},
                    }
                },
                {
                    "descriptors", RPCArg::Type::ARR, RPCArg::Default{UniValue::VARR}, "Descriptors that provide solving data for this transaction.",
                    {
                        {"descriptor", RPCArg::Type::STR, RPCArg::Optional::OMITTED, "A descriptor"},
                    }
                },
            }
        });
    }
    return args;
}

void FundTransaction(CWallet& wallet, CMutableTransaction& tx, CAmount& fee_out, int& change_position, const UniValue& options, CCoinControl& coinControl, const UniValue& solving_data, bool override_min_fee)
{
    // Make sure the results are valid at least up to the most recent block
    // the user could have gotten from another RPC command prior to now
    wallet.BlockUntilSyncedToCurrentChain();

    change_position = -1;
    bool lockUnspents = false;
    UniValue subtractFeeFromOutputs;
    std::set<int> setSubtractFeeFromOutputs;

    if (!options.isNull()) {
      if (options.type() == UniValue::VBOOL) {
        // backward compatibility bool only fallback
        coinControl.fAllowWatchOnly = options.get_bool();
      }
      else {
        RPCTypeCheckArgument(options, UniValue::VOBJ);

        RPCTypeCheckObj(options,
            {
                {"add_inputs", UniValueType(UniValue::VBOOL)},
                {"include_unsafe", UniValueType(UniValue::VBOOL)},
                {"add_to_wallet", UniValueType(UniValue::VBOOL)},
                {"changeAddress", UniValueType()}, // will be checked below
                {"change_address", UniValueType()}, // will be checked below
                {"changePosition", UniValueType(UniValue::VNUM)},
                {"change_position", UniValueType(UniValue::VNUM)},
                {"change_type", UniValueType(UniValue::VSTR)},
                {"includeWatching", UniValueType(UniValue::VBOOL)},
                {"include_watching", UniValueType(UniValue::VBOOL)},
                {"inputs", UniValueType(UniValue::VARR)},
                {"lockUnspents", UniValueType(UniValue::VBOOL)},
                {"lock_unspents", UniValueType(UniValue::VBOOL)},
                {"locktime", UniValueType(UniValue::VNUM)},
                {"fee_rate", UniValueType()}, // will be checked by AmountFromValue() in SetFeeEstimateMode()
                {"feeRate", UniValueType()}, // will be checked by AmountFromValue() below
                {"psbt", UniValueType(UniValue::VBOOL)},
                {"solving_data", UniValueType(UniValue::VOBJ)},
                {"subtractFeeFromOutputs", UniValueType(UniValue::VARR)},
                {"subtract_fee_from_outputs", UniValueType(UniValue::VARR)},
                {"replaceable", UniValueType(UniValue::VBOOL)},
                {"conf_target", UniValueType(UniValue::VNUM)},
                {"estimate_mode", UniValueType(UniValue::VSTR)},
                {"include_explicit", UniValueType(UniValue::VBOOL)},
                {"input_weights", UniValueType(UniValue::VARR)},
            },
            true, true);

        if (options.exists("add_inputs") ) {
            coinControl.m_add_inputs = options["add_inputs"].get_bool();
        }

        if (options.exists("changeAddress") || options.exists("change_address")) {
            const UniValue& change_address  = options.exists("change_address") ? options["change_address"] : options["changeAddress"];
            std::map<CAsset, CTxDestination> destinations;

            if (change_address.isStr()) {
                // Single destination for default asset (policyAsset).
                CTxDestination dest = DecodeDestination(change_address.get_str());
                if (!IsValidDestination(dest)) {
                    throw JSONRPCError(RPC_INVALID_ADDRESS_OR_KEY, "Change address must be a valid address");
                }
                destinations[::policyAsset] = dest;
            } else if (change_address.isObject()) {
                // Map of assets to destinations.
                std::map<std::string, UniValue> kvMap;
                change_address.getObjMap(kvMap);

                for (const auto& kv : kvMap) {
                    CAsset asset = GetAssetFromString(kv.first);
                    if (asset.IsNull()) {
                        throw JSONRPCError(RPC_INVALID_PARAMETER, "Change address key must be a valid asset label or hex");
                    }

                    CTxDestination dest = DecodeDestination(kv.second.get_str());
                    if (!IsValidDestination(dest)) {
                        throw JSONRPCError(RPC_INVALID_ADDRESS_OR_KEY, "Change address must be a valid address");
                    }

                    destinations[asset] = dest;
                }
            } else {
                throw JSONRPCError(RPC_INVALID_ADDRESS_OR_KEY, "Change address must be either a map or a string");
            }

            coinControl.destChange = destinations;
        }

        if (options.exists("changePosition") || options.exists("change_position")) {
            change_position = (options.exists("change_position") ? options["change_position"] : options["changePosition"]).get_int();
        }

        if (options.exists("change_type")) {
            if (options.exists("changeAddress") || options.exists("change_address")) {
                throw JSONRPCError(RPC_INVALID_PARAMETER, "Cannot specify both change address and address type options");
            }
            if (std::optional<OutputType> parsed = ParseOutputType(options["change_type"].get_str())) {
                coinControl.m_change_type.emplace(parsed.value());
            } else {
                throw JSONRPCError(RPC_INVALID_ADDRESS_OR_KEY, strprintf("Unknown change type '%s'", options["change_type"].get_str()));
            }
        }

        const UniValue include_watching_option = options.exists("include_watching") ? options["include_watching"] : options["includeWatching"];
        coinControl.fAllowWatchOnly = ParseIncludeWatchonly(include_watching_option, wallet);

        if (options.exists("lockUnspents") || options.exists("lock_unspents")) {
            lockUnspents = (options.exists("lock_unspents") ? options["lock_unspents"] : options["lockUnspents"]).get_bool();
        }

        if (options.exists("include_unsafe")) {
            coinControl.m_include_unsafe_inputs = options["include_unsafe"].get_bool();
        }

        if (options.exists("feeRate")) {
            if (options.exists("fee_rate")) {
                throw JSONRPCError(RPC_INVALID_PARAMETER, "Cannot specify both fee_rate (" + CURRENCY_ATOM + "/vB) and feeRate (" + CURRENCY_UNIT + "/kvB)");
            }
            if (options.exists("conf_target")) {
                throw JSONRPCError(RPC_INVALID_PARAMETER, "Cannot specify both conf_target and feeRate. Please provide either a confirmation target in blocks for automatic fee estimation, or an explicit fee rate.");
            }
            if (options.exists("estimate_mode")) {
                throw JSONRPCError(RPC_INVALID_PARAMETER, "Cannot specify both estimate_mode and feeRate");
            }
            coinControl.m_feerate = CFeeRate(AmountFromValue(options["feeRate"]));
            coinControl.fOverrideFeeRate = true;
        }

        if (options.exists("subtractFeeFromOutputs") || options.exists("subtract_fee_from_outputs") )
            subtractFeeFromOutputs = (options.exists("subtract_fee_from_outputs") ? options["subtract_fee_from_outputs"] : options["subtractFeeFromOutputs"]).get_array();

        if (options.exists("replaceable")) {
            coinControl.m_signal_bip125_rbf = options["replaceable"].get_bool();
        }
        SetFeeEstimateMode(wallet, coinControl, options["conf_target"], options["estimate_mode"], options["fee_rate"], override_min_fee);
      }
    } else {
        // if options is null and not a bool
        coinControl.fAllowWatchOnly = ParseIncludeWatchonly(NullUniValue, wallet);
    }

    if (options.exists("solving_data")) {
        const UniValue solving_data = options["solving_data"].get_obj();
        if (solving_data.exists("pubkeys")) {
            for (const UniValue& pk_univ : solving_data["pubkeys"].get_array().getValues()) {
                const std::string& pk_str = pk_univ.get_str();
                if (!IsHex(pk_str)) {
                    throw JSONRPCError(RPC_INVALID_ADDRESS_OR_KEY, strprintf("'%s' is not hex", pk_str));
                }
                const std::vector<unsigned char> data(ParseHex(pk_str));
                const CPubKey pubkey(data.begin(), data.end());
                if (!pubkey.IsFullyValid()) {
                    throw JSONRPCError(RPC_INVALID_ADDRESS_OR_KEY, strprintf("'%s' is not a valid public key", pk_str));
                }
                coinControl.m_external_provider.pubkeys.emplace(pubkey.GetID(), pubkey);
                // Add witness script for pubkeys
                const CScript wit_script = GetScriptForDestination(WitnessV0KeyHash(pubkey));
                coinControl.m_external_provider.scripts.emplace(CScriptID(wit_script), wit_script);
            }
        }

        if (solving_data.exists("scripts")) {
            for (const UniValue& script_univ : solving_data["scripts"].get_array().getValues()) {
                const std::string& script_str = script_univ.get_str();
                if (!IsHex(script_str)) {
                    throw JSONRPCError(RPC_INVALID_ADDRESS_OR_KEY, strprintf("'%s' is not hex", script_str));
                }
                std::vector<unsigned char> script_data(ParseHex(script_str));
                const CScript script(script_data.begin(), script_data.end());
                coinControl.m_external_provider.scripts.emplace(CScriptID(script), script);
            }
        }

        if (solving_data.exists("descriptors")) {
            for (const UniValue& desc_univ : solving_data["descriptors"].get_array().getValues()) {
                const std::string& desc_str  = desc_univ.get_str();
                FlatSigningProvider desc_out;
                std::string error;
                std::vector<CScript> scripts_temp;
                std::unique_ptr<Descriptor> desc = Parse(desc_str, desc_out, error, true);
                if (!desc) {
                    throw JSONRPCError(RPC_INVALID_PARAMETER, strprintf("Unable to parse descriptor '%s': %s", desc_str, error));
                }
                desc->Expand(0, desc_out, scripts_temp, desc_out);
                coinControl.m_external_provider = Merge(coinControl.m_external_provider, desc_out);
            }
        }
    }

    if (options.exists("input_weights")) {
        for (const UniValue& input : options["input_weights"].get_array().getValues()) {
            uint256 txid = ParseHashO(input, "txid");

            const UniValue& vout_v = find_value(input, "vout");
            if (!vout_v.isNum()) {
                throw JSONRPCError(RPC_INVALID_PARAMETER, "Invalid parameter, missing vout key");
            }
            int vout = vout_v.get_int();
            if (vout < 0) {
                throw JSONRPCError(RPC_INVALID_PARAMETER, "Invalid parameter, vout cannot be negative");
            }

            const UniValue& weight_v = find_value(input, "weight");
            if (!weight_v.isNum()) {
                throw JSONRPCError(RPC_INVALID_PARAMETER, "Invalid parameter, missing weight key");
            }
            int64_t weight = weight_v.get_int64();
            CMutableTransaction mtx;
            mtx.vin.resize(1);
            mtx.witness.vtxinwit.resize(1);
            const int64_t min_input_weight = GetTransactionInputWeight(CTransaction(mtx), 0);
            CHECK_NONFATAL(min_input_weight == 165);
            if (weight < min_input_weight) {
                throw JSONRPCError(RPC_INVALID_PARAMETER, "Invalid parameter, weight cannot be less than 165 (41 bytes (size of outpoint + sequence + empty scriptSig) * 4 (witness scaling factor)) + 1 (empty witness)");
            }
            if (weight > MAX_STANDARD_TX_WEIGHT) {
                throw JSONRPCError(RPC_INVALID_PARAMETER, strprintf("Invalid parameter, weight cannot be greater than the maximum standard tx weight of %d", MAX_STANDARD_TX_WEIGHT));
            }

            coinControl.SetInputWeight(COutPoint(txid, vout), weight);
        }
    }

    if (tx.vout.size() == 0)
        throw JSONRPCError(RPC_INVALID_PARAMETER, "TX must have at least one output");

    if (change_position != -1 && (change_position < 0 || (unsigned int)change_position > tx.vout.size()))
        throw JSONRPCError(RPC_INVALID_PARAMETER, "changePosition out of bounds");

    for (unsigned int idx = 0; idx < subtractFeeFromOutputs.size(); idx++) {
        int pos = subtractFeeFromOutputs[idx].get_int();
        if (setSubtractFeeFromOutputs.count(pos))
            throw JSONRPCError(RPC_INVALID_PARAMETER, strprintf("Invalid parameter, duplicated position: %d", pos));
        if (pos < 0)
            throw JSONRPCError(RPC_INVALID_PARAMETER, strprintf("Invalid parameter, negative position: %d", pos));
        if (pos >= int(tx.vout.size()))
            throw JSONRPCError(RPC_INVALID_PARAMETER, strprintf("Invalid parameter, position too large: %d", pos));
        setSubtractFeeFromOutputs.insert(pos);
    }

    // Check any existing inputs for peg-in data and add to external txouts if so
    // Fetch specified UTXOs from the UTXO set to get the scriptPubKeys and values of the outputs being selected
    // and to match with the given solving_data. Only used for non-wallet outputs.
    const auto& fedpegscripts = GetValidFedpegScripts(wallet.chain().getTip(), Params().GetConsensus(), true /* nextblock_validation */);
    std::map<COutPoint, Coin> coins;
    for (unsigned int i = 0; i < tx.vin.size(); ++i ) {
        const CTxIn& txin = tx.vin[i];
        coins[txin.prevout]; // Create empty map entry keyed by prevout.
        if (txin.m_is_pegin) {
            std::string err;
            if (tx.witness.vtxinwit.size() != tx.vin.size() || !IsValidPeginWitness(tx.witness.vtxinwit[i].m_pegin_witness, fedpegscripts, txin.prevout, err, false)) {
                throw JSONRPCError(RPC_INVALID_PARAMETER, strprintf("Transaction contains invalid peg-in input: %s", err));
            }
            CScriptWitness& pegin_witness = tx.witness.vtxinwit[i].m_pegin_witness;
            CTxOut txout = GetPeginOutputFromWitness(pegin_witness);
            coinControl.SelectExternal(txin.prevout, txout);
        }
    }
    wallet.chain().findCoins(coins);
    for (const auto& coin : coins) {
        if (!coin.second.out.IsNull()) {
            coinControl.SelectExternal(coin.first, coin.second.out);
        }
    }

    bilingual_str error;

    if (!FundTransaction(wallet, tx, fee_out, change_position, error, lockUnspents, setSubtractFeeFromOutputs, coinControl)) {
        throw JSONRPCError(RPC_WALLET_ERROR, error.original);
    }
}

static void SetOptionsInputWeights(const UniValue& inputs, UniValue& options)
{
    if (options.exists("input_weights")) {
        throw JSONRPCError(RPC_INVALID_PARAMETER, "Input weights should be specified in inputs rather than in options.");
    }
    if (inputs.size() == 0) {
        return;
    }
    UniValue weights(UniValue::VARR);
    for (const UniValue& input : inputs.getValues()) {
        if (input.exists("weight")) {
            weights.push_back(input);
        }
    }
    options.pushKV("input_weights", weights);
}

RPCHelpMan fundrawtransaction()
{
    return RPCHelpMan{"fundrawtransaction",
                "\nIf the transaction has no inputs, they will be automatically selected to meet its out value.\n"
                "It will add at most one change output to the outputs.\n"
                "No existing outputs will be modified unless \"subtractFeeFromOutputs\" is specified.\n"
                "Note that inputs which were signed may need to be resigned after completion since in/outputs have been added.\n"
                "The inputs added will not be signed, use signrawtransactionwithkey\n"
                "or signrawtransactionwithwallet for that.\n"
                "All existing inputs must either have their previous output transaction be in the wallet\n"
                "or be in the UTXO set. Solving data must be provided for non-wallet inputs.\n"
                "Note that all inputs selected must be of standard form and P2SH scripts must be\n"
                "in the wallet using importaddress or addmultisigaddress (to calculate fees).\n"
                "You can see whether this is the case by checking the \"solvable\" field in the listunspent output.\n"
                "Only pay-to-pubkey, multisig, and P2SH versions thereof are currently supported for watch-only\n",
                {
                    {"hexstring", RPCArg::Type::STR_HEX, RPCArg::Optional::NO, "The hex string of the raw transaction"},
                    {"options", RPCArg::Type::OBJ, RPCArg::Optional::OMITTED_NAMED_ARG, "for backward compatibility: passing in a true instead of an object will result in {\"includeWatching\":true}",
                        Cat<std::vector<RPCArg>>(
                        {
                            {"add_inputs", RPCArg::Type::BOOL, RPCArg::Default{true}, "For a transaction with existing inputs, automatically include more if they are not enough."},
                            {"include_unsafe", RPCArg::Type::BOOL, RPCArg::Default{false}, "Include inputs that are not safe to spend (unconfirmed transactions from outside keys and unconfirmed replacement transactions).\n"
                                                          "Warning: the resulting transaction may become invalid if one of the unsafe inputs disappears.\n"
                                                          "If that happens, you will need to fund the transaction with different inputs and republish it."},
                            {"changeAddress", RPCArg::Type::STR, RPCArg::DefaultHint{"automatic"}, "The address to receive the change"},
                            {"changePosition", RPCArg::Type::NUM, RPCArg::DefaultHint{"random"}, "The index of the change output"},
                            {"change_type", RPCArg::Type::STR, RPCArg::DefaultHint{"set by -changetype"}, "The output type to use. Only valid if changeAddress is not specified. Options are \"legacy\", \"p2sh-segwit\", and \"bech32\"."},
                            {"includeWatching", RPCArg::Type::BOOL, RPCArg::DefaultHint{"true for watch-only wallets, otherwise false"}, "Also select inputs which are watch only.\n"
                                                          "Only solvable inputs can be used. Watch-only destinations are solvable if the public key and/or output script was imported,\n"
                                                          "e.g. with 'importpubkey' or 'importmulti' with the 'pubkeys' or 'desc' field."},
                            {"lockUnspents", RPCArg::Type::BOOL, RPCArg::Default{false}, "Lock selected unspent outputs"},
                            {"fee_rate", RPCArg::Type::AMOUNT, RPCArg::DefaultHint{"not set, fall back to wallet fee estimation"}, "Specify a fee rate in " + CURRENCY_ATOM + "/vB."},
                            {"feeRate", RPCArg::Type::AMOUNT, RPCArg::DefaultHint{"not set, fall back to wallet fee estimation"}, "Specify a fee rate in " + CURRENCY_UNIT + "/kvB."},
                            {"subtractFeeFromOutputs", RPCArg::Type::ARR, RPCArg::Default{UniValue::VARR}, "The integers.\n"
                                                          "The fee will be equally deducted from the amount of each specified output.\n"
                                                          "Those recipients will receive less coins than you enter in their corresponding amount field.\n"
                                                          "If no outputs are specified here, the sender pays the fee.",
                                {
                                    {"vout_index", RPCArg::Type::NUM, RPCArg::Optional::OMITTED, "The zero-based output index, before a change output is added."},
                                },
                            },
                            {"input_weights", RPCArg::Type::ARR, RPCArg::Optional::OMITTED_NAMED_ARG, "Inputs and their corresponding weights",
                                {
                                    {"txid", RPCArg::Type::STR_HEX, RPCArg::Optional::NO, "The transaction id"},
                                    {"vout", RPCArg::Type::NUM, RPCArg::Optional::NO, "The output index"},
                                    {"weight", RPCArg::Type::NUM, RPCArg::Optional::NO, "The maximum weight for this input, "
                                        "including the weight of the outpoint and sequence number. "
                                        "Note that serialized signature sizes are not guaranteed to be consistent, "
                                        "so the maximum DER signatures size of 73 bytes should be used when considering ECDSA signatures."
                                        "Remember to convert serialized sizes to weight units when necessary."},
                                },
                             },
                        },
                        FundTxDoc()),
                        "options"},
                    {"iswitness", RPCArg::Type::BOOL, RPCArg::DefaultHint{"depends on heuristic tests"}, "Whether the transaction hex is a serialized witness transaction.\n"
                        "If iswitness is not present, heuristic tests will be used in decoding.\n"
                        "If true, only witness deserialization will be tried.\n"
                        "If false, only non-witness deserialization will be tried.\n"
                        "This boolean should reflect whether the transaction has inputs\n"
                        "(e.g. fully valid, or on-chain transactions), if known by the caller."
                    },
                    {"solving_data", RPCArg::Type::OBJ, RPCArg::Optional::OMITTED_NAMED_ARG, "Keys and scripts needed for producing a final transaction with a dummy signature. Used for fee estimation during coin selection.\n",
                        {
                            {"pubkeys", RPCArg::Type::ARR, RPCArg::DefaultHint{"empty array"}, "A json array of public keys.\n",
                                {
                                    {"pubkey", RPCArg::Type::STR_HEX, RPCArg::Optional::OMITTED, "A public key"},
                                },
                            },
                            {"scripts", RPCArg::Type::ARR, RPCArg::DefaultHint{"empty array"}, "A json array of scripts.\n",
                                {
                                    {"script", RPCArg::Type::STR_HEX, RPCArg::Optional::OMITTED, "A script"},
                                },
                            },
                            {"descriptors", RPCArg::Type::ARR, RPCArg::DefaultHint{"empty array"}, "A json array of descriptors.\n",
                                {
                                    {"descriptor", RPCArg::Type::STR_HEX, RPCArg::Optional::OMITTED, "A descriptor"},
                                },
                            }
                        }
                    },
                },
                RPCResult{
                    RPCResult::Type::OBJ, "", "",
                    {
                        {RPCResult::Type::STR_HEX, "hex", "The resulting raw transaction (hex-encoded string)"},
                        {RPCResult::Type::STR_AMOUNT, "fee", "Fee in " + CURRENCY_UNIT + " the resulting transaction pays"},
                        {RPCResult::Type::NUM, "changepos", "The position of the added change output, or -1"},
                    }
                                },
                                RPCExamples{
                            "\nCreate a transaction with no inputs\n"
                            + HelpExampleCli("createrawtransaction", "\"[]\" \"{\\\"myaddress\\\":0.01}\"") +
                            "\nAdd sufficient unsigned inputs to meet the output value\n"
                            + HelpExampleCli("fundrawtransaction", "\"rawtransactionhex\"") +
                            "\nSign the transaction\n"
                            + HelpExampleCli("signrawtransactionwithwallet", "\"fundedtransactionhex\"") +
                            "\nSend the transaction\n"
                            + HelpExampleCli("sendrawtransaction", "\"signedtransactionhex\"")
                                },
        [&](const RPCHelpMan& self, const JSONRPCRequest& request) -> UniValue
{
    std::shared_ptr<CWallet> const pwallet = GetWalletForJSONRPCRequest(request);
    if (!pwallet) return NullUniValue;

    RPCTypeCheck(request.params, {UniValue::VSTR, UniValueType(), UniValue::VBOOL});

    // parse hex string from parameter
    CMutableTransaction tx;
    bool try_witness = request.params[2].isNull() ? true : request.params[2].get_bool();
    bool try_no_witness = request.params[2].isNull() ? true : !request.params[2].get_bool();
    if (!DecodeHexTx(tx, request.params[0].get_str(), try_no_witness, try_witness)) {
        throw JSONRPCError(RPC_DESERIALIZATION_ERROR, "TX decode failed");
    }

    CAmount fee;
    int change_position;
    CCoinControl coin_control;
    // Automatically select (additional) coins. Can be overridden by options.add_inputs.
    coin_control.m_add_inputs = true;
    FundTransaction(*pwallet, tx, fee, change_position, request.params[1], coin_control, request.params[3], /* override_min_fee */ true);

    UniValue result(UniValue::VOBJ);
    result.pushKV("hex", EncodeHexTx(CTransaction(tx)));
    result.pushKV("fee", ValueFromAmount(fee));
    result.pushKV("changepos", change_position);

    return result;
},
    };
}

RPCHelpMan signrawtransactionwithwallet()
{
    return RPCHelpMan{"signrawtransactionwithwallet",
                "\nSign inputs for raw transaction (serialized, hex-encoded).\n"
                "The second optional argument (may be null) is an array of previous transaction outputs that\n"
                "this transaction depends on but may not yet be in the block chain." +
        HELP_REQUIRING_PASSPHRASE,
                {
                    {"hexstring", RPCArg::Type::STR, RPCArg::Optional::NO, "The transaction hex string"},
                    {"prevtxs", RPCArg::Type::ARR, RPCArg::Optional::OMITTED_NAMED_ARG, "The previous dependent transaction outputs",
                        {
                            {"", RPCArg::Type::OBJ, RPCArg::Optional::OMITTED, "",
                                {
                                    {"txid", RPCArg::Type::STR_HEX, RPCArg::Optional::NO, "The transaction id"},
                                    {"vout", RPCArg::Type::NUM, RPCArg::Optional::NO, "The output number"},
                                    {"scriptPubKey", RPCArg::Type::STR_HEX, RPCArg::Optional::NO, "script key"},
                                    {"redeemScript", RPCArg::Type::STR_HEX, RPCArg::Optional::OMITTED, "(required for P2SH) redeem script"},
                                    {"witnessScript", RPCArg::Type::STR_HEX, RPCArg::Optional::OMITTED, "(required for P2WSH or P2SH-P2WSH) witness script"},
                                    {"amount", RPCArg::Type::AMOUNT, RPCArg::Optional::OMITTED, "The amount spent (required if non-confidential segwit output)"},
                                    {"amountcommitment", RPCArg::Type::STR, RPCArg::Optional::OMITTED, "The amount commitment spent (required if confidential segwit output)"},
                                },
                            },
                        },
                    },
                    {"sighashtype", RPCArg::Type::STR, RPCArg::Default{"DEFAULT for Taproot, ALL otherwise"}, "The signature hash type. Must be one of\n"
            "       \"DEFAULT\"\n"
            "       \"ALL\"\n"
            "       \"NONE\"\n"
            "       \"SINGLE\"\n"
            "       \"ALL|ANYONECANPAY\"\n"
            "       \"NONE|ANYONECANPAY\"\n"
            "       \"SINGLE|ANYONECANPAY\""},
                },
                RPCResult{
                    RPCResult::Type::OBJ, "", "",
                    {
                        {RPCResult::Type::STR_HEX, "hex", "The hex-encoded raw transaction with signature(s)"},
                        {RPCResult::Type::BOOL, "complete", "If the transaction has a complete set of signatures"},
                        {RPCResult::Type::ARR, "errors", /*optional=*/true, "Script verification errors (if there are any)",
                        {
                            {RPCResult::Type::OBJ, "", "",
                            {
                                {RPCResult::Type::STR_HEX, "txid", "The hash of the referenced, previous transaction"},
                                {RPCResult::Type::NUM, "vout", "The index of the output to spent and used as input"},
                                {RPCResult::Type::ARR, "witness", "",
                                {
                                    {RPCResult::Type::STR_HEX, "witness", ""},
                                }},
                                {RPCResult::Type::STR_HEX, "scriptSig", "The hex-encoded signature script"},
                                {RPCResult::Type::NUM, "sequence", "Script sequence number"},
                                {RPCResult::Type::STR, "error", "Verification or signing error related to the input"},
                            }},
                        }},
                        {RPCResult::Type::STR, "warning", /*optional=*/true, "Warning that a peg-in input signed may be immature. This could mean lack of connectivity to or misconfiguration of the daemon."},
                    }
                },
                RPCExamples{
                    HelpExampleCli("signrawtransactionwithwallet", "\"myhex\"")
            + HelpExampleRpc("signrawtransactionwithwallet", "\"myhex\"")
                },
        [&](const RPCHelpMan& self, const JSONRPCRequest& request) -> UniValue
{
    const std::shared_ptr<const CWallet> pwallet = GetWalletForJSONRPCRequest(request);
    if (!pwallet) return NullUniValue;

    RPCTypeCheck(request.params, {UniValue::VSTR, UniValue::VARR, UniValue::VSTR}, true);

    CMutableTransaction mtx;
    if (!DecodeHexTx(mtx, request.params[0].get_str())) {
        throw JSONRPCError(RPC_DESERIALIZATION_ERROR, "TX decode failed. Make sure the tx has at least one input.");
    }

    // Sign the transaction
    LOCK(pwallet->cs_wallet);
    EnsureWalletIsUnlocked(*pwallet);

    // Fetch previous transactions (inputs):
    std::map<COutPoint, Coin> coins;
    for (const CTxIn& txin : mtx.vin) {
        coins[txin.prevout]; // Create empty map entry keyed by prevout.
    }
    pwallet->chain().findCoins(coins);

    // Parse the prevtxs array
    ParsePrevouts(request.params[1], nullptr, coins);

    int nHashType = ParseSighashString(request.params[2]);

    // Script verification errors
    std::map<int, bilingual_str> input_errors;

    bool immature_pegin = ValidateTransactionPeginInputs(mtx, pwallet->chain().getTip(), input_errors);
    bool complete = pwallet->SignTransaction(mtx, coins, nHashType, input_errors);
    UniValue result(UniValue::VOBJ);
    SignTransactionResultToJSON(mtx, complete, coins, input_errors, immature_pegin, result);
    return result;
},
    };
}

static RPCHelpMan bumpfee_helper(std::string method_name)
{
    const bool want_psbt = method_name == "psbtbumpfee";
    const std::string incremental_fee{CFeeRate(DEFAULT_INCREMENTAL_RELAY_FEE).ToString(FeeEstimateMode::SAT_VB)};

    return RPCHelpMan{method_name,
        "\nBumps the fee of an opt-in-RBF transaction T, replacing it with a new transaction B.\n"
        + std::string(want_psbt ? "Returns a PSBT instead of creating and signing a new transaction.\n" : "") +
        "An opt-in RBF transaction with the given txid must be in the wallet.\n"
        "The command will pay the additional fee by reducing change outputs or adding inputs when necessary.\n"
        "It may add a new change output if one does not already exist.\n"
        "All inputs in the original transaction will be included in the replacement transaction.\n"
        "The command will fail if the wallet or mempool contains a transaction that spends one of T's outputs.\n"
        "By default, the new fee will be calculated automatically using the estimatesmartfee RPC.\n"
        "The user can specify a confirmation target for estimatesmartfee.\n"
        "Alternatively, the user can specify a fee rate in " + CURRENCY_ATOM + "/vB for the new transaction.\n"
        "At a minimum, the new fee rate must be high enough to pay an additional new relay fee (incrementalfee\n"
        "returned by getnetworkinfo) to enter the node's mempool.\n"
        "* WARNING: before version 0.21, fee_rate was in " + CURRENCY_UNIT + "/kvB. As of 0.21, fee_rate is in " + CURRENCY_ATOM + "/vB. *\n",
        {
            {"txid", RPCArg::Type::STR_HEX, RPCArg::Optional::NO, "The txid to be bumped"},
            {"options", RPCArg::Type::OBJ, RPCArg::Optional::OMITTED_NAMED_ARG, "",
                {
                    {"conf_target", RPCArg::Type::NUM, RPCArg::DefaultHint{"wallet -txconfirmtarget"}, "Confirmation target in blocks\n"},
                    {"fee_rate", RPCArg::Type::AMOUNT, RPCArg::DefaultHint{"not set, fall back to wallet fee estimation"},
                             "\nSpecify a fee rate in " + CURRENCY_ATOM + "/vB instead of relying on the built-in fee estimator.\n"
                             "Must be at least " + incremental_fee + " higher than the current transaction fee rate.\n"
                             "WARNING: before version 0.21, fee_rate was in " + CURRENCY_UNIT + "/kvB. As of 0.21, fee_rate is in " + CURRENCY_ATOM + "/vB.\n"},
                    {"replaceable", RPCArg::Type::BOOL, RPCArg::Default{true}, "Whether the new transaction should still be\n"
                             "marked bip-125 replaceable. If true, the sequence numbers in the transaction will\n"
                             "be left unchanged from the original. If false, any input sequence numbers in the\n"
                             "original transaction that were less than 0xfffffffe will be increased to 0xfffffffe\n"
                             "so the new transaction will not be explicitly bip-125 replaceable (though it may\n"
                             "still be replaceable in practice, for example if it has unconfirmed ancestors which\n"
                             "are replaceable).\n"},
                    {"estimate_mode", RPCArg::Type::STR, RPCArg::Default{"unset"}, "The fee estimate mode, must be one of (case insensitive):\n"
                             "\"" + FeeModes("\"\n\"") + "\""},
                },
                "options"},
        },
        RPCResult{
            RPCResult::Type::OBJ, "", "", Cat(
                want_psbt ?
                std::vector<RPCResult>{{RPCResult::Type::STR, "psbt", "The base64-encoded unsigned PSBT of the new transaction."}} :
                std::vector<RPCResult>{{RPCResult::Type::STR_HEX, "txid", "The id of the new transaction."}},
            {
                {RPCResult::Type::STR_AMOUNT, "origfee", "The fee of the replaced transaction."},
                {RPCResult::Type::STR_AMOUNT, "fee", "The fee of the new transaction."},
                {RPCResult::Type::ARR, "errors", "Errors encountered during processing (may be empty).",
                {
                    {RPCResult::Type::STR, "", ""},
                }},
            })
        },
        RPCExamples{
    "\nBump the fee, get the new transaction\'s " + std::string(want_psbt ? "psbt" : "txid") + "\n" +
            HelpExampleCli(method_name, "<txid>")
        },
        [want_psbt](const RPCHelpMan& self, const JSONRPCRequest& request) -> UniValue
{
    std::shared_ptr<CWallet> const pwallet = GetWalletForJSONRPCRequest(request);
    if (!pwallet) return NullUniValue;

    if (pwallet->IsWalletFlagSet(WALLET_FLAG_DISABLE_PRIVATE_KEYS) && !want_psbt) {
        throw JSONRPCError(RPC_WALLET_ERROR, "bumpfee is not available with wallets that have private keys disabled. Use psbtbumpfee instead.");
    }

    RPCTypeCheck(request.params, {UniValue::VSTR, UniValue::VOBJ});
    uint256 hash(ParseHashV(request.params[0], "txid"));

    CCoinControl coin_control;
    coin_control.fAllowWatchOnly = pwallet->IsWalletFlagSet(WALLET_FLAG_DISABLE_PRIVATE_KEYS);
    // optional parameters
    coin_control.m_signal_bip125_rbf = true;

    if (!request.params[1].isNull()) {
        UniValue options = request.params[1];
        RPCTypeCheckObj(options,
            {
                {"confTarget", UniValueType(UniValue::VNUM)},
                {"conf_target", UniValueType(UniValue::VNUM)},
                {"fee_rate", UniValueType()}, // will be checked by AmountFromValue() in SetFeeEstimateMode()
                {"replaceable", UniValueType(UniValue::VBOOL)},
                {"estimate_mode", UniValueType(UniValue::VSTR)},
            },
            true, true);

        if (options.exists("confTarget") && options.exists("conf_target")) {
            throw JSONRPCError(RPC_INVALID_PARAMETER, "confTarget and conf_target options should not both be set. Use conf_target (confTarget is deprecated).");
        }

        auto conf_target = options.exists("confTarget") ? options["confTarget"] : options["conf_target"];

        if (options.exists("replaceable")) {
            coin_control.m_signal_bip125_rbf = options["replaceable"].get_bool();
        }
        SetFeeEstimateMode(*pwallet, coin_control, conf_target, options["estimate_mode"], options["fee_rate"], /* override_min_fee */ false);
    }

    // Make sure the results are valid at least up to the most recent block
    // the user could have gotten from another RPC command prior to now
    pwallet->BlockUntilSyncedToCurrentChain();

    LOCK(pwallet->cs_wallet);

    EnsureWalletIsUnlocked(*pwallet);


    std::vector<bilingual_str> errors;
    CAmount old_fee;
    CAmount new_fee;
    CMutableTransaction mtx;
    feebumper::Result res;
    // Targeting feerate bump.
    res = feebumper::CreateRateBumpTransaction(*pwallet, hash, coin_control, errors, old_fee, new_fee, mtx);
    if (res != feebumper::Result::OK) {
        switch(res) {
            case feebumper::Result::INVALID_ADDRESS_OR_KEY:
                throw JSONRPCError(RPC_INVALID_ADDRESS_OR_KEY, errors[0].original);
                break;
            case feebumper::Result::INVALID_REQUEST:
                throw JSONRPCError(RPC_INVALID_REQUEST, errors[0].original);
                break;
            case feebumper::Result::INVALID_PARAMETER:
                throw JSONRPCError(RPC_INVALID_PARAMETER, errors[0].original);
                break;
            case feebumper::Result::WALLET_ERROR:
                throw JSONRPCError(RPC_WALLET_ERROR, errors[0].original);
                break;
            default:
                throw JSONRPCError(RPC_MISC_ERROR, errors[0].original);
                break;
        }
    }

    UniValue result(UniValue::VOBJ);

    // For bumpfee, return the new transaction id.
    // For psbtbumpfee, return the base64-encoded unsigned PSBT of the new transaction.
    if (!want_psbt) {
        if (!feebumper::SignTransaction(*pwallet, mtx)) {
            throw JSONRPCError(RPC_WALLET_ERROR, "Can't sign transaction.");
        }

        uint256 txid;
        if (feebumper::CommitTransaction(*pwallet, hash, std::move(mtx), errors, txid) != feebumper::Result::OK) {
            throw JSONRPCError(RPC_WALLET_ERROR, errors[0].original);
        }

        result.pushKV("txid", txid.GetHex());
    } else {
        PartiallySignedTransaction psbtx(mtx, 2 /* version */);
        bool complete = false;
        const TransactionError err = pwallet->FillPSBT(psbtx, complete, SIGHASH_DEFAULT, false /* sign */, true /* bip32derivs */);
        CHECK_NONFATAL(err == TransactionError::OK);
        CHECK_NONFATAL(!complete);
        CDataStream ssTx(SER_NETWORK, PROTOCOL_VERSION);
        ssTx << psbtx;
        result.pushKV("psbt", EncodeBase64(ssTx.str()));
    }

    result.pushKV("origfee", ValueFromAmount(old_fee));
    result.pushKV("fee", ValueFromAmount(new_fee));
    UniValue result_errors(UniValue::VARR);
    for (const bilingual_str& error : errors) {
        result_errors.push_back(error.original);
    }
    result.pushKV("errors", result_errors);

    return result;
},
    };
}

RPCHelpMan bumpfee() { return bumpfee_helper("bumpfee"); }
RPCHelpMan psbtbumpfee() { return bumpfee_helper("psbtbumpfee"); }

RPCHelpMan send()
{
    return RPCHelpMan{"send",
        "\nEXPERIMENTAL warning: this call may be changed in future releases.\n"
        "\nSend a transaction.\n",
        {
            {"outputs", RPCArg::Type::ARR, RPCArg::Optional::NO, "The outputs (key-value pairs), where none of the keys are duplicated.\n"
                    "That is, each address can only appear once and there can only be one 'data' object.\n"
                    "For convenience, a dictionary, which holds the key-value pairs directly, is also accepted.",
                {
                    {"", RPCArg::Type::OBJ_USER_KEYS, RPCArg::Optional::OMITTED, "",
                        {
                            {"address", RPCArg::Type::AMOUNT, RPCArg::Optional::NO, "A key-value pair. The key (string) is the address, the value (float or string) is the amount in " + CURRENCY_UNIT + ""},
                        },
                        },
                    {"", RPCArg::Type::OBJ, RPCArg::Optional::OMITTED, "",
                        {
                            {"data", RPCArg::Type::STR_HEX, RPCArg::Optional::NO, "A key-value pair. The key must be \"data\", the value is hex-encoded data"},
                        },
                    },
                },
            },
            {"conf_target", RPCArg::Type::NUM, RPCArg::DefaultHint{"wallet -txconfirmtarget"}, "Confirmation target in blocks"},
            {"estimate_mode", RPCArg::Type::STR, RPCArg::Default{"unset"}, std::string() + "The fee estimate mode, must be one of (case insensitive):\n"
                        "       \"" + FeeModes("\"\n\"") + "\""},
            {"fee_rate", RPCArg::Type::AMOUNT, RPCArg::DefaultHint{"not set, fall back to wallet fee estimation"}, "Specify a fee rate in " + CURRENCY_ATOM + "/vB."},
            {"options", RPCArg::Type::OBJ, RPCArg::Optional::OMITTED_NAMED_ARG, "",
                Cat<std::vector<RPCArg>>(
                {
                    {"add_inputs", RPCArg::Type::BOOL, RPCArg::Default{false}, "If inputs are specified, automatically include more if they are not enough."},
                    {"include_unsafe", RPCArg::Type::BOOL, RPCArg::Default{false}, "Include inputs that are not safe to spend (unconfirmed transactions from outside keys and unconfirmed replacement transactions).\n"
                                                          "Warning: the resulting transaction may become invalid if one of the unsafe inputs disappears.\n"
                                                          "If that happens, you will need to fund the transaction with different inputs and republish it."},
                    {"add_to_wallet", RPCArg::Type::BOOL, RPCArg::Default{true}, "When false, returns a serialized transaction which will not be added to the wallet or broadcast"},
                    {"change_address", RPCArg::Type::STR, RPCArg::DefaultHint{"automatic"}, "The address to receive the change"},
                    {"change_position", RPCArg::Type::NUM, RPCArg::DefaultHint{"random"}, "The index of the change output"},
                    {"change_type", RPCArg::Type::STR, RPCArg::DefaultHint{"set by -changetype"}, "The output type to use. Only valid if change_address is not specified. Options are \"legacy\", \"p2sh-segwit\", and \"bech32\"."},
                    {"fee_rate", RPCArg::Type::AMOUNT, RPCArg::DefaultHint{"not set, fall back to wallet fee estimation"}, "Specify a fee rate in " + CURRENCY_ATOM + "/vB."},
                    {"include_watching", RPCArg::Type::BOOL, RPCArg::DefaultHint{"true for watch-only wallets, otherwise false"}, "Also select inputs which are watch only.\n"
                                          "Only solvable inputs can be used. Watch-only destinations are solvable if the public key and/or output script was imported,\n"
                                          "e.g. with 'importpubkey' or 'importmulti' with the 'pubkeys' or 'desc' field."},
                    {"inputs", RPCArg::Type::ARR, RPCArg::Default{UniValue::VARR}, "Specify inputs instead of adding them automatically. A JSON array of JSON objects",
                        {
                            {"txid", RPCArg::Type::STR_HEX, RPCArg::Optional::NO, "The transaction id"},
                            {"vout", RPCArg::Type::NUM, RPCArg::Optional::NO, "The output number"},
                            {"sequence", RPCArg::Type::NUM, RPCArg::Optional::NO, "The sequence number"},
                            {"weight", RPCArg::Type::NUM, RPCArg::DefaultHint{"Calculated from wallet and solving data"}, "The maximum weight for this input, "
                                        "including the weight of the outpoint and sequence number. "
                                        "Note that signature sizes are not guaranteed to be consistent, "
                                        "so the maximum DER signatures size of 73 bytes should be used when considering ECDSA signatures."
                                        "Remember to convert serialized sizes to weight units when necessary."},
                        },
                    },
                    {"locktime", RPCArg::Type::NUM, RPCArg::Default{0}, "Raw locktime. Non-0 value also locktime-activates inputs"},
                    {"lock_unspents", RPCArg::Type::BOOL, RPCArg::Default{false}, "Lock selected unspent outputs"},
                    {"psbt", RPCArg::Type::BOOL,  RPCArg::DefaultHint{"automatic"}, "Always return a PSBT, implies add_to_wallet=false."},
                    {"subtract_fee_from_outputs", RPCArg::Type::ARR, RPCArg::Default{UniValue::VARR}, "Outputs to subtract the fee from, specified as integer indices.\n"
                    "The fee will be equally deducted from the amount of each specified output.\n"
                    "Those recipients will receive less coins than you enter in their corresponding amount field.\n"
                    "If no outputs are specified here, the sender pays the fee.",
                        {
                            {"vout_index", RPCArg::Type::NUM, RPCArg::Optional::OMITTED, "The zero-based output index, before a change output is added."},
                        },
                    },
                },
                FundTxDoc()),
                "options"},
        },
        RPCResult{
            RPCResult::Type::OBJ, "", "",
                {
                    {RPCResult::Type::BOOL, "complete", "If the transaction has a complete set of signatures"},
                    {RPCResult::Type::STR_HEX, "txid", /*optional=*/true, "The transaction id for the send. Only 1 transaction is created regardless of the number of addresses."},
                    {RPCResult::Type::STR_HEX, "hex", /*optional=*/true, "If add_to_wallet is false, the hex-encoded raw transaction with signature(s)"},
                    {RPCResult::Type::STR, "psbt", /*optional=*/true, "If more signatures are needed, or if add_to_wallet is false, the base64-encoded (partially) signed transaction"}
                }
        },
        RPCExamples{""
        "\nSend 0.1 BTC with a confirmation target of 6 blocks in economical fee estimate mode\n"
        + HelpExampleCli("send", "'{\"" + EXAMPLE_ADDRESS[0] + "\": 0.1}' 6 economical\n") +
        "Send 0.2 BTC with a fee rate of 1.1 " + CURRENCY_ATOM + "/vB using positional arguments\n"
        + HelpExampleCli("send", "'{\"" + EXAMPLE_ADDRESS[0] + "\": 0.2}' null \"unset\" 1.1\n") +
        "Send 0.2 BTC with a fee rate of 1 " + CURRENCY_ATOM + "/vB using the options argument\n"
        + HelpExampleCli("send", "'{\"" + EXAMPLE_ADDRESS[0] + "\": 0.2}' null \"unset\" null '{\"fee_rate\": 1}'\n") +
        "Send 0.3 BTC with a fee rate of 25 " + CURRENCY_ATOM + "/vB using named arguments\n"
        + HelpExampleCli("-named send", "outputs='{\"" + EXAMPLE_ADDRESS[0] + "\": 0.3}' fee_rate=25\n") +
        "Create a transaction that should confirm the next block, with a specific input, and return result without adding to wallet or broadcasting to the network\n"
        + HelpExampleCli("send", "'{\"" + EXAMPLE_ADDRESS[0] + "\": 0.1}' 1 economical '{\"add_to_wallet\": false, \"inputs\": [{\"txid\":\"a08e6907dbbd3d809776dbfc5d82e371b764ed838b5655e72f463568df1aadf0\", \"vout\":1}]}'")
        },
        [&](const RPCHelpMan& self, const JSONRPCRequest& request) -> UniValue
        {
            RPCTypeCheck(request.params, {
                UniValueType(), // outputs (ARR or OBJ, checked later)
                UniValue::VNUM, // conf_target
                UniValue::VSTR, // estimate_mode
                UniValueType(), // fee_rate, will be checked by AmountFromValue() in SetFeeEstimateMode()
                UniValue::VOBJ, // options
                }, true
            );

            std::shared_ptr<CWallet> const pwallet = GetWalletForJSONRPCRequest(request);
            if (!pwallet) return NullUniValue;

            UniValue options{request.params[4].isNull() ? UniValue::VOBJ : request.params[4]};
            InterpretFeeEstimationInstructions(/*conf_target=*/request.params[1], /*estimate_mode=*/request.params[2], /*fee_rate=*/request.params[3], options);
            PreventOutdatedOptions(options);


            CAmount fee;
            int change_position;
<<<<<<< HEAD
            bool rbf = pwallet->m_signal_rbf;
            if (options.exists("replaceable")) {
                rbf = options["replaceable"].get_bool();
            }
            CMutableTransaction rawTx = ConstructTransaction(options["inputs"], request.params[0], options["locktime"], rbf, pwallet->chain().getTip(), nullptr /* output_pubkey_out */, true /* allow_peg_in */);
=======
            bool rbf{options.exists("replaceable") ? options["replaceable"].get_bool() : pwallet->m_signal_rbf};
            CMutableTransaction rawTx = ConstructTransaction(options["inputs"], request.params[0], options["locktime"], rbf);
>>>>>>> f4e5d704
            CCoinControl coin_control;
            // Automatically select coins, unless at least one is manually selected. Can
            // be overridden by options.add_inputs.
            coin_control.m_add_inputs = rawTx.vin.size() == 0;
            UniValue solving_data = NullUniValue;
            if (options.exists("solving_data")) {
                solving_data = options["solving_data"].get_obj();
            }
            SetOptionsInputWeights(options["inputs"], options);
            FundTransaction(*pwallet, rawTx, fee, change_position, options, coin_control, /* solving_data */ solving_data, /* override_min_fee */ false);

            return FinishTransaction(pwallet, options, rawTx);
        }
    };
}

RPCHelpMan sendall()
{
    return RPCHelpMan{"sendall",
        "EXPERIMENTAL warning: this call may be changed in future releases.\n"
        "\nSpend the value of all (or specific) confirmed UTXOs in the wallet to one or more recipients.\n"
        "Unconfirmed inbound UTXOs and locked UTXOs will not be spent. Sendall will respect the avoid_reuse wallet flag.\n"
        "If your wallet contains many small inputs, either because it received tiny payments or as a result of accumulating change, consider using `send_max` to exclude inputs that are worth less than the fees needed to spend them.\n",
        {
            {"recipients", RPCArg::Type::ARR, RPCArg::Optional::NO, "The sendall destinations. Each address may only appear once.\n"
                "Optionally some recipients can be specified with an amount to perform payments, but at least one address must appear without a specified amount.\n",
                {
                    {"address", RPCArg::Type::STR, RPCArg::Optional::NO, "A bitcoin address which receives an equal share of the unspecified amount."},
                    {"", RPCArg::Type::OBJ_USER_KEYS, RPCArg::Optional::OMITTED, "",
                        {
                            {"address", RPCArg::Type::AMOUNT, RPCArg::Optional::NO, "A key-value pair. The key (string) is the bitcoin address, the value (float or string) is the amount in " + CURRENCY_UNIT + ""},
                        },
                    },
                },
            },
            {"conf_target", RPCArg::Type::NUM, RPCArg::DefaultHint{"wallet -txconfirmtarget"}, "Confirmation target in blocks"},
            {"estimate_mode", RPCArg::Type::STR, RPCArg::Default{"unset"}, std::string() + "The fee estimate mode, must be one of (case insensitive):\n"
                        "       \"" + FeeModes("\"\n\"") + "\""},
            {"fee_rate", RPCArg::Type::AMOUNT, RPCArg::DefaultHint{"not set, fall back to wallet fee estimation"}, "Specify a fee rate in " + CURRENCY_ATOM + "/vB."},
            {
                "options", RPCArg::Type::OBJ, RPCArg::Optional::OMITTED_NAMED_ARG, "",
                Cat<std::vector<RPCArg>>(
                    {
                        {"add_to_wallet", RPCArg::Type::BOOL, RPCArg::Default{true}, "When false, returns the serialized transaction without broadcasting or adding it to the wallet"},
                        {"fee_rate", RPCArg::Type::AMOUNT, RPCArg::DefaultHint{"not set, fall back to wallet fee estimation"}, "Specify a fee rate in " + CURRENCY_ATOM + "/vB."},
                        {"include_watching", RPCArg::Type::BOOL, RPCArg::DefaultHint{"true for watch-only wallets, otherwise false"}, "Also select inputs which are watch-only.\n"
                                              "Only solvable inputs can be used. Watch-only destinations are solvable if the public key and/or output script was imported,\n"
                                              "e.g. with 'importpubkey' or 'importmulti' with the 'pubkeys' or 'desc' field."},
                        {"inputs", RPCArg::Type::ARR, RPCArg::Default{UniValue::VARR}, "Use exactly the specified inputs to build the transaction. Specifying inputs is incompatible with send_max. A JSON array of JSON objects",
                            {
                                {"txid", RPCArg::Type::STR_HEX, RPCArg::Optional::NO, "The transaction id"},
                                {"vout", RPCArg::Type::NUM, RPCArg::Optional::NO, "The output number"},
                                {"sequence", RPCArg::Type::NUM, RPCArg::Optional::NO, "The sequence number"},
                            },
                        },
                        {"locktime", RPCArg::Type::NUM, RPCArg::Default{0}, "Raw locktime. Non-0 value also locktime-activates inputs"},
                        {"lock_unspents", RPCArg::Type::BOOL, RPCArg::Default{false}, "Lock selected unspent outputs"},
                        {"psbt", RPCArg::Type::BOOL,  RPCArg::DefaultHint{"automatic"}, "Always return a PSBT, implies add_to_wallet=false."},
                        {"send_max", RPCArg::Type::BOOL, RPCArg::Default{false}, "When true, only use UTXOs that can pay for their own fees to maximize the output amount. When 'false' (default), no UTXO is left behind. send_max is incompatible with providing specific inputs."},
                    },
                    FundTxDoc()
                ),
                "options"
            },
        },
        RPCResult{
            RPCResult::Type::OBJ, "", "",
                {
                    {RPCResult::Type::BOOL, "complete", "If the transaction has a complete set of signatures"},
                    {RPCResult::Type::STR_HEX, "txid", /*optional=*/true, "The transaction id for the send. Only 1 transaction is created regardless of the number of addresses."},
                    {RPCResult::Type::STR_HEX, "hex", /*optional=*/true, "If add_to_wallet is false, the hex-encoded raw transaction with signature(s)"},
                    {RPCResult::Type::STR, "psbt", /*optional=*/true, "If more signatures are needed, or if add_to_wallet is false, the base64-encoded (partially) signed transaction"}
                }
        },
        RPCExamples{""
        "\nSpend all UTXOs from the wallet with a fee rate of 1 " + CURRENCY_ATOM + "/vB using named arguments\n"
        + HelpExampleCli("-named sendall", "recipients='[\"" + EXAMPLE_ADDRESS[0] + "\"]' fee_rate=1\n") +
        "Spend all UTXOs with a fee rate of 1.1 " + CURRENCY_ATOM + "/vB using positional arguments\n"
        + HelpExampleCli("sendall", "'[\"" + EXAMPLE_ADDRESS[0] + "\"]' null \"unset\" 1.1\n") +
        "Spend all UTXOs split into equal amounts to two addresses with a fee rate of 1.5 " + CURRENCY_ATOM + "/vB using the options argument\n"
        + HelpExampleCli("sendall", "'[\"" + EXAMPLE_ADDRESS[0] + "\", \"" + EXAMPLE_ADDRESS[1] + "\"]' null \"unset\" null '{\"fee_rate\": 1.5}'\n") +
        "Leave dust UTXOs in wallet, spend only UTXOs with positive effective value with a fee rate of 10 " + CURRENCY_ATOM + "/vB using the options argument\n"
        + HelpExampleCli("sendall", "'[\"" + EXAMPLE_ADDRESS[0] + "\"]' null \"unset\" null '{\"fee_rate\": 10, \"send_max\": true}'\n") +
        "Spend all UTXOs with a fee rate of 1.3 " + CURRENCY_ATOM + "/vB using named arguments and sending a 0.25 " + CURRENCY_UNIT + " to another recipient\n"
        + HelpExampleCli("-named sendall", "recipients='[{\"" + EXAMPLE_ADDRESS[1] + "\": 0.25}, \""+ EXAMPLE_ADDRESS[0] + "\"]' fee_rate=1.3\n")
        },
        [&](const RPCHelpMan& self, const JSONRPCRequest& request) -> UniValue
        {
            RPCTypeCheck(request.params, {
                UniValue::VARR, // recipients
                UniValue::VNUM, // conf_target
                UniValue::VSTR, // estimate_mode
                UniValueType(), // fee_rate, will be checked by AmountFromValue() in SetFeeEstimateMode()
                UniValue::VOBJ, // options
                }, true
            );

            std::shared_ptr<CWallet> const pwallet{GetWalletForJSONRPCRequest(request)};
            if (!pwallet) return NullUniValue;
            // Make sure the results are valid at least up to the most recent block
            // the user could have gotten from another RPC command prior to now
            pwallet->BlockUntilSyncedToCurrentChain();

            UniValue options{request.params[4].isNull() ? UniValue::VOBJ : request.params[4]};
            InterpretFeeEstimationInstructions(/*conf_target=*/request.params[1], /*estimate_mode=*/request.params[2], /*fee_rate=*/request.params[3], options);
            PreventOutdatedOptions(options);


            std::set<std::string> addresses_without_amount;
            UniValue recipient_key_value_pairs(UniValue::VARR);
            const UniValue& recipients{request.params[0]};
            for (unsigned int i = 0; i < recipients.size(); ++i) {
                const UniValue& recipient{recipients[i]};
                if (recipient.isStr()) {
                    UniValue rkvp(UniValue::VOBJ);
                    rkvp.pushKV(recipient.get_str(), 0);
                    recipient_key_value_pairs.push_back(rkvp);
                    addresses_without_amount.insert(recipient.get_str());
                } else {
                    recipient_key_value_pairs.push_back(recipient);
                }
            }

            if (addresses_without_amount.size() == 0) {
                throw JSONRPCError(RPC_INVALID_PARAMETER, "Must provide at least one address without a specified amount");
            }

<<<<<<< HEAD
            // Make a blank psbt
            PartiallySignedTransaction psbtx(rawTx, 2 /* version */);

            // First fill transaction with our data without signing,
            // so external signers are not asked sign more than once.
            bool complete;
            pwallet->FillPSBT(psbtx, complete, SIGHASH_DEFAULT, false, true, true);
            const TransactionError err = pwallet->FillPSBT(psbtx, complete, SIGHASH_DEFAULT, true, false, true);
            if (err != TransactionError::OK) {
                throw JSONRPCTransactionError(err);
=======
            CCoinControl coin_control;

            SetFeeEstimateMode(*pwallet, coin_control, options["conf_target"], options["estimate_mode"], options["fee_rate"], /*override_min_fee=*/false);

            coin_control.fAllowWatchOnly = ParseIncludeWatchonly(options["include_watching"], *pwallet);

            const bool rbf{options.exists("replaceable") ? options["replaceable"].get_bool() : pwallet->m_signal_rbf};

            FeeCalculation fee_calc_out;
            CFeeRate fee_rate{GetMinimumFeeRate(*pwallet, coin_control, &fee_calc_out)};
            // Do not, ever, assume that it's fine to change the fee rate if the user has explicitly
            // provided one
            if (coin_control.m_feerate && fee_rate > *coin_control.m_feerate) {
               throw JSONRPCError(RPC_INVALID_PARAMETER, strprintf("Fee rate (%s) is lower than the minimum fee rate setting (%s)", coin_control.m_feerate->ToString(FeeEstimateMode::SAT_VB), fee_rate.ToString(FeeEstimateMode::SAT_VB)));
            }
            if (fee_calc_out.reason == FeeReason::FALLBACK && !pwallet->m_allow_fallback_fee) {
                // eventually allow a fallback fee
                throw JSONRPCError(RPC_WALLET_ERROR, "Fee estimation failed. Fallbackfee is disabled. Wait a few blocks or enable -fallbackfee.");
>>>>>>> f4e5d704
            }

            CMutableTransaction rawTx{ConstructTransaction(options["inputs"], recipient_key_value_pairs, options["locktime"], rbf)};
            LOCK(pwallet->cs_wallet);
            std::vector<COutput> all_the_utxos;

            CAmount total_input_value(0);
            bool send_max{options.exists("send_max") ? options["send_max"].get_bool() : false};
            if (options.exists("inputs") && options.exists("send_max")) {
                throw JSONRPCError(RPC_INVALID_PARAMETER, "Cannot combine send_max with specific inputs.");
            } else if (options.exists("inputs")) {
                for (const CTxIn& input : rawTx.vin) {
                    if (pwallet->IsSpent(input.prevout.hash, input.prevout.n)) {
                        throw JSONRPCError(RPC_INVALID_PARAMETER, strprintf("Input not available. UTXO (%s:%d) was already spent.", input.prevout.hash.ToString(), input.prevout.n));
                    }
                    const CWalletTx* tx{pwallet->GetWalletTx(input.prevout.hash)};
                    if (!tx || pwallet->IsMine(tx->tx->vout[input.prevout.n]) != (coin_control.fAllowWatchOnly ? ISMINE_ALL : ISMINE_SPENDABLE)) {
                        throw JSONRPCError(RPC_INVALID_PARAMETER, strprintf("Input not found. UTXO (%s:%d) is not part of wallet.", input.prevout.hash.ToString(), input.prevout.n));
                    }
                    total_input_value += tx->tx->vout[input.prevout.n].nValue;
                }
            } else {
                AvailableCoins(*pwallet, all_the_utxos, &coin_control, /*nMinimumAmount=*/0);
                for (const COutput& output : all_the_utxos) {
                    CHECK_NONFATAL(output.input_bytes > 0);
                    if (send_max && fee_rate.GetFee(output.input_bytes) > output.txout.nValue) {
                        continue;
                    }
                    CTxIn input(output.outpoint.hash, output.outpoint.n, CScript(), rbf ? MAX_BIP125_RBF_SEQUENCE : CTxIn::SEQUENCE_FINAL);
                    rawTx.vin.push_back(input);
                    total_input_value += output.txout.nValue;
                }
            }

            // estimate final size of tx
            const TxSize tx_size{CalculateMaximumSignedTxSize(CTransaction(rawTx), pwallet.get())};
            const CAmount fee_from_size{fee_rate.GetFee(tx_size.vsize)};
            const CAmount effective_value{total_input_value - fee_from_size};

            if (effective_value <= 0) {
                if (send_max) {
                    throw JSONRPCError(RPC_WALLET_INSUFFICIENT_FUNDS, "Total value of UTXO pool too low to pay for transaction, try using lower feerate.");
                } else {
                    throw JSONRPCError(RPC_WALLET_INSUFFICIENT_FUNDS, "Total value of UTXO pool too low to pay for transaction. Try using lower feerate or excluding uneconomic UTXOs with 'send_max' option.");
                }
            }

            CAmount output_amounts_claimed{0};
            for (CTxOut out : rawTx.vout) {
                output_amounts_claimed += out.nValue;
            }

            if (output_amounts_claimed > total_input_value) {
                throw JSONRPCError(RPC_WALLET_INSUFFICIENT_FUNDS, "Assigned more value to outputs than available funds.");
            }

            const CAmount remainder{effective_value - output_amounts_claimed};
            if (remainder < 0) {
                throw JSONRPCError(RPC_WALLET_INSUFFICIENT_FUNDS, "Insufficient funds for fees after creating specified outputs.");
            }

            const CAmount per_output_without_amount{remainder / (long)addresses_without_amount.size()};

            bool gave_remaining_to_first{false};
            for (CTxOut& out : rawTx.vout) {
                CTxDestination dest;
                ExtractDestination(out.scriptPubKey, dest);
                std::string addr{EncodeDestination(dest)};
                if (addresses_without_amount.count(addr) > 0) {
                    out.nValue = per_output_without_amount;
                    if (!gave_remaining_to_first) {
                        out.nValue += remainder % addresses_without_amount.size();
                        gave_remaining_to_first = true;
                    }
                    if (IsDust(out, pwallet->chain().relayDustFee())) {
                        // Dynamically generated output amount is dust
                        throw JSONRPCError(RPC_WALLET_INSUFFICIENT_FUNDS, "Dynamically assigned remainder results in dust output.");
                    }
                } else {
                    if (IsDust(out, pwallet->chain().relayDustFee())) {
                        // Specified output amount is dust
                        throw JSONRPCError(RPC_INVALID_PARAMETER, strprintf("Specified output amount to %s is below dust threshold.", addr));
                    }
                }
            }

            const bool lock_unspents{options.exists("lock_unspents") ? options["lock_unspents"].get_bool() : false};
            if (lock_unspents) {
                for (const CTxIn& txin : rawTx.vin) {
                    pwallet->LockCoin(txin.prevout);
                }
            }

            return FinishTransaction(pwallet, options, rawTx);
        }
    };
}

RPCHelpMan walletprocesspsbt()
{
    return RPCHelpMan{"walletprocesspsbt",
                "\nUpdate a PSBT with input information from our wallet and then sign inputs\n"
                "that we can sign for." +
        HELP_REQUIRING_PASSPHRASE,
                {
                    {"psbt", RPCArg::Type::STR, RPCArg::Optional::NO, "The transaction base64 string"},
                    {"sign", RPCArg::Type::BOOL, RPCArg::Default{true}, "Also sign the transaction when updating (requires wallet to be unlocked)"},
                    {"sighashtype", RPCArg::Type::STR, RPCArg::Default{"DEFAULT for Taproot, ALL otherwise"}, "The signature hash type to sign with if not specified by the PSBT. Must be one of\n"
            "       \"DEFAULT\"\n"
            "       \"ALL\"\n"
            "       \"NONE\"\n"
            "       \"SINGLE\"\n"
            "       \"ALL|ANYONECANPAY\"\n"
            "       \"NONE|ANYONECANPAY\"\n"
            "       \"SINGLE|ANYONECANPAY\""},
                    {"bip32derivs", RPCArg::Type::BOOL, RPCArg::Default{true}, "Include BIP 32 derivation paths for public keys if we know them"},
                    {"finalize", RPCArg::Type::BOOL, RPCArg::Default{true}, "Also finalize inputs if possible"},
                },
                RPCResult{
                    RPCResult::Type::OBJ, "", "",
                    {
                        {RPCResult::Type::STR, "psbt", "The base64-encoded partially signed transaction"},
                        {RPCResult::Type::BOOL, "complete", "If the transaction has a complete set of signatures"},
                    },
                },
                RPCExamples{
                    HelpExampleCli("walletprocesspsbt", "\"psbt\"")
                },
        [&](const RPCHelpMan& self, const JSONRPCRequest& request) -> UniValue
{
    if (!g_con_elementsmode)
        throw std::runtime_error("PSBT operations are disabled when not in elementsmode.\n");

    const std::shared_ptr<const CWallet> pwallet = GetWalletForJSONRPCRequest(request);
    if (!pwallet) return NullUniValue;

    const CWallet& wallet{*pwallet};
    // Make sure the results are valid at least up to the most recent block
    // the user could have gotten from another RPC command prior to now
    wallet.BlockUntilSyncedToCurrentChain();

    RPCTypeCheck(request.params, {UniValue::VSTR});

    // Unserialize the transaction
    PartiallySignedTransaction psbtx;
    std::string error;
    if (!DecodeBase64PSBT(psbtx, request.params[0].get_str(), error)) {
        throw JSONRPCError(RPC_DESERIALIZATION_ERROR, strprintf("TX decode failed %s", error));
    }

    // Get the sighash type
    int nHashType = ParseSighashString(request.params[2]);

    // Don't sign, just fill data.
    bool bip32derivs = request.params[3].isNull() ? true : request.params[3].get_bool();
    bool finalize = request.params[4].isNull() ? true : request.params[4].get_bool();
    bool complete = true;


    const TransactionError err{wallet.FillPSBT(psbtx, complete, nHashType, false, bip32derivs, true, nullptr, true, false)};
    if (err != TransactionError::OK) {
        throw JSONRPCTransactionError(err);
    }

    // If not blinded but needs blinding, blind
    bool needs_blinding = false;
    for (const PSBTOutput& output : psbtx.outputs) {
        if (output.IsBlinded() && !output.IsFullyBlinded()) {
            needs_blinding = true;
            break;
        }
    }
    if (needs_blinding) {
        BlindingStatus status = pwallet->WalletBlindPSBT(psbtx);
        // Fail if we couldn't blind, but only if it is for reasons other than needing UTXOs
        if (status != BlindingStatus::OK && status != BlindingStatus::NEEDS_UTXOS) {
            throw JSONRPCError(RPC_WALLET_ERROR, GetBlindingStatusError(status));
        }
    }

    // If fully blinded, sign if we want to
    if (psbtx.IsFullyBlinded()) {
        bool sign = request.params[1].isNull() ? true : request.params[1].get_bool();
        if (sign) {
            EnsureWalletIsUnlocked(*pwallet);
            const TransactionError err = pwallet->FillPSBT(psbtx, complete, nHashType, sign, bip32derivs, true, nullptr, true, finalize);
            if (err != TransactionError::OK) {
                throw JSONRPCTransactionError(err);
            }
        }
    }

    UniValue result(UniValue::VOBJ);
    CDataStream ssTx(SER_NETWORK, PROTOCOL_VERSION);
    ssTx << psbtx;
    result.pushKV("psbt", EncodeBase64(ssTx.str()));
    result.pushKV("complete", complete);

    return result;
},
    };
}

RPCHelpMan walletcreatefundedpsbt()
{
    return RPCHelpMan{"walletcreatefundedpsbt",
                "\nCreates and funds a transaction in the Partially Signed Transaction format.\n"
                "Implements the Creator and Updater roles.\n"
                "All existing inputs must either have their previous output transaction be in the wallet\n"
                "or be in the UTXO set. Solving data must be provided for non-wallet inputs.\n",
                {
                    {"inputs", RPCArg::Type::ARR, RPCArg::Optional::OMITTED_NAMED_ARG, "Leave empty to add inputs automatically. See add_inputs option.",
                        {
                            {"", RPCArg::Type::OBJ, RPCArg::Optional::OMITTED, "",
                                {
                                    {"txid", RPCArg::Type::STR_HEX, RPCArg::Optional::NO, "The transaction id"},
                                    {"vout", RPCArg::Type::NUM, RPCArg::Optional::NO, "The output number"},
                                    {"sequence", RPCArg::Type::NUM, RPCArg::DefaultHint{"depends on the value of the 'locktime' and 'options.replaceable' arguments"}, "The sequence number"},
                                    {"pegin_bitcoin_tx", RPCArg::Type::STR_HEX, RPCArg::Optional::NO, "The raw bitcoin transaction (in hex) depositing bitcoin to the mainchain_address generated by getpeginaddress"},
                                    {"pegin_txout_proof", RPCArg::Type::STR_HEX, RPCArg::Optional::NO, "A rawtxoutproof (in hex) generated by the mainchain daemon's `gettxoutproof` containing a proof of only bitcoin_tx"},
                                    {"pegin_claim_script", RPCArg::Type::STR_HEX, RPCArg::Optional::NO, "The witness program generated by getpeginaddress."},
                                    {"issuance_amount", RPCArg::Type::NUM, RPCArg::Optional::OMITTED, "The amount to be issued"},
                                    {"issuance_tokens", RPCArg::Type::NUM, RPCArg::Optional::OMITTED, "The number of asset issuance tokens to generate"},
                                    {"asset_entropy", RPCArg::Type::STR_HEX, RPCArg::Optional::OMITTED, "For new asset issuance, this is any additional entropy to be used in the asset tag calculation. For reissuance, this is the original asaset entropy"},
                                    {"asset_blinding_nonce", RPCArg::Type::STR_HEX, RPCArg::Optional::OMITTED, "Do not set for new asset issuance. For reissuance, this is the blinding factor for reissuance token output for the asset being reissued"},
                                    {"blind_reissuance",  RPCArg::Type::BOOL, RPCArg::Default{true}, "Whether to mark the issuance input for blinding or not. Only affects issuances with re-issuance tokens."},
                                    {"weight", RPCArg::Type::NUM, RPCArg::DefaultHint{"Calculated from wallet and solving data"}, "The maximum weight for this input, "
                                        "including the weight of the outpoint and sequence number. "
                                        "Note that signature sizes are not guaranteed to be consistent, "
                                        "so the maximum DER signatures size of 73 bytes should be used when considering ECDSA signatures."
                                        "Remember to convert serialized sizes to weight units when necessary."},
                                },
                            },
                        },
                        },
                    {"outputs", RPCArg::Type::ARR, RPCArg::Optional::NO, "The outputs (key-value pairs), where none of the keys are duplicated.\n"
                            "That is, each address can only appear once and there can only be one 'data' object.\n"
                            "For compatibility reasons, a dictionary, which holds the key-value pairs directly, is also\n"
                            "accepted as second parameter.",
                        {
                            {"", RPCArg::Type::OBJ_USER_KEYS, RPCArg::Optional::OMITTED, "",
                                {
                                    {"address", RPCArg::Type::AMOUNT, RPCArg::Optional::NO, "A key-value pair. The key (string) is the address, the value (float or string) is the amount in " + CURRENCY_UNIT + ""},
                                    {"blinder_index", RPCArg::Type::NUM, RPCArg::Optional::OMITTED, "The index of the input whose signer will blind this output. Must be provided if this output is to be blinded"},
                                    {"asset", RPCArg::Type::STR, RPCArg::Optional::OMITTED, "The asset tag for this output if it is not the main chain asset"},
                                },
                                },
                            {"", RPCArg::Type::OBJ, RPCArg::Optional::OMITTED, "",
                                {
                                    {"data", RPCArg::Type::STR_HEX, RPCArg::Optional::NO, "A key-value pair. The key must be \"data\", the value is hex-encoded data"},
                                },
                            },
                        },
                    },
                    {"locktime", RPCArg::Type::NUM, RPCArg::Default{0}, "Raw locktime. Non-0 value also locktime-activates inputs"},
                    {"options", RPCArg::Type::OBJ, RPCArg::Optional::OMITTED_NAMED_ARG, "",
                        Cat<std::vector<RPCArg>>(
                        {
                            {"add_inputs", RPCArg::Type::BOOL, RPCArg::Default{false}, "If inputs are specified, automatically include more if they are not enough."},
                            {"include_unsafe", RPCArg::Type::BOOL, RPCArg::Default{false}, "Include inputs that are not safe to spend (unconfirmed transactions from outside keys and unconfirmed replacement transactions).\n"
                                                          "Warning: the resulting transaction may become invalid if one of the unsafe inputs disappears.\n"
                                                          "If that happens, you will need to fund the transaction with different inputs and republish it."},
                            {"changeAddress", RPCArg::Type::STR, RPCArg::DefaultHint{"automatic"}, "The address to receive the change"},
                            {"changePosition", RPCArg::Type::NUM, RPCArg::DefaultHint{"random"}, "The index of the change output"},
                            {"change_type", RPCArg::Type::STR, RPCArg::DefaultHint{"set by -changetype"}, "The output type to use. Only valid if changeAddress is not specified. Options are \"legacy\", \"p2sh-segwit\", and \"bech32\"."},
                            {"includeWatching", RPCArg::Type::BOOL, RPCArg::DefaultHint{"true for watch-only wallets, otherwise false"}, "Also select inputs which are watch only"},
                            {"lockUnspents", RPCArg::Type::BOOL, RPCArg::Default{false}, "Lock selected unspent outputs"},
                            {"fee_rate", RPCArg::Type::AMOUNT, RPCArg::DefaultHint{"not set, fall back to wallet fee estimation"}, "Specify a fee rate in " + CURRENCY_ATOM + "/vB."},
                            {"feeRate", RPCArg::Type::AMOUNT, RPCArg::DefaultHint{"not set, fall back to wallet fee estimation"}, "Specify a fee rate in " + CURRENCY_UNIT + "/kvB."},
                            {"subtractFeeFromOutputs", RPCArg::Type::ARR, RPCArg::Default{UniValue::VARR}, "The outputs to subtract the fee from.\n"
                                                          "The fee will be equally deducted from the amount of each specified output.\n"
                                                          "Those recipients will receive less coins than you enter in their corresponding amount field.\n"
                                                          "If no outputs are specified here, the sender pays the fee.",
                                {
                                    {"vout_index", RPCArg::Type::NUM, RPCArg::Optional::OMITTED, "The zero-based output index, before a change output is added."},
                                },
                            },
                        },
                        FundTxDoc()),
                        "options"},
                    {"bip32derivs", RPCArg::Type::BOOL, RPCArg::Default{true}, "Include BIP 32 derivation paths for public keys if we know them"},
                    {"solving_data", RPCArg::Type::OBJ, RPCArg::Optional::OMITTED_NAMED_ARG, "Keys and scripts needed for producing a final transaction with a dummy signature. Used for fee estimation during coin selection.\n",
                        {
                            {"pubkeys", RPCArg::Type::ARR, RPCArg::DefaultHint{"empty array"}, "A json array of public keys.\n",
                                {
                                    {"pubkey", RPCArg::Type::STR_HEX, RPCArg::Optional::OMITTED, "A public key"},
                                },
                            },
                            {"scripts", RPCArg::Type::ARR, RPCArg::DefaultHint{"empty array"}, "A json array of scripts.\n",
                                {
                                    {"script", RPCArg::Type::STR_HEX, RPCArg::Optional::OMITTED, "A script"},
                                },
                            },
                            {"descriptors", RPCArg::Type::ARR, RPCArg::DefaultHint{"empty array"}, "A json array of descriptors.\n",
                                {
                                    {"descriptor", RPCArg::Type::STR_HEX, RPCArg::Optional::OMITTED, "A descriptor"},
                                },
                            }
                        }
                    },
                    {"psbt_version", RPCArg::Type::NUM, RPCArg::Default{2}, "The PSBT version number to use."},
                },
                RPCResult{
                    RPCResult::Type::OBJ, "", "",
                    {
                        {RPCResult::Type::STR, "psbt", "The resulting raw transaction (base64-encoded string)"},
                        {RPCResult::Type::STR_AMOUNT, "fee", "Fee in " + CURRENCY_UNIT + " the resulting transaction pays"},
                        {RPCResult::Type::NUM, "changepos", "The position of the added change output, or -1"},
                    }
                                },
                                RPCExamples{
                            "\nCreate a transaction with no inputs\n"
                            + HelpExampleCli("walletcreatefundedpsbt", "\"[{\\\"txid\\\":\\\"myid\\\",\\\"vout\\\":0}]\" \"[{\\\"data\\\":\\\"00010203\\\"}]\"")
                                },
        [&](const RPCHelpMan& self, const JSONRPCRequest& request) -> UniValue
{
    if (!g_con_elementsmode)
        throw std::runtime_error("PSBT operations are disabled when not in elementsmode.\n");

    std::shared_ptr<CWallet> const pwallet = GetWalletForJSONRPCRequest(request);
    if (!pwallet) return NullUniValue;

    CWallet& wallet{*pwallet};
    // Make sure the results are valid at least up to the most recent block
    // the user could have gotten from another RPC command prior to now
    wallet.BlockUntilSyncedToCurrentChain();

    RPCTypeCheck(request.params, {
        UniValue::VARR,
        UniValueType(), // ARR or OBJ, checked later
        UniValue::VNUM,
        UniValue::VOBJ,
        UniValue::VBOOL,
        UniValue::VOBJ,
        UniValue::VNUM,
        }, true
    );

    UniValue options = request.params[3];

    CAmount fee;
    int change_position;
    bool rbf{wallet.m_signal_rbf};
    const UniValue &replaceable_arg = options["replaceable"];
    if (!replaceable_arg.isNull()) {
        RPCTypeCheckArgument(replaceable_arg, UniValue::VBOOL);
        rbf = replaceable_arg.isTrue();
    }
    // It's hard to control the behavior of FundTransaction, so we will wait
    //   until after it's done, then extract the blinding keys from the output
    //   nonces.
    std::map<CTxOut, PSBTOutput> psbt_outs;
    CMutableTransaction rawTx = ConstructTransaction(request.params[0], request.params[1], request.params[2], rbf, wallet.chain().getTip(), &psbt_outs, true /* allow_peg_in */, true /* allow_issuance */);

    // Make a blank psbt
    uint32_t psbt_version = 2;
    if (!request.params[6].isNull()) {
        psbt_version = request.params[6].get_int();
    }
    if (psbt_version != 2) {
        throw JSONRPCError(RPC_INVALID_PARAMETER, "The PSBT version can only be 2");
    }

    // Make a blank psbt
    std::set<uint256> new_assets;
    std::set<uint256> new_reissuance;
    for (unsigned int i = 0; i < rawTx.vin.size(); ++i) {
        if (!rawTx.vin[i].assetIssuance.IsNull()) {
            const UniValue& blind_reissuance_v = find_value(request.params[0].get_array()[i].get_obj(), "blind_reissuance");
            bool blind_reissuance = blind_reissuance_v.isNull() ? true : blind_reissuance_v.get_bool();
            uint256 entropy;
            CAsset asset;
            CAsset token;

            if (rawTx.vin[i].assetIssuance.assetBlindingNonce.IsNull()) {
                // New issuance, calculate the final entropy
                GenerateAssetEntropy(entropy, rawTx.vin[i].prevout, rawTx.vin[i].assetIssuance.assetEntropy);
            } else {
                // Reissuance, use original entropy set in assetEntropy
                entropy = rawTx.vin[i].assetIssuance.assetEntropy;
            }

            CalculateAsset(asset, entropy);
            new_assets.insert(asset.id);

            if (!rawTx.vin[i].assetIssuance.nInflationKeys.IsNull()) {
                // Calculate reissuance asset tag if there will be reissuance tokens
                CalculateReissuanceToken(token, entropy, blind_reissuance);
                new_reissuance.insert(token.id);
            }
        }
    }
    CCoinControl coin_control;
    // Automatically select coins, unless at least one is manually selected. Can
    // be overridden by options.add_inputs.
    coin_control.m_add_inputs = rawTx.vin.size() == 0;
    // FundTransaction expects blinding keys, if present, to appear in the output nonces
    for (CTxOut& txout : rawTx.vout) {
        auto search_it = psbt_outs.find(txout);
        CHECK_NONFATAL (search_it != psbt_outs.end());
        CPubKey& blind_pub = search_it->second.m_blinding_pubkey;
        if (blind_pub.IsFullyValid()) {
            txout.nNonce.vchCommitment = std::vector<unsigned char>(blind_pub.begin(), blind_pub.end());
        }
    }
    SetOptionsInputWeights(request.params[0], options);
    FundTransaction(wallet, rawTx, fee, change_position, options, coin_control, /* solving_data */ request.params[5], /* override_min_fee */ true);
    // Find an input that is ours
    unsigned int blinder_index = 0;
    {
        LOCK(wallet.cs_wallet);
        for (; blinder_index < rawTx.vin.size(); ++blinder_index) {
            const CTxIn& txin = rawTx.vin[blinder_index];
            if (InputIsMine(wallet, txin) != ISMINE_NO) {
                break;
            }
        }
    }
    CHECK_NONFATAL (blinder_index < rawTx.vin.size()); // We added inputs, or existing inputs are ours, we should have a blinder index at this point.
    // It may add outputs (change, and in some edge case OP_RETURN) which need to be
    // blinded. So pull these into `psbt_outs`.
    for (const CTxOut& txout : rawTx.vout) {
        if (!txout.nNonce.IsNull() && !psbt_outs.count(txout)) {
            PSBTOutput new_out{2}; // psbtv2 output
            new_out.m_blinding_pubkey.Set(txout.nNonce.vchCommitment.begin(), txout.nNonce.vchCommitment.end());
            new_out.m_blinder_index = blinder_index;
            psbt_outs.insert(std::make_pair(txout, new_out));
        }
    }
    PartiallySignedTransaction psbtx(rawTx, psbt_version);
    for (unsigned int i = 0; i < rawTx.vout.size(); ++i) {
        PSBTOutput& output = psbtx.outputs[i];
        auto it = psbt_outs.find(rawTx.vout.at(i));
        if (it != psbt_outs.end()) {
            PSBTOutput& construct_psbt_out = it->second;

            output.m_blinding_pubkey = construct_psbt_out.m_blinding_pubkey;
            output.m_blinder_index = construct_psbt_out.m_blinder_index;
        }

        if (output.m_blinder_index == std::nullopt) {
            output.m_blinder_index = blinder_index;
        }

        // Check the asset
        if (new_assets.count(output.m_asset) > 0) {
            new_assets.erase(output.m_asset);
        }
        if (new_reissuance.count(output.m_asset) > 0) {
            new_reissuance.erase(output.m_asset);
        }
    }

    // Make sure all newly issued assets and reissuance tokens had outputs
    if (new_assets.size() > 0) {
        throw JSONRPCError(RPC_INVALID_PARAMETER, "Missing output for new assets");
    }
    if (new_reissuance.size() > 0) {
        throw JSONRPCError(RPC_INVALID_PARAMETER, "Missing output for reissuance tokens");
    }

    // Determine whether to include explicit values
    bool include_explicit = request.params[3].exists("include_explicit") && request.params[3]["include_explicit"].get_bool();

    // Fill transaction with out data but don't sign
    bool bip32derivs = request.params[4].isNull() ? true : request.params[4].get_bool();
    bool complete = true;
    const TransactionError err{wallet.FillPSBT(psbtx, complete, 1, false, bip32derivs, true, nullptr, include_explicit)};
    if (err != TransactionError::OK) {
        throw JSONRPCTransactionError(err);
    }

    // Serialize the PSBT
    CDataStream ssTx(SER_NETWORK, PROTOCOL_VERSION);
    ssTx << psbtx;

    UniValue result(UniValue::VOBJ);
    result.pushKV("psbt", EncodeBase64(ssTx.str()));
    result.pushKV("fee", ValueFromAmount(fee));
    result.pushKV("changepos", change_position);
    return result;
},
    };
}
} // namespace wallet<|MERGE_RESOLUTION|>--- conflicted
+++ resolved
@@ -17,11 +17,8 @@
 #include <util/vector.h>
 #include <wallet/coincontrol.h>
 #include <wallet/feebumper.h>
-<<<<<<< HEAD
 #include <wallet/receive.h>
-=======
 #include <wallet/fees.h>
->>>>>>> f4e5d704
 #include <wallet/rpc/util.h>
 #include <wallet/spend.h>
 #include <wallet/wallet.h>
@@ -31,12 +28,8 @@
 using wallet::CRecipient;
 
 namespace wallet {
-<<<<<<< HEAD
-static void ParseRecipients(const UniValue& address_amounts, const UniValue& address_assets, const UniValue& subtract_fee_outputs, std::vector<CRecipient> &recipients) {
-=======
-static void ParseRecipients(const UniValue& address_amounts, const UniValue& subtract_fee_outputs, std::vector<CRecipient>& recipients)
-{
->>>>>>> f4e5d704
+static void ParseRecipients(const UniValue& address_amounts, const UniValue& address_assets, const UniValue& subtract_fee_outputs, std::vector<CRecipient> &recipients)
+{
     std::set<CTxDestination> destinations;
     int i = 0;
     for (const std::string& address: address_amounts.getKeys()) {
@@ -75,9 +68,6 @@
     }
 }
 
-<<<<<<< HEAD
-UniValue SendMoney(CWallet& wallet, const CCoinControl &coin_control, std::vector<CRecipient> &recipients, mapValue_t map_value, bool verbose, bool ignore_blind_fail)
-=======
 static void InterpretFeeEstimationInstructions(const UniValue& conf_target, const UniValue& estimate_mode, const UniValue& fee_rate, UniValue& options)
 {
     if (options.exists("conf_target") || options.exists("estimate_mode")) {
@@ -103,13 +93,13 @@
 static UniValue FinishTransaction(const std::shared_ptr<CWallet> pwallet, const UniValue& options, const CMutableTransaction& rawTx)
 {
     // Make a blank psbt
-    PartiallySignedTransaction psbtx(rawTx);
+    PartiallySignedTransaction psbtx(rawTx, 2 /* version */);
 
     // First fill transaction with our data without signing,
     // so external signers are not asked sign more than once.
     bool complete;
-    pwallet->FillPSBT(psbtx, complete, SIGHASH_DEFAULT, false, true);
-    const TransactionError err{pwallet->FillPSBT(psbtx, complete, SIGHASH_DEFAULT, true, false)};
+    pwallet->FillPSBT(psbtx, complete, SIGHASH_DEFAULT, false, true, true);
+    const TransactionError err = pwallet->FillPSBT(psbtx, complete, SIGHASH_DEFAULT, true, false, true);
     if (err != TransactionError::OK) {
         throw JSONRPCTransactionError(err);
     }
@@ -165,8 +155,7 @@
     }
 }
 
-UniValue SendMoney(CWallet& wallet, const CCoinControl &coin_control, std::vector<CRecipient> &recipients, mapValue_t map_value, bool verbose)
->>>>>>> f4e5d704
+UniValue SendMoney(CWallet& wallet, const CCoinControl &coin_control, std::vector<CRecipient> &recipients, mapValue_t map_value, bool verbose, bool ignore_blind_fail)
 {
     EnsureWalletIsUnlocked(wallet);
 
@@ -1362,16 +1351,8 @@
 
             CAmount fee;
             int change_position;
-<<<<<<< HEAD
-            bool rbf = pwallet->m_signal_rbf;
-            if (options.exists("replaceable")) {
-                rbf = options["replaceable"].get_bool();
-            }
+            bool rbf{options.exists("replaceable") ? options["replaceable"].get_bool() : pwallet->m_signal_rbf};
             CMutableTransaction rawTx = ConstructTransaction(options["inputs"], request.params[0], options["locktime"], rbf, pwallet->chain().getTip(), nullptr /* output_pubkey_out */, true /* allow_peg_in */);
-=======
-            bool rbf{options.exists("replaceable") ? options["replaceable"].get_bool() : pwallet->m_signal_rbf};
-            CMutableTransaction rawTx = ConstructTransaction(options["inputs"], request.params[0], options["locktime"], rbf);
->>>>>>> f4e5d704
             CCoinControl coin_control;
             // Automatically select coins, unless at least one is manually selected. Can
             // be overridden by options.add_inputs.
@@ -1499,18 +1480,6 @@
                 throw JSONRPCError(RPC_INVALID_PARAMETER, "Must provide at least one address without a specified amount");
             }
 
-<<<<<<< HEAD
-            // Make a blank psbt
-            PartiallySignedTransaction psbtx(rawTx, 2 /* version */);
-
-            // First fill transaction with our data without signing,
-            // so external signers are not asked sign more than once.
-            bool complete;
-            pwallet->FillPSBT(psbtx, complete, SIGHASH_DEFAULT, false, true, true);
-            const TransactionError err = pwallet->FillPSBT(psbtx, complete, SIGHASH_DEFAULT, true, false, true);
-            if (err != TransactionError::OK) {
-                throw JSONRPCTransactionError(err);
-=======
             CCoinControl coin_control;
 
             SetFeeEstimateMode(*pwallet, coin_control, options["conf_target"], options["estimate_mode"], options["fee_rate"], /*override_min_fee=*/false);
@@ -1529,7 +1498,6 @@
             if (fee_calc_out.reason == FeeReason::FALLBACK && !pwallet->m_allow_fallback_fee) {
                 // eventually allow a fallback fee
                 throw JSONRPCError(RPC_WALLET_ERROR, "Fee estimation failed. Fallbackfee is disabled. Wait a few blocks or enable -fallbackfee.");
->>>>>>> f4e5d704
             }
 
             CMutableTransaction rawTx{ConstructTransaction(options["inputs"], recipient_key_value_pairs, options["locktime"], rbf)};
