--- conflicted
+++ resolved
@@ -53,12 +53,7 @@
         }
         destinations.insert(dest);
 
-<<<<<<< HEAD
-        CScript script_pub_key = GetScriptForDestination(dest);
         CAmount amount = AmountFromValue(address_amounts[i++], asset == Params().GetConsensus().pegged_asset);
-=======
-        CAmount amount = AmountFromValue(address_amounts[i++]);
->>>>>>> 53313c49
 
         bool subtract_fee = false;
         for (unsigned int idx = 0; idx < subtract_fee_outputs.size(); idx++) {
@@ -68,11 +63,7 @@
             }
         }
 
-<<<<<<< HEAD
-        CRecipient recipient = {script_pub_key, amount, asset, GetDestinationBlindingKey(dest), subtract_fee};
-=======
-        CRecipient recipient = {dest, amount, subtract_fee};
->>>>>>> 53313c49
+        CRecipient recipient = {dest, amount, asset, GetDestinationBlindingKey(dest), subtract_fee};
         recipients.push_back(recipient);
     }
 }
