// Copyright (c) 2011-2022 The Bitcoin Core developers
// Distributed under the MIT software license, see the accompanying
// file COPYING or http://www.opensource.org/licenses/mit-license.php.

#include <assetsdir.h>
#include <consensus/validation.h>
#include <core_io.h>
#include <issuance.h>
#include <key_io.h>
#include <policy/policy.h>
#include <rpc/rawtransaction_util.h>
#include <rpc/util.h>
#include <script/pegins.h>
#include <util/fees.h>
#include <util/rbf.h>
#include <util/translation.h>
#include <util/vector.h>
#include <wallet/coincontrol.h>
#include <wallet/feebumper.h>
#include <wallet/receive.h>
#include <wallet/fees.h>
#include <wallet/rpc/util.h>
#include <wallet/spend.h>
#include <wallet/wallet.h>

#include <univalue.h>

using wallet::CRecipient;

namespace wallet {
static void ParseRecipients(const UniValue& address_amounts, const UniValue& address_assets, const UniValue& subtract_fee_outputs, std::vector<CRecipient> &recipients)
{
    std::set<CTxDestination> destinations;
    int i = 0;
    for (const std::string& address: address_amounts.getKeys()) {
        CAsset asset = Params().GetConsensus().pegged_asset;
        if (!address_assets.isNull() && address_assets[address].isStr()) {
            std::string strasset = address_assets[address].get_str();
            asset = GetAssetFromString(strasset);
        }
        if (asset.IsNull() && g_con_elementsmode) {
            throw JSONRPCError(RPC_WALLET_ERROR, strprintf("Unknown label and invalid asset hex: %s", asset.GetHex()));
        }

        CTxDestination dest = DecodeDestination(address);
        if (!IsValidDestination(dest)) {
            throw JSONRPCError(RPC_INVALID_ADDRESS_OR_KEY, std::string("Invalid Bitcoin address: ") + address);
        }

        if (destinations.count(dest)) {
            throw JSONRPCError(RPC_INVALID_PARAMETER, std::string("Invalid parameter, duplicated address: ") + address);
        }
        destinations.insert(dest);

        CScript script_pub_key = GetScriptForDestination(dest);
        CAmount amount = AmountFromValue(address_amounts[i++], asset == Params().GetConsensus().pegged_asset);

        bool subtract_fee = false;
        for (unsigned int idx = 0; idx < subtract_fee_outputs.size(); idx++) {
            const UniValue& addr = subtract_fee_outputs[idx];
            if (addr.get_str() == address) {
                subtract_fee = true;
            }
        }

        CRecipient recipient = {script_pub_key, amount, asset, GetDestinationBlindingKey(dest), subtract_fee};
        recipients.push_back(recipient);
    }
}

static void InterpretFeeEstimationInstructions(const UniValue& conf_target, const UniValue& estimate_mode, const UniValue& fee_rate, UniValue& options)
{
    if (options.exists("conf_target") || options.exists("estimate_mode")) {
        if (!conf_target.isNull() || !estimate_mode.isNull()) {
            throw JSONRPCError(RPC_INVALID_PARAMETER, "Pass conf_target and estimate_mode either as arguments or in the options object, but not both");
        }
    } else {
        options.pushKV("conf_target", conf_target);
        options.pushKV("estimate_mode", estimate_mode);
    }
    if (options.exists("fee_rate")) {
        if (!fee_rate.isNull()) {
            throw JSONRPCError(RPC_INVALID_PARAMETER, "Pass the fee_rate either as an argument, or in the options object, but not both");
        }
    } else {
        options.pushKV("fee_rate", fee_rate);
    }
    if (!options["conf_target"].isNull() && (options["estimate_mode"].isNull() || (options["estimate_mode"].get_str() == "unset"))) {
        throw JSONRPCError(RPC_INVALID_PARAMETER, "Specify estimate_mode");
    }
}

static UniValue FinishTransaction(const std::shared_ptr<CWallet> pwallet, const UniValue& options, const CMutableTransaction& rawTx)
{
    // Make a blank psbt
    PartiallySignedTransaction psbtx(rawTx, 2 /* version */);

    // First fill transaction with our data without signing,
    // so external signers are not asked to sign more than once.
    bool complete;
    pwallet->FillPSBT(psbtx, complete, SIGHASH_DEFAULT, /*sign=*/false, /*bip32derivs=*/true);
    const TransactionError err{pwallet->FillPSBT(psbtx, complete, SIGHASH_DEFAULT, /*sign=*/true, /*bip32derivs=*/false, /*imbalance_ok=*/true)};
    if (err != TransactionError::OK) {
        throw JSONRPCTransactionError(err);
    }

    CMutableTransaction mtx;
    complete = FinalizeAndExtractPSBT(psbtx, mtx);

    UniValue result(UniValue::VOBJ);

    const bool psbt_opt_in{options.exists("psbt") && options["psbt"].get_bool()};
    bool add_to_wallet{options.exists("add_to_wallet") ? options["add_to_wallet"].get_bool() : true};
    if (psbt_opt_in || !complete || !add_to_wallet) {
        // Serialize the PSBT
        CDataStream ssTx(SER_NETWORK, PROTOCOL_VERSION);
        ssTx << psbtx;
        result.pushKV("psbt", EncodeBase64(ssTx.str()));
    }

    if (complete) {
        std::string hex{EncodeHexTx(CTransaction(mtx))};
        CTransactionRef tx(MakeTransactionRef(std::move(mtx)));
        result.pushKV("txid", tx->GetHash().GetHex());
        if (add_to_wallet && !psbt_opt_in) {
            pwallet->CommitTransaction(tx, {}, /*orderForm=*/{});
        } else {
            result.pushKV("hex", hex);
        }
    }
    result.pushKV("complete", complete);

    return result;
}

static void PreventOutdatedOptions(const UniValue& options)
{
    if (options.exists("feeRate")) {
        throw JSONRPCError(RPC_INVALID_PARAMETER, "Use fee_rate (" + CURRENCY_ATOM + "/vB) instead of feeRate");
    }
    if (options.exists("changeAddress")) {
        throw JSONRPCError(RPC_INVALID_PARAMETER, "Use change_address instead of changeAddress");
    }
    if (options.exists("changePosition")) {
        throw JSONRPCError(RPC_INVALID_PARAMETER, "Use change_position instead of changePosition");
    }
    if (options.exists("includeWatching")) {
        throw JSONRPCError(RPC_INVALID_PARAMETER, "Use include_watching instead of includeWatching");
    }
    if (options.exists("lockUnspents")) {
        throw JSONRPCError(RPC_INVALID_PARAMETER, "Use lock_unspents instead of lockUnspents");
    }
    if (options.exists("subtractFeeFromOutputs")) {
        throw JSONRPCError(RPC_INVALID_PARAMETER, "Use subtract_fee_from_outputs instead of subtractFeeFromOutputs");
    }
}

UniValue SendMoney(CWallet& wallet, const CCoinControl &coin_control, std::vector<CRecipient> &recipients, mapValue_t map_value, bool verbose, bool ignore_blind_fail)
{
    EnsureWalletIsUnlocked(wallet);

    // This function is only used by sendtoaddress and sendmany.
    // This should always try to sign, if we don't have private keys, don't try to do anything here.
    if (wallet.IsWalletFlagSet(WALLET_FLAG_DISABLE_PRIVATE_KEYS)) {
        throw JSONRPCError(RPC_WALLET_ERROR, "Error: Private keys are disabled for this wallet");
    }

    // Shuffle recipient list
    std::shuffle(recipients.begin(), recipients.end(), FastRandomContext());

    // Send
    constexpr int RANDOM_CHANGE_POSITION = -1;
    auto blind_details = g_con_elementsmode ? std::make_unique<BlindDetails>() : nullptr;
    if (blind_details) blind_details->ignore_blind_failure = ignore_blind_fail;
    auto res = CreateTransaction(wallet, recipients, RANDOM_CHANGE_POSITION, coin_control, true, blind_details.get());
    if (!res) {
        throw JSONRPCError(RPC_WALLET_INSUFFICIENT_FUNDS, util::ErrorString(res).original);
    }
    const CTransactionRef& tx = res->tx;
    wallet.CommitTransaction(tx, std::move(map_value), /*orderForm=*/{}, blind_details.get());
    if (verbose) {
        UniValue entry(UniValue::VOBJ);
        entry.pushKV("txid", tx->GetHash().GetHex());
        entry.pushKV("fee_reason", StringForFeeReason(res->fee_calc.reason));
        return entry;
    }
    return tx->GetHash().GetHex();
}


/**
 * Update coin control with fee estimation based on the given parameters
 *
 * @param[in]     wallet            Wallet reference
 * @param[in,out] cc                Coin control to be updated
 * @param[in]     conf_target       UniValue integer; confirmation target in blocks, values between 1 and 1008 are valid per policy/fees.h;
 * @param[in]     estimate_mode     UniValue string; fee estimation mode, valid values are "unset", "economical" or "conservative";
 * @param[in]     fee_rate          UniValue real; fee rate in sat/vB;
 *                                      if present, both conf_target and estimate_mode must either be null, or "unset"
 * @param[in]     override_min_fee  bool; whether to set fOverrideFeeRate to true to disable minimum fee rate checks and instead
 *                                      verify only that fee_rate is greater than 0
 * @throws a JSONRPCError if conf_target, estimate_mode, or fee_rate contain invalid values or are in conflict
 */
static void SetFeeEstimateMode(const CWallet& wallet, CCoinControl& cc, const UniValue& conf_target, const UniValue& estimate_mode, const UniValue& fee_rate, bool override_min_fee)
{
    if (!fee_rate.isNull()) {
        if (!conf_target.isNull()) {
            throw JSONRPCError(RPC_INVALID_PARAMETER, "Cannot specify both conf_target and fee_rate. Please provide either a confirmation target in blocks for automatic fee estimation, or an explicit fee rate.");
        }
        if (!estimate_mode.isNull() && estimate_mode.get_str() != "unset") {
            throw JSONRPCError(RPC_INVALID_PARAMETER, "Cannot specify both estimate_mode and fee_rate");
        }
        // Fee rates in sat/vB cannot represent more than 3 significant digits.
        cc.m_feerate = CFeeRate{AmountFromValue(fee_rate, /*check_range=*/true, /*decimals=*/3)};
        if (override_min_fee) cc.fOverrideFeeRate = true;
        // Default RBF to true for explicit fee_rate, if unset.
        if (!cc.m_signal_bip125_rbf) cc.m_signal_bip125_rbf = true;
        return;
    }
    if (!estimate_mode.isNull() && !FeeModeFromString(estimate_mode.get_str(), cc.m_fee_mode)) {
        throw JSONRPCError(RPC_INVALID_PARAMETER, InvalidEstimateModeErrorMessage());
    }
    if (!conf_target.isNull()) {
        cc.m_confirm_target = ParseConfirmTarget(conf_target, wallet.chain().estimateMaxBlocks());
    }
}

RPCHelpMan sendtoaddress()
{
    return RPCHelpMan{"sendtoaddress",
                "\nSend an amount to a given address." +
        HELP_REQUIRING_PASSPHRASE,
                {
                    {"address", RPCArg::Type::STR, RPCArg::Optional::NO, "The address to send to."},
                    {"amount", RPCArg::Type::AMOUNT, RPCArg::Optional::NO, "The amount in " + CURRENCY_UNIT + " to send. eg 0.1"},
                    {"comment", RPCArg::Type::STR, RPCArg::Optional::OMITTED_NAMED_ARG, "A comment used to store what the transaction is for.\n"
                                         "This is not part of the transaction, just kept in your wallet."},
                    {"comment_to", RPCArg::Type::STR, RPCArg::Optional::OMITTED_NAMED_ARG, "A comment to store the name of the person or organization\n"
                                         "to which you're sending the transaction. This is not part of the \n"
                                         "transaction, just kept in your wallet."},
                    {"subtractfeefromamount", RPCArg::Type::BOOL, RPCArg::Default{false}, "The fee will be deducted from the amount being sent.\n"
                                         "The recipient will receive less bitcoins than you enter in the amount field."},
                    {"replaceable", RPCArg::Type::BOOL, RPCArg::DefaultHint{"wallet default"}, "Signal that this transaction can be replaced by a transaction (BIP 125)"},
                    {"conf_target", RPCArg::Type::NUM, RPCArg::DefaultHint{"wallet -txconfirmtarget"}, "Confirmation target in blocks"},
                    {"estimate_mode", RPCArg::Type::STR, RPCArg::Default{"unset"}, "The fee estimate mode, must be one of (case insensitive):\n"
                     "\"" + FeeModes("\"\n\"") + "\""},
                    {"avoid_reuse", RPCArg::Type::BOOL, RPCArg::Default{true}, "(only available if avoid_reuse wallet flag is set) Avoid spending from dirty addresses; addresses are considered\n"
                                         "dirty if they have previously been used in a transaction. If true, this also activates avoidpartialspends, grouping outputs by their addresses."},
                    {"assetlabel", RPCArg::Type::STR, RPCArg::Optional::OMITTED_NAMED_ARG, "Hex asset id or asset label for balance."},
                    {"ignoreblindfail", RPCArg::Type::BOOL, RPCArg::Default{true}, "Return a transaction even when a blinding attempt fails due to number of blinded inputs/outputs."},
                    {"fee_rate", RPCArg::Type::AMOUNT, RPCArg::DefaultHint{"not set, fall back to wallet fee estimation"}, "Specify a fee rate in " + CURRENCY_ATOM + "/vB."},
                    {"verbose", RPCArg::Type::BOOL, RPCArg::Default{false}, "If true, return extra information about the transaction."},
                },
                {
                    RPCResult{"if verbose is not set or set to false",
                        RPCResult::Type::STR_HEX, "txid", "The transaction id."
                    },
                    RPCResult{"if verbose is set to true",
                        RPCResult::Type::OBJ, "", "",
                        {
                            {RPCResult::Type::STR_HEX, "txid", "The transaction id."},
                            {RPCResult::Type::STR, "fee_reason", "The transaction fee reason."}
                        },
                    },
                },
                RPCExamples{
                    "\nSend 0.1 BTC\n"
                    + HelpExampleCli("sendtoaddress", "\"" + EXAMPLE_ADDRESS[0] + "\" 0.1") +
                    "\nSend 0.1 BTC with a confirmation target of 6 blocks in economical fee estimate mode using positional arguments\n"
                    + HelpExampleCli("sendtoaddress", "\"" + EXAMPLE_ADDRESS[0] + "\" 0.1 \"donation\" \"sean's outpost\" false true 6 economical") +
                    "\nSend 0.1 BTC with a fee rate of 1.1 " + CURRENCY_ATOM + "/vB, subtract fee from amount, BIP125-replaceable, using positional arguments\n"
                    + HelpExampleCli("sendtoaddress", "\"" + EXAMPLE_ADDRESS[0] + "\" 0.1 \"drinks\" \"room77\" true true null \"unset\" null 1.1") +
                    "\nSend 0.2 BTC with a confirmation target of 6 blocks in economical fee estimate mode using named arguments\n"
                    + HelpExampleCli("-named sendtoaddress", "address=\"" + EXAMPLE_ADDRESS[0] + "\" amount=0.2 conf_target=6 estimate_mode=\"economical\"") +
                    "\nSend 0.5 BTC with a fee rate of 25 " + CURRENCY_ATOM + "/vB using named arguments\n"
                    + HelpExampleCli("-named sendtoaddress", "address=\"" + EXAMPLE_ADDRESS[0] + "\" amount=0.5 fee_rate=25")
                    + HelpExampleCli("-named sendtoaddress", "address=\"" + EXAMPLE_ADDRESS[0] + "\" amount=0.5 fee_rate=25 subtractfeefromamount=false replaceable=true avoid_reuse=true comment=\"2 pizzas\" comment_to=\"jeremy\" verbose=true")
                },
        [&](const RPCHelpMan& self, const JSONRPCRequest& request) -> UniValue
{
    std::shared_ptr<CWallet> const pwallet = GetWalletForJSONRPCRequest(request);
    if (!pwallet) return UniValue::VNULL;

    // Make sure the results are valid at least up to the most recent block
    // the user could have gotten from another RPC command prior to now
    pwallet->BlockUntilSyncedToCurrentChain();

    LOCK(pwallet->cs_wallet);

    // Wallet comments
    mapValue_t mapValue;
    if (!request.params[2].isNull() && !request.params[2].get_str().empty())
        mapValue["comment"] = request.params[2].get_str();
    if (!request.params[3].isNull() && !request.params[3].get_str().empty())
        mapValue["to"] = request.params[3].get_str();

    bool fSubtractFeeFromAmount = false;
    if (!request.params[4].isNull()) {
        fSubtractFeeFromAmount = request.params[4].get_bool();
    }

    CCoinControl coin_control;
    if (!request.params[5].isNull()) {
        coin_control.m_signal_bip125_rbf = request.params[5].get_bool();
    }

    coin_control.m_avoid_address_reuse = GetAvoidReuseFlag(*pwallet, request.params[8]);
    // We also enable partial spend avoidance if reuse avoidance is set.
    coin_control.m_avoid_partial_spends |= coin_control.m_avoid_address_reuse;

    std::string strasset = Params().GetConsensus().pegged_asset.GetHex();
    if (request.params.size() > 9 && request.params[9].isStr() && !request.params[9].get_str().empty()) {
        strasset = request.params[9].get_str();
    }
    CAsset asset = GetAssetFromString(strasset);
    if (asset.IsNull() && g_con_elementsmode) {
        throw JSONRPCError(RPC_WALLET_ERROR, strprintf("Unknown label and invalid asset hex: %s", asset.GetHex()));
    }

    bool ignore_blind_fail = true;
    if (!request.params[10].isNull()) {
        ignore_blind_fail = request.params[10].get_bool();
    }

    SetFeeEstimateMode(*pwallet, coin_control, /*conf_target=*/request.params[6], /*estimate_mode=*/request.params[7], /*fee_rate=*/request.params[11], /*override_min_fee=*/false);

    EnsureWalletIsUnlocked(*pwallet);

    UniValue address_amounts(UniValue::VOBJ);
    UniValue address_assets(UniValue::VOBJ);
    const std::string address = request.params[0].get_str();
    address_amounts.pushKV(address, request.params[1]);
    address_assets.pushKV(address, asset.GetHex());
    UniValue subtractFeeFromAmount(UniValue::VARR);
    if (fSubtractFeeFromAmount) {
        subtractFeeFromAmount.push_back(address);
    }

    std::vector<CRecipient> recipients;
    ParseRecipients(address_amounts, address_assets, subtractFeeFromAmount, recipients);
    bool verbose = request.params[12].isNull() ? false: request.params[12].get_bool();

    return SendMoney(*pwallet, coin_control, recipients, mapValue, verbose, ignore_blind_fail);
},
    };
}

RPCHelpMan sendmany()
{
    return RPCHelpMan{"sendmany",
                "\nSend multiple times. Amounts are double-precision floating point numbers." +
        HELP_REQUIRING_PASSPHRASE,
                {
                    {"dummy", RPCArg::Type::STR, RPCArg::Optional::NO, "Must be set to \"\" for backwards compatibility.",
                     RPCArgOptions{
                         .skip_type_check = true,
                         .oneline_description = "\"\"",
                     }},
                    {"amounts", RPCArg::Type::OBJ_USER_KEYS, RPCArg::Optional::NO, "The addresses and amounts",
                        {
                            {"address", RPCArg::Type::AMOUNT, RPCArg::Optional::NO, "The address is the key, the numeric amount (can be string) in " + CURRENCY_UNIT + " is the value"},
                        },
                    },
                    {"minconf", RPCArg::Type::NUM, RPCArg::Optional::OMITTED_NAMED_ARG, "Ignored dummy value"},
                    {"comment", RPCArg::Type::STR, RPCArg::Optional::OMITTED_NAMED_ARG, "A comment"},
                    {"subtractfeefrom", RPCArg::Type::ARR, RPCArg::Optional::OMITTED_NAMED_ARG, "The addresses.\n"
                                       "The fee will be equally deducted from the amount of each selected address.\n"
                                       "Those recipients will receive less bitcoins than you enter in their corresponding amount field.\n"
                                       "If no addresses are specified here, the sender pays the fee.",
                        {
                            {"address", RPCArg::Type::STR, RPCArg::Optional::OMITTED, "Subtract fee from this address"},
                        },
                    },
                    {"replaceable", RPCArg::Type::BOOL, RPCArg::DefaultHint{"wallet default"}, "Signal that this transaction can be replaced by a transaction (BIP 125)"},
                    {"conf_target", RPCArg::Type::NUM, RPCArg::DefaultHint{"wallet -txconfirmtarget"}, "Confirmation target in blocks"},
                    {"estimate_mode", RPCArg::Type::STR, RPCArg::Default{"unset"}, "The fee estimate mode, must be one of (case insensitive):\n"
                     "\"" + FeeModes("\"\n\"") + "\""},
                    {"output_assets", RPCArg::Type::OBJ, RPCArg::Optional::OMITTED, "A json object of addresses to assets.",
                        {
                            {"address", RPCArg::Type::STR, RPCArg::Optional::NO, "A key-value pair where the key is the address used and the value is an asset label or hex asset ID."},
                        },
                    },
                    {"ignoreblindfail", RPCArg::Type::BOOL, RPCArg::Default{true}, "Return a transaction even when a blinding attempt fails due to number of blinded inputs/outputs."},
                    {"fee_rate", RPCArg::Type::AMOUNT, RPCArg::DefaultHint{"not set, fall back to wallet fee estimation"}, "Specify a fee rate in " + CURRENCY_ATOM + "/vB."},
                    {"verbose", RPCArg::Type::BOOL, RPCArg::Default{false}, "If true, return extra information about the transaction."},
                },
                {
                    RPCResult{"if verbose is not set or set to false",
                        RPCResult::Type::STR_HEX, "txid", "The transaction id for the send. Only 1 transaction is created regardless of\n"
                "the number of addresses."
                    },
                    RPCResult{"if verbose is set to true",
                        RPCResult::Type::OBJ, "", "",
                        {
                                {RPCResult::Type::STR_HEX, "txid", "The transaction id for the send. Only 1 transaction is created regardless of\n"
                "the number of addresses."},
                            {RPCResult::Type::STR, "fee_reason", "The transaction fee reason."}
                        },
                    },
                },
                RPCExamples{
            "\nSend two amounts to two different addresses:\n"
            + HelpExampleCli("sendmany", "\"\" \"{\\\"" + EXAMPLE_ADDRESS[0] + "\\\":0.01,\\\"" + EXAMPLE_ADDRESS[1] + "\\\":0.02}\"") +
            "\nSend two amounts to two different addresses setting the confirmation and comment:\n"
            + HelpExampleCli("sendmany", "\"\" \"{\\\"" + EXAMPLE_ADDRESS[0] + "\\\":0.01,\\\"" + EXAMPLE_ADDRESS[1] + "\\\":0.02}\" 6 \"testing\"") +
            "\nSend two amounts to two different addresses, subtract fee from amount:\n"
            + HelpExampleCli("sendmany", "\"\" \"{\\\"" + EXAMPLE_ADDRESS[0] + "\\\":0.01,\\\"" + EXAMPLE_ADDRESS[1] + "\\\":0.02}\" 1 \"\" \"[\\\"" + EXAMPLE_ADDRESS[0] + "\\\",\\\"" + EXAMPLE_ADDRESS[1] + "\\\"]\"") +
            "\nAs a JSON-RPC call\n"
            + HelpExampleRpc("sendmany", "\"\", {\"" + EXAMPLE_ADDRESS[0] + "\":0.01,\"" + EXAMPLE_ADDRESS[1] + "\":0.02}, 6, \"testing\"")
                },
        [&](const RPCHelpMan& self, const JSONRPCRequest& request) -> UniValue
{
    std::shared_ptr<CWallet> const pwallet = GetWalletForJSONRPCRequest(request);
    if (!pwallet) return UniValue::VNULL;

    // Make sure the results are valid at least up to the most recent block
    // the user could have gotten from another RPC command prior to now
    pwallet->BlockUntilSyncedToCurrentChain();

    LOCK(pwallet->cs_wallet);

    if (!request.params[0].isNull() && !request.params[0].get_str().empty()) {
        throw JSONRPCError(RPC_INVALID_PARAMETER, "Dummy value must be set to \"\"");
    }
    UniValue sendTo = request.params[1].get_obj();

    mapValue_t mapValue;
    if (!request.params[3].isNull() && !request.params[3].get_str().empty())
        mapValue["comment"] = request.params[3].get_str();

    UniValue subtractFeeFromAmount(UniValue::VARR);
    if (!request.params[4].isNull())
        subtractFeeFromAmount = request.params[4].get_array();

    CCoinControl coin_control;
    if (!request.params[5].isNull()) {
        coin_control.m_signal_bip125_rbf = request.params[5].get_bool();
    }

    SetFeeEstimateMode(*pwallet, coin_control, /*conf_target=*/request.params[6], /*estimate_mode=*/request.params[7], /*fee_rate=*/request.params[10], /*override_min_fee=*/false);

    UniValue assets;
    if (!request.params[8].isNull()) {
        if (!g_con_elementsmode) {
            throw JSONRPCError(RPC_TYPE_ERROR, "Asset argument cannot be given for Bitcoin serialization.");
        }
        assets = request.params[8].get_obj();
    }

    bool ignore_blind_fail = true;
    if (!request.params[9].isNull()) {
        ignore_blind_fail = request.params[9].get_bool();
    }

    std::vector<CRecipient> recipients;
    ParseRecipients(sendTo, assets, subtractFeeFromAmount, recipients);
    bool verbose = request.params[11].isNull() ? false : request.params[11].get_bool();

    return SendMoney(*pwallet, coin_control, recipients, std::move(mapValue), verbose, ignore_blind_fail);
},
    };
}

RPCHelpMan settxfee()
{
    return RPCHelpMan{"settxfee",
                "\nSet the transaction fee rate in " + CURRENCY_UNIT + "/kvB for this wallet. Overrides the global -paytxfee command line parameter.\n"
                "Can be deactivated by passing 0 as the fee. In that case automatic fee selection will be used by default.\n",
                {
                    {"amount", RPCArg::Type::AMOUNT, RPCArg::Optional::NO, "The transaction fee rate in " + CURRENCY_UNIT + "/kvB"},
                },
                RPCResult{
                    RPCResult::Type::BOOL, "", "Returns true if successful"
                },
                RPCExamples{
                    HelpExampleCli("settxfee", "0.00001")
            + HelpExampleRpc("settxfee", "0.00001")
                },
        [&](const RPCHelpMan& self, const JSONRPCRequest& request) -> UniValue
{
    std::shared_ptr<CWallet> const pwallet = GetWalletForJSONRPCRequest(request);
    if (!pwallet) return UniValue::VNULL;

    LOCK(pwallet->cs_wallet);

    CAmount nAmount = AmountFromValue(request.params[0]);
    CFeeRate tx_fee_rate(nAmount, 1000);
    CFeeRate max_tx_fee_rate(pwallet->m_default_max_tx_fee, 1000);
    if (tx_fee_rate == CFeeRate(0)) {
        // automatic selection
    } else if (tx_fee_rate < pwallet->chain().relayMinFee()) {
        throw JSONRPCError(RPC_INVALID_PARAMETER, strprintf("txfee cannot be less than min relay tx fee (%s)", pwallet->chain().relayMinFee().ToString()));
    } else if (tx_fee_rate < pwallet->m_min_fee) {
        throw JSONRPCError(RPC_INVALID_PARAMETER, strprintf("txfee cannot be less than wallet min fee (%s)", pwallet->m_min_fee.ToString()));
    } else if (tx_fee_rate > max_tx_fee_rate) {
        throw JSONRPCError(RPC_INVALID_PARAMETER, strprintf("txfee cannot be more than wallet max tx fee (%s)", max_tx_fee_rate.ToString()));
    }

    pwallet->m_pay_tx_fee = tx_fee_rate;
    return true;
},
    };
}


// Only includes key documentation where the key is snake_case in all RPC methods. MixedCase keys can be added later.
static std::vector<RPCArg> FundTxDoc(bool solving_data = true)
{
    std::vector<RPCArg> args = {
        {"conf_target", RPCArg::Type::NUM, RPCArg::DefaultHint{"wallet -txconfirmtarget"}, "Confirmation target in blocks"},
        {"estimate_mode", RPCArg::Type::STR, RPCArg::Default{"unset"}, "The fee estimate mode, must be one of (case insensitive):\n"
         "\"" + FeeModes("\"\n\"") + "\""},
        {
            "replaceable", RPCArg::Type::BOOL, RPCArg::DefaultHint{"wallet default"}, "Marks this transaction as BIP125-replaceable.\n"
            "Allows this transaction to be replaced by a transaction with higher fees"
        },
    };
    if (solving_data) {
        args.push_back({"solving_data", RPCArg::Type::OBJ, RPCArg::Optional::OMITTED_NAMED_ARG, "Keys and scripts needed for producing a final transaction with a dummy signature.\n"
        "Used for fee estimation during coin selection.",
            {
                {
                    "pubkeys", RPCArg::Type::ARR, RPCArg::Default{UniValue::VARR}, "Public keys involved in this transaction.",
                    {
                        {"pubkey", RPCArg::Type::STR_HEX, RPCArg::Optional::OMITTED, "A public key"},
                    }
                },
                {
                    "scripts", RPCArg::Type::ARR, RPCArg::Default{UniValue::VARR}, "Scripts involved in this transaction.",
                    {
                        {"script", RPCArg::Type::STR_HEX, RPCArg::Optional::OMITTED, "A script"},
                    }
                },
                {
                    "descriptors", RPCArg::Type::ARR, RPCArg::Default{UniValue::VARR}, "Descriptors that provide solving data for this transaction.",
                    {
                        {"descriptor", RPCArg::Type::STR, RPCArg::Optional::OMITTED, "A descriptor"},
                    }
                },
            }
        });
    }
    return args;
}

void FundTransaction(CWallet& wallet, CMutableTransaction& tx, CAmount& fee_out, int& change_position, const UniValue& options, CCoinControl& coinControl, const UniValue& solving_data, bool override_min_fee)
{
    // Make sure the results are valid at least up to the most recent block
    // the user could have gotten from another RPC command prior to now
    wallet.BlockUntilSyncedToCurrentChain();

    change_position = -1;
    bool lockUnspents = false;
    UniValue subtractFeeFromOutputs;
    std::set<int> setSubtractFeeFromOutputs;

    if (!options.isNull()) {
      if (options.type() == UniValue::VBOOL) {
        // backward compatibility bool only fallback
        coinControl.fAllowWatchOnly = options.get_bool();
      }
      else {
        RPCTypeCheckObj(options,
            {
                {"add_inputs", UniValueType(UniValue::VBOOL)},
                {"include_unsafe", UniValueType(UniValue::VBOOL)},
                {"add_to_wallet", UniValueType(UniValue::VBOOL)},
                {"changeAddress", UniValueType()}, // will be checked below
                {"change_address", UniValueType()}, // will be checked below
                {"changePosition", UniValueType(UniValue::VNUM)},
                {"change_position", UniValueType(UniValue::VNUM)},
                {"change_type", UniValueType(UniValue::VSTR)},
                {"includeWatching", UniValueType(UniValue::VBOOL)},
                {"include_watching", UniValueType(UniValue::VBOOL)},
                {"inputs", UniValueType(UniValue::VARR)},
                {"lockUnspents", UniValueType(UniValue::VBOOL)},
                {"lock_unspents", UniValueType(UniValue::VBOOL)},
                {"locktime", UniValueType(UniValue::VNUM)},
                {"fee_rate", UniValueType()}, // will be checked by AmountFromValue() in SetFeeEstimateMode()
                {"feeRate", UniValueType()}, // will be checked by AmountFromValue() below
                {"psbt", UniValueType(UniValue::VBOOL)},
                {"solving_data", UniValueType(UniValue::VOBJ)},
                {"subtractFeeFromOutputs", UniValueType(UniValue::VARR)},
                {"subtract_fee_from_outputs", UniValueType(UniValue::VARR)},
                {"replaceable", UniValueType(UniValue::VBOOL)},
                {"conf_target", UniValueType(UniValue::VNUM)},
                {"estimate_mode", UniValueType(UniValue::VSTR)},
                {"include_explicit", UniValueType(UniValue::VBOOL)},
                {"minconf", UniValueType(UniValue::VNUM)},
                {"maxconf", UniValueType(UniValue::VNUM)},
                {"input_weights", UniValueType(UniValue::VARR)},
            },
            true, true);

        if (options.exists("add_inputs")) {
            coinControl.m_allow_other_inputs = options["add_inputs"].get_bool();
        }

        if (options.exists("changeAddress") || options.exists("change_address")) {
            const UniValue& change_address  = options.exists("change_address") ? options["change_address"] : options["changeAddress"];
            std::map<CAsset, CTxDestination> destinations;

            if (change_address.isStr()) {
                // Single destination for default asset (policyAsset).
                CTxDestination dest = DecodeDestination(change_address.get_str());
                if (!IsValidDestination(dest)) {
                    throw JSONRPCError(RPC_INVALID_ADDRESS_OR_KEY, "Change address must be a valid address");
                }
                destinations[::policyAsset] = dest;
            } else if (change_address.isObject()) {
                // Map of assets to destinations.
                std::map<std::string, UniValue> kvMap;
                change_address.getObjMap(kvMap);

                for (const auto& kv : kvMap) {
                    CAsset asset = GetAssetFromString(kv.first);
                    if (asset.IsNull()) {
                        throw JSONRPCError(RPC_INVALID_PARAMETER, "Change address key must be a valid asset label or hex");
                    }

                    CTxDestination dest = DecodeDestination(kv.second.get_str());
                    if (!IsValidDestination(dest)) {
                        throw JSONRPCError(RPC_INVALID_ADDRESS_OR_KEY, "Change address must be a valid address");
                    }

                    destinations[asset] = dest;
                }
            } else {
                throw JSONRPCError(RPC_INVALID_ADDRESS_OR_KEY, "Change address must be either a map or a string");
            }

            coinControl.destChange = destinations;
        }

        if (options.exists("changePosition") || options.exists("change_position")) {
            change_position = (options.exists("change_position") ? options["change_position"] : options["changePosition"]).getInt<int>();
        }

        if (options.exists("change_type")) {
            if (options.exists("changeAddress") || options.exists("change_address")) {
                throw JSONRPCError(RPC_INVALID_PARAMETER, "Cannot specify both change address and address type options");
            }
            if (std::optional<OutputType> parsed = ParseOutputType(options["change_type"].get_str())) {
                coinControl.m_change_type.emplace(parsed.value());
            } else {
                throw JSONRPCError(RPC_INVALID_ADDRESS_OR_KEY, strprintf("Unknown change type '%s'", options["change_type"].get_str()));
            }
        }

        const UniValue include_watching_option = options.exists("include_watching") ? options["include_watching"] : options["includeWatching"];
        coinControl.fAllowWatchOnly = ParseIncludeWatchonly(include_watching_option, wallet);

        if (options.exists("lockUnspents") || options.exists("lock_unspents")) {
            lockUnspents = (options.exists("lock_unspents") ? options["lock_unspents"] : options["lockUnspents"]).get_bool();
        }

        if (options.exists("include_unsafe")) {
            coinControl.m_include_unsafe_inputs = options["include_unsafe"].get_bool();
        }

        if (options.exists("feeRate")) {
            if (options.exists("fee_rate")) {
                throw JSONRPCError(RPC_INVALID_PARAMETER, "Cannot specify both fee_rate (" + CURRENCY_ATOM + "/vB) and feeRate (" + CURRENCY_UNIT + "/kvB)");
            }
            if (options.exists("conf_target")) {
                throw JSONRPCError(RPC_INVALID_PARAMETER, "Cannot specify both conf_target and feeRate. Please provide either a confirmation target in blocks for automatic fee estimation, or an explicit fee rate.");
            }
            if (options.exists("estimate_mode")) {
                throw JSONRPCError(RPC_INVALID_PARAMETER, "Cannot specify both estimate_mode and feeRate");
            }
            coinControl.m_feerate = CFeeRate(AmountFromValue(options["feeRate"]));
            coinControl.fOverrideFeeRate = true;
        }

        if (options.exists("subtractFeeFromOutputs") || options.exists("subtract_fee_from_outputs") )
            subtractFeeFromOutputs = (options.exists("subtract_fee_from_outputs") ? options["subtract_fee_from_outputs"] : options["subtractFeeFromOutputs"]).get_array();

        if (options.exists("replaceable")) {
            coinControl.m_signal_bip125_rbf = options["replaceable"].get_bool();
        }

        if (options.exists("minconf")) {
            coinControl.m_min_depth = options["minconf"].getInt<int>();

            if (coinControl.m_min_depth < 0) {
                throw JSONRPCError(RPC_INVALID_PARAMETER, "Negative minconf");
            }
        }

        if (options.exists("maxconf")) {
            coinControl.m_max_depth = options["maxconf"].getInt<int>();

            if (coinControl.m_max_depth < coinControl.m_min_depth) {
                throw JSONRPCError(RPC_INVALID_PARAMETER, strprintf("maxconf can't be lower than minconf: %d < %d", coinControl.m_max_depth, coinControl.m_min_depth));
            }
        }
        SetFeeEstimateMode(wallet, coinControl, options["conf_target"], options["estimate_mode"], options["fee_rate"], override_min_fee);
      }
    } else {
        // if options is null and not a bool
        coinControl.fAllowWatchOnly = ParseIncludeWatchonly(NullUniValue, wallet);
    }

    if (options.exists("solving_data")) {
        const UniValue solving_data = options["solving_data"].get_obj();
        if (solving_data.exists("pubkeys")) {
            for (const UniValue& pk_univ : solving_data["pubkeys"].get_array().getValues()) {
                const std::string& pk_str = pk_univ.get_str();
                if (!IsHex(pk_str)) {
                    throw JSONRPCError(RPC_INVALID_ADDRESS_OR_KEY, strprintf("'%s' is not hex", pk_str));
                }
                const std::vector<unsigned char> data(ParseHex(pk_str));
                const CPubKey pubkey(data.begin(), data.end());
                if (!pubkey.IsFullyValid()) {
                    throw JSONRPCError(RPC_INVALID_ADDRESS_OR_KEY, strprintf("'%s' is not a valid public key", pk_str));
                }
                coinControl.m_external_provider.pubkeys.emplace(pubkey.GetID(), pubkey);
                // Add witness script for pubkeys
                const CScript wit_script = GetScriptForDestination(WitnessV0KeyHash(pubkey));
                coinControl.m_external_provider.scripts.emplace(CScriptID(wit_script), wit_script);
            }
        }

        if (solving_data.exists("scripts")) {
            for (const UniValue& script_univ : solving_data["scripts"].get_array().getValues()) {
                const std::string& script_str = script_univ.get_str();
                if (!IsHex(script_str)) {
                    throw JSONRPCError(RPC_INVALID_ADDRESS_OR_KEY, strprintf("'%s' is not hex", script_str));
                }
                std::vector<unsigned char> script_data(ParseHex(script_str));
                const CScript script(script_data.begin(), script_data.end());
                coinControl.m_external_provider.scripts.emplace(CScriptID(script), script);
            }
        }

        if (solving_data.exists("descriptors")) {
            for (const UniValue& desc_univ : solving_data["descriptors"].get_array().getValues()) {
                const std::string& desc_str  = desc_univ.get_str();
                FlatSigningProvider desc_out;
                std::string error;
                std::vector<CScript> scripts_temp;
                std::unique_ptr<Descriptor> desc = Parse(desc_str, desc_out, error, true);
                if (!desc) {
                    throw JSONRPCError(RPC_INVALID_PARAMETER, strprintf("Unable to parse descriptor '%s': %s", desc_str, error));
                }
                desc->Expand(0, desc_out, scripts_temp, desc_out);
                coinControl.m_external_provider.Merge(std::move(desc_out));
            }
        }
    }

    if (options.exists("input_weights")) {
        for (const UniValue& input : options["input_weights"].get_array().getValues()) {
            uint256 txid = ParseHashO(input, "txid");

            const UniValue& vout_v = find_value(input, "vout");
            if (!vout_v.isNum()) {
                throw JSONRPCError(RPC_INVALID_PARAMETER, "Invalid parameter, missing vout key");
            }
            int vout = vout_v.getInt<int>();
            if (vout < 0) {
                throw JSONRPCError(RPC_INVALID_PARAMETER, "Invalid parameter, vout cannot be negative");
            }

            const UniValue& weight_v = find_value(input, "weight");
            if (!weight_v.isNum()) {
                throw JSONRPCError(RPC_INVALID_PARAMETER, "Invalid parameter, missing weight key");
            }
            int64_t weight = weight_v.getInt<int64_t>();
            CMutableTransaction mtx;
            mtx.vin.resize(1);
            mtx.witness.vtxinwit.resize(1);
            const int64_t min_input_weight = GetTransactionInputWeight(CTransaction(mtx), 0);
            CHECK_NONFATAL(min_input_weight == 165);
            if (weight < min_input_weight) {
                throw JSONRPCError(RPC_INVALID_PARAMETER, "Invalid parameter, weight cannot be less than 165 (41 bytes (size of outpoint + sequence + empty scriptSig) * 4 (witness scaling factor)) + 1 (empty witness)");
            }
            if (weight > MAX_STANDARD_TX_WEIGHT) {
                throw JSONRPCError(RPC_INVALID_PARAMETER, strprintf("Invalid parameter, weight cannot be greater than the maximum standard tx weight of %d", MAX_STANDARD_TX_WEIGHT));
            }

            coinControl.SetInputWeight(COutPoint(txid, vout), weight);
        }
    }

    if (tx.vout.size() == 0)
        throw JSONRPCError(RPC_INVALID_PARAMETER, "TX must have at least one output");

    if (change_position != -1 && (change_position < 0 || (unsigned int)change_position > tx.vout.size()))
        throw JSONRPCError(RPC_INVALID_PARAMETER, "changePosition out of bounds");

    for (unsigned int idx = 0; idx < subtractFeeFromOutputs.size(); idx++) {
        int pos = subtractFeeFromOutputs[idx].getInt<int>();
        if (setSubtractFeeFromOutputs.count(pos))
            throw JSONRPCError(RPC_INVALID_PARAMETER, strprintf("Invalid parameter, duplicated position: %d", pos));
        if (pos < 0)
            throw JSONRPCError(RPC_INVALID_PARAMETER, strprintf("Invalid parameter, negative position: %d", pos));
        if (pos >= int(tx.vout.size()))
            throw JSONRPCError(RPC_INVALID_PARAMETER, strprintf("Invalid parameter, position too large: %d", pos));
        setSubtractFeeFromOutputs.insert(pos);
    }

    bilingual_str error;

    if (!FundTransaction(wallet, tx, fee_out, change_position, error, lockUnspents, setSubtractFeeFromOutputs, coinControl)) {
        throw JSONRPCError(RPC_WALLET_ERROR, error.original);
    }
}

static void SetOptionsInputWeights(const UniValue& inputs, UniValue& options)
{
    if (options.exists("input_weights")) {
        throw JSONRPCError(RPC_INVALID_PARAMETER, "Input weights should be specified in inputs rather than in options.");
    }
    if (inputs.size() == 0) {
        return;
    }
    UniValue weights(UniValue::VARR);
    for (const UniValue& input : inputs.getValues()) {
        if (input.exists("weight")) {
            weights.push_back(input);
        }
    }
    options.pushKV("input_weights", weights);
}

RPCHelpMan fundrawtransaction()
{
    return RPCHelpMan{"fundrawtransaction",
                "\nIf the transaction has no inputs, they will be automatically selected to meet its out value.\n"
                "It will add at most one change output to the outputs.\n"
                "No existing outputs will be modified unless \"subtractFeeFromOutputs\" is specified.\n"
                "Note that inputs which were signed may need to be resigned after completion since in/outputs have been added.\n"
                "The inputs added will not be signed, use signrawtransactionwithkey\n"
                "or signrawtransactionwithwallet for that.\n"
                "All existing inputs must either have their previous output transaction be in the wallet\n"
                "or be in the UTXO set. Solving data must be provided for non-wallet inputs.\n"
                "Note that all inputs selected must be of standard form and P2SH scripts must be\n"
                "in the wallet using importaddress or addmultisigaddress (to calculate fees).\n"
                "You can see whether this is the case by checking the \"solvable\" field in the listunspent output.\n"
                "Only pay-to-pubkey, multisig, and P2SH versions thereof are currently supported for watch-only\n",
                {
                    {"hexstring", RPCArg::Type::STR_HEX, RPCArg::Optional::NO, "The hex string of the raw transaction"},
                    {"options", RPCArg::Type::OBJ, RPCArg::Optional::OMITTED_NAMED_ARG, "for backward compatibility: passing in a true instead of an object will result in {\"includeWatching\":true}",
                        Cat<std::vector<RPCArg>>(
                        {
                            {"add_inputs", RPCArg::Type::BOOL, RPCArg::Default{true}, "For a transaction with existing inputs, automatically include more if they are not enough."},
                            {"include_unsafe", RPCArg::Type::BOOL, RPCArg::Default{false}, "Include inputs that are not safe to spend (unconfirmed transactions from outside keys and unconfirmed replacement transactions).\n"
                                                          "Warning: the resulting transaction may become invalid if one of the unsafe inputs disappears.\n"
                                                          "If that happens, you will need to fund the transaction with different inputs and republish it."},
                            {"minconf", RPCArg::Type::NUM, RPCArg::Default{0}, "If add_inputs is specified, require inputs with at least this many confirmations."},
                            {"maxconf", RPCArg::Type::NUM, RPCArg::Optional::OMITTED, "If add_inputs is specified, require inputs with at most this many confirmations."},
                            {"changeAddress", RPCArg::Type::STR, RPCArg::DefaultHint{"automatic"}, "The address to receive the change"},
                            {"changePosition", RPCArg::Type::NUM, RPCArg::DefaultHint{"random"}, "The index of the change output"},
                            {"change_type", RPCArg::Type::STR, RPCArg::DefaultHint{"set by -changetype"}, "The output type to use. Only valid if changeAddress is not specified. Options are \"legacy\", \"p2sh-segwit\", \"bech32\", and \"bech32m\"."},
                            {"includeWatching", RPCArg::Type::BOOL, RPCArg::DefaultHint{"true for watch-only wallets, otherwise false"}, "Also select inputs which are watch only.\n"
                                                          "Only solvable inputs can be used. Watch-only destinations are solvable if the public key and/or output script was imported,\n"
                                                          "e.g. with 'importpubkey' or 'importmulti' with the 'pubkeys' or 'desc' field."},
                            {"lockUnspents", RPCArg::Type::BOOL, RPCArg::Default{false}, "Lock selected unspent outputs"},
                            {"fee_rate", RPCArg::Type::AMOUNT, RPCArg::DefaultHint{"not set, fall back to wallet fee estimation"}, "Specify a fee rate in " + CURRENCY_ATOM + "/vB."},
                            {"feeRate", RPCArg::Type::AMOUNT, RPCArg::DefaultHint{"not set, fall back to wallet fee estimation"}, "Specify a fee rate in " + CURRENCY_UNIT + "/kvB."},
                            {"subtractFeeFromOutputs", RPCArg::Type::ARR, RPCArg::Default{UniValue::VARR}, "The integers.\n"
                                                          "The fee will be equally deducted from the amount of each specified output.\n"
                                                          "Those recipients will receive less coins than you enter in their corresponding amount field.\n"
                                                          "If no outputs are specified here, the sender pays the fee.",
                                {
                                    {"vout_index", RPCArg::Type::NUM, RPCArg::Optional::OMITTED, "The zero-based output index, before a change output is added."},
                                },
                            },
                            {"input_weights", RPCArg::Type::ARR, RPCArg::Optional::OMITTED_NAMED_ARG, "Inputs and their corresponding weights",
                                {
                                    {"", RPCArg::Type::OBJ, RPCArg::Optional::OMITTED, "",
                                        {
                                            {"txid", RPCArg::Type::STR_HEX, RPCArg::Optional::NO, "The transaction id"},
                                            {"vout", RPCArg::Type::NUM, RPCArg::Optional::NO, "The output index"},
                                            {"weight", RPCArg::Type::NUM, RPCArg::Optional::NO, "The maximum weight for this input, "
                                                "including the weight of the outpoint and sequence number. "
                                                "Note that serialized signature sizes are not guaranteed to be consistent, "
                                                "so the maximum DER signatures size of 73 bytes should be used when considering ECDSA signatures."
                                                "Remember to convert serialized sizes to weight units when necessary."},
                                        },
                                    },
                                },
                             },
                        },
                        FundTxDoc()),
                        RPCArgOptions{
                            .skip_type_check = true,
                            .oneline_description = "options",
                        }},
                    {"iswitness", RPCArg::Type::BOOL, RPCArg::DefaultHint{"depends on heuristic tests"}, "Whether the transaction hex is a serialized witness transaction.\n"
                        "If iswitness is not present, heuristic tests will be used in decoding.\n"
                        "If true, only witness deserialization will be tried.\n"
                        "If false, only non-witness deserialization will be tried.\n"
                        "This boolean should reflect whether the transaction has inputs\n"
                        "(e.g. fully valid, or on-chain transactions), if known by the caller."
                    },
                    {"solving_data", RPCArg::Type::OBJ, RPCArg::Optional::OMITTED_NAMED_ARG, "Keys and scripts needed for producing a final transaction with a dummy signature. Used for fee estimation during coin selection.\n",
                        {
                            {"pubkeys", RPCArg::Type::ARR, RPCArg::DefaultHint{"empty array"}, "A json array of public keys.\n",
                                {
                                    {"pubkey", RPCArg::Type::STR_HEX, RPCArg::Optional::OMITTED, "A public key"},
                                },
                            },
                            {"scripts", RPCArg::Type::ARR, RPCArg::DefaultHint{"empty array"}, "A json array of scripts.\n",
                                {
                                    {"script", RPCArg::Type::STR_HEX, RPCArg::Optional::OMITTED, "A script"},
                                },
                            },
                            {"descriptors", RPCArg::Type::ARR, RPCArg::DefaultHint{"empty array"}, "A json array of descriptors.\n",
                                {
                                    {"descriptor", RPCArg::Type::STR_HEX, RPCArg::Optional::OMITTED, "A descriptor"},
                                },
                            }
                        }
                    },
                },
                RPCResult{
                    RPCResult::Type::OBJ, "", "",
                    {
                        {RPCResult::Type::STR_HEX, "hex", "The resulting raw transaction (hex-encoded string)"},
                        {RPCResult::Type::STR_AMOUNT, "fee", "Fee in " + CURRENCY_UNIT + " the resulting transaction pays"},
                        {RPCResult::Type::NUM, "changepos", "The position of the added change output, or -1"},
                    }
                                },
                                RPCExamples{
                            "\nCreate a transaction with no inputs\n"
                            + HelpExampleCli("createrawtransaction", "\"[]\" \"{\\\"myaddress\\\":0.01}\"") +
                            "\nAdd sufficient unsigned inputs to meet the output value\n"
                            + HelpExampleCli("fundrawtransaction", "\"rawtransactionhex\"") +
                            "\nSign the transaction\n"
                            + HelpExampleCli("signrawtransactionwithwallet", "\"fundedtransactionhex\"") +
                            "\nSend the transaction\n"
                            + HelpExampleCli("sendrawtransaction", "\"signedtransactionhex\"")
                                },
        [&](const RPCHelpMan& self, const JSONRPCRequest& request) -> UniValue
{
    std::shared_ptr<CWallet> const pwallet = GetWalletForJSONRPCRequest(request);
    if (!pwallet) return UniValue::VNULL;

    // parse hex string from parameter
    CMutableTransaction tx;
    bool try_witness = request.params[2].isNull() ? true : request.params[2].get_bool();
    bool try_no_witness = request.params[2].isNull() ? true : !request.params[2].get_bool();
    if (!DecodeHexTx(tx, request.params[0].get_str(), try_no_witness, try_witness)) {
        throw JSONRPCError(RPC_DESERIALIZATION_ERROR, "TX decode failed");
    }

    CAmount fee;
    int change_position;
    CCoinControl coin_control;
    // Automatically select (additional) coins. Can be overridden by options.add_inputs.
    coin_control.m_allow_other_inputs = true;
    FundTransaction(*pwallet, tx, fee, change_position, request.params[1], coin_control, request.params[3], /*override_min_fee=*/true);

    UniValue result(UniValue::VOBJ);
    result.pushKV("hex", EncodeHexTx(CTransaction(tx)));
    result.pushKV("fee", ValueFromAmount(fee));
    result.pushKV("changepos", change_position);

    return result;
},
    };
}

RPCHelpMan signrawtransactionwithwallet()
{
    return RPCHelpMan{"signrawtransactionwithwallet",
                "\nSign inputs for raw transaction (serialized, hex-encoded).\n"
                "The second optional argument (may be null) is an array of previous transaction outputs that\n"
                "this transaction depends on but may not yet be in the block chain." +
        HELP_REQUIRING_PASSPHRASE,
                {
                    {"hexstring", RPCArg::Type::STR, RPCArg::Optional::NO, "The transaction hex string"},
                    {"prevtxs", RPCArg::Type::ARR, RPCArg::Optional::OMITTED_NAMED_ARG, "The previous dependent transaction outputs",
                        {
                            {"", RPCArg::Type::OBJ, RPCArg::Optional::OMITTED, "",
                                {
                                    {"txid", RPCArg::Type::STR_HEX, RPCArg::Optional::NO, "The transaction id"},
                                    {"vout", RPCArg::Type::NUM, RPCArg::Optional::NO, "The output number"},
                                    {"scriptPubKey", RPCArg::Type::STR_HEX, RPCArg::Optional::NO, "script key"},
                                    {"redeemScript", RPCArg::Type::STR_HEX, RPCArg::Optional::OMITTED, "(required for P2SH) redeem script"},
                                    {"witnessScript", RPCArg::Type::STR_HEX, RPCArg::Optional::OMITTED, "(required for P2WSH or P2SH-P2WSH) witness script"},
                                    {"amount", RPCArg::Type::AMOUNT, RPCArg::Optional::OMITTED, "The amount spent (required if non-confidential segwit output)"},
                                    {"amountcommitment", RPCArg::Type::STR, RPCArg::Optional::OMITTED, "The amount commitment spent (required if confidential segwit output)"},
                                },
                            },
                        },
                    },
                    {"sighashtype", RPCArg::Type::STR, RPCArg::Default{"DEFAULT for Taproot, ALL otherwise"}, "The signature hash type. Must be one of\n"
            "       \"DEFAULT\"\n"
            "       \"ALL\"\n"
            "       \"NONE\"\n"
            "       \"SINGLE\"\n"
            "       \"ALL|ANYONECANPAY\"\n"
            "       \"NONE|ANYONECANPAY\"\n"
            "       \"SINGLE|ANYONECANPAY\""},
                },
                RPCResult{
                    RPCResult::Type::OBJ, "", "",
                    {
                        {RPCResult::Type::STR_HEX, "hex", "The hex-encoded raw transaction with signature(s)"},
                        {RPCResult::Type::BOOL, "complete", "If the transaction has a complete set of signatures"},
                        {RPCResult::Type::ARR, "errors", /*optional=*/true, "Script verification errors (if there are any)",
                        {
                            {RPCResult::Type::OBJ, "", "",
                            {
                                {RPCResult::Type::STR_HEX, "txid", "The hash of the referenced, previous transaction"},
                                {RPCResult::Type::NUM, "vout", "The index of the output to spent and used as input"},
                                {RPCResult::Type::ARR, "witness", "",
                                {
                                    {RPCResult::Type::STR_HEX, "witness", ""},
                                }},
                                {RPCResult::Type::STR_HEX, "scriptSig", "The hex-encoded signature script"},
                                {RPCResult::Type::NUM, "sequence", "Script sequence number"},
                                {RPCResult::Type::STR, "error", "Verification or signing error related to the input"},
                            }},
                        }},
                        {RPCResult::Type::STR, "warning", /*optional=*/true, "Warning that a peg-in input signed may be immature. This could mean lack of connectivity to or misconfiguration of the daemon."},
                    }
                },
                RPCExamples{
                    HelpExampleCli("signrawtransactionwithwallet", "\"myhex\"")
            + HelpExampleRpc("signrawtransactionwithwallet", "\"myhex\"")
                },
        [&](const RPCHelpMan& self, const JSONRPCRequest& request) -> UniValue
{
    const std::shared_ptr<const CWallet> pwallet = GetWalletForJSONRPCRequest(request);
    if (!pwallet) return UniValue::VNULL;

    CMutableTransaction mtx;
    if (!DecodeHexTx(mtx, request.params[0].get_str())) {
        throw JSONRPCError(RPC_DESERIALIZATION_ERROR, "TX decode failed. Make sure the tx has at least one input.");
    }

    // Sign the transaction
    LOCK(pwallet->cs_wallet);
    EnsureWalletIsUnlocked(*pwallet);

    // Fetch previous transactions (inputs):
    std::map<COutPoint, Coin> coins;
    for (const CTxIn& txin : mtx.vin) {
        coins[txin.prevout]; // Create empty map entry keyed by prevout.
    }
    pwallet->chain().findCoins(coins);

    // Parse the prevtxs array
    ParsePrevouts(request.params[1], nullptr, coins);

    int nHashType = ParseSighashString(request.params[2]);

    // Script verification errors
    std::map<int, bilingual_str> input_errors;

    bool immature_pegin = ValidateTransactionPeginInputs(mtx, pwallet->chain().getTip(), input_errors);
    bool complete = pwallet->SignTransaction(mtx, coins, nHashType, input_errors);
    UniValue result(UniValue::VOBJ);
    SignTransactionResultToJSON(mtx, complete, coins, input_errors, immature_pegin, result);
    return result;
},
    };
}

static RPCHelpMan bumpfee_helper(std::string method_name)
{
    const bool want_psbt = method_name == "psbtbumpfee";
    const std::string incremental_fee{CFeeRate(DEFAULT_INCREMENTAL_RELAY_FEE).ToString(FeeEstimateMode::SAT_VB)};

    return RPCHelpMan{method_name,
        "\nBumps the fee of an opt-in-RBF transaction T, replacing it with a new transaction B.\n"
        + std::string(want_psbt ? "Returns a PSBT instead of creating and signing a new transaction.\n" : "") +
        "An opt-in RBF transaction with the given txid must be in the wallet.\n"
        "The command will pay the additional fee by reducing change outputs or adding inputs when necessary.\n"
        "It may add a new change output if one does not already exist.\n"
        "All inputs in the original transaction will be included in the replacement transaction.\n"
        "The command will fail if the wallet or mempool contains a transaction that spends one of T's outputs.\n"
        "By default, the new fee will be calculated automatically using the estimatesmartfee RPC.\n"
        "The user can specify a confirmation target for estimatesmartfee.\n"
        "Alternatively, the user can specify a fee rate in " + CURRENCY_ATOM + "/vB for the new transaction.\n"
        "At a minimum, the new fee rate must be high enough to pay an additional new relay fee (incrementalfee\n"
        "returned by getnetworkinfo) to enter the node's mempool.\n"
        "* WARNING: before version 0.21, fee_rate was in " + CURRENCY_UNIT + "/kvB. As of 0.21, fee_rate is in " + CURRENCY_ATOM + "/vB. *\n",
        {
            {"txid", RPCArg::Type::STR_HEX, RPCArg::Optional::NO, "The txid to be bumped"},
            {"options", RPCArg::Type::OBJ, RPCArg::Optional::OMITTED_NAMED_ARG, "",
                {
                    {"conf_target", RPCArg::Type::NUM, RPCArg::DefaultHint{"wallet -txconfirmtarget"}, "Confirmation target in blocks\n"},
                    {"fee_rate", RPCArg::Type::AMOUNT, RPCArg::DefaultHint{"not set, fall back to wallet fee estimation"},
                             "\nSpecify a fee rate in " + CURRENCY_ATOM + "/vB instead of relying on the built-in fee estimator.\n"
                             "Must be at least " + incremental_fee + " higher than the current transaction fee rate.\n"
                             "WARNING: before version 0.21, fee_rate was in " + CURRENCY_UNIT + "/kvB. As of 0.21, fee_rate is in " + CURRENCY_ATOM + "/vB.\n"},
                    {"replaceable", RPCArg::Type::BOOL, RPCArg::Default{true}, "Whether the new transaction should still be\n"
                             "marked bip-125 replaceable. If true, the sequence numbers in the transaction will\n"
                             "be left unchanged from the original. If false, any input sequence numbers in the\n"
                             "original transaction that were less than 0xfffffffe will be increased to 0xfffffffe\n"
                             "so the new transaction will not be explicitly bip-125 replaceable (though it may\n"
                             "still be replaceable in practice, for example if it has unconfirmed ancestors which\n"
                             "are replaceable).\n"},
                    {"estimate_mode", RPCArg::Type::STR, RPCArg::Default{"unset"}, "The fee estimate mode, must be one of (case insensitive):\n"
                     "\"" + FeeModes("\"\n\"") + "\""},
                },
                RPCArgOptions{.oneline_description="options"}},
        },
        RPCResult{
            RPCResult::Type::OBJ, "", "", Cat(
                want_psbt ?
                std::vector<RPCResult>{{RPCResult::Type::STR, "psbt", "The base64-encoded unsigned PSBT of the new transaction."}} :
                std::vector<RPCResult>{{RPCResult::Type::STR_HEX, "txid", "The id of the new transaction."}},
            {
                {RPCResult::Type::STR_AMOUNT, "origfee", "The fee of the replaced transaction."},
                {RPCResult::Type::STR_AMOUNT, "fee", "The fee of the new transaction."},
                {RPCResult::Type::ARR, "errors", "Errors encountered during processing (may be empty).",
                {
                    {RPCResult::Type::STR, "", ""},
                }},
            })
        },
        RPCExamples{
    "\nBump the fee, get the new transaction\'s " + std::string(want_psbt ? "psbt" : "txid") + "\n" +
            HelpExampleCli(method_name, "<txid>")
        },
        [want_psbt](const RPCHelpMan& self, const JSONRPCRequest& request) -> UniValue
{
    std::shared_ptr<CWallet> const pwallet = GetWalletForJSONRPCRequest(request);
    if (!pwallet) return UniValue::VNULL;

    if (pwallet->IsWalletFlagSet(WALLET_FLAG_DISABLE_PRIVATE_KEYS) && !pwallet->IsWalletFlagSet(WALLET_FLAG_EXTERNAL_SIGNER) && !want_psbt) {
        throw JSONRPCError(RPC_WALLET_ERROR, "bumpfee is not available with wallets that have private keys disabled. Use psbtbumpfee instead.");
    }

    uint256 hash(ParseHashV(request.params[0], "txid"));

    CCoinControl coin_control;
    coin_control.fAllowWatchOnly = pwallet->IsWalletFlagSet(WALLET_FLAG_DISABLE_PRIVATE_KEYS);
    // optional parameters
    coin_control.m_signal_bip125_rbf = true;

    if (!request.params[1].isNull()) {
        UniValue options = request.params[1];
        RPCTypeCheckObj(options,
            {
                {"confTarget", UniValueType(UniValue::VNUM)},
                {"conf_target", UniValueType(UniValue::VNUM)},
                {"fee_rate", UniValueType()}, // will be checked by AmountFromValue() in SetFeeEstimateMode()
                {"replaceable", UniValueType(UniValue::VBOOL)},
                {"estimate_mode", UniValueType(UniValue::VSTR)},
            },
            true, true);

        if (options.exists("confTarget") && options.exists("conf_target")) {
            throw JSONRPCError(RPC_INVALID_PARAMETER, "confTarget and conf_target options should not both be set. Use conf_target (confTarget is deprecated).");
        }

        auto conf_target = options.exists("confTarget") ? options["confTarget"] : options["conf_target"];

        if (options.exists("replaceable")) {
            coin_control.m_signal_bip125_rbf = options["replaceable"].get_bool();
        }
        SetFeeEstimateMode(*pwallet, coin_control, conf_target, options["estimate_mode"], options["fee_rate"], /*override_min_fee=*/false);
    }

    // Make sure the results are valid at least up to the most recent block
    // the user could have gotten from another RPC command prior to now
    pwallet->BlockUntilSyncedToCurrentChain();

    LOCK(pwallet->cs_wallet);

    EnsureWalletIsUnlocked(*pwallet);


    std::vector<bilingual_str> errors;
    CAmount old_fee;
    CAmount new_fee;
    CMutableTransaction mtx;
    feebumper::Result res;
    // Targeting feerate bump.
    res = feebumper::CreateRateBumpTransaction(*pwallet, hash, coin_control, errors, old_fee, new_fee, mtx, /*require_mine=*/ !want_psbt);
    if (res != feebumper::Result::OK) {
        switch(res) {
            case feebumper::Result::INVALID_ADDRESS_OR_KEY:
                throw JSONRPCError(RPC_INVALID_ADDRESS_OR_KEY, errors[0].original);
                break;
            case feebumper::Result::INVALID_REQUEST:
                throw JSONRPCError(RPC_INVALID_REQUEST, errors[0].original);
                break;
            case feebumper::Result::INVALID_PARAMETER:
                throw JSONRPCError(RPC_INVALID_PARAMETER, errors[0].original);
                break;
            case feebumper::Result::WALLET_ERROR:
                throw JSONRPCError(RPC_WALLET_ERROR, errors[0].original);
                break;
            default:
                throw JSONRPCError(RPC_MISC_ERROR, errors[0].original);
                break;
        }
    }

    UniValue result(UniValue::VOBJ);

    // For bumpfee, return the new transaction id.
    // For psbtbumpfee, return the base64-encoded unsigned PSBT of the new transaction.
    if (!want_psbt) {
        if (!feebumper::SignTransaction(*pwallet, mtx)) {
            if (pwallet->IsWalletFlagSet(WALLET_FLAG_EXTERNAL_SIGNER)) {
                throw JSONRPCError(RPC_WALLET_ERROR, "Transaction incomplete. Try psbtbumpfee instead.");
            }
            throw JSONRPCError(RPC_WALLET_ERROR, "Can't sign transaction.");
        }

        uint256 txid;
        if (feebumper::CommitTransaction(*pwallet, hash, std::move(mtx), errors, txid) != feebumper::Result::OK) {
            throw JSONRPCError(RPC_WALLET_ERROR, errors[0].original);
        }

        result.pushKV("txid", txid.GetHex());
    } else {
        PartiallySignedTransaction psbtx(mtx, 2 /* version */);
        bool complete = false;
        const TransactionError err = pwallet->FillPSBT(psbtx, complete, SIGHASH_DEFAULT, /*sign=*/false, /*bip32derivs=*/true);
        CHECK_NONFATAL(err == TransactionError::OK);
        CHECK_NONFATAL(!complete);
        CDataStream ssTx(SER_NETWORK, PROTOCOL_VERSION);
        ssTx << psbtx;
        result.pushKV("psbt", EncodeBase64(ssTx.str()));
    }

    result.pushKV("origfee", ValueFromAmount(old_fee));
    result.pushKV("fee", ValueFromAmount(new_fee));
    UniValue result_errors(UniValue::VARR);
    for (const bilingual_str& error : errors) {
        result_errors.push_back(error.original);
    }
    result.pushKV("errors", result_errors);

    return result;
},
    };
}

RPCHelpMan bumpfee() { return bumpfee_helper("bumpfee"); }
RPCHelpMan psbtbumpfee() { return bumpfee_helper("psbtbumpfee"); }

RPCHelpMan send()
{
    return RPCHelpMan{"send",
        "\nEXPERIMENTAL warning: this call may be changed in future releases.\n"
        "\nSend a transaction.\n",
        {
            {"outputs", RPCArg::Type::ARR, RPCArg::Optional::NO, "The outputs (key-value pairs), where none of the keys are duplicated.\n"
                    "That is, each address can only appear once and there can only be one 'data' object.\n"
                    "For convenience, a dictionary, which holds the key-value pairs directly, is also accepted.",
                {
                    {"", RPCArg::Type::OBJ_USER_KEYS, RPCArg::Optional::OMITTED, "",
                        {
                            {"address", RPCArg::Type::AMOUNT, RPCArg::Optional::NO, "A key-value pair. The key (string) is the address, the value (float or string) is the amount in " + CURRENCY_UNIT + ""},
                        },
                        },
                    {"", RPCArg::Type::OBJ, RPCArg::Optional::OMITTED, "",
                        {
                            {"data", RPCArg::Type::STR_HEX, RPCArg::Optional::NO, "A key-value pair. The key must be \"data\", the value is hex-encoded data"},
                        },
                    },
                },
                RPCArgOptions{.skip_type_check = true}},
            {"conf_target", RPCArg::Type::NUM, RPCArg::DefaultHint{"wallet -txconfirmtarget"}, "Confirmation target in blocks"},
            {"estimate_mode", RPCArg::Type::STR, RPCArg::Default{"unset"}, "The fee estimate mode, must be one of (case insensitive):\n"
             "\"" + FeeModes("\"\n\"") + "\""},
            {"fee_rate", RPCArg::Type::AMOUNT, RPCArg::DefaultHint{"not set, fall back to wallet fee estimation"}, "Specify a fee rate in " + CURRENCY_ATOM + "/vB."},
            {"options", RPCArg::Type::OBJ, RPCArg::Optional::OMITTED_NAMED_ARG, "",
                Cat<std::vector<RPCArg>>(
                {
                    {"add_inputs", RPCArg::Type::BOOL, RPCArg::DefaultHint{"false when \"inputs\" are specified, true otherwise"},"Automatically include coins from the wallet to cover the target amount.\n"},
                    {"include_unsafe", RPCArg::Type::BOOL, RPCArg::Default{false}, "Include inputs that are not safe to spend (unconfirmed transactions from outside keys and unconfirmed replacement transactions).\n"
                                                          "Warning: the resulting transaction may become invalid if one of the unsafe inputs disappears.\n"
                                                          "If that happens, you will need to fund the transaction with different inputs and republish it."},
                    {"minconf", RPCArg::Type::NUM, RPCArg::Default{0}, "If add_inputs is specified, require inputs with at least this many confirmations."},
                    {"maxconf", RPCArg::Type::NUM, RPCArg::Optional::OMITTED, "If add_inputs is specified, require inputs with at most this many confirmations."},
                    {"add_to_wallet", RPCArg::Type::BOOL, RPCArg::Default{true}, "When false, returns a serialized transaction which will not be added to the wallet or broadcast"},
                    {"change_address", RPCArg::Type::STR, RPCArg::DefaultHint{"automatic"}, "The address to receive the change"},
                    {"change_position", RPCArg::Type::NUM, RPCArg::DefaultHint{"random"}, "The index of the change output"},
                    {"change_type", RPCArg::Type::STR, RPCArg::DefaultHint{"set by -changetype"}, "The output type to use. Only valid if change_address is not specified. Options are \"legacy\", \"p2sh-segwit\", \"bech32\" and \"bech32m\"."},
                    {"fee_rate", RPCArg::Type::AMOUNT, RPCArg::DefaultHint{"not set, fall back to wallet fee estimation"}, "Specify a fee rate in " + CURRENCY_ATOM + "/vB."},
                    {"include_watching", RPCArg::Type::BOOL, RPCArg::DefaultHint{"true for watch-only wallets, otherwise false"}, "Also select inputs which are watch only.\n"
                                          "Only solvable inputs can be used. Watch-only destinations are solvable if the public key and/or output script was imported,\n"
                                          "e.g. with 'importpubkey' or 'importmulti' with the 'pubkeys' or 'desc' field."},
                    {"inputs", RPCArg::Type::ARR, RPCArg::Default{UniValue::VARR}, "Specify inputs instead of adding them automatically. A JSON array of JSON objects",
                        {
                            {"txid", RPCArg::Type::STR_HEX, RPCArg::Optional::NO, "The transaction id"},
                            {"vout", RPCArg::Type::NUM, RPCArg::Optional::NO, "The output number"},
                            {"sequence", RPCArg::Type::NUM, RPCArg::Optional::NO, "The sequence number"},
                            {"weight", RPCArg::Type::NUM, RPCArg::DefaultHint{"Calculated from wallet and solving data"}, "The maximum weight for this input, "
                                        "including the weight of the outpoint and sequence number. "
                                        "Note that signature sizes are not guaranteed to be consistent, "
                                        "so the maximum DER signatures size of 73 bytes should be used when considering ECDSA signatures."
                                        "Remember to convert serialized sizes to weight units when necessary."},
                        },
                    },
                    {"locktime", RPCArg::Type::NUM, RPCArg::Default{0}, "Raw locktime. Non-0 value also locktime-activates inputs"},
                    {"lock_unspents", RPCArg::Type::BOOL, RPCArg::Default{false}, "Lock selected unspent outputs"},
                    {"psbt", RPCArg::Type::BOOL,  RPCArg::DefaultHint{"automatic"}, "Always return a PSBT, implies add_to_wallet=false."},
                    {"subtract_fee_from_outputs", RPCArg::Type::ARR, RPCArg::Default{UniValue::VARR}, "Outputs to subtract the fee from, specified as integer indices.\n"
                    "The fee will be equally deducted from the amount of each specified output.\n"
                    "Those recipients will receive less coins than you enter in their corresponding amount field.\n"
                    "If no outputs are specified here, the sender pays the fee.",
                        {
                            {"vout_index", RPCArg::Type::NUM, RPCArg::Optional::OMITTED, "The zero-based output index, before a change output is added."},
                        },
                    },
                },
                FundTxDoc()),
                RPCArgOptions{.oneline_description="options"}},
        },
        RPCResult{
            RPCResult::Type::OBJ, "", "",
                {
                    {RPCResult::Type::BOOL, "complete", "If the transaction has a complete set of signatures"},
                    {RPCResult::Type::STR_HEX, "txid", /*optional=*/true, "The transaction id for the send. Only 1 transaction is created regardless of the number of addresses."},
                    {RPCResult::Type::STR_HEX, "hex", /*optional=*/true, "If add_to_wallet is false, the hex-encoded raw transaction with signature(s)"},
                    {RPCResult::Type::STR, "psbt", /*optional=*/true, "If more signatures are needed, or if add_to_wallet is false, the base64-encoded (partially) signed transaction"}
                }
        },
        RPCExamples{""
        "\nSend 0.1 BTC with a confirmation target of 6 blocks in economical fee estimate mode\n"
        + HelpExampleCli("send", "'{\"" + EXAMPLE_ADDRESS[0] + "\": 0.1}' 6 economical\n") +
        "Send 0.2 BTC with a fee rate of 1.1 " + CURRENCY_ATOM + "/vB using positional arguments\n"
        + HelpExampleCli("send", "'{\"" + EXAMPLE_ADDRESS[0] + "\": 0.2}' null \"unset\" 1.1\n") +
        "Send 0.2 BTC with a fee rate of 1 " + CURRENCY_ATOM + "/vB using the options argument\n"
        + HelpExampleCli("send", "'{\"" + EXAMPLE_ADDRESS[0] + "\": 0.2}' null \"unset\" null '{\"fee_rate\": 1}'\n") +
        "Send 0.3 BTC with a fee rate of 25 " + CURRENCY_ATOM + "/vB using named arguments\n"
        + HelpExampleCli("-named send", "outputs='{\"" + EXAMPLE_ADDRESS[0] + "\": 0.3}' fee_rate=25\n") +
        "Create a transaction that should confirm the next block, with a specific input, and return result without adding to wallet or broadcasting to the network\n"
        + HelpExampleCli("send", "'{\"" + EXAMPLE_ADDRESS[0] + "\": 0.1}' 1 economical '{\"add_to_wallet\": false, \"inputs\": [{\"txid\":\"a08e6907dbbd3d809776dbfc5d82e371b764ed838b5655e72f463568df1aadf0\", \"vout\":1}]}'")
        },
        [&](const RPCHelpMan& self, const JSONRPCRequest& request) -> UniValue
        {
            std::shared_ptr<CWallet> const pwallet = GetWalletForJSONRPCRequest(request);
            if (!pwallet) return UniValue::VNULL;

            UniValue options{request.params[4].isNull() ? UniValue::VOBJ : request.params[4]};
            InterpretFeeEstimationInstructions(/*conf_target=*/request.params[1], /*estimate_mode=*/request.params[2], /*fee_rate=*/request.params[3], options);
            PreventOutdatedOptions(options);


            CAmount fee;
            int change_position;
            bool rbf{options.exists("replaceable") ? options["replaceable"].get_bool() : pwallet->m_signal_rbf};
            CMutableTransaction rawTx = ConstructTransaction(options["inputs"], request.params[0], options["locktime"], rbf, pwallet->chain().getTip(), nullptr /* output_pubkey_out */, true /* allow_peg_in */);
            CCoinControl coin_control;
            // Automatically select coins, unless at least one is manually selected. Can
            // be overridden by options.add_inputs.
            coin_control.m_allow_other_inputs = rawTx.vin.size() == 0;
            UniValue solving_data = NullUniValue;
            if (options.exists("solving_data")) {
                solving_data = options["solving_data"].get_obj();
            }
            SetOptionsInputWeights(options["inputs"], options);
            FundTransaction(*pwallet, rawTx, fee, change_position, options, coin_control, /*solving_data=*/solving_data, /*override_min_fee=*/false);

            return FinishTransaction(pwallet, options, rawTx);
        }
    };
}

RPCHelpMan sendall()
{
    return RPCHelpMan{"sendall",
        "EXPERIMENTAL warning: this call may be changed in future releases.\n"
        "\nSpend the value of all (or specific) confirmed UTXOs in the wallet to one or more recipients.\n"
        "Unconfirmed inbound UTXOs and locked UTXOs will not be spent. Sendall will respect the avoid_reuse wallet flag.\n"
        "If your wallet contains many small inputs, either because it received tiny payments or as a result of accumulating change, consider using `send_max` to exclude inputs that are worth less than the fees needed to spend them.\n",
        {
            {"recipients", RPCArg::Type::ARR, RPCArg::Optional::NO, "The sendall destinations. Each address may only appear once.\n"
                "Optionally some recipients can be specified with an amount to perform payments, but at least one address must appear without a specified amount.\n",
                {
                    {"address", RPCArg::Type::STR, RPCArg::Optional::NO, "A bitcoin address which receives an equal share of the unspecified amount."},
                    {"", RPCArg::Type::OBJ_USER_KEYS, RPCArg::Optional::OMITTED, "",
                        {
                            {"address", RPCArg::Type::AMOUNT, RPCArg::Optional::NO, "A key-value pair. The key (string) is the bitcoin address, the value (float or string) is the amount in " + CURRENCY_UNIT + ""},
                        },
                    },
                },
            },
            {"conf_target", RPCArg::Type::NUM, RPCArg::DefaultHint{"wallet -txconfirmtarget"}, "Confirmation target in blocks"},
            {"estimate_mode", RPCArg::Type::STR, RPCArg::Default{"unset"}, "The fee estimate mode, must be one of (case insensitive):\n"
             "\"" + FeeModes("\"\n\"") + "\""},
            {"fee_rate", RPCArg::Type::AMOUNT, RPCArg::DefaultHint{"not set, fall back to wallet fee estimation"}, "Specify a fee rate in " + CURRENCY_ATOM + "/vB."},
            {
                "options", RPCArg::Type::OBJ, RPCArg::Optional::OMITTED_NAMED_ARG, "",
                Cat<std::vector<RPCArg>>(
                    {
                        {"add_to_wallet", RPCArg::Type::BOOL, RPCArg::Default{true}, "When false, returns the serialized transaction without broadcasting or adding it to the wallet"},
                        {"fee_rate", RPCArg::Type::AMOUNT, RPCArg::DefaultHint{"not set, fall back to wallet fee estimation"}, "Specify a fee rate in " + CURRENCY_ATOM + "/vB."},
                        {"include_watching", RPCArg::Type::BOOL, RPCArg::DefaultHint{"true for watch-only wallets, otherwise false"}, "Also select inputs which are watch-only.\n"
                                              "Only solvable inputs can be used. Watch-only destinations are solvable if the public key and/or output script was imported,\n"
                                              "e.g. with 'importpubkey' or 'importmulti' with the 'pubkeys' or 'desc' field."},
                        {"inputs", RPCArg::Type::ARR, RPCArg::Default{UniValue::VARR}, "Use exactly the specified inputs to build the transaction. Specifying inputs is incompatible with the send_max, minconf, and maxconf options.",
                            {
                                {"", RPCArg::Type::OBJ, RPCArg::Optional::OMITTED, "",
                                    {
                                        {"txid", RPCArg::Type::STR_HEX, RPCArg::Optional::NO, "The transaction id"},
                                        {"vout", RPCArg::Type::NUM, RPCArg::Optional::NO, "The output number"},
                                        {"sequence", RPCArg::Type::NUM, RPCArg::DefaultHint{"depends on the value of the 'replaceable' and 'locktime' arguments"}, "The sequence number"},
                                    },
                                },
                            },
                        },
                        {"locktime", RPCArg::Type::NUM, RPCArg::Default{0}, "Raw locktime. Non-0 value also locktime-activates inputs"},
                        {"lock_unspents", RPCArg::Type::BOOL, RPCArg::Default{false}, "Lock selected unspent outputs"},
                        {"psbt", RPCArg::Type::BOOL,  RPCArg::DefaultHint{"automatic"}, "Always return a PSBT, implies add_to_wallet=false."},
                        {"send_max", RPCArg::Type::BOOL, RPCArg::Default{false}, "When true, only use UTXOs that can pay for their own fees to maximize the output amount. When 'false' (default), no UTXO is left behind. send_max is incompatible with providing specific inputs."},
                        {"minconf", RPCArg::Type::NUM, RPCArg::Default{0}, "Require inputs with at least this many confirmations."},
                        {"maxconf", RPCArg::Type::NUM, RPCArg::Optional::OMITTED, "Require inputs with at most this many confirmations."},
                    },
                    FundTxDoc()
                ),
                RPCArgOptions{.oneline_description="options"}
            },
        },
        RPCResult{
            RPCResult::Type::OBJ, "", "",
                {
                    {RPCResult::Type::BOOL, "complete", "If the transaction has a complete set of signatures"},
                    {RPCResult::Type::STR_HEX, "txid", /*optional=*/true, "The transaction id for the send. Only 1 transaction is created regardless of the number of addresses."},
                    {RPCResult::Type::STR_HEX, "hex", /*optional=*/true, "If add_to_wallet is false, the hex-encoded raw transaction with signature(s)"},
                    {RPCResult::Type::STR, "psbt", /*optional=*/true, "If more signatures are needed, or if add_to_wallet is false, the base64-encoded (partially) signed transaction"}
                }
        },
        RPCExamples{""
        "\nSpend all UTXOs from the wallet with a fee rate of 1 " + CURRENCY_ATOM + "/vB using named arguments\n"
        + HelpExampleCli("-named sendall", "recipients='[\"" + EXAMPLE_ADDRESS[0] + "\"]' fee_rate=1\n") +
        "Spend all UTXOs with a fee rate of 1.1 " + CURRENCY_ATOM + "/vB using positional arguments\n"
        + HelpExampleCli("sendall", "'[\"" + EXAMPLE_ADDRESS[0] + "\"]' null \"unset\" 1.1\n") +
        "Spend all UTXOs split into equal amounts to two addresses with a fee rate of 1.5 " + CURRENCY_ATOM + "/vB using the options argument\n"
        + HelpExampleCli("sendall", "'[\"" + EXAMPLE_ADDRESS[0] + "\", \"" + EXAMPLE_ADDRESS[1] + "\"]' null \"unset\" null '{\"fee_rate\": 1.5}'\n") +
        "Leave dust UTXOs in wallet, spend only UTXOs with positive effective value with a fee rate of 10 " + CURRENCY_ATOM + "/vB using the options argument\n"
        + HelpExampleCli("sendall", "'[\"" + EXAMPLE_ADDRESS[0] + "\"]' null \"unset\" null '{\"fee_rate\": 10, \"send_max\": true}'\n") +
        "Spend all UTXOs with a fee rate of 1.3 " + CURRENCY_ATOM + "/vB using named arguments and sending a 0.25 " + CURRENCY_UNIT + " to another recipient\n"
        + HelpExampleCli("-named sendall", "recipients='[{\"" + EXAMPLE_ADDRESS[1] + "\": 0.25}, \""+ EXAMPLE_ADDRESS[0] + "\"]' fee_rate=1.3\n")
        },
        [&](const RPCHelpMan& self, const JSONRPCRequest& request) -> UniValue
        {
            std::shared_ptr<CWallet> const pwallet{GetWalletForJSONRPCRequest(request)};
            if (!pwallet) return UniValue::VNULL;
            // Make sure the results are valid at least up to the most recent block
            // the user could have gotten from another RPC command prior to now
            pwallet->BlockUntilSyncedToCurrentChain();

            UniValue options{request.params[4].isNull() ? UniValue::VOBJ : request.params[4]};
            InterpretFeeEstimationInstructions(/*conf_target=*/request.params[1], /*estimate_mode=*/request.params[2], /*fee_rate=*/request.params[3], options);
            PreventOutdatedOptions(options);


            std::set<std::string> addresses_without_amount;
            UniValue recipient_key_value_pairs(UniValue::VARR);
            const UniValue& recipients{request.params[0]};
            for (unsigned int i = 0; i < recipients.size(); ++i) {
                const UniValue& recipient{recipients[i]};
                if (recipient.isStr()) {
                    UniValue rkvp(UniValue::VOBJ);
                    rkvp.pushKV(recipient.get_str(), 0);
                    recipient_key_value_pairs.push_back(rkvp);
                    addresses_without_amount.insert(recipient.get_str());
                } else {
                    recipient_key_value_pairs.push_back(recipient);
                }
            }

            if (addresses_without_amount.size() == 0) {
                throw JSONRPCError(RPC_INVALID_PARAMETER, "Must provide at least one address without a specified amount");
            }

            CCoinControl coin_control;

            SetFeeEstimateMode(*pwallet, coin_control, options["conf_target"], options["estimate_mode"], options["fee_rate"], /*override_min_fee=*/false);

            coin_control.fAllowWatchOnly = ParseIncludeWatchonly(options["include_watching"], *pwallet);

            if (options.exists("minconf")) {
                if (options["minconf"].getInt<int>() < 0)
                {
                    throw JSONRPCError(RPC_INVALID_PARAMETER, strprintf("Invalid minconf (minconf cannot be negative): %s", options["minconf"].getInt<int>()));
                }

                coin_control.m_min_depth = options["minconf"].getInt<int>();
            }

            if (options.exists("maxconf")) {
                coin_control.m_max_depth = options["maxconf"].getInt<int>();

                if (coin_control.m_max_depth < coin_control.m_min_depth) {
                    throw JSONRPCError(RPC_INVALID_PARAMETER, strprintf("maxconf can't be lower than minconf: %d < %d", coin_control.m_max_depth, coin_control.m_min_depth));
                }
            }

            const bool rbf{options.exists("replaceable") ? options["replaceable"].get_bool() : pwallet->m_signal_rbf};

            FeeCalculation fee_calc_out;
            CFeeRate fee_rate{GetMinimumFeeRate(*pwallet, coin_control, &fee_calc_out)};
            // Do not, ever, assume that it's fine to change the fee rate if the user has explicitly
            // provided one
            if (coin_control.m_feerate && fee_rate > *coin_control.m_feerate) {
               throw JSONRPCError(RPC_INVALID_PARAMETER, strprintf("Fee rate (%s) is lower than the minimum fee rate setting (%s)", coin_control.m_feerate->ToString(FeeEstimateMode::SAT_VB), fee_rate.ToString(FeeEstimateMode::SAT_VB)));
            }
            if (fee_calc_out.reason == FeeReason::FALLBACK && !pwallet->m_allow_fallback_fee) {
                // eventually allow a fallback fee
                throw JSONRPCError(RPC_WALLET_ERROR, "Fee estimation failed. Fallbackfee is disabled. Wait a few blocks or enable -fallbackfee.");
            }

            CMutableTransaction rawTx{ConstructTransaction(options["inputs"], recipient_key_value_pairs, options["locktime"], rbf, pwallet->chain().getTip(), nullptr, true, true)};
            LOCK(pwallet->cs_wallet);

            CAmount total_input_value(0);
            bool send_max{options.exists("send_max") ? options["send_max"].get_bool() : false};
            if (options.exists("inputs") && options.exists("send_max")) {
                throw JSONRPCError(RPC_INVALID_PARAMETER, "Cannot combine send_max with specific inputs.");
            } else if (options.exists("inputs") && (options.exists("minconf") || options.exists("maxconf"))) {
                throw JSONRPCError(RPC_INVALID_PARAMETER, "Cannot combine minconf or maxconf with specific inputs.");
            } else if (options.exists("inputs")) {
                for (size_t i = 0; i < rawTx.vin.size(); ++i) {
                    const CTxIn& input = rawTx.vin[i];
                    if (pwallet->IsSpent(input.prevout)) {
                        throw JSONRPCError(RPC_INVALID_PARAMETER, strprintf("Input not available. UTXO (%s:%d) was already spent.", input.prevout.hash.ToString(), input.prevout.n));
                    }
                    const CWalletTx* tx{pwallet->GetWalletTx(input.prevout.hash)};
                    if (!tx || input.prevout.n >= tx->tx->vout.size() || !(pwallet->IsMine(tx->tx->vout[input.prevout.n]) & (coin_control.fAllowWatchOnly ? ISMINE_ALL : ISMINE_SPENDABLE))) {
                        throw JSONRPCError(RPC_INVALID_PARAMETER, strprintf("Input not found. UTXO (%s:%d) is not part of wallet.", input.prevout.hash.ToString(), input.prevout.n));
                    }
                    total_input_value += tx->GetOutputValueOut(*pwallet, i);
                }
            } else {
                CoinFilterParams coins_params;
                coins_params.min_amount = 0;
                for (const COutput& output : AvailableCoins(*pwallet, &coin_control, fee_rate, coins_params).All()) {
                    CHECK_NONFATAL(output.input_bytes > 0);
                    if (send_max && fee_rate.GetFee(output.input_bytes) > output.value) {
                        continue;
                    }
                    CTxIn input(output.outpoint.hash, output.outpoint.n, CScript(), rbf ? MAX_BIP125_RBF_SEQUENCE : CTxIn::SEQUENCE_FINAL);
                    rawTx.vin.push_back(input);
                    total_input_value += output.value;
                }
            }

            // estimate final size of tx
            const TxSize tx_size{CalculateMaximumSignedTxSize(CTransaction(rawTx), pwallet.get())};
            const CAmount fee_from_size{fee_rate.GetFee(tx_size.vsize)};
            const CAmount effective_value{total_input_value - fee_from_size};

            if (fee_from_size > pwallet->m_default_max_tx_fee) {
                throw JSONRPCError(RPC_WALLET_ERROR, TransactionErrorString(TransactionError::MAX_FEE_EXCEEDED).original);
            }

            if (effective_value <= 0) {
                if (send_max) {
                    throw JSONRPCError(RPC_WALLET_INSUFFICIENT_FUNDS, "Total value of UTXO pool too low to pay for transaction, try using lower feerate.");
                } else {
                    throw JSONRPCError(RPC_WALLET_INSUFFICIENT_FUNDS, "Total value of UTXO pool too low to pay for transaction. Try using lower feerate or excluding uneconomic UTXOs with 'send_max' option.");
                }
            }

            // If this transaction is too large, e.g. because the wallet has many UTXOs, it will be rejected by the node's mempool.
            if (tx_size.weight > MAX_STANDARD_TX_WEIGHT) {
                throw JSONRPCError(RPC_WALLET_ERROR, "Transaction too large.");
            }

            CAmount output_amounts_claimed{0};
            for (const CTxOut& out : rawTx.vout) {
                output_amounts_claimed += out.nValue.GetAmount(); // ELEMENTS FIXME: is the unblinded value always available since it's in our wallet?
            }

            if (output_amounts_claimed > total_input_value) {
                throw JSONRPCError(RPC_WALLET_INSUFFICIENT_FUNDS, "Assigned more value to outputs than available funds.");
            }

            const CAmount remainder{effective_value - output_amounts_claimed};
            if (remainder < 0) {
                throw JSONRPCError(RPC_WALLET_INSUFFICIENT_FUNDS, "Insufficient funds for fees after creating specified outputs.");
            }

            const CAmount per_output_without_amount{remainder / (long)addresses_without_amount.size()};

            bool gave_remaining_to_first{false};
            for (CTxOut& out : rawTx.vout) {
                CTxDestination dest;
                ExtractDestination(out.scriptPubKey, dest);
                std::string addr{EncodeDestination(dest)};
                if (addresses_without_amount.count(addr) > 0) {
                    out.nValue = per_output_without_amount;
                    if (!gave_remaining_to_first) {
                        out.nValue.SetToAmount(out.nValue.GetAmount() + CAmount(remainder % addresses_without_amount.size())); // ELEMENTS FIXME: is it fine to call GetAmount() here? Is the unblinded value always available since it's in our wallet?
                        gave_remaining_to_first = true;
                    }
                    if (IsDust(out, pwallet->chain().relayDustFee())) {
                        // Dynamically generated output amount is dust
                        throw JSONRPCError(RPC_WALLET_INSUFFICIENT_FUNDS, "Dynamically assigned remainder results in dust output.");
                    }
                } else {
                    if (IsDust(out, pwallet->chain().relayDustFee())) {
                        // Specified output amount is dust
                        throw JSONRPCError(RPC_INVALID_PARAMETER, strprintf("Specified output amount to %s is below dust threshold.", addr));
                    }
                }
            }

            // ELEMENTS: add explicit fee output
            CTxOut feeOutput;
            feeOutput.nValue = fee_from_size;
            feeOutput.scriptPubKey = CScript(); // Empty scriptPubKey represents fee
            rawTx.vout.push_back(feeOutput);

            const bool lock_unspents{options.exists("lock_unspents") ? options["lock_unspents"].get_bool() : false};
            if (lock_unspents) {
                for (const CTxIn& txin : rawTx.vin) {
                    pwallet->LockCoin(txin.prevout);
                }
            }

            return FinishTransaction(pwallet, options, rawTx);
        }
    };
}

RPCHelpMan walletprocesspsbt()
{
    return RPCHelpMan{"walletprocesspsbt",
                "\nUpdate a PSBT with input information from our wallet and then sign inputs\n"
                "that we can sign for." +
        HELP_REQUIRING_PASSPHRASE,
                {
                    {"psbt", RPCArg::Type::STR, RPCArg::Optional::NO, "The transaction base64 string"},
                    {"sign", RPCArg::Type::BOOL, RPCArg::Default{true}, "Also sign the transaction when updating (requires wallet to be unlocked)"},
                    {"sighashtype", RPCArg::Type::STR, RPCArg::Default{"DEFAULT for Taproot, ALL otherwise"}, "The signature hash type to sign with if not specified by the PSBT. Must be one of\n"
            "       \"DEFAULT\"\n"
            "       \"ALL\"\n"
            "       \"NONE\"\n"
            "       \"SINGLE\"\n"
            "       \"ALL|ANYONECANPAY\"\n"
            "       \"NONE|ANYONECANPAY\"\n"
            "       \"SINGLE|ANYONECANPAY\""},
                    {"bip32derivs", RPCArg::Type::BOOL, RPCArg::Default{true}, "Include BIP 32 derivation paths for public keys if we know them"},
                    {"finalize", RPCArg::Type::BOOL, RPCArg::Default{true}, "Also finalize inputs if possible"},
                },
                RPCResult{
                    RPCResult::Type::OBJ, "", "",
                    {
                        {RPCResult::Type::STR, "psbt", "The base64-encoded partially signed transaction"},
                        {RPCResult::Type::BOOL, "complete", "If the transaction has a complete set of signatures"},
                    },
                },
                RPCExamples{
                    HelpExampleCli("walletprocesspsbt", "\"psbt\"")
                },
        [&](const RPCHelpMan& self, const JSONRPCRequest& request) -> UniValue
{
    if (!g_con_elementsmode)
        throw std::runtime_error("PSBT operations are disabled when not in elementsmode.\n");

    const std::shared_ptr<const CWallet> pwallet = GetWalletForJSONRPCRequest(request);
    if (!pwallet) return UniValue::VNULL;

    const CWallet& wallet{*pwallet};
    // Make sure the results are valid at least up to the most recent block
    // the user could have gotten from another RPC command prior to now
    wallet.BlockUntilSyncedToCurrentChain();

    // Unserialize the transaction
    PartiallySignedTransaction psbtx;
    std::string error;
    if (!DecodeBase64PSBT(psbtx, request.params[0].get_str(), error)) {
        throw JSONRPCError(RPC_DESERIALIZATION_ERROR, strprintf("TX decode failed %s", error));
    }

    // Get the sighash type
    int nHashType = ParseSighashString(request.params[2]);

    // Don't sign, just fill data.
    bool bip32derivs = request.params[3].isNull() ? true : request.params[3].get_bool();
    bool finalize = request.params[4].isNull() ? true : request.params[4].get_bool();
    bool complete = true;


    const TransactionError err{wallet.FillPSBT(psbtx, complete, nHashType, false, bip32derivs, true, nullptr, true, false)};
    if (err != TransactionError::OK) {
        throw JSONRPCTransactionError(err);
    }

    // If not blinded but needs blinding, blind
    bool needs_blinding = false;
    for (const PSBTOutput& output : psbtx.outputs) {
        if (output.IsBlinded() && !output.IsFullyBlinded()) {
            needs_blinding = true;
            break;
        }
    }
    if (needs_blinding) {
        BlindingStatus status = pwallet->WalletBlindPSBT(psbtx);
        // Fail if we couldn't blind, but only if it is for reasons other than needing UTXOs
        if (status != BlindingStatus::OK && status != BlindingStatus::NEEDS_UTXOS) {
            throw JSONRPCError(RPC_WALLET_ERROR, GetBlindingStatusError(status));
        }
    }

    // If fully blinded, sign if we want to
    if (psbtx.IsFullyBlinded()) {
        bool sign = request.params[1].isNull() ? true : request.params[1].get_bool();
        if (sign) {
            EnsureWalletIsUnlocked(*pwallet);
            const TransactionError err = pwallet->FillPSBT(psbtx, complete, nHashType, sign, bip32derivs, true, nullptr, true, finalize);
            if (err != TransactionError::OK) {
                throw JSONRPCTransactionError(err);
            }
        }
    }

    UniValue result(UniValue::VOBJ);
    CDataStream ssTx(SER_NETWORK, PROTOCOL_VERSION);
    ssTx << psbtx;
    result.pushKV("psbt", EncodeBase64(ssTx.str()));
    result.pushKV("complete", complete);

    return result;
},
    };
}

RPCHelpMan walletcreatefundedpsbt()
{
    return RPCHelpMan{"walletcreatefundedpsbt",
                "\nCreates and funds a transaction in the Partially Signed Transaction format.\n"
                "Implements the Creator and Updater roles.\n"
                "All existing inputs must either have their previous output transaction be in the wallet\n"
                "or be in the UTXO set. Solving data must be provided for non-wallet inputs.\n",
                {
                    {"inputs", RPCArg::Type::ARR, RPCArg::Optional::OMITTED_NAMED_ARG, "Leave empty to add inputs automatically. See add_inputs option.",
                        {
                            {"", RPCArg::Type::OBJ, RPCArg::Optional::OMITTED, "",
                                {
                                    {"txid", RPCArg::Type::STR_HEX, RPCArg::Optional::NO, "The transaction id"},
                                    {"vout", RPCArg::Type::NUM, RPCArg::Optional::NO, "The output number"},
                                    {"sequence", RPCArg::Type::NUM, RPCArg::DefaultHint{"depends on the value of the 'locktime' and 'options.replaceable' arguments"}, "The sequence number"},
                                    {"pegin_bitcoin_tx", RPCArg::Type::STR_HEX, RPCArg::Optional::NO, "The raw bitcoin transaction (in hex) depositing bitcoin to the mainchain_address generated by getpeginaddress"},
                                    {"pegin_txout_proof", RPCArg::Type::STR_HEX, RPCArg::Optional::NO, "A rawtxoutproof (in hex) generated by the mainchain daemon's `gettxoutproof` containing a proof of only bitcoin_tx"},
                                    {"pegin_claim_script", RPCArg::Type::STR_HEX, RPCArg::Optional::NO, "The witness program generated by getpeginaddress."},
                                    {"issuance_amount", RPCArg::Type::NUM, RPCArg::Optional::OMITTED, "The amount to be issued"},
                                    {"issuance_tokens", RPCArg::Type::NUM, RPCArg::Optional::OMITTED, "The number of asset issuance tokens to generate"},
                                    {"asset_entropy", RPCArg::Type::STR_HEX, RPCArg::Optional::OMITTED, "For new asset issuance, this is any additional entropy to be used in the asset tag calculation. For reissuance, this is the original asaset entropy"},
                                    {"asset_blinding_nonce", RPCArg::Type::STR_HEX, RPCArg::Optional::OMITTED, "Do not set for new asset issuance. For reissuance, this is the blinding factor for reissuance token output for the asset being reissued"},
                                    {"blind_reissuance",  RPCArg::Type::BOOL, RPCArg::Default{true}, "Whether to mark the issuance input for blinding or not. Only affects issuances with re-issuance tokens."},
                                    {"weight", RPCArg::Type::NUM, RPCArg::DefaultHint{"Calculated from wallet and solving data"}, "The maximum weight for this input, "
                                        "including the weight of the outpoint and sequence number. "
                                        "Note that signature sizes are not guaranteed to be consistent, "
                                        "so the maximum DER signatures size of 73 bytes should be used when considering ECDSA signatures."
                                        "Remember to convert serialized sizes to weight units when necessary."},
                                },
                            },
                        },
                        },
                    {"outputs", RPCArg::Type::ARR, RPCArg::Optional::NO, "The outputs (key-value pairs), where none of the keys are duplicated.\n"
                            "That is, each address can only appear once and there can only be one 'data' object.\n"
                            "For compatibility reasons, a dictionary, which holds the key-value pairs directly, is also\n"
                            "accepted as second parameter.",
                        {
                            {"", RPCArg::Type::OBJ_USER_KEYS, RPCArg::Optional::OMITTED, "",
                                {
                                    {"address", RPCArg::Type::AMOUNT, RPCArg::Optional::NO, "A key-value pair. The key (string) is the address, the value (float or string) is the amount in " + CURRENCY_UNIT + ""},
                                    {"blinder_index", RPCArg::Type::NUM, RPCArg::Optional::OMITTED, "The index of the input whose signer will blind this output. Must be provided if this output is to be blinded"},
                                    {"asset", RPCArg::Type::STR, RPCArg::Optional::OMITTED, "The asset tag for this output if it is not the main chain asset"},
                                },
                                },
                            {"", RPCArg::Type::OBJ, RPCArg::Optional::OMITTED, "",
                                {
                                    {"data", RPCArg::Type::STR_HEX, RPCArg::Optional::NO, "A key-value pair. The key must be \"data\", the value is hex-encoded data"},
                                },
                            },
                        },
                     RPCArgOptions{.skip_type_check = true}},
                    {"locktime", RPCArg::Type::NUM, RPCArg::Default{0}, "Raw locktime. Non-0 value also locktime-activates inputs"},
                    {"options", RPCArg::Type::OBJ, RPCArg::Optional::OMITTED_NAMED_ARG, "",
                        Cat<std::vector<RPCArg>>(
                        {
                            {"add_inputs", RPCArg::Type::BOOL, RPCArg::DefaultHint{"false when \"inputs\" are specified, true otherwise"}, "Automatically include coins from the wallet to cover the target amount.\n"},
                            {"include_unsafe", RPCArg::Type::BOOL, RPCArg::Default{false}, "Include inputs that are not safe to spend (unconfirmed transactions from outside keys and unconfirmed replacement transactions).\n"
                                                          "Warning: the resulting transaction may become invalid if one of the unsafe inputs disappears.\n"
                                                          "If that happens, you will need to fund the transaction with different inputs and republish it."},
                            {"minconf", RPCArg::Type::NUM, RPCArg::Default{0}, "If add_inputs is specified, require inputs with at least this many confirmations."},
                            {"maxconf", RPCArg::Type::NUM, RPCArg::Optional::OMITTED, "If add_inputs is specified, require inputs with at most this many confirmations."},
                            {"changeAddress", RPCArg::Type::STR, RPCArg::DefaultHint{"automatic"}, "The address to receive the change"},
                            {"changePosition", RPCArg::Type::NUM, RPCArg::DefaultHint{"random"}, "The index of the change output"},
                            {"change_type", RPCArg::Type::STR, RPCArg::DefaultHint{"set by -changetype"}, "The output type to use. Only valid if changeAddress is not specified. Options are \"legacy\", \"p2sh-segwit\", \"bech32\", and \"bech32m\"."},
                            {"includeWatching", RPCArg::Type::BOOL, RPCArg::DefaultHint{"true for watch-only wallets, otherwise false"}, "Also select inputs which are watch only"},
                            {"lockUnspents", RPCArg::Type::BOOL, RPCArg::Default{false}, "Lock selected unspent outputs"},
                            {"fee_rate", RPCArg::Type::AMOUNT, RPCArg::DefaultHint{"not set, fall back to wallet fee estimation"}, "Specify a fee rate in " + CURRENCY_ATOM + "/vB."},
                            {"feeRate", RPCArg::Type::AMOUNT, RPCArg::DefaultHint{"not set, fall back to wallet fee estimation"}, "Specify a fee rate in " + CURRENCY_UNIT + "/kvB."},
                            {"subtractFeeFromOutputs", RPCArg::Type::ARR, RPCArg::Default{UniValue::VARR}, "The outputs to subtract the fee from.\n"
                                                          "The fee will be equally deducted from the amount of each specified output.\n"
                                                          "Those recipients will receive less coins than you enter in their corresponding amount field.\n"
                                                          "If no outputs are specified here, the sender pays the fee.",
                                {
                                    {"vout_index", RPCArg::Type::NUM, RPCArg::Optional::OMITTED, "The zero-based output index, before a change output is added."},
                                },
                            },
                        },
                        FundTxDoc()),
                        RPCArgOptions{.oneline_description="options"}},
                    {"bip32derivs", RPCArg::Type::BOOL, RPCArg::Default{true}, "Include BIP 32 derivation paths for public keys if we know them"},
                    {"solving_data", RPCArg::Type::OBJ, RPCArg::Optional::OMITTED_NAMED_ARG, "Keys and scripts needed for producing a final transaction with a dummy signature. Used for fee estimation during coin selection.\n",
                        {
                            {"pubkeys", RPCArg::Type::ARR, RPCArg::DefaultHint{"empty array"}, "A json array of public keys.\n",
                                {
                                    {"pubkey", RPCArg::Type::STR_HEX, RPCArg::Optional::OMITTED, "A public key"},
                                },
                            },
                            {"scripts", RPCArg::Type::ARR, RPCArg::DefaultHint{"empty array"}, "A json array of scripts.\n",
                                {
                                    {"script", RPCArg::Type::STR_HEX, RPCArg::Optional::OMITTED, "A script"},
                                },
                            },
                            {"descriptors", RPCArg::Type::ARR, RPCArg::DefaultHint{"empty array"}, "A json array of descriptors.\n",
                                {
                                    {"descriptor", RPCArg::Type::STR_HEX, RPCArg::Optional::OMITTED, "A descriptor"},
                                },
                            }
                        }
                    },
                    {"psbt_version", RPCArg::Type::NUM, RPCArg::Default{2}, "The PSBT version number to use."},
                },
                RPCResult{
                    RPCResult::Type::OBJ, "", "",
                    {
                        {RPCResult::Type::STR, "psbt", "The resulting raw transaction (base64-encoded string)"},
                        {RPCResult::Type::STR_AMOUNT, "fee", "Fee in " + CURRENCY_UNIT + " the resulting transaction pays"},
                        {RPCResult::Type::NUM, "changepos", "The position of the added change output, or -1"},
                    }
                                },
                                RPCExamples{
                            "\nCreate a transaction with no inputs\n"
                            + HelpExampleCli("walletcreatefundedpsbt", "\"[{\\\"txid\\\":\\\"myid\\\",\\\"vout\\\":0}]\" \"[{\\\"data\\\":\\\"00010203\\\"}]\"")
                                },
        [&](const RPCHelpMan& self, const JSONRPCRequest& request) -> UniValue
{
    if (!g_con_elementsmode)
        throw std::runtime_error("PSBT operations are disabled when not in elementsmode.\n");

    std::shared_ptr<CWallet> const pwallet = GetWalletForJSONRPCRequest(request);
    if (!pwallet) return UniValue::VNULL;

    CWallet& wallet{*pwallet};
    // Make sure the results are valid at least up to the most recent block
    // the user could have gotten from another RPC command prior to now
    wallet.BlockUntilSyncedToCurrentChain();

<<<<<<< HEAD
    RPCTypeCheck(request.params, {
        UniValue::VARR,
        UniValueType(), // ARR or OBJ, checked later
        UniValue::VNUM,
        UniValue::VOBJ,
        UniValue::VBOOL,
        UniValue::VOBJ,
        UniValue::VNUM,
        }, true
    );

=======
>>>>>>> 7799f535
    UniValue options{request.params[3].isNull() ? UniValue::VOBJ : request.params[3]};

    CAmount fee;
    int change_position;
    const UniValue &replaceable_arg = options["replaceable"];
    const bool rbf{replaceable_arg.isNull() ? wallet.m_signal_rbf : replaceable_arg.get_bool()};
    // It's hard to control the behavior of FundTransaction, so we will wait
    //   until after it's done, then extract the blinding keys from the output
    //   nonces.
    std::map<CTxOut, PSBTOutput> psbt_outs;
    CMutableTransaction rawTx = ConstructTransaction(request.params[0], request.params[1], request.params[2], rbf, wallet.chain().getTip(), &psbt_outs, true /* allow_peg_in */, true /* allow_issuance */);

    // Make a blank psbt
    uint32_t psbt_version = 2;
    if (!request.params[6].isNull()) {
        psbt_version = request.params[6].getInt<int>();
    }
    if (psbt_version != 2) {
        throw JSONRPCError(RPC_INVALID_PARAMETER, "The PSBT version can only be 2");
    }

    // Make a blank psbt
    std::set<uint256> new_assets;
    std::set<uint256> new_reissuance;
    for (unsigned int i = 0; i < rawTx.vin.size(); ++i) {
        if (!rawTx.vin[i].assetIssuance.IsNull()) {
            const UniValue& blind_reissuance_v = find_value(request.params[0].get_array()[i].get_obj(), "blind_reissuance");
            bool blind_reissuance = blind_reissuance_v.isNull() ? true : blind_reissuance_v.get_bool();
            uint256 entropy;
            CAsset asset;
            CAsset token;

            if (rawTx.vin[i].assetIssuance.assetBlindingNonce.IsNull()) {
                // New issuance, calculate the final entropy
                GenerateAssetEntropy(entropy, rawTx.vin[i].prevout, rawTx.vin[i].assetIssuance.assetEntropy);
            } else {
                // Reissuance, use original entropy set in assetEntropy
                entropy = rawTx.vin[i].assetIssuance.assetEntropy;
            }

            CalculateAsset(asset, entropy);
            new_assets.insert(asset.id);

            if (!rawTx.vin[i].assetIssuance.nInflationKeys.IsNull()) {
                // Calculate reissuance asset tag if there will be reissuance tokens
                CalculateReissuanceToken(token, entropy, blind_reissuance);
                new_reissuance.insert(token.id);
            }
        }
    }
    CCoinControl coin_control;
    // Automatically select coins, unless at least one is manually selected. Can
    // be overridden by options.add_inputs.
    coin_control.m_allow_other_inputs = rawTx.vin.size() == 0;
    // FundTransaction expects blinding keys, if present, to appear in the output nonces
    for (CTxOut& txout : rawTx.vout) {
        auto search_it = psbt_outs.find(txout);
        CHECK_NONFATAL (search_it != psbt_outs.end());
        CPubKey& blind_pub = search_it->second.m_blinding_pubkey;
        if (blind_pub.IsFullyValid()) {
            txout.nNonce.vchCommitment = std::vector<unsigned char>(blind_pub.begin(), blind_pub.end());
        }
    }
    SetOptionsInputWeights(request.params[0], options);
    FundTransaction(wallet, rawTx, fee, change_position, options, coin_control, /*solving_data=*/request.params[5], /*override_min_fee=*/true);
    // Find an input that is ours
    unsigned int blinder_index = 0;
    {
        LOCK(wallet.cs_wallet);
        for (; blinder_index < rawTx.vin.size(); ++blinder_index) {
            const CTxIn& txin = rawTx.vin[blinder_index];
            if (InputIsMine(wallet, txin) != ISMINE_NO) {
                break;
            }
        }
    }
    CHECK_NONFATAL (blinder_index < rawTx.vin.size()); // We added inputs, or existing inputs are ours, we should have a blinder index at this point.
    // It may add outputs (change, and in some edge case OP_RETURN) which need to be
    // blinded. So pull these into `psbt_outs`.
    for (const CTxOut& txout : rawTx.vout) {
        if (!txout.nNonce.IsNull() && !psbt_outs.count(txout)) {
            PSBTOutput new_out{2}; // psbtv2 output
            new_out.m_blinding_pubkey.Set(txout.nNonce.vchCommitment.begin(), txout.nNonce.vchCommitment.end());
            new_out.m_blinder_index = blinder_index;
            psbt_outs.insert(std::make_pair(txout, new_out));
        }
    }
    PartiallySignedTransaction psbtx(rawTx, psbt_version);
    for (unsigned int i = 0; i < rawTx.vout.size(); ++i) {
        PSBTOutput& output = psbtx.outputs[i];
        auto it = psbt_outs.find(rawTx.vout.at(i));
        if (it != psbt_outs.end()) {
            PSBTOutput& construct_psbt_out = it->second;

            output.m_blinding_pubkey = construct_psbt_out.m_blinding_pubkey;
            output.m_blinder_index = construct_psbt_out.m_blinder_index;
        }

        if (output.m_blinder_index == std::nullopt) {
            output.m_blinder_index = blinder_index;
        }

        // Check the asset
        if (new_assets.count(output.m_asset) > 0) {
            new_assets.erase(output.m_asset);
        }
        if (new_reissuance.count(output.m_asset) > 0) {
            new_reissuance.erase(output.m_asset);
        }
    }

    // Make sure all newly issued assets and reissuance tokens had outputs
    if (new_assets.size() > 0) {
        throw JSONRPCError(RPC_INVALID_PARAMETER, "Missing output for new assets");
    }
    if (new_reissuance.size() > 0) {
        throw JSONRPCError(RPC_INVALID_PARAMETER, "Missing output for reissuance tokens");
    }

    // Determine whether to include explicit values
    bool include_explicit = request.params[3].exists("include_explicit") && request.params[3]["include_explicit"].get_bool();

    // Fill transaction with out data but don't sign
    bool bip32derivs = request.params[4].isNull() ? true : request.params[4].get_bool();
    bool complete = true;
    const TransactionError err{wallet.FillPSBT(psbtx, complete, 1, /*sign=*/false, /*bip32derivs=*/bip32derivs, /*imbalance_ok=*/true, /*n_signed=*/nullptr, include_explicit)};
    if (err != TransactionError::OK) {
        throw JSONRPCTransactionError(err);
    }

    // Serialize the PSBT
    CDataStream ssTx(SER_NETWORK, PROTOCOL_VERSION);
    ssTx << psbtx;

    UniValue result(UniValue::VOBJ);
    result.pushKV("psbt", EncodeBase64(ssTx.str()));
    result.pushKV("fee", ValueFromAmount(fee));
    result.pushKV("changepos", change_position);
    return result;
},
    };
}
} // namespace wallet<|MERGE_RESOLUTION|>--- conflicted
+++ resolved
@@ -1849,20 +1849,6 @@
     // the user could have gotten from another RPC command prior to now
     wallet.BlockUntilSyncedToCurrentChain();
 
-<<<<<<< HEAD
-    RPCTypeCheck(request.params, {
-        UniValue::VARR,
-        UniValueType(), // ARR or OBJ, checked later
-        UniValue::VNUM,
-        UniValue::VOBJ,
-        UniValue::VBOOL,
-        UniValue::VOBJ,
-        UniValue::VNUM,
-        }, true
-    );
-
-=======
->>>>>>> 7799f535
     UniValue options{request.params[3].isNull() ? UniValue::VOBJ : request.params[3]};
 
     CAmount fee;
