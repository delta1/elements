--- conflicted
+++ resolved
@@ -1516,13 +1516,8 @@
             }
 
             CAmount output_amounts_claimed{0};
-<<<<<<< HEAD
-            for (CTxOut out : rawTx.vout) {
+            for (const CTxOut& out : rawTx.vout) {
                 output_amounts_claimed += out.nValue.GetAmount(); // ELEMENTS FIXME: is the unblinded value always available since it's in our wallet?
-=======
-            for (const CTxOut& out : rawTx.vout) {
-                output_amounts_claimed += out.nValue;
->>>>>>> 9eaef108
             }
 
             if (output_amounts_claimed > total_input_value) {
