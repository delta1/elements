// Copyright (c) 2011-2021 The Bitcoin Core developers
// Distributed under the MIT software license, see the accompanying
// file COPYING or http://www.opensource.org/licenses/mit-license.php.

#include <core_io.h>
#include <key_io.h>
#include <rpc/util.h>
#include <util/bip32.h>
#include <util/translation.h>
#include <wallet/receive.h>
#include <wallet/rpc/util.h>
#include <wallet/wallet.h>

#include <univalue.h>

namespace wallet {
RPCHelpMan getnewaddress()
{
    return RPCHelpMan{"getnewaddress",
                "\nReturns a new address for receiving payments.\n"
                "If 'label' is specified, it is added to the address book \n"
                "so payments received with the address will be associated with 'label'.\n"
                "When the wallet doesn't give blinded addresses by default (-blindedaddresses=0), \n"
                "the address type \"blech32\" can still be used to get a blinded address.\n",
                {
                    {"label", RPCArg::Type::STR, RPCArg::Default{""}, "The label name for the address to be linked to. It can also be set to the empty string \"\" to represent the default label. The label does not need to exist, it will be created if there is no label by the given name."},
                    {"address_type", RPCArg::Type::STR, RPCArg::DefaultHint{"set by -addresstype"}, "The address type to use. Options are \"legacy\", \"p2sh-segwit\", \"bech32\", and \"bech32m\"."},
                },
                RPCResult{
                    RPCResult::Type::STR, "address", "The new address"
                },
                RPCExamples{
                    HelpExampleCli("getnewaddress", "")
            + HelpExampleRpc("getnewaddress", "")
                },
        [&](const RPCHelpMan& self, const JSONRPCRequest& request) -> UniValue
{
    std::shared_ptr<CWallet> const pwallet = GetWalletForJSONRPCRequest(request);
    if (!pwallet) return NullUniValue;

    LOCK(pwallet->cs_wallet);

    if (!pwallet->CanGetAddresses()) {
        throw JSONRPCError(RPC_WALLET_ERROR, "Error: This wallet has no available keys");
    }

    // Parse the label first so we don't generate a key if there's an error
    std::string label;
    if (!request.params[0].isNull())
        label = LabelFromValue(request.params[0]);

    OutputType output_type = pwallet->m_default_address_type;
    // default blinding to the blindedaddresses setting
    bool add_blinding_key = gArgs.GetBoolArg("-blindedaddresses", g_con_elementsmode);

    if (!request.params[1].isNull()) {
        std::optional<OutputType> parsed = ParseOutputType(request.params[1].get_str());
        if (!parsed) {
            throw JSONRPCError(RPC_INVALID_ADDRESS_OR_KEY, strprintf("Unknown address type '%s'", request.params[1].get_str()));
        } else if (parsed.value() == OutputType::BECH32M && pwallet->GetLegacyScriptPubKeyMan()) {
            throw JSONRPCError(RPC_INVALID_PARAMETER, "Legacy wallets cannot provide bech32m addresses");
        }
        if (request.params[1].get_str() == "blech32") {
            // always blind for "blech32" even if `-blindedaddresses=0` in the config.
            add_blinding_key = true;
        } else if (request.params[1].get_str() == "bech32") {
            // never blind for "bech32"
            add_blinding_key = false;
        }
        output_type = parsed.value();
    }

<<<<<<< HEAD
    CTxDestination dest;
    bilingual_str error;
    if (!pwallet->GetNewDestination(output_type, label, dest, error, add_blinding_key)) {
        throw JSONRPCError(RPC_WALLET_KEYPOOL_RAN_OUT, error.original);
=======
    auto op_dest = pwallet->GetNewDestination(output_type, label);
    if (!op_dest) {
        throw JSONRPCError(RPC_WALLET_KEYPOOL_RAN_OUT, op_dest.GetError().original);
>>>>>>> 316afb1e
    }

    return EncodeDestination(op_dest.GetObj());
},
    };
}

RPCHelpMan getrawchangeaddress()
{
    return RPCHelpMan{"getrawchangeaddress",
                "\nReturns a new Bitcoin address, for receiving change.\n"
                "This is for use with raw transactions, NOT normal use.\n",
                {
                    {"address_type", RPCArg::Type::STR, RPCArg::DefaultHint{"set by -changetype"}, "The address type to use. Options are \"legacy\", \"p2sh-segwit\", \"bech32\", and \"bech32m\"."},
                },
                RPCResult{
                    RPCResult::Type::STR, "address", "The address"
                },
                RPCExamples{
                    HelpExampleCli("getrawchangeaddress", "")
            + HelpExampleRpc("getrawchangeaddress", "")
                },
        [&](const RPCHelpMan& self, const JSONRPCRequest& request) -> UniValue
{
    std::shared_ptr<CWallet> const pwallet = GetWalletForJSONRPCRequest(request);
    if (!pwallet) return NullUniValue;

    LOCK(pwallet->cs_wallet);

    if (!pwallet->CanGetAddresses(true)) {
        throw JSONRPCError(RPC_WALLET_ERROR, "Error: This wallet has no available keys");
    }

    OutputType output_type = pwallet->m_default_change_type.value_or(pwallet->m_default_address_type);
    bool force_blind = false;
    if (!request.params[0].isNull()) {
        std::optional<OutputType> parsed = ParseOutputType(request.params[0].get_str());
        if (!parsed) {
            throw JSONRPCError(RPC_INVALID_ADDRESS_OR_KEY, strprintf("Unknown address type '%s'", request.params[0].get_str()));
        } else if (parsed.value() == OutputType::BECH32M && pwallet->GetLegacyScriptPubKeyMan()) {
            throw JSONRPCError(RPC_INVALID_PARAMETER, "Legacy wallets cannot provide bech32m addresses");
        }
        // Special case for "blech32" when `-blindedaddresses=0` in the config.
        if (request.params[0].get_str() == "blech32") {
            force_blind = true;
        }
        output_type = parsed.value();
    }

<<<<<<< HEAD
    CTxDestination dest;
    bilingual_str error;
    bool add_blinding_key = force_blind || gArgs.GetBoolArg("-blindedaddresses", g_con_elementsmode);
    if (!pwallet->GetNewChangeDestination(output_type, dest, error, add_blinding_key)) {
        throw JSONRPCError(RPC_WALLET_KEYPOOL_RAN_OUT, error.original);
=======
    auto op_dest = pwallet->GetNewChangeDestination(output_type);
    if (!op_dest) {
        throw JSONRPCError(RPC_WALLET_KEYPOOL_RAN_OUT, op_dest.GetError().original);
>>>>>>> 316afb1e
    }
    return EncodeDestination(op_dest.GetObj());
},
    };
}


RPCHelpMan setlabel()
{
    return RPCHelpMan{"setlabel",
                "\nSets the label associated with the given address.\n",
                {
                    {"address", RPCArg::Type::STR, RPCArg::Optional::NO, "The address to be associated with a label."},
                    {"label", RPCArg::Type::STR, RPCArg::Optional::NO, "The label to assign to the address."},
                },
                RPCResult{RPCResult::Type::NONE, "", ""},
                RPCExamples{
                    HelpExampleCli("setlabel", "\"" + EXAMPLE_ADDRESS[0] + "\" \"tabby\"")
            + HelpExampleRpc("setlabel", "\"" + EXAMPLE_ADDRESS[0] + "\", \"tabby\"")
                },
        [&](const RPCHelpMan& self, const JSONRPCRequest& request) -> UniValue
{
    std::shared_ptr<CWallet> const pwallet = GetWalletForJSONRPCRequest(request);
    if (!pwallet) return NullUniValue;

    LOCK(pwallet->cs_wallet);

    CTxDestination dest = DecodeDestination(request.params[0].get_str());
    if (!IsValidDestination(dest)) {
        throw JSONRPCError(RPC_INVALID_ADDRESS_OR_KEY, "Invalid Bitcoin address");
    }

    std::string label = LabelFromValue(request.params[1]);

    if (pwallet->IsMine(dest)) {
        pwallet->SetAddressBook(dest, label, "receive");
    } else {
        pwallet->SetAddressBook(dest, label, "send");
    }

    return NullUniValue;
},
    };
}

RPCHelpMan listaddressgroupings()
{
    return RPCHelpMan{"listaddressgroupings",
                "\nLists groups of addresses which have had their common ownership\n"
                "made public by common use as inputs or as the resulting change\n"
                "in past transactions\n",
                {},
                RPCResult{
                    RPCResult::Type::ARR, "", "",
                    {
                        {RPCResult::Type::ARR, "", "",
                        {
                            {RPCResult::Type::ARR_FIXED, "", "",
                            {
                                {RPCResult::Type::STR, "address", "The address"},
                                {RPCResult::Type::STR_AMOUNT, "amount", "The amount in " + CURRENCY_UNIT},
                                {RPCResult::Type::STR, "label", /*optional=*/true, "The label"},
                            }},
                        }},
                    }
                },
                RPCExamples{
                    HelpExampleCli("listaddressgroupings", "")
            + HelpExampleRpc("listaddressgroupings", "")
                },
        [&](const RPCHelpMan& self, const JSONRPCRequest& request) -> UniValue
{
    const std::shared_ptr<const CWallet> pwallet = GetWalletForJSONRPCRequest(request);
    if (!pwallet) return NullUniValue;

    // Make sure the results are valid at least up to the most recent block
    // the user could have gotten from another RPC command prior to now
    pwallet->BlockUntilSyncedToCurrentChain();

    LOCK(pwallet->cs_wallet);

    UniValue jsonGroupings(UniValue::VARR);
    std::map<CTxDestination, CAmount> balances = GetAddressBalances(*pwallet);
    for (const std::set<CTxDestination>& grouping : GetAddressGroupings(*pwallet)) {
        UniValue jsonGrouping(UniValue::VARR);
        for (const CTxDestination& address : grouping)
        {
            UniValue addressInfo(UniValue::VARR);
            addressInfo.push_back(EncodeDestination(address));
            addressInfo.push_back(ValueFromAmount(balances[address]));
            {
                const auto* address_book_entry = pwallet->FindAddressBookEntry(address);
                if (address_book_entry) {
                    addressInfo.push_back(address_book_entry->GetLabel());
                }
            }
            jsonGrouping.push_back(addressInfo);
        }
        jsonGroupings.push_back(jsonGrouping);
    }
    return jsonGroupings;
},
    };
}

RPCHelpMan addmultisigaddress()
{
    return RPCHelpMan{"addmultisigaddress",
                "\nAdd an nrequired-to-sign multisignature address to the wallet. Requires a new wallet backup.\n"
                "Each key is a Bitcoin address or hex-encoded public key.\n"
                "This functionality is only intended for use with non-watchonly addresses.\n"
                "See `importaddress` for watchonly p2sh address support.\n"
                "If 'label' is specified, assign address to that label.\n",
                {
                    {"nrequired", RPCArg::Type::NUM, RPCArg::Optional::NO, "The number of required signatures out of the n keys or addresses."},
                    {"keys", RPCArg::Type::ARR, RPCArg::Optional::NO, "The addresses or hex-encoded public keys",
                        {
                            {"key", RPCArg::Type::STR, RPCArg::Optional::OMITTED, "address or hex-encoded public key"},
                        },
                        },
                    {"label", RPCArg::Type::STR, RPCArg::Optional::OMITTED_NAMED_ARG, "A label to assign the addresses to."},
                    {"address_type", RPCArg::Type::STR, RPCArg::DefaultHint{"set by -addresstype"}, "The address type to use. Options are \"legacy\", \"p2sh-segwit\", and \"bech32\"."},
                },
                RPCResult{
                    RPCResult::Type::OBJ, "", "",
                    {
                        {RPCResult::Type::STR, "address", "The value of the new multisig address"},
                        {RPCResult::Type::STR_HEX, "redeemScript", "The string value of the hex-encoded redemption script"},
                        {RPCResult::Type::STR, "descriptor", "The descriptor for this multisig"},
                        {RPCResult::Type::ARR, "warnings", /*optional=*/true, "Any warnings resulting from the creation of this multisig",
                        {
                            {RPCResult::Type::STR, "", ""},
                        }},
                    }
                },
                RPCExamples{
            "\nAdd a multisig address from 2 addresses\n"
            + HelpExampleCli("addmultisigaddress", "2 \"[\\\"" + EXAMPLE_ADDRESS[0] + "\\\",\\\"" + EXAMPLE_ADDRESS[1] + "\\\"]\"") +
            "\nAs a JSON-RPC call\n"
            + HelpExampleRpc("addmultisigaddress", "2, \"[\\\"" + EXAMPLE_ADDRESS[0] + "\\\",\\\"" + EXAMPLE_ADDRESS[1] + "\\\"]\"")
                },
        [&](const RPCHelpMan& self, const JSONRPCRequest& request) -> UniValue
{
    std::shared_ptr<CWallet> const pwallet = GetWalletForJSONRPCRequest(request);
    if (!pwallet) return NullUniValue;

    LegacyScriptPubKeyMan& spk_man = EnsureLegacyScriptPubKeyMan(*pwallet);

    LOCK2(pwallet->cs_wallet, spk_man.cs_KeyStore);

    std::string label;
    if (!request.params[2].isNull())
        label = LabelFromValue(request.params[2]);

    int required = request.params[0].getInt<int>();

    // Get the public keys
    const UniValue& keys_or_addrs = request.params[1].get_array();
    std::vector<CPubKey> pubkeys;
    for (unsigned int i = 0; i < keys_or_addrs.size(); ++i) {
        if (IsHex(keys_or_addrs[i].get_str()) && (keys_or_addrs[i].get_str().length() == 66 || keys_or_addrs[i].get_str().length() == 130)) {
            pubkeys.push_back(HexToPubKey(keys_or_addrs[i].get_str()));
        } else {
            pubkeys.push_back(AddrToPubKey(spk_man, keys_or_addrs[i].get_str()));
        }
    }

    OutputType output_type = pwallet->m_default_address_type;
    if (!request.params[3].isNull()) {
        std::optional<OutputType> parsed = ParseOutputType(request.params[3].get_str());
        if (!parsed) {
            throw JSONRPCError(RPC_INVALID_ADDRESS_OR_KEY, strprintf("Unknown address type '%s'", request.params[3].get_str()));
        } else if (parsed.value() == OutputType::BECH32M) {
            throw JSONRPCError(RPC_INVALID_ADDRESS_OR_KEY, "Bech32m multisig addresses cannot be created with legacy wallets");
        }
        output_type = parsed.value();
    }

    // Construct using pay-to-script-hash:
    CScript inner;
    CTxDestination dest = AddAndGetMultisigDestination(required, pubkeys, output_type, spk_man, inner);
    pwallet->SetAddressBook(dest, label, "send");

    // Make the descriptor
    std::unique_ptr<Descriptor> descriptor = InferDescriptor(GetScriptForDestination(dest), spk_man);

    UniValue result(UniValue::VOBJ);
    result.pushKV("address", EncodeDestination(dest));
    result.pushKV("redeemScript", HexStr(inner));
    result.pushKV("descriptor", descriptor->ToString());

    UniValue warnings(UniValue::VARR);
    if (descriptor->GetOutputType() != output_type) {
        // Only warns if the user has explicitly chosen an address type we cannot generate
        warnings.push_back("Unable to make chosen address type, please ensure no uncompressed public keys are present.");
    }
    if (!warnings.empty()) result.pushKV("warnings", warnings);

    return result;
},
    };
}

RPCHelpMan keypoolrefill()
{
    return RPCHelpMan{"keypoolrefill",
                "\nFills the keypool."+
        HELP_REQUIRING_PASSPHRASE,
                {
                    {"newsize", RPCArg::Type::NUM, RPCArg::DefaultHint{strprintf("%u, or as set by -keypool", DEFAULT_KEYPOOL_SIZE)}, "The new keypool size"},
                },
                RPCResult{RPCResult::Type::NONE, "", ""},
                RPCExamples{
                    HelpExampleCli("keypoolrefill", "")
            + HelpExampleRpc("keypoolrefill", "")
                },
        [&](const RPCHelpMan& self, const JSONRPCRequest& request) -> UniValue
{
    std::shared_ptr<CWallet> const pwallet = GetWalletForJSONRPCRequest(request);
    if (!pwallet) return NullUniValue;

    if (pwallet->IsLegacy() && pwallet->IsWalletFlagSet(WALLET_FLAG_DISABLE_PRIVATE_KEYS)) {
        throw JSONRPCError(RPC_WALLET_ERROR, "Error: Private keys are disabled for this wallet");
    }

    LOCK(pwallet->cs_wallet);

    // 0 is interpreted by TopUpKeyPool() as the default keypool size given by -keypool
    unsigned int kpSize = 0;
    if (!request.params[0].isNull()) {
        if (request.params[0].getInt<int>() < 0)
            throw JSONRPCError(RPC_INVALID_PARAMETER, "Invalid parameter, expected valid size.");
        kpSize = (unsigned int)request.params[0].getInt<int>();
    }

    EnsureWalletIsUnlocked(*pwallet);
    pwallet->TopUpKeyPool(kpSize);

    if (pwallet->GetKeyPoolSize() < kpSize) {
        throw JSONRPCError(RPC_WALLET_ERROR, "Error refreshing keypool.");
    }

    return NullUniValue;
},
    };
}

RPCHelpMan newkeypool()
{
    return RPCHelpMan{"newkeypool",
                "\nEntirely clears and refills the keypool.\n"
                "WARNING: On non-HD wallets, this will require a new backup immediately, to include the new keys.\n"
                "When restoring a backup of an HD wallet created before the newkeypool command is run, funds received to\n"
                "new addresses may not appear automatically. They have not been lost, but the wallet may not find them.\n"
                "This can be fixed by running the newkeypool command on the backup and then rescanning, so the wallet\n"
                "re-generates the required keys." +
            HELP_REQUIRING_PASSPHRASE,
                {},
                RPCResult{RPCResult::Type::NONE, "", ""},
                RPCExamples{
            HelpExampleCli("newkeypool", "")
            + HelpExampleRpc("newkeypool", "")
                },
        [&](const RPCHelpMan& self, const JSONRPCRequest& request) -> UniValue
{
    std::shared_ptr<CWallet> const pwallet = GetWalletForJSONRPCRequest(request);
    if (!pwallet) return NullUniValue;

    LOCK(pwallet->cs_wallet);

    LegacyScriptPubKeyMan& spk_man = EnsureLegacyScriptPubKeyMan(*pwallet, true);
    spk_man.NewKeyPool();

    return NullUniValue;
},
    };
}


class DescribeWalletAddressVisitor
{
public:
    const SigningProvider * const provider;

    void ProcessSubScript(const CScript& subscript, UniValue& obj) const
    {
        // Always present: script type and redeemscript
        std::vector<std::vector<unsigned char>> solutions_data;
        TxoutType which_type = Solver(subscript, solutions_data);
        obj.pushKV("script", GetTxnOutputType(which_type));
        obj.pushKV("hex", HexStr(subscript));

        CTxDestination embedded;
        if (ExtractDestination(subscript, embedded)) {
            // Only when the script corresponds to an address.
            UniValue subobj(UniValue::VOBJ);
            UniValue detail = DescribeAddress(embedded);
            subobj.pushKVs(detail);
            UniValue wallet_detail = std::visit(*this, embedded);
            subobj.pushKVs(wallet_detail);
            subobj.pushKV("address", EncodeDestination(embedded));
            subobj.pushKV("scriptPubKey", HexStr(subscript));
            // Always report the pubkey at the top level, so that `getnewaddress()['pubkey']` always works.
            if (subobj.exists("pubkey")) obj.pushKV("pubkey", subobj["pubkey"]);
            obj.pushKV("embedded", std::move(subobj));
        } else if (which_type == TxoutType::MULTISIG) {
            // Also report some information on multisig scripts (which do not have a corresponding address).
            obj.pushKV("sigsrequired", solutions_data[0][0]);
            UniValue pubkeys(UniValue::VARR);
            for (size_t i = 1; i < solutions_data.size() - 1; ++i) {
                CPubKey key(solutions_data[i].begin(), solutions_data[i].end());
                pubkeys.push_back(HexStr(key));
            }
            obj.pushKV("pubkeys", std::move(pubkeys));
        }
    }

    explicit DescribeWalletAddressVisitor(const SigningProvider* _provider) : provider(_provider) {}

    UniValue operator()(const CNoDestination& dest) const { return UniValue(UniValue::VOBJ); }

    UniValue operator()(const PKHash& pkhash) const
    {
        CKeyID keyID{ToKeyID(pkhash)};
        UniValue obj(UniValue::VOBJ);
        CPubKey vchPubKey;
        if (provider && provider->GetPubKey(keyID, vchPubKey)) {
            obj.pushKV("pubkey", HexStr(vchPubKey));
            obj.pushKV("iscompressed", vchPubKey.IsCompressed());
        }
        return obj;
    }

    UniValue operator()(const ScriptHash& scripthash) const
    {
        CScriptID scriptID(scripthash);
        UniValue obj(UniValue::VOBJ);
        CScript subscript;
        if (provider && provider->GetCScript(scriptID, subscript)) {
            ProcessSubScript(subscript, obj);
        }
        return obj;
    }

    UniValue operator()(const WitnessV0KeyHash& id) const
    {
        UniValue obj(UniValue::VOBJ);
        CPubKey pubkey;
        if (provider && provider->GetPubKey(ToKeyID(id), pubkey)) {
            obj.pushKV("pubkey", HexStr(pubkey));
        }
        return obj;
    }

    UniValue operator()(const WitnessV0ScriptHash& id) const
    {
        UniValue obj(UniValue::VOBJ);
        CScript subscript;
        CRIPEMD160 hasher;
        uint160 hash;
        hasher.Write(id.begin(), 32).Finalize(hash.begin());
        if (provider && provider->GetCScript(CScriptID(hash), subscript)) {
            ProcessSubScript(subscript, obj);
        }
        return obj;
    }

    UniValue operator()(const WitnessV1Taproot& id) const { return UniValue(UniValue::VOBJ); }
    UniValue operator()(const WitnessUnknown& id) const { return UniValue(UniValue::VOBJ); }
    UniValue operator()(const NullData& id) const { return NullUniValue; }
};

static UniValue DescribeWalletAddress(const CWallet& wallet, const CTxDestination& dest)
{
    UniValue ret(UniValue::VOBJ);
    UniValue detail = DescribeAddress(dest);
    CScript script = GetScriptForDestination(dest);
    std::unique_ptr<SigningProvider> provider = nullptr;
    provider = wallet.GetSolvingProvider(script);
    ret.pushKVs(detail);
    ret.pushKVs(std::visit(DescribeWalletAddressVisitor(provider.get()), dest));
    return ret;
}

class DescribeWalletBlindAddressVisitor
{
public:
    const CWallet& wallet;
    isminetype mine;

    explicit DescribeWalletBlindAddressVisitor(const CWallet& _wallet, isminetype mine_in) : wallet(_wallet), mine(mine_in) {}

    UniValue operator()(const CNoDestination& dest) const { return UniValue(UniValue::VOBJ); }

    UniValue operator()(const PKHash& pkhash) const
    {
        UniValue obj(UniValue::VOBJ);
        if (!IsBlindDestination(pkhash) && mine != ISMINE_NO) {
            CPubKey blind_pub = wallet.GetBlindingPubKey(GetScriptForDestination(pkhash));
            PKHash dest(pkhash);
            dest.blinding_pubkey = blind_pub;
            obj.pushKV("confidential", EncodeDestination(dest));
        } else {
            obj.pushKV("confidential", EncodeDestination(pkhash));
        }
        return obj;
    }

    UniValue operator()(const ScriptHash& scripthash) const
    {
        UniValue obj(UniValue::VOBJ);
        if (!IsBlindDestination(scripthash) && mine != ISMINE_NO) {
            CPubKey blind_pub = wallet.GetBlindingPubKey(GetScriptForDestination(scripthash));
            ScriptHash dest(scripthash);
            dest.blinding_pubkey = blind_pub;
            obj.pushKV("confidential", EncodeDestination(dest));
        } else {
            obj.pushKV("confidential", EncodeDestination(scripthash));
        }
        return obj;
    }

    UniValue operator()(const WitnessV0KeyHash& id) const
    {
        UniValue obj(UniValue::VOBJ);
        if (!IsBlindDestination(id) && mine != ISMINE_NO) {
            CPubKey blind_pub = wallet.GetBlindingPubKey(GetScriptForDestination(id));
            WitnessV0KeyHash dest(id);
            dest.blinding_pubkey = blind_pub;
            obj.pushKV("confidential", EncodeDestination(dest));
        } else {
            obj.pushKV("confidential", EncodeDestination(id));
        }
        return obj;
    }

    UniValue operator()(const WitnessV0ScriptHash& id) const
    {
        UniValue obj(UniValue::VOBJ);
        if (!IsBlindDestination(id) && mine != ISMINE_NO) {
            CPubKey blind_pub = wallet.GetBlindingPubKey(GetScriptForDestination(id));
            WitnessV0ScriptHash dest(id);
            dest.blinding_pubkey = blind_pub;
            obj.pushKV("confidential", EncodeDestination(dest));
        } else {
            obj.pushKV("confidential", EncodeDestination(id));
        }
        return obj;
    }

    UniValue operator()(const WitnessV1Taproot& tap) const
    {
        UniValue obj(UniValue::VOBJ);
        if (!IsBlindDestination(tap) && mine != ISMINE_NO) {
            CPubKey blind_pub = wallet.GetBlindingPubKey(GetScriptForDestination(tap));
            WitnessV1Taproot dest(tap);
            dest.blinding_pubkey = blind_pub;
            obj.pushKV("confidential", EncodeDestination(dest));
        } else {
            obj.pushKV("confidential", EncodeDestination(tap));
        }
        return obj;
    }

    UniValue operator()(const WitnessUnknown& id) const { return UniValue(UniValue::VOBJ); }
    UniValue operator()(const NullData& id) const { return NullUniValue; }
};

static UniValue DescribeWalletBlindAddress(const CWallet& wallet, const CTxDestination& dest, isminetype mine)
{
    UniValue ret(UniValue::VOBJ);
    ret.pushKVs(std::visit(DescribeWalletBlindAddressVisitor(wallet, mine), dest));
    return ret;
}

RPCHelpMan getaddressinfo()
{
    return RPCHelpMan{"getaddressinfo",
                "\nReturn information about the given address.\n"
                "Some of the information will only be present if the address is in the active wallet.\n",
                {
                    {"address", RPCArg::Type::STR, RPCArg::Optional::NO, "The address for which to get information."},
                },
                RPCResult{
                    RPCResult::Type::OBJ, "", "",
                    {
                        {RPCResult::Type::STR, "address", "The address validated."},
                        {RPCResult::Type::STR_HEX, "scriptPubKey", "The hex-encoded scriptPubKey generated by the address."},
                        {RPCResult::Type::BOOL, "ismine", "If the address is yours."},
                        {RPCResult::Type::BOOL, "iswatchonly", "If the address is watchonly."},
                        {RPCResult::Type::BOOL, "solvable", "If we know how to spend coins sent to this address, ignoring the possible lack of private keys."},
                        {RPCResult::Type::STR, "desc", /*optional=*/true, "A descriptor for spending coins sent to this address (only when solvable)."},
                        {RPCResult::Type::STR, "parent_desc", /*optional=*/true, "The descriptor used to derive this address if this is a descriptor wallet"},
                        {RPCResult::Type::BOOL, "isscript", "If the key is a script."},
                        {RPCResult::Type::BOOL, "ischange", "If the address was used for change output."},
                        {RPCResult::Type::BOOL, "iswitness", "If the address is a witness address."},
                        {RPCResult::Type::NUM, "witness_version", /*optional=*/true, "The version number of the witness program."},
                        {RPCResult::Type::STR_HEX, "witness_program", /*optional=*/true, "The hex value of the witness program."},
                        {RPCResult::Type::STR, "script", /*optional=*/true, "The output script type. Only if isscript is true and the redeemscript is known. Possible\n"
                                                                     "types: nonstandard, pubkey, pubkeyhash, scripthash, multisig, nulldata, witness_v0_keyhash,\n"
                            "witness_v0_scripthash, witness_unknown."},
                        {RPCResult::Type::STR_HEX, "hex", /*optional=*/true, "The redeemscript for the p2sh address."},
                        {RPCResult::Type::ARR, "pubkeys", /*optional=*/true, "Array of pubkeys associated with the known redeemscript (only if script is multisig).",
                        {
                            {RPCResult::Type::STR, "pubkey", ""},
                        }},
                        {RPCResult::Type::NUM, "sigsrequired", /*optional=*/true, "The number of signatures required to spend multisig output (only if script is multisig)."},
                        {RPCResult::Type::STR_HEX, "pubkey", /*optional=*/true, "The hex value of the raw public key for single-key addresses (possibly embedded in P2SH or P2WSH)."},
                        {RPCResult::Type::OBJ, "embedded", /*optional=*/true, "Information about the address embedded in P2SH or P2WSH, if relevant and known.",
                        {
                            {RPCResult::Type::ELISION, "", "Includes all getaddressinfo output fields for the embedded address, excluding metadata (timestamp, hdkeypath, hdseedid)\n"
                            "and relation to the wallet (ismine, iswatchonly)."},
                        }},
                        {RPCResult::Type::BOOL, "iscompressed", /*optional=*/true, "If the pubkey is compressed."},
                        {RPCResult::Type::STR_HEX, "confidential_key", "the raw blinding public key for that address, if any. \"\" if none"},
                        {RPCResult::Type::STR, "unconfidential", "The address without confidentiality key"},
                        {RPCResult::Type::STR, "confidential", "The address with wallet-stored confidentiality key if known. Only displayed for non-confidential address inputs"},
                        {RPCResult::Type::NUM_TIME, "timestamp", /*optional=*/true, "The creation time of the key, if available, expressed in " + UNIX_EPOCH_TIME + "."},
                        {RPCResult::Type::STR, "hdkeypath", /*optional=*/true, "The HD keypath, if the key is HD and available."},
                        {RPCResult::Type::STR_HEX, "hdseedid", /*optional=*/true, "The Hash160 of the HD seed."},
                        {RPCResult::Type::STR_HEX, "hdmasterfingerprint", /*optional=*/true, "The fingerprint of the master key."},
                        {RPCResult::Type::ARR, "labels", "Array of labels associated with the address. Currently limited to one label but returned\n"
                            "as an array to keep the API stable if multiple labels are enabled in the future.",
                        {
                            {RPCResult::Type::STR, "label name", "Label name (defaults to \"\")."},
                        }},
                    }
                },
                RPCExamples{
                    HelpExampleCli("getaddressinfo", "\"" + EXAMPLE_ADDRESS[0] + "\"") +
                    HelpExampleRpc("getaddressinfo", "\"" + EXAMPLE_ADDRESS[0] + "\"")
                },
        [&](const RPCHelpMan& self, const JSONRPCRequest& request) -> UniValue
{
    const std::shared_ptr<const CWallet> pwallet = GetWalletForJSONRPCRequest(request);
    if (!pwallet) return NullUniValue;

    LOCK(pwallet->cs_wallet);

    std::string error_msg;
    CTxDestination dest = DecodeDestination(request.params[0].get_str(), error_msg);

    // Make sure the destination is valid
    if (!IsValidDestination(dest)) {
        // Set generic error message in case 'DecodeDestination' didn't set it
        if (error_msg.empty()) error_msg = "Invalid address";

        throw JSONRPCError(RPC_INVALID_ADDRESS_OR_KEY, error_msg);
    }

    UniValue ret(UniValue::VOBJ);

    std::string currentAddress = EncodeDestination(dest);
    ret.pushKV("address", currentAddress);

    CScript scriptPubKey = GetScriptForDestination(dest);
    ret.pushKV("scriptPubKey", HexStr(scriptPubKey));

    std::unique_ptr<SigningProvider> provider = pwallet->GetSolvingProvider(scriptPubKey);

    isminetype mine = pwallet->IsMine(dest);
    // Elements: Addresses we can not unblind outputs for aren't spendable
    if (IsBlindDestination(dest) &&
            GetDestinationBlindingKey(dest) != pwallet->GetBlindingPubKey(GetScriptForDestination(dest))) {
        mine = ISMINE_NO;
    }
    ret.pushKV("ismine", bool(mine & ISMINE_SPENDABLE));

    if (provider) {
        auto inferred = InferDescriptor(scriptPubKey, *provider);
        bool solvable = inferred->IsSolvable() || IsSolvable(*provider, scriptPubKey);
        ret.pushKV("solvable", solvable);
        if (solvable) {
            ret.pushKV("desc", inferred->ToString());
        }
    } else {
        ret.pushKV("solvable", false);
    }

    const auto& spk_mans = pwallet->GetScriptPubKeyMans(scriptPubKey);
    // In most cases there is only one matching ScriptPubKey manager and we can't resolve ambiguity in a better way
    ScriptPubKeyMan* spk_man{nullptr};
    if (spk_mans.size()) spk_man = *spk_mans.begin();

    DescriptorScriptPubKeyMan* desc_spk_man = dynamic_cast<DescriptorScriptPubKeyMan*>(spk_man);
    if (desc_spk_man) {
        std::string desc_str;
        if (desc_spk_man->GetDescriptorString(desc_str, /*priv=*/false)) {
            ret.pushKV("parent_desc", desc_str);
        }
    }

    ret.pushKV("iswatchonly", bool(mine & ISMINE_WATCH_ONLY));

    UniValue detail = DescribeWalletAddress(*pwallet, dest);
    ret.pushKVs(detail);
    // Elements blinding info
    UniValue blind_detail = DescribeWalletBlindAddress(*pwallet, dest, mine);
    ret.pushKVs(blind_detail);
    blind_detail = DescribeBlindAddress(dest);
    ret.pushKVs(blind_detail);

    ret.pushKV("ischange", ScriptIsChange(*pwallet, scriptPubKey));

    if (spk_man) {
        if (const std::unique_ptr<CKeyMetadata> meta = spk_man->GetMetadata(dest)) {
            ret.pushKV("timestamp", meta->nCreateTime);
            if (meta->has_key_origin) {
                ret.pushKV("hdkeypath", WriteHDKeypath(meta->key_origin.path));
                ret.pushKV("hdseedid", meta->hd_seed_id.GetHex());
                ret.pushKV("hdmasterfingerprint", HexStr(meta->key_origin.fingerprint));
            }
        }
    }

    // Return a `labels` array containing the label associated with the address,
    // equivalent to the `label` field above. Currently only one label can be
    // associated with an address, but we return an array so the API remains
    // stable if we allow multiple labels to be associated with an address in
    // the future.
    UniValue labels(UniValue::VARR);
    const auto* address_book_entry = pwallet->FindAddressBookEntry(dest);
    if (address_book_entry) {
        labels.push_back(address_book_entry->GetLabel());
    }
    ret.pushKV("labels", std::move(labels));

    return ret;
},
    };
}

RPCHelpMan getaddressesbylabel()
{
    return RPCHelpMan{"getaddressesbylabel",
                "\nReturns the list of addresses assigned the specified label.\n",
                {
                    {"label", RPCArg::Type::STR, RPCArg::Optional::NO, "The label."},
                },
                RPCResult{
                    RPCResult::Type::OBJ_DYN, "", "json object with addresses as keys",
                    {
                        {RPCResult::Type::OBJ, "address", "json object with information about address",
                        {
                            {RPCResult::Type::STR, "purpose", "Purpose of address (\"send\" for sending address, \"receive\" for receiving address)"},
                        }},
                    }
                },
                RPCExamples{
                    HelpExampleCli("getaddressesbylabel", "\"tabby\"")
            + HelpExampleRpc("getaddressesbylabel", "\"tabby\"")
                },
        [&](const RPCHelpMan& self, const JSONRPCRequest& request) -> UniValue
{
    const std::shared_ptr<const CWallet> pwallet = GetWalletForJSONRPCRequest(request);
    if (!pwallet) return NullUniValue;

    LOCK(pwallet->cs_wallet);

    std::string label = LabelFromValue(request.params[0]);

    // Find all addresses that have the given label
    UniValue ret(UniValue::VOBJ);
    std::set<std::string> addresses;
    pwallet->ForEachAddrBookEntry([&](const CTxDestination& _dest, const std::string& _label, const std::string& _purpose, bool _is_change) {
        if (_is_change) return;
        if (_label == label) {
            std::string address = EncodeDestination(_dest);
            // CWallet::m_address_book is not expected to contain duplicate
            // address strings, but build a separate set as a precaution just in
            // case it does.
            bool unique = addresses.emplace(address).second;
            CHECK_NONFATAL(unique);
            // UniValue::pushKV checks if the key exists in O(N)
            // and since duplicate addresses are unexpected (checked with
            // std::set in O(log(N))), UniValue::__pushKV is used instead,
            // which currently is O(1).
            UniValue value(UniValue::VOBJ);
            value.pushKV("purpose", _purpose);
            ret.__pushKV(address, value);
        }
    });

    if (ret.empty()) {
        throw JSONRPCError(RPC_WALLET_INVALID_LABEL_NAME, std::string("No addresses with label " + label));
    }

    return ret;
},
    };
}

RPCHelpMan listlabels()
{
    return RPCHelpMan{"listlabels",
                "\nReturns the list of all labels, or labels that are assigned to addresses with a specific purpose.\n",
                {
                    {"purpose", RPCArg::Type::STR, RPCArg::Optional::OMITTED_NAMED_ARG, "Address purpose to list labels for ('send','receive'). An empty string is the same as not providing this argument."},
                },
                RPCResult{
                    RPCResult::Type::ARR, "", "",
                    {
                        {RPCResult::Type::STR, "label", "Label name"},
                    }
                },
                RPCExamples{
            "\nList all labels\n"
            + HelpExampleCli("listlabels", "") +
            "\nList labels that have receiving addresses\n"
            + HelpExampleCli("listlabels", "receive") +
            "\nList labels that have sending addresses\n"
            + HelpExampleCli("listlabels", "send") +
            "\nAs a JSON-RPC call\n"
            + HelpExampleRpc("listlabels", "receive")
                },
        [&](const RPCHelpMan& self, const JSONRPCRequest& request) -> UniValue
{
    const std::shared_ptr<const CWallet> pwallet = GetWalletForJSONRPCRequest(request);
    if (!pwallet) return NullUniValue;

    LOCK(pwallet->cs_wallet);

    std::string purpose;
    if (!request.params[0].isNull()) {
        purpose = request.params[0].get_str();
    }

    // Add to a set to sort by label name, then insert into Univalue array
    std::set<std::string> label_set = pwallet->ListAddrBookLabels(purpose);

    UniValue ret(UniValue::VARR);
    for (const std::string& name : label_set) {
        ret.push_back(name);
    }

    return ret;
},
    };
}


#ifdef ENABLE_EXTERNAL_SIGNER
RPCHelpMan walletdisplayaddress()
{
    return RPCHelpMan{
        "walletdisplayaddress",
        "Display address on an external signer for verification.",
        {
            {"address", RPCArg::Type::STR, RPCArg::Optional::NO, "bitcoin address to display"},
        },
        RPCResult{
            RPCResult::Type::OBJ,"","",
            {
                {RPCResult::Type::STR, "address", "The address as confirmed by the signer"},
            }
        },
        RPCExamples{""},
        [&](const RPCHelpMan& self, const JSONRPCRequest& request) -> UniValue
        {
            std::shared_ptr<CWallet> const wallet = GetWalletForJSONRPCRequest(request);
            if (!wallet) return NullUniValue;
            CWallet* const pwallet = wallet.get();

            LOCK(pwallet->cs_wallet);

            CTxDestination dest = DecodeDestination(request.params[0].get_str());

            // Make sure the destination is valid
            if (!IsValidDestination(dest)) {
                throw JSONRPCError(RPC_INVALID_ADDRESS_OR_KEY, "Invalid address");
            }

            if (!pwallet->DisplayAddress(dest)) {
                throw JSONRPCError(RPC_MISC_ERROR, "Failed to display address");
            }

            UniValue result(UniValue::VOBJ);
            result.pushKV("address", request.params[0].get_str());
            return result;
        }
    };
}
#endif // ENABLE_EXTERNAL_SIGNER
} // namespace wallet<|MERGE_RESOLUTION|>--- conflicted
+++ resolved
@@ -70,16 +70,9 @@
         output_type = parsed.value();
     }
 
-<<<<<<< HEAD
-    CTxDestination dest;
-    bilingual_str error;
-    if (!pwallet->GetNewDestination(output_type, label, dest, error, add_blinding_key)) {
-        throw JSONRPCError(RPC_WALLET_KEYPOOL_RAN_OUT, error.original);
-=======
-    auto op_dest = pwallet->GetNewDestination(output_type, label);
+    auto op_dest = pwallet->GetNewDestination(output_type, label, add_blinding_key);
     if (!op_dest) {
         throw JSONRPCError(RPC_WALLET_KEYPOOL_RAN_OUT, op_dest.GetError().original);
->>>>>>> 316afb1e
     }
 
     return EncodeDestination(op_dest.GetObj());
@@ -129,17 +122,10 @@
         output_type = parsed.value();
     }
 
-<<<<<<< HEAD
-    CTxDestination dest;
-    bilingual_str error;
     bool add_blinding_key = force_blind || gArgs.GetBoolArg("-blindedaddresses", g_con_elementsmode);
-    if (!pwallet->GetNewChangeDestination(output_type, dest, error, add_blinding_key)) {
-        throw JSONRPCError(RPC_WALLET_KEYPOOL_RAN_OUT, error.original);
-=======
-    auto op_dest = pwallet->GetNewChangeDestination(output_type);
+    auto op_dest = pwallet->GetNewChangeDestination(output_type, add_blinding_key);
     if (!op_dest) {
         throw JSONRPCError(RPC_WALLET_KEYPOOL_RAN_OUT, op_dest.GetError().original);
->>>>>>> 316afb1e
     }
     return EncodeDestination(op_dest.GetObj());
 },
