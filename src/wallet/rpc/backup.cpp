// Copyright (c) 2009-2021 The Bitcoin Core developers
// Distributed under the MIT software license, see the accompanying
// file COPYING or http://www.opensource.org/licenses/mit-license.php.

#include <chain.h>
#include <clientversion.h>
#include <core_io.h>
#include <interfaces/chain.h>
#include <key_io.h>
#include <merkleblock.h>
#include <rpc/util.h>
#include <script/descriptor.h>
#include <script/script.h>
#include <script/standard.h>
#include <sync.h>
#include <util/bip32.h>
#include <util/system.h>
#include <util/time.h>
#include <util/translation.h>
#include <wallet/rpc/util.h>
#include <wallet/wallet.h>

#include <stdint.h>
#include <tuple>

#include <boost/algorithm/string.hpp>

#include <univalue.h>

#include <script/descriptor.h> // getwalletpakinfo
#include <rpc/util.h> // IsBlindDestination



using interfaces::FoundBlock;

namespace wallet {
std::string static EncodeDumpString(const std::string &str) {
    std::stringstream ret;
    for (const unsigned char c : str) {
        if (c <= 32 || c >= 128 || c == '%') {
            ret << '%' << HexStr({&c, 1});
        } else {
            ret << c;
        }
    }
    return ret.str();
}

static std::string DecodeDumpString(const std::string &str) {
    std::stringstream ret;
    for (unsigned int pos = 0; pos < str.length(); pos++) {
        unsigned char c = str[pos];
        if (c == '%' && pos+2 < str.length()) {
            c = (((str[pos+1]>>6)*9+((str[pos+1]-'0')&15)) << 4) |
                ((str[pos+2]>>6)*9+((str[pos+2]-'0')&15));
            pos += 2;
        }
        ret << c;
    }
    return ret.str();
}

static bool GetWalletAddressesForKey(const LegacyScriptPubKeyMan* spk_man, const CWallet& wallet, const CKeyID& keyid, std::string& strAddr, std::string& strLabel) EXCLUSIVE_LOCKS_REQUIRED(wallet.cs_wallet)
{
    bool fLabelFound = false;
    CKey key;
    spk_man->GetKey(keyid, key);
    for (const auto& dest : GetAllDestinationsForKey(key.GetPubKey())) {
        const auto* address_book_entry = wallet.FindAddressBookEntry(dest);
        if (address_book_entry) {
            if (!strAddr.empty()) {
                strAddr += ",";
            }
            strAddr += EncodeDestination(dest);
            strLabel = EncodeDumpString(address_book_entry->GetLabel());
            fLabelFound = true;
        }
    }
    if (!fLabelFound) {
        strAddr = EncodeDestination(GetDestinationForKey(key.GetPubKey(), wallet.m_default_address_type));
    }
    return fLabelFound;
}

static const int64_t TIMESTAMP_MIN = 0;

static void RescanWallet(CWallet& wallet, const WalletRescanReserver& reserver, int64_t time_begin = TIMESTAMP_MIN, bool update = true)
{
    int64_t scanned_time = wallet.RescanFromTime(time_begin, reserver, update);
    if (wallet.IsAbortingRescan()) {
        throw JSONRPCError(RPC_MISC_ERROR, "Rescan aborted by user.");
    } else if (scanned_time > time_begin) {
        throw JSONRPCError(RPC_WALLET_ERROR, "Rescan was unable to fully rescan the blockchain. Some transactions may be missing.");
    }
}

RPCHelpMan importprivkey()
{
    return RPCHelpMan{"importprivkey",
                "\nAdds a private key (as returned by dumpprivkey) to your wallet. Requires a new wallet backup.\n"
                "Hint: use importmulti to import more than one private key.\n"
            "\nNote: This call can take over an hour to complete if rescan is true, during that time, other rpc calls\n"
            "may report that the imported key exists but related transactions are still missing, leading to temporarily incorrect/bogus balances and unspent outputs until rescan completes.\n"
            "Note: Use \"getwalletinfo\" to query the scanning progress.\n",
                {
                    {"privkey", RPCArg::Type::STR, RPCArg::Optional::NO, "The private key (see dumpprivkey)"},
                    {"label", RPCArg::Type::STR, RPCArg::DefaultHint{"current label if address exists, otherwise \"\""}, "An optional label"},
                    {"rescan", RPCArg::Type::BOOL, RPCArg::Default{true}, "Rescan the wallet for transactions"},
                },
                RPCResult{RPCResult::Type::NONE, "", ""},
                RPCExamples{
            "\nDump a private key\n"
            + HelpExampleCli("dumpprivkey", "\"myaddress\"") +
            "\nImport the private key with rescan\n"
            + HelpExampleCli("importprivkey", "\"mykey\"") +
            "\nImport using a label and without rescan\n"
            + HelpExampleCli("importprivkey", "\"mykey\" \"testing\" false") +
            "\nImport using default blank label and without rescan\n"
            + HelpExampleCli("importprivkey", "\"mykey\" \"\" false") +
            "\nAs a JSON-RPC call\n"
            + HelpExampleRpc("importprivkey", "\"mykey\", \"testing\", false")
                },
        [&](const RPCHelpMan& self, const JSONRPCRequest& request) -> UniValue
{
    std::shared_ptr<CWallet> const pwallet = GetWalletForJSONRPCRequest(request);
    if (!pwallet) return NullUniValue;

    if (pwallet->IsWalletFlagSet(WALLET_FLAG_DISABLE_PRIVATE_KEYS)) {
        throw JSONRPCError(RPC_WALLET_ERROR, "Cannot import private keys to a wallet with private keys disabled");
    }

    EnsureLegacyScriptPubKeyMan(*pwallet, true);

    WalletRescanReserver reserver(*pwallet);
    bool fRescan = true;
    {
        LOCK(pwallet->cs_wallet);

        EnsureWalletIsUnlocked(*pwallet);

        std::string strSecret = request.params[0].get_str();
        std::string strLabel = "";
        if (!request.params[1].isNull())
            strLabel = request.params[1].get_str();

        // Whether to perform rescan after import
        if (!request.params[2].isNull())
            fRescan = request.params[2].get_bool();

        if (fRescan && pwallet->chain().havePruned()) {
            // Exit early and print an error.
            // If a block is pruned after this check, we will import the key(s),
            // but fail the rescan with a generic error.
            throw JSONRPCError(RPC_WALLET_ERROR, "Rescan is disabled when blocks are pruned");
        }

        if (fRescan && !reserver.reserve()) {
            throw JSONRPCError(RPC_WALLET_ERROR, "Wallet is currently rescanning. Abort existing rescan or wait.");
        }

        CKey key = DecodeSecret(strSecret);
        if (!key.IsValid()) throw JSONRPCError(RPC_INVALID_ADDRESS_OR_KEY, "Invalid private key encoding");

        CPubKey pubkey = key.GetPubKey();
        CHECK_NONFATAL(key.VerifyPubKey(pubkey));
        CKeyID vchAddress = pubkey.GetID();
        {
            pwallet->MarkDirty();

            // We don't know which corresponding address will be used;
            // label all new addresses, and label existing addresses if a
            // label was passed.
            for (const auto& dest : GetAllDestinationsForKey(pubkey)) {
                if (!request.params[1].isNull() || !pwallet->FindAddressBookEntry(dest)) {
                    pwallet->SetAddressBook(dest, strLabel, "receive");
                }
            }

            // Use timestamp of 1 to scan the whole chain
            if (!pwallet->ImportPrivKeys({{vchAddress, key}}, 1)) {
                throw JSONRPCError(RPC_WALLET_ERROR, "Error adding key to wallet");
            }

            // Add the wpkh script for this key if possible
            if (pubkey.IsCompressed()) {
                pwallet->ImportScripts({GetScriptForDestination(WitnessV0KeyHash(vchAddress))}, 0 /* timestamp */);
            }
        }
    }
    if (fRescan) {
        RescanWallet(*pwallet, reserver);
    }

    return NullUniValue;
},
    };
}

RPCHelpMan importaddress()
{
    return RPCHelpMan{"importaddress",
                "\nAdds an address or script (in hex) that can be watched as if it were in your wallet but cannot be used to spend. Requires a new wallet backup.\n"
            "\nNote: This call can take over an hour to complete if rescan is true, during that time, other rpc calls\n"
            "may report that the imported address exists but related transactions are still missing, leading to temporarily incorrect/bogus balances and unspent outputs until rescan completes.\n"
            "If you have the full public key, you should call importpubkey instead of this.\n"
            "Hint: use importmulti to import more than one address.\n"
            "\nNote: If you import a non-standard raw script in hex form, outputs sending to it will be treated\n"
            "as change, and not show up in many RPCs.\n"
            "Note: Use \"getwalletinfo\" to query the scanning progress.\n",
                {
                    {"address", RPCArg::Type::STR, RPCArg::Optional::NO, "The Bitcoin address (or hex-encoded script)"},
                    {"label", RPCArg::Type::STR, RPCArg::Default{""}, "An optional label"},
                    {"rescan", RPCArg::Type::BOOL, RPCArg::Default{true}, "Rescan the wallet for transactions"},
                    {"p2sh", RPCArg::Type::BOOL, RPCArg::Default{false}, "Add the P2SH version of the script as well"},
                },
                RPCResult{RPCResult::Type::NONE, "", ""},
                RPCExamples{
            "\nImport an address with rescan\n"
            + HelpExampleCli("importaddress", "\"myaddress\"") +
            "\nImport using a label without rescan\n"
            + HelpExampleCli("importaddress", "\"myaddress\" \"testing\" false") +
            "\nAs a JSON-RPC call\n"
            + HelpExampleRpc("importaddress", "\"myaddress\", \"testing\", false")
                },
        [&](const RPCHelpMan& self, const JSONRPCRequest& request) -> UniValue
{
    std::shared_ptr<CWallet> const pwallet = GetWalletForJSONRPCRequest(request);
    if (!pwallet) return NullUniValue;

    EnsureLegacyScriptPubKeyMan(*pwallet, true);

    std::string strLabel;
    if (!request.params[1].isNull())
        strLabel = request.params[1].get_str();

    // Whether to perform rescan after import
    bool fRescan = true;
    if (!request.params[2].isNull())
        fRescan = request.params[2].get_bool();

    if (fRescan && pwallet->chain().havePruned()) {
        // Exit early and print an error.
        // If a block is pruned after this check, we will import the key(s),
        // but fail the rescan with a generic error.
        throw JSONRPCError(RPC_WALLET_ERROR, "Rescan is disabled when blocks are pruned");
    }

    WalletRescanReserver reserver(*pwallet);
    if (fRescan && !reserver.reserve()) {
        throw JSONRPCError(RPC_WALLET_ERROR, "Wallet is currently rescanning. Abort existing rescan or wait.");
    }

    // Whether to import a p2sh version, too
    bool fP2SH = false;
    if (!request.params[3].isNull())
        fP2SH = request.params[3].get_bool();

    {
        LOCK(pwallet->cs_wallet);

        CTxDestination dest = DecodeDestination(request.params[0].get_str());
        if (IsValidDestination(dest)) {
            if (fP2SH) {
                throw JSONRPCError(RPC_INVALID_ADDRESS_OR_KEY, "Cannot use the p2sh flag with an address - use a script instead");
            }
            if (OutputTypeFromDestination(dest) == OutputType::BECH32M) {
                throw JSONRPCError(RPC_INVALID_ADDRESS_OR_KEY, "Bech32m addresses cannot be imported into legacy wallets");
            }

            pwallet->MarkDirty();

            pwallet->ImportScriptPubKeys(strLabel, {GetScriptForDestination(dest)}, false /* have_solving_data */, true /* apply_label */, 1 /* timestamp */);
        } else if (IsHex(request.params[0].get_str())) {
            std::vector<unsigned char> data(ParseHex(request.params[0].get_str()));
            CScript redeem_script(data.begin(), data.end());

            std::set<CScript> scripts = {redeem_script};
            pwallet->ImportScripts(scripts, 0 /* timestamp */);

            if (fP2SH) {
                scripts.insert(GetScriptForDestination(ScriptHash(redeem_script)));
            }

            pwallet->ImportScriptPubKeys(strLabel, scripts, false /* have_solving_data */, true /* apply_label */, 1 /* timestamp */);
        } else {
            throw JSONRPCError(RPC_INVALID_ADDRESS_OR_KEY, "Invalid Bitcoin address or script");
        }
    }
    if (fRescan)
    {
        RescanWallet(*pwallet, reserver);
        {
            LOCK(pwallet->cs_wallet);
            pwallet->ReacceptWalletTransactions();
        }
    }

    return NullUniValue;
},
    };
}

RPCHelpMan importprunedfunds()
{
    return RPCHelpMan{"importprunedfunds",
                "\nImports funds without rescan. Corresponding address or script must previously be included in wallet. Aimed towards pruned wallets. The end-user is responsible to import additional transactions that subsequently spend the imported outputs or rescan after the point in the blockchain the transaction is included.\n",
                {
                    {"rawtransaction", RPCArg::Type::STR_HEX, RPCArg::Optional::NO, "A raw transaction in hex funding an already-existing address in wallet"},
                    {"txoutproof", RPCArg::Type::STR_HEX, RPCArg::Optional::NO, "The hex output from gettxoutproof that contains the transaction"},
                },
                RPCResult{RPCResult::Type::NONE, "", ""},
                RPCExamples{""},
        [&](const RPCHelpMan& self, const JSONRPCRequest& request) -> UniValue
{
    std::shared_ptr<CWallet> const pwallet = GetWalletForJSONRPCRequest(request);
    if (!pwallet) return NullUniValue;

    CMutableTransaction tx;
    if (!DecodeHexTx(tx, request.params[0].get_str())) {
        throw JSONRPCError(RPC_DESERIALIZATION_ERROR, "TX decode failed. Make sure the tx has at least one input.");
    }
    uint256 hashTx = tx.GetHash();

    CDataStream ssMB(ParseHexV(request.params[1], "proof"), SER_NETWORK, PROTOCOL_VERSION);
    CMerkleBlock merkleBlock;
    ssMB >> merkleBlock;

    //Search partial merkle tree in proof for our transaction and index in valid block
    std::vector<uint256> vMatch;
    std::vector<unsigned int> vIndex;
    if (merkleBlock.txn.ExtractMatches(vMatch, vIndex) != merkleBlock.header.hashMerkleRoot) {
        throw JSONRPCError(RPC_INVALID_ADDRESS_OR_KEY, "Something wrong with merkleblock");
    }

    LOCK(pwallet->cs_wallet);
    int height;
    if (!pwallet->chain().findAncestorByHash(pwallet->GetLastBlockHash(), merkleBlock.header.GetHash(), FoundBlock().height(height))) {
        throw JSONRPCError(RPC_INVALID_ADDRESS_OR_KEY, "Block not found in chain");
    }

    std::vector<uint256>::const_iterator it;
    if ((it = std::find(vMatch.begin(), vMatch.end(), hashTx)) == vMatch.end()) {
        throw JSONRPCError(RPC_INVALID_ADDRESS_OR_KEY, "Transaction given doesn't exist in proof");
    }

    unsigned int txnIndex = vIndex[it - vMatch.begin()];

    CTransactionRef tx_ref = MakeTransactionRef(tx);
    if (pwallet->IsMine(*tx_ref)) {
        pwallet->AddToWallet(std::move(tx_ref), TxStateConfirmed{merkleBlock.header.GetHash(), height, static_cast<int>(txnIndex)});
        return NullUniValue;
    }

    throw JSONRPCError(RPC_INVALID_ADDRESS_OR_KEY, "No addresses in wallet correspond to included transaction");
},
    };
}

RPCHelpMan removeprunedfunds()
{
    return RPCHelpMan{"removeprunedfunds",
                "\nDeletes the specified transaction from the wallet. Meant for use with pruned wallets and as a companion to importprunedfunds. This will affect wallet balances.\n",
                {
                    {"txid", RPCArg::Type::STR_HEX, RPCArg::Optional::NO, "The hex-encoded id of the transaction you are deleting"},
                },
                RPCResult{RPCResult::Type::NONE, "", ""},
                RPCExamples{
                    HelpExampleCli("removeprunedfunds", "\"a8d0c0184dde994a09ec054286f1ce581bebf46446a512166eae7628734ea0a5\"") +
            "\nAs a JSON-RPC call\n"
            + HelpExampleRpc("removeprunedfunds", "\"a8d0c0184dde994a09ec054286f1ce581bebf46446a512166eae7628734ea0a5\"")
                },
        [&](const RPCHelpMan& self, const JSONRPCRequest& request) -> UniValue
{
    std::shared_ptr<CWallet> const pwallet = GetWalletForJSONRPCRequest(request);
    if (!pwallet) return NullUniValue;

    LOCK(pwallet->cs_wallet);

    uint256 hash(ParseHashV(request.params[0], "txid"));
    std::vector<uint256> vHash;
    vHash.push_back(hash);
    std::vector<uint256> vHashOut;

    if (pwallet->ZapSelectTx(vHash, vHashOut) != DBErrors::LOAD_OK) {
        throw JSONRPCError(RPC_WALLET_ERROR, "Could not properly delete the transaction.");
    }

    if(vHashOut.empty()) {
        throw JSONRPCError(RPC_INVALID_PARAMETER, "Transaction does not exist in wallet.");
    }

    return NullUniValue;
},
    };
}

RPCHelpMan importpubkey()
{
    return RPCHelpMan{"importpubkey",
                "\nAdds a public key (in hex) that can be watched as if it were in your wallet but cannot be used to spend. Requires a new wallet backup.\n"
                "Hint: use importmulti to import more than one public key.\n"
            "\nNote: This call can take over an hour to complete if rescan is true, during that time, other rpc calls\n"
            "may report that the imported pubkey exists but related transactions are still missing, leading to temporarily incorrect/bogus balances and unspent outputs until rescan completes.\n"
            "Note: Use \"getwalletinfo\" to query the scanning progress.\n",
                {
                    {"pubkey", RPCArg::Type::STR, RPCArg::Optional::NO, "The hex-encoded public key"},
                    {"label", RPCArg::Type::STR, RPCArg::Default{""}, "An optional label"},
                    {"rescan", RPCArg::Type::BOOL, RPCArg::Default{true}, "Rescan the wallet for transactions"},
                },
                RPCResult{RPCResult::Type::NONE, "", ""},
                RPCExamples{
            "\nImport a public key with rescan\n"
            + HelpExampleCli("importpubkey", "\"mypubkey\"") +
            "\nImport using a label without rescan\n"
            + HelpExampleCli("importpubkey", "\"mypubkey\" \"testing\" false") +
            "\nAs a JSON-RPC call\n"
            + HelpExampleRpc("importpubkey", "\"mypubkey\", \"testing\", false")
                },
        [&](const RPCHelpMan& self, const JSONRPCRequest& request) -> UniValue
{
    std::shared_ptr<CWallet> const pwallet = GetWalletForJSONRPCRequest(request);
    if (!pwallet) return NullUniValue;

    EnsureLegacyScriptPubKeyMan(*pwallet, true);

    std::string strLabel;
    if (!request.params[1].isNull())
        strLabel = request.params[1].get_str();

    // Whether to perform rescan after import
    bool fRescan = true;
    if (!request.params[2].isNull())
        fRescan = request.params[2].get_bool();

    if (fRescan && pwallet->chain().havePruned()) {
        // Exit early and print an error.
        // If a block is pruned after this check, we will import the key(s),
        // but fail the rescan with a generic error.
        throw JSONRPCError(RPC_WALLET_ERROR, "Rescan is disabled when blocks are pruned");
    }

    WalletRescanReserver reserver(*pwallet);
    if (fRescan && !reserver.reserve()) {
        throw JSONRPCError(RPC_WALLET_ERROR, "Wallet is currently rescanning. Abort existing rescan or wait.");
    }

    if (!IsHex(request.params[0].get_str()))
        throw JSONRPCError(RPC_INVALID_ADDRESS_OR_KEY, "Pubkey must be a hex string");
    std::vector<unsigned char> data(ParseHex(request.params[0].get_str()));
    CPubKey pubKey(data);
    if (!pubKey.IsFullyValid())
        throw JSONRPCError(RPC_INVALID_ADDRESS_OR_KEY, "Pubkey is not a valid public key");

    {
        LOCK(pwallet->cs_wallet);

        std::set<CScript> script_pub_keys;
        for (const auto& dest : GetAllDestinationsForKey(pubKey)) {
            script_pub_keys.insert(GetScriptForDestination(dest));
        }

        pwallet->MarkDirty();

        pwallet->ImportScriptPubKeys(strLabel, script_pub_keys, true /* have_solving_data */, true /* apply_label */, 1 /* timestamp */);

        pwallet->ImportPubKeys({pubKey.GetID()}, {{pubKey.GetID(), pubKey}} , {} /* key_origins */, false /* add_keypool */, false /* internal */, 1 /* timestamp */);
    }
    if (fRescan)
    {
        RescanWallet(*pwallet, reserver);
        {
            LOCK(pwallet->cs_wallet);
            pwallet->ReacceptWalletTransactions();
        }
    }

    return NullUniValue;
},
    };
}


RPCHelpMan importwallet()
{
    return RPCHelpMan{"importwallet",
                "\nImports keys from a wallet dump file (see dumpwallet). Requires a new wallet backup to include imported keys.\n"
                "Note: Use \"getwalletinfo\" to query the scanning progress.\n",
                {
                    {"filename", RPCArg::Type::STR, RPCArg::Optional::NO, "The wallet file"},
                },
                RPCResult{RPCResult::Type::NONE, "", ""},
                RPCExamples{
            "\nDump the wallet\n"
            + HelpExampleCli("dumpwallet", "\"test\"") +
            "\nImport the wallet\n"
            + HelpExampleCli("importwallet", "\"test\"") +
            "\nImport using the json rpc call\n"
            + HelpExampleRpc("importwallet", "\"test\"")
                },
        [&](const RPCHelpMan& self, const JSONRPCRequest& request) -> UniValue
{
    std::shared_ptr<CWallet> const pwallet = GetWalletForJSONRPCRequest(request);
    if (!pwallet) return NullUniValue;

    EnsureLegacyScriptPubKeyMan(*pwallet, true);

    if (pwallet->chain().havePruned()) {
        // Exit early and print an error.
        // If a block is pruned after this check, we will import the key(s),
        // but fail the rescan with a generic error.
        throw JSONRPCError(RPC_WALLET_ERROR, "Importing wallets is disabled when blocks are pruned");
    }

    WalletRescanReserver reserver(*pwallet);
    if (!reserver.reserve()) {
        throw JSONRPCError(RPC_WALLET_ERROR, "Wallet is currently rescanning. Abort existing rescan or wait.");
    }

    int64_t nTimeBegin = 0;
    bool fGood = true;
    {
        LOCK(pwallet->cs_wallet);

        EnsureWalletIsUnlocked(*pwallet);

        fsbridge::ifstream file;
        file.open(fs::u8path(request.params[0].get_str()), std::ios::in | std::ios::ate);
        if (!file.is_open()) {
            throw JSONRPCError(RPC_INVALID_PARAMETER, "Cannot open wallet dump file");
        }
        CHECK_NONFATAL(pwallet->chain().findBlock(pwallet->GetLastBlockHash(), FoundBlock().time(nTimeBegin)));

        int64_t nFilesize = std::max((int64_t)1, (int64_t)file.tellg());
        file.seekg(0, file.beg);

        // Use uiInterface.ShowProgress instead of pwallet.ShowProgress because pwallet.ShowProgress has a cancel button tied to AbortRescan which
        // we don't want for this progress bar showing the import progress. uiInterface.ShowProgress does not have a cancel button.
        pwallet->chain().showProgress(strprintf("%s " + _("Importing…").translated, pwallet->GetDisplayName()), 0, false); // show progress dialog in GUI
        std::vector<std::tuple<CKey, int64_t, bool, std::string>> keys;
        std::vector<std::pair<CScript, int64_t>> scripts;
        while (file.good()) {
            pwallet->chain().showProgress("", std::max(1, std::min(50, (int)(((double)file.tellg() / (double)nFilesize) * 100))), false);
            std::string line;
            std::getline(file, line);
            if (line.empty() || line[0] == '#')
                continue;

            std::vector<std::string> vstr;
            boost::split(vstr, line, boost::is_any_of(" "));
            if (vstr.size() < 2)
                continue;
            CKey key = DecodeSecret(vstr[0]);
            if (key.IsValid()) {
                int64_t nTime = ParseISO8601DateTime(vstr[1]);
                std::string strLabel;
                bool fLabel = true;
                for (unsigned int nStr = 2; nStr < vstr.size(); nStr++) {
                    if (vstr[nStr].front() == '#')
                        break;
                    if (vstr[nStr] == "change=1")
                        fLabel = false;
                    if (vstr[nStr] == "reserve=1")
                        fLabel = false;
                    if (vstr[nStr].substr(0,6) == "label=") {
                        strLabel = DecodeDumpString(vstr[nStr].substr(6));
                        fLabel = true;
                    }
                }
                keys.push_back(std::make_tuple(key, nTime, fLabel, strLabel));
            } else if(IsHex(vstr[0])) {
                std::vector<unsigned char> vData(ParseHex(vstr[0]));
                CScript script = CScript(vData.begin(), vData.end());
                int64_t birth_time = ParseISO8601DateTime(vstr[1]);
                scripts.push_back(std::pair<CScript, int64_t>(script, birth_time));
            }
        }
        file.close();
        // We now know whether we are importing private keys, so we can error if private keys are disabled
        if (keys.size() > 0 && pwallet->IsWalletFlagSet(WALLET_FLAG_DISABLE_PRIVATE_KEYS)) {
            pwallet->chain().showProgress("", 100, false); // hide progress dialog in GUI
            throw JSONRPCError(RPC_WALLET_ERROR, "Importing wallets is disabled when private keys are disabled");
        }
        double total = (double)(keys.size() + scripts.size());
        double progress = 0;
        for (const auto& key_tuple : keys) {
            pwallet->chain().showProgress("", std::max(50, std::min(75, (int)((progress / total) * 100) + 50)), false);
            const CKey& key = std::get<0>(key_tuple);
            int64_t time = std::get<1>(key_tuple);
            bool has_label = std::get<2>(key_tuple);
            std::string label = std::get<3>(key_tuple);

            CPubKey pubkey = key.GetPubKey();
            CHECK_NONFATAL(key.VerifyPubKey(pubkey));
            CKeyID keyid = pubkey.GetID();

            pwallet->WalletLogPrintf("Importing %s...\n", EncodeDestination(PKHash(keyid)));

            if (!pwallet->ImportPrivKeys({{keyid, key}}, time)) {
                pwallet->WalletLogPrintf("Error importing key for %s\n", EncodeDestination(PKHash(keyid)));
                fGood = false;
                continue;
            }

            if (has_label)
                pwallet->SetAddressBook(PKHash(keyid), label, "receive");

            nTimeBegin = std::min(nTimeBegin, time);
            progress++;
        }
        for (const auto& script_pair : scripts) {
            pwallet->chain().showProgress("", std::max(50, std::min(75, (int)((progress / total) * 100) + 50)), false);
            const CScript& script = script_pair.first;
            int64_t time = script_pair.second;

            if (!pwallet->ImportScripts({script}, time)) {
                pwallet->WalletLogPrintf("Error importing script %s\n", HexStr(script));
                fGood = false;
                continue;
            }
            if (time > 0) {
                nTimeBegin = std::min(nTimeBegin, time);
            }

            progress++;
        }
        pwallet->chain().showProgress("", 100, false); // hide progress dialog in GUI
    }
    pwallet->chain().showProgress("", 100, false); // hide progress dialog in GUI
    RescanWallet(*pwallet, reserver, nTimeBegin, false /* update */);
    pwallet->MarkDirty();

    if (!fGood)
        throw JSONRPCError(RPC_WALLET_ERROR, "Error adding some keys/scripts to wallet");

    return NullUniValue;
},
    };
}

RPCHelpMan dumpprivkey()
{
    return RPCHelpMan{"dumpprivkey",
                "\nReveals the private key corresponding to 'address'.\n"
                "Then the importprivkey can be used with this output\n",
                {
                    {"address", RPCArg::Type::STR, RPCArg::Optional::NO, "The bitcoin address for the private key"},
                },
                RPCResult{
                    RPCResult::Type::STR, "key", "The private key"
                },
                RPCExamples{
                    HelpExampleCli("dumpprivkey", "\"myaddress\"")
            + HelpExampleCli("importprivkey", "\"mykey\"")
            + HelpExampleRpc("dumpprivkey", "\"myaddress\"")
                },
        [&](const RPCHelpMan& self, const JSONRPCRequest& request) -> UniValue
{
    const std::shared_ptr<const CWallet> pwallet = GetWalletForJSONRPCRequest(request);
    if (!pwallet) return NullUniValue;

    const LegacyScriptPubKeyMan& spk_man = EnsureConstLegacyScriptPubKeyMan(*pwallet);

    LOCK2(pwallet->cs_wallet, spk_man.cs_KeyStore);

    EnsureWalletIsUnlocked(*pwallet);

    std::string strAddress = request.params[0].get_str();
    CTxDestination dest = DecodeDestination(strAddress);
    if (!IsValidDestination(dest)) {
        throw JSONRPCError(RPC_INVALID_ADDRESS_OR_KEY, "Invalid Bitcoin address");
    }
    auto keyid = GetKeyForDestination(spk_man, dest);
    if (keyid.IsNull()) {
        throw JSONRPCError(RPC_TYPE_ERROR, "Address does not refer to a key");
    }
    CKey vchSecret;
    if (!spk_man.GetKey(keyid, vchSecret)) {
        throw JSONRPCError(RPC_WALLET_ERROR, "Private key for address " + strAddress + " is not known");
    }
    return EncodeSecret(vchSecret);
},
    };
}


RPCHelpMan dumpwallet()
{
    return RPCHelpMan{"dumpwallet",
                "\nDumps all wallet keys in a human-readable format to a server-side file. This does not allow overwriting existing files.\n"
                "Imported scripts are included in the dumpfile, but corresponding BIP173 addresses, etc. may not be added automatically by importwallet.\n"
                "Note that if your wallet contains keys which are not derived from your HD seed (e.g. imported keys), these are not covered by\n"
                "only backing up the seed itself, and must be backed up too (e.g. ensure you back up the whole dumpfile).\n",
                {
                    {"filename", RPCArg::Type::STR, RPCArg::Optional::NO, "The filename with path (absolute path recommended)"},
                },
                RPCResult{
                    RPCResult::Type::OBJ, "", "",
                    {
                        {RPCResult::Type::STR, "filename", "The filename with full absolute path"},
                    }
                },
                RPCExamples{
                    HelpExampleCli("dumpwallet", "\"test\"")
            + HelpExampleRpc("dumpwallet", "\"test\"")
                },
        [&](const RPCHelpMan& self, const JSONRPCRequest& request) -> UniValue
{
    const std::shared_ptr<const CWallet> pwallet = GetWalletForJSONRPCRequest(request);
    if (!pwallet) return NullUniValue;

    const CWallet& wallet = *pwallet;
    const LegacyScriptPubKeyMan& spk_man = EnsureConstLegacyScriptPubKeyMan(wallet);

    // Make sure the results are valid at least up to the most recent block
    // the user could have gotten from another RPC command prior to now
    wallet.BlockUntilSyncedToCurrentChain();

    LOCK(wallet.cs_wallet);

    EnsureWalletIsUnlocked(wallet);

    fs::path filepath = fs::u8path(request.params[0].get_str());
    filepath = fs::absolute(filepath);

    /* Prevent arbitrary files from being overwritten. There have been reports
     * that users have overwritten wallet files this way:
     * https://github.com/bitcoin/bitcoin/issues/9934
     * It may also avoid other security issues.
     */
    if (fs::exists(filepath)) {
        throw JSONRPCError(RPC_INVALID_PARAMETER, filepath.u8string() + " already exists. If you are sure this is what you want, move it out of the way first");
    }

    fsbridge::ofstream file;
    file.open(filepath);
    if (!file.is_open())
        throw JSONRPCError(RPC_INVALID_PARAMETER, "Cannot open wallet dump file");

    std::map<CKeyID, int64_t> mapKeyBirth;
    wallet.GetKeyBirthTimes(mapKeyBirth);

    int64_t block_time = 0;
    CHECK_NONFATAL(wallet.chain().findBlock(wallet.GetLastBlockHash(), FoundBlock().time(block_time)));

    // Note: To avoid a lock order issue, access to cs_main must be locked before cs_KeyStore.
    // So we do the two things in this function that lock cs_main first: GetKeyBirthTimes, and findBlock.
    LOCK(spk_man.cs_KeyStore);

    const std::map<CKeyID, int64_t>& mapKeyPool = spk_man.GetAllReserveKeys();
    std::set<CScriptID> scripts = spk_man.GetCScripts();

    // sort time/key pairs
    std::vector<std::pair<int64_t, CKeyID> > vKeyBirth;
    for (const auto& entry : mapKeyBirth) {
        vKeyBirth.push_back(std::make_pair(entry.second, entry.first));
    }
    mapKeyBirth.clear();
    std::sort(vKeyBirth.begin(), vKeyBirth.end());

    // produce output
    file << strprintf("# Wallet dump created by %s %s\n", PACKAGE_NAME, FormatFullVersion());
    file << strprintf("# * Created on %s\n", FormatISO8601DateTime(GetTime()));
    file << strprintf("# * Best block at time of backup was %i (%s),\n", wallet.GetLastBlockHeight(), wallet.GetLastBlockHash().ToString());
    file << strprintf("#   mined on %s\n", FormatISO8601DateTime(block_time));
    file << "\n";

    // add the base58check encoded extended master if the wallet uses HD
    CKeyID seed_id = spk_man.GetHDChain().seed_id;
    if (!seed_id.IsNull())
    {
        CKey seed;
        if (spk_man.GetKey(seed_id, seed)) {
            CExtKey masterKey;
            masterKey.SetSeed(seed);

            file << "# extended private masterkey: " << EncodeExtKey(masterKey) << "\n\n";
        }
    }
    // ELEMENTS: Dump the master blinding key in hex as well
    if (!pwallet->blinding_derivation_key.IsNull()) {
        file << ("# Master private blinding key: " + HexStr(pwallet->blinding_derivation_key) + "\n\n");
    }
    for (std::vector<std::pair<int64_t, CKeyID> >::const_iterator it = vKeyBirth.begin(); it != vKeyBirth.end(); it++) {
        const CKeyID &keyid = it->second;
        std::string strTime = FormatISO8601DateTime(it->first);
        std::string strAddr;
        std::string strLabel;
        CKey key;
        if (spk_man.GetKey(keyid, key)) {
            CKeyMetadata metadata;
            const auto it{spk_man.mapKeyMetadata.find(keyid)};
            if (it != spk_man.mapKeyMetadata.end()) metadata = it->second;
            file << strprintf("%s %s ", EncodeSecret(key), strTime);
            if (GetWalletAddressesForKey(&spk_man, wallet, keyid, strAddr, strLabel)) {
                file << strprintf("label=%s", strLabel);
            } else if (keyid == seed_id) {
                file << "hdseed=1";
            } else if (mapKeyPool.count(keyid)) {
                file << "reserve=1";
            } else if (metadata.hdKeypath == "s") {
                file << "inactivehdseed=1";
            } else {
                file << "change=1";
            }
            file << strprintf(" # addr=%s%s\n", strAddr, (metadata.has_key_origin ? " hdkeypath="+WriteHDKeypath(metadata.key_origin.path) : ""));
        }
    }
    file << "\n";
    for (const CScriptID &scriptid : scripts) {
        CScript script;
        std::string create_time = "0";
        std::string address = EncodeDestination(ScriptHash(scriptid));
        // get birth times for scripts with metadata
        auto it = spk_man.m_script_metadata.find(scriptid);
        if (it != spk_man.m_script_metadata.end()) {
            create_time = FormatISO8601DateTime(it->second.nCreateTime);
        }
        if(spk_man.GetCScript(scriptid, script)) {
            file << strprintf("%s %s script=1", HexStr(script), create_time);
            file << strprintf(" # addr=%s\n", address);
        }
    }
    file << "\n";
    file << "# End of dump\n";
    file.close();

    UniValue reply(UniValue::VOBJ);
    reply.pushKV("filename", filepath.u8string());

    return reply;
},
    };
}

struct ImportData
{
    // Input data
    std::unique_ptr<CScript> redeemscript; //!< Provided redeemScript; will be moved to `import_scripts` if relevant.
    std::unique_ptr<CScript> witnessscript; //!< Provided witnessScript; will be moved to `import_scripts` if relevant.

    // Output data
    std::set<CScript> import_scripts;
    std::map<CKeyID, bool> used_keys; //!< Import these private keys if available (the value indicates whether if the key is required for solvability)
    std::map<CKeyID, std::pair<CPubKey, KeyOriginInfo>> key_origins;
};

enum class ScriptContext
{
    TOP, //!< Top-level scriptPubKey
    P2SH, //!< P2SH redeemScript
    WITNESS_V0, //!< P2WSH witnessScript
};

// Analyse the provided scriptPubKey, determining which keys and which redeem scripts from the ImportData struct are needed to spend it, and mark them as used.
// Returns an error string, or the empty string for success.
static std::string RecurseImportData(const CScript& script, ImportData& import_data, const ScriptContext script_ctx)
{
    // Use Solver to obtain script type and parsed pubkeys or hashes:
    std::vector<std::vector<unsigned char>> solverdata;
    TxoutType script_type = Solver(script, solverdata);

    switch (script_type) {
    case TxoutType::PUBKEY: {
        CPubKey pubkey(solverdata[0]);
        import_data.used_keys.emplace(pubkey.GetID(), false);
        return "";
    }
    case TxoutType::PUBKEYHASH: {
        CKeyID id = CKeyID(uint160(solverdata[0]));
        import_data.used_keys[id] = true;
        return "";
    }
    case TxoutType::SCRIPTHASH: {
        if (script_ctx == ScriptContext::P2SH) throw JSONRPCError(RPC_INVALID_ADDRESS_OR_KEY, "Trying to nest P2SH inside another P2SH");
        if (script_ctx == ScriptContext::WITNESS_V0) throw JSONRPCError(RPC_INVALID_ADDRESS_OR_KEY, "Trying to nest P2SH inside a P2WSH");
        CHECK_NONFATAL(script_ctx == ScriptContext::TOP);
        CScriptID id = CScriptID(uint160(solverdata[0]));
        auto subscript = std::move(import_data.redeemscript); // Remove redeemscript from import_data to check for superfluous script later.
        if (!subscript) return "missing redeemscript";
        if (CScriptID(*subscript) != id) return "redeemScript does not match the scriptPubKey";
        import_data.import_scripts.emplace(*subscript);
        return RecurseImportData(*subscript, import_data, ScriptContext::P2SH);
    }
    case TxoutType::MULTISIG: {
        for (size_t i = 1; i + 1< solverdata.size(); ++i) {
            CPubKey pubkey(solverdata[i]);
            import_data.used_keys.emplace(pubkey.GetID(), false);
        }
        return "";
    }
    case TxoutType::WITNESS_V0_SCRIPTHASH: {
        if (script_ctx == ScriptContext::WITNESS_V0) throw JSONRPCError(RPC_INVALID_ADDRESS_OR_KEY, "Trying to nest P2WSH inside another P2WSH");
        uint256 fullid(solverdata[0]);
        CScriptID id;
        CRIPEMD160().Write(fullid.begin(), fullid.size()).Finalize(id.begin());
        auto subscript = std::move(import_data.witnessscript); // Remove redeemscript from import_data to check for superfluous script later.
        if (!subscript) return "missing witnessscript";
        if (CScriptID(*subscript) != id) return "witnessScript does not match the scriptPubKey or redeemScript";
        if (script_ctx == ScriptContext::TOP) {
            import_data.import_scripts.emplace(script); // Special rule for IsMine: native P2WSH requires the TOP script imported (see script/ismine.cpp)
        }
        import_data.import_scripts.emplace(*subscript);
        return RecurseImportData(*subscript, import_data, ScriptContext::WITNESS_V0);
    }
    case TxoutType::WITNESS_V0_KEYHASH: {
        if (script_ctx == ScriptContext::WITNESS_V0) throw JSONRPCError(RPC_INVALID_ADDRESS_OR_KEY, "Trying to nest P2WPKH inside P2WSH");
        CKeyID id = CKeyID(uint160(solverdata[0]));
        import_data.used_keys[id] = true;
        if (script_ctx == ScriptContext::TOP) {
            import_data.import_scripts.emplace(script); // Special rule for IsMine: native P2WPKH requires the TOP script imported (see script/ismine.cpp)
        }
        return "";
    }
    case TxoutType::NULL_DATA:
        return "unspendable script";
    case TxoutType::NONSTANDARD:
    case TxoutType::WITNESS_UNKNOWN:
    case TxoutType::WITNESS_V1_TAPROOT:
        return "unrecognized script";
    // ELEMENTS
    case TxoutType::OP_TRUE:
    case TxoutType::FEE:
        return "unrecognized script";
    } // no default case, so the compiler can warn about missing cases
    CHECK_NONFATAL(false);
}

static UniValue ProcessImportLegacy(ImportData& import_data, std::map<CKeyID, CPubKey>& pubkey_map, std::map<CKeyID, CKey>& privkey_map, std::set<CScript>& script_pub_keys, bool& have_solving_data, const UniValue& data, std::vector<CKeyID>& ordered_pubkeys)
{
    UniValue warnings(UniValue::VARR);

    // First ensure scriptPubKey has either a script or JSON with "address" string
    const UniValue& scriptPubKey = data["scriptPubKey"];
    bool isScript = scriptPubKey.getType() == UniValue::VSTR;
    if (!isScript && !(scriptPubKey.getType() == UniValue::VOBJ && scriptPubKey.exists("address"))) {
        throw JSONRPCError(RPC_INVALID_PARAMETER, "scriptPubKey must be string with script or JSON with address string");
    }
    const std::string& output = isScript ? scriptPubKey.get_str() : scriptPubKey["address"].get_str();

    // Optional fields.
    const std::string& strRedeemScript = data.exists("redeemscript") ? data["redeemscript"].get_str() : "";
    const std::string& witness_script_hex = data.exists("witnessscript") ? data["witnessscript"].get_str() : "";
    const UniValue& pubKeys = data.exists("pubkeys") ? data["pubkeys"].get_array() : UniValue();
    const UniValue& keys = data.exists("keys") ? data["keys"].get_array() : UniValue();
    const bool internal = data.exists("internal") ? data["internal"].get_bool() : false;
    const bool watchOnly = data.exists("watchonly") ? data["watchonly"].get_bool() : false;

    if (data.exists("range")) {
        throw JSONRPCError(RPC_INVALID_PARAMETER, "Range should not be specified for a non-descriptor import");
    }

    // Generate the script and destination for the scriptPubKey provided
    CScript script;
    if (!isScript) {
        CTxDestination dest = DecodeDestination(output);
        if (!IsValidDestination(dest)) {
            throw JSONRPCError(RPC_INVALID_ADDRESS_OR_KEY, "Invalid address \"" + output + "\"");
        }
        if (OutputTypeFromDestination(dest) == OutputType::BECH32M) {
            throw JSONRPCError(RPC_INVALID_ADDRESS_OR_KEY, "Bech32m addresses cannot be imported into legacy wallets");
        }
        script = GetScriptForDestination(dest);
    } else {
        if (!IsHex(output)) {
            throw JSONRPCError(RPC_INVALID_ADDRESS_OR_KEY, "Invalid scriptPubKey \"" + output + "\"");
        }
        std::vector<unsigned char> vData(ParseHex(output));
        script = CScript(vData.begin(), vData.end());
        CTxDestination dest;
        if (!ExtractDestination(script, dest) && !internal) {
            throw JSONRPCError(RPC_INVALID_PARAMETER, "Internal must be set to true for nonstandard scriptPubKey imports.");
        }
    }
    script_pub_keys.emplace(script);

    // Parse all arguments
    if (strRedeemScript.size()) {
        if (!IsHex(strRedeemScript)) {
            throw JSONRPCError(RPC_INVALID_ADDRESS_OR_KEY, "Invalid redeem script \"" + strRedeemScript + "\": must be hex string");
        }
        auto parsed_redeemscript = ParseHex(strRedeemScript);
        import_data.redeemscript = std::make_unique<CScript>(parsed_redeemscript.begin(), parsed_redeemscript.end());
    }
    if (witness_script_hex.size()) {
        if (!IsHex(witness_script_hex)) {
            throw JSONRPCError(RPC_INVALID_ADDRESS_OR_KEY, "Invalid witness script \"" + witness_script_hex + "\": must be hex string");
        }
        auto parsed_witnessscript = ParseHex(witness_script_hex);
        import_data.witnessscript = std::make_unique<CScript>(parsed_witnessscript.begin(), parsed_witnessscript.end());
    }
    for (size_t i = 0; i < pubKeys.size(); ++i) {
        const auto& str = pubKeys[i].get_str();
        if (!IsHex(str)) {
            throw JSONRPCError(RPC_INVALID_ADDRESS_OR_KEY, "Pubkey \"" + str + "\" must be a hex string");
        }
        auto parsed_pubkey = ParseHex(str);
        CPubKey pubkey(parsed_pubkey);
        if (!pubkey.IsFullyValid()) {
            throw JSONRPCError(RPC_INVALID_ADDRESS_OR_KEY, "Pubkey \"" + str + "\" is not a valid public key");
        }
        pubkey_map.emplace(pubkey.GetID(), pubkey);
        ordered_pubkeys.push_back(pubkey.GetID());
    }

    for (size_t i = 0; i < keys.size(); ++i) {
        const auto& str = keys[i].get_str();
        CKey key = DecodeSecret(str);
        if (!key.IsValid()) {
            throw JSONRPCError(RPC_INVALID_ADDRESS_OR_KEY, "Invalid private key encoding");
        }
        CPubKey pubkey = key.GetPubKey();
        CKeyID id = pubkey.GetID();
        if (pubkey_map.count(id)) {
            pubkey_map.erase(id);
        }
        privkey_map.emplace(id, key);
    }


    // Verify and process input data
    have_solving_data = import_data.redeemscript || import_data.witnessscript || pubkey_map.size() || privkey_map.size();
    if (have_solving_data) {
        // Match up data in import_data with the scriptPubKey in script.
        auto error = RecurseImportData(script, import_data, ScriptContext::TOP);

        // Verify whether the watchonly option corresponds to the availability of private keys.
        bool spendable = std::all_of(import_data.used_keys.begin(), import_data.used_keys.end(), [&](const std::pair<CKeyID, bool>& used_key){ return privkey_map.count(used_key.first) > 0; });
        if (!watchOnly && !spendable) {
            warnings.push_back("Some private keys are missing, outputs will be considered watchonly. If this is intentional, specify the watchonly flag.");
        }
        if (watchOnly && spendable) {
            warnings.push_back("All private keys are provided, outputs will be considered spendable. If this is intentional, do not specify the watchonly flag.");
        }

        // Check that all required keys for solvability are provided.
        if (error.empty()) {
            for (const auto& require_key : import_data.used_keys) {
                if (!require_key.second) continue; // Not a required key
                if (pubkey_map.count(require_key.first) == 0 && privkey_map.count(require_key.first) == 0) {
                    error = "some required keys are missing";
                }
            }
        }

        if (!error.empty()) {
            warnings.push_back("Importing as non-solvable: " + error + ". If this is intentional, don't provide any keys, pubkeys, witnessscript, or redeemscript.");
            import_data = ImportData();
            pubkey_map.clear();
            privkey_map.clear();
            have_solving_data = false;
        } else {
            // RecurseImportData() removes any relevant redeemscript/witnessscript from import_data, so we can use that to discover if a superfluous one was provided.
            if (import_data.redeemscript) warnings.push_back("Ignoring redeemscript as this is not a P2SH script.");
            if (import_data.witnessscript) warnings.push_back("Ignoring witnessscript as this is not a (P2SH-)P2WSH script.");
            for (auto it = privkey_map.begin(); it != privkey_map.end(); ) {
                auto oldit = it++;
                if (import_data.used_keys.count(oldit->first) == 0) {
                    warnings.push_back("Ignoring irrelevant private key.");
                    privkey_map.erase(oldit);
                }
            }
            for (auto it = pubkey_map.begin(); it != pubkey_map.end(); ) {
                auto oldit = it++;
                auto key_data_it = import_data.used_keys.find(oldit->first);
                if (key_data_it == import_data.used_keys.end() || !key_data_it->second) {
                    warnings.push_back("Ignoring public key \"" + HexStr(oldit->first) + "\" as it doesn't appear inside P2PKH or P2WPKH.");
                    pubkey_map.erase(oldit);
                }
            }
        }
    }

    return warnings;
}

static UniValue ProcessImportDescriptor(ImportData& import_data, std::map<CKeyID, CPubKey>& pubkey_map, std::map<CKeyID, CKey>& privkey_map, std::set<CScript>& script_pub_keys, bool& have_solving_data, const UniValue& data, std::vector<CKeyID>& ordered_pubkeys)
{
    UniValue warnings(UniValue::VARR);

    const std::string& descriptor = data["desc"].get_str();
    FlatSigningProvider keys;
    std::string error;
    auto parsed_desc = Parse(descriptor, keys, error, /* require_checksum = */ true);
    if (!parsed_desc) {
        throw JSONRPCError(RPC_INVALID_ADDRESS_OR_KEY, error);
    }
    if (parsed_desc->GetOutputType() == OutputType::BECH32M) {
        throw JSONRPCError(RPC_INVALID_ADDRESS_OR_KEY, "Bech32m descriptors cannot be imported into legacy wallets");
    }

    have_solving_data = parsed_desc->IsSolvable();
    const bool watch_only = data.exists("watchonly") ? data["watchonly"].get_bool() : false;

    int64_t range_start = 0, range_end = 0;
    if (!parsed_desc->IsRange() && data.exists("range")) {
        throw JSONRPCError(RPC_INVALID_PARAMETER, "Range should not be specified for an un-ranged descriptor");
    } else if (parsed_desc->IsRange()) {
        if (!data.exists("range")) {
            throw JSONRPCError(RPC_INVALID_PARAMETER, "Descriptor is ranged, please specify the range");
        }
        std::tie(range_start, range_end) = ParseDescriptorRange(data["range"]);
    }

    const UniValue& priv_keys = data.exists("keys") ? data["keys"].get_array() : UniValue();

    // Expand all descriptors to get public keys and scripts, and private keys if available.
    for (int i = range_start; i <= range_end; ++i) {
        FlatSigningProvider out_keys;
        std::vector<CScript> scripts_temp;
        parsed_desc->Expand(i, keys, scripts_temp, out_keys);
        std::copy(scripts_temp.begin(), scripts_temp.end(), std::inserter(script_pub_keys, script_pub_keys.end()));
        for (const auto& key_pair : out_keys.pubkeys) {
            ordered_pubkeys.push_back(key_pair.first);
        }

        for (const auto& x : out_keys.scripts) {
            import_data.import_scripts.emplace(x.second);
        }

        parsed_desc->ExpandPrivate(i, keys, out_keys);

        std::copy(out_keys.pubkeys.begin(), out_keys.pubkeys.end(), std::inserter(pubkey_map, pubkey_map.end()));
        std::copy(out_keys.keys.begin(), out_keys.keys.end(), std::inserter(privkey_map, privkey_map.end()));
        import_data.key_origins.insert(out_keys.origins.begin(), out_keys.origins.end());
    }

    for (size_t i = 0; i < priv_keys.size(); ++i) {
        const auto& str = priv_keys[i].get_str();
        CKey key = DecodeSecret(str);
        if (!key.IsValid()) {
            throw JSONRPCError(RPC_INVALID_ADDRESS_OR_KEY, "Invalid private key encoding");
        }
        CPubKey pubkey = key.GetPubKey();
        CKeyID id = pubkey.GetID();

        // Check if this private key corresponds to a public key from the descriptor
        if (!pubkey_map.count(id)) {
            warnings.push_back("Ignoring irrelevant private key.");
        } else {
            privkey_map.emplace(id, key);
        }
    }

    // Check if all the public keys have corresponding private keys in the import for spendability.
    // This does not take into account threshold multisigs which could be spendable without all keys.
    // Thus, threshold multisigs without all keys will be considered not spendable here, even if they are,
    // perhaps triggering a false warning message. This is consistent with the current wallet IsMine check.
    bool spendable = std::all_of(pubkey_map.begin(), pubkey_map.end(),
        [&](const std::pair<CKeyID, CPubKey>& used_key) {
            return privkey_map.count(used_key.first) > 0;
        }) && std::all_of(import_data.key_origins.begin(), import_data.key_origins.end(),
        [&](const std::pair<CKeyID, std::pair<CPubKey, KeyOriginInfo>>& entry) {
            return privkey_map.count(entry.first) > 0;
        });
    if (!watch_only && !spendable) {
        warnings.push_back("Some private keys are missing, outputs will be considered watchonly. If this is intentional, specify the watchonly flag.");
    }
    if (watch_only && spendable) {
        warnings.push_back("All private keys are provided, outputs will be considered spendable. If this is intentional, do not specify the watchonly flag.");
    }

    return warnings;
}

static UniValue ProcessImport(CWallet& wallet, const UniValue& data, const int64_t timestamp) EXCLUSIVE_LOCKS_REQUIRED(wallet.cs_wallet)
{
    UniValue warnings(UniValue::VARR);
    UniValue result(UniValue::VOBJ);

    try {
        const bool internal = data.exists("internal") ? data["internal"].get_bool() : false;
        // Internal addresses should not have a label
        if (internal && data.exists("label")) {
            throw JSONRPCError(RPC_INVALID_PARAMETER, "Internal addresses should not have a label");
        }
        const std::string& label = data.exists("label") ? data["label"].get_str() : "";
        const bool add_keypool = data.exists("keypool") ? data["keypool"].get_bool() : false;

        // Add to keypool only works with privkeys disabled
        if (add_keypool && !wallet.IsWalletFlagSet(WALLET_FLAG_DISABLE_PRIVATE_KEYS)) {
            throw JSONRPCError(RPC_INVALID_PARAMETER, "Keys can only be imported to the keypool when private keys are disabled");
        }

        ImportData import_data;
        std::map<CKeyID, CPubKey> pubkey_map;
        std::map<CKeyID, CKey> privkey_map;
        std::set<CScript> script_pub_keys;
        std::vector<CKeyID> ordered_pubkeys;
        bool have_solving_data;

        if (data.exists("scriptPubKey") && data.exists("desc")) {
            throw JSONRPCError(RPC_INVALID_PARAMETER, "Both a descriptor and a scriptPubKey should not be provided.");
        } else if (data.exists("scriptPubKey")) {
            warnings = ProcessImportLegacy(import_data, pubkey_map, privkey_map, script_pub_keys, have_solving_data, data, ordered_pubkeys);
        } else if (data.exists("desc")) {
            warnings = ProcessImportDescriptor(import_data, pubkey_map, privkey_map, script_pub_keys, have_solving_data, data, ordered_pubkeys);
        } else {
            throw JSONRPCError(RPC_INVALID_PARAMETER, "Either a descriptor or scriptPubKey must be provided.");
        }

        // ELEMENTS:
        // Get blinding privkey
        const std::string& str_blinding_key = data.exists("blinding_privkey") ? data["blinding_privkey"].get_str() : "";
        if (!str_blinding_key.empty() &&
                (!IsHex(str_blinding_key) || str_blinding_key.size() != 64)) {
            throw JSONRPCError(RPC_INVALID_ADDRESS_OR_KEY, "Invalid blinding privkey");
        }
        uint256 blinding_privkey;
        if (!str_blinding_key.empty()) {
            std::vector<unsigned char> blind_bytes = ParseHex(str_blinding_key);
            memcpy(blinding_privkey.begin(), blind_bytes.data(), 32);
        }

        // If private keys are disabled, abort if private keys are being imported
        if (wallet.IsWalletFlagSet(WALLET_FLAG_DISABLE_PRIVATE_KEYS) && !privkey_map.empty()) {
            throw JSONRPCError(RPC_WALLET_ERROR, "Cannot import private keys to a wallet with private keys disabled");
        }
        if (wallet.IsWalletFlagSet(WALLET_FLAG_DISABLE_PRIVATE_KEYS) && !str_blinding_key.empty()) {
            throw JSONRPCError(RPC_WALLET_ERROR, "Cannot import blinding keys to a wallet with private keys disabled");
        }

        // Check whether we have any work to do
        for (const CScript& script : script_pub_keys) {
            if (wallet.IsMine(script) & ISMINE_SPENDABLE) {
                throw JSONRPCError(RPC_WALLET_ERROR, "The wallet already contains the private key for this address or script (\"" + HexStr(script) + "\")");
            }

            // ELEMENTS:
            // If dest import is valid, import blinding key
            CTxDestination dest;
            ExtractDestination(script, dest);
            if (!str_blinding_key.empty() && !wallet.AddSpecificBlindingKey(CScriptID(GetScriptForDestination(dest)), blinding_privkey)) {
                throw JSONRPCError(RPC_WALLET_ERROR, "Error adding blinding key to wallet");
            }
        }

        // All good, time to import
        wallet.MarkDirty();
        if (!wallet.ImportScripts(import_data.import_scripts, timestamp)) {
            throw JSONRPCError(RPC_WALLET_ERROR, "Error adding script to wallet");
        }
        if (!wallet.ImportPrivKeys(privkey_map, timestamp)) {
            throw JSONRPCError(RPC_WALLET_ERROR, "Error adding key to wallet");
        }
        if (!wallet.ImportPubKeys(ordered_pubkeys, pubkey_map, import_data.key_origins, add_keypool, internal, timestamp)) {
            throw JSONRPCError(RPC_WALLET_ERROR, "Error adding address to wallet");
        }
        if (!wallet.ImportScriptPubKeys(label, script_pub_keys, have_solving_data, !internal, timestamp)) {
            throw JSONRPCError(RPC_WALLET_ERROR, "Error adding address to wallet");
        }

        result.pushKV("success", UniValue(true));
    } catch (const UniValue& e) {
        result.pushKV("success", UniValue(false));
        result.pushKV("error", e);
    } catch (...) {
        result.pushKV("success", UniValue(false));

        result.pushKV("error", JSONRPCError(RPC_MISC_ERROR, "Missing required fields"));
    }
    if (warnings.size()) result.pushKV("warnings", warnings);
    return result;
}

static int64_t GetImportTimestamp(const UniValue& data, int64_t now)
{
    if (data.exists("timestamp")) {
        const UniValue& timestamp = data["timestamp"];
        if (timestamp.isNum()) {
            return timestamp.get_int64();
        } else if (timestamp.isStr() && timestamp.get_str() == "now") {
            return now;
        }
        throw JSONRPCError(RPC_TYPE_ERROR, strprintf("Expected number or \"now\" timestamp value for key. got type %s", uvTypeName(timestamp.type())));
    }
    throw JSONRPCError(RPC_TYPE_ERROR, "Missing required timestamp field for key");
}

RPCHelpMan importmulti()
{
    return RPCHelpMan{"importmulti",
                "\nImport addresses/scripts (with private or public keys, redeem script (P2SH)), optionally rescanning the blockchain from the earliest creation time of the imported scripts. Requires a new wallet backup.\n"
                "If an address/script is imported without all of the private keys required to spend from that address, it will be watchonly. The 'watchonly' option must be set to true in this case or a warning will be returned.\n"
                "Conversely, if all the private keys are provided and the address/script is spendable, the watchonly option must be set to false, or a warning will be returned.\n"
            "\nNote: This call can take over an hour to complete if rescan is true, during that time, other rpc calls\n"
            "may report that the imported keys, addresses or scripts exist but related transactions are still missing.\n"
            "Note: Use \"getwalletinfo\" to query the scanning progress.\n",
                {
                    {"requests", RPCArg::Type::ARR, RPCArg::Optional::NO, "Data to be imported",
                        {
                            {"", RPCArg::Type::OBJ, RPCArg::Optional::OMITTED, "",
                                {
                                    {"desc", RPCArg::Type::STR, RPCArg::Optional::OMITTED, "Descriptor to import. If using descriptor, do not also provide address/scriptPubKey, scripts, or pubkeys"},
                                    {"scriptPubKey", RPCArg::Type::STR, RPCArg::Optional::NO, "Type of scriptPubKey (string for script, json for address). Should not be provided if using a descriptor",
                                        /* oneline_description */ "", {"\"<script>\" | { \"address\":\"<address>\" }", "string / json"}
                                    },
                                    {"timestamp", RPCArg::Type::NUM, RPCArg::Optional::NO, "Creation time of the key expressed in " + UNIX_EPOCH_TIME + ",\n"
        "                                                              or the string \"now\" to substitute the current synced blockchain time. The timestamp of the oldest\n"
        "                                                              key will determine how far back blockchain rescans need to begin for missing wallet transactions.\n"
        "                                                              \"now\" can be specified to bypass scanning, for keys which are known to never have been used, and\n"
        "                                                              0 can be specified to scan the entire blockchain. Blocks up to 2 hours before the earliest key\n"
        "                                                              creation time of all keys being imported by the importmulti call will be scanned.",
                                        /* oneline_description */ "", {"timestamp | \"now\"", "integer / string"}
                                    },
                                    {"redeemscript", RPCArg::Type::STR, RPCArg::Optional::OMITTED, "Allowed only if the scriptPubKey is a P2SH or P2SH-P2WSH address/scriptPubKey"},
                                    {"witnessscript", RPCArg::Type::STR, RPCArg::Optional::OMITTED, "Allowed only if the scriptPubKey is a P2SH-P2WSH or P2WSH address/scriptPubKey"},
                                    {"pubkeys", RPCArg::Type::ARR, RPCArg::Default{UniValue::VARR}, "Array of strings giving pubkeys to import. They must occur in P2PKH or P2WPKH scripts. They are not required when the private key is also provided (see the \"keys\" argument).",
                                        {
                                            {"pubKey", RPCArg::Type::STR, RPCArg::Optional::OMITTED, ""},
                                        }
                                    },
                                    {"blinding_privkey", RPCArg::Type::STR, RPCArg::Optional::OMITTED, "String giving blinding key in hex that is used to unblind outputs going to `scriptPubKey`"},
                                    {"keys", RPCArg::Type::ARR, RPCArg::Default{UniValue::VARR}, "Array of strings giving private keys to import. The corresponding public keys must occur in the output or redeemscript.",
                                        {
                                            {"key", RPCArg::Type::STR, RPCArg::Optional::OMITTED, ""},
                                        }
                                    },
                                    {"range", RPCArg::Type::RANGE, RPCArg::Optional::OMITTED, "If a ranged descriptor is used, this specifies the end or the range (in the form [begin,end]) to import"},
                                    {"internal", RPCArg::Type::BOOL, RPCArg::Default{false}, "Stating whether matching outputs should be treated as not incoming payments (also known as change)"},
                                    {"watchonly", RPCArg::Type::BOOL, RPCArg::Default{false}, "Stating whether matching outputs should be considered watchonly."},
                                    {"label", RPCArg::Type::STR, RPCArg::Default{""}, "Label to assign to the address, only allowed with internal=false"},
                                    {"keypool", RPCArg::Type::BOOL, RPCArg::Default{false}, "Stating whether imported public keys should be added to the keypool for when users request new addresses. Only allowed when wallet private keys are disabled"},
                                },
                            },
                        },
                        "\"requests\""},
                    {"options", RPCArg::Type::OBJ, RPCArg::Optional::OMITTED_NAMED_ARG, "",
                        {
                            {"rescan", RPCArg::Type::BOOL, RPCArg::Default{true}, "Stating if should rescan the blockchain after all imports"},
                        },
                        "\"options\""},
                },
                RPCResult{
                    RPCResult::Type::ARR, "", "Response is an array with the same size as the input that has the execution result",
                    {
                        {RPCResult::Type::OBJ, "", "",
                        {
                            {RPCResult::Type::BOOL, "success", ""},
                            {RPCResult::Type::ARR, "warnings", /*optional=*/true, "",
                            {
                                {RPCResult::Type::STR, "", ""},
                            }},
                            {RPCResult::Type::OBJ, "error", /*optional=*/true, "",
                            {
                                {RPCResult::Type::ELISION, "", "JSONRPC error"},
                            }},
                        }},
                    }
                },
                RPCExamples{
                    HelpExampleCli("importmulti", "'[{ \"scriptPubKey\": { \"address\": \"<my address>\" }, \"timestamp\":1455191478 }, "
                                          "{ \"scriptPubKey\": { \"address\": \"<my 2nd address>\" }, \"label\": \"example 2\", \"timestamp\": 1455191480 }]'") +
                    HelpExampleCli("importmulti", "'[{ \"scriptPubKey\": { \"address\": \"<my address>\" }, \"timestamp\":1455191478 }]' '{ \"rescan\": false}'")
                },
        [&](const RPCHelpMan& self, const JSONRPCRequest& mainRequest) -> UniValue
{
    std::shared_ptr<CWallet> const pwallet = GetWalletForJSONRPCRequest(mainRequest);
    if (!pwallet) return NullUniValue;
    CWallet& wallet{*pwallet};

    // Make sure the results are valid at least up to the most recent block
    // the user could have gotten from another RPC command prior to now
    wallet.BlockUntilSyncedToCurrentChain();

    RPCTypeCheck(mainRequest.params, {UniValue::VARR, UniValue::VOBJ});

    EnsureLegacyScriptPubKeyMan(*pwallet, true);

    const UniValue& requests = mainRequest.params[0];

    //Default options
    bool fRescan = true;

    if (!mainRequest.params[1].isNull()) {
        const UniValue& options = mainRequest.params[1];

        if (options.exists("rescan")) {
            fRescan = options["rescan"].get_bool();
        }
    }

    WalletRescanReserver reserver(*pwallet);
    if (fRescan && !reserver.reserve()) {
        throw JSONRPCError(RPC_WALLET_ERROR, "Wallet is currently rescanning. Abort existing rescan or wait.");
    }

    int64_t now = 0;
    bool fRunScan = false;
    int64_t nLowestTimestamp = 0;
    UniValue response(UniValue::VARR);
    {
        LOCK(pwallet->cs_wallet);
        EnsureWalletIsUnlocked(*pwallet);

        // Verify all timestamps are present before importing any keys.
        CHECK_NONFATAL(pwallet->chain().findBlock(pwallet->GetLastBlockHash(), FoundBlock().time(nLowestTimestamp).mtpTime(now)));
        for (const UniValue& data : requests.getValues()) {
            GetImportTimestamp(data, now);
        }

        const int64_t minimumTimestamp = 1;

        for (const UniValue& data : requests.getValues()) {
            const int64_t timestamp = std::max(GetImportTimestamp(data, now), minimumTimestamp);
            const UniValue result = ProcessImport(*pwallet, data, timestamp);
            response.push_back(result);

            if (!fRescan) {
                continue;
            }

            // If at least one request was successful then allow rescan.
            if (result["success"].get_bool()) {
                fRunScan = true;
            }

            // Get the lowest timestamp.
            if (timestamp < nLowestTimestamp) {
                nLowestTimestamp = timestamp;
            }
        }
    }
    if (fRescan && fRunScan && requests.size()) {
        int64_t scannedTime = pwallet->RescanFromTime(nLowestTimestamp, reserver, true /* update */);
        {
            LOCK(pwallet->cs_wallet);
            pwallet->ReacceptWalletTransactions();
        }

        if (pwallet->IsAbortingRescan()) {
            throw JSONRPCError(RPC_MISC_ERROR, "Rescan aborted by user.");
        }
        if (scannedTime > nLowestTimestamp) {
            std::vector<UniValue> results = response.getValues();
            response.clear();
            response.setArray();
            size_t i = 0;
            for (const UniValue& request : requests.getValues()) {
                // If key creation date is within the successfully scanned
                // range, or if the import result already has an error set, let
                // the result stand unmodified. Otherwise replace the result
                // with an error message.
                if (scannedTime <= GetImportTimestamp(request, now) || results.at(i).exists("error")) {
                    response.push_back(results.at(i));
                } else {
                    UniValue result = UniValue(UniValue::VOBJ);
                    result.pushKV("success", UniValue(false));
                    result.pushKV(
                        "error",
                        JSONRPCError(
                            RPC_MISC_ERROR,
                            strprintf("Rescan failed for key with creation timestamp %d. There was an error reading a "
                                      "block from time %d, which is after or within %d seconds of key creation, and "
                                      "could contain transactions pertaining to the key. As a result, transactions "
                                      "and coins using this key may not appear in the wallet. This error could be "
                                      "caused by pruning or data corruption (see daemon log for details) and could "
                                      "be dealt with by downloading and rescanning the relevant blocks (see -reindex "
                                      "option and rescanblockchain RPC).",
                                GetImportTimestamp(request, now), scannedTime - TIMESTAMP_WINDOW - 1, TIMESTAMP_WINDOW)));
                    response.push_back(std::move(result));
                }
                ++i;
            }
        }
    }

    return response;
},
    };
}

static UniValue ProcessDescriptorImport(CWallet& wallet, const UniValue& data, const int64_t timestamp) EXCLUSIVE_LOCKS_REQUIRED(wallet.cs_wallet)
{
    UniValue warnings(UniValue::VARR);
    UniValue result(UniValue::VOBJ);

    try {
        if (!data.exists("desc")) {
            throw JSONRPCError(RPC_INVALID_PARAMETER, "Descriptor not found.");
        }

        const std::string& descriptor = data["desc"].get_str();
        const bool active = data.exists("active") ? data["active"].get_bool() : false;
        const bool internal = data.exists("internal") ? data["internal"].get_bool() : false;
        const std::string& label = data.exists("label") ? data["label"].get_str() : "";

        // Parse descriptor string
        FlatSigningProvider keys;
        std::string error;
        auto parsed_desc = Parse(descriptor, keys, error, /* require_checksum = */ true);
        if (!parsed_desc) {
            throw JSONRPCError(RPC_INVALID_ADDRESS_OR_KEY, error);
        }

        // Range check
        int64_t range_start = 0, range_end = 1, next_index = 0;
        if (!parsed_desc->IsRange() && data.exists("range")) {
            throw JSONRPCError(RPC_INVALID_PARAMETER, "Range should not be specified for an un-ranged descriptor");
        } else if (parsed_desc->IsRange()) {
            if (data.exists("range")) {
                auto range = ParseDescriptorRange(data["range"]);
                range_start = range.first;
                range_end = range.second + 1; // Specified range end is inclusive, but we need range end as exclusive
            } else {
                warnings.push_back("Range not given, using default keypool range");
                range_start = 0;
                range_end = gArgs.GetIntArg("-keypool", DEFAULT_KEYPOOL_SIZE);
            }
            next_index = range_start;

            if (data.exists("next_index")) {
                next_index = data["next_index"].get_int64();
                // bound checks
                if (next_index < range_start || next_index >= range_end) {
                    throw JSONRPCError(RPC_INVALID_PARAMETER, "next_index is out of range");
                }
            }
        }

        // Active descriptors must be ranged
        if (active && !parsed_desc->IsRange()) {
            throw JSONRPCError(RPC_INVALID_PARAMETER, "Active descriptors must be ranged");
        }

        // Ranged descriptors should not have a label
        if (data.exists("range") && data.exists("label")) {
            throw JSONRPCError(RPC_INVALID_PARAMETER, "Ranged descriptors should not have a label");
        }

        // Internal addresses should not have a label either
        if (internal && data.exists("label")) {
            throw JSONRPCError(RPC_INVALID_PARAMETER, "Internal addresses should not have a label");
        }

        // Combo descriptor check
        if (active && !parsed_desc->IsSingleType()) {
            throw JSONRPCError(RPC_WALLET_ERROR, "Combo descriptors cannot be set to active");
        }

        // If the wallet disabled private keys, abort if private keys exist
        if (wallet.IsWalletFlagSet(WALLET_FLAG_DISABLE_PRIVATE_KEYS) && !keys.keys.empty()) {
            throw JSONRPCError(RPC_WALLET_ERROR, "Cannot import private keys to a wallet with private keys disabled");
        }

        // Need to ExpandPrivate to check if private keys are available for all pubkeys
        FlatSigningProvider expand_keys;
        std::vector<CScript> scripts;
        if (!parsed_desc->Expand(0, keys, scripts, expand_keys)) {
            throw JSONRPCError(RPC_WALLET_ERROR, "Cannot expand descriptor. Probably because of hardened derivations without private keys provided");
        }
        parsed_desc->ExpandPrivate(0, keys, expand_keys);

        // Check if all private keys are provided
        bool have_all_privkeys = !expand_keys.keys.empty();
        for (const auto& entry : expand_keys.origins) {
            const CKeyID& key_id = entry.first;
            CKey key;
            if (!expand_keys.GetKey(key_id, key)) {
                have_all_privkeys = false;
                break;
            }
        }

        // If private keys are enabled, check some things.
        if (!wallet.IsWalletFlagSet(WALLET_FLAG_DISABLE_PRIVATE_KEYS)) {
           if (keys.keys.empty()) {
                throw JSONRPCError(RPC_WALLET_ERROR, "Cannot import descriptor without private keys to a wallet with private keys enabled");
           }
           if (!have_all_privkeys) {
               warnings.push_back("Not all private keys provided. Some wallet functionality may return unexpected errors");
           }
        }

        WalletDescriptor w_desc(std::move(parsed_desc), timestamp, range_start, range_end, next_index);

        // Check if the wallet already contains the descriptor
        auto existing_spk_manager = wallet.GetDescriptorScriptPubKeyMan(w_desc);
        if (existing_spk_manager) {
            if (!existing_spk_manager->CanUpdateToWalletDescriptor(w_desc, error)) {
                throw JSONRPCError(RPC_INVALID_PARAMETER, error);
            }
        }

        // Add descriptor to the wallet
        auto spk_manager = wallet.AddWalletDescriptor(w_desc, keys, label, internal);
        if (spk_manager == nullptr) {
            throw JSONRPCError(RPC_WALLET_ERROR, strprintf("Could not add descriptor '%s'", descriptor));
        }

        // Set descriptor as active if necessary
        if (active) {
            if (!w_desc.descriptor->GetOutputType()) {
                warnings.push_back("Unknown output type, cannot set descriptor to active.");
            } else {
                wallet.AddActiveScriptPubKeyMan(spk_manager->GetID(), *w_desc.descriptor->GetOutputType(), internal);
            }
        } else {
            if (w_desc.descriptor->GetOutputType()) {
                wallet.DeactivateScriptPubKeyMan(spk_manager->GetID(), *w_desc.descriptor->GetOutputType(), internal);
            }
        }

        result.pushKV("success", UniValue(true));
    } catch (const UniValue& e) {
        result.pushKV("success", UniValue(false));
        result.pushKV("error", e);
    }
    if (warnings.size()) result.pushKV("warnings", warnings);
    return result;
}

RPCHelpMan importdescriptors()
{
    return RPCHelpMan{"importdescriptors",
                "\nImport descriptors. This will trigger a rescan of the blockchain based on the earliest timestamp of all descriptors being imported. Requires a new wallet backup.\n"
            "\nNote: This call can take over an hour to complete if using an early timestamp; during that time, other rpc calls\n"
            "may report that the imported keys, addresses or scripts exist but related transactions are still missing.\n",
                {
                    {"requests", RPCArg::Type::ARR, RPCArg::Optional::NO, "Data to be imported",
                        {
                            {"", RPCArg::Type::OBJ, RPCArg::Optional::OMITTED, "",
                                {
                                    {"desc", RPCArg::Type::STR, RPCArg::Optional::NO, "Descriptor to import."},
                                    {"active", RPCArg::Type::BOOL, RPCArg::Default{false}, "Set this descriptor to be the active descriptor for the corresponding output type/externality"},
                                    {"range", RPCArg::Type::RANGE, RPCArg::Optional::OMITTED, "If a ranged descriptor is used, this specifies the end or the range (in the form [begin,end]) to import"},
                                    {"next_index", RPCArg::Type::NUM, RPCArg::Optional::OMITTED, "If a ranged descriptor is set to active, this specifies the next index to generate addresses from"},
                                    {"timestamp", RPCArg::Type::NUM, RPCArg::Optional::NO, "Time from which to start rescanning the blockchain for this descriptor, in " + UNIX_EPOCH_TIME + "\n"
        "                                                              Use the string \"now\" to substitute the current synced blockchain time.\n"
        "                                                              \"now\" can be specified to bypass scanning, for outputs which are known to never have been used, and\n"
        "                                                              0 can be specified to scan the entire blockchain. Blocks up to 2 hours before the earliest timestamp\n"
        "                                                              of all descriptors being imported will be scanned.",
                                        /* oneline_description */ "", {"timestamp | \"now\"", "integer / string"}
                                    },
                                    {"internal", RPCArg::Type::BOOL, RPCArg::Default{false}, "Whether matching outputs should be treated as not incoming payments (e.g. change)"},
                                    {"label", RPCArg::Type::STR, RPCArg::Default{""}, "Label to assign to the address, only allowed with internal=false. Disabled for ranged descriptors"},
                                },
                            },
                        },
                        "\"requests\""},
                },
                RPCResult{
                    RPCResult::Type::ARR, "", "Response is an array with the same size as the input that has the execution result",
                    {
                        {RPCResult::Type::OBJ, "", "",
                        {
                            {RPCResult::Type::BOOL, "success", ""},
                            {RPCResult::Type::ARR, "warnings", /*optional=*/true, "",
                            {
                                {RPCResult::Type::STR, "", ""},
                            }},
                            {RPCResult::Type::OBJ, "error", /*optional=*/true, "",
                            {
                                {RPCResult::Type::ELISION, "", "JSONRPC error"},
                            }},
                        }},
                    }
                },
                RPCExamples{
                    HelpExampleCli("importdescriptors", "'[{ \"desc\": \"<my descriptor>\", \"timestamp\":1455191478, \"internal\": true }, "
                                          "{ \"desc\": \"<my desccriptor 2>\", \"label\": \"example 2\", \"timestamp\": 1455191480 }]'") +
                    HelpExampleCli("importdescriptors", "'[{ \"desc\": \"<my descriptor>\", \"timestamp\":1455191478, \"active\": true, \"range\": [0,100], \"label\": \"<my bech32 wallet>\" }]'")
                },
        [&](const RPCHelpMan& self, const JSONRPCRequest& main_request) -> UniValue
{
    std::shared_ptr<CWallet> const pwallet = GetWalletForJSONRPCRequest(main_request);
    if (!pwallet) return NullUniValue;
    CWallet& wallet{*pwallet};

    // Make sure the results are valid at least up to the most recent block
    // the user could have gotten from another RPC command prior to now
    wallet.BlockUntilSyncedToCurrentChain();

    //  Make sure wallet is a descriptor wallet
    if (!pwallet->IsWalletFlagSet(WALLET_FLAG_DESCRIPTORS)) {
        throw JSONRPCError(RPC_WALLET_ERROR, "importdescriptors is not available for non-descriptor wallets");
    }

    RPCTypeCheck(main_request.params, {UniValue::VARR, UniValue::VOBJ});

    WalletRescanReserver reserver(*pwallet);
    if (!reserver.reserve()) {
        throw JSONRPCError(RPC_WALLET_ERROR, "Wallet is currently rescanning. Abort existing rescan or wait.");
    }

    const UniValue& requests = main_request.params[0];
    const int64_t minimum_timestamp = 1;
    int64_t now = 0;
    int64_t lowest_timestamp = 0;
    bool rescan = false;
    UniValue response(UniValue::VARR);
    {
        LOCK(pwallet->cs_wallet);
        EnsureWalletIsUnlocked(*pwallet);

        CHECK_NONFATAL(pwallet->chain().findBlock(pwallet->GetLastBlockHash(), FoundBlock().time(lowest_timestamp).mtpTime(now)));

        // Get all timestamps and extract the lowest timestamp
        for (const UniValue& request : requests.getValues()) {
            // This throws an error if "timestamp" doesn't exist
            const int64_t timestamp = std::max(GetImportTimestamp(request, now), minimum_timestamp);
            const UniValue result = ProcessDescriptorImport(*pwallet, request, timestamp);
            response.push_back(result);

            if (lowest_timestamp > timestamp ) {
                lowest_timestamp = timestamp;
            }

            // If we know the chain tip, and at least one request was successful then allow rescan
            if (!rescan && result["success"].get_bool()) {
                rescan = true;
            }
        }
        pwallet->ConnectScriptPubKeyManNotifiers();
    }

    // Rescan the blockchain using the lowest timestamp
    if (rescan) {
        int64_t scanned_time = pwallet->RescanFromTime(lowest_timestamp, reserver, true /* update */);
        {
            LOCK(pwallet->cs_wallet);
            pwallet->ReacceptWalletTransactions();
        }

        if (pwallet->IsAbortingRescan()) {
            throw JSONRPCError(RPC_MISC_ERROR, "Rescan aborted by user.");
        }

        if (scanned_time > lowest_timestamp) {
            std::vector<UniValue> results = response.getValues();
            response.clear();
            response.setArray();

            // Compose the response
            for (unsigned int i = 0; i < requests.size(); ++i) {
                const UniValue& request = requests.getValues().at(i);

                // If the descriptor timestamp is within the successfully scanned
                // range, or if the import result already has an error set, let
                // the result stand unmodified. Otherwise replace the result
                // with an error message.
                if (scanned_time <= GetImportTimestamp(request, now) || results.at(i).exists("error")) {
                    response.push_back(results.at(i));
                } else {
                    UniValue result = UniValue(UniValue::VOBJ);
                    result.pushKV("success", UniValue(false));
                    result.pushKV(
                        "error",
                        JSONRPCError(
                            RPC_MISC_ERROR,
                            strprintf("Rescan failed for descriptor with timestamp %d. There was an error reading a "
                                      "block from time %d, which is after or within %d seconds of key creation, and "
                                      "could contain transactions pertaining to the desc. As a result, transactions "
                                      "and coins using this desc may not appear in the wallet. This error could be "
                                      "caused by pruning or data corruption (see bitcoind log for details) and could "
                                      "be dealt with by downloading and rescanning the relevant blocks (see -reindex "
                                      "option and rescanblockchain RPC).",
                                GetImportTimestamp(request, now), scanned_time - TIMESTAMP_WINDOW - 1, TIMESTAMP_WINDOW)));
                    response.push_back(std::move(result));
                }
            }
        }
    }

    return response;
},
    };
}

RPCHelpMan listdescriptors()
{
    return RPCHelpMan{
        "listdescriptors",
        "\nList descriptors imported into a descriptor-enabled wallet.\n",
        {
            {"private", RPCArg::Type::BOOL, RPCArg::Default{false}, "Show private descriptors."}
        },
        RPCResult{RPCResult::Type::OBJ, "", "", {
            {RPCResult::Type::STR, "wallet_name", "Name of wallet this operation was performed on"},
            {RPCResult::Type::ARR, "descriptors", "Array of descriptor objects",
            {
                {RPCResult::Type::OBJ, "", "", {
                    {RPCResult::Type::STR, "desc", "Descriptor string representation"},
                    {RPCResult::Type::NUM, "timestamp", "The creation time of the descriptor"},
                    {RPCResult::Type::BOOL, "active", "Activeness flag"},
                    {RPCResult::Type::BOOL, "internal", true, "Whether this is an internal or external descriptor; defined only for active descriptors"},
                    {RPCResult::Type::ARR_FIXED, "range", true, "Defined only for ranged descriptors", {
                        {RPCResult::Type::NUM, "", "Range start inclusive"},
                        {RPCResult::Type::NUM, "", "Range end inclusive"},
                    }},
                    {RPCResult::Type::NUM, "next", true, "The next index to generate addresses from; defined only for ranged descriptors"},
                }},
            }}
        }},
        RPCExamples{
            HelpExampleCli("listdescriptors", "") + HelpExampleRpc("listdescriptors", "")
            + HelpExampleCli("listdescriptors", "true") + HelpExampleRpc("listdescriptors", "true")
        },
        [&](const RPCHelpMan& self, const JSONRPCRequest& request) -> UniValue
{
    const std::shared_ptr<const CWallet> wallet = GetWalletForJSONRPCRequest(request);
    if (!wallet) return NullUniValue;

    if (!wallet->IsWalletFlagSet(WALLET_FLAG_DESCRIPTORS)) {
        throw JSONRPCError(RPC_WALLET_ERROR, "listdescriptors is not available for non-descriptor wallets");
    }

    const bool priv = !request.params[0].isNull() && request.params[0].get_bool();
    if (priv) {
        EnsureWalletIsUnlocked(*wallet);
    }

    LOCK(wallet->cs_wallet);

    UniValue descriptors(UniValue::VARR);
    const auto active_spk_mans = wallet->GetActiveScriptPubKeyMans();
    for (const auto& spk_man : wallet->GetAllScriptPubKeyMans()) {
        const auto desc_spk_man = dynamic_cast<DescriptorScriptPubKeyMan*>(spk_man);
        if (!desc_spk_man) {
            throw JSONRPCError(RPC_WALLET_ERROR, "Unexpected ScriptPubKey manager type.");
        }
        UniValue spk(UniValue::VOBJ);
        LOCK(desc_spk_man->cs_desc_man);
        const auto& wallet_descriptor = desc_spk_man->GetWalletDescriptor();
        std::string descriptor;

        if (!desc_spk_man->GetDescriptorString(descriptor, priv)) {
            throw JSONRPCError(RPC_WALLET_ERROR, "Can't get descriptor string.");
        }
        spk.pushKV("desc", descriptor);
        spk.pushKV("timestamp", wallet_descriptor.creation_time);
        spk.pushKV("active", active_spk_mans.count(desc_spk_man) != 0);
        const auto internal = wallet->IsInternalScriptPubKeyMan(desc_spk_man);
        if (internal.has_value()) {
            spk.pushKV("internal", *internal);
        }
        if (wallet_descriptor.descriptor->IsRange()) {
            UniValue range(UniValue::VARR);
            range.push_back(wallet_descriptor.range_start);
            range.push_back(wallet_descriptor.range_end - 1);
            spk.pushKV("range", range);
            spk.pushKV("next", wallet_descriptor.next_index);
        }
        descriptors.push_back(spk);
    }

    UniValue response(UniValue::VOBJ);
    response.pushKV("wallet_name", wallet->GetName());
    response.pushKV("descriptors", descriptors);

    return response;
},
    };
}

RPCHelpMan backupwallet()
{
    return RPCHelpMan{"backupwallet",
                "\nSafely copies current wallet file to destination, which can be a directory or a path with filename.\n",
                {
                    {"destination", RPCArg::Type::STR, RPCArg::Optional::NO, "The destination directory or file"},
                },
                RPCResult{RPCResult::Type::NONE, "", ""},
                RPCExamples{
                    HelpExampleCli("backupwallet", "\"backup.dat\"")
            + HelpExampleRpc("backupwallet", "\"backup.dat\"")
                },
        [&](const RPCHelpMan& self, const JSONRPCRequest& request) -> UniValue
{
    const std::shared_ptr<const CWallet> pwallet = GetWalletForJSONRPCRequest(request);
    if (!pwallet) return NullUniValue;

    // Make sure the results are valid at least up to the most recent block
    // the user could have gotten from another RPC command prior to now
    pwallet->BlockUntilSyncedToCurrentChain();

    LOCK(pwallet->cs_wallet);

    std::string strDest = request.params[0].get_str();
    if (!pwallet->BackupWallet(strDest)) {
        throw JSONRPCError(RPC_WALLET_ERROR, "Error: Wallet backup failed!");
    }

    return NullUniValue;
},
    };
}


RPCHelpMan restorewallet()
{
    return RPCHelpMan{
        "restorewallet",
        "\nRestore and loads a wallet from backup.\n",
        {
            {"wallet_name", RPCArg::Type::STR, RPCArg::Optional::NO, "The name that will be applied to the restored wallet"},
            {"backup_file", RPCArg::Type::STR, RPCArg::Optional::NO, "The backup file that will be used to restore the wallet."},
            {"load_on_startup", RPCArg::Type::BOOL, RPCArg::Optional::OMITTED_NAMED_ARG, "Save wallet name to persistent settings and load on startup. True to add wallet to startup list, false to remove, null to leave unchanged."},
        },
        RPCResult{
            RPCResult::Type::OBJ, "", "",
            {
                {RPCResult::Type::STR, "name", "The wallet name if restored successfully."},
                {RPCResult::Type::STR, "warning", "Warning message if wallet was not loaded cleanly."},
            }
        },
        RPCExamples{
            HelpExampleCli("restorewallet", "\"testwallet\" \"home\\backups\\backup-file.bak\"")
            + HelpExampleRpc("restorewallet", "\"testwallet\" \"home\\backups\\backup-file.bak\"")
            + HelpExampleCliNamed("restorewallet", {{"wallet_name", "testwallet"}, {"backup_file", "home\\backups\\backup-file.bak\""}, {"load_on_startup", true}})
            + HelpExampleRpcNamed("restorewallet", {{"wallet_name", "testwallet"}, {"backup_file", "home\\backups\\backup-file.bak\""}, {"load_on_startup", true}})
        },
        [&](const RPCHelpMan& self, const JSONRPCRequest& request) -> UniValue
{

    WalletContext& context = EnsureWalletContext(request.context);

    auto backup_file = fs::u8path(request.params[1].get_str());

    std::string wallet_name = request.params[0].get_str();

    std::optional<bool> load_on_start = request.params[2].isNull() ? std::nullopt : std::optional<bool>(request.params[2].get_bool());

    DatabaseStatus status;
    bilingual_str error;
    std::vector<bilingual_str> warnings;

    const std::shared_ptr<CWallet> wallet = RestoreWallet(context, backup_file, wallet_name, load_on_start, status, error, warnings);

    HandleWalletError(wallet, status, error);

    UniValue obj(UniValue::VOBJ);
    obj.pushKV("name", wallet->GetName());
    obj.pushKV("warning", Join(warnings, Untranslated("\n")).original);

    return obj;

},
    };
}
<<<<<<< HEAD

//
// ELEMENTS:

RPCHelpMan getwalletpakinfo()
{
    return RPCHelpMan{"getwalletpakinfo",
                "\nReturns relevant pegout authorization key (PAK) information about this wallet. Throws an error if initpegoutwallet` has not been invoked on this wallet.\n",
                {},
                RPCResult{
                    RPCResult::Type::OBJ, "", "",
                    {
                        {RPCResult::Type::STR, "bip32_counter", "next index to be used by the wallet for `sendtomainchain`"},
                        {RPCResult::Type::STR, "bitcoin_descriptor", "Bitcoin script descriptor loaded in the wallet for pegouts"},
                        {RPCResult::Type::STR_HEX, "liquid_pak", "pubkey corresponding to the Liquid PAK loaded in the wallet for pegouts"},
                        {RPCResult::Type::STR, "liquid_pak_address", "corresponding address for `liquid_pak`. Useful for `dumpprivkey` for wallet backup or transfer"},
                        {RPCResult::Type::ARR_FIXED, "address_lookahead", "the three next Bitcoin addresses the wallet will use for `sendtomainchain` based on the internal counter",
                            {RPCResult{RPCResult::Type::STR, "", ""}}},
                    }
                },
                RPCExamples{""},
        [&](const RPCHelpMan& self, const JSONRPCRequest& request) -> UniValue
{

    std::shared_ptr<CWallet> const wallet = GetWalletForJSONRPCRequest(request);
    if (!wallet) return NullUniValue;
    CWallet* const pwallet = wallet.get();

    LOCK(pwallet->cs_wallet);

    if (pwallet->offline_counter == -1) {
        throw JSONRPCError(RPC_MISC_ERROR, "This wallet has not been initialized for PAK-enforced peg-outs.");
    }

    UniValue ret(UniValue::VOBJ);
    std::stringstream ss;
    ss << pwallet->offline_counter;
    ret.pushKV("bip32_counter", ss.str());

    const std::string desc_str = pwallet->offline_desc;

    FlatSigningProvider provider;
    std::string error;
    const auto& desc = Parse(desc_str, provider, error);

    ret.pushKV("bitcoin_descriptor", desc_str);
    ret.pushKV("liquid_pak", HexStr(pwallet->online_key));
    ret.pushKV("liquid_pak_address", EncodeDestination(PKHash(pwallet->online_key)));

    // We know that the number is non-negative from earlier check
    unsigned int counter = (unsigned int)pwallet->offline_counter;

    UniValue address_list(UniValue::VARR);
    for (unsigned int i = counter; i < counter+3; i++) {
        std::vector<CScript> scripts;
        if (!desc->Expand(i, provider, scripts, provider)) {
            throw JSONRPCError(RPC_WALLET_ERROR, "Could not generate lookahead addresses with descriptor. This is a bug.");
        }
        CTxDestination destination;
        ExtractDestination(scripts[0], destination);
        address_list.push_back(EncodeParentDestination(destination));
    }

    ret.pushKV("address_lookahead", address_list);
    return ret;
},
    };
}

RPCHelpMan importblindingkey()
{
    return RPCHelpMan{"importblindingkey",
                "\nImports a private blinding key in hex for a CT address.",
                {
                    {"address", RPCArg::Type::STR, RPCArg::Optional::NO, "The CT address"},
                    {"hexkey", RPCArg::Type::STR, RPCArg::Optional::NO, "The blinding key in hex"},
                },
                RPCResult{RPCResult::Type::NONE, "", ""},
                RPCExamples{
                    HelpExampleCli("importblindingkey", "\"my blinded CT address\" <blindinghex>")
                },
        [&](const RPCHelpMan& self, const JSONRPCRequest& request) -> UniValue
{
    std::shared_ptr<CWallet> const wallet = GetWalletForJSONRPCRequest(request);
    if (!wallet) return NullUniValue;
    CWallet* const pwallet = wallet.get();

    LOCK(pwallet->cs_wallet);

    CTxDestination dest = DecodeDestination(request.params[0].get_str());
    if (!IsValidDestination(dest)) {
        throw JSONRPCError(RPC_INVALID_ADDRESS_OR_KEY, "Invalid Bitcoin address.");
    }
    if (!IsBlindDestination(dest)) {
        throw JSONRPCError(RPC_INVALID_ADDRESS_OR_KEY, "Address is not confidential.");
    }

    if (!IsHex(request.params[1].get_str())) {
        throw JSONRPCError(RPC_INVALID_ADDRESS_OR_KEY, "Invalid hexadecimal for key");
    }
    std::vector<unsigned char> keydata = ParseHex(request.params[1].get_str());
    if (keydata.size() != 32) {
        throw JSONRPCError(RPC_INVALID_ADDRESS_OR_KEY, "Invalid hexadecimal key length");
    }

    CKey key;
    key.Set(keydata.begin(), keydata.end(), true);
    if (!key.IsValid() || key.GetPubKey() != GetDestinationBlindingKey(dest)) {
        throw JSONRPCError(RPC_INVALID_ADDRESS_OR_KEY, "Address and key do not match");
    }

    uint256 keyval;
    memcpy(keyval.begin(), &keydata[0], 32);
    if (!pwallet->AddSpecificBlindingKey(CScriptID(GetScriptForDestination(dest)), keyval)) {
        throw JSONRPCError(RPC_WALLET_ERROR, "Failed to import blinding key");
    }
    pwallet->MarkDirty();

    return NullUniValue;
},
    };
}

RPCHelpMan importmasterblindingkey()
{
    return RPCHelpMan{"importmasterblindingkey",
                "\nImports a master private blinding key in hex for the wallet."
                "\nNote: wallets can only have one master blinding key at a time. Funds could be permanently lost if user doesn't know what they are doing. Recommended use is only for wallet recovery using this in conjunction with `sethdseed`.\n",
                {
                    {"hexkey", RPCArg::Type::STR_HEX, RPCArg::Optional::NO, "The blinding key in hex"},
                },
                RPCResult{RPCResult::Type::NONE, "", ""},
                RPCExamples{
                    HelpExampleCli("importmasterblindingkey", "<hexkey>")
                },
        [&](const RPCHelpMan& self, const JSONRPCRequest& request) -> UniValue
{
    std::shared_ptr<CWallet> const wallet = GetWalletForJSONRPCRequest(request);
    if (!wallet) return NullUniValue;
    CWallet* const pwallet = wallet.get();

    LOCK(pwallet->cs_wallet);

    if (!IsHex(request.params[0].get_str())) {
        throw JSONRPCError(RPC_INVALID_ADDRESS_OR_KEY, "Invalid hexadecimal for key");
    }
    std::vector<unsigned char> keydata = ParseHex(request.params[0].get_str());
    if (keydata.size() != 32) {
        throw JSONRPCError(RPC_INVALID_ADDRESS_OR_KEY, "Invalid hexadecimal key length");
    }

    uint256 keyval;
    memcpy(keyval.begin(), &keydata[0], 32);

    if (!pwallet->SetMasterBlindingKey(keyval)) {
        throw JSONRPCError(RPC_WALLET_ERROR, "Failed to import master blinding key");
    }

    pwallet->MarkDirty();

    return NullUniValue;
},
    };
}

RPCHelpMan importissuanceblindingkey()
{
    return RPCHelpMan{"importissuanceblindingkey",
                "\nImports a private blinding key in hex for an asset issuance.",
                {
                    {"txid", RPCArg::Type::STR_HEX, RPCArg::Optional::NO, "The transaction id of the issuance"},
                    {"vin", RPCArg::Type::NUM, RPCArg::Optional::NO, "The input number of the issuance in the transaction."},
                    {"blindingkey", RPCArg::Type::STR_HEX, RPCArg::Optional::NO, "The blinding key in hex"},
                },
                RPCResult{RPCResult::Type::NONE, "", ""},
                RPCExamples{
                    HelpExampleCli("importblindingkey", "\"my blinded CT address\" <blindinghex>")
                },
        [&](const RPCHelpMan& self, const JSONRPCRequest& request) -> UniValue
{
    std::shared_ptr<CWallet> const wallet = GetWalletForJSONRPCRequest(request);
    if (!wallet) return NullUniValue;
    CWallet* const pwallet = wallet.get();

    LOCK(pwallet->cs_wallet);

    if (!request.params[0].isStr() || !IsHex(request.params[0].get_str()) || request.params[0].get_str().size() != 64) {
        throw JSONRPCError(RPC_TYPE_ERROR, "First argument must be a txid string");
    }
    std::string txidstr = request.params[0].get_str();
    uint256 txid;
    txid.SetHex(txidstr);

    uint32_t vindex;
    if (!request.params[1].isNum()) {
        throw JSONRPCError(RPC_TYPE_ERROR, "vin must be an integer");
    }
    vindex = request.params[1].get_int();

    if (!request.params[2].isStr() || !IsHex(request.params[2].get_str()) || request.params[2].get_str().size() != 64) {
        throw JSONRPCError(RPC_TYPE_ERROR, "blinding key must be a hex string of length 64");
    }

    std::vector<unsigned char> keydata = ParseHex(request.params[2].get_str());
    if (keydata.size() != 32) {
        throw JSONRPCError(RPC_INVALID_ADDRESS_OR_KEY, "Invalid hexadecimal key length");
    }
    CKey key;
    key.Set(keydata.begin(), keydata.end(), true);

    // Process as issuance key dump
    for (std::map<uint256, CWalletTx>::const_iterator it = pwallet->mapWallet.begin(); it != pwallet->mapWallet.end(); ++it) {
        const CWalletTx* pcoin = &(*it).second;
        if (pcoin->GetHash() != txid) {
            continue;
        }
        if (pcoin->tx->vin.size() <= vindex) {
            throw JSONRPCError(RPC_WALLET_ERROR, "Transaction is in wallet but vin does not exist");
        }
        if (pcoin->tx->vin[vindex].assetIssuance.IsNull()) {
            throw JSONRPCError(RPC_WALLET_ERROR, "Transaction input has no issuance");
        }

        // Import the key in that slot
        uint256 keyval;
        memcpy(keyval.begin(), &keydata[0], 32);
        CScript blindingScript(CScript() << OP_RETURN << std::vector<unsigned char>(pcoin->tx->vin[vindex].prevout.hash.begin(), pcoin->tx->vin[vindex].prevout.hash.end()) << pcoin->tx->vin[vindex].prevout.n);
        if (!pwallet->AddSpecificBlindingKey(CScriptID(blindingScript), keyval)) {
            throw JSONRPCError(RPC_WALLET_ERROR, "Failed to import blinding key");
        }
        pwallet->MarkDirty();
        return NullUniValue;
    }

    throw JSONRPCError(RPC_WALLET_ERROR, "Transaction is unknown to wallet.");
},
    };
}

RPCHelpMan dumpblindingkey()
{
    return RPCHelpMan{"dumpblindingkey",
                "\nDumps the private blinding key for a CT address in hex."
                "\nNote: If the address is not a CT address, looks for blinding key corresponding to this non-CT address.",
                {
                    {"address", RPCArg::Type::STR, RPCArg::Optional::NO, "The CT address"},
                },
                RPCResult{
                    RPCResult::Type::STR, "blindingkey", "the blinding key",
                },
                RPCExamples{
                    HelpExampleCli("dumpblindingkey", "\"my address\"")
                },
        [&](const RPCHelpMan& self, const JSONRPCRequest& request) -> UniValue
{
    std::shared_ptr<CWallet> const wallet = GetWalletForJSONRPCRequest(request);
    if (!wallet) return NullUniValue;
    CWallet* const pwallet = wallet.get();

    LOCK(pwallet->cs_wallet);

    CTxDestination dest = DecodeDestination(request.params[0].get_str());
    if (!IsValidDestination(dest)) {
        throw JSONRPCError(RPC_INVALID_ADDRESS_OR_KEY, "Invalid Bitcoin address");
    }
    CScript script = GetScriptForDestination(dest);
    CKey key;
    key = pwallet->GetBlindingKey(&script);
    if (key.IsValid()) {
        CPubKey pubkey(key.GetPubKey());
        if (IsBlindDestination(dest) && pubkey != GetDestinationBlindingKey(dest)) {
            throw JSONRPCError(RPC_INVALID_ADDRESS_OR_KEY, "CT address blinding key does not match the blinding key in wallet");
        }
        return HexStr(Span<const unsigned char>(key.begin(), key.size()));
    }

    throw JSONRPCError(RPC_WALLET_ERROR, "Blinding key for address is unknown");
},
    };
}

RPCHelpMan dumpmasterblindingkey()
{
    return RPCHelpMan{"dumpmasterblindingkey",
                "\nDumps the master private blinding key in hex.",
                {},
                RPCResult{
                    RPCResult::Type::STR, "blindingkey", "the master blinding key",
                },
                RPCExamples{
                    HelpExampleCli("dumpmasterblindingkey", "")
                },
        [&](const RPCHelpMan& self, const JSONRPCRequest& request) -> UniValue
{
    std::shared_ptr<CWallet> const wallet = GetWalletForJSONRPCRequest(request);
    if (!wallet) return NullUniValue;
    CWallet* const pwallet = wallet.get();

    LOCK(pwallet->cs_wallet);

    if (!pwallet->blinding_derivation_key.IsNull()) {
        return HexStr(pwallet->blinding_derivation_key);
    } else {
        throw JSONRPCError(RPC_WALLET_ERROR, "Master blinding key is uninitialized.");
    }
},
    };
}

RPCHelpMan dumpissuanceblindingkey()
{
    return RPCHelpMan{"dumpissuanceblindingkey",
                "\nDumps the private blinding key for an asset issuance in wallet.",
                {
                    {"txid", RPCArg::Type::STR_HEX, RPCArg::Optional::NO, "The transaction id of the issuance"},
                    {"vin", RPCArg::Type::NUM, RPCArg::Optional::NO, "The input number of the issuance in the transaction."},
                },
                RPCResult{
                    RPCResult::Type::STR, "blindingkey", "the issuance blinding key",
                },
                RPCExamples{
                    HelpExampleCli("dumpissuanceblindingkey", "\"<txid>\", 0")
                },
        [&](const RPCHelpMan& self, const JSONRPCRequest& request) -> UniValue
{
    std::shared_ptr<CWallet> const wallet = GetWalletForJSONRPCRequest(request);
    if (!wallet) return NullUniValue;
    CWallet* const pwallet = wallet.get();

    LOCK(pwallet->cs_wallet);

    if (!request.params[0].isStr() || !IsHex(request.params[0].get_str()) || request.params[0].get_str().size() != 64) {
        throw JSONRPCError(RPC_TYPE_ERROR, "First argument must be a txid string");
    }
    std::string txidstr = request.params[0].get_str();
    uint256 txid;
    txid.SetHex(txidstr);

    uint32_t vindex;
    if (!request.params[1].isNum()) {
        throw JSONRPCError(RPC_TYPE_ERROR, "vin must be an integer");
    }
    vindex = request.params[1].get_int();

    // Process as issuance key dump
    for (std::map<uint256, CWalletTx>::const_iterator it = pwallet->mapWallet.begin(); it != pwallet->mapWallet.end(); ++it) {
        const CWalletTx* pcoin = &(*it).second;
        if (pcoin->tx->GetHash() != txid) {
            continue;
        }
        if (pcoin->tx->vin.size() <= vindex) {
            throw JSONRPCError(RPC_WALLET_ERROR, "Transaction is in wallet but vin does not exist");
        }
        if (pcoin->tx->vin[vindex].assetIssuance.IsNull()) {
            throw JSONRPCError(RPC_WALLET_ERROR, "Transaction input has no issuance");
        }
        // We can actually deblind the input
        if (pcoin->GetIssuanceAmount(*pwallet, vindex, false) != -1 ) {
            CScript blindingScript(CScript() << OP_RETURN << std::vector<unsigned char>(pcoin->tx->vin[vindex].prevout.hash.begin(), pcoin->tx->vin[vindex].prevout.hash.end()) << pcoin->tx->vin[vindex].prevout.n);
            CKey key;
            key = wallet->GetBlindingKey(&blindingScript);
            return HexStr(Span<const unsigned char>(key.begin(), key.size()));
        } else {
            // We don't know how to deblind this using our wallet
            throw JSONRPCError(RPC_WALLET_ERROR, "Unable to unblind issuance with wallet blinding key.");
        }
    }
    throw JSONRPCError(RPC_WALLET_ERROR, "Transaction is unknown to wallet.");
},
    };
}

// END ELEMENTS
//
=======
} // namespace wallet
>>>>>>> c561f2f0
<|MERGE_RESOLUTION|>--- conflicted
+++ resolved
@@ -1938,7 +1938,6 @@
 },
     };
 }
-<<<<<<< HEAD
 
 //
 // ELEMENTS:
@@ -2313,6 +2312,4 @@
 
 // END ELEMENTS
 //
-=======
-} // namespace wallet
->>>>>>> c561f2f0
+} // namespace wallet