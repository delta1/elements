// Copyright (c) 2011-2021 The Bitcoin Core developers
// Distributed under the MIT software license, see the accompanying
// file COPYING or http://www.opensource.org/licenses/mit-license.php.

#include <assetsdir.h>
#include <core_io.h>
#include <key_io.h>
#include <rpc/util.h>
#include <util/moneystr.h>
#include <wallet/coincontrol.h>
#include <wallet/receive.h>
#include <wallet/rpc/util.h>
#include <wallet/spend.h>
#include <wallet/wallet.h>

#include <univalue.h>


namespace wallet {
static CAmountMap GetReceived(const CWallet& wallet, const UniValue& params, bool by_label) EXCLUSIVE_LOCKS_REQUIRED(wallet.cs_wallet)
{
    std::set<CTxDestination> address_set;

    if (by_label) {
        // Get the set of addresses assigned to label
        std::string label = LabelFromValue(params[0]);
        address_set = wallet.GetLabelAddresses(label);
    } else {
        // Get the address
        CTxDestination dest = DecodeDestination(params[0].get_str());
        if (!IsValidDestination(dest)) {
            throw JSONRPCError(RPC_INVALID_ADDRESS_OR_KEY, "Invalid Bitcoin address");
        }
        CScript script_pub_key = GetScriptForDestination(dest);
        if (!wallet.IsMine(script_pub_key)) {
            throw JSONRPCError(RPC_WALLET_ERROR, "Address not found in wallet");
        }
        address_set.insert(dest);
    }

    // Minimum confirmations
    int min_depth = 1;
    if (!params[1].isNull())
        min_depth = params[1].get_int();

    const bool include_immature_coinbase{params[3].isNull() ? false : params[3].get_bool()};

    // Excluding coinbase outputs is deprecated
    // It can be enabled by setting deprecatedrpc=exclude_coinbase
    const bool include_coinbase{!wallet.chain().rpcEnableDeprecated("exclude_coinbase")};

    if (include_immature_coinbase && !include_coinbase) {
        throw JSONRPCError(RPC_INVALID_PARAMETER, "include_immature_coinbase is incompatible with deprecated exclude_coinbase");
    }

    // Tally
    CAmountMap amounts;
    for (auto& pairWtx : wallet.mapWallet) {
        const CWalletTx& wtx = pairWtx.second;
        int depth{wallet.GetTxDepthInMainChain(wtx)};
        if (depth < min_depth
            // Coinbase with less than 1 confirmation is no longer in the main chain
            || (wtx.IsCoinBase() && (depth < 1 || !include_coinbase))
            || (wallet.IsTxImmatureCoinBase(wtx) && !include_immature_coinbase))
        {
            continue;
        }

        for (unsigned int i = 0; i < wtx.tx->vout.size(); i++) {
            const CTxOut& txout = wtx.tx->vout[i];
            CTxDestination address;
            if (ExtractDestination(txout.scriptPubKey, address) && wallet.IsMine(address) && address_set.count(address)) {
                if (wallet.GetTxDepthInMainChain(wtx) >= min_depth) {
                    CAmountMap wtxValue;
                    CAmount amt = wtx.GetOutputValueOut(wallet, i);
                    if (amt < 0) {
                        continue;
                    }
                    wtxValue[wtx.GetOutputAsset(wallet, i)] = amt;
                    amounts += wtxValue;
                }
            }
        }
    }

    return amounts;
}


RPCHelpMan getreceivedbyaddress()
{
    return RPCHelpMan{"getreceivedbyaddress",
                "\nReturns the total amount received by the given address in transactions with at least minconf confirmations.\n",
                {
                    {"address", RPCArg::Type::STR, RPCArg::Optional::NO, "The address for transactions."},
                    {"minconf", RPCArg::Type::NUM, RPCArg::Default{1}, "Only include transactions confirmed at least this many times."},
                    {"assetlabel", RPCArg::Type::STR, RPCArg::Optional::OMITTED_NAMED_ARG, "Hex asset id or asset label for balance."},
                    {"include_immature_coinbase", RPCArg::Type::BOOL, RPCArg::Default{false}, "Include immature coinbase transactions."},
                },
                {
                    RPCResult{RPCResult::Type::OBJ, "amount_map", "The total amount, per asset if none is specified, in " + CURRENCY_UNIT + " received for this wallet.",
                    {
                        {RPCResult::Type::ELISION, "", "the amount for each asset"},
                    }},
                    RPCResult{RPCResult::Type::NUM, "amount", "the total amount for the asset, if one is specified"},
                    RPCResult{RPCResult::Type::NONE, "", ""}, // in case the wallet is disabled
                },
                RPCExamples{
            "\nThe amount from transactions with at least 1 confirmation\n"
            + HelpExampleCli("getreceivedbyaddress", "\"" + EXAMPLE_ADDRESS[0] + "\"") +
            "\nThe amount including unconfirmed transactions, zero confirmations\n"
            + HelpExampleCli("getreceivedbyaddress", "\"" + EXAMPLE_ADDRESS[0] + "\" 0") +
            "\nThe amount with at least 6 confirmations\n"
            + HelpExampleCli("getreceivedbyaddress", "\"" + EXAMPLE_ADDRESS[0] + "\" 6") +
            "\nThe amount with at least 6 confirmations including immature coinbase outputs\n"
            + HelpExampleCli("getreceivedbyaddress", "\"" + EXAMPLE_ADDRESS[0] + "\" 6 true") +
            "\nAs a JSON-RPC call\n"
            + HelpExampleRpc("getreceivedbyaddress", "\"" + EXAMPLE_ADDRESS[0] + "\", 6")
                },
        [&](const RPCHelpMan& self, const JSONRPCRequest& request) -> UniValue
{
    const std::shared_ptr<const CWallet> pwallet = GetWalletForJSONRPCRequest(request);
    if (!pwallet) return NullUniValue;

    // Make sure the results are valid at least up to the most recent block
    // the user could have gotten from another RPC command prior to now
    pwallet->BlockUntilSyncedToCurrentChain();

    LOCK(pwallet->cs_wallet);

<<<<<<< HEAD
    std::string asset = "";
    if (request.params.size() > 2 && request.params[2].isStr()) {
        asset = request.params[2].get_str();
    }

    return AmountMapToUniv(GetReceived(*pwallet, request.params, /* by_label */ false), asset);
=======
    return ValueFromAmount(GetReceived(*pwallet, request.params, /*by_label=*/false));
>>>>>>> 0da559e0
},
    };
}


RPCHelpMan getreceivedbylabel()
{
    return RPCHelpMan{"getreceivedbylabel",
                "\nReturns the total amount received by addresses with <label> in transactions with at least [minconf] confirmations.\n",
                {
                    {"label", RPCArg::Type::STR, RPCArg::Optional::NO, "The selected label, may be the default label using \"\"."},
                    {"minconf", RPCArg::Type::NUM, RPCArg::Default{1}, "Only include transactions confirmed at least this many times."},
                    {"assetlabel", RPCArg::Type::STR, RPCArg::Optional::OMITTED_NAMED_ARG, "Hex asset id or asset label for balance."},
                    {"include_immature_coinbase", RPCArg::Type::BOOL, RPCArg::Default{false}, "Include immature coinbase transactions."},
                },
                {
                    RPCResult{RPCResult::Type::OBJ, "amount_map", "The total amount, per asset if none is specified, in " + CURRENCY_UNIT + " received for this wallet.",
                    {
                        {RPCResult::Type::ELISION, "", "the amount for each asset"},
                    }},
                    RPCResult{RPCResult::Type::NUM, "amount", "the total amount for the asset, if one is specified"},
                    RPCResult{RPCResult::Type::NONE, "", ""}, // in case the wallet is disabled
                },
                RPCExamples{
            "\nAmount received by the default label with at least 1 confirmation\n"
            + HelpExampleCli("getreceivedbylabel", "\"\"") +
            "\nAmount received at the tabby label including unconfirmed amounts with zero confirmations\n"
            + HelpExampleCli("getreceivedbylabel", "\"tabby\" 0") +
            "\nThe amount with at least 6 confirmations\n"
            + HelpExampleCli("getreceivedbylabel", "\"tabby\" 6") +
            "\nThe amount with at least 6 confirmations including immature coinbase outputs\n"
            + HelpExampleCli("getreceivedbylabel", "\"tabby\" 6 true") +
            "\nAs a JSON-RPC call\n"
            + HelpExampleRpc("getreceivedbylabel", "\"tabby\", 6, true")
                },
        [&](const RPCHelpMan& self, const JSONRPCRequest& request) -> UniValue
{
    const std::shared_ptr<const CWallet> pwallet = GetWalletForJSONRPCRequest(request);
    if (!pwallet) return NullUniValue;

    // Make sure the results are valid at least up to the most recent block
    // the user could have gotten from another RPC command prior to now
    pwallet->BlockUntilSyncedToCurrentChain();

    LOCK(pwallet->cs_wallet);

<<<<<<< HEAD
    std::string asset = "";
    if (request.params.size() > 2 && request.params[2].isStr()) {
        asset = request.params[2].get_str();
    }

    return AmountMapToUniv(GetReceived(*pwallet, request.params, /* by_label */ true), asset);
=======
    return ValueFromAmount(GetReceived(*pwallet, request.params, /*by_label=*/true));
>>>>>>> 0da559e0
},
    };
}


RPCHelpMan getbalance()
{
    return RPCHelpMan{"getbalance",
                "\nReturns the total available balance.\n"
                "The available balance is what the wallet considers currently spendable, and is\n"
                "thus affected by options which limit spendability such as -spendzeroconfchange.\n",
                {
                    {"dummy", RPCArg::Type::STR, RPCArg::Optional::OMITTED_NAMED_ARG, "Remains for backward compatibility. Must be excluded or set to \"*\"."},
                    {"minconf", RPCArg::Type::NUM, RPCArg::Default{0}, "Only include transactions confirmed at least this many times."},
                    {"include_watchonly", RPCArg::Type::BOOL, RPCArg::DefaultHint{"true for watch-only wallets, otherwise false"}, "Also include balance in watch-only addresses (see 'importaddress')"},
                    {"avoid_reuse", RPCArg::Type::BOOL, RPCArg::Default{true}, "(only available if avoid_reuse wallet flag is set) Do not include balance in dirty outputs; addresses are considered dirty if they have previously been used in a transaction."},
                    {"assetlabel", RPCArg::Type::STR, RPCArg::Optional::OMITTED_NAMED_ARG, "Hex asset id or asset label for balance."},
                },
                {
                    RPCResult{RPCResult::Type::OBJ, "amount_map", "The total amount, per asset if none is specified, in " + CURRENCY_UNIT + " received for this wallet.",
                    {
                        {RPCResult::Type::ELISION, "", "the amount for each asset"},
                    }},
                    RPCResult{RPCResult::Type::NUM, "amount", "the total amount for the asset, if one is specified"},
                    RPCResult{RPCResult::Type::NONE, "", ""}, // in case the wallet is disabled
                },
                RPCExamples{
            "\nThe total amount in the wallet with 0 or more confirmations\n"
            + HelpExampleCli("getbalance", "") +
            "\nThe total amount in the wallet with at least 6 confirmations\n"
            + HelpExampleCli("getbalance", "\"*\" 6") +
            "\nAs a JSON-RPC call\n"
            + HelpExampleRpc("getbalance", "\"*\", 6")
                },
        [&](const RPCHelpMan& self, const JSONRPCRequest& request) -> UniValue
{
    const std::shared_ptr<const CWallet> pwallet = GetWalletForJSONRPCRequest(request);
    if (!pwallet) return NullUniValue;

    // Make sure the results are valid at least up to the most recent block
    // the user could have gotten from another RPC command prior to now
    pwallet->BlockUntilSyncedToCurrentChain();

    LOCK(pwallet->cs_wallet);

    const UniValue& dummy_value = request.params[0];
    if (!dummy_value.isNull() && dummy_value.get_str() != "*") {
        throw JSONRPCError(RPC_METHOD_DEPRECATED, "dummy first argument must be excluded or set to \"*\".");
    }

    int min_depth = 0;
    if (!request.params[1].isNull()) {
        min_depth = request.params[1].get_int();
    }

    bool include_watchonly = ParseIncludeWatchonly(request.params[2], *pwallet);

    bool avoid_reuse = GetAvoidReuseFlag(*pwallet, request.params[3]);

    std::string asset = "";
    if (!request.params[4].isNull() && request.params[4].isStr()) {
        asset = request.params[4].get_str();
    }

    const auto bal = GetBalance(*pwallet, min_depth, avoid_reuse);

    if (include_watchonly) {
        return AmountMapToUniv(bal.m_mine_trusted + bal.m_watchonly_trusted, asset);
    } else {
        return AmountMapToUniv(bal.m_mine_trusted, asset);
    }
},
    };
}

RPCHelpMan getunconfirmedbalance()
{
    return RPCHelpMan{"getunconfirmedbalance",
                "DEPRECATED\nIdentical to getbalances().mine.untrusted_pending\n",
                {},
                {
                    RPCResult{RPCResult::Type::OBJ, "amount_map", "The total amount, per asset if none is specified, in " + CURRENCY_UNIT + " received for this wallet.",
                    {
                        {RPCResult::Type::ELISION, "", "the amount for each asset"},
                    }},
                    RPCResult{RPCResult::Type::NUM, "amount", "the total amount for the asset, if one is specified"},
                    RPCResult{RPCResult::Type::NONE, "", ""}, // in case the wallet is disabled
                },
                RPCExamples{""},
        [&](const RPCHelpMan& self, const JSONRPCRequest& request) -> UniValue
{
    const std::shared_ptr<const CWallet> pwallet = GetWalletForJSONRPCRequest(request);
    if (!pwallet) return NullUniValue;

    // Make sure the results are valid at least up to the most recent block
    // the user could have gotten from another RPC command prior to now
    pwallet->BlockUntilSyncedToCurrentChain();

    LOCK(pwallet->cs_wallet);

    return AmountMapToUniv(GetBalance(*pwallet).m_mine_untrusted_pending, "");
},
    };
}

RPCHelpMan lockunspent()
{
    return RPCHelpMan{"lockunspent",
                "\nUpdates list of temporarily unspendable outputs.\n"
                "Temporarily lock (unlock=false) or unlock (unlock=true) specified transaction outputs.\n"
                "If no transaction outputs are specified when unlocking then all current locked transaction outputs are unlocked.\n"
                "A locked transaction output will not be chosen by automatic coin selection, when spending bitcoins.\n"
                "Manually selected coins are automatically unlocked.\n"
                "Locks are stored in memory only, unless persistent=true, in which case they will be written to the\n"
                "wallet database and loaded on node start. Unwritten (persistent=false) locks are always cleared\n"
                "(by virtue of process exit) when a node stops or fails. Unlocking will clear both persistent and not.\n"
                "Also see the listunspent call\n",
                {
                    {"unlock", RPCArg::Type::BOOL, RPCArg::Optional::NO, "Whether to unlock (true) or lock (false) the specified transactions"},
                    {"transactions", RPCArg::Type::ARR, RPCArg::Default{UniValue::VARR}, "The transaction outputs and within each, the txid (string) vout (numeric).",
                        {
                            {"", RPCArg::Type::OBJ, RPCArg::Optional::OMITTED, "",
                                {
                                    {"txid", RPCArg::Type::STR_HEX, RPCArg::Optional::NO, "The transaction id"},
                                    {"vout", RPCArg::Type::NUM, RPCArg::Optional::NO, "The output number"},
                                },
                            },
                        },
                    },
                    {"persistent", RPCArg::Type::BOOL, RPCArg::Default{false}, "Whether to write/erase this lock in the wallet database, or keep the change in memory only. Ignored for unlocking."},
                },
                RPCResult{
                    RPCResult::Type::BOOL, "", "Whether the command was successful or not"
                },
                RPCExamples{
            "\nList the unspent transactions\n"
            + HelpExampleCli("listunspent", "") +
            "\nLock an unspent transaction\n"
            + HelpExampleCli("lockunspent", "false \"[{\\\"txid\\\":\\\"a08e6907dbbd3d809776dbfc5d82e371b764ed838b5655e72f463568df1aadf0\\\",\\\"vout\\\":1}]\"") +
            "\nList the locked transactions\n"
            + HelpExampleCli("listlockunspent", "") +
            "\nUnlock the transaction again\n"
            + HelpExampleCli("lockunspent", "true \"[{\\\"txid\\\":\\\"a08e6907dbbd3d809776dbfc5d82e371b764ed838b5655e72f463568df1aadf0\\\",\\\"vout\\\":1}]\"") +
            "\nLock the transaction persistently in the wallet database\n"
            + HelpExampleCli("lockunspent", "false \"[{\\\"txid\\\":\\\"a08e6907dbbd3d809776dbfc5d82e371b764ed838b5655e72f463568df1aadf0\\\",\\\"vout\\\":1}]\" true") +
            "\nAs a JSON-RPC call\n"
            + HelpExampleRpc("lockunspent", "false, \"[{\\\"txid\\\":\\\"a08e6907dbbd3d809776dbfc5d82e371b764ed838b5655e72f463568df1aadf0\\\",\\\"vout\\\":1}]\"")
                },
        [&](const RPCHelpMan& self, const JSONRPCRequest& request) -> UniValue
{
    std::shared_ptr<CWallet> const pwallet = GetWalletForJSONRPCRequest(request);
    if (!pwallet) return NullUniValue;

    // Make sure the results are valid at least up to the most recent block
    // the user could have gotten from another RPC command prior to now
    pwallet->BlockUntilSyncedToCurrentChain();

    LOCK(pwallet->cs_wallet);

    RPCTypeCheckArgument(request.params[0], UniValue::VBOOL);

    bool fUnlock = request.params[0].get_bool();

    const bool persistent{request.params[2].isNull() ? false : request.params[2].get_bool()};

    if (request.params[1].isNull()) {
        if (fUnlock) {
            if (!pwallet->UnlockAllCoins())
                throw JSONRPCError(RPC_WALLET_ERROR, "Unlocking coins failed");
        }
        return true;
    }

    RPCTypeCheckArgument(request.params[1], UniValue::VARR);

    const UniValue& output_params = request.params[1];

    // Create and validate the COutPoints first.

    std::vector<COutPoint> outputs;
    outputs.reserve(output_params.size());

    for (unsigned int idx = 0; idx < output_params.size(); idx++) {
        const UniValue& o = output_params[idx].get_obj();

        RPCTypeCheckObj(o,
            {
                {"txid", UniValueType(UniValue::VSTR)},
                {"vout", UniValueType(UniValue::VNUM)},
            });

        const uint256 txid(ParseHashO(o, "txid"));
        const int nOutput = find_value(o, "vout").get_int();
        if (nOutput < 0) {
            throw JSONRPCError(RPC_INVALID_PARAMETER, "Invalid parameter, vout cannot be negative");
        }

        const COutPoint outpt(txid, nOutput);

        const auto it = pwallet->mapWallet.find(outpt.hash);
        if (it == pwallet->mapWallet.end()) {
            throw JSONRPCError(RPC_INVALID_PARAMETER, "Invalid parameter, unknown transaction");
        }

        const CWalletTx& trans = it->second;

        if (outpt.n >= trans.tx->vout.size()) {
            throw JSONRPCError(RPC_INVALID_PARAMETER, "Invalid parameter, vout index out of bounds");
        }

        if (pwallet->IsSpent(outpt.hash, outpt.n)) {
            throw JSONRPCError(RPC_INVALID_PARAMETER, "Invalid parameter, expected unspent output");
        }

        const bool is_locked = pwallet->IsLockedCoin(outpt.hash, outpt.n);

        if (fUnlock && !is_locked) {
            throw JSONRPCError(RPC_INVALID_PARAMETER, "Invalid parameter, expected locked output");
        }

        if (!fUnlock && is_locked && !persistent) {
            throw JSONRPCError(RPC_INVALID_PARAMETER, "Invalid parameter, output already locked");
        }

        outputs.push_back(outpt);
    }

    std::unique_ptr<WalletBatch> batch = nullptr;
    // Unlock is always persistent
    if (fUnlock || persistent) batch = std::make_unique<WalletBatch>(pwallet->GetDatabase());

    // Atomically set (un)locked status for the outputs.
    for (const COutPoint& outpt : outputs) {
        if (fUnlock) {
            if (!pwallet->UnlockCoin(outpt, batch.get())) throw JSONRPCError(RPC_WALLET_ERROR, "Unlocking coin failed");
        } else {
            if (!pwallet->LockCoin(outpt, batch.get())) throw JSONRPCError(RPC_WALLET_ERROR, "Locking coin failed");
        }
    }

    return true;
},
    };
}

RPCHelpMan listlockunspent()
{
    return RPCHelpMan{"listlockunspent",
                "\nReturns list of temporarily unspendable outputs.\n"
                "See the lockunspent call to lock and unlock transactions for spending.\n",
                {},
                RPCResult{
                    RPCResult::Type::ARR, "", "",
                    {
                        {RPCResult::Type::OBJ, "", "",
                        {
                            {RPCResult::Type::STR_HEX, "txid", "The transaction id locked"},
                            {RPCResult::Type::NUM, "vout", "The vout value"},
                        }},
                    }
                },
                RPCExamples{
            "\nList the unspent transactions\n"
            + HelpExampleCli("listunspent", "") +
            "\nLock an unspent transaction\n"
            + HelpExampleCli("lockunspent", "false \"[{\\\"txid\\\":\\\"a08e6907dbbd3d809776dbfc5d82e371b764ed838b5655e72f463568df1aadf0\\\",\\\"vout\\\":1}]\"") +
            "\nList the locked transactions\n"
            + HelpExampleCli("listlockunspent", "") +
            "\nUnlock the transaction again\n"
            + HelpExampleCli("lockunspent", "true \"[{\\\"txid\\\":\\\"a08e6907dbbd3d809776dbfc5d82e371b764ed838b5655e72f463568df1aadf0\\\",\\\"vout\\\":1}]\"") +
            "\nAs a JSON-RPC call\n"
            + HelpExampleRpc("listlockunspent", "")
                },
        [&](const RPCHelpMan& self, const JSONRPCRequest& request) -> UniValue
{
    const std::shared_ptr<const CWallet> pwallet = GetWalletForJSONRPCRequest(request);
    if (!pwallet) return NullUniValue;

    LOCK(pwallet->cs_wallet);

    std::vector<COutPoint> vOutpts;
    pwallet->ListLockedCoins(vOutpts);

    UniValue ret(UniValue::VARR);

    for (const COutPoint& outpt : vOutpts) {
        UniValue o(UniValue::VOBJ);

        o.pushKV("txid", outpt.hash.GetHex());
        o.pushKV("vout", (int)outpt.n);
        ret.push_back(o);
    }

    return ret;
},
    };
}

RPCHelpMan getbalances()
{
    return RPCHelpMan{
        "getbalances",
        "Returns an object with all balances in " + CURRENCY_UNIT + ".\n",
        {},
        RPCResult{
            RPCResult::Type::OBJ, "", "",
            {
                {RPCResult::Type::OBJ, "mine", "balances from outputs that the wallet can sign",
                {
                    {RPCResult::Type::STR_AMOUNT, "trusted", "trusted balance (outputs created by the wallet or confirmed outputs)"},
                    {RPCResult::Type::STR_AMOUNT, "untrusted_pending", "untrusted pending balance (outputs created by others that are in the mempool)"},
                    {RPCResult::Type::STR_AMOUNT, "immature", "balance from immature coinbase outputs"},
                    {RPCResult::Type::STR_AMOUNT, "used", /*optional=*/true, "(only present if avoid_reuse is set) balance from coins sent to addresses that were previously spent from (potentially privacy violating)"},
                }},
                {RPCResult::Type::OBJ, "watchonly", /*optional=*/true, "watchonly balances (not present if wallet does not watch anything)",
                {
                    {RPCResult::Type::STR_AMOUNT, "trusted", "trusted balance (outputs created by the wallet or confirmed outputs)"},
                    {RPCResult::Type::STR_AMOUNT, "untrusted_pending", "untrusted pending balance (outputs created by others that are in the mempool)"},
                    {RPCResult::Type::STR_AMOUNT, "immature", "balance from immature coinbase outputs"},
                }},
            }
            },
        RPCExamples{
            HelpExampleCli("getbalances", "") +
            HelpExampleRpc("getbalances", "")},
        [&](const RPCHelpMan& self, const JSONRPCRequest& request) -> UniValue
{
    const std::shared_ptr<const CWallet> rpc_wallet = GetWalletForJSONRPCRequest(request);
    if (!rpc_wallet) return NullUniValue;
    const CWallet& wallet = *rpc_wallet;

    // Make sure the results are valid at least up to the most recent block
    // the user could have gotten from another RPC command prior to now
    wallet.BlockUntilSyncedToCurrentChain();

    LOCK(wallet.cs_wallet);

    const auto bal = GetBalance(wallet);
    UniValue balances{UniValue::VOBJ};
    {
        UniValue balances_mine{UniValue::VOBJ};
        balances_mine.pushKV("trusted", AmountMapToUniv(bal.m_mine_trusted, ""));
        balances_mine.pushKV("untrusted_pending", AmountMapToUniv(bal.m_mine_untrusted_pending, ""));
        balances_mine.pushKV("immature", AmountMapToUniv(bal.m_mine_immature, ""));
        if (wallet.IsWalletFlagSet(WALLET_FLAG_AVOID_REUSE)) {
            // If the AVOID_REUSE flag is set, bal has been set to just the un-reused address balance. Get
            // the total balance, and then subtract bal to get the reused address balance.
            const auto full_bal = GetBalance(wallet, 0, false);
            balances_mine.pushKV("used", AmountMapToUniv(full_bal.m_mine_trusted + full_bal.m_mine_untrusted_pending - bal.m_mine_trusted - bal.m_mine_untrusted_pending, ""));
        }
        balances.pushKV("mine", balances_mine);
    }
    auto spk_man = wallet.GetLegacyScriptPubKeyMan();
    if (spk_man && spk_man->HaveWatchOnly()) {
        UniValue balances_watchonly{UniValue::VOBJ};
        balances_watchonly.pushKV("trusted", AmountMapToUniv(bal.m_watchonly_trusted, ""));
        balances_watchonly.pushKV("untrusted_pending", AmountMapToUniv(bal.m_watchonly_untrusted_pending, ""));
        balances_watchonly.pushKV("immature", AmountMapToUniv(bal.m_watchonly_immature, ""));
        balances.pushKV("watchonly", balances_watchonly);
    }
    return balances;
},
    };
}

RPCHelpMan listunspent()
{
    return RPCHelpMan{
                "listunspent",
                "\nReturns array of unspent transaction outputs\n"
                "with between minconf and maxconf (inclusive) confirmations.\n"
                "Optionally filter to only include txouts paid to specified addresses.\n",
                {
                    {"minconf", RPCArg::Type::NUM, RPCArg::Default{1}, "The minimum confirmations to filter"},
                    {"maxconf", RPCArg::Type::NUM, RPCArg::Default{9999999}, "The maximum confirmations to filter"},
                    {"addresses", RPCArg::Type::ARR, RPCArg::Default{UniValue::VARR}, "The addresses to filter",
                        {
                            {"address", RPCArg::Type::STR, RPCArg::Optional::OMITTED, "address"},
                        },
                    },
                    {"include_unsafe", RPCArg::Type::BOOL, RPCArg::Default{true}, "Include outputs that are not safe to spend\n"
                              "See description of \"safe\" attribute below."},
                    {"query_options", RPCArg::Type::OBJ, RPCArg::Optional::OMITTED_NAMED_ARG, "JSON with query options",
                        {
                            {"minimumAmount", RPCArg::Type::AMOUNT, RPCArg::Default{FormatMoney(0)}, "Minimum value of each UTXO in " + CURRENCY_UNIT + ""},
                            {"maximumAmount", RPCArg::Type::AMOUNT, RPCArg::DefaultHint{"unlimited"}, "Maximum value of each UTXO in " + CURRENCY_UNIT + ""},
                            {"maximumCount", RPCArg::Type::NUM, RPCArg::DefaultHint{"unlimited"}, "Maximum number of UTXOs"},
                            {"minimumSumAmount", RPCArg::Type::AMOUNT, RPCArg::DefaultHint{"unlimited"}, "Minimum sum value of all UTXOs in " + CURRENCY_UNIT + ""},
                            {"asset", RPCArg::Type::STR, RPCArg::Default{""}, "Asset to filter outputs for."},
                        },
                        "query_options"},
                },
                RPCResult{
                    RPCResult::Type::ARR, "", "",
                    {
                        {RPCResult::Type::OBJ, "", "",
                        {
                            {RPCResult::Type::STR_HEX, "txid", "the transaction id"},
                            {RPCResult::Type::NUM, "vout", "the vout value"},
                            {RPCResult::Type::STR, "address", /*optional=*/true, "the bitcoin address"},
                            {RPCResult::Type::STR, "label", /*optional=*/true, "The associated label, or \"\" for the default label"},
                            {RPCResult::Type::STR, "scriptPubKey", "the script key"},
                            {RPCResult::Type::STR_AMOUNT, "amount", "the transaction output amount in " + CURRENCY_UNIT},
                            {RPCResult::Type::STR_HEX, "amountcommitment", "the transaction output commitment in hex"},
                            {RPCResult::Type::STR_HEX, "asset", "the transaction output asset in hex"},
                            {RPCResult::Type::STR_HEX, "assetcommitment", "the transaction output asset commitment in hex"},
                            {RPCResult::Type::STR_HEX, "amountblinder", "the transaction output amount blinding factor in hex"},
                            {RPCResult::Type::STR_HEX, "assetblinder", "the transaction output asset blinding factor in hex"},
                            {RPCResult::Type::NUM, "confirmations", "The number of confirmations"},
                            {RPCResult::Type::NUM, "ancestorcount", /*optional=*/true, "The number of in-mempool ancestor transactions, including this one (if transaction is in the mempool)"},
                            {RPCResult::Type::NUM, "ancestorsize", /*optional=*/true, "The virtual transaction size of in-mempool ancestors, including this one (if transaction is in the mempool)"},
                            {RPCResult::Type::STR_AMOUNT, "ancestorfees", /*optional=*/true, "The total fees of in-mempool ancestors (including this one) with fee deltas used for mining priority in " + CURRENCY_ATOM + " (if transaction is in the mempool)"},
                            {RPCResult::Type::STR_HEX, "redeemScript", /*optional=*/true, "The redeemScript if scriptPubKey is P2SH"},
                            {RPCResult::Type::STR, "witnessScript", /*optional=*/true, "witnessScript if the scriptPubKey is P2WSH or P2SH-P2WSH"},
                            {RPCResult::Type::BOOL, "spendable", "Whether we have the private keys to spend this output"},
                            {RPCResult::Type::BOOL, "solvable", "Whether we know how to spend this output, ignoring the lack of keys"},
                            {RPCResult::Type::BOOL, "reused", /*optional=*/true, "(only present if avoid_reuse is set) Whether this output is reused/dirty (sent to an address that was previously spent from)"},
                            {RPCResult::Type::STR, "desc", /*optional=*/true, "(only when solvable) A descriptor for spending this output"},
                            {RPCResult::Type::BOOL, "safe", "Whether this output is considered safe to spend. Unconfirmed transactions\n"
                                                            "from outside keys and unconfirmed replacement transactions are considered unsafe\n"
                                                            "and are not eligible for spending by fundrawtransaction and sendtoaddress."},
                        }},
                    }
                },
                RPCExamples{
                    HelpExampleCli("listunspent", "")
            + HelpExampleCli("listunspent", "6 9999999 \"[\\\"" + EXAMPLE_ADDRESS[0] + "\\\",\\\"" + EXAMPLE_ADDRESS[1] + "\\\"]\"")
            + HelpExampleRpc("listunspent", "6, 9999999 \"[\\\"" + EXAMPLE_ADDRESS[0] + "\\\",\\\"" + EXAMPLE_ADDRESS[1] + "\\\"]\"")
            + HelpExampleCli("listunspent", "6 9999999 '[]' true '{ \"minimumAmount\": 0.005 }'")
            + HelpExampleRpc("listunspent", "6, 9999999, [] , true, { \"minimumAmount\": 0.005 } ")
                },
        [&](const RPCHelpMan& self, const JSONRPCRequest& request) -> UniValue
{
    const std::shared_ptr<const CWallet> pwallet = GetWalletForJSONRPCRequest(request);
    if (!pwallet) return NullUniValue;

    int nMinDepth = 1;
    if (!request.params[0].isNull()) {
        RPCTypeCheckArgument(request.params[0], UniValue::VNUM);
        nMinDepth = request.params[0].get_int();
    }

    int nMaxDepth = 9999999;
    if (!request.params[1].isNull()) {
        RPCTypeCheckArgument(request.params[1], UniValue::VNUM);
        nMaxDepth = request.params[1].get_int();
    }

    std::set<CTxDestination> destinations;
    if (!request.params[2].isNull()) {
        RPCTypeCheckArgument(request.params[2], UniValue::VARR);
        UniValue inputs = request.params[2].get_array();
        for (unsigned int idx = 0; idx < inputs.size(); idx++) {
            const UniValue& input = inputs[idx];
            CTxDestination dest = DecodeDestination(input.get_str());
            if (!IsValidDestination(dest)) {
                throw JSONRPCError(RPC_INVALID_ADDRESS_OR_KEY, std::string("Invalid Bitcoin address: ") + input.get_str());
            }
            if (!destinations.insert(dest).second) {
                throw JSONRPCError(RPC_INVALID_PARAMETER, std::string("Invalid parameter, duplicated address: ") + input.get_str());
            }
        }
    }

    bool include_unsafe = true;
    if (!request.params[3].isNull()) {
        RPCTypeCheckArgument(request.params[3], UniValue::VBOOL);
        include_unsafe = request.params[3].get_bool();
    }

    CAmount nMinimumAmount = 0;
    CAmount nMaximumAmount = MAX_MONEY;
    CAmount nMinimumSumAmount = MAX_MONEY;
    uint64_t nMaximumCount = 0;
    std::string asset_str;

    if (!request.params[4].isNull()) {
        const UniValue& options = request.params[4].get_obj();

        RPCTypeCheckObj(options,
            {
                {"minimumAmount", UniValueType()},
                {"maximumAmount", UniValueType()},
                {"minimumSumAmount", UniValueType()},
                {"maximumCount", UniValueType(UniValue::VNUM)},
                {"asset", UniValueType()},
            },
            true, true);

        if (options.exists("minimumAmount"))
            nMinimumAmount = AmountFromValue(options["minimumAmount"]);

        if (options.exists("maximumAmount"))
            nMaximumAmount = AmountFromValue(options["maximumAmount"]);

        if (options.exists("minimumSumAmount"))
            nMinimumSumAmount = AmountFromValue(options["minimumSumAmount"]);

        if (options.exists("maximumCount"))
            nMaximumCount = options["maximumCount"].get_int64();

        if (options.exists("asset"))
            asset_str = options["asset"].get_str();
    }

    CAsset asset_filter;
    if (!asset_str.empty()) {
        asset_filter = GetAssetFromString(asset_str);
    }

    // Make sure the results are valid at least up to the most recent block
    // the user could have gotten from another RPC command prior to now
    pwallet->BlockUntilSyncedToCurrentChain();

    UniValue results(UniValue::VARR);
    std::vector<COutput> vecOutputs;
    {
        CCoinControl cctl;
        cctl.m_avoid_address_reuse = false;
        cctl.m_min_depth = nMinDepth;
        cctl.m_max_depth = nMaxDepth;
        cctl.m_include_unsafe_inputs = include_unsafe;
        LOCK(pwallet->cs_wallet);
        AvailableCoins(*pwallet, vecOutputs, &cctl, nMinimumAmount, nMaximumAmount, nMinimumSumAmount, nMaximumCount, asset_filter.IsNull() ? nullptr : &asset_filter);
    }

    LOCK(pwallet->cs_wallet);

    const bool avoid_reuse = pwallet->IsWalletFlagSet(WALLET_FLAG_AVOID_REUSE);

    for (const COutput& out : vecOutputs) {
        CTxDestination address;
        const CTxOut& tx_out = out.txout;
        const CScript& scriptPubKey = out.txout.scriptPubKey;
        bool fValidAddress = ExtractDestination(scriptPubKey, address);
        bool reused = avoid_reuse && pwallet->IsSpentKey(out.outpoint.hash, out.outpoint.n);

        if (destinations.size() && (!fValidAddress || !destinations.count(address)))
            continue;

        // Elements
        CAmount amount = out.value;
        CAsset assetid = out.asset;
        // Only list known outputs that match optional filter
        if (g_con_elementsmode && (amount < 0 || assetid.IsNull())) {
            pwallet->WalletLogPrintf("Unable to unblind output: %s:%d\n", out.outpoint.hash.ToString(), out.outpoint.n);
            continue;
        }
        if (!asset_str.empty() && asset_filter != assetid) {
            continue;
        }
        //////////

        UniValue entry(UniValue::VOBJ);
        entry.pushKV("txid", out.outpoint.hash.GetHex());
        entry.pushKV("vout", (int)out.outpoint.n);

        if (fValidAddress) {
            entry.pushKV("address", EncodeDestination(address));

            const auto* address_book_entry = pwallet->FindAddressBookEntry(address);
            if (address_book_entry) {
                entry.pushKV("label", address_book_entry->GetLabel());
            }

            std::unique_ptr<SigningProvider> provider = pwallet->GetSolvingProvider(scriptPubKey);
            if (provider) {
                if (scriptPubKey.IsPayToScriptHash()) {
                    const CScriptID& hash = CScriptID(std::get<ScriptHash>(address));
                    CScript redeemScript;
                    if (provider->GetCScript(hash, redeemScript)) {
                        entry.pushKV("redeemScript", HexStr(redeemScript));
                        // Now check if the redeemScript is actually a P2WSH script
                        CTxDestination witness_destination;
                        if (redeemScript.IsPayToWitnessScriptHash()) {
                            bool extracted = ExtractDestination(redeemScript, witness_destination);
                            CHECK_NONFATAL(extracted);
                            // Also return the witness script
                            const WitnessV0ScriptHash& whash = std::get<WitnessV0ScriptHash>(witness_destination);
                            CScriptID id;
                            CRIPEMD160().Write(whash.begin(), whash.size()).Finalize(id.begin());
                            CScript witnessScript;
                            if (provider->GetCScript(id, witnessScript)) {
                                entry.pushKV("witnessScript", HexStr(witnessScript));
                            }
                        }
                    }
                } else if (scriptPubKey.IsPayToWitnessScriptHash()) {
                    const WitnessV0ScriptHash& whash = std::get<WitnessV0ScriptHash>(address);
                    CScriptID id;
                    CRIPEMD160().Write(whash.begin(), whash.size()).Finalize(id.begin());
                    CScript witnessScript;
                    if (provider->GetCScript(id, witnessScript)) {
                        entry.pushKV("witnessScript", HexStr(witnessScript));
                    }
                }
            }
        }

        entry.pushKV("scriptPubKey", HexStr(scriptPubKey));
        entry.pushKV("amount", ValueFromAmount(amount));
        if (g_con_elementsmode) {
            if (tx_out.nAsset.IsCommitment()) {
                entry.pushKV("assetcommitment", HexStr(tx_out.nAsset.vchCommitment));
            }
            entry.pushKV("asset", assetid.GetHex());
            if (tx_out.nValue.IsCommitment()) {
                entry.pushKV("amountcommitment", HexStr(tx_out.nValue.vchCommitment));
            }
            entry.pushKV("amountblinder", out.bf_value.ToString());
            entry.pushKV("assetblinder", out.bf_asset.ToString());
        }
        entry.pushKV("confirmations", out.depth);
        if (!out.depth) {
            size_t ancestor_count, descendant_count, ancestor_size;
            CAmount ancestor_fees;
            pwallet->chain().getTransactionAncestry(out.outpoint.hash, ancestor_count, descendant_count, &ancestor_size, &ancestor_fees);
            if (ancestor_count) {
                entry.pushKV("ancestorcount", uint64_t(ancestor_count));
                entry.pushKV("ancestorsize", uint64_t(ancestor_size));
                entry.pushKV("ancestorfees", uint64_t(ancestor_fees));
            }
        }
        entry.pushKV("spendable", out.spendable);
        entry.pushKV("solvable", out.solvable);
        if (out.solvable) {
            std::unique_ptr<SigningProvider> provider = pwallet->GetSolvingProvider(scriptPubKey);
            if (provider) {
                auto descriptor = InferDescriptor(scriptPubKey, *provider);
                entry.pushKV("desc", descriptor->ToString());
            }
        }
        if (avoid_reuse) entry.pushKV("reused", reused);
        entry.pushKV("safe", out.safe);
        results.push_back(entry);
    }

    return results;
},
    };
}
} // namespace wallet<|MERGE_RESOLUTION|>--- conflicted
+++ resolved
@@ -128,16 +128,12 @@
 
     LOCK(pwallet->cs_wallet);
 
-<<<<<<< HEAD
     std::string asset = "";
     if (request.params.size() > 2 && request.params[2].isStr()) {
         asset = request.params[2].get_str();
     }
 
-    return AmountMapToUniv(GetReceived(*pwallet, request.params, /* by_label */ false), asset);
-=======
-    return ValueFromAmount(GetReceived(*pwallet, request.params, /*by_label=*/false));
->>>>>>> 0da559e0
+    return AmountMapToUniv(GetReceived(*pwallet, request.params, /*by_label=*/false), asset);
 },
     };
 }
@@ -184,16 +180,12 @@
 
     LOCK(pwallet->cs_wallet);
 
-<<<<<<< HEAD
     std::string asset = "";
     if (request.params.size() > 2 && request.params[2].isStr()) {
         asset = request.params[2].get_str();
     }
 
-    return AmountMapToUniv(GetReceived(*pwallet, request.params, /* by_label */ true), asset);
-=======
-    return ValueFromAmount(GetReceived(*pwallet, request.params, /*by_label=*/true));
->>>>>>> 0da559e0
+    return AmountMapToUniv(GetReceived(*pwallet, request.params, /*by_label=*/true), asset);
 },
     };
 }
