--- conflicted
+++ resolved
@@ -71,11 +71,9 @@
             continue;
         }
 
-<<<<<<< HEAD
         for (unsigned int i = 0; i < wtx.tx->vout.size(); i++) {
             const CTxOut& txout = wtx.tx->vout[i];
-            CTxDestination address;
-            if (ExtractDestination(txout.scriptPubKey, address) && wallet.IsMine(address) && address_set.count(address)) {
+            if (output_scripts.count(txout.scriptPubKey) > 0) {
                 if (wallet.GetTxDepthInMainChain(wtx) >= min_depth) {
                     CAmountMap wtxValue;
                     CAmount amt = wtx.GetOutputValueOut(wallet, i);
@@ -85,11 +83,6 @@
                     wtxValue[wtx.GetOutputAsset(wallet, i)] = amt;
                     amounts += wtxValue;
                 }
-=======
-        for (const CTxOut& txout : wtx.tx->vout) {
-            if (output_scripts.count(txout.scriptPubKey) > 0) {
-                amount += txout.nValue;
->>>>>>> 187504b0
             }
         }
     }
