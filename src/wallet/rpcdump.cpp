// Copyright (c) 2009-2020 The Bitcoin Core developers
// Distributed under the MIT software license, see the accompanying
// file COPYING or http://www.opensource.org/licenses/mit-license.php.

#include <chain.h>
#include <core_io.h>
#include <interfaces/chain.h>
#include <key_io.h>
#include <merkleblock.h>
#include <rpc/util.h>
#include <script/descriptor.h>
#include <script/script.h>
#include <script/standard.h>
#include <sync.h>
#include <util/bip32.h>
#include <util/system.h>
#include <util/time.h>
#include <util/translation.h>
#include <wallet/rpcwallet.h>
#include <wallet/wallet.h>

#include <stdint.h>
#include <tuple>

#include <boost/algorithm/string.hpp>

#include <univalue.h>

#include <script/descriptor.h> // getwalletpakinfo
#include <rpc/util.h> // IsBlindDestination



using interfaces::FoundBlock;

std::string static EncodeDumpString(const std::string &str) {
    std::stringstream ret;
    for (const unsigned char c : str) {
        if (c <= 32 || c >= 128 || c == '%') {
            ret << '%' << HexStr(&c, &c + 1);
        } else {
            ret << c;
        }
    }
    return ret.str();
}

static std::string DecodeDumpString(const std::string &str) {
    std::stringstream ret;
    for (unsigned int pos = 0; pos < str.length(); pos++) {
        unsigned char c = str[pos];
        if (c == '%' && pos+2 < str.length()) {
            c = (((str[pos+1]>>6)*9+((str[pos+1]-'0')&15)) << 4) |
                ((str[pos+2]>>6)*9+((str[pos+2]-'0')&15));
            pos += 2;
        }
        ret << c;
    }
    return ret.str();
}

static bool GetWalletAddressesForKey(LegacyScriptPubKeyMan* spk_man, const CWallet* const pwallet, const CKeyID& keyid, std::string& strAddr, std::string& strLabel) EXCLUSIVE_LOCKS_REQUIRED(pwallet->cs_wallet)
{
    bool fLabelFound = false;
    CKey key;
    spk_man->GetKey(keyid, key);
    for (const auto& dest : GetAllDestinationsForKey(key.GetPubKey())) {
        const auto* address_book_entry = pwallet->FindAddressBookEntry(dest);
        if (address_book_entry) {
            if (!strAddr.empty()) {
                strAddr += ",";
            }
            strAddr += EncodeDestination(dest);
            strLabel = EncodeDumpString(address_book_entry->GetLabel());
            fLabelFound = true;
        }
    }
    if (!fLabelFound) {
        strAddr = EncodeDestination(GetDestinationForKey(key.GetPubKey(), pwallet->m_default_address_type));
    }
    return fLabelFound;
}

static const int64_t TIMESTAMP_MIN = 0;

static void RescanWallet(CWallet& wallet, const WalletRescanReserver& reserver, int64_t time_begin = TIMESTAMP_MIN, bool update = true)
{
    int64_t scanned_time = wallet.RescanFromTime(time_begin, reserver, update);
    if (wallet.IsAbortingRescan()) {
        throw JSONRPCError(RPC_MISC_ERROR, "Rescan aborted by user.");
    } else if (scanned_time > time_begin) {
        throw JSONRPCError(RPC_WALLET_ERROR, "Rescan was unable to fully rescan the blockchain. Some transactions may be missing.");
    }
}

UniValue importprivkey(const JSONRPCRequest& request)
{
    std::shared_ptr<CWallet> const wallet = GetWalletForJSONRPCRequest(request);
    CWallet* const pwallet = wallet.get();
    if (!EnsureWalletIsAvailable(pwallet, request.fHelp)) {
        return NullUniValue;
    }

            RPCHelpMan{"importprivkey",
                "\nAdds a private key (as returned by dumpprivkey) to your wallet. Requires a new wallet backup.\n"
                "Hint: use importmulti to import more than one private key.\n"
            "\nNote: This call can take over an hour to complete if rescan is true, during that time, other rpc calls\n"
            "may report that the imported key exists but related transactions are still missing, leading to temporarily incorrect/bogus balances and unspent outputs until rescan completes.\n"
            "Note: Use \"getwalletinfo\" to query the scanning progress.\n",
                {
                    {"privkey", RPCArg::Type::STR, RPCArg::Optional::NO, "The private key (see dumpprivkey)"},
                    {"label", RPCArg::Type::STR, /* default */ "current label if address exists, otherwise \"\"", "An optional label"},
                    {"rescan", RPCArg::Type::BOOL, /* default */ "true", "Rescan the wallet for transactions"},
                },
                RPCResult{RPCResult::Type::NONE, "", ""},
                RPCExamples{
            "\nDump a private key\n"
            + HelpExampleCli("dumpprivkey", "\"myaddress\"") +
            "\nImport the private key with rescan\n"
            + HelpExampleCli("importprivkey", "\"mykey\"") +
            "\nImport using a label and without rescan\n"
            + HelpExampleCli("importprivkey", "\"mykey\" \"testing\" false") +
            "\nImport using default blank label and without rescan\n"
            + HelpExampleCli("importprivkey", "\"mykey\" \"\" false") +
            "\nAs a JSON-RPC call\n"
            + HelpExampleRpc("importprivkey", "\"mykey\", \"testing\", false")
                },
            }.Check(request);

    if (pwallet->IsWalletFlagSet(WALLET_FLAG_DISABLE_PRIVATE_KEYS)) {
        throw JSONRPCError(RPC_WALLET_ERROR, "Cannot import private keys to a wallet with private keys disabled");
    }

    EnsureLegacyScriptPubKeyMan(*wallet, true);

    WalletRescanReserver reserver(*pwallet);
    bool fRescan = true;
    {
        auto locked_chain = pwallet->chain().lock();
        LOCK(pwallet->cs_wallet);

        EnsureWalletIsUnlocked(pwallet);

        std::string strSecret = request.params[0].get_str();
        std::string strLabel = "";
        if (!request.params[1].isNull())
            strLabel = request.params[1].get_str();

        // Whether to perform rescan after import
        if (!request.params[2].isNull())
            fRescan = request.params[2].get_bool();

        if (fRescan && pwallet->chain().havePruned()) {
            // Exit early and print an error.
            // If a block is pruned after this check, we will import the key(s),
            // but fail the rescan with a generic error.
            throw JSONRPCError(RPC_WALLET_ERROR, "Rescan is disabled when blocks are pruned");
        }

        if (fRescan && !reserver.reserve()) {
            throw JSONRPCError(RPC_WALLET_ERROR, "Wallet is currently rescanning. Abort existing rescan or wait.");
        }

        CKey key = DecodeSecret(strSecret);
        if (!key.IsValid()) throw JSONRPCError(RPC_INVALID_ADDRESS_OR_KEY, "Invalid private key encoding");

        CPubKey pubkey = key.GetPubKey();
        CHECK_NONFATAL(key.VerifyPubKey(pubkey));
        CKeyID vchAddress = pubkey.GetID();
        {
            pwallet->MarkDirty();

            // We don't know which corresponding address will be used;
            // label all new addresses, and label existing addresses if a
            // label was passed.
            for (const auto& dest : GetAllDestinationsForKey(pubkey)) {
                if (!request.params[1].isNull() || !pwallet->FindAddressBookEntry(dest)) {
                    pwallet->SetAddressBook(dest, strLabel, "receive");
                }
            }

            // Use timestamp of 1 to scan the whole chain
            if (!pwallet->ImportPrivKeys({{vchAddress, key}}, 1)) {
                throw JSONRPCError(RPC_WALLET_ERROR, "Error adding key to wallet");
            }

            // Add the wpkh script for this key if possible
            if (pubkey.IsCompressed()) {
                pwallet->ImportScripts({GetScriptForDestination(WitnessV0KeyHash(vchAddress))}, 0 /* timestamp */);
            }
        }
    }
    if (fRescan) {
        RescanWallet(*pwallet, reserver);
    }

    return NullUniValue;
}

UniValue abortrescan(const JSONRPCRequest& request)
{
    std::shared_ptr<CWallet> const wallet = GetWalletForJSONRPCRequest(request);
    CWallet* const pwallet = wallet.get();
    if (!EnsureWalletIsAvailable(pwallet, request.fHelp)) {
        return NullUniValue;
    }

            RPCHelpMan{"abortrescan",
                "\nStops current wallet rescan triggered by an RPC call, e.g. by an importprivkey call.\n"
                "Note: Use \"getwalletinfo\" to query the scanning progress.\n",
                {},
                RPCResult{RPCResult::Type::BOOL, "", "Whether the abort was successful"},
                RPCExamples{
            "\nImport a private key\n"
            + HelpExampleCli("importprivkey", "\"mykey\"") +
            "\nAbort the running wallet rescan\n"
            + HelpExampleCli("abortrescan", "") +
            "\nAs a JSON-RPC call\n"
            + HelpExampleRpc("abortrescan", "")
                },
            }.Check(request);

    if (!pwallet->IsScanning() || pwallet->IsAbortingRescan()) return false;
    pwallet->AbortRescan();
    return true;
}

UniValue importaddress(const JSONRPCRequest& request)
{
    std::shared_ptr<CWallet> const wallet = GetWalletForJSONRPCRequest(request);
    CWallet* const pwallet = wallet.get();
    if (!EnsureWalletIsAvailable(pwallet, request.fHelp)) {
        return NullUniValue;
    }

            RPCHelpMan{"importaddress",
                "\nAdds an address or script (in hex) that can be watched as if it were in your wallet but cannot be used to spend. Requires a new wallet backup.\n"
            "\nNote: This call can take over an hour to complete if rescan is true, during that time, other rpc calls\n"
            "may report that the imported address exists but related transactions are still missing, leading to temporarily incorrect/bogus balances and unspent outputs until rescan completes.\n"
            "If you have the full public key, you should call importpubkey instead of this.\n"
            "Hint: use importmulti to import more than one address.\n"
            "\nNote: If you import a non-standard raw script in hex form, outputs sending to it will be treated\n"
            "as change, and not show up in many RPCs.\n"
            "Note: Use \"getwalletinfo\" to query the scanning progress.\n",
                {
                    {"address", RPCArg::Type::STR, RPCArg::Optional::NO, "The Bitcoin address (or hex-encoded script)"},
                    {"label", RPCArg::Type::STR, /* default */ "\"\"", "An optional label"},
                    {"rescan", RPCArg::Type::BOOL, /* default */ "true", "Rescan the wallet for transactions"},
                    {"p2sh", RPCArg::Type::BOOL, /* default */ "false", "Add the P2SH version of the script as well"},
                },
                RPCResult{RPCResult::Type::NONE, "", ""},
                RPCExamples{
            "\nImport an address with rescan\n"
            + HelpExampleCli("importaddress", "\"myaddress\"") +
            "\nImport using a label without rescan\n"
            + HelpExampleCli("importaddress", "\"myaddress\" \"testing\" false") +
            "\nAs a JSON-RPC call\n"
            + HelpExampleRpc("importaddress", "\"myaddress\", \"testing\", false")
                },
            }.Check(request);

    EnsureLegacyScriptPubKeyMan(*pwallet, true);

    std::string strLabel;
    if (!request.params[1].isNull())
        strLabel = request.params[1].get_str();

    // Whether to perform rescan after import
    bool fRescan = true;
    if (!request.params[2].isNull())
        fRescan = request.params[2].get_bool();

    if (fRescan && pwallet->chain().havePruned()) {
        // Exit early and print an error.
        // If a block is pruned after this check, we will import the key(s),
        // but fail the rescan with a generic error.
        throw JSONRPCError(RPC_WALLET_ERROR, "Rescan is disabled when blocks are pruned");
    }

    WalletRescanReserver reserver(*pwallet);
    if (fRescan && !reserver.reserve()) {
        throw JSONRPCError(RPC_WALLET_ERROR, "Wallet is currently rescanning. Abort existing rescan or wait.");
    }

    // Whether to import a p2sh version, too
    bool fP2SH = false;
    if (!request.params[3].isNull())
        fP2SH = request.params[3].get_bool();

    {
        auto locked_chain = pwallet->chain().lock();
        LOCK(pwallet->cs_wallet);

        CTxDestination dest = DecodeDestination(request.params[0].get_str());
        if (IsValidDestination(dest)) {
            if (fP2SH) {
                throw JSONRPCError(RPC_INVALID_ADDRESS_OR_KEY, "Cannot use the p2sh flag with an address - use a script instead");
            }

            pwallet->MarkDirty();

            pwallet->ImportScriptPubKeys(strLabel, {GetScriptForDestination(dest)}, false /* have_solving_data */, true /* apply_label */, 1 /* timestamp */);
        } else if (IsHex(request.params[0].get_str())) {
            std::vector<unsigned char> data(ParseHex(request.params[0].get_str()));
            CScript redeem_script(data.begin(), data.end());

            std::set<CScript> scripts = {redeem_script};
            pwallet->ImportScripts(scripts, 0 /* timestamp */);

            if (fP2SH) {
                scripts.insert(GetScriptForDestination(ScriptHash(CScriptID(redeem_script))));
            }

            pwallet->ImportScriptPubKeys(strLabel, scripts, false /* have_solving_data */, true /* apply_label */, 1 /* timestamp */);
        } else {
            throw JSONRPCError(RPC_INVALID_ADDRESS_OR_KEY, "Invalid Bitcoin address or script");
        }
    }
    if (fRescan)
    {
        RescanWallet(*pwallet, reserver);
        {
            auto locked_chain = pwallet->chain().lock();
            LOCK(pwallet->cs_wallet);
            pwallet->ReacceptWalletTransactions();
        }
    }

    return NullUniValue;
}

UniValue importprunedfunds(const JSONRPCRequest& request)
{
    std::shared_ptr<CWallet> const wallet = GetWalletForJSONRPCRequest(request);
    CWallet* const pwallet = wallet.get();
    if (!EnsureWalletIsAvailable(pwallet, request.fHelp)) {
        return NullUniValue;
    }

            RPCHelpMan{"importprunedfunds",
                "\nImports funds without rescan. Corresponding address or script must previously be included in wallet. Aimed towards pruned wallets. The end-user is responsible to import additional transactions that subsequently spend the imported outputs or rescan after the point in the blockchain the transaction is included.\n",
                {
                    {"rawtransaction", RPCArg::Type::STR_HEX, RPCArg::Optional::NO, "A raw transaction in hex funding an already-existing address in wallet"},
                    {"txoutproof", RPCArg::Type::STR_HEX, RPCArg::Optional::NO, "The hex output from gettxoutproof that contains the transaction"},
                },
                RPCResult{RPCResult::Type::NONE, "", ""},
                RPCExamples{""},
            }.Check(request);

    CMutableTransaction tx;
    if (!DecodeHexTx(tx, request.params[0].get_str()))
        throw JSONRPCError(RPC_DESERIALIZATION_ERROR, "TX decode failed");
    uint256 hashTx = tx.GetHash();
    CWalletTx wtx(pwallet, MakeTransactionRef(std::move(tx)));

    CDataStream ssMB(ParseHexV(request.params[1], "proof"), SER_NETWORK, PROTOCOL_VERSION);
    CMerkleBlock merkleBlock;
    ssMB >> merkleBlock;

    //Search partial merkle tree in proof for our transaction and index in valid block
    std::vector<uint256> vMatch;
    std::vector<unsigned int> vIndex;
    if (merkleBlock.txn.ExtractMatches(vMatch, vIndex) != merkleBlock.header.hashMerkleRoot) {
        throw JSONRPCError(RPC_INVALID_ADDRESS_OR_KEY, "Something wrong with merkleblock");
    }

    auto locked_chain = pwallet->chain().lock();
    LOCK(pwallet->cs_wallet);
    int height;
    if (!pwallet->chain().findAncestorByHash(pwallet->GetLastBlockHash(), merkleBlock.header.GetHash(), FoundBlock().height(height))) {
        throw JSONRPCError(RPC_INVALID_ADDRESS_OR_KEY, "Block not found in chain");
    }

    std::vector<uint256>::const_iterator it;
    if ((it = std::find(vMatch.begin(), vMatch.end(), hashTx)) == vMatch.end()) {
        throw JSONRPCError(RPC_INVALID_ADDRESS_OR_KEY, "Transaction given doesn't exist in proof");
    }

    unsigned int txnIndex = vIndex[it - vMatch.begin()];

    CWalletTx::Confirmation confirm(CWalletTx::Status::CONFIRMED, height, merkleBlock.header.GetHash(), txnIndex);
    wtx.m_confirm = confirm;

    if (pwallet->IsMine(*wtx.tx)) {
        pwallet->AddToWallet(wtx, false);
        return NullUniValue;
    }

    throw JSONRPCError(RPC_INVALID_ADDRESS_OR_KEY, "No addresses in wallet correspond to included transaction");
}

UniValue removeprunedfunds(const JSONRPCRequest& request)
{
    std::shared_ptr<CWallet> const wallet = GetWalletForJSONRPCRequest(request);
    CWallet* const pwallet = wallet.get();
    if (!EnsureWalletIsAvailable(pwallet, request.fHelp)) {
        return NullUniValue;
    }

            RPCHelpMan{"removeprunedfunds",
                "\nDeletes the specified transaction from the wallet. Meant for use with pruned wallets and as a companion to importprunedfunds. This will affect wallet balances.\n",
                {
                    {"txid", RPCArg::Type::STR_HEX, RPCArg::Optional::NO, "The hex-encoded id of the transaction you are deleting"},
                },
                RPCResult{RPCResult::Type::NONE, "", ""},
                RPCExamples{
                    HelpExampleCli("removeprunedfunds", "\"a8d0c0184dde994a09ec054286f1ce581bebf46446a512166eae7628734ea0a5\"") +
            "\nAs a JSON-RPC call\n"
            + HelpExampleRpc("removeprunedfunds", "\"a8d0c0184dde994a09ec054286f1ce581bebf46446a512166eae7628734ea0a5\"")
                },
            }.Check(request);

    auto locked_chain = pwallet->chain().lock();
    LOCK(pwallet->cs_wallet);

    uint256 hash(ParseHashV(request.params[0], "txid"));
    std::vector<uint256> vHash;
    vHash.push_back(hash);
    std::vector<uint256> vHashOut;

    if (pwallet->ZapSelectTx(vHash, vHashOut) != DBErrors::LOAD_OK) {
        throw JSONRPCError(RPC_WALLET_ERROR, "Could not properly delete the transaction.");
    }

    if(vHashOut.empty()) {
        throw JSONRPCError(RPC_INVALID_PARAMETER, "Transaction does not exist in wallet.");
    }

    return NullUniValue;
}

UniValue importpubkey(const JSONRPCRequest& request)
{
    std::shared_ptr<CWallet> const wallet = GetWalletForJSONRPCRequest(request);
    CWallet* const pwallet = wallet.get();
    if (!EnsureWalletIsAvailable(pwallet, request.fHelp)) {
        return NullUniValue;
    }

            RPCHelpMan{"importpubkey",
                "\nAdds a public key (in hex) that can be watched as if it were in your wallet but cannot be used to spend. Requires a new wallet backup.\n"
                "Hint: use importmulti to import more than one public key.\n"
            "\nNote: This call can take over an hour to complete if rescan is true, during that time, other rpc calls\n"
            "may report that the imported pubkey exists but related transactions are still missing, leading to temporarily incorrect/bogus balances and unspent outputs until rescan completes.\n"
            "Note: Use \"getwalletinfo\" to query the scanning progress.\n",
                {
                    {"pubkey", RPCArg::Type::STR, RPCArg::Optional::NO, "The hex-encoded public key"},
                    {"label", RPCArg::Type::STR, /* default */ "\"\"", "An optional label"},
                    {"rescan", RPCArg::Type::BOOL, /* default */ "true", "Rescan the wallet for transactions"},
                },
                RPCResult{RPCResult::Type::NONE, "", ""},
                RPCExamples{
            "\nImport a public key with rescan\n"
            + HelpExampleCli("importpubkey", "\"mypubkey\"") +
            "\nImport using a label without rescan\n"
            + HelpExampleCli("importpubkey", "\"mypubkey\" \"testing\" false") +
            "\nAs a JSON-RPC call\n"
            + HelpExampleRpc("importpubkey", "\"mypubkey\", \"testing\", false")
                },
            }.Check(request);

    EnsureLegacyScriptPubKeyMan(*wallet, true);

    std::string strLabel;
    if (!request.params[1].isNull())
        strLabel = request.params[1].get_str();

    // Whether to perform rescan after import
    bool fRescan = true;
    if (!request.params[2].isNull())
        fRescan = request.params[2].get_bool();

    if (fRescan && pwallet->chain().havePruned()) {
        // Exit early and print an error.
        // If a block is pruned after this check, we will import the key(s),
        // but fail the rescan with a generic error.
        throw JSONRPCError(RPC_WALLET_ERROR, "Rescan is disabled when blocks are pruned");
    }

    WalletRescanReserver reserver(*pwallet);
    if (fRescan && !reserver.reserve()) {
        throw JSONRPCError(RPC_WALLET_ERROR, "Wallet is currently rescanning. Abort existing rescan or wait.");
    }

    if (!IsHex(request.params[0].get_str()))
        throw JSONRPCError(RPC_INVALID_ADDRESS_OR_KEY, "Pubkey must be a hex string");
    std::vector<unsigned char> data(ParseHex(request.params[0].get_str()));
    CPubKey pubKey(data.begin(), data.end());
    if (!pubKey.IsFullyValid())
        throw JSONRPCError(RPC_INVALID_ADDRESS_OR_KEY, "Pubkey is not a valid public key");

    {
        auto locked_chain = pwallet->chain().lock();
        LOCK(pwallet->cs_wallet);

        std::set<CScript> script_pub_keys;
        for (const auto& dest : GetAllDestinationsForKey(pubKey)) {
            script_pub_keys.insert(GetScriptForDestination(dest));
        }

        pwallet->MarkDirty();

        pwallet->ImportScriptPubKeys(strLabel, script_pub_keys, true /* have_solving_data */, true /* apply_label */, 1 /* timestamp */);

        pwallet->ImportPubKeys({pubKey.GetID()}, {{pubKey.GetID(), pubKey}} , {} /* key_origins */, false /* add_keypool */, false /* internal */, 1 /* timestamp */);
    }
    if (fRescan)
    {
        RescanWallet(*pwallet, reserver);
        {
            auto locked_chain = pwallet->chain().lock();
            LOCK(pwallet->cs_wallet);
            pwallet->ReacceptWalletTransactions();
        }
    }

    return NullUniValue;
}


UniValue importwallet(const JSONRPCRequest& request)
{
    std::shared_ptr<CWallet> const wallet = GetWalletForJSONRPCRequest(request);
    CWallet* const pwallet = wallet.get();
    if (!EnsureWalletIsAvailable(pwallet, request.fHelp)) {
        return NullUniValue;
    }

            RPCHelpMan{"importwallet",
                "\nImports keys from a wallet dump file (see dumpwallet). Requires a new wallet backup to include imported keys.\n"
                "Note: Use \"getwalletinfo\" to query the scanning progress.\n",
                {
                    {"filename", RPCArg::Type::STR, RPCArg::Optional::NO, "The wallet file"},
                },
                RPCResult{RPCResult::Type::NONE, "", ""},
                RPCExamples{
            "\nDump the wallet\n"
            + HelpExampleCli("dumpwallet", "\"test\"") +
            "\nImport the wallet\n"
            + HelpExampleCli("importwallet", "\"test\"") +
            "\nImport using the json rpc call\n"
            + HelpExampleRpc("importwallet", "\"test\"")
                },
            }.Check(request);

    EnsureLegacyScriptPubKeyMan(*wallet, true);

    if (pwallet->chain().havePruned()) {
        // Exit early and print an error.
        // If a block is pruned after this check, we will import the key(s),
        // but fail the rescan with a generic error.
        throw JSONRPCError(RPC_WALLET_ERROR, "Importing wallets is disabled when blocks are pruned");
    }

    WalletRescanReserver reserver(*pwallet);
    if (!reserver.reserve()) {
        throw JSONRPCError(RPC_WALLET_ERROR, "Wallet is currently rescanning. Abort existing rescan or wait.");
    }

    int64_t nTimeBegin = 0;
    bool fGood = true;
    {
        auto locked_chain = pwallet->chain().lock();
        LOCK(pwallet->cs_wallet);

        EnsureWalletIsUnlocked(pwallet);

        fsbridge::ifstream file;
        file.open(request.params[0].get_str(), std::ios::in | std::ios::ate);
        if (!file.is_open()) {
            throw JSONRPCError(RPC_INVALID_PARAMETER, "Cannot open wallet dump file");
        }
        CHECK_NONFATAL(pwallet->chain().findBlock(pwallet->GetLastBlockHash(), FoundBlock().time(nTimeBegin)));

        int64_t nFilesize = std::max((int64_t)1, (int64_t)file.tellg());
        file.seekg(0, file.beg);

        // Use uiInterface.ShowProgress instead of pwallet.ShowProgress because pwallet.ShowProgress has a cancel button tied to AbortRescan which
        // we don't want for this progress bar showing the import progress. uiInterface.ShowProgress does not have a cancel button.
        pwallet->chain().showProgress(strprintf("%s " + _("Importing...").translated, pwallet->GetDisplayName()), 0, false); // show progress dialog in GUI
        std::vector<std::tuple<CKey, int64_t, bool, std::string>> keys;
        std::vector<std::pair<CScript, int64_t>> scripts;
        while (file.good()) {
            pwallet->chain().showProgress("", std::max(1, std::min(50, (int)(((double)file.tellg() / (double)nFilesize) * 100))), false);
            std::string line;
            std::getline(file, line);
            if (line.empty() || line[0] == '#')
                continue;

            std::vector<std::string> vstr;
            boost::split(vstr, line, boost::is_any_of(" "));
            if (vstr.size() < 2)
                continue;
            CKey key = DecodeSecret(vstr[0]);
            if (key.IsValid()) {
                int64_t nTime = ParseISO8601DateTime(vstr[1]);
                std::string strLabel;
                bool fLabel = true;
                for (unsigned int nStr = 2; nStr < vstr.size(); nStr++) {
                    if (vstr[nStr].front() == '#')
                        break;
                    if (vstr[nStr] == "change=1")
                        fLabel = false;
                    if (vstr[nStr] == "reserve=1")
                        fLabel = false;
                    if (vstr[nStr].substr(0,6) == "label=") {
                        strLabel = DecodeDumpString(vstr[nStr].substr(6));
                        fLabel = true;
                    }
                }
                keys.push_back(std::make_tuple(key, nTime, fLabel, strLabel));
            } else if(IsHex(vstr[0])) {
                std::vector<unsigned char> vData(ParseHex(vstr[0]));
                CScript script = CScript(vData.begin(), vData.end());
                int64_t birth_time = ParseISO8601DateTime(vstr[1]);
                scripts.push_back(std::pair<CScript, int64_t>(script, birth_time));
            }
        }
        file.close();
        // We now know whether we are importing private keys, so we can error if private keys are disabled
        if (keys.size() > 0 && pwallet->IsWalletFlagSet(WALLET_FLAG_DISABLE_PRIVATE_KEYS)) {
            pwallet->chain().showProgress("", 100, false); // hide progress dialog in GUI
            throw JSONRPCError(RPC_WALLET_ERROR, "Importing wallets is disabled when private keys are disabled");
        }
        double total = (double)(keys.size() + scripts.size());
        double progress = 0;
        for (const auto& key_tuple : keys) {
            pwallet->chain().showProgress("", std::max(50, std::min(75, (int)((progress / total) * 100) + 50)), false);
            const CKey& key = std::get<0>(key_tuple);
            int64_t time = std::get<1>(key_tuple);
            bool has_label = std::get<2>(key_tuple);
            std::string label = std::get<3>(key_tuple);

            CPubKey pubkey = key.GetPubKey();
            CHECK_NONFATAL(key.VerifyPubKey(pubkey));
            CKeyID keyid = pubkey.GetID();

            pwallet->WalletLogPrintf("Importing %s...\n", EncodeDestination(PKHash(keyid)));

            if (!pwallet->ImportPrivKeys({{keyid, key}}, time)) {
                pwallet->WalletLogPrintf("Error importing key for %s\n", EncodeDestination(PKHash(keyid)));
                fGood = false;
                continue;
            }

            if (has_label)
                pwallet->SetAddressBook(PKHash(keyid), label, "receive");

            nTimeBegin = std::min(nTimeBegin, time);
            progress++;
        }
        for (const auto& script_pair : scripts) {
            pwallet->chain().showProgress("", std::max(50, std::min(75, (int)((progress / total) * 100) + 50)), false);
            const CScript& script = script_pair.first;
            int64_t time = script_pair.second;

            if (!pwallet->ImportScripts({script}, time)) {
                pwallet->WalletLogPrintf("Error importing script %s\n", HexStr(script));
                fGood = false;
                continue;
            }
            if (time > 0) {
                nTimeBegin = std::min(nTimeBegin, time);
            }

            progress++;
        }
        pwallet->chain().showProgress("", 100, false); // hide progress dialog in GUI
    }
    pwallet->chain().showProgress("", 100, false); // hide progress dialog in GUI
    RescanWallet(*pwallet, reserver, nTimeBegin, false /* update */);
    pwallet->MarkDirty();

    if (!fGood)
        throw JSONRPCError(RPC_WALLET_ERROR, "Error adding some keys/scripts to wallet");

    return NullUniValue;
}

UniValue dumpprivkey(const JSONRPCRequest& request)
{
    std::shared_ptr<CWallet> const wallet = GetWalletForJSONRPCRequest(request);
    const CWallet* const pwallet = wallet.get();
    if (!EnsureWalletIsAvailable(pwallet, request.fHelp)) {
        return NullUniValue;
    }

            RPCHelpMan{"dumpprivkey",
                "\nReveals the private key corresponding to 'address'.\n"
                "Then the importprivkey can be used with this output\n",
                {
                    {"address", RPCArg::Type::STR, RPCArg::Optional::NO, "The bitcoin address for the private key"},
                },
                RPCResult{
                    RPCResult::Type::STR, "key", "The private key"
                },
                RPCExamples{
                    HelpExampleCli("dumpprivkey", "\"myaddress\"")
            + HelpExampleCli("importprivkey", "\"mykey\"")
            + HelpExampleRpc("dumpprivkey", "\"myaddress\"")
                },
            }.Check(request);

    LegacyScriptPubKeyMan& spk_man = EnsureLegacyScriptPubKeyMan(*wallet);

    auto locked_chain = pwallet->chain().lock();
    LOCK2(pwallet->cs_wallet, spk_man.cs_KeyStore);

    EnsureWalletIsUnlocked(pwallet);

    std::string strAddress = request.params[0].get_str();
    CTxDestination dest = DecodeDestination(strAddress);
    if (!IsValidDestination(dest)) {
        throw JSONRPCError(RPC_INVALID_ADDRESS_OR_KEY, "Invalid Bitcoin address");
    }
    auto keyid = GetKeyForDestination(spk_man, dest);
    if (keyid.IsNull()) {
        throw JSONRPCError(RPC_TYPE_ERROR, "Address does not refer to a key");
    }
    CKey vchSecret;
    if (!spk_man.GetKey(keyid, vchSecret)) {
        throw JSONRPCError(RPC_WALLET_ERROR, "Private key for address " + strAddress + " is not known");
    }
    return EncodeSecret(vchSecret);
}


UniValue dumpwallet(const JSONRPCRequest& request)
{
    std::shared_ptr<CWallet> const pwallet = GetWalletForJSONRPCRequest(request);
    if (!EnsureWalletIsAvailable(pwallet.get(), request.fHelp)) {
        return NullUniValue;
    }

            RPCHelpMan{"dumpwallet",
                "\nDumps all wallet keys in a human-readable format to a server-side file. This does not allow overwriting existing files.\n"
                "Imported scripts are included in the dumpfile, but corresponding BIP173 addresses, etc. may not be added automatically by importwallet.\n"
                "Note that if your wallet contains keys which are not derived from your HD seed (e.g. imported keys), these are not covered by\n"
                "only backing up the seed itself, and must be backed up too (e.g. ensure you back up the whole dumpfile).\n",
                {
                    {"filename", RPCArg::Type::STR, RPCArg::Optional::NO, "The filename with path (either absolute or relative to bitcoind)"},
                },
                RPCResult{
                    RPCResult::Type::OBJ, "", "",
                    {
                        {RPCResult::Type::STR, "filename", "The filename with full absolute path"},
                    }
                },
                RPCExamples{
                    HelpExampleCli("dumpwallet", "\"test\"")
            + HelpExampleRpc("dumpwallet", "\"test\"")
                },
            }.Check(request);

    CWallet& wallet = *pwallet;
    LegacyScriptPubKeyMan& spk_man = EnsureLegacyScriptPubKeyMan(wallet);

    // Make sure the results are valid at least up to the most recent block
    // the user could have gotten from another RPC command prior to now
    wallet.BlockUntilSyncedToCurrentChain();

    auto locked_chain = pwallet->chain().lock();
    LOCK2(pwallet->cs_wallet, spk_man.cs_KeyStore);

    EnsureWalletIsUnlocked(&wallet);

    fs::path filepath = request.params[0].get_str();
    filepath = fs::absolute(filepath);

    /* Prevent arbitrary files from being overwritten. There have been reports
     * that users have overwritten wallet files this way:
     * https://github.com/bitcoin/bitcoin/issues/9934
     * It may also avoid other security issues.
     */
    if (fs::exists(filepath)) {
        throw JSONRPCError(RPC_INVALID_PARAMETER, filepath.string() + " already exists. If you are sure this is what you want, move it out of the way first");
    }

    fsbridge::ofstream file;
    file.open(filepath);
    if (!file.is_open())
        throw JSONRPCError(RPC_INVALID_PARAMETER, "Cannot open wallet dump file");

    std::map<CKeyID, int64_t> mapKeyBirth;
    const std::map<CKeyID, int64_t>& mapKeyPool = spk_man.GetAllReserveKeys();
    pwallet->GetKeyBirthTimes(*locked_chain, mapKeyBirth);

    std::set<CScriptID> scripts = spk_man.GetCScripts();

    // sort time/key pairs
    std::vector<std::pair<int64_t, CKeyID> > vKeyBirth;
    for (const auto& entry : mapKeyBirth) {
        vKeyBirth.push_back(std::make_pair(entry.second, entry.first));
    }
    mapKeyBirth.clear();
    std::sort(vKeyBirth.begin(), vKeyBirth.end());

    // produce output
    file << strprintf("# Wallet dump created by Bitcoin %s\n", CLIENT_BUILD);
    file << strprintf("# * Created on %s\n", FormatISO8601DateTime(GetTime()));
    file << strprintf("# * Best block at time of backup was %i (%s),\n", wallet.GetLastBlockHeight(), wallet.GetLastBlockHash().ToString());
    int64_t block_time = 0;
    CHECK_NONFATAL(wallet.chain().findBlock(wallet.GetLastBlockHash(), FoundBlock().time(block_time)));
    file << strprintf("#   mined on %s\n", FormatISO8601DateTime(block_time));
    file << "\n";

    // add the base58check encoded extended master if the wallet uses HD
    CKeyID seed_id = spk_man.GetHDChain().seed_id;
    if (!seed_id.IsNull())
    {
        CKey seed;
        if (spk_man.GetKey(seed_id, seed)) {
            CExtKey masterKey;
            masterKey.SetSeed(seed.begin(), seed.size());

            file << "# extended private masterkey: " << EncodeExtKey(masterKey) << "\n\n";
        }
    }
    // ELEMENTS: Dump the master blinding key in hex as well
    if (!pwallet->blinding_derivation_key.IsNull()) {
        file << ("# Master private blinding key: " + HexStr(pwallet->blinding_derivation_key) + "\n\n");
    }
    for (std::vector<std::pair<int64_t, CKeyID> >::const_iterator it = vKeyBirth.begin(); it != vKeyBirth.end(); it++) {
        const CKeyID &keyid = it->second;
        std::string strTime = FormatISO8601DateTime(it->first);
        std::string strAddr;
        std::string strLabel;
        CKey key;
        if (spk_man.GetKey(keyid, key)) {
            file << strprintf("%s %s ", EncodeSecret(key), strTime);
            if (GetWalletAddressesForKey(&spk_man, &wallet, keyid, strAddr, strLabel)) {
                file << strprintf("label=%s", strLabel);
            } else if (keyid == seed_id) {
                file << "hdseed=1";
            } else if (mapKeyPool.count(keyid)) {
                file << "reserve=1";
            } else if (spk_man.mapKeyMetadata[keyid].hdKeypath == "s") {
                file << "inactivehdseed=1";
            } else {
                file << "change=1";
            }
            file << strprintf(" # addr=%s%s\n", strAddr, (spk_man.mapKeyMetadata[keyid].has_key_origin ? " hdkeypath="+WriteHDKeypath(spk_man.mapKeyMetadata[keyid].key_origin.path) : ""));
        }
    }
    file << "\n";
    for (const CScriptID &scriptid : scripts) {
        CScript script;
        std::string create_time = "0";
        std::string address = EncodeDestination(ScriptHash(scriptid));
        // get birth times for scripts with metadata
        auto it = spk_man.m_script_metadata.find(scriptid);
        if (it != spk_man.m_script_metadata.end()) {
            create_time = FormatISO8601DateTime(it->second.nCreateTime);
        }
        if(spk_man.GetCScript(scriptid, script)) {
            file << strprintf("%s %s script=1", HexStr(script.begin(), script.end()), create_time);
            file << strprintf(" # addr=%s\n", address);
        }
    }
    file << "\n";
    file << "# End of dump\n";
    file.close();

    UniValue reply(UniValue::VOBJ);
    reply.pushKV("filename", filepath.string());

    return reply;
}

struct ImportData
{
    // Input data
    std::unique_ptr<CScript> redeemscript; //!< Provided redeemScript; will be moved to `import_scripts` if relevant.
    std::unique_ptr<CScript> witnessscript; //!< Provided witnessScript; will be moved to `import_scripts` if relevant.

    // Output data
    std::set<CScript> import_scripts;
    std::map<CKeyID, bool> used_keys; //!< Import these private keys if available (the value indicates whether if the key is required for solvability)
    std::map<CKeyID, std::pair<CPubKey, KeyOriginInfo>> key_origins;
};

enum class ScriptContext
{
    TOP, //!< Top-level scriptPubKey
    P2SH, //!< P2SH redeemScript
    WITNESS_V0, //!< P2WSH witnessScript
};

// Analyse the provided scriptPubKey, determining which keys and which redeem scripts from the ImportData struct are needed to spend it, and mark them as used.
// Returns an error string, or the empty string for success.
static std::string RecurseImportData(const CScript& script, ImportData& import_data, const ScriptContext script_ctx)
{
    // Use Solver to obtain script type and parsed pubkeys or hashes:
    std::vector<std::vector<unsigned char>> solverdata;
    txnouttype script_type = Solver(script, solverdata);

    switch (script_type) {
    case TX_PUBKEY: {
        CPubKey pubkey(solverdata[0].begin(), solverdata[0].end());
        import_data.used_keys.emplace(pubkey.GetID(), false);
        return "";
    }
    case TX_PUBKEYHASH: {
        CKeyID id = CKeyID(uint160(solverdata[0]));
        import_data.used_keys[id] = true;
        return "";
    }
    case TX_SCRIPTHASH: {
        if (script_ctx == ScriptContext::P2SH) throw JSONRPCError(RPC_INVALID_ADDRESS_OR_KEY, "Trying to nest P2SH inside another P2SH");
        if (script_ctx == ScriptContext::WITNESS_V0) throw JSONRPCError(RPC_INVALID_ADDRESS_OR_KEY, "Trying to nest P2SH inside a P2WSH");
        CHECK_NONFATAL(script_ctx == ScriptContext::TOP);
        CScriptID id = CScriptID(uint160(solverdata[0]));
        auto subscript = std::move(import_data.redeemscript); // Remove redeemscript from import_data to check for superfluous script later.
        if (!subscript) return "missing redeemscript";
        if (CScriptID(*subscript) != id) return "redeemScript does not match the scriptPubKey";
        import_data.import_scripts.emplace(*subscript);
        return RecurseImportData(*subscript, import_data, ScriptContext::P2SH);
    }
    case TX_MULTISIG: {
        for (size_t i = 1; i + 1< solverdata.size(); ++i) {
            CPubKey pubkey(solverdata[i].begin(), solverdata[i].end());
            import_data.used_keys.emplace(pubkey.GetID(), false);
        }
        return "";
    }
    case TX_WITNESS_V0_SCRIPTHASH: {
        if (script_ctx == ScriptContext::WITNESS_V0) throw JSONRPCError(RPC_INVALID_ADDRESS_OR_KEY, "Trying to nest P2WSH inside another P2WSH");
        uint256 fullid(solverdata[0]);
        CScriptID id;
        CRIPEMD160().Write(fullid.begin(), fullid.size()).Finalize(id.begin());
        auto subscript = std::move(import_data.witnessscript); // Remove redeemscript from import_data to check for superfluous script later.
        if (!subscript) return "missing witnessscript";
        if (CScriptID(*subscript) != id) return "witnessScript does not match the scriptPubKey or redeemScript";
        if (script_ctx == ScriptContext::TOP) {
            import_data.import_scripts.emplace(script); // Special rule for IsMine: native P2WSH requires the TOP script imported (see script/ismine.cpp)
        }
        import_data.import_scripts.emplace(*subscript);
        return RecurseImportData(*subscript, import_data, ScriptContext::WITNESS_V0);
    }
    case TX_WITNESS_V0_KEYHASH: {
        if (script_ctx == ScriptContext::WITNESS_V0) throw JSONRPCError(RPC_INVALID_ADDRESS_OR_KEY, "Trying to nest P2WPKH inside P2WSH");
        CKeyID id = CKeyID(uint160(solverdata[0]));
        import_data.used_keys[id] = true;
        if (script_ctx == ScriptContext::TOP) {
            import_data.import_scripts.emplace(script); // Special rule for IsMine: native P2WPKH requires the TOP script imported (see script/ismine.cpp)
        }
        return "";
    }
    case TX_NULL_DATA:
        return "unspendable script";
    case TX_NONSTANDARD:
    case TX_WITNESS_UNKNOWN:
    default:
        return "unrecognized script";
    }
}

static UniValue ProcessImportLegacy(ImportData& import_data, std::map<CKeyID, CPubKey>& pubkey_map, std::map<CKeyID, CKey>& privkey_map, std::set<CScript>& script_pub_keys, bool& have_solving_data, const UniValue& data, std::vector<CKeyID>& ordered_pubkeys)
{
    UniValue warnings(UniValue::VARR);

    // First ensure scriptPubKey has either a script or JSON with "address" string
    const UniValue& scriptPubKey = data["scriptPubKey"];
    bool isScript = scriptPubKey.getType() == UniValue::VSTR;
    if (!isScript && !(scriptPubKey.getType() == UniValue::VOBJ && scriptPubKey.exists("address"))) {
        throw JSONRPCError(RPC_INVALID_PARAMETER, "scriptPubKey must be string with script or JSON with address string");
    }
    const std::string& output = isScript ? scriptPubKey.get_str() : scriptPubKey["address"].get_str();

    // Optional fields.
    const std::string& strRedeemScript = data.exists("redeemscript") ? data["redeemscript"].get_str() : "";
    const std::string& witness_script_hex = data.exists("witnessscript") ? data["witnessscript"].get_str() : "";
    const UniValue& pubKeys = data.exists("pubkeys") ? data["pubkeys"].get_array() : UniValue();
    const UniValue& keys = data.exists("keys") ? data["keys"].get_array() : UniValue();
    const bool internal = data.exists("internal") ? data["internal"].get_bool() : false;
    const bool watchOnly = data.exists("watchonly") ? data["watchonly"].get_bool() : false;

    if (data.exists("range")) {
        throw JSONRPCError(RPC_INVALID_PARAMETER, "Range should not be specified for a non-descriptor import");
    }

    // Generate the script and destination for the scriptPubKey provided
    CScript script;
    if (!isScript) {
        CTxDestination dest = DecodeDestination(output);
        if (!IsValidDestination(dest)) {
            throw JSONRPCError(RPC_INVALID_ADDRESS_OR_KEY, "Invalid address \"" + output + "\"");
        }
        script = GetScriptForDestination(dest);
    } else {
        if (!IsHex(output)) {
            throw JSONRPCError(RPC_INVALID_ADDRESS_OR_KEY, "Invalid scriptPubKey \"" + output + "\"");
        }
        std::vector<unsigned char> vData(ParseHex(output));
        script = CScript(vData.begin(), vData.end());
        CTxDestination dest;
        if (!ExtractDestination(script, dest) && !internal) {
            throw JSONRPCError(RPC_INVALID_PARAMETER, "Internal must be set to true for nonstandard scriptPubKey imports.");
        }
    }
    script_pub_keys.emplace(script);

    // Parse all arguments
    if (strRedeemScript.size()) {
        if (!IsHex(strRedeemScript)) {
            throw JSONRPCError(RPC_INVALID_ADDRESS_OR_KEY, "Invalid redeem script \"" + strRedeemScript + "\": must be hex string");
        }
        auto parsed_redeemscript = ParseHex(strRedeemScript);
        import_data.redeemscript = MakeUnique<CScript>(parsed_redeemscript.begin(), parsed_redeemscript.end());
    }
    if (witness_script_hex.size()) {
        if (!IsHex(witness_script_hex)) {
            throw JSONRPCError(RPC_INVALID_ADDRESS_OR_KEY, "Invalid witness script \"" + witness_script_hex + "\": must be hex string");
        }
        auto parsed_witnessscript = ParseHex(witness_script_hex);
        import_data.witnessscript = MakeUnique<CScript>(parsed_witnessscript.begin(), parsed_witnessscript.end());
    }
    for (size_t i = 0; i < pubKeys.size(); ++i) {
        const auto& str = pubKeys[i].get_str();
        if (!IsHex(str)) {
            throw JSONRPCError(RPC_INVALID_ADDRESS_OR_KEY, "Pubkey \"" + str + "\" must be a hex string");
        }
        auto parsed_pubkey = ParseHex(str);
        CPubKey pubkey(parsed_pubkey.begin(), parsed_pubkey.end());
        if (!pubkey.IsFullyValid()) {
            throw JSONRPCError(RPC_INVALID_ADDRESS_OR_KEY, "Pubkey \"" + str + "\" is not a valid public key");
        }
        pubkey_map.emplace(pubkey.GetID(), pubkey);
        ordered_pubkeys.push_back(pubkey.GetID());
    }

    for (size_t i = 0; i < keys.size(); ++i) {
        const auto& str = keys[i].get_str();
        CKey key = DecodeSecret(str);
        if (!key.IsValid()) {
            throw JSONRPCError(RPC_INVALID_ADDRESS_OR_KEY, "Invalid private key encoding");
        }
        CPubKey pubkey = key.GetPubKey();
        CKeyID id = pubkey.GetID();
        if (pubkey_map.count(id)) {
            pubkey_map.erase(id);
        }
        privkey_map.emplace(id, key);
    }


    // Verify and process input data
    have_solving_data = import_data.redeemscript || import_data.witnessscript || pubkey_map.size() || privkey_map.size();
    if (have_solving_data) {
        // Match up data in import_data with the scriptPubKey in script.
        auto error = RecurseImportData(script, import_data, ScriptContext::TOP);

        // Verify whether the watchonly option corresponds to the availability of private keys.
        bool spendable = std::all_of(import_data.used_keys.begin(), import_data.used_keys.end(), [&](const std::pair<CKeyID, bool>& used_key){ return privkey_map.count(used_key.first) > 0; });
        if (!watchOnly && !spendable) {
            warnings.push_back("Some private keys are missing, outputs will be considered watchonly. If this is intentional, specify the watchonly flag.");
        }
        if (watchOnly && spendable) {
            warnings.push_back("All private keys are provided, outputs will be considered spendable. If this is intentional, do not specify the watchonly flag.");
        }

        // Check that all required keys for solvability are provided.
        if (error.empty()) {
            for (const auto& require_key : import_data.used_keys) {
                if (!require_key.second) continue; // Not a required key
                if (pubkey_map.count(require_key.first) == 0 && privkey_map.count(require_key.first) == 0) {
                    error = "some required keys are missing";
                }
            }
        }

        if (!error.empty()) {
            warnings.push_back("Importing as non-solvable: " + error + ". If this is intentional, don't provide any keys, pubkeys, witnessscript, or redeemscript.");
            import_data = ImportData();
            pubkey_map.clear();
            privkey_map.clear();
            have_solving_data = false;
        } else {
            // RecurseImportData() removes any relevant redeemscript/witnessscript from import_data, so we can use that to discover if a superfluous one was provided.
            if (import_data.redeemscript) warnings.push_back("Ignoring redeemscript as this is not a P2SH script.");
            if (import_data.witnessscript) warnings.push_back("Ignoring witnessscript as this is not a (P2SH-)P2WSH script.");
            for (auto it = privkey_map.begin(); it != privkey_map.end(); ) {
                auto oldit = it++;
                if (import_data.used_keys.count(oldit->first) == 0) {
                    warnings.push_back("Ignoring irrelevant private key.");
                    privkey_map.erase(oldit);
                }
            }
            for (auto it = pubkey_map.begin(); it != pubkey_map.end(); ) {
                auto oldit = it++;
                auto key_data_it = import_data.used_keys.find(oldit->first);
                if (key_data_it == import_data.used_keys.end() || !key_data_it->second) {
                    warnings.push_back("Ignoring public key \"" + HexStr(oldit->first) + "\" as it doesn't appear inside P2PKH or P2WPKH.");
                    pubkey_map.erase(oldit);
                }
            }
        }
    }

    return warnings;
}

static UniValue ProcessImportDescriptor(ImportData& import_data, std::map<CKeyID, CPubKey>& pubkey_map, std::map<CKeyID, CKey>& privkey_map, std::set<CScript>& script_pub_keys, bool& have_solving_data, const UniValue& data, std::vector<CKeyID>& ordered_pubkeys)
{
    UniValue warnings(UniValue::VARR);

    const std::string& descriptor = data["desc"].get_str();
    FlatSigningProvider keys;
    std::string error;
    auto parsed_desc = Parse(descriptor, keys, error, /* require_checksum = */ true);
    if (!parsed_desc) {
        throw JSONRPCError(RPC_INVALID_ADDRESS_OR_KEY, error);
    }

    have_solving_data = parsed_desc->IsSolvable();
    const bool watch_only = data.exists("watchonly") ? data["watchonly"].get_bool() : false;

    int64_t range_start = 0, range_end = 0;
    if (!parsed_desc->IsRange() && data.exists("range")) {
        throw JSONRPCError(RPC_INVALID_PARAMETER, "Range should not be specified for an un-ranged descriptor");
    } else if (parsed_desc->IsRange()) {
        if (!data.exists("range")) {
            throw JSONRPCError(RPC_INVALID_PARAMETER, "Descriptor is ranged, please specify the range");
        }
        std::tie(range_start, range_end) = ParseDescriptorRange(data["range"]);
    }

    const UniValue& priv_keys = data.exists("keys") ? data["keys"].get_array() : UniValue();

    // Expand all descriptors to get public keys and scripts, and private keys if available.
    for (int i = range_start; i <= range_end; ++i) {
        FlatSigningProvider out_keys;
        std::vector<CScript> scripts_temp;
        parsed_desc->Expand(i, keys, scripts_temp, out_keys);
        std::copy(scripts_temp.begin(), scripts_temp.end(), std::inserter(script_pub_keys, script_pub_keys.end()));
        for (const auto& key_pair : out_keys.pubkeys) {
            ordered_pubkeys.push_back(key_pair.first);
        }

        for (const auto& x : out_keys.scripts) {
            import_data.import_scripts.emplace(x.second);
        }

        parsed_desc->ExpandPrivate(i, keys, out_keys);

        std::copy(out_keys.pubkeys.begin(), out_keys.pubkeys.end(), std::inserter(pubkey_map, pubkey_map.end()));
        std::copy(out_keys.keys.begin(), out_keys.keys.end(), std::inserter(privkey_map, privkey_map.end()));
        import_data.key_origins.insert(out_keys.origins.begin(), out_keys.origins.end());
    }

    for (size_t i = 0; i < priv_keys.size(); ++i) {
        const auto& str = priv_keys[i].get_str();
        CKey key = DecodeSecret(str);
        if (!key.IsValid()) {
            throw JSONRPCError(RPC_INVALID_ADDRESS_OR_KEY, "Invalid private key encoding");
        }
        CPubKey pubkey = key.GetPubKey();
        CKeyID id = pubkey.GetID();

        // Check if this private key corresponds to a public key from the descriptor
        if (!pubkey_map.count(id)) {
            warnings.push_back("Ignoring irrelevant private key.");
        } else {
            privkey_map.emplace(id, key);
        }
    }

    // Check if all the public keys have corresponding private keys in the import for spendability.
    // This does not take into account threshold multisigs which could be spendable without all keys.
    // Thus, threshold multisigs without all keys will be considered not spendable here, even if they are,
    // perhaps triggering a false warning message. This is consistent with the current wallet IsMine check.
    bool spendable = std::all_of(pubkey_map.begin(), pubkey_map.end(),
        [&](const std::pair<CKeyID, CPubKey>& used_key) {
            return privkey_map.count(used_key.first) > 0;
        }) && std::all_of(import_data.key_origins.begin(), import_data.key_origins.end(),
        [&](const std::pair<CKeyID, std::pair<CPubKey, KeyOriginInfo>>& entry) {
            return privkey_map.count(entry.first) > 0;
        });
    if (!watch_only && !spendable) {
        warnings.push_back("Some private keys are missing, outputs will be considered watchonly. If this is intentional, specify the watchonly flag.");
    }
    if (watch_only && spendable) {
        warnings.push_back("All private keys are provided, outputs will be considered spendable. If this is intentional, do not specify the watchonly flag.");
    }

    return warnings;
}

static UniValue ProcessImport(CWallet * const pwallet, const UniValue& data, const int64_t timestamp) EXCLUSIVE_LOCKS_REQUIRED(pwallet->cs_wallet)
{
    UniValue warnings(UniValue::VARR);
    UniValue result(UniValue::VOBJ);

    try {
        const bool internal = data.exists("internal") ? data["internal"].get_bool() : false;
        // Internal addresses should not have a label
        if (internal && data.exists("label")) {
            throw JSONRPCError(RPC_INVALID_PARAMETER, "Internal addresses should not have a label");
        }
        const std::string& label = data.exists("label") ? data["label"].get_str() : "";
        const bool add_keypool = data.exists("keypool") ? data["keypool"].get_bool() : false;

        // Add to keypool only works with privkeys disabled
        if (add_keypool && !pwallet->IsWalletFlagSet(WALLET_FLAG_DISABLE_PRIVATE_KEYS)) {
            throw JSONRPCError(RPC_INVALID_PARAMETER, "Keys can only be imported to the keypool when private keys are disabled");
        }

        ImportData import_data;
        std::map<CKeyID, CPubKey> pubkey_map;
        std::map<CKeyID, CKey> privkey_map;
        std::set<CScript> script_pub_keys;
        std::vector<CKeyID> ordered_pubkeys;
        bool have_solving_data;

        if (data.exists("scriptPubKey") && data.exists("desc")) {
            throw JSONRPCError(RPC_INVALID_PARAMETER, "Both a descriptor and a scriptPubKey should not be provided.");
        } else if (data.exists("scriptPubKey")) {
            warnings = ProcessImportLegacy(import_data, pubkey_map, privkey_map, script_pub_keys, have_solving_data, data, ordered_pubkeys);
        } else if (data.exists("desc")) {
            warnings = ProcessImportDescriptor(import_data, pubkey_map, privkey_map, script_pub_keys, have_solving_data, data, ordered_pubkeys);
        } else {
            throw JSONRPCError(RPC_INVALID_PARAMETER, "Either a descriptor or scriptPubKey must be provided.");
        }

        // ELEMENTS:
        // Get blinding privkey
        const std::string& str_blinding_key = data.exists("blinding_privkey") ? data["blinding_privkey"].get_str() : "";
        if (!str_blinding_key.empty() &&
                (!IsHex(str_blinding_key) || str_blinding_key.size() != 64)) {
            throw JSONRPCError(RPC_INVALID_ADDRESS_OR_KEY, "Invalid blinding privkey");
        }
        uint256 blinding_privkey;
        if (!str_blinding_key.empty()) {
            std::vector<unsigned char> blind_bytes = ParseHex(str_blinding_key);
            memcpy(blinding_privkey.begin(), blind_bytes.data(), 32);
        }

        // If private keys are disabled, abort if private keys are being imported
        if (pwallet->IsWalletFlagSet(WALLET_FLAG_DISABLE_PRIVATE_KEYS) && !privkey_map.empty()) {
            throw JSONRPCError(RPC_WALLET_ERROR, "Cannot import private keys to a wallet with private keys disabled");
        }
        if (pwallet->IsWalletFlagSet(WALLET_FLAG_DISABLE_PRIVATE_KEYS) && !str_blinding_key.empty()) {
            throw JSONRPCError(RPC_WALLET_ERROR, "Cannot import blinding keys to a wallet with private keys disabled");
        }

        // Check whether we have any work to do
        for (const CScript& script : script_pub_keys) {
            if (pwallet->IsMine(script) & ISMINE_SPENDABLE) {
                throw JSONRPCError(RPC_WALLET_ERROR, "The wallet already contains the private key for this address or script (\"" + HexStr(script.begin(), script.end()) + "\")");
            }

            // ELEMENTS:
            // If dest import is valid, import blinding key
            CTxDestination dest;
            ExtractDestination(script, dest);
            if (!str_blinding_key.empty() && !pwallet->AddSpecificBlindingKey(CScriptID(GetScriptForDestination(dest)), blinding_privkey)) {
                throw JSONRPCError(RPC_WALLET_ERROR, "Error adding blinding key to wallet");
            }
        }

        // All good, time to import
        pwallet->MarkDirty();
        if (!pwallet->ImportScripts(import_data.import_scripts, timestamp)) {
            throw JSONRPCError(RPC_WALLET_ERROR, "Error adding script to wallet");
        }
        if (!pwallet->ImportPrivKeys(privkey_map, timestamp)) {
            throw JSONRPCError(RPC_WALLET_ERROR, "Error adding key to wallet");
        }
        if (!pwallet->ImportPubKeys(ordered_pubkeys, pubkey_map, import_data.key_origins, add_keypool, internal, timestamp)) {
            throw JSONRPCError(RPC_WALLET_ERROR, "Error adding address to wallet");
        }
        if (!pwallet->ImportScriptPubKeys(label, script_pub_keys, have_solving_data, !internal, timestamp)) {
            throw JSONRPCError(RPC_WALLET_ERROR, "Error adding address to wallet");
        }

        result.pushKV("success", UniValue(true));
    } catch (const UniValue& e) {
        result.pushKV("success", UniValue(false));
        result.pushKV("error", e);
    } catch (...) {
        result.pushKV("success", UniValue(false));

        result.pushKV("error", JSONRPCError(RPC_MISC_ERROR, "Missing required fields"));
    }
    if (warnings.size()) result.pushKV("warnings", warnings);
    return result;
}

static int64_t GetImportTimestamp(const UniValue& data, int64_t now)
{
    if (data.exists("timestamp")) {
        const UniValue& timestamp = data["timestamp"];
        if (timestamp.isNum()) {
            return timestamp.get_int64();
        } else if (timestamp.isStr() && timestamp.get_str() == "now") {
            return now;
        }
        throw JSONRPCError(RPC_TYPE_ERROR, strprintf("Expected number or \"now\" timestamp value for key. got type %s", uvTypeName(timestamp.type())));
    }
    throw JSONRPCError(RPC_TYPE_ERROR, "Missing required timestamp field for key");
}

UniValue importmulti(const JSONRPCRequest& mainRequest)
{
    std::shared_ptr<CWallet> const wallet = GetWalletForJSONRPCRequest(mainRequest);
    CWallet* const pwallet = wallet.get();
    if (!EnsureWalletIsAvailable(pwallet, mainRequest.fHelp)) {
        return NullUniValue;
    }

            RPCHelpMan{"importmulti",
                "\nImport addresses/scripts (with private or public keys, redeem script (P2SH)), optionally rescanning the blockchain from the earliest creation time of the imported scripts. Requires a new wallet backup.\n"
                "If an address/script is imported without all of the private keys required to spend from that address, it will be watchonly. The 'watchonly' option must be set to true in this case or a warning will be returned.\n"
                "Conversely, if all the private keys are provided and the address/script is spendable, the watchonly option must be set to false, or a warning will be returned.\n"
            "\nNote: This call can take over an hour to complete if rescan is true, during that time, other rpc calls\n"
            "may report that the imported keys, addresses or scripts exist but related transactions are still missing.\n"
            "Note: Use \"getwalletinfo\" to query the scanning progress.\n",
                {
                    {"requests", RPCArg::Type::ARR, RPCArg::Optional::NO, "Data to be imported",
                        {
                            {"", RPCArg::Type::OBJ, RPCArg::Optional::OMITTED, "",
                                {
                                    {"desc", RPCArg::Type::STR, RPCArg::Optional::OMITTED, "Descriptor to import. If using descriptor, do not also provide address/scriptPubKey, scripts, or pubkeys"},
                                    {"scriptPubKey", RPCArg::Type::STR, RPCArg::Optional::NO, "Type of scriptPubKey (string for script, json for address). Should not be provided if using a descriptor",
                                        /* oneline_description */ "", {"\"<script>\" | { \"address\":\"<address>\" }", "string / json"}
                                    },
                                    {"timestamp", RPCArg::Type::NUM, RPCArg::Optional::NO, "Creation time of the key expressed in " + UNIX_EPOCH_TIME + ",\n"
        "                                                              or the string \"now\" to substitute the current synced blockchain time. The timestamp of the oldest\n"
        "                                                              key will determine how far back blockchain rescans need to begin for missing wallet transactions.\n"
        "                                                              \"now\" can be specified to bypass scanning, for keys which are known to never have been used, and\n"
        "                                                              0 can be specified to scan the entire blockchain. Blocks up to 2 hours before the earliest key\n"
        "                                                              creation time of all keys being imported by the importmulti call will be scanned.",
                                        /* oneline_description */ "", {"timestamp | \"now\"", "integer / string"}
                                    },
                                    {"redeemscript", RPCArg::Type::STR, RPCArg::Optional::OMITTED, "Allowed only if the scriptPubKey is a P2SH or P2SH-P2WSH address/scriptPubKey"},
                                    {"witnessscript", RPCArg::Type::STR, RPCArg::Optional::OMITTED, "Allowed only if the scriptPubKey is a P2SH-P2WSH or P2WSH address/scriptPubKey"},
                                    {"pubkeys", RPCArg::Type::ARR, /* default */ "empty array", "Array of strings giving pubkeys to import. They must occur in P2PKH or P2WPKH scripts. They are not required when the private key is also provided (see the \"keys\" argument).",
                                        {
                                            {"pubKey", RPCArg::Type::STR, RPCArg::Optional::OMITTED, ""},
                                        }
                                    },
                                    {"blinding_privkey", RPCArg::Type::STR, RPCArg::Optional::OMITTED, "String giving blinding key in hex that is used to unblind outputs going to `scriptPubKey`"},
                                    {"keys", RPCArg::Type::ARR, /* default */ "empty array", "Array of strings giving private keys to import. The corresponding public keys must occur in the output or redeemscript.",
                                        {
                                            {"key", RPCArg::Type::STR, RPCArg::Optional::OMITTED, ""},
                                        }
                                    },
                                    {"range", RPCArg::Type::RANGE, RPCArg::Optional::OMITTED, "If a ranged descriptor is used, this specifies the end or the range (in the form [begin,end]) to import"},
                                    {"internal", RPCArg::Type::BOOL, /* default */ "false", "Stating whether matching outputs should be treated as not incoming payments (also known as change)"},
                                    {"watchonly", RPCArg::Type::BOOL, /* default */ "false", "Stating whether matching outputs should be considered watchonly."},
                                    {"label", RPCArg::Type::STR, /* default */ "''", "Label to assign to the address, only allowed with internal=false"},
                                    {"keypool", RPCArg::Type::BOOL, /* default */ "false", "Stating whether imported public keys should be added to the keypool for when users request new addresses. Only allowed when wallet private keys are disabled"},
                                },
                            },
                        },
                        "\"requests\""},
                    {"options", RPCArg::Type::OBJ, RPCArg::Optional::OMITTED_NAMED_ARG, "",
                        {
                            {"rescan", RPCArg::Type::BOOL, /* default */ "true", "Stating if should rescan the blockchain after all imports"},
                        },
                        "\"options\""},
                },
                RPCResult{
                    RPCResult::Type::ARR, "", "Response is an array with the same size as the input that has the execution result",
                    {
                        {RPCResult::Type::OBJ, "", "",
                        {
                            {RPCResult::Type::BOOL, "success", ""},
                            {RPCResult::Type::ARR, "warnings", /* optional */ true, "",
                            {
                                {RPCResult::Type::STR, "", ""},
                            }},
                            {RPCResult::Type::OBJ, "error", /* optional */ true, "",
                            {
                                {RPCResult::Type::ELISION, "", "JSONRPC error"},
                            }},
                        }},
                    }
                },
                RPCExamples{
                    HelpExampleCli("importmulti", "'[{ \"scriptPubKey\": { \"address\": \"<my address>\" }, \"timestamp\":1455191478 }, "
                                          "{ \"scriptPubKey\": { \"address\": \"<my 2nd address>\" }, \"label\": \"example 2\", \"timestamp\": 1455191480 }]'") +
                    HelpExampleCli("importmulti", "'[{ \"scriptPubKey\": { \"address\": \"<my address>\" }, \"timestamp\":1455191478 }]' '{ \"rescan\": false}'")
                },
            }.Check(mainRequest);


    RPCTypeCheck(mainRequest.params, {UniValue::VARR, UniValue::VOBJ});

    EnsureLegacyScriptPubKeyMan(*wallet, true);

    const UniValue& requests = mainRequest.params[0];

    //Default options
    bool fRescan = true;

    if (!mainRequest.params[1].isNull()) {
        const UniValue& options = mainRequest.params[1];

        if (options.exists("rescan")) {
            fRescan = options["rescan"].get_bool();
        }
    }

    WalletRescanReserver reserver(*pwallet);
    if (fRescan && !reserver.reserve()) {
        throw JSONRPCError(RPC_WALLET_ERROR, "Wallet is currently rescanning. Abort existing rescan or wait.");
    }

    int64_t now = 0;
    bool fRunScan = false;
    int64_t nLowestTimestamp = 0;
    UniValue response(UniValue::VARR);
    {
        auto locked_chain = pwallet->chain().lock();
        LOCK(pwallet->cs_wallet);
        EnsureWalletIsUnlocked(pwallet);

        // Verify all timestamps are present before importing any keys.
        CHECK_NONFATAL(pwallet->chain().findBlock(pwallet->GetLastBlockHash(), FoundBlock().time(nLowestTimestamp).mtpTime(now)));
        for (const UniValue& data : requests.getValues()) {
            GetImportTimestamp(data, now);
        }

        const int64_t minimumTimestamp = 1;

        for (const UniValue& data : requests.getValues()) {
            const int64_t timestamp = std::max(GetImportTimestamp(data, now), minimumTimestamp);
            const UniValue result = ProcessImport(pwallet, data, timestamp);
            response.push_back(result);

            if (!fRescan) {
                continue;
            }

            // If at least one request was successful then allow rescan.
            if (result["success"].get_bool()) {
                fRunScan = true;
            }

            // Get the lowest timestamp.
            if (timestamp < nLowestTimestamp) {
                nLowestTimestamp = timestamp;
            }
        }
    }
    if (fRescan && fRunScan && requests.size()) {
        int64_t scannedTime = pwallet->RescanFromTime(nLowestTimestamp, reserver, true /* update */);
        {
            auto locked_chain = pwallet->chain().lock();
            LOCK(pwallet->cs_wallet);
            pwallet->ReacceptWalletTransactions();
        }

        if (pwallet->IsAbortingRescan()) {
            throw JSONRPCError(RPC_MISC_ERROR, "Rescan aborted by user.");
        }
        if (scannedTime > nLowestTimestamp) {
            std::vector<UniValue> results = response.getValues();
            response.clear();
            response.setArray();
            size_t i = 0;
            for (const UniValue& request : requests.getValues()) {
                // If key creation date is within the successfully scanned
                // range, or if the import result already has an error set, let
                // the result stand unmodified. Otherwise replace the result
                // with an error message.
                if (scannedTime <= GetImportTimestamp(request, now) || results.at(i).exists("error")) {
                    response.push_back(results.at(i));
                } else {
                    UniValue result = UniValue(UniValue::VOBJ);
                    result.pushKV("success", UniValue(false));
                    result.pushKV(
                        "error",
                        JSONRPCError(
                            RPC_MISC_ERROR,
                            strprintf("Rescan failed for key with creation timestamp %d. There was an error reading a "
                                      "block from time %d, which is after or within %d seconds of key creation, and "
                                      "could contain transactions pertaining to the key. As a result, transactions "
                                      "and coins using this key may not appear in the wallet. This error could be "
                                      "caused by pruning or data corruption (see daemon log for details) and could "
                                      "be dealt with by downloading and rescanning the relevant blocks (see -reindex "
                                      "and -rescan options).",
                                GetImportTimestamp(request, now), scannedTime - TIMESTAMP_WINDOW - 1, TIMESTAMP_WINDOW)));
                    response.push_back(std::move(result));
                }
                ++i;
            }
        }
    }

    return response;
}

<<<<<<< HEAD
//
// ELEMENTS:

UniValue getwalletpakinfo(const JSONRPCRequest& request)
{
    std::shared_ptr<CWallet> const wallet = GetWalletForJSONRPCRequest(request);
    CWallet* const pwallet = wallet.get();

    if (!EnsureWalletIsAvailable(pwallet, request.fHelp)) {
        return NullUniValue;
    }

    if (request.fHelp || request.params.size() != 0)
        throw std::runtime_error(
            RPCHelpMan{"getwalletpakinfo",
                "\nReturns relevant pegout authorization key (PAK) information about this wallet. Throws an error if initpegoutwallet` has not been invoked on this wallet.\n",
                {},
                RPCResult{
                    RPCResult::Type::OBJ, "", "",
                    {
                        {RPCResult::Type::STR, "bip32_counter", "next index to be used by the wallet for `sendtomainchain`"},
                        {RPCResult::Type::STR, "bitcoin_descriptor", "Bitcoin script descriptor loaded in the wallet for pegouts"},
                        {RPCResult::Type::STR_HEX, "liquid_pak", "pubkey corresponding to the Liquid PAK loaded in the wallet for pegouts"},
                        {RPCResult::Type::STR, "liquid_pak_address", "corresponding address for `liquid_pak`. Useful for `dumpprivkey` for wallet backup or transfer"},
                        {RPCResult::Type::ARR_FIXED, "address_lookahead", "the three next Bitcoin addresses the wallet will use for `sendtomainchain` based on the internal counter",
                            {RPCResult{RPCResult::Type::STR, "", ""}}},
                    }
                },
                RPCExamples{""},
            }.ToString());

    auto locked_chain = pwallet->chain().lock();
    LOCK(pwallet->cs_wallet);

    if (pwallet->offline_counter == -1) {
        throw JSONRPCError(RPC_MISC_ERROR, "This wallet has not been initialized for PAK-enforced peg-outs.");
    }

    UniValue ret(UniValue::VOBJ);
    std::stringstream ss;
    ss << pwallet->offline_counter;
    ret.pushKV("bip32_counter", ss.str());

    const std::string desc_str = pwallet->offline_desc;

    FlatSigningProvider provider;
    std::string error;
    const auto& desc = Parse(desc_str, provider, error);

    ret.pushKV("bitcoin_descriptor", desc_str);
    ret.pushKV("liquid_pak", HexStr(pwallet->online_key));
    ret.pushKV("liquid_pak_address", EncodeDestination(PKHash(pwallet->online_key)));

    // We know that the number is non-negative from earlier check
    unsigned int counter = (unsigned int)pwallet->offline_counter;

    UniValue address_list(UniValue::VARR);
    for (unsigned int i = counter; i < counter+3; i++) {
        std::vector<CScript> scripts;
        if (!desc->Expand(i, provider, scripts, provider)) {
            throw JSONRPCError(RPC_WALLET_ERROR, "Could not generate lookahead addresses with descriptor. This is a bug.");
        }
        CTxDestination destination;
        ExtractDestination(scripts[0], destination);
        address_list.push_back(EncodeParentDestination(destination));
    }

    ret.pushKV("address_lookahead", address_list);
    return ret;
}

UniValue importblindingkey(const JSONRPCRequest& request)
{
    std::shared_ptr<CWallet> const wallet = GetWalletForJSONRPCRequest(request);
    CWallet* const pwallet = wallet.get();

    if (!EnsureWalletIsAvailable(pwallet, request.fHelp)) {
        return NullUniValue;
    }

    if (request.fHelp || request.params.size() != 2)
        throw std::runtime_error(
            RPCHelpMan{"importblindingkey",
                "\nImports a private blinding key in hex for a CT address.",
                {
                    {"address", RPCArg::Type::STR, RPCArg::Optional::NO, "The CT address"},
                    {"hexkey", RPCArg::Type::STR, RPCArg::Optional::NO, "The blinding key in hex"},
                },
                RPCResults{},
                RPCExamples{
                    HelpExampleCli("importblindingkey", "\"my blinded CT address\" <blindinghex>")
                },
            }.ToString());

    auto locked_chain = pwallet->chain().lock();
    LOCK(pwallet->cs_wallet);

    CTxDestination dest = DecodeDestination(request.params[0].get_str());
    if (!IsValidDestination(dest)) {
        throw JSONRPCError(RPC_INVALID_ADDRESS_OR_KEY, "Invalid Bitcoin address.");
    }
    if (!IsBlindDestination(dest)) {
        throw JSONRPCError(RPC_INVALID_ADDRESS_OR_KEY, "Address is not confidential.");
    }

    if (!IsHex(request.params[1].get_str())) {
        throw JSONRPCError(RPC_INVALID_ADDRESS_OR_KEY, "Invalid hexadecimal for key");
    }
    std::vector<unsigned char> keydata = ParseHex(request.params[1].get_str());
    if (keydata.size() != 32) {
        throw JSONRPCError(RPC_INVALID_ADDRESS_OR_KEY, "Invalid hexadecimal key length");
    }

    CKey key;
    key.Set(keydata.begin(), keydata.end(), true);
    if (!key.IsValid() || key.GetPubKey() != GetDestinationBlindingKey(dest)) {
        throw JSONRPCError(RPC_INVALID_ADDRESS_OR_KEY, "Address and key do not match");
    }

    uint256 keyval;
    memcpy(keyval.begin(), &keydata[0], 32);
    if (!pwallet->AddSpecificBlindingKey(CScriptID(GetScriptForDestination(dest)), keyval)) {
        throw JSONRPCError(RPC_WALLET_ERROR, "Failed to import blinding key");
    }
    pwallet->MarkDirty();

    return NullUniValue;
}

UniValue importmasterblindingkey(const JSONRPCRequest& request)
{
    std::shared_ptr<CWallet> const wallet = GetWalletForJSONRPCRequest(request);
    CWallet* const pwallet = wallet.get();

    if (!EnsureWalletIsAvailable(pwallet, request.fHelp)) {
        return NullUniValue;
    }

    if (request.fHelp || request.params.size() != 1)
        throw std::runtime_error(
            RPCHelpMan{"importmasterblindingkey",
                "\nImports a master private blinding key in hex for the wallet."
                "\nNote: wallets can only have one master blinding key at a time. Funds could be permanently lost if user doesn't know what they are doing. Recommended use is only for wallet recovery using this in conjunction with `sethdseed`.\n",
                {
                    {"hexkey", RPCArg::Type::STR_HEX, RPCArg::Optional::NO, "The blinding key in hex"},
                },
                RPCResults{},
                RPCExamples{
                    HelpExampleCli("importmasterblindingkey", "<hexkey>")
                },
            }.ToString());

    auto locked_chain = pwallet->chain().lock();
    LOCK(pwallet->cs_wallet);

    if (!IsHex(request.params[0].get_str())) {
        throw JSONRPCError(RPC_INVALID_ADDRESS_OR_KEY, "Invalid hexadecimal for key");
    }
    std::vector<unsigned char> keydata = ParseHex(request.params[0].get_str());
    if (keydata.size() != 32) {
        throw JSONRPCError(RPC_INVALID_ADDRESS_OR_KEY, "Invalid hexadecimal key length");
    }

    uint256 keyval;
    memcpy(keyval.begin(), &keydata[0], 32);

    if (!pwallet->SetMasterBlindingKey(keyval)) {
        throw JSONRPCError(RPC_WALLET_ERROR, "Failed to import master blinding key");
    }

    pwallet->MarkDirty();

    return NullUniValue;
}

UniValue importissuanceblindingkey(const JSONRPCRequest& request)
{
    std::shared_ptr<CWallet> const wallet = GetWalletForJSONRPCRequest(request);
    CWallet* const pwallet = wallet.get();

    if (!EnsureWalletIsAvailable(pwallet, request.fHelp)) {
        return NullUniValue;
    }

    if (request.fHelp || request.params.size() != 3)
        throw std::runtime_error(
            RPCHelpMan{"importissuanceblindingkey",
                "\nImports a private blinding key in hex for an asset issuance.",
                {
                    {"txid", RPCArg::Type::STR_HEX, RPCArg::Optional::NO, "The transaction id of the issuance"},
                    {"vin", RPCArg::Type::NUM, RPCArg::Optional::NO, "The input number of the issuance in the transaction."},
                    {"blindingkey", RPCArg::Type::STR_HEX, RPCArg::Optional::NO, "The blinding key in hex"},
                },
                RPCResults{},
                RPCExamples{
                    HelpExampleCli("importblindingkey", "\"my blinded CT address\" <blindinghex>")
                },
            }.ToString());

    auto locked_chain = pwallet->chain().lock();
    LOCK(pwallet->cs_wallet);

    if (!request.params[0].isStr() || !IsHex(request.params[0].get_str()) || request.params[0].get_str().size() != 64) {
        throw JSONRPCError(RPC_TYPE_ERROR, "First argument must be a txid string");
    }
    std::string txidstr = request.params[0].get_str();
    uint256 txid;
    txid.SetHex(txidstr);

    uint32_t vindex;
    if (!request.params[1].isNum()) {
        throw JSONRPCError(RPC_TYPE_ERROR, "vin must be an integer");
    }
    vindex = request.params[1].get_int();

    if (!request.params[2].isStr() || !IsHex(request.params[2].get_str()) || request.params[2].get_str().size() != 64) {
        throw JSONRPCError(RPC_TYPE_ERROR, "blinding key must be a hex string of length 64");
    }

    std::vector<unsigned char> keydata = ParseHex(request.params[2].get_str());
    if (keydata.size() != 32) {
        throw JSONRPCError(RPC_INVALID_ADDRESS_OR_KEY, "Invalid hexadecimal key length");
    }
    CKey key;
    key.Set(keydata.begin(), keydata.end(), true);

    // Process as issuance key dump
    for (std::map<uint256, CWalletTx>::const_iterator it = pwallet->mapWallet.begin(); it != pwallet->mapWallet.end(); ++it) {
        const CWalletTx* pcoin = &(*it).second;
        if (pcoin->GetHash() != txid) {
            continue;
        }
        if (pcoin->tx->vin.size() <= vindex) {
            throw JSONRPCError(RPC_WALLET_ERROR, "Transaction is in wallet but vin does not exist");
        }
        if (pcoin->tx->vin[vindex].assetIssuance.IsNull()) {
            throw JSONRPCError(RPC_WALLET_ERROR, "Transaction input has no issuance");
        }

        // Import the key in that slot
        uint256 keyval;
        memcpy(keyval.begin(), &keydata[0], 32);
        CScript blindingScript(CScript() << OP_RETURN << std::vector<unsigned char>(pcoin->tx->vin[vindex].prevout.hash.begin(), pcoin->tx->vin[vindex].prevout.hash.end()) << pcoin->tx->vin[vindex].prevout.n);
        if (!pwallet->AddSpecificBlindingKey(CScriptID(blindingScript), keyval)) {
            throw JSONRPCError(RPC_WALLET_ERROR, "Failed to import blinding key");
        }
        pwallet->MarkDirty();
        return NullUniValue;
    }

    throw JSONRPCError(RPC_WALLET_ERROR, "Transaction is unknown to wallet.");
}

UniValue dumpblindingkey(const JSONRPCRequest& request)
{
    std::shared_ptr<CWallet> const wallet = GetWalletForJSONRPCRequest(request);
    CWallet* const pwallet = wallet.get();

    if (!EnsureWalletIsAvailable(pwallet, request.fHelp)) {
        return NullUniValue;
    }

    if (request.fHelp || request.params.size() != 1)
        throw std::runtime_error(
            RPCHelpMan{"dumpblindingkey",
                "\nDumps the private blinding key for a CT address in hex.",
                {
                    {"address", RPCArg::Type::STR, RPCArg::Optional::NO, "The CT address"},
                },
                RPCResult{
                    RPCResult::Type::STR, "blindingkey", "the blinding key",
                },
                RPCExamples{
                    HelpExampleCli("dumpblindingkey", "\"my address\"")
                },
            }.ToString());

    auto locked_chain = pwallet->chain().lock();
    LOCK(pwallet->cs_wallet);

    CTxDestination dest = DecodeDestination(request.params[0].get_str());
    if (!IsValidDestination(dest)) {
        throw JSONRPCError(RPC_INVALID_ADDRESS_OR_KEY, "Invalid Bitcoin address");
    }
    if (!IsBlindDestination(dest)) {
        throw JSONRPCError(RPC_INVALID_ADDRESS_OR_KEY, "Not a CT address");
    }
    CScript script = GetScriptForDestination(dest);
    CKey key;
    key = pwallet->GetBlindingKey(&script);
    if (key.IsValid()) {
        CPubKey pubkey(key.GetPubKey());
        if (pubkey == GetDestinationBlindingKey(dest)) {
            return HexStr(key.begin(), key.end());
        }
    }

    throw JSONRPCError(RPC_WALLET_ERROR, "Blinding key for address is unknown");
}

UniValue dumpmasterblindingkey(const JSONRPCRequest& request)
{
    std::shared_ptr<CWallet> const wallet = GetWalletForJSONRPCRequest(request);
    CWallet* const pwallet = wallet.get();

    if (!EnsureWalletIsAvailable(pwallet, request.fHelp)) {
        return NullUniValue;
    }

    if (request.fHelp || request.params.size() != 0)
        throw std::runtime_error(
            RPCHelpMan{"dumpmasterblindingkey",
                "\nDumps the master private blinding key in hex.",
                {},
                RPCResult{
                    RPCResult::Type::STR, "blindingkey", "the master blinding key",
                },
                RPCExamples{
                    HelpExampleCli("dumpmasterblindingkey", "")
                },
            }.ToString());

    auto locked_chain = pwallet->chain().lock();
    LOCK(pwallet->cs_wallet);

    if (!pwallet->blinding_derivation_key.IsNull()) {
        return HexStr(pwallet->blinding_derivation_key);
    } else {
        throw JSONRPCError(RPC_WALLET_ERROR, "Master blinding key is uninitialized.");
    }
}

UniValue dumpissuanceblindingkey(const JSONRPCRequest& request)
{
    std::shared_ptr<CWallet> const wallet = GetWalletForJSONRPCRequest(request);
    CWallet* const pwallet = wallet.get();

    if (!EnsureWalletIsAvailable(pwallet, request.fHelp)) {
        return NullUniValue;
    }

    if (request.fHelp || request.params.size() != 2)
        throw std::runtime_error(
            RPCHelpMan{"dumpissuanceblindingkey",
                "\nDumps the private blinding key for an asset issuance in wallet.",
                {
                    {"txid", RPCArg::Type::STR_HEX, RPCArg::Optional::NO, "The transaction id of the issuance"},
                    {"vin", RPCArg::Type::NUM, RPCArg::Optional::NO, "The input number of the issuance in the transaction."},
                },
                RPCResult{
                    RPCResult::Type::STR, "blindingkey", "the issuance blinding key",
                },
                RPCExamples{
                    HelpExampleCli("dumpissuanceblindingkey", "\"<txid>\", 0")
                },
            }.ToString());

    auto locked_chain = pwallet->chain().lock();
    LOCK(pwallet->cs_wallet);

    if (!request.params[0].isStr() || !IsHex(request.params[0].get_str()) || request.params[0].get_str().size() != 64) {
        throw JSONRPCError(RPC_TYPE_ERROR, "First argument must be a txid string");
    }
    std::string txidstr = request.params[0].get_str();
    uint256 txid;
    txid.SetHex(txidstr);

    uint32_t vindex;
    if (!request.params[1].isNum()) {
        throw JSONRPCError(RPC_TYPE_ERROR, "vin must be an integer");
    }
    vindex = request.params[1].get_int();

    // Process as issuance key dump
    for (std::map<uint256, CWalletTx>::const_iterator it = pwallet->mapWallet.begin(); it != pwallet->mapWallet.end(); ++it) {
        const CWalletTx* pcoin = &(*it).second;
        if (pcoin->tx->GetHash() != txid) {
            continue;
        }
        if (pcoin->tx->vin.size() <= vindex) {
            throw JSONRPCError(RPC_WALLET_ERROR, "Transaction is in wallet but vin does not exist");
        }
        if (pcoin->tx->vin[vindex].assetIssuance.IsNull()) {
            throw JSONRPCError(RPC_WALLET_ERROR, "Transaction input has no issuance");
        }
        // We can actually deblind the input
        if (pcoin->GetIssuanceAmount(vindex, false) != -1 ) {
            CScript blindingScript(CScript() << OP_RETURN << std::vector<unsigned char>(pcoin->tx->vin[vindex].prevout.hash.begin(), pcoin->tx->vin[vindex].prevout.hash.end()) << pcoin->tx->vin[vindex].prevout.n);
            CKey key;
            key = pwallet->GetBlindingKey(&blindingScript);
            return HexStr(key.begin(), key.end());
        } else {
            // We don't know how to deblind this using our wallet
            throw JSONRPCError(RPC_WALLET_ERROR, "Unable to unblind issuance with wallet blinding key.");
        }
    }
    throw JSONRPCError(RPC_WALLET_ERROR, "Transaction is unknown to wallet.");
}

// END ELEMENTS
//
=======
static UniValue ProcessDescriptorImport(CWallet * const pwallet, const UniValue& data, const int64_t timestamp) EXCLUSIVE_LOCKS_REQUIRED(pwallet->cs_wallet)
{
    UniValue warnings(UniValue::VARR);
    UniValue result(UniValue::VOBJ);

    try {
        if (!data.exists("desc")) {
            throw JSONRPCError(RPC_INVALID_PARAMETER, "Descriptor not found.");
        }

        const std::string& descriptor = data["desc"].get_str();
        const bool active = data.exists("active") ? data["active"].get_bool() : false;
        const bool internal = data.exists("internal") ? data["internal"].get_bool() : false;
        const std::string& label = data.exists("label") ? data["label"].get_str() : "";

        // Parse descriptor string
        FlatSigningProvider keys;
        std::string error;
        auto parsed_desc = Parse(descriptor, keys, error, /* require_checksum = */ true);
        if (!parsed_desc) {
            throw JSONRPCError(RPC_INVALID_ADDRESS_OR_KEY, error);
        }

        // Range check
        int64_t range_start = 0, range_end = 1, next_index = 0;
        if (!parsed_desc->IsRange() && data.exists("range")) {
            throw JSONRPCError(RPC_INVALID_PARAMETER, "Range should not be specified for an un-ranged descriptor");
        } else if (parsed_desc->IsRange()) {
            if (data.exists("range")) {
                auto range = ParseDescriptorRange(data["range"]);
                range_start = range.first;
                range_end = range.second + 1; // Specified range end is inclusive, but we need range end as exclusive
            } else {
                warnings.push_back("Range not given, using default keypool range");
                range_start = 0;
                range_end = gArgs.GetArg("-keypool", DEFAULT_KEYPOOL_SIZE);
            }
            next_index = range_start;

            if (data.exists("next_index")) {
                next_index = data["next_index"].get_int64();
                // bound checks
                if (next_index < range_start || next_index >= range_end) {
                    throw JSONRPCError(RPC_INVALID_PARAMETER, "next_index is out of range");
                }
            }
        }

        // Active descriptors must be ranged
        if (active && !parsed_desc->IsRange()) {
            throw JSONRPCError(RPC_INVALID_PARAMETER, "Active descriptors must be ranged");
        }

        // Ranged descriptors should not have a label
        if (data.exists("range") && data.exists("label")) {
            throw JSONRPCError(RPC_INVALID_PARAMETER, "Ranged descriptors should not have a label");
        }

        // Internal addresses should not have a label either
        if (internal && data.exists("label")) {
            throw JSONRPCError(RPC_INVALID_PARAMETER, "Internal addresses should not have a label");
        }

        // Combo descriptor check
        if (active && !parsed_desc->IsSingleType()) {
            throw JSONRPCError(RPC_WALLET_ERROR, "Combo descriptors cannot be set to active");
        }

        // If the wallet disabled private keys, abort if private keys exist
        if (pwallet->IsWalletFlagSet(WALLET_FLAG_DISABLE_PRIVATE_KEYS) && !keys.keys.empty()) {
            throw JSONRPCError(RPC_WALLET_ERROR, "Cannot import private keys to a wallet with private keys disabled");
        }

        // Need to ExpandPrivate to check if private keys are available for all pubkeys
        FlatSigningProvider expand_keys;
        std::vector<CScript> scripts;
        parsed_desc->Expand(0, keys, scripts, expand_keys);
        parsed_desc->ExpandPrivate(0, keys, expand_keys);

        // Check if all private keys are provided
        bool have_all_privkeys = !expand_keys.keys.empty();
        for (const auto& entry : expand_keys.origins) {
            const CKeyID& key_id = entry.first;
            CKey key;
            if (!expand_keys.GetKey(key_id, key)) {
                have_all_privkeys = false;
                break;
            }
        }

        // If private keys are enabled, check some things.
        if (!pwallet->IsWalletFlagSet(WALLET_FLAG_DISABLE_PRIVATE_KEYS)) {
           if (keys.keys.empty()) {
                throw JSONRPCError(RPC_WALLET_ERROR, "Cannot import descriptor without private keys to a wallet with private keys enabled");
           }
           if (!have_all_privkeys) {
               warnings.push_back("Not all private keys provided. Some wallet functionality may return unexpected errors");
           }
        }

        WalletDescriptor w_desc(std::move(parsed_desc), timestamp, range_start, range_end, next_index);

        // Check if the wallet already contains the descriptor
        auto existing_spk_manager = pwallet->GetDescriptorScriptPubKeyMan(w_desc);
        if (existing_spk_manager) {
            LOCK(existing_spk_manager->cs_desc_man);
            if (range_start > existing_spk_manager->GetWalletDescriptor().range_start) {
                throw JSONRPCError(RPC_INVALID_PARAMS, strprintf("range_start can only decrease; current range = [%d,%d]", existing_spk_manager->GetWalletDescriptor().range_start, existing_spk_manager->GetWalletDescriptor().range_end));
            }
        }

        // Add descriptor to the wallet
        auto spk_manager = pwallet->AddWalletDescriptor(w_desc, keys, label);
        if (spk_manager == nullptr) {
            throw JSONRPCError(RPC_WALLET_ERROR, strprintf("Could not add descriptor '%s'", descriptor));
        }

        // Set descriptor as active if necessary
        if (active) {
            if (!w_desc.descriptor->GetOutputType()) {
                warnings.push_back("Unknown output type, cannot set descriptor to active.");
            } else {
                pwallet->SetActiveScriptPubKeyMan(spk_manager->GetID(), *w_desc.descriptor->GetOutputType(), internal);
            }
        }

        result.pushKV("success", UniValue(true));
    } catch (const UniValue& e) {
        result.pushKV("success", UniValue(false));
        result.pushKV("error", e);
    } catch (...) {
        result.pushKV("success", UniValue(false));

        result.pushKV("error", JSONRPCError(RPC_MISC_ERROR, "Missing required fields"));
    }
    if (warnings.size()) result.pushKV("warnings", warnings);
    return result;
}

UniValue importdescriptors(const JSONRPCRequest& main_request) {
    // Acquire the wallet
    std::shared_ptr<CWallet> const wallet = GetWalletForJSONRPCRequest(main_request);
    CWallet* const pwallet = wallet.get();
    if (!EnsureWalletIsAvailable(pwallet, main_request.fHelp)) {
        return NullUniValue;
    }

            RPCHelpMan{"importdescriptors",
                "\nImport descriptors. This will trigger a rescan of the blockchain based on the earliest timestamp of all descriptors being imported. Requires a new wallet backup.\n"
            "\nNote: This call can take over an hour to complete if using an early timestamp; during that time, other rpc calls\n"
            "may report that the imported keys, addresses or scripts exist but related transactions are still missing.\n",
                {
                    {"requests", RPCArg::Type::ARR, RPCArg::Optional::NO, "Data to be imported",
                        {
                            {"", RPCArg::Type::OBJ, RPCArg::Optional::OMITTED, "",
                                {
                                    {"desc", RPCArg::Type::STR, RPCArg::Optional::NO, "Descriptor to import."},
                                    {"active", RPCArg::Type::BOOL, /* default */ "false", "Set this descriptor to be the active descriptor for the corresponding output type/externality"},
                                    {"range", RPCArg::Type::RANGE, RPCArg::Optional::OMITTED, "If a ranged descriptor is used, this specifies the end or the range (in the form [begin,end]) to import"},
                                    {"next_index", RPCArg::Type::NUM, RPCArg::Optional::OMITTED, "If a ranged descriptor is set to active, this specifies the next index to generate addresses from"},
                                    {"timestamp", RPCArg::Type::NUM, RPCArg::Optional::NO, "Time from which to start rescanning the blockchain for this descriptor, in " + UNIX_EPOCH_TIME + "\n"
        "                                                              Use the string \"now\" to substitute the current synced blockchain time.\n"
        "                                                              \"now\" can be specified to bypass scanning, for outputs which are known to never have been used, and\n"
        "                                                              0 can be specified to scan the entire blockchain. Blocks up to 2 hours before the earliest timestamp\n"
        "                                                              of all descriptors being imported will be scanned.",
                                        /* oneline_description */ "", {"timestamp | \"now\"", "integer / string"}
                                    },
                                    {"internal", RPCArg::Type::BOOL, /* default */ "false", "Whether matching outputs should be treated as not incoming payments (e.g. change)"},
                                    {"label", RPCArg::Type::STR, /* default */ "''", "Label to assign to the address, only allowed with internal=false"},
                                },
                            },
                        },
                        "\"requests\""},
                },
                RPCResult{
                    RPCResult::Type::ARR, "", "Response is an array with the same size as the input that has the execution result",
                    {
                        {RPCResult::Type::OBJ, "", "",
                        {
                            {RPCResult::Type::BOOL, "success", ""},
                            {RPCResult::Type::ARR, "warnings", /* optional */ true, "",
                            {
                                {RPCResult::Type::STR, "", ""},
                            }},
                            {RPCResult::Type::OBJ, "error", /* optional */ true, "",
                            {
                                {RPCResult::Type::ELISION, "", "JSONRPC error"},
                            }},
                        }},
                    }
                },
                RPCExamples{
                    HelpExampleCli("importdescriptors", "'[{ \"desc\": \"<my descriptor>\", \"timestamp\":1455191478, \"internal\": true }, "
                                          "{ \"desc\": \"<my desccriptor 2>\", \"label\": \"example 2\", \"timestamp\": 1455191480 }]'") +
                    HelpExampleCli("importdescriptors", "'[{ \"desc\": \"<my descriptor>\", \"timestamp\":1455191478, \"active\": true, \"range\": [0,100], \"label\": \"<my bech32 wallet>\" }]'")
                },
            }.Check(main_request);

    //  Make sure wallet is a descriptor wallet
    if (!pwallet->IsWalletFlagSet(WALLET_FLAG_DESCRIPTORS)) {
        throw JSONRPCError(RPC_WALLET_ERROR, "importdescriptors is not available for non-descriptor wallets");
    }

    RPCTypeCheck(main_request.params, {UniValue::VARR, UniValue::VOBJ});

    WalletRescanReserver reserver(*pwallet);
    if (!reserver.reserve()) {
        throw JSONRPCError(RPC_WALLET_ERROR, "Wallet is currently rescanning. Abort existing rescan or wait.");
    }

    const UniValue& requests = main_request.params[0];
    const int64_t minimum_timestamp = 1;
    int64_t now = 0;
    int64_t lowest_timestamp = 0;
    bool rescan = false;
    UniValue response(UniValue::VARR);
    {
        auto locked_chain = pwallet->chain().lock();
        LOCK(pwallet->cs_wallet);
        EnsureWalletIsUnlocked(pwallet);

        CHECK_NONFATAL(pwallet->chain().findBlock(pwallet->GetLastBlockHash(), FoundBlock().time(lowest_timestamp).mtpTime(now)));

        // Get all timestamps and extract the lowest timestamp
        for (const UniValue& request : requests.getValues()) {
            // This throws an error if "timestamp" doesn't exist
            const int64_t timestamp = std::max(GetImportTimestamp(request, now), minimum_timestamp);
            const UniValue result = ProcessDescriptorImport(pwallet, request, timestamp);
            response.push_back(result);

            if (lowest_timestamp > timestamp ) {
                lowest_timestamp = timestamp;
            }

            // If we know the chain tip, and at least one request was successful then allow rescan
            if (!rescan && result["success"].get_bool()) {
                rescan = true;
            }
        }
        pwallet->ConnectScriptPubKeyManNotifiers();
    }

    // Rescan the blockchain using the lowest timestamp
    if (rescan) {
        int64_t scanned_time = pwallet->RescanFromTime(lowest_timestamp, reserver, true /* update */);
        {
            auto locked_chain = pwallet->chain().lock();
            LOCK(pwallet->cs_wallet);
            pwallet->ReacceptWalletTransactions();
        }

        if (pwallet->IsAbortingRescan()) {
            throw JSONRPCError(RPC_MISC_ERROR, "Rescan aborted by user.");
        }

        if (scanned_time > lowest_timestamp) {
            std::vector<UniValue> results = response.getValues();
            response.clear();
            response.setArray();

            // Compose the response
            for (unsigned int i = 0; i < requests.size(); ++i) {
                const UniValue& request = requests.getValues().at(i);

                // If the descriptor timestamp is within the successfully scanned
                // range, or if the import result already has an error set, let
                // the result stand unmodified. Otherwise replace the result
                // with an error message.
                if (scanned_time <= GetImportTimestamp(request, now) || results.at(i).exists("error")) {
                    response.push_back(results.at(i));
                } else {
                    UniValue result = UniValue(UniValue::VOBJ);
                    result.pushKV("success", UniValue(false));
                    result.pushKV(
                        "error",
                        JSONRPCError(
                            RPC_MISC_ERROR,
                            strprintf("Rescan failed for descriptor with timestamp %d. There was an error reading a "
                                      "block from time %d, which is after or within %d seconds of key creation, and "
                                      "could contain transactions pertaining to the desc. As a result, transactions "
                                      "and coins using this desc may not appear in the wallet. This error could be "
                                      "caused by pruning or data corruption (see bitcoind log for details) and could "
                                      "be dealt with by downloading and rescanning the relevant blocks (see -reindex "
                                      "and -rescan options).",
                                GetImportTimestamp(request, now), scanned_time - TIMESTAMP_WINDOW - 1, TIMESTAMP_WINDOW)));
                    response.push_back(std::move(result));
                }
            }
        }
    }

    return response;
}
>>>>>>> eef90c14
<|MERGE_RESOLUTION|>--- conflicted
+++ resolved
@@ -1492,409 +1492,6 @@
     return response;
 }
 
-<<<<<<< HEAD
-//
-// ELEMENTS:
-
-UniValue getwalletpakinfo(const JSONRPCRequest& request)
-{
-    std::shared_ptr<CWallet> const wallet = GetWalletForJSONRPCRequest(request);
-    CWallet* const pwallet = wallet.get();
-
-    if (!EnsureWalletIsAvailable(pwallet, request.fHelp)) {
-        return NullUniValue;
-    }
-
-    if (request.fHelp || request.params.size() != 0)
-        throw std::runtime_error(
-            RPCHelpMan{"getwalletpakinfo",
-                "\nReturns relevant pegout authorization key (PAK) information about this wallet. Throws an error if initpegoutwallet` has not been invoked on this wallet.\n",
-                {},
-                RPCResult{
-                    RPCResult::Type::OBJ, "", "",
-                    {
-                        {RPCResult::Type::STR, "bip32_counter", "next index to be used by the wallet for `sendtomainchain`"},
-                        {RPCResult::Type::STR, "bitcoin_descriptor", "Bitcoin script descriptor loaded in the wallet for pegouts"},
-                        {RPCResult::Type::STR_HEX, "liquid_pak", "pubkey corresponding to the Liquid PAK loaded in the wallet for pegouts"},
-                        {RPCResult::Type::STR, "liquid_pak_address", "corresponding address for `liquid_pak`. Useful for `dumpprivkey` for wallet backup or transfer"},
-                        {RPCResult::Type::ARR_FIXED, "address_lookahead", "the three next Bitcoin addresses the wallet will use for `sendtomainchain` based on the internal counter",
-                            {RPCResult{RPCResult::Type::STR, "", ""}}},
-                    }
-                },
-                RPCExamples{""},
-            }.ToString());
-
-    auto locked_chain = pwallet->chain().lock();
-    LOCK(pwallet->cs_wallet);
-
-    if (pwallet->offline_counter == -1) {
-        throw JSONRPCError(RPC_MISC_ERROR, "This wallet has not been initialized for PAK-enforced peg-outs.");
-    }
-
-    UniValue ret(UniValue::VOBJ);
-    std::stringstream ss;
-    ss << pwallet->offline_counter;
-    ret.pushKV("bip32_counter", ss.str());
-
-    const std::string desc_str = pwallet->offline_desc;
-
-    FlatSigningProvider provider;
-    std::string error;
-    const auto& desc = Parse(desc_str, provider, error);
-
-    ret.pushKV("bitcoin_descriptor", desc_str);
-    ret.pushKV("liquid_pak", HexStr(pwallet->online_key));
-    ret.pushKV("liquid_pak_address", EncodeDestination(PKHash(pwallet->online_key)));
-
-    // We know that the number is non-negative from earlier check
-    unsigned int counter = (unsigned int)pwallet->offline_counter;
-
-    UniValue address_list(UniValue::VARR);
-    for (unsigned int i = counter; i < counter+3; i++) {
-        std::vector<CScript> scripts;
-        if (!desc->Expand(i, provider, scripts, provider)) {
-            throw JSONRPCError(RPC_WALLET_ERROR, "Could not generate lookahead addresses with descriptor. This is a bug.");
-        }
-        CTxDestination destination;
-        ExtractDestination(scripts[0], destination);
-        address_list.push_back(EncodeParentDestination(destination));
-    }
-
-    ret.pushKV("address_lookahead", address_list);
-    return ret;
-}
-
-UniValue importblindingkey(const JSONRPCRequest& request)
-{
-    std::shared_ptr<CWallet> const wallet = GetWalletForJSONRPCRequest(request);
-    CWallet* const pwallet = wallet.get();
-
-    if (!EnsureWalletIsAvailable(pwallet, request.fHelp)) {
-        return NullUniValue;
-    }
-
-    if (request.fHelp || request.params.size() != 2)
-        throw std::runtime_error(
-            RPCHelpMan{"importblindingkey",
-                "\nImports a private blinding key in hex for a CT address.",
-                {
-                    {"address", RPCArg::Type::STR, RPCArg::Optional::NO, "The CT address"},
-                    {"hexkey", RPCArg::Type::STR, RPCArg::Optional::NO, "The blinding key in hex"},
-                },
-                RPCResults{},
-                RPCExamples{
-                    HelpExampleCli("importblindingkey", "\"my blinded CT address\" <blindinghex>")
-                },
-            }.ToString());
-
-    auto locked_chain = pwallet->chain().lock();
-    LOCK(pwallet->cs_wallet);
-
-    CTxDestination dest = DecodeDestination(request.params[0].get_str());
-    if (!IsValidDestination(dest)) {
-        throw JSONRPCError(RPC_INVALID_ADDRESS_OR_KEY, "Invalid Bitcoin address.");
-    }
-    if (!IsBlindDestination(dest)) {
-        throw JSONRPCError(RPC_INVALID_ADDRESS_OR_KEY, "Address is not confidential.");
-    }
-
-    if (!IsHex(request.params[1].get_str())) {
-        throw JSONRPCError(RPC_INVALID_ADDRESS_OR_KEY, "Invalid hexadecimal for key");
-    }
-    std::vector<unsigned char> keydata = ParseHex(request.params[1].get_str());
-    if (keydata.size() != 32) {
-        throw JSONRPCError(RPC_INVALID_ADDRESS_OR_KEY, "Invalid hexadecimal key length");
-    }
-
-    CKey key;
-    key.Set(keydata.begin(), keydata.end(), true);
-    if (!key.IsValid() || key.GetPubKey() != GetDestinationBlindingKey(dest)) {
-        throw JSONRPCError(RPC_INVALID_ADDRESS_OR_KEY, "Address and key do not match");
-    }
-
-    uint256 keyval;
-    memcpy(keyval.begin(), &keydata[0], 32);
-    if (!pwallet->AddSpecificBlindingKey(CScriptID(GetScriptForDestination(dest)), keyval)) {
-        throw JSONRPCError(RPC_WALLET_ERROR, "Failed to import blinding key");
-    }
-    pwallet->MarkDirty();
-
-    return NullUniValue;
-}
-
-UniValue importmasterblindingkey(const JSONRPCRequest& request)
-{
-    std::shared_ptr<CWallet> const wallet = GetWalletForJSONRPCRequest(request);
-    CWallet* const pwallet = wallet.get();
-
-    if (!EnsureWalletIsAvailable(pwallet, request.fHelp)) {
-        return NullUniValue;
-    }
-
-    if (request.fHelp || request.params.size() != 1)
-        throw std::runtime_error(
-            RPCHelpMan{"importmasterblindingkey",
-                "\nImports a master private blinding key in hex for the wallet."
-                "\nNote: wallets can only have one master blinding key at a time. Funds could be permanently lost if user doesn't know what they are doing. Recommended use is only for wallet recovery using this in conjunction with `sethdseed`.\n",
-                {
-                    {"hexkey", RPCArg::Type::STR_HEX, RPCArg::Optional::NO, "The blinding key in hex"},
-                },
-                RPCResults{},
-                RPCExamples{
-                    HelpExampleCli("importmasterblindingkey", "<hexkey>")
-                },
-            }.ToString());
-
-    auto locked_chain = pwallet->chain().lock();
-    LOCK(pwallet->cs_wallet);
-
-    if (!IsHex(request.params[0].get_str())) {
-        throw JSONRPCError(RPC_INVALID_ADDRESS_OR_KEY, "Invalid hexadecimal for key");
-    }
-    std::vector<unsigned char> keydata = ParseHex(request.params[0].get_str());
-    if (keydata.size() != 32) {
-        throw JSONRPCError(RPC_INVALID_ADDRESS_OR_KEY, "Invalid hexadecimal key length");
-    }
-
-    uint256 keyval;
-    memcpy(keyval.begin(), &keydata[0], 32);
-
-    if (!pwallet->SetMasterBlindingKey(keyval)) {
-        throw JSONRPCError(RPC_WALLET_ERROR, "Failed to import master blinding key");
-    }
-
-    pwallet->MarkDirty();
-
-    return NullUniValue;
-}
-
-UniValue importissuanceblindingkey(const JSONRPCRequest& request)
-{
-    std::shared_ptr<CWallet> const wallet = GetWalletForJSONRPCRequest(request);
-    CWallet* const pwallet = wallet.get();
-
-    if (!EnsureWalletIsAvailable(pwallet, request.fHelp)) {
-        return NullUniValue;
-    }
-
-    if (request.fHelp || request.params.size() != 3)
-        throw std::runtime_error(
-            RPCHelpMan{"importissuanceblindingkey",
-                "\nImports a private blinding key in hex for an asset issuance.",
-                {
-                    {"txid", RPCArg::Type::STR_HEX, RPCArg::Optional::NO, "The transaction id of the issuance"},
-                    {"vin", RPCArg::Type::NUM, RPCArg::Optional::NO, "The input number of the issuance in the transaction."},
-                    {"blindingkey", RPCArg::Type::STR_HEX, RPCArg::Optional::NO, "The blinding key in hex"},
-                },
-                RPCResults{},
-                RPCExamples{
-                    HelpExampleCli("importblindingkey", "\"my blinded CT address\" <blindinghex>")
-                },
-            }.ToString());
-
-    auto locked_chain = pwallet->chain().lock();
-    LOCK(pwallet->cs_wallet);
-
-    if (!request.params[0].isStr() || !IsHex(request.params[0].get_str()) || request.params[0].get_str().size() != 64) {
-        throw JSONRPCError(RPC_TYPE_ERROR, "First argument must be a txid string");
-    }
-    std::string txidstr = request.params[0].get_str();
-    uint256 txid;
-    txid.SetHex(txidstr);
-
-    uint32_t vindex;
-    if (!request.params[1].isNum()) {
-        throw JSONRPCError(RPC_TYPE_ERROR, "vin must be an integer");
-    }
-    vindex = request.params[1].get_int();
-
-    if (!request.params[2].isStr() || !IsHex(request.params[2].get_str()) || request.params[2].get_str().size() != 64) {
-        throw JSONRPCError(RPC_TYPE_ERROR, "blinding key must be a hex string of length 64");
-    }
-
-    std::vector<unsigned char> keydata = ParseHex(request.params[2].get_str());
-    if (keydata.size() != 32) {
-        throw JSONRPCError(RPC_INVALID_ADDRESS_OR_KEY, "Invalid hexadecimal key length");
-    }
-    CKey key;
-    key.Set(keydata.begin(), keydata.end(), true);
-
-    // Process as issuance key dump
-    for (std::map<uint256, CWalletTx>::const_iterator it = pwallet->mapWallet.begin(); it != pwallet->mapWallet.end(); ++it) {
-        const CWalletTx* pcoin = &(*it).second;
-        if (pcoin->GetHash() != txid) {
-            continue;
-        }
-        if (pcoin->tx->vin.size() <= vindex) {
-            throw JSONRPCError(RPC_WALLET_ERROR, "Transaction is in wallet but vin does not exist");
-        }
-        if (pcoin->tx->vin[vindex].assetIssuance.IsNull()) {
-            throw JSONRPCError(RPC_WALLET_ERROR, "Transaction input has no issuance");
-        }
-
-        // Import the key in that slot
-        uint256 keyval;
-        memcpy(keyval.begin(), &keydata[0], 32);
-        CScript blindingScript(CScript() << OP_RETURN << std::vector<unsigned char>(pcoin->tx->vin[vindex].prevout.hash.begin(), pcoin->tx->vin[vindex].prevout.hash.end()) << pcoin->tx->vin[vindex].prevout.n);
-        if (!pwallet->AddSpecificBlindingKey(CScriptID(blindingScript), keyval)) {
-            throw JSONRPCError(RPC_WALLET_ERROR, "Failed to import blinding key");
-        }
-        pwallet->MarkDirty();
-        return NullUniValue;
-    }
-
-    throw JSONRPCError(RPC_WALLET_ERROR, "Transaction is unknown to wallet.");
-}
-
-UniValue dumpblindingkey(const JSONRPCRequest& request)
-{
-    std::shared_ptr<CWallet> const wallet = GetWalletForJSONRPCRequest(request);
-    CWallet* const pwallet = wallet.get();
-
-    if (!EnsureWalletIsAvailable(pwallet, request.fHelp)) {
-        return NullUniValue;
-    }
-
-    if (request.fHelp || request.params.size() != 1)
-        throw std::runtime_error(
-            RPCHelpMan{"dumpblindingkey",
-                "\nDumps the private blinding key for a CT address in hex.",
-                {
-                    {"address", RPCArg::Type::STR, RPCArg::Optional::NO, "The CT address"},
-                },
-                RPCResult{
-                    RPCResult::Type::STR, "blindingkey", "the blinding key",
-                },
-                RPCExamples{
-                    HelpExampleCli("dumpblindingkey", "\"my address\"")
-                },
-            }.ToString());
-
-    auto locked_chain = pwallet->chain().lock();
-    LOCK(pwallet->cs_wallet);
-
-    CTxDestination dest = DecodeDestination(request.params[0].get_str());
-    if (!IsValidDestination(dest)) {
-        throw JSONRPCError(RPC_INVALID_ADDRESS_OR_KEY, "Invalid Bitcoin address");
-    }
-    if (!IsBlindDestination(dest)) {
-        throw JSONRPCError(RPC_INVALID_ADDRESS_OR_KEY, "Not a CT address");
-    }
-    CScript script = GetScriptForDestination(dest);
-    CKey key;
-    key = pwallet->GetBlindingKey(&script);
-    if (key.IsValid()) {
-        CPubKey pubkey(key.GetPubKey());
-        if (pubkey == GetDestinationBlindingKey(dest)) {
-            return HexStr(key.begin(), key.end());
-        }
-    }
-
-    throw JSONRPCError(RPC_WALLET_ERROR, "Blinding key for address is unknown");
-}
-
-UniValue dumpmasterblindingkey(const JSONRPCRequest& request)
-{
-    std::shared_ptr<CWallet> const wallet = GetWalletForJSONRPCRequest(request);
-    CWallet* const pwallet = wallet.get();
-
-    if (!EnsureWalletIsAvailable(pwallet, request.fHelp)) {
-        return NullUniValue;
-    }
-
-    if (request.fHelp || request.params.size() != 0)
-        throw std::runtime_error(
-            RPCHelpMan{"dumpmasterblindingkey",
-                "\nDumps the master private blinding key in hex.",
-                {},
-                RPCResult{
-                    RPCResult::Type::STR, "blindingkey", "the master blinding key",
-                },
-                RPCExamples{
-                    HelpExampleCli("dumpmasterblindingkey", "")
-                },
-            }.ToString());
-
-    auto locked_chain = pwallet->chain().lock();
-    LOCK(pwallet->cs_wallet);
-
-    if (!pwallet->blinding_derivation_key.IsNull()) {
-        return HexStr(pwallet->blinding_derivation_key);
-    } else {
-        throw JSONRPCError(RPC_WALLET_ERROR, "Master blinding key is uninitialized.");
-    }
-}
-
-UniValue dumpissuanceblindingkey(const JSONRPCRequest& request)
-{
-    std::shared_ptr<CWallet> const wallet = GetWalletForJSONRPCRequest(request);
-    CWallet* const pwallet = wallet.get();
-
-    if (!EnsureWalletIsAvailable(pwallet, request.fHelp)) {
-        return NullUniValue;
-    }
-
-    if (request.fHelp || request.params.size() != 2)
-        throw std::runtime_error(
-            RPCHelpMan{"dumpissuanceblindingkey",
-                "\nDumps the private blinding key for an asset issuance in wallet.",
-                {
-                    {"txid", RPCArg::Type::STR_HEX, RPCArg::Optional::NO, "The transaction id of the issuance"},
-                    {"vin", RPCArg::Type::NUM, RPCArg::Optional::NO, "The input number of the issuance in the transaction."},
-                },
-                RPCResult{
-                    RPCResult::Type::STR, "blindingkey", "the issuance blinding key",
-                },
-                RPCExamples{
-                    HelpExampleCli("dumpissuanceblindingkey", "\"<txid>\", 0")
-                },
-            }.ToString());
-
-    auto locked_chain = pwallet->chain().lock();
-    LOCK(pwallet->cs_wallet);
-
-    if (!request.params[0].isStr() || !IsHex(request.params[0].get_str()) || request.params[0].get_str().size() != 64) {
-        throw JSONRPCError(RPC_TYPE_ERROR, "First argument must be a txid string");
-    }
-    std::string txidstr = request.params[0].get_str();
-    uint256 txid;
-    txid.SetHex(txidstr);
-
-    uint32_t vindex;
-    if (!request.params[1].isNum()) {
-        throw JSONRPCError(RPC_TYPE_ERROR, "vin must be an integer");
-    }
-    vindex = request.params[1].get_int();
-
-    // Process as issuance key dump
-    for (std::map<uint256, CWalletTx>::const_iterator it = pwallet->mapWallet.begin(); it != pwallet->mapWallet.end(); ++it) {
-        const CWalletTx* pcoin = &(*it).second;
-        if (pcoin->tx->GetHash() != txid) {
-            continue;
-        }
-        if (pcoin->tx->vin.size() <= vindex) {
-            throw JSONRPCError(RPC_WALLET_ERROR, "Transaction is in wallet but vin does not exist");
-        }
-        if (pcoin->tx->vin[vindex].assetIssuance.IsNull()) {
-            throw JSONRPCError(RPC_WALLET_ERROR, "Transaction input has no issuance");
-        }
-        // We can actually deblind the input
-        if (pcoin->GetIssuanceAmount(vindex, false) != -1 ) {
-            CScript blindingScript(CScript() << OP_RETURN << std::vector<unsigned char>(pcoin->tx->vin[vindex].prevout.hash.begin(), pcoin->tx->vin[vindex].prevout.hash.end()) << pcoin->tx->vin[vindex].prevout.n);
-            CKey key;
-            key = pwallet->GetBlindingKey(&blindingScript);
-            return HexStr(key.begin(), key.end());
-        } else {
-            // We don't know how to deblind this using our wallet
-            throw JSONRPCError(RPC_WALLET_ERROR, "Unable to unblind issuance with wallet blinding key.");
-        }
-    }
-    throw JSONRPCError(RPC_WALLET_ERROR, "Transaction is unknown to wallet.");
-}
-
-// END ELEMENTS
-//
-=======
 static UniValue ProcessDescriptorImport(CWallet * const pwallet, const UniValue& data, const int64_t timestamp) EXCLUSIVE_LOCKS_REQUIRED(pwallet->cs_wallet)
 {
     UniValue warnings(UniValue::VARR);
@@ -2188,4 +1785,405 @@
 
     return response;
 }
->>>>>>> eef90c14
+
+//
+// ELEMENTS:
+
+UniValue getwalletpakinfo(const JSONRPCRequest& request)
+{
+    std::shared_ptr<CWallet> const wallet = GetWalletForJSONRPCRequest(request);
+    CWallet* const pwallet = wallet.get();
+
+    if (!EnsureWalletIsAvailable(pwallet, request.fHelp)) {
+        return NullUniValue;
+    }
+
+    if (request.fHelp || request.params.size() != 0)
+        throw std::runtime_error(
+            RPCHelpMan{"getwalletpakinfo",
+                "\nReturns relevant pegout authorization key (PAK) information about this wallet. Throws an error if initpegoutwallet` has not been invoked on this wallet.\n",
+                {},
+                RPCResult{
+                    RPCResult::Type::OBJ, "", "",
+                    {
+                        {RPCResult::Type::STR, "bip32_counter", "next index to be used by the wallet for `sendtomainchain`"},
+                        {RPCResult::Type::STR, "bitcoin_descriptor", "Bitcoin script descriptor loaded in the wallet for pegouts"},
+                        {RPCResult::Type::STR_HEX, "liquid_pak", "pubkey corresponding to the Liquid PAK loaded in the wallet for pegouts"},
+                        {RPCResult::Type::STR, "liquid_pak_address", "corresponding address for `liquid_pak`. Useful for `dumpprivkey` for wallet backup or transfer"},
+                        {RPCResult::Type::ARR_FIXED, "address_lookahead", "the three next Bitcoin addresses the wallet will use for `sendtomainchain` based on the internal counter",
+                            {RPCResult{RPCResult::Type::STR, "", ""}}},
+                    }
+                },
+                RPCExamples{""},
+            }.ToString());
+
+    auto locked_chain = pwallet->chain().lock();
+    LOCK(pwallet->cs_wallet);
+
+    if (pwallet->offline_counter == -1) {
+        throw JSONRPCError(RPC_MISC_ERROR, "This wallet has not been initialized for PAK-enforced peg-outs.");
+    }
+
+    UniValue ret(UniValue::VOBJ);
+    std::stringstream ss;
+    ss << pwallet->offline_counter;
+    ret.pushKV("bip32_counter", ss.str());
+
+    const std::string desc_str = pwallet->offline_desc;
+
+    FlatSigningProvider provider;
+    std::string error;
+    const auto& desc = Parse(desc_str, provider, error);
+
+    ret.pushKV("bitcoin_descriptor", desc_str);
+    ret.pushKV("liquid_pak", HexStr(pwallet->online_key));
+    ret.pushKV("liquid_pak_address", EncodeDestination(PKHash(pwallet->online_key)));
+
+    // We know that the number is non-negative from earlier check
+    unsigned int counter = (unsigned int)pwallet->offline_counter;
+
+    UniValue address_list(UniValue::VARR);
+    for (unsigned int i = counter; i < counter+3; i++) {
+        std::vector<CScript> scripts;
+        if (!desc->Expand(i, provider, scripts, provider)) {
+            throw JSONRPCError(RPC_WALLET_ERROR, "Could not generate lookahead addresses with descriptor. This is a bug.");
+        }
+        CTxDestination destination;
+        ExtractDestination(scripts[0], destination);
+        address_list.push_back(EncodeParentDestination(destination));
+    }
+
+    ret.pushKV("address_lookahead", address_list);
+    return ret;
+}
+
+UniValue importblindingkey(const JSONRPCRequest& request)
+{
+    std::shared_ptr<CWallet> const wallet = GetWalletForJSONRPCRequest(request);
+    CWallet* const pwallet = wallet.get();
+
+    if (!EnsureWalletIsAvailable(pwallet, request.fHelp)) {
+        return NullUniValue;
+    }
+
+    if (request.fHelp || request.params.size() != 2)
+        throw std::runtime_error(
+            RPCHelpMan{"importblindingkey",
+                "\nImports a private blinding key in hex for a CT address.",
+                {
+                    {"address", RPCArg::Type::STR, RPCArg::Optional::NO, "The CT address"},
+                    {"hexkey", RPCArg::Type::STR, RPCArg::Optional::NO, "The blinding key in hex"},
+                },
+                RPCResults{},
+                RPCExamples{
+                    HelpExampleCli("importblindingkey", "\"my blinded CT address\" <blindinghex>")
+                },
+            }.ToString());
+
+    auto locked_chain = pwallet->chain().lock();
+    LOCK(pwallet->cs_wallet);
+
+    CTxDestination dest = DecodeDestination(request.params[0].get_str());
+    if (!IsValidDestination(dest)) {
+        throw JSONRPCError(RPC_INVALID_ADDRESS_OR_KEY, "Invalid Bitcoin address.");
+    }
+    if (!IsBlindDestination(dest)) {
+        throw JSONRPCError(RPC_INVALID_ADDRESS_OR_KEY, "Address is not confidential.");
+    }
+
+    if (!IsHex(request.params[1].get_str())) {
+        throw JSONRPCError(RPC_INVALID_ADDRESS_OR_KEY, "Invalid hexadecimal for key");
+    }
+    std::vector<unsigned char> keydata = ParseHex(request.params[1].get_str());
+    if (keydata.size() != 32) {
+        throw JSONRPCError(RPC_INVALID_ADDRESS_OR_KEY, "Invalid hexadecimal key length");
+    }
+
+    CKey key;
+    key.Set(keydata.begin(), keydata.end(), true);
+    if (!key.IsValid() || key.GetPubKey() != GetDestinationBlindingKey(dest)) {
+        throw JSONRPCError(RPC_INVALID_ADDRESS_OR_KEY, "Address and key do not match");
+    }
+
+    uint256 keyval;
+    memcpy(keyval.begin(), &keydata[0], 32);
+    if (!pwallet->AddSpecificBlindingKey(CScriptID(GetScriptForDestination(dest)), keyval)) {
+        throw JSONRPCError(RPC_WALLET_ERROR, "Failed to import blinding key");
+    }
+    pwallet->MarkDirty();
+
+    return NullUniValue;
+}
+
+UniValue importmasterblindingkey(const JSONRPCRequest& request)
+{
+    std::shared_ptr<CWallet> const wallet = GetWalletForJSONRPCRequest(request);
+    CWallet* const pwallet = wallet.get();
+
+    if (!EnsureWalletIsAvailable(pwallet, request.fHelp)) {
+        return NullUniValue;
+    }
+
+    if (request.fHelp || request.params.size() != 1)
+        throw std::runtime_error(
+            RPCHelpMan{"importmasterblindingkey",
+                "\nImports a master private blinding key in hex for the wallet."
+                "\nNote: wallets can only have one master blinding key at a time. Funds could be permanently lost if user doesn't know what they are doing. Recommended use is only for wallet recovery using this in conjunction with `sethdseed`.\n",
+                {
+                    {"hexkey", RPCArg::Type::STR_HEX, RPCArg::Optional::NO, "The blinding key in hex"},
+                },
+                RPCResults{},
+                RPCExamples{
+                    HelpExampleCli("importmasterblindingkey", "<hexkey>")
+                },
+            }.ToString());
+
+    auto locked_chain = pwallet->chain().lock();
+    LOCK(pwallet->cs_wallet);
+
+    if (!IsHex(request.params[0].get_str())) {
+        throw JSONRPCError(RPC_INVALID_ADDRESS_OR_KEY, "Invalid hexadecimal for key");
+    }
+    std::vector<unsigned char> keydata = ParseHex(request.params[0].get_str());
+    if (keydata.size() != 32) {
+        throw JSONRPCError(RPC_INVALID_ADDRESS_OR_KEY, "Invalid hexadecimal key length");
+    }
+
+    uint256 keyval;
+    memcpy(keyval.begin(), &keydata[0], 32);
+
+    if (!pwallet->SetMasterBlindingKey(keyval)) {
+        throw JSONRPCError(RPC_WALLET_ERROR, "Failed to import master blinding key");
+    }
+
+    pwallet->MarkDirty();
+
+    return NullUniValue;
+}
+
+UniValue importissuanceblindingkey(const JSONRPCRequest& request)
+{
+    std::shared_ptr<CWallet> const wallet = GetWalletForJSONRPCRequest(request);
+    CWallet* const pwallet = wallet.get();
+
+    if (!EnsureWalletIsAvailable(pwallet, request.fHelp)) {
+        return NullUniValue;
+    }
+
+    if (request.fHelp || request.params.size() != 3)
+        throw std::runtime_error(
+            RPCHelpMan{"importissuanceblindingkey",
+                "\nImports a private blinding key in hex for an asset issuance.",
+                {
+                    {"txid", RPCArg::Type::STR_HEX, RPCArg::Optional::NO, "The transaction id of the issuance"},
+                    {"vin", RPCArg::Type::NUM, RPCArg::Optional::NO, "The input number of the issuance in the transaction."},
+                    {"blindingkey", RPCArg::Type::STR_HEX, RPCArg::Optional::NO, "The blinding key in hex"},
+                },
+                RPCResults{},
+                RPCExamples{
+                    HelpExampleCli("importblindingkey", "\"my blinded CT address\" <blindinghex>")
+                },
+            }.ToString());
+
+    auto locked_chain = pwallet->chain().lock();
+    LOCK(pwallet->cs_wallet);
+
+    if (!request.params[0].isStr() || !IsHex(request.params[0].get_str()) || request.params[0].get_str().size() != 64) {
+        throw JSONRPCError(RPC_TYPE_ERROR, "First argument must be a txid string");
+    }
+    std::string txidstr = request.params[0].get_str();
+    uint256 txid;
+    txid.SetHex(txidstr);
+
+    uint32_t vindex;
+    if (!request.params[1].isNum()) {
+        throw JSONRPCError(RPC_TYPE_ERROR, "vin must be an integer");
+    }
+    vindex = request.params[1].get_int();
+
+    if (!request.params[2].isStr() || !IsHex(request.params[2].get_str()) || request.params[2].get_str().size() != 64) {
+        throw JSONRPCError(RPC_TYPE_ERROR, "blinding key must be a hex string of length 64");
+    }
+
+    std::vector<unsigned char> keydata = ParseHex(request.params[2].get_str());
+    if (keydata.size() != 32) {
+        throw JSONRPCError(RPC_INVALID_ADDRESS_OR_KEY, "Invalid hexadecimal key length");
+    }
+    CKey key;
+    key.Set(keydata.begin(), keydata.end(), true);
+
+    // Process as issuance key dump
+    for (std::map<uint256, CWalletTx>::const_iterator it = pwallet->mapWallet.begin(); it != pwallet->mapWallet.end(); ++it) {
+        const CWalletTx* pcoin = &(*it).second;
+        if (pcoin->GetHash() != txid) {
+            continue;
+        }
+        if (pcoin->tx->vin.size() <= vindex) {
+            throw JSONRPCError(RPC_WALLET_ERROR, "Transaction is in wallet but vin does not exist");
+        }
+        if (pcoin->tx->vin[vindex].assetIssuance.IsNull()) {
+            throw JSONRPCError(RPC_WALLET_ERROR, "Transaction input has no issuance");
+        }
+
+        // Import the key in that slot
+        uint256 keyval;
+        memcpy(keyval.begin(), &keydata[0], 32);
+        CScript blindingScript(CScript() << OP_RETURN << std::vector<unsigned char>(pcoin->tx->vin[vindex].prevout.hash.begin(), pcoin->tx->vin[vindex].prevout.hash.end()) << pcoin->tx->vin[vindex].prevout.n);
+        if (!pwallet->AddSpecificBlindingKey(CScriptID(blindingScript), keyval)) {
+            throw JSONRPCError(RPC_WALLET_ERROR, "Failed to import blinding key");
+        }
+        pwallet->MarkDirty();
+        return NullUniValue;
+    }
+
+    throw JSONRPCError(RPC_WALLET_ERROR, "Transaction is unknown to wallet.");
+}
+
+UniValue dumpblindingkey(const JSONRPCRequest& request)
+{
+    std::shared_ptr<CWallet> const wallet = GetWalletForJSONRPCRequest(request);
+    CWallet* const pwallet = wallet.get();
+
+    if (!EnsureWalletIsAvailable(pwallet, request.fHelp)) {
+        return NullUniValue;
+    }
+
+    if (request.fHelp || request.params.size() != 1)
+        throw std::runtime_error(
+            RPCHelpMan{"dumpblindingkey",
+                "\nDumps the private blinding key for a CT address in hex.",
+                {
+                    {"address", RPCArg::Type::STR, RPCArg::Optional::NO, "The CT address"},
+                },
+                RPCResult{
+                    RPCResult::Type::STR, "blindingkey", "the blinding key",
+                },
+                RPCExamples{
+                    HelpExampleCli("dumpblindingkey", "\"my address\"")
+                },
+            }.ToString());
+
+    auto locked_chain = pwallet->chain().lock();
+    LOCK(pwallet->cs_wallet);
+
+    CTxDestination dest = DecodeDestination(request.params[0].get_str());
+    if (!IsValidDestination(dest)) {
+        throw JSONRPCError(RPC_INVALID_ADDRESS_OR_KEY, "Invalid Bitcoin address");
+    }
+    if (!IsBlindDestination(dest)) {
+        throw JSONRPCError(RPC_INVALID_ADDRESS_OR_KEY, "Not a CT address");
+    }
+    CScript script = GetScriptForDestination(dest);
+    CKey key;
+    key = pwallet->GetBlindingKey(&script);
+    if (key.IsValid()) {
+        CPubKey pubkey(key.GetPubKey());
+        if (pubkey == GetDestinationBlindingKey(dest)) {
+            return HexStr(key.begin(), key.end());
+        }
+    }
+
+    throw JSONRPCError(RPC_WALLET_ERROR, "Blinding key for address is unknown");
+}
+
+UniValue dumpmasterblindingkey(const JSONRPCRequest& request)
+{
+    std::shared_ptr<CWallet> const wallet = GetWalletForJSONRPCRequest(request);
+    CWallet* const pwallet = wallet.get();
+
+    if (!EnsureWalletIsAvailable(pwallet, request.fHelp)) {
+        return NullUniValue;
+    }
+
+    if (request.fHelp || request.params.size() != 0)
+        throw std::runtime_error(
+            RPCHelpMan{"dumpmasterblindingkey",
+                "\nDumps the master private blinding key in hex.",
+                {},
+                RPCResult{
+                    RPCResult::Type::STR, "blindingkey", "the master blinding key",
+                },
+                RPCExamples{
+                    HelpExampleCli("dumpmasterblindingkey", "")
+                },
+            }.ToString());
+
+    auto locked_chain = pwallet->chain().lock();
+    LOCK(pwallet->cs_wallet);
+
+    if (!pwallet->blinding_derivation_key.IsNull()) {
+        return HexStr(pwallet->blinding_derivation_key);
+    } else {
+        throw JSONRPCError(RPC_WALLET_ERROR, "Master blinding key is uninitialized.");
+    }
+}
+
+UniValue dumpissuanceblindingkey(const JSONRPCRequest& request)
+{
+    std::shared_ptr<CWallet> const wallet = GetWalletForJSONRPCRequest(request);
+    CWallet* const pwallet = wallet.get();
+
+    if (!EnsureWalletIsAvailable(pwallet, request.fHelp)) {
+        return NullUniValue;
+    }
+
+    if (request.fHelp || request.params.size() != 2)
+        throw std::runtime_error(
+            RPCHelpMan{"dumpissuanceblindingkey",
+                "\nDumps the private blinding key for an asset issuance in wallet.",
+                {
+                    {"txid", RPCArg::Type::STR_HEX, RPCArg::Optional::NO, "The transaction id of the issuance"},
+                    {"vin", RPCArg::Type::NUM, RPCArg::Optional::NO, "The input number of the issuance in the transaction."},
+                },
+                RPCResult{
+                    RPCResult::Type::STR, "blindingkey", "the issuance blinding key",
+                },
+                RPCExamples{
+                    HelpExampleCli("dumpissuanceblindingkey", "\"<txid>\", 0")
+                },
+            }.ToString());
+
+    auto locked_chain = pwallet->chain().lock();
+    LOCK(pwallet->cs_wallet);
+
+    if (!request.params[0].isStr() || !IsHex(request.params[0].get_str()) || request.params[0].get_str().size() != 64) {
+        throw JSONRPCError(RPC_TYPE_ERROR, "First argument must be a txid string");
+    }
+    std::string txidstr = request.params[0].get_str();
+    uint256 txid;
+    txid.SetHex(txidstr);
+
+    uint32_t vindex;
+    if (!request.params[1].isNum()) {
+        throw JSONRPCError(RPC_TYPE_ERROR, "vin must be an integer");
+    }
+    vindex = request.params[1].get_int();
+
+    // Process as issuance key dump
+    for (std::map<uint256, CWalletTx>::const_iterator it = pwallet->mapWallet.begin(); it != pwallet->mapWallet.end(); ++it) {
+        const CWalletTx* pcoin = &(*it).second;
+        if (pcoin->tx->GetHash() != txid) {
+            continue;
+        }
+        if (pcoin->tx->vin.size() <= vindex) {
+            throw JSONRPCError(RPC_WALLET_ERROR, "Transaction is in wallet but vin does not exist");
+        }
+        if (pcoin->tx->vin[vindex].assetIssuance.IsNull()) {
+            throw JSONRPCError(RPC_WALLET_ERROR, "Transaction input has no issuance");
+        }
+        // We can actually deblind the input
+        if (pcoin->GetIssuanceAmount(vindex, false) != -1 ) {
+            CScript blindingScript(CScript() << OP_RETURN << std::vector<unsigned char>(pcoin->tx->vin[vindex].prevout.hash.begin(), pcoin->tx->vin[vindex].prevout.hash.end()) << pcoin->tx->vin[vindex].prevout.n);
+            CKey key;
+            key = pwallet->GetBlindingKey(&blindingScript);
+            return HexStr(key.begin(), key.end());
+        } else {
+            // We don't know how to deblind this using our wallet
+            throw JSONRPCError(RPC_WALLET_ERROR, "Unable to unblind issuance with wallet blinding key.");
+        }
+    }
+    throw JSONRPCError(RPC_WALLET_ERROR, "Transaction is unknown to wallet.");
+}
+
+// END ELEMENTS
+//
