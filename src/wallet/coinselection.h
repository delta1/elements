--- conflicted
+++ resolved
@@ -305,19 +305,16 @@
 std::optional<SelectionResult> SelectCoinsSRD(const std::vector<OutputGroup>& utxo_pool, CAmount target_value, FastRandomContext& rng);
 
 // Original coin selection algorithm as a fallback
-<<<<<<< HEAD
-std::optional<SelectionResult> KnapsackSolver(std::vector<OutputGroup>& groups, const CAmount& nTargetValue, FastRandomContext& rng, const CAsset& asset = ::policyAsset);
+std::optional<SelectionResult> KnapsackSolver(std::vector<OutputGroup>& groups, const CAmount& nTargetValue,
+                                              CAmount change_target, FastRandomContext& rng, const CAsset& asset = ::policyAsset);
 
 // ELEMENTS:
 // Knapsack that delegates for every asset individually.
-std::optional<SelectionResult> KnapsackSolver(std::vector<OutputGroup>& groups, const CAmountMap& mapTargetValue, FastRandomContext& rng);
+std::optional<SelectionResult> KnapsackSolver(std::vector<OutputGroup>& groups, const CAmountMap& mapTargetValue,
+                                              CAmount change_target, FastRandomContext& rng);
 
 // Get coin selection waste for a map of asset->amount.
 [[nodiscard]] CAmount GetSelectionWaste(const std::set<COutput>& inputs, CAmount change_cost, const CAmountMap& target_map, bool use_effective_value);
-=======
-std::optional<SelectionResult> KnapsackSolver(std::vector<OutputGroup>& groups, const CAmount& nTargetValue,
-                                              CAmount change_target, FastRandomContext& rng);
->>>>>>> 6d5771ba
 } // namespace wallet
 
 #endif // BITCOIN_WALLET_COINSELECTION_H