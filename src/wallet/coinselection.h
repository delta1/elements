--- conflicted
+++ resolved
@@ -431,21 +431,16 @@
                                              int max_weight);
 
 // Original coin selection algorithm as a fallback
-<<<<<<< HEAD
-std::optional<SelectionResult> KnapsackSolver(std::vector<OutputGroup>& groups, const CAmount& nTargetValue,
-                                              CAmount change_target, FastRandomContext& rng, const CAsset& asset = ::policyAsset);
+util::Result<SelectionResult> KnapsackSolver(std::vector<OutputGroup>& groups, const CAmount& nTargetValue,
+                                             CAmount change_target, FastRandomContext& rng, int max_weight, const CAsset& asset = ::policyAsset);
 
 // ELEMENTS:
 // Knapsack that delegates for every asset individually.
-std::optional<SelectionResult> KnapsackSolver(std::vector<OutputGroup>& groups, const CAmountMap& mapTargetValue,
-                                              CAmount change_target, FastRandomContext& rng);
+util::Result<SelectionResult> KnapsackSolver(std::vector<OutputGroup>& groups, const CAmountMap& mapTargetValue,
+                                              CAmount change_target, FastRandomContext& rng, int max_weight);
 
 // Get coin selection waste for a map of asset->amount.
 [[nodiscard]] CAmount GetSelectionWaste(const std::set<COutput>& inputs, CAmount change_cost, const CAmountMap& target_map, bool use_effective_value);
-=======
-util::Result<SelectionResult> KnapsackSolver(std::vector<OutputGroup>& groups, const CAmount& nTargetValue,
-                                             CAmount change_target, FastRandomContext& rng, int max_weight);
->>>>>>> 395b9328
 } // namespace wallet
 
 #endif // BITCOIN_WALLET_COINSELECTION_H