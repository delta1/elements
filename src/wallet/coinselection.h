// Copyright (c) 2017-2022 The Bitcoin Core developers
// Distributed under the MIT software license, see the accompanying
// file COPYING or http://www.opensource.org/licenses/mit-license.php.

#ifndef BITCOIN_WALLET_COINSELECTION_H
#define BITCOIN_WALLET_COINSELECTION_H

#include <chainparams.h>
#include <consensus/amount.h>
#include <consensus/consensus.h>
#include <outputtype.h>
#include <policy/feerate.h>
#include <policy/policy.h>
#include <primitives/transaction.h>
#include <primitives/bitcoin/transaction.h>
#include <random.h>
#include <util/check.h>
#include <util/insert.h>
#include <util/result.h>

#include <optional>


<<<<<<< HEAD
// class CWallet;
// class CWalletTx;
// class uint256;

=======
>>>>>>> 459272d6
namespace wallet {
//! lower bound for randomly-chosen target change amount
static constexpr CAmount CHANGE_LOWER{50000};
//! upper bound for randomly-chosen target change amount
static constexpr CAmount CHANGE_UPPER{1000000};

class CWallet;
class CWalletTx;

/** A UTXO under consideration for use in funding a new transaction. */
struct COutput {
private:
    /** The output's value minus fees required to spend it and bump its unconfirmed ancestors to the target feerate. */
    std::optional<CAmount> effective_value;

    /** The fee required to spend this output at the transaction's target feerate and to bump its unconfirmed ancestors to the target feerate. */
    std::optional<CAmount> fee;

public:
    /** The outpoint identifying this UTXO */
    COutPoint outpoint;

    /** The output itself */
    CTxOut txout;

    /**
     * Depth in block chain.
     * If > 0: the tx is on chain and has this many confirmations.
     * If = 0: the tx is waiting confirmation.
     * If < 0: a conflicting tx is on chain and has this many confirmations. */
    int depth;

    /** Pre-computed estimated size of this output as a fully-signed input in a transaction. Can be -1 if it could not be calculated */
    int input_bytes;

    /** Whether we have the private keys to spend this output */
    bool spendable;

    /** Whether we know how to spend this output, ignoring the lack of keys */
    bool solvable;

    /**
     * Whether this output is considered safe to spend. Unconfirmed transactions
     * from outside keys and unconfirmed replacement transactions are considered
     * unsafe and will not be used to fund new spending transactions.
     */
    bool safe;

    /** The time of the transaction containing this output as determined by CWalletTx::nTimeSmart */
    int64_t time;

    /** Whether the transaction containing this output is sent from the owning wallet */
    bool from_me;

    /** The fee required to spend this output at the consolidation feerate. */
    CAmount long_term_fee{0};

<<<<<<< HEAD
    // ELEMENTS: input-specific details which are not needed in bitcoin
=======
    /** The fee necessary to bump this UTXO's ancestor transactions to the target feerate */
    CAmount ancestor_bump_fees{0};

    COutput(const COutPoint& outpoint, const CTxOut& txout, int depth, int input_bytes, bool spendable, bool solvable, bool safe, int64_t time, bool from_me, const std::optional<CFeeRate> feerate = std::nullopt)
        : outpoint{outpoint},
          txout{txout},
          depth{depth},
          input_bytes{input_bytes},
          spendable{spendable},
          solvable{solvable},
          safe{safe},
          time{time},
          from_me{from_me}
    {
        if (feerate) {
            // base fee without considering potential unconfirmed ancestors
            fee = input_bytes < 0 ? 0 : feerate.value().GetFee(input_bytes);
            effective_value = txout.nValue - fee.value();
        }
    }
>>>>>>> 459272d6

    /** ELEMENTS: the value of the output */
    CAmount value;
    /** ELEMENTS: the asset of the output */
    CAsset asset{Params().GetConsensus().pegged_asset};
    /** ELEMENTS: the blinding factor for the value */
    uint256 bf_value;
    /** ELEMENTS: the blinding factor for the asset */
    uint256 bf_asset;

    // ELEMENTS: the implementation logic for this constructor is inside of coinselection.cpp, since it is more detailed than bitcoin's version
    COutput(const COutPoint& outpoint, const CTxOut& txout, int depth, int input_bytes, bool spendable, bool solvable, bool safe, int64_t time, bool from_me, const std::optional<CFeeRate> feerate = std::nullopt);
    COutput(const COutPoint& outpoint, const CTxOut& txout, int depth, int input_bytes, bool spendable, bool solvable, bool safe, int64_t time, bool from_me, const CAmount fees);

    // ELEMENTS: use this constructor to set the value and asset info (when wallet and wtx are available).
    COutput(const CWallet& wallet, const CWalletTx& wtx, const COutPoint& outpoint, const CTxOut& txout, int depth, int input_bytes, bool spendable, bool solvable, bool safe, int64_t time, bool from_me, const std::optional<CFeeRate> feerate = std::nullopt);
    COutput(const CWallet& wallet, const CWalletTx& wtx, const COutPoint& outpoint, const CTxOut& txout, int depth, int input_bytes, bool spendable, bool solvable, bool safe, int64_t time, bool from_me, const CAmount fees);

    std::string ToString() const;

    bool operator<(const COutput& rhs) const
    {
        return outpoint < rhs.outpoint;
    }

    void ApplyBumpFee(CAmount bump_fee)
    {
        assert(bump_fee >= 0);
        ancestor_bump_fees = bump_fee;
        assert(fee);
        *fee += bump_fee;
        // Note: assert(effective_value - bump_fee == nValue - fee.value());
        effective_value = txout.nValue - fee.value();
    }

    CAmount GetFee() const
    {
        assert(fee.has_value());
        return fee.value();
    }

    CAmount GetEffectiveValue() const
    {
        assert(effective_value.has_value());
        return effective_value.value();
    }

    bool HasEffectiveValue() const { return effective_value.has_value(); }
};

/** Parameters for one iteration of Coin Selection. */
struct CoinSelectionParams {
    /** Randomness to use in the context of coin selection. */
    FastRandomContext& rng_fast;
    /** Size of a change output in bytes, determined by the output type. */
    size_t change_output_size = 0;
    /** Size of the input to spend a change output in virtual bytes. */
    size_t change_spend_size = 0;
    /** Mininmum change to target in Knapsack solver: select coins to cover the payment and
     * at least this value of change. */
    CAmount m_min_change_target{0};
    /** Minimum amount for creating a change output.
     * If change budget is smaller than min_change then we forgo creation of change output.
     */
    CAmount min_viable_change{0};
    /** Cost of creating the change output. */
    CAmount m_change_fee{0};
    /** Cost of creating the change output + cost of spending the change output in the future. */
    CAmount m_cost_of_change{0};
    /** The targeted feerate of the transaction being built. */
    CFeeRate m_effective_feerate;
    /** The feerate estimate used to estimate an upper bound on what should be sufficient to spend
     * the change output sometime in the future. */
    CFeeRate m_long_term_feerate;
    /** If the cost to spend a change output at the discard feerate exceeds its value, drop it to fees. */
    CFeeRate m_discard_feerate;
    /** Size of the transaction before coin selection, consisting of the header and recipient
     * output(s), excluding the inputs and change output(s). */
    size_t tx_noinputs_size = 0;
    /** Indicate that we are subtracting the fee from outputs */
    bool m_subtract_fee_outputs = false;
    /** When true, always spend all (up to OUTPUT_GROUP_MAX_ENTRIES) or none of the outputs
     * associated with the same address. This helps reduce privacy leaks resulting from address
     * reuse. Dust outputs are not eligible to be added to output groups and thus not considered. */
    bool m_avoid_partial_spends = false;
    /**
     * When true, allow unsafe coins to be selected during Coin Selection. This may spend unconfirmed outputs:
     * 1) Received from other wallets, 2) replacing other txs, 3) that have been replaced.
     */
    bool m_include_unsafe_inputs = false;

    CoinSelectionParams(FastRandomContext& rng_fast, size_t change_output_size, size_t change_spend_size,
                        CAmount min_change_target, CFeeRate effective_feerate,
                        CFeeRate long_term_feerate, CFeeRate discard_feerate, size_t tx_noinputs_size, bool avoid_partial)
        : rng_fast{rng_fast},
          change_output_size(change_output_size),
          change_spend_size(change_spend_size),
          m_min_change_target(min_change_target),
          m_effective_feerate(effective_feerate),
          m_long_term_feerate(long_term_feerate),
          m_discard_feerate(discard_feerate),
          tx_noinputs_size(tx_noinputs_size),
          m_avoid_partial_spends(avoid_partial)
    {
    }
    CoinSelectionParams(FastRandomContext& rng_fast)
        : rng_fast{rng_fast} {}
};

/** Parameters for filtering which OutputGroups we may use in coin selection.
 * We start by being very selective and requiring multiple confirmations and
 * then get more permissive if we cannot fund the transaction. */
struct CoinEligibilityFilter
{
    /** Minimum number of confirmations for outputs that we sent to ourselves.
     * We may use unconfirmed UTXOs sent from ourselves, e.g. change outputs. */
    const int conf_mine;
    /** Minimum number of confirmations for outputs received from a different wallet. */
    const int conf_theirs;
    /** Maximum number of unconfirmed ancestors aggregated across all UTXOs in an OutputGroup. */
    const uint64_t max_ancestors;
    /** Maximum number of descendants that a single UTXO in the OutputGroup may have. */
    const uint64_t max_descendants;
    /** When avoid_reuse=true and there are full groups (OUTPUT_GROUP_MAX_ENTRIES), whether or not to use any partial groups.*/
    const bool m_include_partial_groups{false};

    CoinEligibilityFilter() = delete;
    CoinEligibilityFilter(int conf_mine, int conf_theirs, uint64_t max_ancestors) : conf_mine(conf_mine), conf_theirs(conf_theirs), max_ancestors(max_ancestors), max_descendants(max_ancestors) {}
    CoinEligibilityFilter(int conf_mine, int conf_theirs, uint64_t max_ancestors, uint64_t max_descendants) : conf_mine(conf_mine), conf_theirs(conf_theirs), max_ancestors(max_ancestors), max_descendants(max_descendants) {}
    CoinEligibilityFilter(int conf_mine, int conf_theirs, uint64_t max_ancestors, uint64_t max_descendants, bool include_partial) : conf_mine(conf_mine), conf_theirs(conf_theirs), max_ancestors(max_ancestors), max_descendants(max_descendants), m_include_partial_groups(include_partial) {}

    bool operator<(const CoinEligibilityFilter& other) const {
        return std::tie(conf_mine, conf_theirs, max_ancestors, max_descendants, m_include_partial_groups)
               < std::tie(other.conf_mine, other.conf_theirs, other.max_ancestors, other.max_descendants, other.m_include_partial_groups);
    }
};

/** A group of UTXOs paid to the same output script. */
struct OutputGroup
{
    /** The list of UTXOs contained in this output group. */
    std::vector<std::shared_ptr<COutput>> m_outputs;
    /** Whether the UTXOs were sent by the wallet to itself. This is relevant because we may want at
     * least a certain number of confirmations on UTXOs received from outside wallets while trusting
     * our own UTXOs more. */
    bool m_from_me{true};
    /** The total value of the UTXOs in sum. */
    CAmount m_value{0};
    /** The minimum number of confirmations the UTXOs in the group have. Unconfirmed is 0. */
    int m_depth{999};
    /** The aggregated count of unconfirmed ancestors of all UTXOs in this
     * group. Not deduplicated and may overestimate when ancestors are shared. */
    size_t m_ancestors{0};
    /** The maximum count of descendants of a single UTXO in this output group. */
    size_t m_descendants{0};
    /** The value of the UTXOs after deducting the cost of spending them at the effective feerate. */
    CAmount effective_value{0};
    /** The fee to spend these UTXOs at the effective feerate. */
    CAmount fee{0};
    /** The fee to spend these UTXOs at the long term feerate. */
    CAmount long_term_fee{0};
    /** The feerate for spending a created change output eventually (i.e. not urgently, and thus at
     * a lower feerate). Calculated using long term fee estimate. This is used to decide whether
     * it could be economical to create a change output. */
    CFeeRate m_long_term_feerate{0};
    /** Indicate that we are subtracting the fee from outputs.
     * When true, the value that is used for coin selection is the UTXO's real value rather than effective value */
    bool m_subtract_fee_outputs{false};
    /** Total weight of the UTXOs in this group. */
    int m_weight{0};

    OutputGroup() {}
    OutputGroup(const CoinSelectionParams& params) :
        m_long_term_feerate(params.m_long_term_feerate),
        m_subtract_fee_outputs(params.m_subtract_fee_outputs)
    {}

    void Insert(const std::shared_ptr<COutput>& output, size_t ancestors, size_t descendants);
    bool EligibleForSpending(const CoinEligibilityFilter& eligibility_filter) const;
    CAmount GetSelectionAmount() const;
};

struct Groups {
    // Stores 'OutputGroup' containing only positive UTXOs (value > 0).
    std::vector<OutputGroup> positive_group;
    // Stores 'OutputGroup' which may contain both positive and negative UTXOs.
    std::vector<OutputGroup> mixed_group;
};

/** Stores several 'Groups' whose were mapped by output type. */
struct OutputGroupTypeMap
{
    // Maps output type to output groups.
    std::map<OutputType, Groups> groups_by_type;
    // All inserted groups, no type distinction.
    Groups all_groups;

    // Based on the insert flag; appends group to the 'mixed_group' and, if value > 0, to the 'positive_group'.
    // This affects both; the groups filtered by type and the overall groups container.
    void Push(const OutputGroup& group, OutputType type, bool insert_positive, bool insert_mixed);
    // Different output types count
    size_t TypesCount() { return groups_by_type.size(); }
};

typedef std::map<CoinEligibilityFilter, OutputGroupTypeMap> FilteredOutputGroups;

/** Choose a random change target for each transaction to make it harder to fingerprint the Core
 * wallet based on the change output values of transactions it creates.
 * Change target covers at least change fees and adds a random value on top of it.
 * The random value is between 50ksat and min(2 * payment_value, 1milsat)
 * When payment_value <= 25ksat, the value is just 50ksat.
 *
 * Making change amounts similar to the payment value may help disguise which output(s) are payments
 * are which ones are change. Using double the payment value may increase the number of inputs
 * needed (and thus be more expensive in fees), but breaks analysis techniques which assume the
 * coins selected are just sufficient to cover the payment amount ("unnecessary input" heuristic).
 *
 * @param[in]   payment_value   Average payment value of the transaction output(s).
 * @param[in]   change_fee      Fee for creating a change output.
 */
[[nodiscard]] CAmount GenerateChangeTarget(const CAmount payment_value, const CAmount change_fee, FastRandomContext& rng);

enum class SelectionAlgorithm : uint8_t
{
    BNB = 0,
    KNAPSACK = 1,
    SRD = 2,
    MANUAL = 3,
};

std::string GetAlgorithmName(const SelectionAlgorithm algo);

struct SelectionResult
{
private:
    /** Set of inputs selected by the algorithm to use in the transaction */
    std::set<std::shared_ptr<COutput>> m_selected_inputs;
    /** The target the algorithm selected for. Equal to the recipient amount plus non-input fees */
    CAmountMap m_target;
    /** The algorithm used to produce this result */
    SelectionAlgorithm m_algo;
    /** Whether the input values for calculations should be the effective value (true) or normal value (false) */
    bool m_use_effective{false};
    /** The computed waste */
    std::optional<CAmount> m_waste;
    /** Total weight of the selected inputs */
    int m_weight{0};
    /** How much individual inputs overestimated the bump fees for the shared ancestry */
    CAmount bump_fee_group_discount{0};

    template<typename T>
    void InsertInputs(const T& inputs)
    {
        // Store sum of combined input sets to check that the results have no shared UTXOs
        const size_t expected_count = m_selected_inputs.size() + inputs.size();
        util::insert(m_selected_inputs, inputs);
        if (m_selected_inputs.size() != expected_count) {
            throw std::runtime_error(STR_INTERNAL_BUG("Shared UTXOs among selection results"));
        }
    }

    /** Compute the waste for this result given the cost of change
     * and the opportunity cost of spending these inputs now vs in the future.
     * If change exists, waste = change_cost + inputs * (effective_feerate - long_term_feerate)
     * If no change, waste = excess + inputs * (effective_feerate - long_term_feerate)
     * where excess = selected_effective_value - target
     * change_cost = effective_feerate * change_output_size + long_term_feerate * change_spend_size
     *
     * @param[in] change_cost The cost of creating change and spending it in the future.
     *                        Only used if there is change, in which case it must be positive.
     *                        Must be 0 if there is no change.
     * @param[in] target The amount targeted by the coin selection algorithm.
     * @param[in] use_effective_value Whether to use the input's effective value (when true) or the real value (when false).
     * @return The waste
     */
    [[nodiscard]] CAmount GetSelectionWaste(CAmount change_cost, CAmount target, bool use_effective_value = true);

public:
    explicit SelectionResult(const CAmountMap target, SelectionAlgorithm algo)
        : m_target(target), m_algo(algo) {}

    SelectionResult() = delete;

    /** Get the sum of the input values */
    [[nodiscard]] CAmountMap GetSelectedValue() const;

    [[nodiscard]] CAmountMap GetSelectedEffectiveValue() const;

    [[nodiscard]] CAmount GetTotalBumpFees() const;

    void Clear();

    void AddInput(const OutputGroup& group);
    void AddInputs(const std::set<std::shared_ptr<COutput>>& inputs, bool subtract_fee_outputs);
    // ELEMENTS
    void AddInput(const SelectionResult& result);

    /** How much individual inputs overestimated the bump fees for shared ancestries */
    void SetBumpFeeDiscount(const CAmount discount);

    /** Calculates and stores the waste for this selection via GetSelectionWaste */
    void ComputeAndSetWaste(const CAmount min_viable_change, const CAmount change_cost, const CAmount change_fee);
    [[nodiscard]] CAmount GetWaste() const;

    /**
     * Combines the @param[in] other selection result into 'this' selection result.
     *
     * Important note:
     * There must be no shared 'COutput' among the two selection results being combined.
     */
    void Merge(const SelectionResult& other);

    /** Get m_selected_inputs */
    const std::set<std::shared_ptr<COutput>>& GetInputSet() const;
    /** Get the vector of COutputs that will be used to fill in a CTransaction's vin */
    std::vector<std::shared_ptr<COutput>> GetShuffledInputVector() const;

    bool operator<(SelectionResult other) const;

    /** Get the amount for the change output after paying needed fees.
     *
     * The change amount is not 100% precise due to discrepancies in fee calculation.
     * The final change amount (if any) should be corrected after calculating the final tx fees.
     * When there is a discrepancy, most of the time the final change would be slightly bigger than estimated.
     *
     * Following are the possible factors of discrepancy:
     *  + non-input fees always include segwit flags
     *  + input fee estimation always include segwit stack size
     *  + input fees are rounded individually and not collectively, which leads to small rounding errors
     *  - input counter size is always assumed to be 1vbyte
     *
     * @param[in]  min_viable_change  Minimum amount for change output, if change would be less then we forgo change
     * @param[in]  change_fee         Fees to include change output in the tx
     * @returns Amount for change output, 0 when there is no change.
     *
     */
    CAmountMap GetChange(const CAmount min_viable_change, const CAmount change_fee) const;

    CAmountMap GetTarget() const { return m_target; }

    SelectionAlgorithm GetAlgo() const { return m_algo; }

    int GetWeight() const { return m_weight; }
};

util::Result<SelectionResult> SelectCoinsBnB(std::vector<OutputGroup>& utxo_pool, const CAmount& selection_target, const CAmount& cost_of_change,
                                             int max_weight);

/** Select coins by Single Random Draw. OutputGroups are selected randomly from the eligible
 * outputs until the target is satisfied
 *
 * @param[in]  utxo_pool    The positive effective value OutputGroups eligible for selection
 * @param[in]  target_value The target value to select for
 * @param[in]  rng The randomness source to shuffle coins
 * @param[in]  max_weight The maximum allowed weight for a selection result to be valid
 * @returns If successful, a valid SelectionResult, otherwise, util::Error
 */
util::Result<SelectionResult> SelectCoinsSRD(const std::vector<OutputGroup>& utxo_pool, CAmount target_value, CAmount change_fee, FastRandomContext& rng,
                                             int max_weight);

// Original coin selection algorithm as a fallback
util::Result<SelectionResult> KnapsackSolver(std::vector<OutputGroup>& groups, const CAmount& nTargetValue,
                                             CAmount change_target, FastRandomContext& rng, int max_weight, const CAsset& asset = ::policyAsset);

// ELEMENTS:
// Knapsack that delegates for every asset individually.
util::Result<SelectionResult> KnapsackSolver(std::vector<OutputGroup>& groups, const CAmountMap& mapTargetValue,
                                              CAmount change_target, FastRandomContext& rng, int max_weight);

// Get coin selection waste for a map of asset->amount.
[[nodiscard]] CAmount GetSelectionWaste(const std::set<COutput>& inputs, CAmount change_cost, const CAmountMap& target_map, bool use_effective_value);
} // namespace wallet

#endif // BITCOIN_WALLET_COINSELECTION_H<|MERGE_RESOLUTION|>--- conflicted
+++ resolved
@@ -20,14 +20,6 @@
 
 #include <optional>
 
-
-<<<<<<< HEAD
-// class CWallet;
-// class CWalletTx;
-// class uint256;
-
-=======
->>>>>>> 459272d6
 namespace wallet {
 //! lower bound for randomly-chosen target change amount
 static constexpr CAmount CHANGE_LOWER{50000};
@@ -85,31 +77,10 @@
     /** The fee required to spend this output at the consolidation feerate. */
     CAmount long_term_fee{0};
 
-<<<<<<< HEAD
-    // ELEMENTS: input-specific details which are not needed in bitcoin
-=======
     /** The fee necessary to bump this UTXO's ancestor transactions to the target feerate */
     CAmount ancestor_bump_fees{0};
 
-    COutput(const COutPoint& outpoint, const CTxOut& txout, int depth, int input_bytes, bool spendable, bool solvable, bool safe, int64_t time, bool from_me, const std::optional<CFeeRate> feerate = std::nullopt)
-        : outpoint{outpoint},
-          txout{txout},
-          depth{depth},
-          input_bytes{input_bytes},
-          spendable{spendable},
-          solvable{solvable},
-          safe{safe},
-          time{time},
-          from_me{from_me}
-    {
-        if (feerate) {
-            // base fee without considering potential unconfirmed ancestors
-            fee = input_bytes < 0 ? 0 : feerate.value().GetFee(input_bytes);
-            effective_value = txout.nValue - fee.value();
-        }
-    }
->>>>>>> 459272d6
-
+    // ELEMENTS: input-specific details which are not needed in bitcoin
     /** ELEMENTS: the value of the output */
     CAmount value;
     /** ELEMENTS: the asset of the output */
@@ -141,7 +112,7 @@
         assert(fee);
         *fee += bump_fee;
         // Note: assert(effective_value - bump_fee == nValue - fee.value());
-        effective_value = txout.nValue - fee.value();
+        effective_value = value - fee.value(); // ELEMENTS FIXME
     }
 
     CAmount GetFee() const
@@ -384,7 +355,7 @@
      * @param[in] use_effective_value Whether to use the input's effective value (when true) or the real value (when false).
      * @return The waste
      */
-    [[nodiscard]] CAmount GetSelectionWaste(CAmount change_cost, CAmount target, bool use_effective_value = true);
+    [[nodiscard]] CAmount GetSelectionWaste(CAmount change_cost, CAmountMap target, bool use_effective_value = true);
 
 public:
     explicit SelectionResult(const CAmountMap target, SelectionAlgorithm algo)
@@ -479,7 +450,7 @@
                                               CAmount change_target, FastRandomContext& rng, int max_weight);
 
 // Get coin selection waste for a map of asset->amount.
-[[nodiscard]] CAmount GetSelectionWaste(const std::set<COutput>& inputs, CAmount change_cost, const CAmountMap& target_map, bool use_effective_value);
+// [[nodiscard]] CAmount GetSelectionWaste(const std::set<COutput>& inputs, CAmount change_cost, const CAmountMap& target_map, bool use_effective_value);
 } // namespace wallet
 
 #endif // BITCOIN_WALLET_COINSELECTION_H