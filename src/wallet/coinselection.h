--- conflicted
+++ resolved
@@ -15,7 +15,9 @@
 
 #include <optional>
 
+
 // class CWallet;
+// class CWalletTx;
 // class uint256;
 
 namespace wallet {
@@ -31,27 +33,6 @@
 class COutput
 {
 public:
-<<<<<<< HEAD
-    CInputCoin(const CWallet& wallet, const CWalletTx* wtx, unsigned int i);
-
-    CInputCoin(const CWallet& wallet, const CWalletTx* wtx, unsigned int i, int input_bytes) : CInputCoin(wallet, wtx, i)
-    {
-        m_input_bytes = input_bytes;
-    }
-
-    CInputCoin(const COutPoint& outpoint_in, const CTxOut& txout_in)
-    {
-        outpoint = outpoint_in;
-        txout = txout_in;
-        if (txout.nValue.IsExplicit()) {
-            effective_value = txout_in.nValue.GetAmount();
-            value = txout.nValue.GetAmount();
-            asset = txout.nAsset.GetAsset();
-        } else {
-            effective_value = 0;
-        }
-    }
-=======
     /** The outpoint identifying this UTXO */
     COutPoint outpoint;
 
@@ -64,40 +45,10 @@
      * If = 0: the tx is waiting confirmation.
      * If < 0: a conflicting tx is on chain and has this many confirmations. */
     int depth;
->>>>>>> 3740cdd1
 
     /** Pre-computed estimated size of this output as a fully-signed input in a transaction. Can be -1 if it could not be calculated */
     int input_bytes;
 
-<<<<<<< HEAD
-    CInputCoin(const COutPoint& outpoint_in, const Sidechain::Bitcoin::CTxOut& txout_in)
-    {
-        outpoint = outpoint_in;
-        effective_value = txout_in.nValue;
-        txout.SetNull();
-        txout.scriptPubKey = txout_in.scriptPubKey;
-        txout.nValue.SetToAmount(txout_in.nValue);
-        txout.nAsset.SetToAsset(Params().GetConsensus().pegged_asset);
-        asset = Params().GetConsensus().pegged_asset;
-        value = txout_in.nValue;
-    }
-
-    CInputCoin(const COutPoint& outpoint_in, const Sidechain::Bitcoin::CTxOut& txout_in, int input_bytes) : CInputCoin(outpoint_in, txout_in)
-    {
-        m_input_bytes = input_bytes;
-    }
-
-    COutPoint outpoint;
-    CTxOut txout;
-    CAmount effective_value;
-    CAmount m_fee{0};
-    CAmount m_long_term_fee{0};
-    // ELEMENTS:
-    CAmount value;
-    CAsset asset;
-    uint256 bf_value;
-    uint256 bf_asset;
-=======
     /** Whether we have the private keys to spend this output */
     bool spendable;
 
@@ -119,7 +70,6 @@
 
     /** The output's value minus fees required to spend it. Initialized as the output's absolute value. */
     CAmount effective_value;
->>>>>>> 3740cdd1
 
     /** The fee required to spend this output at the transaction's target feerate. */
     CAmount fee{0};
@@ -127,18 +77,22 @@
     /** The fee required to spend this output at the consolidation feerate. */
     CAmount long_term_fee{0};
 
-    COutput(const COutPoint& outpoint, const CTxOut& txout, int depth, int input_bytes, bool spendable, bool solvable, bool safe, int64_t time, bool from_me)
-        : outpoint(outpoint),
-        txout(txout),
-        depth(depth),
-        input_bytes(input_bytes),
-        spendable(spendable),
-        solvable(solvable),
-        safe(safe),
-        time(time),
-        from_me(from_me),
-        effective_value(txout.nValue)
-    {}
+    // ELEMENTS: input-specific details which are not needed in bitcoin
+
+    /** ELEMENTS: the value of the output */
+    CAmount value;
+    /** ELEMENTS: the asset of the output */
+    CAsset asset{Params().GetConsensus().pegged_asset};
+    /** ELEMENTS: the blinding factor for the value */
+    uint256 bf_value;
+    /** ELEMENTS: the blinding factor for the asset */
+    uint256 bf_asset;
+
+    // ELEMENTS: the implementation logic for this constructor is inside of coinselection.cpp, since it is more detailed than bitcoin's version
+    COutput(const COutPoint& outpoint, const CTxOut& txout, int depth, int input_bytes, bool spendable, bool solvable, bool safe, int64_t time, bool from_me);
+
+    // ELEMENTS: use this constructor to set the value and asset info (when wallet and wtx are available).
+    COutput(const CWallet& wallet, const CWalletTx& wtx, const COutPoint& outpoint, const CTxOut& txout, int depth, int input_bytes, bool spendable, bool solvable, bool safe, int64_t time, bool from_me);
 
     std::string ToString() const;
 
@@ -337,7 +291,7 @@
 std::optional<SelectionResult> KnapsackSolver(std::vector<OutputGroup>& groups, const CAmountMap& mapTargetValue, FastRandomContext& rng);
 
 // Get coin selection waste for a map of asset->amount.
-[[nodiscard]] CAmount GetSelectionWaste(const std::set<CInputCoin>& inputs, CAmount change_cost, const CAmountMap& target_map, bool use_effective_value);
+[[nodiscard]] CAmount GetSelectionWaste(const std::set<COutput>& inputs, CAmount change_cost, const CAmountMap& target_map, bool use_effective_value);
 } // namespace wallet
 
 #endif // BITCOIN_WALLET_COINSELECTION_H