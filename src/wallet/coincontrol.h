// Copyright (c) 2011-2019 The Bitcoin Core developers
// Distributed under the MIT software license, see the accompanying
// file COPYING or http://www.opensource.org/licenses/mit-license.php.

#ifndef BITCOIN_WALLET_COINCONTROL_H
#define BITCOIN_WALLET_COINCONTROL_H

#include <asset.h>
#include <chainparams.h>
#include <outputtype.h>
#include <policy/feerate.h>
#include <policy/fees.h>
#include <primitives/bitcoin/transaction.h>
#include <primitives/transaction.h>
#include <script/standard.h>

#include <optional>

const int DEFAULT_MIN_DEPTH = 0;
const int DEFAULT_MAX_DEPTH = 9999999;

//! Default for -avoidpartialspends
static constexpr bool DEFAULT_AVOIDPARTIALSPENDS = false;

/** Coin Control Features. */
class CCoinControl
{
public:
    //! Custom change destination, if not set an address is generated
<<<<<<< HEAD
    std::map<CAsset, CTxDestination> destChange;
=======
    CTxDestination destChange = CNoDestination();
>>>>>>> 74a960a2
    //! Override the default change type if set, ignored if destChange is set
    std::optional<OutputType> m_change_type;
    //! If false, only selected inputs are used
    bool m_add_inputs = true;
    //! If false, allows unselected inputs, but requires all selected inputs be used
    bool fAllowOtherInputs = false;
    //! Includes watch only addresses which are solvable
    bool fAllowWatchOnly = false;
    //! Override automatic min/max checks on fee, m_feerate must be set if true
    bool fOverrideFeeRate = false;
    //! Override the wallet's m_pay_tx_fee if set
    std::optional<CFeeRate> m_feerate;
    //! Override the default confirmation target if set
    std::optional<unsigned int> m_confirm_target;
    //! Override the wallet's m_signal_rbf if set
    std::optional<bool> m_signal_bip125_rbf;
    //! Avoid partial use of funds sent to a given address
    bool m_avoid_partial_spends = DEFAULT_AVOIDPARTIALSPENDS;
    //! Forbids inclusion of dirty (previously used) addresses
    bool m_avoid_address_reuse = false;
    //! Fee estimation mode to control arguments to estimateSmartFee
<<<<<<< HEAD
    FeeEstimateMode m_fee_mode;
    //! SigningProvider that has pubkeys and scripts to do spend size estimation for external inputs
    FlatSigningProvider m_external_provider;
=======
    FeeEstimateMode m_fee_mode = FeeEstimateMode::UNSET;
>>>>>>> 74a960a2
    //! Minimum chain depth value for coin availability
    int m_min_depth = DEFAULT_MIN_DEPTH;
    //! Maximum chain depth value for coin availability
    int m_max_depth = DEFAULT_MAX_DEPTH;

    CCoinControl();

    bool HasSelected() const
    {
        return (setSelected.size() > 0);
    }

    bool IsSelected(const COutPoint& output) const
    {
        return (setSelected.count(output) > 0);
    }

    bool IsExternalSelected(const COutPoint& output) const
    {
        return (m_external_txouts.count(output) > 0);
    }

    bool GetExternalOutput(const COutPoint& outpoint, CTxOut& txout) const
    {
        const auto ext_it = m_external_txouts.find(outpoint);
        if (ext_it == m_external_txouts.end()) {
            return false;
        }
        txout = ext_it->second;
        return true;
    }

    void Select(const COutPoint& output)
    {
        setSelected.insert(output);
    }

    void SelectExternal(const COutPoint& outpoint, const CTxOut& txout)
    {
        setSelected.insert(outpoint);
        m_external_txouts.emplace(outpoint, txout);
    }

    void Select(const COutPoint& outpoint, const Sidechain::Bitcoin::CTxOut& txout_in)
    {
        setSelected.insert(outpoint);
        CTxOut txout;
        txout.scriptPubKey = txout_in.scriptPubKey;
        txout.nValue.SetToAmount(txout_in.nValue);
        txout.nAsset.SetToAsset(Params().GetConsensus().pegged_asset);
        m_external_txouts.emplace(outpoint, txout);
    }

    void UnSelect(const COutPoint& output)
    {
        setSelected.erase(output);
    }

    void UnSelectAll()
    {
        setSelected.clear();
    }

    void ListSelected(std::vector<COutPoint>& vOutpoints) const
    {
        vOutpoints.assign(setSelected.begin(), setSelected.end());
    }

private:
    std::set<COutPoint> setSelected;
    std::map<COutPoint, CTxOut> m_external_txouts;
};

#endif // BITCOIN_WALLET_COINCONTROL_H<|MERGE_RESOLUTION|>--- conflicted
+++ resolved
@@ -27,11 +27,7 @@
 {
 public:
     //! Custom change destination, if not set an address is generated
-<<<<<<< HEAD
-    std::map<CAsset, CTxDestination> destChange;
-=======
-    CTxDestination destChange = CNoDestination();
->>>>>>> 74a960a2
+    std::map<CAsset, CTxDestination> destChange{};
     //! Override the default change type if set, ignored if destChange is set
     std::optional<OutputType> m_change_type;
     //! If false, only selected inputs are used
@@ -53,13 +49,9 @@
     //! Forbids inclusion of dirty (previously used) addresses
     bool m_avoid_address_reuse = false;
     //! Fee estimation mode to control arguments to estimateSmartFee
-<<<<<<< HEAD
-    FeeEstimateMode m_fee_mode;
+    FeeEstimateMode m_fee_mode = FeeEstimateMode::UNSET;
     //! SigningProvider that has pubkeys and scripts to do spend size estimation for external inputs
     FlatSigningProvider m_external_provider;
-=======
-    FeeEstimateMode m_fee_mode = FeeEstimateMode::UNSET;
->>>>>>> 74a960a2
     //! Minimum chain depth value for coin availability
     int m_min_depth = DEFAULT_MIN_DEPTH;
     //! Maximum chain depth value for coin availability
