// Copyright (c) 2009-2010 Satoshi Nakamoto
// Copyright (c) 2009-2021 The Bitcoin Core developers
// Distributed under the MIT software license, see the accompanying
// file COPYING or http://www.opensource.org/licenses/mit-license.php.

#ifndef BITCOIN_WALLET_WALLET_H
#define BITCOIN_WALLET_WALLET_H

#include <asset.h>
#include <blindpsbt.h>
#include <consensus/amount.h>
#include <fs.h>
#include <interfaces/chain.h>
#include <interfaces/handler.h>
#include <outputtype.h>
#include <policy/feerate.h>
#include <psbt.h>
#include <tinyformat.h>
#include <util/message.h>
#include <util/result.h>
#include <util/strencodings.h>
#include <util/string.h>
#include <util/system.h>
#include <util/ui_change_type.h>
#include <validationinterface.h>
#include <wallet/crypter.h>
#include <wallet/scriptpubkeyman.h>
#include <wallet/transaction.h>
#include <wallet/walletdb.h>
#include <wallet/walletutil.h>

#include <algorithm>
#include <atomic>
#include <map>
#include <memory>
#include <optional>
#include <set>
#include <stdexcept>
#include <stdint.h>
#include <string>
#include <utility>
#include <vector>

#include <boost/signals2/signal.hpp>


using LoadWalletFn = std::function<void(std::unique_ptr<interfaces::Wallet> wallet)>;

class CScript;
enum class FeeEstimateMode;
struct bilingual_str;

namespace wallet {
struct WalletContext;

//! Explicitly unload and delete the wallet.
//! Blocks the current thread after signaling the unload intent so that all
//! wallet pointer owners release the wallet.
//! Note that, when blocking is not required, the wallet is implicitly unloaded
//! by the shared pointer deleter.
void UnloadWallet(std::shared_ptr<CWallet>&& wallet);

bool AddWallet(WalletContext& context, const std::shared_ptr<CWallet>& wallet);
bool RemoveWallet(WalletContext& context, const std::shared_ptr<CWallet>& wallet, std::optional<bool> load_on_start, std::vector<bilingual_str>& warnings);
bool RemoveWallet(WalletContext& context, const std::shared_ptr<CWallet>& wallet, std::optional<bool> load_on_start);
std::vector<std::shared_ptr<CWallet>> GetWallets(WalletContext& context);
std::shared_ptr<CWallet> GetWallet(WalletContext& context, const std::string& name);
std::shared_ptr<CWallet> LoadWallet(WalletContext& context, const std::string& name, std::optional<bool> load_on_start, const DatabaseOptions& options, DatabaseStatus& status, bilingual_str& error, std::vector<bilingual_str>& warnings);
std::shared_ptr<CWallet> CreateWallet(WalletContext& context, const std::string& name, std::optional<bool> load_on_start, DatabaseOptions& options, DatabaseStatus& status, bilingual_str& error, std::vector<bilingual_str>& warnings);
std::shared_ptr<CWallet> RestoreWallet(WalletContext& context, const fs::path& backup_file, const std::string& wallet_name, std::optional<bool> load_on_start, DatabaseStatus& status, bilingual_str& error, std::vector<bilingual_str>& warnings);
std::unique_ptr<interfaces::Handler> HandleLoadWallet(WalletContext& context, LoadWalletFn load_wallet);
void NotifyWalletLoaded(WalletContext& context, const std::shared_ptr<CWallet>& wallet);
std::unique_ptr<WalletDatabase> MakeWalletDatabase(const std::string& name, const DatabaseOptions& options, DatabaseStatus& status, bilingual_str& error);

//! -paytxfee default
constexpr CAmount DEFAULT_PAY_TX_FEE = 0;
//! -fallbackfee default
static const CAmount DEFAULT_FALLBACK_FEE = 0; // ELEMENTS: no fallback fee
//! -discardfee default
static const CAmount DEFAULT_DISCARD_FEE = 10000;
//! -mintxfee default
static const CAmount DEFAULT_TRANSACTION_MINFEE = 100;
//! -consolidatefeerate default
static const CAmount DEFAULT_CONSOLIDATE_FEERATE{10000}; // 10 sat/vbyte
/**
 * maximum fee increase allowed to do partial spend avoidance, even for nodes with this feature disabled by default
 *
 * A value of -1 disables this feature completely.
 * A value of 0 (current default) means to attempt to do partial spend avoidance, and use its results if the fees remain *unchanged*
 * A value > 0 means to do partial spend avoidance if the fee difference against a regular coin selection instance is in the range [0..value].
 */
static const CAmount DEFAULT_MAX_AVOIDPARTIALSPEND_FEE = 0;
//! discourage APS fee higher than this amount
constexpr CAmount HIGH_APS_FEE{COIN / 10000};
//! minimum recommended increment for BIP 125 replacement txs
static const CAmount WALLET_INCREMENTAL_RELAY_FEE = 5000;
//! Default for -spendzeroconfchange
static const bool DEFAULT_SPEND_ZEROCONF_CHANGE = true;
//! Default for -walletrejectlongchains
static const bool DEFAULT_WALLET_REJECT_LONG_CHAINS{true};
//! -txconfirmtarget default
static const unsigned int DEFAULT_TX_CONFIRM_TARGET = 6;
//! -walletrbf default
static const bool DEFAULT_WALLET_RBF = true;
static const bool DEFAULT_WALLETBROADCAST = true;
static const bool DEFAULT_DISABLE_WALLET = false;
static const bool DEFAULT_WALLETCROSSCHAIN = false;
//! -maxtxfee default
constexpr CAmount DEFAULT_TRANSACTION_MAXFEE{COIN / 10};
//! Discourage users to set fees higher than this amount (in satoshis) per kB
constexpr CAmount HIGH_TX_FEE_PER_KB{COIN / 100};
//! -maxtxfee will warn if called with a higher fee than this amount (in satoshis)
constexpr CAmount HIGH_MAX_TX_FEE{100 * HIGH_TX_FEE_PER_KB};
//! Pre-calculated constants for input size estimation in *virtual size*
static constexpr size_t DUMMY_NESTED_P2WPKH_INPUT_SIZE = 91;

class CCoinControl;
class CWalletTx;
class ReserveDestination;
// ELEMENTS
class WalletRescanReserver;

struct BlindDetails {
    bool ignore_blind_failure = true; // Certain corner-cases are hard to avoid

    // Temporary tx-specific details.
    std::vector<uint256> i_amount_blinds;
    std::vector<uint256> i_asset_blinds;
    std::vector<CAsset>  i_assets;
    std::vector<CAmount> i_amounts;
    std::vector<CAmount> o_amounts;
    std::vector<CPubKey> o_pubkeys;
    std::vector<uint256> o_amount_blinds;
    std::vector<CAsset>  o_assets;
    std::vector<uint256> o_asset_blinds;

    int num_to_blind;
    int change_to_blind;
    // Only used to strip blinding if its the only blind output in certain situations
    int only_recipient_blind_index;
    // Needed in case of one blinded output that is change and no blind inputs
    int only_change_pos;
};

struct IssuanceDetails {
    bool issuing = false;

    // Indicated fields.
    bool blind_issuance = true;
    uint256 contract_hash;

    // Calculated fields.
    CAsset reissuance_asset;
    CAsset reissuance_token;
    uint256 entropy;
};
//end ELEMENTS

//! Default for -addresstype
constexpr OutputType DEFAULT_ADDRESS_TYPE{OutputType::BECH32};

static constexpr uint64_t KNOWN_WALLET_FLAGS =
        WALLET_FLAG_AVOID_REUSE
    |   WALLET_FLAG_BLANK_WALLET
    |   WALLET_FLAG_KEY_ORIGIN_METADATA
    |   WALLET_FLAG_LAST_HARDENED_XPUB_CACHED
    |   WALLET_FLAG_DISABLE_PRIVATE_KEYS
    |   WALLET_FLAG_DESCRIPTORS
    |   WALLET_FLAG_EXTERNAL_SIGNER;

static constexpr uint64_t MUTABLE_WALLET_FLAGS =
        WALLET_FLAG_AVOID_REUSE;

static const std::map<std::string,WalletFlags> WALLET_FLAG_MAP{
    {"avoid_reuse", WALLET_FLAG_AVOID_REUSE},
    {"blank", WALLET_FLAG_BLANK_WALLET},
    {"key_origin_metadata", WALLET_FLAG_KEY_ORIGIN_METADATA},
    {"last_hardened_xpub_cached", WALLET_FLAG_LAST_HARDENED_XPUB_CACHED},
    {"disable_private_keys", WALLET_FLAG_DISABLE_PRIVATE_KEYS},
    {"descriptor_wallet", WALLET_FLAG_DESCRIPTORS},
    {"external_signer", WALLET_FLAG_EXTERNAL_SIGNER}
};

extern const std::map<uint64_t,std::string> WALLET_FLAG_CAVEATS;

/** A wrapper to reserve an address from a wallet
 *
 * ReserveDestination is used to reserve an address.
 * It is currently only used inside of CreateTransaction.
 *
 * Instantiating a ReserveDestination does not reserve an address. To do so,
 * GetReservedDestination() needs to be called on the object. Once an address has been
 * reserved, call KeepDestination() on the ReserveDestination object to make sure it is not
 * returned. Call ReturnDestination() to return the address so it can be re-used (for
 * example, if the address was used in a new transaction
 * and that transaction was not completed and needed to be aborted).
 *
 * If an address is reserved and KeepDestination() is not called, then the address will be
 * returned when the ReserveDestination goes out of scope.
 */
class ReserveDestination
{
protected:
    //! The wallet to reserve from
    const CWallet* const pwallet;
    //! The ScriptPubKeyMan to reserve from. Based on type when GetReservedDestination is called
    ScriptPubKeyMan* m_spk_man{nullptr};
    OutputType const type;
    //! The index of the address's key in the keypool
    int64_t nIndex{-1};
    //! The destination
    CTxDestination address;
    //! Whether this is from the internal (change output) keypool
    bool fInternal{false};

public:
    //! Construct a ReserveDestination object. This does NOT reserve an address yet
    explicit ReserveDestination(CWallet* pwallet, OutputType type)
      : pwallet(pwallet)
      , type(type) { }

    ReserveDestination(const ReserveDestination&) = delete;
    ReserveDestination& operator=(const ReserveDestination&) = delete;

    //! Destructor. If a key has been reserved and not KeepKey'ed, it will be returned to the keypool
    ~ReserveDestination()
    {
        ReturnDestination();
    }

    //! Reserve an address
    bool GetReservedDestination(CTxDestination& pubkey, bool internal, bilingual_str& error);
    //! Attach a blinding pubkey to a reserved address
    void SetBlindingPubKey(const CPubKey& blinding_pubkey, CTxDestination& dest);
    //! Return reserved address
    void ReturnDestination();
    //! Keep the address. Do not return it's key to the keypool when this object goes out of scope
    void KeepDestination();
};

/** Address book data */
class CAddressBookData
{
private:
    bool m_change{true};
    std::string m_label;
public:
    std::string purpose;

    CAddressBookData() : purpose("unknown") {}

    typedef std::map<std::string, std::string> StringMap;
    StringMap destdata;

    bool IsChange() const { return m_change; }
    const std::string& GetLabel() const { return m_label; }
    void SetLabel(const std::string& label) {
        m_change = false;
        m_label = label;
    }
};

struct CRecipient
{
    CScript scriptPubKey;
    CAmount nAmount;
    CAsset asset;
    CPubKey confidentiality_key;
    bool fSubtractFeeFromAmount;
};

class CWallet final : public WalletStorage, public interfaces::Chain::Notifications
{
private:
    CKeyingMaterial vMasterKey GUARDED_BY(cs_wallet);

    bool Unlock(const CKeyingMaterial& vMasterKeyIn, bool accept_no_keys = false);

    std::atomic<bool> fAbortRescan{false};
    std::atomic<bool> fScanningWallet{false}; // controlled by WalletRescanReserver
    std::atomic<bool> m_attaching_chain{false};
    std::atomic<int64_t> m_scanning_start{0};
    std::atomic<double> m_scanning_progress{0};
    friend class WalletRescanReserver;

    //! the current wallet version: clients below this version are not able to load the wallet
    int nWalletVersion GUARDED_BY(cs_wallet){FEATURE_BASE};

    /** The next scheduled rebroadcast of wallet transactions. */
    int64_t nNextResend = 0;
    /** Whether this wallet will submit newly created transactions to the node's mempool and
     * prompt rebroadcasts (see ResendWalletTransactions()). */
    bool fBroadcastTransactions = false;
    // Local time that the tip block was received. Used to schedule wallet rebroadcasts.
    std::atomic<int64_t> m_best_block_time {0};

    /**
     * Used to keep track of spent outpoints, and
     * detect and report conflicts (double-spends or
     * mutated transactions where the mutant gets mined).
     */
    typedef std::multimap<COutPoint, uint256> TxSpends;
    TxSpends mapTxSpends GUARDED_BY(cs_wallet);
    void AddToSpends(const COutPoint& outpoint, const uint256& wtxid, WalletBatch* batch = nullptr) EXCLUSIVE_LOCKS_REQUIRED(cs_wallet);
    void AddToSpends(const CWalletTx& wtx, WalletBatch* batch = nullptr) EXCLUSIVE_LOCKS_REQUIRED(cs_wallet);

    /**
     * Add a transaction to the wallet, or update it.  confirm.block_* should
     * be set when the transaction was known to be included in a block.  When
     * block_hash.IsNull(), then wallet state is not updated in AddToWallet, but
     * notifications happen and cached balances are marked dirty.
     *
     * If fUpdate is true, existing transactions will be updated.
     * TODO: One exception to this is that the abandoned state is cleared under the
     * assumption that any further notification of a transaction that was considered
     * abandoned is an indication that it is not safe to be considered abandoned.
     * Abandoned state should probably be more carefully tracked via different
     * chain notifications or by checking mempool presence when necessary.
     *
     * Should be called with rescanning_old_block set to true, if the transaction is
     * not discovered in real time, but during a rescan of old blocks.
     */
    bool AddToWalletIfInvolvingMe(const CTransactionRef& tx, const SyncTxState& state, bool fUpdate, bool rescanning_old_block) EXCLUSIVE_LOCKS_REQUIRED(cs_wallet);

    /** Mark a transaction (and its in-wallet descendants) as conflicting with a particular block. */
    void MarkConflicted(const uint256& hashBlock, int conflicting_height, const uint256& hashTx);

    /** Mark a transaction's inputs dirty, thus forcing the outputs to be recomputed */
    void MarkInputsDirty(const CTransactionRef& tx) EXCLUSIVE_LOCKS_REQUIRED(cs_wallet);

    void SyncMetaData(std::pair<TxSpends::iterator, TxSpends::iterator>) EXCLUSIVE_LOCKS_REQUIRED(cs_wallet);

    void SyncTransaction(const CTransactionRef& tx, const SyncTxState& state, bool update_tx = true, bool rescanning_old_block = false) EXCLUSIVE_LOCKS_REQUIRED(cs_wallet);

    /** WalletFlags set on this wallet. */
    std::atomic<uint64_t> m_wallet_flags{0};

    bool SetAddressBookWithDB(WalletBatch& batch, const CTxDestination& address, const std::string& strName, const std::string& strPurpose);

    //! Unsets a wallet flag and saves it to disk
    void UnsetWalletFlagWithDB(WalletBatch& batch, uint64_t flag);

    //! Unset the blank wallet flag and saves it to disk
    void UnsetBlankWalletFlag(WalletBatch& batch) override;

    /** Provider of aplication-wide arguments. */
    const ArgsManager& m_args;

    /** Interface for accessing chain state. */
    interfaces::Chain* m_chain;

    /** Wallet name: relative directory name or "" for default wallet. */
    std::string m_name;

    /** Internal database handle. */
    std::unique_ptr<WalletDatabase> const m_database;

    /**
     * The following is used to keep track of how far behind the wallet is
     * from the chain sync, and to allow clients to block on us being caught up.
     *
     * Processed hash is a pointer on node's tip and doesn't imply that the wallet
     * has scanned sequentially all blocks up to this one.
     */
    uint256 m_last_block_processed GUARDED_BY(cs_wallet);

    /** Height of last block processed is used by wallet to know depth of transactions
     * without relying on Chain interface beyond asynchronous updates. For safety, we
     * initialize it to -1. Height is a pointer on node's tip and doesn't imply
     * that the wallet has scanned sequentially all blocks up to this one.
     */
    int m_last_block_processed_height GUARDED_BY(cs_wallet) = -1;

    std::map<OutputType, ScriptPubKeyMan*> m_external_spk_managers;
    std::map<OutputType, ScriptPubKeyMan*> m_internal_spk_managers;

    // Indexed by a unique identifier produced by each ScriptPubKeyMan using
    // ScriptPubKeyMan::GetID. In many cases it will be the hash of an internal structure
    std::map<uint256, std::unique_ptr<ScriptPubKeyMan>> m_spk_managers;

    /**
     * Catch wallet up to current chain, scanning new blocks, updating the best
     * block locator and m_last_block_processed, and registering for
     * notifications about new blocks and transactions.
     */
    static bool AttachChain(const std::shared_ptr<CWallet>& wallet, interfaces::Chain& chain, const bool rescan_required, bilingual_str& error, std::vector<bilingual_str>& warnings);

public:
    /**
     * Main wallet lock.
     * This lock protects all the fields added by CWallet.
     */
    mutable RecursiveMutex cs_wallet;

    WalletDatabase& GetDatabase() const override
    {
        assert(static_cast<bool>(m_database));
        return *m_database;
    }

    /** Get a name for this wallet for logging/debugging purposes.
     */
    const std::string& GetName() const { return m_name; }

    typedef std::map<unsigned int, CMasterKey> MasterKeyMap;
    MasterKeyMap mapMasterKeys;
    unsigned int nMasterKeyMaxID = 0;

    /** Construct wallet with specified name and database implementation. */
    CWallet(interfaces::Chain* chain, const std::string& name, const ArgsManager& args, std::unique_ptr<WalletDatabase> database)
        : m_args(args),
          m_chain(chain),
          m_name(name),
          m_database(std::move(database))
    {
    }

    ~CWallet()
    {
        // Should not have slots connected at this point.
        assert(NotifyUnload.empty());
    }

    bool IsCrypted() const;
    bool IsLocked() const override;
    bool Lock();

    /** Interface to assert chain access */
    bool HaveChain() const { return m_chain ? true : false; }

    /** Map from txid to CWalletTx for all transactions this wallet is
     * interested in, including received and sent transactions. */
    std::map<uint256, CWalletTx> mapWallet GUARDED_BY(cs_wallet);

    typedef std::multimap<int64_t, CWalletTx*> TxItems;
    TxItems wtxOrdered;

    int64_t nOrderPosNext GUARDED_BY(cs_wallet) = 0;
    uint64_t nAccountingEntryNumber = 0;

    std::map<CTxDestination, CAddressBookData> m_address_book GUARDED_BY(cs_wallet);
    const CAddressBookData* FindAddressBookEntry(const CTxDestination&, bool allow_change = false) const EXCLUSIVE_LOCKS_REQUIRED(cs_wallet);

    /** Set of Coins owned by this wallet that we won't try to spend from. A
     * Coin may be locked if it has already been used to fund a transaction
     * that hasn't confirmed yet. We wouldn't consider the Coin spent already,
     * but also shouldn't try to use it again. */
    std::set<COutPoint> setLockedCoins GUARDED_BY(cs_wallet);

    /** Registered interfaces::Chain::Notifications handler. */
    std::unique_ptr<interfaces::Handler> m_chain_notifications_handler;

    /** Interface for accessing chain state. */
    interfaces::Chain& chain() const { assert(m_chain); return *m_chain; }

    // ELEMENTS //
    //! The online PAK aka `liquid_pak` in the wallet set by `initpegoutwallet`
    CPubKey online_key;


    //! The derivation counter for offline_xpub
    int offline_counter = -1;

    //! The offline descriptor aka `bitcoind_descriptor` set by `initpegoutwallet`
    std::string offline_desc;

    //The offline xpub aka `bitcoin_xpub` in the wallet set by `initpegoutwallet`
    CExtPubKey offline_xpub;

    // Master derivation blinding key
    uint256 blinding_derivation_key;
    // Specifically imported blinding keys
    std::map<CScriptID, uint256> mapSpecificBlindingKeys;

    // END ELEMENTS

    const CWalletTx* GetWalletTx(const uint256& hash) const EXCLUSIVE_LOCKS_REQUIRED(cs_wallet);

    std::set<uint256> GetTxConflicts(const CWalletTx& wtx) const EXCLUSIVE_LOCKS_REQUIRED(cs_wallet);

    /**
     * Return depth of transaction in blockchain:
     * <0  : conflicts with a transaction this deep in the blockchain
     *  0  : in memory pool, waiting to be included in a block
     * >=1 : this many blocks deep in the main chain
     */
    int GetTxDepthInMainChain(const CWalletTx& wtx) const EXCLUSIVE_LOCKS_REQUIRED(cs_wallet);
    bool IsTxInMainChain(const CWalletTx& wtx) const EXCLUSIVE_LOCKS_REQUIRED(cs_wallet)
    {
        AssertLockHeld(cs_wallet);
        return GetTxDepthInMainChain(wtx) > 0;
    }

    /**
     * @return number of blocks to maturity for this transaction:
     *  0 : is not a coinbase transaction, or is a mature coinbase transaction
     * >0 : is a coinbase transaction which matures in this many blocks
     */
    int GetTxBlocksToMaturity(const CWalletTx& wtx) const EXCLUSIVE_LOCKS_REQUIRED(cs_wallet);
    bool IsTxImmatureCoinBase(const CWalletTx& wtx) const EXCLUSIVE_LOCKS_REQUIRED(cs_wallet);

    //! check whether we support the named feature
    bool CanSupportFeature(enum WalletFeature wf) const override EXCLUSIVE_LOCKS_REQUIRED(cs_wallet) { AssertLockHeld(cs_wallet); return IsFeatureSupported(nWalletVersion, wf); }

    bool IsSpent(const COutPoint& outpoint) const EXCLUSIVE_LOCKS_REQUIRED(cs_wallet);

    // Whether this or any known scriptPubKey with the same single key has been spent.
    bool IsSpentKey(const CScript& scriptPubKey) const EXCLUSIVE_LOCKS_REQUIRED(cs_wallet);
    void SetSpentKeyState(WalletBatch& batch, const uint256& hash, unsigned int n, bool used, std::set<CTxDestination>& tx_destinations) EXCLUSIVE_LOCKS_REQUIRED(cs_wallet);

    /** Display address on an external signer. Returns false if external signer support is not compiled */
    bool DisplayAddress(const CTxDestination& dest) EXCLUSIVE_LOCKS_REQUIRED(cs_wallet);

    bool IsLockedCoin(const COutPoint& output) const EXCLUSIVE_LOCKS_REQUIRED(cs_wallet);
    bool LockCoin(const COutPoint& output, WalletBatch* batch = nullptr) EXCLUSIVE_LOCKS_REQUIRED(cs_wallet);
    bool UnlockCoin(const COutPoint& output, WalletBatch* batch = nullptr) EXCLUSIVE_LOCKS_REQUIRED(cs_wallet);
    bool UnlockAllCoins() EXCLUSIVE_LOCKS_REQUIRED(cs_wallet);
    void ListLockedCoins(std::vector<COutPoint>& vOutpts) const EXCLUSIVE_LOCKS_REQUIRED(cs_wallet);

    /*
     * Rescan abort properties
     */
    void AbortRescan() { fAbortRescan = true; }
    bool IsAbortingRescan() const { return fAbortRescan; }
    bool IsScanning() const { return fScanningWallet; }
    int64_t ScanningDuration() const { return fScanningWallet ? GetTimeMillis() - m_scanning_start : 0; }
    double ScanningProgress() const { return fScanningWallet ? (double) m_scanning_progress : 0; }

    //! Upgrade stored CKeyMetadata objects to store key origin info as KeyOriginInfo
    void UpgradeKeyMetadata() EXCLUSIVE_LOCKS_REQUIRED(cs_wallet);

    //! Upgrade DescriptorCaches
    void UpgradeDescriptorCache() EXCLUSIVE_LOCKS_REQUIRED(cs_wallet);

    bool LoadMinVersion(int nVersion) EXCLUSIVE_LOCKS_REQUIRED(cs_wallet) { AssertLockHeld(cs_wallet); nWalletVersion = nVersion; return true; }

    //! Adds a destination data tuple to the store, without saving it to disk
    void LoadDestData(const CTxDestination& dest, const std::string& key, const std::string& value) EXCLUSIVE_LOCKS_REQUIRED(cs_wallet);

    //! Holds a timestamp at which point the wallet is scheduled (externally) to be relocked. Caller must arrange for actual relocking to occur via Lock().
    int64_t nRelockTime GUARDED_BY(cs_wallet){0};

    // Used to prevent concurrent calls to walletpassphrase RPC.
    Mutex m_unlock_mutex;
    bool Unlock(const SecureString& strWalletPassphrase, bool accept_no_keys = false);
    bool ChangeWalletPassphrase(const SecureString& strOldWalletPassphrase, const SecureString& strNewWalletPassphrase);
    bool EncryptWallet(const SecureString& strWalletPassphrase);

    void GetKeyBirthTimes(std::map<CKeyID, int64_t> &mapKeyBirth) const EXCLUSIVE_LOCKS_REQUIRED(cs_wallet);
    unsigned int ComputeTimeSmart(const CWalletTx& wtx, bool rescanning_old_block) const;

    /**
     * Increment the next transaction order id
     * @return next transaction order id
     */
    int64_t IncOrderPosNext(WalletBatch *batch = nullptr) EXCLUSIVE_LOCKS_REQUIRED(cs_wallet);
    DBErrors ReorderTransactions();

    void MarkDirty();

    //! Callback for updating transaction metadata in mapWallet.
    //!
    //! @param wtx - reference to mapWallet transaction to update
    //! @param new_tx - true if wtx is newly inserted, false if it previously existed
    //!
    //! @return true if wtx is changed and needs to be saved to disk, otherwise false
    using UpdateWalletTxFn = std::function<bool(CWalletTx& wtx, bool new_tx)>;

    CWalletTx* AddToWallet(CTransactionRef tx, const TxState& state, const UpdateWalletTxFn& update_wtx=nullptr, bool fFlushOnClose=true, bool rescanning_old_block = false);
    bool LoadToWallet(const uint256& hash, const UpdateWalletTxFn& fill_wtx) EXCLUSIVE_LOCKS_REQUIRED(cs_wallet);
    void transactionAddedToMempool(const CTransactionRef& tx, uint64_t mempool_sequence) override;
    void blockConnected(const CBlock& block, int height) override;
    void blockDisconnected(const CBlock& block, int height) override;
    void updatedBlockTip() override;
    int64_t RescanFromTime(int64_t startTime, const WalletRescanReserver& reserver, bool update);

    struct ScanResult {
        enum { SUCCESS, FAILURE, USER_ABORT } status = SUCCESS;

        //! Hash and height of most recent block that was successfully scanned.
        //! Unset if no blocks were scanned due to read errors or the chain
        //! being empty.
        uint256 last_scanned_block;
        std::optional<int> last_scanned_height;

        //! Height of the most recent block that could not be scanned due to
        //! read errors or pruning. Will be set if status is FAILURE, unset if
        //! status is SUCCESS, and may or may not be set if status is
        //! USER_ABORT.
        uint256 last_failed_block;
    };
    ScanResult ScanForWalletTransactions(const uint256& start_block, int start_height, std::optional<int> max_height, const WalletRescanReserver& reserver, bool fUpdate, const bool save_progress);
    void transactionRemovedFromMempool(const CTransactionRef& tx, MemPoolRemovalReason reason, uint64_t mempool_sequence) override;
    void ReacceptWalletTransactions() EXCLUSIVE_LOCKS_REQUIRED(cs_wallet);
    void ResendWalletTransactions();

    OutputType TransactionChangeType(const std::optional<OutputType>& change_type, const std::vector<CRecipient>& vecSend) const;

    /** Fetch the inputs and sign with SIGHASH_ALL. */
    bool SignTransaction(CMutableTransaction& tx) const EXCLUSIVE_LOCKS_REQUIRED(cs_wallet);
    /** Sign the tx given the input coins and sighash. */
    bool SignTransaction(CMutableTransaction& tx, const std::map<COutPoint, Coin>& coins, int sighash, std::map<int, bilingual_str>& input_errors) const;
    SigningResult SignMessage(const std::string& message, const PKHash& pkhash, std::string& str_sig) const;

    /**
     * Fills out a PSBT with information from the wallet. Fills in UTXOs if we have
     * them. Tries to sign if sign=true. Sets `complete` if the PSBT is now complete
     * (i.e. has all required signatures or signature-parts, and is ready to
     * finalize.) Sets `error` and returns false if something goes wrong.
     *
     * @param[in]  psbtx PartiallySignedTransaction to fill in
     * @param[out] complete indicates whether the PSBT is now complete
     * @param[in]  sighash_type the sighash type to use when signing (if PSBT does not specify)
     * @param[in]  sign whether to sign or not
     * @param[in]  bip32derivs whether to fill in bip32 derivation information if available
     * @param[out] n_signed the number of inputs signed by this wallet
     * @param[in] finalize whether to create the final scriptSig or scriptWitness if possible
     * return error
     */
    TransactionError FillPSBT(PartiallySignedTransaction& psbtx,
                  bool& complete,
                  int sighash_type = SIGHASH_DEFAULT,
                  bool sign = true,
                  bool bip32derivs = true,
                  bool imbalance_ok = false,
                  size_t* n_signed = nullptr,
                  bool include_explicit = false,
                  bool finalize = true) const;

    // ELEMENTS
    TransactionError FillPSBTData(PartiallySignedTransaction& psbtx, bool bip32derivs = false, bool include_explicit = false) const;
    TransactionError SignPSBT(PartiallySignedTransaction& psbtx, bool& complete, int sighash_type = 1, bool sign = true, bool imbalance_ok = false, bool bip32derivs = false, size_t* n_signed = nullptr, bool finalize = true) const;
    BlindingStatus WalletBlindPSBT(PartiallySignedTransaction& psbtx) const;
    // end ELEMENTS

    /**
     * Submit the transaction to the node's mempool and then relay to peers.
     * Should be called after CreateTransaction unless you want to abort
     * broadcasting the transaction.
     *
     * @param[in] tx The transaction to be broadcast.
     * @param[in] mapValue key-values to be set on the transaction.
     * @param[in] orderForm BIP 70 / BIP 21 order form details to be set on the transaction.
     * @param[in] blind_details (optional) blinding information, if the transaction is to be blinded
     */
    void CommitTransaction(CTransactionRef tx, mapValue_t mapValue, std::vector<std::pair<std::string, std::string>> orderForm, const BlindDetails* blind_details = nullptr);

    /** Pass this transaction to node for mempool insertion and relay to peers if flag set to true */
    bool SubmitTxMemoryPoolAndRelay(CWalletTx& wtx, std::string& err_string, bool relay) const
        EXCLUSIVE_LOCKS_REQUIRED(cs_wallet);

    bool DummySignTx(CMutableTransaction &txNew, const std::set<CTxOut> &txouts, const CCoinControl* coin_control = nullptr) const
    {
        std::vector<CTxOut> v_txouts(txouts.size());
        std::copy(txouts.begin(), txouts.end(), v_txouts.begin());
        return DummySignTx(txNew, v_txouts, coin_control);
    }
    bool DummySignTx(CMutableTransaction &txNew, const std::vector<CTxOut> &txouts, const CCoinControl* coin_control = nullptr) const;

    bool ImportScripts(const std::set<CScript> scripts, int64_t timestamp) EXCLUSIVE_LOCKS_REQUIRED(cs_wallet);
    bool ImportPrivKeys(const std::map<CKeyID, CKey>& privkey_map, const int64_t timestamp) EXCLUSIVE_LOCKS_REQUIRED(cs_wallet);
    bool ImportPubKeys(const std::vector<CKeyID>& ordered_pubkeys, const std::map<CKeyID, CPubKey>& pubkey_map, const std::map<CKeyID, std::pair<CPubKey, KeyOriginInfo>>& key_origins, const bool add_keypool, const bool internal, const int64_t timestamp) EXCLUSIVE_LOCKS_REQUIRED(cs_wallet);
    bool ImportScriptPubKeys(const std::string& label, const std::set<CScript>& script_pub_keys, const bool have_solving_data, const bool apply_label, const int64_t timestamp) EXCLUSIVE_LOCKS_REQUIRED(cs_wallet);

    CFeeRate m_pay_tx_fee{DEFAULT_PAY_TX_FEE};
    unsigned int m_confirm_target{DEFAULT_TX_CONFIRM_TARGET};
    /** Allow Coin Selection to pick unconfirmed UTXOs that were sent from our own wallet if it
     * cannot fund the transaction otherwise. */
    bool m_spend_zero_conf_change{DEFAULT_SPEND_ZEROCONF_CHANGE};
    bool m_signal_rbf{DEFAULT_WALLET_RBF};
    bool m_allow_fallback_fee{true}; //!< will be false if -fallbackfee=0
    CFeeRate m_min_fee{DEFAULT_TRANSACTION_MINFEE}; //!< Override with -mintxfee
    /**
     * If fee estimation does not have enough data to provide estimates, use this fee instead.
     * Has no effect if not using fee estimation
     * Override with -fallbackfee
     */
    CFeeRate m_fallback_fee{DEFAULT_FALLBACK_FEE};

     /** If the cost to spend a change output at this feerate is greater than the value of the
      * output itself, just drop it to fees. */
    CFeeRate m_discard_rate{DEFAULT_DISCARD_FEE};

    /** When the actual feerate is less than the consolidate feerate, we will tend to make transactions which
     * consolidate inputs. When the actual feerate is greater than the consolidate feerate, we will tend to make
     * transactions which have the lowest fees.
     */
    CFeeRate m_consolidate_feerate{DEFAULT_CONSOLIDATE_FEERATE};

    /** The maximum fee amount we're willing to pay to prioritize partial spend avoidance. */
    CAmount m_max_aps_fee{DEFAULT_MAX_AVOIDPARTIALSPEND_FEE}; //!< note: this is absolute fee, not fee rate
    OutputType m_default_address_type{DEFAULT_ADDRESS_TYPE};
    /**
     * Default output type for change outputs. When unset, automatically choose type
     * based on address type setting and the types other of non-change outputs
     * (see -changetype option documentation and implementation in
     * CWallet::TransactionChangeType for details).
     */
    std::optional<OutputType> m_default_change_type{};
    /** Absolute maximum transaction fee (in satoshis) used by default for the wallet */
    CAmount m_default_max_tx_fee{DEFAULT_TRANSACTION_MAXFEE};

    size_t KeypoolCountExternalKeys() const EXCLUSIVE_LOCKS_REQUIRED(cs_wallet);
    bool TopUpKeyPool(unsigned int kpSize = 0);

    std::optional<int64_t> GetOldestKeyPoolTime() const;

    // Filter struct for 'ListAddrBookAddresses'
    struct AddrBookFilter {
        // Fetch addresses with the provided label
        std::optional<std::string> m_op_label{std::nullopt};
        // Don't include change addresses by default
        bool ignore_change{true};
    };

    /**
     * Filter and retrieve destinations stored in the addressbook
     */
    std::vector<CTxDestination> ListAddrBookAddresses(const std::optional<AddrBookFilter>& filter) const EXCLUSIVE_LOCKS_REQUIRED(cs_wallet);

    /**
     * Retrieve all the known labels in the address book
     */
    std::set<std::string> ListAddrBookLabels(const std::string& purpose) const EXCLUSIVE_LOCKS_REQUIRED(cs_wallet);

    /**
     * Walk-through the address book entries.
     * Stops when the provided 'ListAddrBookFunc' returns false.
     */
    using ListAddrBookFunc = std::function<void(const CTxDestination& dest, const std::string& label, const std::string& purpose, bool is_change)>;
    void ForEachAddrBookEntry(const ListAddrBookFunc& func) const EXCLUSIVE_LOCKS_REQUIRED(cs_wallet);

    /**
     * Marks all outputs in each one of the destinations dirty, so their cache is
     * reset and does not return outdated information.
     */
    void MarkDestinationsDirty(const std::set<CTxDestination>& destinations) EXCLUSIVE_LOCKS_REQUIRED(cs_wallet);

<<<<<<< HEAD
    bool GetOnlinePakKey(CPubKey& online_pubkey, std::string& error);
    bool GetNewDestination(const OutputType type, const std::string label, CTxDestination& dest, bilingual_str& error, bool add_blinding_key = false);
    bool GetNewChangeDestination(const OutputType type, CTxDestination& dest, bilingual_str& error, bool add_blinding_key = false);
=======
    BResult<CTxDestination> GetNewDestination(const OutputType type, const std::string label);
    BResult<CTxDestination> GetNewChangeDestination(const OutputType type);
>>>>>>> 316afb1e

    isminetype IsMine(const CTxDestination& dest) const EXCLUSIVE_LOCKS_REQUIRED(cs_wallet);
    isminetype IsMine(const CScript& script) const EXCLUSIVE_LOCKS_REQUIRED(cs_wallet);
    /**
     * Returns amount of debit if the input matches the
     * filter, otherwise returns 0
     */
    CAmountMap GetDebit(const CTxIn& txin, const isminefilter& filter) const;
    isminetype IsMine(const CTxOut& txout) const EXCLUSIVE_LOCKS_REQUIRED(cs_wallet);
    bool IsMine(const CTransaction& tx) const EXCLUSIVE_LOCKS_REQUIRED(cs_wallet);
    /** should probably be renamed to IsRelevantToMe */
    bool IsFromMe(const CTransaction& tx) const;
    CAmountMap GetDebit(const CTransaction& tx, const isminefilter& filter) const;
    void chainStateFlushed(const CBlockLocator& loc) override;

    DBErrors LoadWallet();
    DBErrors ZapSelectTx(std::vector<uint256>& vHashIn, std::vector<uint256>& vHashOut) EXCLUSIVE_LOCKS_REQUIRED(cs_wallet);

    bool SetAddressBook(const CTxDestination& address, const std::string& strName, const std::string& purpose);

    bool DelAddressBook(const CTxDestination& address);

    bool IsAddressUsed(const CTxDestination& dest) const EXCLUSIVE_LOCKS_REQUIRED(cs_wallet);
    bool SetAddressUsed(WalletBatch& batch, const CTxDestination& dest, bool used) EXCLUSIVE_LOCKS_REQUIRED(cs_wallet);

    std::vector<std::string> GetAddressReceiveRequests() const EXCLUSIVE_LOCKS_REQUIRED(cs_wallet);
    bool SetAddressReceiveRequest(WalletBatch& batch, const CTxDestination& dest, const std::string& id, const std::string& value) EXCLUSIVE_LOCKS_REQUIRED(cs_wallet);

    unsigned int GetKeyPoolSize() const EXCLUSIVE_LOCKS_REQUIRED(cs_wallet);

    //! signify that a particular wallet feature is now used.
    void SetMinVersion(enum WalletFeature, WalletBatch* batch_in = nullptr) override;

    //! get the current wallet format (the oldest client version guaranteed to understand this wallet)
    int GetVersion() const { LOCK(cs_wallet); return nWalletVersion; }

    //! Get wallet transactions that conflict with given transaction (spend same outputs)
    std::set<uint256> GetConflicts(const uint256& txid) const EXCLUSIVE_LOCKS_REQUIRED(cs_wallet);

    //! Check if a given transaction has any of its outputs spent by another transaction in the wallet
    bool HasWalletSpend(const uint256& txid) const EXCLUSIVE_LOCKS_REQUIRED(cs_wallet);

    //! Flush wallet (bitdb flush)
    void Flush();

    //! Close wallet database
    void Close();

    /** Wallet is about to be unloaded */
    boost::signals2::signal<void ()> NotifyUnload;

    /**
     * Address book entry changed.
     * @note called without lock cs_wallet held.
     */
    boost::signals2::signal<void(const CTxDestination& address,
                                 const std::string& label, bool isMine,
                                 const std::string& purpose, ChangeType status)>
        NotifyAddressBookChanged;

    /**
     * Wallet transaction added, removed or updated.
     * @note called with lock cs_wallet held.
     */
    boost::signals2::signal<void(const uint256& hashTx, ChangeType status)> NotifyTransactionChanged;

    /** Show progress e.g. for rescan */
    boost::signals2::signal<void (const std::string &title, int nProgress)> ShowProgress;

    /** Watch-only address added */
    boost::signals2::signal<void (bool fHaveWatchOnly)> NotifyWatchonlyChanged;

    /** Keypool has new keys */
    boost::signals2::signal<void ()> NotifyCanGetAddressesChanged;

    /**
     * Wallet status (encrypted, locked) changed.
     * Note: Called without locks held.
     */
    boost::signals2::signal<void (CWallet* wallet)> NotifyStatusChanged;

    /** Inquire whether this wallet broadcasts transactions. */
    bool GetBroadcastTransactions() const { return fBroadcastTransactions; }
    /** Set whether this wallet broadcasts transactions. */
    void SetBroadcastTransactions(bool broadcast) { fBroadcastTransactions = broadcast; }

    /** Return whether transaction can be abandoned */
    bool TransactionCanBeAbandoned(const uint256& hashTx) const;

    /* Mark a transaction (and it in-wallet descendants) as abandoned so its inputs may be respent. */
    bool AbandonTransaction(const uint256& hashTx);

    /** Mark a transaction as replaced by another transaction (e.g., BIP 125). */
    bool MarkReplaced(const uint256& originalHash, const uint256& newHash);

    /* Initializes the wallet, returns a new CWallet instance or a null pointer in case of an error */
    static std::shared_ptr<CWallet> Create(WalletContext& context, const std::string& name, std::unique_ptr<WalletDatabase> database, uint64_t wallet_creation_flags, bilingual_str& error, std::vector<bilingual_str>& warnings);

    /**
     * Wallet post-init setup
     * Gives the wallet a chance to register repetitive tasks and complete post-init tasks
     */
    void postInitProcess();

    bool BackupWallet(const std::string& strDest) const;

    /* Returns true if HD is enabled */
    bool IsHDEnabled() const;

    /* Returns true if the wallet can give out new addresses. This means it has keys in the keypool or can generate new keys */
    bool CanGetAddresses(bool internal = false) const;

    /**
     * Blocks until the wallet state is up-to-date to /at least/ the current
     * chain at the time this function is entered
     * Obviously holding cs_main/cs_wallet when going into this call may cause
     * deadlock
     */
    void BlockUntilSyncedToCurrentChain() const LOCKS_EXCLUDED(::cs_main) EXCLUSIVE_LOCKS_REQUIRED(!cs_wallet);

    /** set a single wallet flag */
    void SetWalletFlag(uint64_t flags);

    /** Unsets a single wallet flag */
    void UnsetWalletFlag(uint64_t flag);

    /** check if a certain wallet flag is set */
    bool IsWalletFlagSet(uint64_t flag) const override;

    /** overwrite all flags by the given uint64_t
       returns false if unknown, non-tolerable flags are present */
    bool AddWalletFlags(uint64_t flags);
    /** Loads the flags into the wallet. (used by LoadWallet) */
    bool LoadWalletFlags(uint64_t flags);

    /** Determine if we are a legacy wallet */
    bool IsLegacy() const;

    /** Returns a bracketed wallet name for displaying in logs, will return [default wallet] if the wallet has no name */
    const std::string GetDisplayName() const override {
        std::string wallet_name = GetName().length() == 0 ? "default wallet" : GetName();
        return strprintf("[%s]", wallet_name);
    };

    /** Prepends the wallet name in logging output to ease debugging in multi-wallet use cases */
    template<typename... Params>
    void WalletLogPrintf(std::string fmt, Params... parameters) const {
        LogPrintf(("%s " + fmt).c_str(), GetDisplayName(), parameters...);
    };

    /** Upgrade the wallet */
    bool UpgradeWallet(int version, bilingual_str& error);

    //! Returns all unique ScriptPubKeyMans in m_internal_spk_managers and m_external_spk_managers
    std::set<ScriptPubKeyMan*> GetActiveScriptPubKeyMans() const;

    //! Returns all unique ScriptPubKeyMans
    std::set<ScriptPubKeyMan*> GetAllScriptPubKeyMans() const;

    //! Get the ScriptPubKeyMan for the given OutputType and internal/external chain.
    ScriptPubKeyMan* GetScriptPubKeyMan(const OutputType& type, bool internal) const;

    //! Get all the ScriptPubKeyMans for a script
    std::set<ScriptPubKeyMan*> GetScriptPubKeyMans(const CScript& script) const;
    //! Get the ScriptPubKeyMan by id
    ScriptPubKeyMan* GetScriptPubKeyMan(const uint256& id) const;

    //! Get the SigningProvider for a script
    std::unique_ptr<SigningProvider> GetSolvingProvider(const CScript& script) const;
    std::unique_ptr<SigningProvider> GetSolvingProvider(const CScript& script, SignatureData& sigdata) const;

    //! Get the LegacyScriptPubKeyMan which is used for all types, internal, and external.
    LegacyScriptPubKeyMan* GetLegacyScriptPubKeyMan() const;
    LegacyScriptPubKeyMan* GetOrCreateLegacyScriptPubKeyMan();

    //! Make a LegacyScriptPubKeyMan and set it for all types, internal, and external.
    void SetupLegacyScriptPubKeyMan();

    const CKeyingMaterial& GetEncryptionKey() const override;
    bool HasEncryptionKeys() const override;

    /** Get last block processed height */
    int GetLastBlockHeight() const EXCLUSIVE_LOCKS_REQUIRED(cs_wallet)
    {
        AssertLockHeld(cs_wallet);
        assert(m_last_block_processed_height >= 0);
        return m_last_block_processed_height;
    };
    uint256 GetLastBlockHash() const EXCLUSIVE_LOCKS_REQUIRED(cs_wallet)
    {
        AssertLockHeld(cs_wallet);
        assert(m_last_block_processed_height >= 0);
        return m_last_block_processed;
    }
    /** Set last block processed height, currently only use in unit test */
    void SetLastBlockProcessed(int block_height, uint256 block_hash) EXCLUSIVE_LOCKS_REQUIRED(cs_wallet)
    {
        AssertLockHeld(cs_wallet);
        m_last_block_processed_height = block_height;
        m_last_block_processed = block_hash;
    };

    //! Connect the signals from ScriptPubKeyMans to the signals in CWallet
    void ConnectScriptPubKeyManNotifiers();

    //! Instantiate a descriptor ScriptPubKeyMan from the WalletDescriptor and load it
    void LoadDescriptorScriptPubKeyMan(uint256 id, WalletDescriptor& desc);

    //! Adds the active ScriptPubKeyMan for the specified type and internal. Writes it to the wallet file
    //! @param[in] id The unique id for the ScriptPubKeyMan
    //! @param[in] type The OutputType this ScriptPubKeyMan provides addresses for
    //! @param[in] internal Whether this ScriptPubKeyMan provides change addresses
    void AddActiveScriptPubKeyMan(uint256 id, OutputType type, bool internal);

    //! Loads an active ScriptPubKeyMan for the specified type and internal. (used by LoadWallet)
    //! @param[in] id The unique id for the ScriptPubKeyMan
    //! @param[in] type The OutputType this ScriptPubKeyMan provides addresses for
    //! @param[in] internal Whether this ScriptPubKeyMan provides change addresses
    void LoadActiveScriptPubKeyMan(uint256 id, OutputType type, bool internal);

    //! Remove specified ScriptPubKeyMan from set of active SPK managers. Writes the change to the wallet file.
    //! @param[in] id The unique id for the ScriptPubKeyMan
    //! @param[in] type The OutputType this ScriptPubKeyMan provides addresses for
    //! @param[in] internal Whether this ScriptPubKeyMan provides change addresses
    void DeactivateScriptPubKeyMan(uint256 id, OutputType type, bool internal);

    //! Create new DescriptorScriptPubKeyMans and add them to the wallet
    void SetupDescriptorScriptPubKeyMans() EXCLUSIVE_LOCKS_REQUIRED(cs_wallet);

    //! Return the DescriptorScriptPubKeyMan for a WalletDescriptor if it is already in the wallet
    DescriptorScriptPubKeyMan* GetDescriptorScriptPubKeyMan(const WalletDescriptor& desc) const;

    //! Returns whether the provided ScriptPubKeyMan is internal
    //! @param[in] spk_man The ScriptPubKeyMan to test
    //! @return contains value only for active DescriptorScriptPubKeyMan, otherwise undefined
    std::optional<bool> IsInternalScriptPubKeyMan(ScriptPubKeyMan* spk_man) const;

    //! Add a descriptor to the wallet, return a ScriptPubKeyMan & associated output type
    ScriptPubKeyMan* AddWalletDescriptor(WalletDescriptor& desc, const FlatSigningProvider& signing_provider, const std::string& label, bool internal) EXCLUSIVE_LOCKS_REQUIRED(cs_wallet);

    //
    // ELEMENTS

    //! Setters for online/offline pubkey pairs for PAK
    bool SetOnlinePubKey(const CPubKey& online_key_in);
    bool SetOfflineCounter(int counter);
    bool SetOfflineDescriptor(const std::string& offline_desc_in);
    bool SetOfflineXPubKey(const CExtPubKey& offline_xpub_in);

    void ComputeBlindingData(const CConfidentialValue& conf_value, const CConfidentialAsset& conf_asset, const CConfidentialNonce& nonce, const CScript& scriptPubKey, const std::vector<unsigned char>& vchRangeproof, CAmount& value, CPubKey& blinding_pubkey, uint256& value_factor, CAsset& asset, uint256& asset_factor) const;

    // First looks in imported blinding key store, then derives on its own
    CKey GetBlindingKey(const CScript* script) const;
    // Pubkey accessor for GetBlindingKey
    CPubKey GetBlindingPubKey(const CScript& script) const;

    bool LoadSpecificBlindingKey(const CScriptID& scriptid, const uint256& key) EXCLUSIVE_LOCKS_REQUIRED(cs_wallet);
    bool AddSpecificBlindingKey(const CScriptID& scriptid, const uint256& key) EXCLUSIVE_LOCKS_REQUIRED(cs_wallet);
    bool SetMasterBlindingKey(const uint256& key) EXCLUSIVE_LOCKS_REQUIRED(cs_wallet);

    /// Returns a map of entropy to the respective pair of reissuance token and issuance asset.
    std::map<uint256, std::pair<CAsset, CAsset> > GetReissuanceTokenTypes() const;

    // END ELEMENTS
    //
};

/**
 * Called periodically by the schedule thread. Prompts individual wallets to resend
 * their transactions. Actual rebroadcast schedule is managed by the wallets themselves.
 */
void MaybeResendWalletTxs(WalletContext& context);

/** RAII object to check and reserve a wallet rescan */
class WalletRescanReserver
{
private:
    using Clock = std::chrono::steady_clock;
    using NowFn = std::function<Clock::time_point()>;
    CWallet& m_wallet;
    bool m_could_reserve;
    NowFn m_now;
public:
    explicit WalletRescanReserver(CWallet& w) : m_wallet(w), m_could_reserve(false) {}

    bool reserve()
    {
        assert(!m_could_reserve);
        if (m_wallet.fScanningWallet.exchange(true)) {
            return false;
        }
        m_wallet.m_scanning_start = GetTimeMillis();
        m_wallet.m_scanning_progress = 0;
        m_could_reserve = true;
        return true;
    }

    bool isReserved() const
    {
        return (m_could_reserve && m_wallet.fScanningWallet);
    }

    Clock::time_point now() const { return m_now ? m_now() : Clock::now(); };

    void setNow(NowFn now) { m_now = std::move(now); }

    ~WalletRescanReserver()
    {
        if (m_could_reserve) {
            m_wallet.fScanningWallet = false;
        }
    }
};

//! Add wallet name to persistent configuration so it will be loaded on startup.
bool AddWalletSetting(interfaces::Chain& chain, const std::string& wallet_name);

//! Remove wallet name from persistent configuration so it will not be loaded on startup.
bool RemoveWalletSetting(interfaces::Chain& chain, const std::string& wallet_name);

bool DummySignInput(const SigningProvider& provider, CMutableTransaction& tx, const size_t nIn, const CTxOut& txout, const CCoinControl* coin_control = nullptr);

bool FillInputToWeight(CMutableTransaction& mtx, size_t nIn, int64_t target_weight);
} // namespace wallet

#endif // BITCOIN_WALLET_WALLET_H<|MERGE_RESOLUTION|>--- conflicted
+++ resolved
@@ -736,14 +736,9 @@
      */
     void MarkDestinationsDirty(const std::set<CTxDestination>& destinations) EXCLUSIVE_LOCKS_REQUIRED(cs_wallet);
 
-<<<<<<< HEAD
     bool GetOnlinePakKey(CPubKey& online_pubkey, std::string& error);
-    bool GetNewDestination(const OutputType type, const std::string label, CTxDestination& dest, bilingual_str& error, bool add_blinding_key = false);
-    bool GetNewChangeDestination(const OutputType type, CTxDestination& dest, bilingual_str& error, bool add_blinding_key = false);
-=======
-    BResult<CTxDestination> GetNewDestination(const OutputType type, const std::string label);
-    BResult<CTxDestination> GetNewChangeDestination(const OutputType type);
->>>>>>> 316afb1e
+    BResult<CTxDestination> GetNewDestination(const OutputType type, const std::string label, bool add_blinding_key = false);
+    BResult<CTxDestination> GetNewChangeDestination(const OutputType type, bool add_blinding_key = false);
 
     isminetype IsMine(const CTxDestination& dest) const EXCLUSIVE_LOCKS_REQUIRED(cs_wallet);
     isminetype IsMine(const CScript& script) const EXCLUSIVE_LOCKS_REQUIRED(cs_wallet);
