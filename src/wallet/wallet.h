// Copyright (c) 2009-2010 Satoshi Nakamoto
// Copyright (c) 2009-2020 The Bitcoin Core developers
// Distributed under the MIT software license, see the accompanying
// file COPYING or http://www.opensource.org/licenses/mit-license.php.

#ifndef BITCOIN_WALLET_WALLET_H
#define BITCOIN_WALLET_WALLET_H

#include <amount.h>
#include <asset.h>
#include <blindpsbt.h>
#include <interfaces/chain.h>
#include <interfaces/handler.h>
#include <outputtype.h>
#include <policy/feerate.h>
#include <psbt.h>
#include <tinyformat.h>
#include <util/message.h>
#include <util/strencodings.h>
#include <util/string.h>
#include <util/system.h>
#include <util/ui_change_type.h>
#include <validationinterface.h>
#include <wallet/coinselection.h>
#include <wallet/crypter.h>
#include <wallet/scriptpubkeyman.h>
#include <wallet/spend.h>
#include <wallet/transaction.h>
#include <wallet/walletdb.h>
#include <wallet/walletutil.h>

#include <algorithm>
#include <atomic>
#include <map>
#include <memory>
#include <optional>
#include <set>
#include <stdexcept>
#include <stdint.h>
#include <string>
#include <utility>
#include <vector>

#include <boost/signals2/signal.hpp>

struct WalletContext;

using LoadWalletFn = std::function<void(std::unique_ptr<interfaces::Wallet> wallet)>;

struct bilingual_str;

//! Explicitly unload and delete the wallet.
//! Blocks the current thread after signaling the unload intent so that all
//! wallet clients release the wallet.
//! Note that, when blocking is not required, the wallet is implicitly unloaded
//! by the shared pointer deleter.
void UnloadWallet(std::shared_ptr<CWallet>&& wallet);

bool AddWallet(WalletContext& context, const std::shared_ptr<CWallet>& wallet);
bool RemoveWallet(WalletContext& context, const std::shared_ptr<CWallet>& wallet, std::optional<bool> load_on_start, std::vector<bilingual_str>& warnings);
bool RemoveWallet(WalletContext& context, const std::shared_ptr<CWallet>& wallet, std::optional<bool> load_on_start);
std::vector<std::shared_ptr<CWallet>> GetWallets(WalletContext& context);
std::shared_ptr<CWallet> GetWallet(WalletContext& context, const std::string& name);
std::shared_ptr<CWallet> LoadWallet(WalletContext& context, const std::string& name, std::optional<bool> load_on_start, const DatabaseOptions& options, DatabaseStatus& status, bilingual_str& error, std::vector<bilingual_str>& warnings);
std::shared_ptr<CWallet> CreateWallet(WalletContext& context, const std::string& name, std::optional<bool> load_on_start, DatabaseOptions& options, DatabaseStatus& status, bilingual_str& error, std::vector<bilingual_str>& warnings);
std::unique_ptr<interfaces::Handler> HandleLoadWallet(WalletContext& context, LoadWalletFn load_wallet);
std::unique_ptr<WalletDatabase> MakeWalletDatabase(const std::string& name, const DatabaseOptions& options, DatabaseStatus& status, bilingual_str& error);

//! -paytxfee default
constexpr CAmount DEFAULT_PAY_TX_FEE = 0;
//! -fallbackfee default
static const CAmount DEFAULT_FALLBACK_FEE = 0; // ELEMENTS: no fallback fee
//! -discardfee default
static const CAmount DEFAULT_DISCARD_FEE = 10000;
//! -mintxfee default
static const CAmount DEFAULT_TRANSACTION_MINFEE = 100;
//! -consolidatefeerate default
static const CAmount DEFAULT_CONSOLIDATE_FEERATE{10000}; // 10 sat/vbyte
/**
 * maximum fee increase allowed to do partial spend avoidance, even for nodes with this feature disabled by default
 *
 * A value of -1 disables this feature completely.
 * A value of 0 (current default) means to attempt to do partial spend avoidance, and use its results if the fees remain *unchanged*
 * A value > 0 means to do partial spend avoidance if the fee difference against a regular coin selection instance is in the range [0..value].
 */
static const CAmount DEFAULT_MAX_AVOIDPARTIALSPEND_FEE = 0;
//! discourage APS fee higher than this amount
constexpr CAmount HIGH_APS_FEE{COIN / 10000};
//! minimum recommended increment for BIP 125 replacement txs
static const CAmount WALLET_INCREMENTAL_RELAY_FEE = 5000;
//! Default for -spendzeroconfchange
static const bool DEFAULT_SPEND_ZEROCONF_CHANGE = true;
//! Default for -walletrejectlongchains
static const bool DEFAULT_WALLET_REJECT_LONG_CHAINS = false;
//! -txconfirmtarget default
static const unsigned int DEFAULT_TX_CONFIRM_TARGET = 6;
//! -walletrbf default
static const bool DEFAULT_WALLET_RBF = true;
static const bool DEFAULT_WALLETBROADCAST = true;
static const bool DEFAULT_DISABLE_WALLET = false;
//! -maxtxfee default
constexpr CAmount DEFAULT_TRANSACTION_MAXFEE{COIN / 10};
//! Discourage users to set fees higher than this amount (in satoshis) per kB
constexpr CAmount HIGH_TX_FEE_PER_KB{COIN / 100};
//! -maxtxfee will warn if called with a higher fee than this amount (in satoshis)
constexpr CAmount HIGH_MAX_TX_FEE{100 * HIGH_TX_FEE_PER_KB};
//! Pre-calculated constants for input size estimation in *virtual size*
static constexpr size_t DUMMY_NESTED_P2WPKH_INPUT_SIZE = 91;

class CCoinControl;
class COutput;
class CScript;
class CWalletTx;
struct FeeCalculation;
enum class FeeEstimateMode;
class ReserveDestination;
// ELEMENTS
class WalletRescanReserver;
struct BlindDetails;

//! Default for -addresstype
constexpr OutputType DEFAULT_ADDRESS_TYPE{OutputType::BECH32};

static constexpr uint64_t KNOWN_WALLET_FLAGS =
        WALLET_FLAG_AVOID_REUSE
    |   WALLET_FLAG_BLANK_WALLET
    |   WALLET_FLAG_KEY_ORIGIN_METADATA
    |   WALLET_FLAG_LAST_HARDENED_XPUB_CACHED
    |   WALLET_FLAG_DISABLE_PRIVATE_KEYS
    |   WALLET_FLAG_DESCRIPTORS
    |   WALLET_FLAG_EXTERNAL_SIGNER;

static constexpr uint64_t MUTABLE_WALLET_FLAGS =
        WALLET_FLAG_AVOID_REUSE;

static const std::map<std::string,WalletFlags> WALLET_FLAG_MAP{
    {"avoid_reuse", WALLET_FLAG_AVOID_REUSE},
    {"blank", WALLET_FLAG_BLANK_WALLET},
    {"key_origin_metadata", WALLET_FLAG_KEY_ORIGIN_METADATA},
    {"last_hardened_xpub_cached", WALLET_FLAG_LAST_HARDENED_XPUB_CACHED},
    {"disable_private_keys", WALLET_FLAG_DISABLE_PRIVATE_KEYS},
    {"descriptor_wallet", WALLET_FLAG_DESCRIPTORS},
    {"external_signer", WALLET_FLAG_EXTERNAL_SIGNER}
};

extern const std::map<uint64_t,std::string> WALLET_FLAG_CAVEATS;

/** A wrapper to reserve an address from a wallet
 *
 * ReserveDestination is used to reserve an address.
 * It is currently only used inside of CreateTransaction.
 *
 * Instantiating a ReserveDestination does not reserve an address. To do so,
 * GetReservedDestination() needs to be called on the object. Once an address has been
 * reserved, call KeepDestination() on the ReserveDestination object to make sure it is not
 * returned. Call ReturnDestination() to return the address so it can be re-used (for
 * example, if the address was used in a new transaction
 * and that transaction was not completed and needed to be aborted).
 *
 * If an address is reserved and KeepDestination() is not called, then the address will be
 * returned when the ReserveDestination goes out of scope.
 */
class ReserveDestination
{
protected:
    //! The wallet to reserve from
    const CWallet* const pwallet;
    //! The ScriptPubKeyMan to reserve from. Based on type when GetReservedDestination is called
    ScriptPubKeyMan* m_spk_man{nullptr};
    OutputType const type;
    //! The index of the address's key in the keypool
    int64_t nIndex{-1};
    //! The destination
    CTxDestination address;
    //! Whether this is from the internal (change output) keypool
    bool fInternal{false};

public:
    //! Construct a ReserveDestination object. This does NOT reserve an address yet
    explicit ReserveDestination(CWallet* pwallet, OutputType type)
      : pwallet(pwallet)
      , type(type) { }

    ReserveDestination(const ReserveDestination&) = delete;
    ReserveDestination& operator=(const ReserveDestination&) = delete;

    //! Destructor. If a key has been reserved and not KeepKey'ed, it will be returned to the keypool
    ~ReserveDestination()
    {
        ReturnDestination();
    }

    //! Reserve an address
    bool GetReservedDestination(CTxDestination& pubkey, bool internal, bilingual_str& error);
    //! Attach a blinding pubkey to a reserved address
    void SetBlindingPubKey(const CPubKey& blinding_pubkey, CTxDestination& dest);
    //! Return reserved address
    void ReturnDestination();
    //! Keep the address. Do not return it's key to the keypool when this object goes out of scope
    void KeepDestination();
};

/** Address book data */
class CAddressBookData
{
private:
    bool m_change{true};
    std::string m_label;
public:
    std::string purpose;

    CAddressBookData() : purpose("unknown") {}

    typedef std::map<std::string, std::string> StringMap;
    StringMap destdata;

    bool IsChange() const { return m_change; }
    const std::string& GetLabel() const { return m_label; }
    void SetLabel(const std::string& label) {
        m_change = false;
        m_label = label;
    }
};

struct CRecipient
{
    CScript scriptPubKey;
    CAmount nAmount;
    CAsset asset;
    CPubKey confidentiality_key;
    bool fSubtractFeeFromAmount;
};

class CWallet final : public WalletStorage, public interfaces::Chain::Notifications
{
private:
    CKeyingMaterial vMasterKey GUARDED_BY(cs_wallet);

    bool Unlock(const CKeyingMaterial& vMasterKeyIn, bool accept_no_keys = false);

    std::atomic<bool> fAbortRescan{false};
    std::atomic<bool> fScanningWallet{false}; // controlled by WalletRescanReserver
    std::atomic<int64_t> m_scanning_start{0};
    std::atomic<double> m_scanning_progress{0};
    friend class WalletRescanReserver;

    //! the current wallet version: clients below this version are not able to load the wallet
    int nWalletVersion GUARDED_BY(cs_wallet){FEATURE_BASE};

    /** The next scheduled rebroadcast of wallet transactions. */
    int64_t nNextResend = 0;
    /** Whether this wallet will submit newly created transactions to the node's mempool and
     * prompt rebroadcasts (see ResendWalletTransactions()). */
    bool fBroadcastTransactions = false;
    // Local time that the tip block was received. Used to schedule wallet rebroadcasts.
    std::atomic<int64_t> m_best_block_time {0};

    /**
     * Used to keep track of spent outpoints, and
     * detect and report conflicts (double-spends or
     * mutated transactions where the mutant gets mined).
     */
    typedef std::multimap<COutPoint, uint256> TxSpends;
    TxSpends mapTxSpends GUARDED_BY(cs_wallet);
    void AddToSpends(const COutPoint& outpoint, const uint256& wtxid) EXCLUSIVE_LOCKS_REQUIRED(cs_wallet);
    void AddToSpends(const uint256& wtxid) EXCLUSIVE_LOCKS_REQUIRED(cs_wallet);

    /**
     * Add a transaction to the wallet, or update it.  pIndex and posInBlock should
     * be set when the transaction was known to be included in a block.  When
     * pIndex == nullptr, then wallet state is not updated in AddToWallet, but
     * notifications happen and cached balances are marked dirty.
     *
     * If fUpdate is true, existing transactions will be updated.
     * TODO: One exception to this is that the abandoned state is cleared under the
     * assumption that any further notification of a transaction that was considered
     * abandoned is an indication that it is not safe to be considered abandoned.
     * Abandoned state should probably be more carefully tracked via different
     * posInBlock signals or by checking mempool presence when necessary.
     */
    bool AddToWalletIfInvolvingMe(const CTransactionRef& tx, CWalletTx::Confirmation confirm, bool fUpdate) EXCLUSIVE_LOCKS_REQUIRED(cs_wallet);

    /** Mark a transaction (and its in-wallet descendants) as conflicting with a particular block. */
    void MarkConflicted(const uint256& hashBlock, int conflicting_height, const uint256& hashTx);

    /** Mark a transaction's inputs dirty, thus forcing the outputs to be recomputed */
    void MarkInputsDirty(const CTransactionRef& tx) EXCLUSIVE_LOCKS_REQUIRED(cs_wallet);

    void SyncMetaData(std::pair<TxSpends::iterator, TxSpends::iterator>) EXCLUSIVE_LOCKS_REQUIRED(cs_wallet);

    /* Used by TransactionAddedToMemorypool/BlockConnected/Disconnected/ScanForWalletTransactions.
     * Should be called with non-zero block_hash and posInBlock if this is for a transaction that is included in a block. */
    void SyncTransaction(const CTransactionRef& tx, CWalletTx::Confirmation confirm, bool update_tx = true) EXCLUSIVE_LOCKS_REQUIRED(cs_wallet);

    /** WalletFlags set on this wallet. */
    std::atomic<uint64_t> m_wallet_flags{0};

    bool SetAddressBookWithDB(WalletBatch& batch, const CTxDestination& address, const std::string& strName, const std::string& strPurpose);

    //! Unsets a wallet flag and saves it to disk
    void UnsetWalletFlagWithDB(WalletBatch& batch, uint64_t flag);

    //! Unset the blank wallet flag and saves it to disk
    void UnsetBlankWalletFlag(WalletBatch& batch) override;

    /** Interface for accessing chain state. */
    interfaces::Chain* m_chain;

    /** Wallet name: relative directory name or "" for default wallet. */
    std::string m_name;

    /** Internal database handle. */
    std::unique_ptr<WalletDatabase> const m_database;

    /**
     * The following is used to keep track of how far behind the wallet is
     * from the chain sync, and to allow clients to block on us being caught up.
     *
     * Processed hash is a pointer on node's tip and doesn't imply that the wallet
     * has scanned sequentially all blocks up to this one.
     */
    uint256 m_last_block_processed GUARDED_BY(cs_wallet);

    /** Height of last block processed is used by wallet to know depth of transactions
     * without relying on Chain interface beyond asynchronous updates. For safety, we
     * initialize it to -1. Height is a pointer on node's tip and doesn't imply
     * that the wallet has scanned sequentially all blocks up to this one.
     */
    int m_last_block_processed_height GUARDED_BY(cs_wallet) = -1;

    std::map<OutputType, ScriptPubKeyMan*> m_external_spk_managers;
    std::map<OutputType, ScriptPubKeyMan*> m_internal_spk_managers;

    // Indexed by a unique identifier produced by each ScriptPubKeyMan using
    // ScriptPubKeyMan::GetID. In many cases it will be the hash of an internal structure
    std::map<uint256, std::unique_ptr<ScriptPubKeyMan>> m_spk_managers;

    /**
     * Catch wallet up to current chain, scanning new blocks, updating the best
     * block locator and m_last_block_processed, and registering for
     * notifications about new blocks and transactions.
     */
    static bool AttachChain(const std::shared_ptr<CWallet>& wallet, interfaces::Chain& chain, bilingual_str& error, std::vector<bilingual_str>& warnings);

public:
    /**
     * Main wallet lock.
     * This lock protects all the fields added by CWallet.
     */
    mutable RecursiveMutex cs_wallet;

    WalletDatabase& GetDatabase() const override
    {
        assert(static_cast<bool>(m_database));
        return *m_database;
    }

    /** Get a name for this wallet for logging/debugging purposes.
     */
    const std::string& GetName() const { return m_name; }

    typedef std::map<unsigned int, CMasterKey> MasterKeyMap;
    MasterKeyMap mapMasterKeys;
    unsigned int nMasterKeyMaxID = 0;

    /** Construct wallet with specified name and database implementation. */
    CWallet(interfaces::Chain* chain, const std::string& name, std::unique_ptr<WalletDatabase> database)
        : m_chain(chain),
          m_name(name),
          m_database(std::move(database))
    {
    }

    ~CWallet()
    {
        // Should not have slots connected at this point.
        assert(NotifyUnload.empty());
    }

    bool IsCrypted() const;
    bool IsLocked() const override;
    bool Lock();

    /** Interface to assert chain access */
    bool HaveChain() const { return m_chain ? true : false; }

    /** Map from txid to CWalletTx for all transactions this wallet is
     * interested in, including received and sent transactions. */
    std::map<uint256, CWalletTx> mapWallet GUARDED_BY(cs_wallet);

    typedef std::multimap<int64_t, CWalletTx*> TxItems;
    TxItems wtxOrdered;

    int64_t nOrderPosNext GUARDED_BY(cs_wallet) = 0;
    uint64_t nAccountingEntryNumber = 0;

    std::map<CTxDestination, CAddressBookData> m_address_book GUARDED_BY(cs_wallet);
    const CAddressBookData* FindAddressBookEntry(const CTxDestination&, bool allow_change = false) const EXCLUSIVE_LOCKS_REQUIRED(cs_wallet);

    /** Set of Coins owned by this wallet that we won't try to spend from. A
     * Coin may be locked if it has already been used to fund a transaction
     * that hasn't confirmed yet. We wouldn't consider the Coin spent already,
     * but also shouldn't try to use it again. */
    std::set<COutPoint> setLockedCoins GUARDED_BY(cs_wallet);

    /** Registered interfaces::Chain::Notifications handler. */
    std::unique_ptr<interfaces::Handler> m_chain_notifications_handler;

    /** Interface for accessing chain state. */
    interfaces::Chain& chain() const { assert(m_chain); return *m_chain; }

    // ELEMENTS //
    //! The online PAK aka `liquid_pak` in the wallet set by `initpegoutwallet`
    CPubKey online_key;


    //! The derivation counter for offline_xpub
    int offline_counter = -1;

    //! The offline descriptor aka `bitcoind_descriptor` set by `initpegoutwallet`
    std::string offline_desc;

    //The offline xpub aka `bitcoin_xpub` in the wallet set by `initpegoutwallet`
    CExtPubKey offline_xpub;

    // Master derivation blinding key
    uint256 blinding_derivation_key;
    // Specifically imported blinding keys
    std::map<CScriptID, uint256> mapSpecificBlindingKeys;

    // END ELEMENTS

    const CWalletTx* GetWalletTx(const uint256& hash) const EXCLUSIVE_LOCKS_REQUIRED(cs_wallet);

    // TODO: Remove "NO_THREAD_SAFETY_ANALYSIS" and replace it with the correct
    // annotation "EXCLUSIVE_LOCKS_REQUIRED(pwallet->cs_wallet)". The annotation
    // "NO_THREAD_SAFETY_ANALYSIS" was temporarily added to avoid having to
    // resolve the issue of member access into incomplete type CWallet. Note
    // that we still have the runtime check "AssertLockHeld(pwallet->cs_wallet)"
    // in place.
    std::set<uint256> GetTxConflicts(const CWalletTx& wtx) const NO_THREAD_SAFETY_ANALYSIS;

    /**
     * Return depth of transaction in blockchain:
     * <0  : conflicts with a transaction this deep in the blockchain
     *  0  : in memory pool, waiting to be included in a block
     * >=1 : this many blocks deep in the main chain
     */
    // TODO: Remove "NO_THREAD_SAFETY_ANALYSIS" and replace it with the correct
    // annotation "EXCLUSIVE_LOCKS_REQUIRED(pwallet->cs_wallet)". The annotation
    // "NO_THREAD_SAFETY_ANALYSIS" was temporarily added to avoid having to
    // resolve the issue of member access into incomplete type CWallet. Note
    // that we still have the runtime check "AssertLockHeld(pwallet->cs_wallet)"
    // in place.
    int GetTxDepthInMainChain(const CWalletTx& wtx) const NO_THREAD_SAFETY_ANALYSIS;
    bool IsTxInMainChain(const CWalletTx& wtx) const { return GetTxDepthInMainChain(wtx) > 0; }

    /**
     * @return number of blocks to maturity for this transaction:
     *  0 : is not a coinbase transaction, or is a mature coinbase transaction
     * >0 : is a coinbase transaction which matures in this many blocks
     */
    int GetTxBlocksToMaturity(const CWalletTx& wtx) const;
    bool IsTxImmatureCoinBase(const CWalletTx& wtx) const;

    //! check whether we support the named feature
    bool CanSupportFeature(enum WalletFeature wf) const override EXCLUSIVE_LOCKS_REQUIRED(cs_wallet) { AssertLockHeld(cs_wallet); return IsFeatureSupported(nWalletVersion, wf); }

    bool IsSpent(const uint256& hash, unsigned int n) const EXCLUSIVE_LOCKS_REQUIRED(cs_wallet);

    // Whether this or any known UTXO with the same single key has been spent.
    bool IsSpentKey(const uint256& hash, unsigned int n) const EXCLUSIVE_LOCKS_REQUIRED(cs_wallet);
    void SetSpentKeyState(WalletBatch& batch, const uint256& hash, unsigned int n, bool used, std::set<CTxDestination>& tx_destinations) EXCLUSIVE_LOCKS_REQUIRED(cs_wallet);

    /** Display address on an external signer. Returns false if external signer support is not compiled */
    bool DisplayAddress(const CTxDestination& dest) EXCLUSIVE_LOCKS_REQUIRED(cs_wallet);

    bool IsLockedCoin(uint256 hash, unsigned int n) const EXCLUSIVE_LOCKS_REQUIRED(cs_wallet);
    void LockCoin(const COutPoint& output) EXCLUSIVE_LOCKS_REQUIRED(cs_wallet);
    void UnlockCoin(const COutPoint& output) EXCLUSIVE_LOCKS_REQUIRED(cs_wallet);
    void UnlockAllCoins() EXCLUSIVE_LOCKS_REQUIRED(cs_wallet);
    void ListLockedCoins(std::vector<COutPoint>& vOutpts) const EXCLUSIVE_LOCKS_REQUIRED(cs_wallet);

    /*
     * Rescan abort properties
     */
    void AbortRescan() { fAbortRescan = true; }
    bool IsAbortingRescan() const { return fAbortRescan; }
    bool IsScanning() const { return fScanningWallet; }
    int64_t ScanningDuration() const { return fScanningWallet ? GetTimeMillis() - m_scanning_start : 0; }
    double ScanningProgress() const { return fScanningWallet ? (double) m_scanning_progress : 0; }

    //! Upgrade stored CKeyMetadata objects to store key origin info as KeyOriginInfo
    void UpgradeKeyMetadata() EXCLUSIVE_LOCKS_REQUIRED(cs_wallet);

    //! Upgrade DescriptorCaches
    void UpgradeDescriptorCache() EXCLUSIVE_LOCKS_REQUIRED(cs_wallet);

    bool LoadMinVersion(int nVersion) EXCLUSIVE_LOCKS_REQUIRED(cs_wallet) { AssertLockHeld(cs_wallet); nWalletVersion = nVersion; return true; }

    //! Adds a destination data tuple to the store, without saving it to disk
    void LoadDestData(const CTxDestination& dest, const std::string& key, const std::string& value) EXCLUSIVE_LOCKS_REQUIRED(cs_wallet);

    //! Holds a timestamp at which point the wallet is scheduled (externally) to be relocked. Caller must arrange for actual relocking to occur via Lock().
    int64_t nRelockTime GUARDED_BY(cs_wallet){0};

    // Used to prevent concurrent calls to walletpassphrase RPC.
    Mutex m_unlock_mutex;
    bool Unlock(const SecureString& strWalletPassphrase, bool accept_no_keys = false);
    bool ChangeWalletPassphrase(const SecureString& strOldWalletPassphrase, const SecureString& strNewWalletPassphrase);
    bool EncryptWallet(const SecureString& strWalletPassphrase);

    void GetKeyBirthTimes(std::map<CKeyID, int64_t> &mapKeyBirth) const EXCLUSIVE_LOCKS_REQUIRED(cs_wallet);
    unsigned int ComputeTimeSmart(const CWalletTx& wtx) const;

    /**
     * Increment the next transaction order id
     * @return next transaction order id
     */
    int64_t IncOrderPosNext(WalletBatch *batch = nullptr) EXCLUSIVE_LOCKS_REQUIRED(cs_wallet);
    DBErrors ReorderTransactions();

    void MarkDirty();

    //! Callback for updating transaction metadata in mapWallet.
    //!
    //! @param wtx - reference to mapWallet transaction to update
    //! @param new_tx - true if wtx is newly inserted, false if it previously existed
    //!
    //! @return true if wtx is changed and needs to be saved to disk, otherwise false
    using UpdateWalletTxFn = std::function<bool(CWalletTx& wtx, bool new_tx)>;

    CWalletTx* AddToWallet(CTransactionRef tx, const CWalletTx::Confirmation& confirm, const UpdateWalletTxFn& update_wtx=nullptr, bool fFlushOnClose=true);
    bool LoadToWallet(const uint256& hash, const UpdateWalletTxFn& fill_wtx) EXCLUSIVE_LOCKS_REQUIRED(cs_wallet);
    void transactionAddedToMempool(const CTransactionRef& tx, uint64_t mempool_sequence) override;
    void blockConnected(const CBlock& block, int height) override;
    void blockDisconnected(const CBlock& block, int height) override;
    void updatedBlockTip() override;
    int64_t RescanFromTime(int64_t startTime, const WalletRescanReserver& reserver, bool update);

    struct ScanResult {
        enum { SUCCESS, FAILURE, USER_ABORT } status = SUCCESS;

        //! Hash and height of most recent block that was successfully scanned.
        //! Unset if no blocks were scanned due to read errors or the chain
        //! being empty.
        uint256 last_scanned_block;
        std::optional<int> last_scanned_height;

        //! Height of the most recent block that could not be scanned due to
        //! read errors or pruning. Will be set if status is FAILURE, unset if
        //! status is SUCCESS, and may or may not be set if status is
        //! USER_ABORT.
        uint256 last_failed_block;
    };
    ScanResult ScanForWalletTransactions(const uint256& start_block, int start_height, std::optional<int> max_height, const WalletRescanReserver& reserver, bool fUpdate);
    void transactionRemovedFromMempool(const CTransactionRef& tx, MemPoolRemovalReason reason, uint64_t mempool_sequence) override;
    void ReacceptWalletTransactions() EXCLUSIVE_LOCKS_REQUIRED(cs_wallet);
    void ResendWalletTransactions();

    OutputType TransactionChangeType(const std::optional<OutputType>& change_type, const std::vector<CRecipient>& vecSend) const;

    /** Fetch the inputs and sign with SIGHASH_ALL. */
    bool SignTransaction(CMutableTransaction& tx) const EXCLUSIVE_LOCKS_REQUIRED(cs_wallet);
    /** Sign the tx given the input coins and sighash. */
    bool SignTransaction(CMutableTransaction& tx, const std::map<COutPoint, Coin>& coins, int sighash, std::map<int, bilingual_str>& input_errors) const;
    SigningResult SignMessage(const std::string& message, const PKHash& pkhash, std::string& str_sig) const;

    /**
     * Fills out a PSBT with information from the wallet. Fills in UTXOs if we have
     * them. Tries to sign if sign=true. Sets `complete` if the PSBT is now complete
     * (i.e. has all required signatures or signature-parts, and is ready to
     * finalize.) Sets `error` and returns false if something goes wrong.
     *
     * @param[in]  psbtx PartiallySignedTransaction to fill in
     * @param[out] complete indicates whether the PSBT is now complete
     * @param[in]  sighash_type the sighash type to use when signing (if PSBT does not specify)
     * @param[in]  sign whether to sign or not
     * @param[in]  bip32derivs whether to fill in bip32 derivation information if available
     * return error
     */
    TransactionError FillPSBT(PartiallySignedTransaction& psbtx,
                  bool& complete,
                  int sighash_type = 1 /* SIGHASH_ALL */,
                  bool sign = true,
                  bool bip32derivs = true,
                  bool imbalance_ok = false,
                  size_t* n_signed = nullptr,
                  bool include_explicit = false) const;

    // ELEMENTS
    TransactionError FillPSBTData(PartiallySignedTransaction& psbtx, bool bip32derivs = false, bool include_explicit = false) const;
    TransactionError SignPSBT(PartiallySignedTransaction& psbtx, bool& complete, int sighash_type = 1, bool sign = true, bool imbalance_ok = false, bool bip32derivs = false, size_t* n_signed = nullptr) const;
    BlindingStatus WalletBlindPSBT(PartiallySignedTransaction& psbtx) const;
    // end ELEMENTS

    /**
     * Submit the transaction to the node's mempool and then relay to peers.
     * Should be called after CreateTransaction unless you want to abort
     * broadcasting the transaction.
     *
     * @param[in] tx The transaction to be broadcast.
     * @param[in] mapValue key-values to be set on the transaction.
     * @param[in] orderForm BIP 70 / BIP 21 order form details to be set on the transaction.
     * @param[in] blind_details (optional) blinding information, if the transaction is to be blinded
     */
    void CommitTransaction(CTransactionRef tx, mapValue_t mapValue, std::vector<std::pair<std::string, std::string>> orderForm, const BlindDetails* blind_details = nullptr);

    /** Pass this transaction to node for mempool insertion and relay to peers if flag set to true */
    bool SubmitTxMemoryPoolAndRelay(const CWalletTx& wtx, std::string& err_string, bool relay) const;

    bool DummySignTx(CMutableTransaction &txNew, const std::set<CTxOut> &txouts, const CCoinControl* coin_control = nullptr) const
    {
        std::vector<CTxOut> v_txouts(txouts.size());
        std::copy(txouts.begin(), txouts.end(), v_txouts.begin());
        return DummySignTx(txNew, v_txouts, coin_control);
    }
    bool DummySignTx(CMutableTransaction &txNew, const std::vector<CTxOut> &txouts, const CCoinControl* coin_control = nullptr) const;

    bool ImportScripts(const std::set<CScript> scripts, int64_t timestamp) EXCLUSIVE_LOCKS_REQUIRED(cs_wallet);
    bool ImportPrivKeys(const std::map<CKeyID, CKey>& privkey_map, const int64_t timestamp) EXCLUSIVE_LOCKS_REQUIRED(cs_wallet);
    bool ImportPubKeys(const std::vector<CKeyID>& ordered_pubkeys, const std::map<CKeyID, CPubKey>& pubkey_map, const std::map<CKeyID, std::pair<CPubKey, KeyOriginInfo>>& key_origins, const bool add_keypool, const bool internal, const int64_t timestamp) EXCLUSIVE_LOCKS_REQUIRED(cs_wallet);
    bool ImportScriptPubKeys(const std::string& label, const std::set<CScript>& script_pub_keys, const bool have_solving_data, const bool apply_label, const int64_t timestamp) EXCLUSIVE_LOCKS_REQUIRED(cs_wallet);

    CFeeRate m_pay_tx_fee{DEFAULT_PAY_TX_FEE};
    unsigned int m_confirm_target{DEFAULT_TX_CONFIRM_TARGET};
    /** Allow Coin Selection to pick unconfirmed UTXOs that were sent from our own wallet if it
     * cannot fund the transaction otherwise. */
    bool m_spend_zero_conf_change{DEFAULT_SPEND_ZEROCONF_CHANGE};
    bool m_signal_rbf{DEFAULT_WALLET_RBF};
    bool m_allow_fallback_fee{true}; //!< will be false if -fallbackfee=0
    CFeeRate m_min_fee{DEFAULT_TRANSACTION_MINFEE}; //!< Override with -mintxfee
    /**
     * If fee estimation does not have enough data to provide estimates, use this fee instead.
     * Has no effect if not using fee estimation
     * Override with -fallbackfee
     */
    CFeeRate m_fallback_fee{DEFAULT_FALLBACK_FEE};

     /** If the cost to spend a change output at this feerate is greater than the value of the
      * output itself, just drop it to fees. */
    CFeeRate m_discard_rate{DEFAULT_DISCARD_FEE};

    /** When the actual feerate is less than the consolidate feerate, we will tend to make transactions which
     * consolidate inputs. When the actual feerate is greater than the consolidate feerate, we will tend to make
     * transactions which have the lowest fees.
     */
    CFeeRate m_consolidate_feerate{DEFAULT_CONSOLIDATE_FEERATE};

    /** The maximum fee amount we're willing to pay to prioritize partial spend avoidance. */
    CAmount m_max_aps_fee{DEFAULT_MAX_AVOIDPARTIALSPEND_FEE}; //!< note: this is absolute fee, not fee rate
    OutputType m_default_address_type{DEFAULT_ADDRESS_TYPE};
    /**
     * Default output type for change outputs. When unset, automatically choose type
     * based on address type setting and the types other of non-change outputs
     * (see -changetype option documentation and implementation in
     * CWallet::TransactionChangeType for details).
     */
    std::optional<OutputType> m_default_change_type{};
    /** Absolute maximum transaction fee (in satoshis) used by default for the wallet */
    CAmount m_default_max_tx_fee{DEFAULT_TRANSACTION_MAXFEE};

    size_t KeypoolCountExternalKeys() const EXCLUSIVE_LOCKS_REQUIRED(cs_wallet);
    bool TopUpKeyPool(unsigned int kpSize = 0);

    int64_t GetOldestKeyPoolTime() const;

    std::set<CTxDestination> GetLabelAddresses(const std::string& label) const EXCLUSIVE_LOCKS_REQUIRED(cs_wallet);

    /**
     * Marks all outputs in each one of the destinations dirty, so their cache is
     * reset and does not return outdated information.
     */
    void MarkDestinationsDirty(const std::set<CTxDestination>& destinations) EXCLUSIVE_LOCKS_REQUIRED(cs_wallet);

    bool GetOnlinePakKey(CPubKey& online_pubkey, std::string& error);
    bool GetNewDestination(const OutputType type, const std::string label, CTxDestination& dest, bilingual_str& error, bool add_blinding_key = false);
    bool GetNewChangeDestination(const OutputType type, CTxDestination& dest, bilingual_str& error, bool add_blinding_key = false);

    isminetype IsMine(const CTxDestination& dest) const EXCLUSIVE_LOCKS_REQUIRED(cs_wallet);
    isminetype IsMine(const CScript& script) const EXCLUSIVE_LOCKS_REQUIRED(cs_wallet);
    /**
     * Returns amount of debit if the input matches the
     * filter, otherwise returns 0
     */
    CAmountMap GetDebit(const CTxIn& txin, const isminefilter& filter) const;
    isminetype IsMine(const CTxOut& txout) const EXCLUSIVE_LOCKS_REQUIRED(cs_wallet);
    bool IsMine(const CTransaction& tx) const EXCLUSIVE_LOCKS_REQUIRED(cs_wallet);
    /** should probably be renamed to IsRelevantToMe */
    bool IsFromMe(const CTransaction& tx) const;
    CAmountMap GetDebit(const CTransaction& tx, const isminefilter& filter) const;
    void chainStateFlushed(const CBlockLocator& loc) override;

    DBErrors LoadWallet();
    DBErrors ZapSelectTx(std::vector<uint256>& vHashIn, std::vector<uint256>& vHashOut) EXCLUSIVE_LOCKS_REQUIRED(cs_wallet);

    bool SetAddressBook(const CTxDestination& address, const std::string& strName, const std::string& purpose);

    bool DelAddressBook(const CTxDestination& address);

    bool IsAddressUsed(const CTxDestination& dest) const EXCLUSIVE_LOCKS_REQUIRED(cs_wallet);
    bool SetAddressUsed(WalletBatch& batch, const CTxDestination& dest, bool used) EXCLUSIVE_LOCKS_REQUIRED(cs_wallet);

    std::vector<std::string> GetAddressReceiveRequests() const EXCLUSIVE_LOCKS_REQUIRED(cs_wallet);
    bool SetAddressReceiveRequest(WalletBatch& batch, const CTxDestination& dest, const std::string& id, const std::string& value) EXCLUSIVE_LOCKS_REQUIRED(cs_wallet);

    unsigned int GetKeyPoolSize() const EXCLUSIVE_LOCKS_REQUIRED(cs_wallet);

    //! signify that a particular wallet feature is now used.
    void SetMinVersion(enum WalletFeature, WalletBatch* batch_in = nullptr) override;

    //! get the current wallet format (the oldest client version guaranteed to understand this wallet)
    int GetVersion() const { LOCK(cs_wallet); return nWalletVersion; }

    //! Get wallet transactions that conflict with given transaction (spend same outputs)
    std::set<uint256> GetConflicts(const uint256& txid) const EXCLUSIVE_LOCKS_REQUIRED(cs_wallet);

    //! Check if a given transaction has any of its outputs spent by another transaction in the wallet
    bool HasWalletSpend(const uint256& txid) const EXCLUSIVE_LOCKS_REQUIRED(cs_wallet);

    //! Flush wallet (bitdb flush)
    void Flush();

    //! Close wallet database
    void Close();

    /** Wallet is about to be unloaded */
    boost::signals2::signal<void ()> NotifyUnload;

    /**
     * Address book entry changed.
     * @note called without lock cs_wallet held.
     */
    boost::signals2::signal<void(const CTxDestination& address,
                                 const std::string& label, bool isMine,
                                 const std::string& purpose, ChangeType status)>
        NotifyAddressBookChanged;

    /**
     * Wallet transaction added, removed or updated.
     * @note called with lock cs_wallet held.
     */
    boost::signals2::signal<void(const uint256& hashTx, ChangeType status)> NotifyTransactionChanged;

    /** Show progress e.g. for rescan */
    boost::signals2::signal<void (const std::string &title, int nProgress)> ShowProgress;

    /** Watch-only address added */
    boost::signals2::signal<void (bool fHaveWatchOnly)> NotifyWatchonlyChanged;

    /** Keypool has new keys */
    boost::signals2::signal<void ()> NotifyCanGetAddressesChanged;

    /**
     * Wallet status (encrypted, locked) changed.
     * Note: Called without locks held.
     */
    boost::signals2::signal<void (CWallet* wallet)> NotifyStatusChanged;

    /** Inquire whether this wallet broadcasts transactions. */
    bool GetBroadcastTransactions() const { return fBroadcastTransactions; }
    /** Set whether this wallet broadcasts transactions. */
    void SetBroadcastTransactions(bool broadcast) { fBroadcastTransactions = broadcast; }

    /** Return whether transaction can be abandoned */
    bool TransactionCanBeAbandoned(const uint256& hashTx) const;

    /* Mark a transaction (and it in-wallet descendants) as abandoned so its inputs may be respent. */
    bool AbandonTransaction(const uint256& hashTx);

    /** Mark a transaction as replaced by another transaction (e.g., BIP 125). */
    bool MarkReplaced(const uint256& originalHash, const uint256& newHash);

    /* Initializes the wallet, returns a new CWallet instance or a null pointer in case of an error */
    static std::shared_ptr<CWallet> Create(WalletContext& context, const std::string& name, std::unique_ptr<WalletDatabase> database, uint64_t wallet_creation_flags, bilingual_str& error, std::vector<bilingual_str>& warnings);

    /**
     * Wallet post-init setup
     * Gives the wallet a chance to register repetitive tasks and complete post-init tasks
     */
    void postInitProcess();

    bool BackupWallet(const std::string& strDest) const;

    /* Returns true if HD is enabled */
    bool IsHDEnabled() const;

    /* Returns true if the wallet can give out new addresses. This means it has keys in the keypool or can generate new keys */
    bool CanGetAddresses(bool internal = false) const;

    /**
     * Blocks until the wallet state is up-to-date to /at least/ the current
     * chain at the time this function is entered
     * Obviously holding cs_main/cs_wallet when going into this call may cause
     * deadlock
     */
    void BlockUntilSyncedToCurrentChain() const LOCKS_EXCLUDED(::cs_main) EXCLUSIVE_LOCKS_REQUIRED(!cs_wallet);

    /** set a single wallet flag */
    void SetWalletFlag(uint64_t flags);

    /** Unsets a single wallet flag */
    void UnsetWalletFlag(uint64_t flag);

    /** check if a certain wallet flag is set */
    bool IsWalletFlagSet(uint64_t flag) const override;

    /** overwrite all flags by the given uint64_t
       returns false if unknown, non-tolerable flags are present */
    bool AddWalletFlags(uint64_t flags);
    /** Loads the flags into the wallet. (used by LoadWallet) */
    bool LoadWalletFlags(uint64_t flags);

    /** Determine if we are a legacy wallet */
    bool IsLegacy() const;

    /** Returns a bracketed wallet name for displaying in logs, will return [default wallet] if the wallet has no name */
    const std::string GetDisplayName() const override {
        std::string wallet_name = GetName().length() == 0 ? "default wallet" : GetName();
        return strprintf("[%s]", wallet_name);
    };

    /** Prepends the wallet name in logging output to ease debugging in multi-wallet use cases */
    template<typename... Params>
    void WalletLogPrintf(std::string fmt, Params... parameters) const {
        LogPrintf(("%s " + fmt).c_str(), GetDisplayName(), parameters...);
    };

    /** Upgrade the wallet */
    bool UpgradeWallet(int version, bilingual_str& error);

    //! Returns all unique ScriptPubKeyMans in m_internal_spk_managers and m_external_spk_managers
    std::set<ScriptPubKeyMan*> GetActiveScriptPubKeyMans() const;

    //! Returns all unique ScriptPubKeyMans
    std::set<ScriptPubKeyMan*> GetAllScriptPubKeyMans() const;

    //! Get the ScriptPubKeyMan for the given OutputType and internal/external chain.
    ScriptPubKeyMan* GetScriptPubKeyMan(const OutputType& type, bool internal) const;

    //! Get the ScriptPubKeyMan for a script
    ScriptPubKeyMan* GetScriptPubKeyMan(const CScript& script) const;
    //! Get the ScriptPubKeyMan by id
    ScriptPubKeyMan* GetScriptPubKeyMan(const uint256& id) const;

    //! Get all of the ScriptPubKeyMans for a script given additional information in sigdata (populated by e.g. a psbt)
    std::set<ScriptPubKeyMan*> GetScriptPubKeyMans(const CScript& script, SignatureData& sigdata) const;

    //! Get the SigningProvider for a script
    std::unique_ptr<SigningProvider> GetSolvingProvider(const CScript& script) const;
    std::unique_ptr<SigningProvider> GetSolvingProvider(const CScript& script, SignatureData& sigdata) const;

    //! Get the LegacyScriptPubKeyMan which is used for all types, internal, and external.
    LegacyScriptPubKeyMan* GetLegacyScriptPubKeyMan() const;
    LegacyScriptPubKeyMan* GetOrCreateLegacyScriptPubKeyMan();

    //! Make a LegacyScriptPubKeyMan and set it for all types, internal, and external.
    void SetupLegacyScriptPubKeyMan();

    const CKeyingMaterial& GetEncryptionKey() const override;
    bool HasEncryptionKeys() const override;

    /** Get last block processed height */
    int GetLastBlockHeight() const EXCLUSIVE_LOCKS_REQUIRED(cs_wallet)
    {
        AssertLockHeld(cs_wallet);
        assert(m_last_block_processed_height >= 0);
        return m_last_block_processed_height;
    };
    uint256 GetLastBlockHash() const EXCLUSIVE_LOCKS_REQUIRED(cs_wallet)
    {
        AssertLockHeld(cs_wallet);
        assert(m_last_block_processed_height >= 0);
        return m_last_block_processed;
    }
    /** Set last block processed height, currently only use in unit test */
    void SetLastBlockProcessed(int block_height, uint256 block_hash) EXCLUSIVE_LOCKS_REQUIRED(cs_wallet)
    {
        AssertLockHeld(cs_wallet);
        m_last_block_processed_height = block_height;
        m_last_block_processed = block_hash;
    };

    //! Connect the signals from ScriptPubKeyMans to the signals in CWallet
    void ConnectScriptPubKeyManNotifiers();

    //! Instantiate a descriptor ScriptPubKeyMan from the WalletDescriptor and load it
    void LoadDescriptorScriptPubKeyMan(uint256 id, WalletDescriptor& desc);

    //! Adds the active ScriptPubKeyMan for the specified type and internal. Writes it to the wallet file
    //! @param[in] id The unique id for the ScriptPubKeyMan
    //! @param[in] type The OutputType this ScriptPubKeyMan provides addresses for
    //! @param[in] internal Whether this ScriptPubKeyMan provides change addresses
    void AddActiveScriptPubKeyMan(uint256 id, OutputType type, bool internal);

    //! Loads an active ScriptPubKeyMan for the specified type and internal. (used by LoadWallet)
    //! @param[in] id The unique id for the ScriptPubKeyMan
    //! @param[in] type The OutputType this ScriptPubKeyMan provides addresses for
    //! @param[in] internal Whether this ScriptPubKeyMan provides change addresses
    void LoadActiveScriptPubKeyMan(uint256 id, OutputType type, bool internal);

    //! Remove specified ScriptPubKeyMan from set of active SPK managers. Writes the change to the wallet file.
    //! @param[in] id The unique id for the ScriptPubKeyMan
    //! @param[in] type The OutputType this ScriptPubKeyMan provides addresses for
    //! @param[in] internal Whether this ScriptPubKeyMan provides change addresses
    void DeactivateScriptPubKeyMan(uint256 id, OutputType type, bool internal);

    //! Create new DescriptorScriptPubKeyMans and add them to the wallet
    void SetupDescriptorScriptPubKeyMans() EXCLUSIVE_LOCKS_REQUIRED(cs_wallet);

    //! Return the DescriptorScriptPubKeyMan for a WalletDescriptor if it is already in the wallet
    DescriptorScriptPubKeyMan* GetDescriptorScriptPubKeyMan(const WalletDescriptor& desc) const;

    //! Add a descriptor to the wallet, return a ScriptPubKeyMan & associated output type
<<<<<<< HEAD
    ScriptPubKeyMan* AddWalletDescriptor(WalletDescriptor& desc, const FlatSigningProvider& signing_provider, const std::string& label, bool internal);

    //
    // ELEMENTS

    //! Setters for online/offline pubkey pairs for PAK
    bool SetOnlinePubKey(const CPubKey& online_key_in);
    bool SetOfflineCounter(int counter);
    bool SetOfflineDescriptor(const std::string& offline_desc_in);
    bool SetOfflineXPubKey(const CExtPubKey& offline_xpub_in);

    void ComputeBlindingData(const CConfidentialValue& conf_value, const CConfidentialAsset& conf_asset, const CConfidentialNonce& nonce, const CScript& scriptPubKey, const std::vector<unsigned char>& vchRangeproof, CAmount& value, CPubKey& blinding_pubkey, uint256& value_factor, CAsset& asset, uint256& asset_factor) const;

    // First looks in imported blinding key store, then derives on its own
    CKey GetBlindingKey(const CScript* script) const;
    // Pubkey accessor for GetBlindingKey
    CPubKey GetBlindingPubKey(const CScript& script) const;

    bool LoadSpecificBlindingKey(const CScriptID& scriptid, const uint256& key) EXCLUSIVE_LOCKS_REQUIRED(cs_wallet);
    bool AddSpecificBlindingKey(const CScriptID& scriptid, const uint256& key) EXCLUSIVE_LOCKS_REQUIRED(cs_wallet);
    bool SetMasterBlindingKey(const uint256& key) EXCLUSIVE_LOCKS_REQUIRED(cs_wallet);

    /// Returns a map of entropy to the respective pair of reissuance token and issuance asset.
    std::map<uint256, std::pair<CAsset, CAsset> > GetReissuanceTokenTypes() const;

    // END ELEMENTS
    //
=======
    ScriptPubKeyMan* AddWalletDescriptor(WalletDescriptor& desc, const FlatSigningProvider& signing_provider, const std::string& label, bool internal) EXCLUSIVE_LOCKS_REQUIRED(cs_wallet);
>>>>>>> 9393666e
};

/**
 * Called periodically by the schedule thread. Prompts individual wallets to resend
 * their transactions. Actual rebroadcast schedule is managed by the wallets themselves.
 */
void MaybeResendWalletTxs(WalletContext& context);

/** RAII object to check and reserve a wallet rescan */
class WalletRescanReserver
{
private:
    CWallet& m_wallet;
    bool m_could_reserve;
public:
    explicit WalletRescanReserver(CWallet& w) : m_wallet(w), m_could_reserve(false) {}

    bool reserve()
    {
        assert(!m_could_reserve);
        if (m_wallet.fScanningWallet.exchange(true)) {
            return false;
        }
        m_wallet.m_scanning_start = GetTimeMillis();
        m_wallet.m_scanning_progress = 0;
        m_could_reserve = true;
        return true;
    }

    bool isReserved() const
    {
        return (m_could_reserve && m_wallet.fScanningWallet);
    }

    ~WalletRescanReserver()
    {
        if (m_could_reserve) {
            m_wallet.fScanningWallet = false;
        }
    }
};

//! Add wallet name to persistent configuration so it will be loaded on startup.
bool AddWalletSetting(interfaces::Chain& chain, const std::string& wallet_name);

//! Remove wallet name from persistent configuration so it will not be loaded on startup.
bool RemoveWalletSetting(interfaces::Chain& chain, const std::string& wallet_name);

#endif // BITCOIN_WALLET_WALLET_H<|MERGE_RESOLUTION|>--- conflicted
+++ resolved
@@ -912,8 +912,7 @@
     DescriptorScriptPubKeyMan* GetDescriptorScriptPubKeyMan(const WalletDescriptor& desc) const;
 
     //! Add a descriptor to the wallet, return a ScriptPubKeyMan & associated output type
-<<<<<<< HEAD
-    ScriptPubKeyMan* AddWalletDescriptor(WalletDescriptor& desc, const FlatSigningProvider& signing_provider, const std::string& label, bool internal);
+    ScriptPubKeyMan* AddWalletDescriptor(WalletDescriptor& desc, const FlatSigningProvider& signing_provider, const std::string& label, bool internal) EXCLUSIVE_LOCKS_REQUIRED(cs_wallet);
 
     //
     // ELEMENTS
@@ -940,9 +939,6 @@
 
     // END ELEMENTS
     //
-=======
-    ScriptPubKeyMan* AddWalletDescriptor(WalletDescriptor& desc, const FlatSigningProvider& signing_provider, const std::string& label, bool internal) EXCLUSIVE_LOCKS_REQUIRED(cs_wallet);
->>>>>>> 9393666e
 };
 
 /**
