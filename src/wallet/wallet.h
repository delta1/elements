--- conflicted
+++ resolved
@@ -1029,23 +1029,6 @@
     }
 };
 
-<<<<<<< HEAD
-struct TxSize {
-    int64_t vsize{-1};
-    int64_t weight{-1};
-};
-
-/** Calculate the size of the transaction assuming all signatures are max size
-* Use DummySignatureCreator, which inserts 71 byte signatures everywhere.
-* NOTE: this requires that all inputs must be in mapWallet (eg the tx should
-* be IsAllFromMe). */
-TxSize CalculateMaximumSignedTxSize(const CTransaction &tx, const CWallet *wallet, const CCoinControl* coin_control = nullptr) EXCLUSIVE_LOCKS_REQUIRED(wallet->cs_wallet);
-TxSize CalculateMaximumSignedTxSize(const CTransaction &tx, const CWallet *wallet, const std::vector<CTxOut>& txouts, const CCoinControl* coin_control = nullptr);
-// ELEMENTS
-// TxSize CalculateMaximumSignedTxSize(const CTransaction &tx, const CWallet *wallet, unsigned int discount_factor, const CCoinControl* coin_control) EXCLUSIVE_LOCKS_REQUIRED(wallet->cs_wallet);
-
-=======
->>>>>>> c248983a
 //! Add wallet name to persistent configuration so it will be loaded on startup.
 bool AddWalletSetting(interfaces::Chain& chain, const std::string& wallet_name);
 
