--- conflicted
+++ resolved
@@ -146,9 +146,6 @@
 static constexpr size_t DUMMY_NESTED_P2WPKH_INPUT_SIZE = 91;
 
 class CCoinControl;
-<<<<<<< HEAD
-class CWalletTx;
-class ReserveDestination;
 // ELEMENTS
 class WalletRescanReserver;
 
@@ -187,8 +184,6 @@
     uint256 entropy;
 };
 //end ELEMENTS
-=======
->>>>>>> 00fc7cdc
 
 //! Default for -addresstype
 constexpr OutputType DEFAULT_ADDRESS_TYPE{OutputType::BECH32};
