// Copyright (c) 2021 The Bitcoin Core developers
// Distributed under the MIT software license, see the accompanying
// file COPYING or http://www.opensource.org/licenses/mit-license.php.

<<<<<<< HEAD
#include <blind.h> // ELEMENTS: for MAX_RANGEPROOF_SIZE
#include <consensus/amount.h>
#include <consensus/validation.h>
#include <interfaces/chain.h>
#include <issuance.h> // ELEMENTS: for GenerateAssetEntropy and others
=======
#include <algorithm>
#include <consensus/amount.h>
#include <consensus/validation.h>
#include <interfaces/chain.h>
#include <numeric>
>>>>>>> ef744c03
#include <policy/policy.h>
#include <rpc/util.h>  // for GetDestinationBlindingKey and IsBlindDestination
#include <script/pegins.h>
#include <script/signingprovider.h>
#include <util/check.h>
#include <util/fees.h>
#include <util/moneystr.h>
#include <util/rbf.h>
#include <util/trace.h>
#include <util/translation.h>
#include <wallet/coincontrol.h>
#include <wallet/fees.h>
#include <wallet/receive.h>
#include <wallet/spend.h>
#include <wallet/transaction.h>
#include <wallet/wallet.h>

#include <cmath>

using interfaces::FoundBlock;

namespace wallet {
static constexpr size_t OUTPUT_GROUP_MAX_ENTRIES{100};

// Helper for producing a max-sized low-S low-R signature (eg 71 bytes)
// or a max-sized low-S signature (e.g. 72 bytes) if use_max_sig is true
bool DummySignInput(const SigningProvider& provider, CMutableTransaction& tx, const size_t nIn, const CTxOut& txout, const CCoinControl* coin_control) {
    // Fill in dummy signatures for fee calculation.
    const CScript& scriptPubKey = txout.scriptPubKey;
    SignatureData sigdata;

    // Use max sig if watch only inputs were used or if this particular input is an external input
    // to ensure a sufficient fee is attained for the requested feerate.
    const CTxIn& tx_in = tx.vin[nIn];
    const bool use_max_sig = coin_control && (coin_control->fAllowWatchOnly || coin_control->IsExternalSelected(tx_in.prevout));
    if (!ProduceSignature(provider, use_max_sig ? DUMMY_MAXIMUM_SIGNATURE_CREATOR : DUMMY_SIGNATURE_CREATOR, scriptPubKey, sigdata)) {
        return false;
    }
    UpdateTransaction(tx, nIn, sigdata);
    return true;
}

// Helper for producing a bunch of max-sized low-S low-R signatures (eg 71 bytes)
bool CWallet::DummySignTx(CMutableTransaction &txNew, const std::vector<CTxOut> &txouts, const CCoinControl* coin_control) const
{
    // Fill in dummy signatures for fee calculation.
    int nIn = 0;
    for (const auto& txout : txouts)
    {
        CTxIn& txin = txNew.vin[nIn];
        // If weight was provided, fill the input to that weight
        if (coin_control && coin_control->HasInputWeight(txin.prevout)) {
            if (!FillInputToWeight(txNew, nIn, coin_control->GetInputWeight(txin.prevout))) {
                return false;
            }
            nIn++;
            continue;
        }
        const std::unique_ptr<SigningProvider> provider = GetSolvingProvider(txout.scriptPubKey);
        if (!provider || !DummySignInput(*provider, txNew, nIn, txout, coin_control)) {
            if (!coin_control || !DummySignInput(coin_control->m_external_provider, txNew, nIn, txout, coin_control)) {
                return false;
            }
        }

        nIn++;
    }
    return true;
}

bool FillInputToWeight(CMutableTransaction& mtx, size_t nIn, int64_t target_weight)
{
    assert(mtx.vin[nIn].scriptSig.empty());
    assert(mtx.witness.vtxinwit[nIn].scriptWitness.IsNull());

    int64_t txin_weight = GetTransactionInputWeight(CTransaction(mtx), nIn);

    // Do nothing if the weight that should be added is less than the weight that already exists
    if (target_weight < txin_weight) {
        return false;
    }
    if (target_weight == txin_weight) {
        return true;
    }

    // Subtract current txin weight, which should include empty witness stack
    int64_t add_weight = target_weight - txin_weight;
    assert(add_weight > 0);

    // We will want to subtract the size of the Compact Size UInt that will also be serialized.
    // However doing so when the size is near a boundary can result in a problem where it is not
    // possible to have a stack element size and combination to exactly equal a target.
    // To avoid this possibility, if the weight to add is less than 10 bytes greater than
    // a boundary, the size will be split so that 2/3rds will be in one stack element, and
    // the remaining 1/3rd in another. Using 3rds allows us to avoid additional boundaries.
    // 10 bytes is used because that accounts for the maximum size. This does not need to be super precise.
    if ((add_weight >= 253 && add_weight < 263)
        || (add_weight > std::numeric_limits<uint16_t>::max() && add_weight <= std::numeric_limits<uint16_t>::max() + 10)
        || (add_weight > std::numeric_limits<uint32_t>::max() && add_weight <= std::numeric_limits<uint32_t>::max() + 10)) {
        int64_t first_weight = add_weight / 3;
        add_weight -= first_weight;

        first_weight -= GetSizeOfCompactSize(first_weight);
        mtx.witness.vtxinwit[nIn].scriptWitness.stack.emplace(mtx.witness.vtxinwit[nIn].scriptWitness.stack.end(), first_weight, 0);
    }

    add_weight -= GetSizeOfCompactSize(add_weight);
    mtx.witness.vtxinwit[nIn].scriptWitness.stack.emplace(mtx.witness.vtxinwit[nIn].scriptWitness.stack.end(), add_weight, 0);
    assert(GetTransactionInputWeight(CTransaction(mtx), nIn) == target_weight);

    return true;
}

int CalculateMaximumSignedInputSize(const CTxOut& txout, const COutPoint outpoint, const SigningProvider* provider, const CCoinControl* coin_control) {
    CMutableTransaction txn;
    txn.vin.push_back(CTxIn(outpoint));
    if (!provider || !DummySignInput(*provider, txn, 0, txout, coin_control)) {
        return -1;
    }
    return GetVirtualTransactionInputSize(CTransaction(txn));
}

int CalculateMaximumSignedInputSize(const CTxOut& txout, const CWallet* wallet, const CCoinControl* coin_control)
{
    const std::unique_ptr<SigningProvider> provider = wallet->GetSolvingProvider(txout.scriptPubKey);
    return CalculateMaximumSignedInputSize(txout, COutPoint(), provider.get(), coin_control);
}

// Returns pair of vsize and weight
TxSize CalculateMaximumSignedTxSize(const CTransaction &tx, const CWallet *wallet, const CCoinControl* coin_control) EXCLUSIVE_LOCKS_REQUIRED(wallet->cs_wallet)
{
    std::vector<CTxOut> txouts;
    // Look up the inputs. The inputs are either in the wallet, or in coin_control.
    for (const CTxIn& input : tx.vin) {
        const auto mi = wallet->mapWallet.find(input.prevout.hash);
        if (mi != wallet->mapWallet.end()) {
            assert(input.prevout.n < mi->second.tx->vout.size());
            txouts.emplace_back(mi->second.tx->vout[input.prevout.n]);
        } else if (coin_control) {
            CTxOut txout;
            if (!coin_control->GetExternalOutput(input.prevout, txout)) {
                return TxSize{-1, -1};
            }
            txouts.emplace_back(txout);
        } else {
            return TxSize{-1, -1};
        }
    }
    return CalculateMaximumSignedTxSize(tx, wallet, txouts, coin_control);
}

// txouts needs to be in the order of tx.vin
TxSize CalculateMaximumSignedTxSize(const CTransaction &tx, const CWallet *wallet, const std::vector<CTxOut>& txouts, const CCoinControl* coin_control)
{
    CMutableTransaction txNew(tx);
    if (!wallet->DummySignTx(txNew, txouts, coin_control)) {
        return TxSize{-1, -1};
    }
    CTransaction ctx(txNew);
    int64_t vsize = GetVirtualTransactionSize(ctx);
    int64_t weight = GetTransactionWeight(ctx);
    // ELEMENTS: use discounted vsize for CTs if enabled
    if (Params().GetCreateDiscountCT()) {
        vsize = GetDiscountVirtualTransactionSize(ctx);
    }

    return TxSize{vsize, weight};
}

size_t CoinsResult::Size() const
{
    size_t size{0};
    for (const auto& it : coins) {
        size += it.second.size();
    }
    return size;
}

std::vector<COutput> CoinsResult::All() const
{
    std::vector<COutput> all;
    all.reserve(coins.size());
    for (const auto& it : coins) {
        all.insert(all.end(), it.second.begin(), it.second.end());
    }
    return all;
}

void CoinsResult::Clear() {
    coins.clear();
}

void CoinsResult::Erase(const std::unordered_set<COutPoint, SaltedOutpointHasher>& coins_to_remove)
{
    for (auto& [type, vec] : coins) {
        auto remove_it = std::remove_if(vec.begin(), vec.end(), [&](const COutput& coin) {
            // remove it if it's on the set
            if (coins_to_remove.count(coin.outpoint) == 0) return false;

            // update cached amounts
            total_amount[coin.asset] -= coin.value;
            if (coin.HasEffectiveValue()) total_effective_amount[coin.asset] -= coin.GetEffectiveValue();
            return true;
        });
        vec.erase(remove_it, vec.end());
    }
}

void CoinsResult::Shuffle(FastRandomContext& rng_fast)
{
    for (auto& it : coins) {
        ::Shuffle(it.second.begin(), it.second.end(), rng_fast);
    }
}

void CoinsResult::Add(OutputType type, const COutput& out)
{
    coins[type].emplace_back(out);
    total_amount[out.asset] += out.value;
    if (out.HasEffectiveValue()) {
    	   total_effective_amount[out.asset] += out.GetEffectiveValue();
    }
}

static OutputType GetOutputType(TxoutType type, bool is_from_p2sh)
{
    switch (type) {
        case TxoutType::WITNESS_V1_TAPROOT:
            return OutputType::BECH32M;
        case TxoutType::WITNESS_V0_KEYHASH:
        case TxoutType::WITNESS_V0_SCRIPTHASH:
            if (is_from_p2sh) return OutputType::P2SH_SEGWIT;
            else return OutputType::BECH32;
        case TxoutType::SCRIPTHASH:
        case TxoutType::PUBKEYHASH:
            return OutputType::LEGACY;
        default:
            return OutputType::UNKNOWN;
    }
}

// Fetch and validate the coin control selected inputs.
// Coins could be internal (from the wallet) or external.
util::Result<PreSelectedInputs> FetchSelectedInputs(const CWallet& wallet, const CCoinControl& coin_control,
                                            const CoinSelectionParams& coin_selection_params) EXCLUSIVE_LOCKS_REQUIRED(wallet.cs_wallet)
{
    PreSelectedInputs result;
    std::vector<COutPoint> vPresetInputs;
    coin_control.ListSelected(vPresetInputs);
    for (const COutPoint& outpoint : vPresetInputs) {
        int input_bytes = -1;
        CTxOut txout;
        if (auto ptr_wtx = wallet.GetWalletTx(outpoint.hash)) {
            // Clearly invalid input, fail
            if (ptr_wtx->tx->vout.size() <= outpoint.n) {
                return util::Error{strprintf(_("Invalid pre-selected input %s"), outpoint.ToString())};
            }
            txout = ptr_wtx->tx->vout.at(outpoint.n);
            input_bytes = CalculateMaximumSignedInputSize(txout, &wallet, &coin_control);
        } else {
            // The input is external. We did not find the tx in mapWallet.
            if (!coin_control.GetExternalOutput(outpoint, txout)) {
                return util::Error{strprintf(_("Not found pre-selected input %s"), outpoint.ToString())};
            }
        }

        if (input_bytes == -1) {
            input_bytes = CalculateMaximumSignedInputSize(txout, outpoint, &coin_control.m_external_provider, &coin_control);
            // ELEMENTS: one more try to get a signed input size: for pegins,
            //  the outpoint is provided as external data but the information
            //  needed to spend is in the wallet (not the external provider,
            //  as the user is expecting the wallet to remember this information
            //  after they called getpeginaddress). So try estimating size with
            //  the wallet rather than the external provider.
            if (input_bytes == -1) {
                input_bytes = CalculateMaximumSignedInputSize(txout, &wallet, &coin_control);
            }
            if (!txout.nValue.IsExplicit() || !txout.nAsset.IsExplicit()) {
                return util::Error{strprintf(_("Value or asset is not explicit for pre-selected input %s"), outpoint.ToString())};
            }
        }

        // If available, override calculated size with coin control specified size
        if (coin_control.HasInputWeight(outpoint)) {
            input_bytes = GetVirtualTransactionSize(coin_control.GetInputWeight(outpoint), 0, 0);
        }

        if (input_bytes == -1) {
            return util::Error{strprintf(_("Not solvable pre-selected input %s"), outpoint.ToString())}; // Not solvable, can't estimate size for fee
        }

        /* Set some defaults for depth, spendable, solvable, safe, time, and from_me as these don't matter for preset inputs since no selection is being done. */
        COutput output(outpoint, txout, /*depth=*/ 0, input_bytes, /*spendable=*/ true, /*solvable=*/ true, /*safe=*/ true, /*time=*/ 0, /*from_me=*/ false, coin_selection_params.m_effective_feerate);
        // ELEMENTS: use the extended COutput constructor if possible
        if (auto wtx = wallet.GetWalletTx(outpoint.hash)) {
            output = COutput(wallet, *wtx, outpoint, txout, /*depth=*/0, input_bytes, /*spendable=*/true, /*solvable=*/true, /*safe=*/true, /*time=*/0, /*from_me=*/false, coin_selection_params.m_effective_feerate);
        }
        result.Insert(output, coin_selection_params.m_subtract_fee_outputs);
    }
    return result;
}

CoinsResult AvailableCoins(const CWallet& wallet,
                           const CCoinControl *coinControl,
                           std::optional<CFeeRate> feerate,
                           const CoinFilterParams& params)
{
    AssertLockHeld(wallet.cs_wallet);

    CoinsResult result;
    // Either the WALLET_FLAG_AVOID_REUSE flag is not set (in which case we always allow), or we default to avoiding, and only in the case where
    // a coin control object is provided, and has the avoid address reuse flag set to false, do we allow already used addresses
    bool allow_used_addresses = !wallet.IsWalletFlagSet(WALLET_FLAG_AVOID_REUSE) || (coinControl && !coinControl->m_avoid_address_reuse);
    const int min_depth = {coinControl ? coinControl->m_min_depth : DEFAULT_MIN_DEPTH};
    const int max_depth = {coinControl ? coinControl->m_max_depth : DEFAULT_MAX_DEPTH};
    const bool only_safe = {coinControl ? !coinControl->m_include_unsafe_inputs : true};

    std::set<uint256> trusted_parents;
    for (const auto& entry : wallet.mapWallet)
    {
        const uint256& wtxid = entry.first;
        const CWalletTx& wtx = entry.second;

        if (wallet.IsTxImmatureCoinBase(wtx) && !params.include_immature_coinbase)
            continue;

        int nDepth = wallet.GetTxDepthInMainChain(wtx);
        if (nDepth < 0)
            continue;

        // We should not consider coins which aren't at least in our mempool
        // It's possible for these to be conflicted via ancestors which we may never be able to detect
        if (nDepth == 0 && !wtx.InMempool())
            continue;

        bool safeTx = CachedTxIsTrusted(wallet, wtx, trusted_parents);

        // We should not consider coins from transactions that are replacing
        // other transactions.
        //
        // Example: There is a transaction A which is replaced by bumpfee
        // transaction B. In this case, we want to prevent creation of
        // a transaction B' which spends an output of B.
        //
        // Reason: If transaction A were initially confirmed, transactions B
        // and B' would no longer be valid, so the user would have to create
        // a new transaction C to replace B'. However, in the case of a
        // one-block reorg, transactions B' and C might BOTH be accepted,
        // when the user only wanted one of them. Specifically, there could
        // be a 1-block reorg away from the chain where transactions A and C
        // were accepted to another chain where B, B', and C were all
        // accepted.
        if (nDepth == 0 && wtx.mapValue.count("replaces_txid")) {
            safeTx = false;
        }

        // Similarly, we should not consider coins from transactions that
        // have been replaced. In the example above, we would want to prevent
        // creation of a transaction A' spending an output of A, because if
        // transaction B were initially confirmed, conflicting with A and
        // A', we wouldn't want to the user to create a transaction D
        // intending to replace A', but potentially resulting in a scenario
        // where A, A', and D could all be accepted (instead of just B and
        // D, or just A and A' like the user would want).
        if (nDepth == 0 && wtx.mapValue.count("replaced_by_txid")) {
            safeTx = false;
        }

        if (only_safe && !safeTx) {
            continue;
        }

        if (nDepth < min_depth || nDepth > max_depth) {
            continue;
        }

        bool tx_from_me = CachedTxIsFromMe(wallet, wtx, ISMINE_ALL);

        for (unsigned int i = 0; i < wtx.tx->vout.size(); i++) {
            const CTxOut& output = wtx.tx->vout[i];
            const COutPoint outpoint(wtxid, i);

            CAmount outValue = wtx.GetOutputValueOut(wallet, i);
            CAsset asset = wtx.GetOutputAsset(wallet, i);
            if (params.asset && asset != *params.asset) {
                continue;
            }
            if (outValue < params.min_amount || (asset == Params().GetConsensus().pegged_asset && outValue > params.max_amount)) {
                continue;
            }

            // Skip manually selected coins (the caller can fetch them directly)
            if (coinControl && coinControl->HasSelected() && coinControl->IsSelected(outpoint))
                continue;

            if (wallet.IsLockedCoin(outpoint))
                continue;

            if (wallet.IsSpent(outpoint))
                continue;

            isminetype mine = wallet.IsMine(output);

            if (mine == ISMINE_NO) {
                continue;
            }

            if (!allow_used_addresses && wallet.IsSpentKey(output.scriptPubKey)) {
                continue;
            }

            std::unique_ptr<SigningProvider> provider = wallet.GetSolvingProvider(output.scriptPubKey);

            int input_bytes = CalculateMaximumSignedInputSize(output, COutPoint(), provider.get(), coinControl);
            // Because CalculateMaximumSignedInputSize just uses ProduceSignature and makes a dummy signature,
            // it is safe to assume that this input is solvable if input_bytes is greater -1.
            bool solvable = input_bytes > -1;
            bool spendable = ((mine & ISMINE_SPENDABLE) != ISMINE_NO) || (((mine & ISMINE_WATCH_ONLY) != ISMINE_NO) && (coinControl && coinControl->fAllowWatchOnly && solvable));

            // Filter by spendable outputs only
            if (!spendable && params.only_spendable) continue;

            // Obtain script type
            std::vector<std::vector<uint8_t>> script_solutions;
            TxoutType type = Solver(output.scriptPubKey, script_solutions);

            // If the output is P2SH and solvable, we want to know if it is
            // a P2SH (legacy) or one of P2SH-P2WPKH, P2SH-P2WSH (P2SH-Segwit). We can determine
            // this from the redeemScript. If the output is not solvable, it will be classified
            // as a P2SH (legacy), since we have no way of knowing otherwise without the redeemScript
            bool is_from_p2sh{false};
            if (type == TxoutType::SCRIPTHASH && solvable) {
                CScript script;
                if (!provider->GetCScript(CScriptID(uint160(script_solutions[0])), script)) continue;
                type = Solver(script, script_solutions);
                is_from_p2sh = true;
            }

            result.Add(GetOutputType(type, is_from_p2sh),
                       COutput(wallet, wtx, outpoint, output, nDepth, input_bytes, spendable, solvable, safeTx, wtx.GetTxTime(), tx_from_me, feerate));

            // Checks the sum amount of all UTXO's.
            if (params.min_sum_amount != MAX_MONEY) {
                if (result.GetTotalAmount()[::policyAsset] >= params.min_sum_amount) { // ELEMENTS: only use mininum sum for policy asset
                    return result;
                }
            }

            // Checks the maximum number of UTXO's.
            if (params.max_count > 0 && result.Size() >= params.max_count) {
                return result;
            }
        }
    }

    return result;
}

CoinsResult AvailableCoinsListUnspent(const CWallet& wallet, const CCoinControl* coinControl, CoinFilterParams params)
{
    params.only_spendable = false;
    return AvailableCoins(wallet, coinControl, /*feerate=*/ std::nullopt, params);
}

CAmountMap GetAvailableBalance(const CWallet& wallet, const CCoinControl* coinControl)
{
    LOCK(wallet.cs_wallet);
    return AvailableCoins(wallet, coinControl).GetTotalAmount();
}

const CTxOut& FindNonChangeParentOutput(const CWallet& wallet, const CTransaction& tx, int output) EXCLUSIVE_LOCKS_REQUIRED(wallet.cs_wallet)
{
    AssertLockHeld(wallet.cs_wallet);
    const CTransaction* ptx = &tx;
    int n = output;
    while (OutputIsChange(wallet, ptx->vout[n]) && ptx->vin.size() > 0) {
        const COutPoint& prevout = ptx->vin[0].prevout;
        auto it = wallet.mapWallet.find(prevout.hash);
        if (it == wallet.mapWallet.end() || it->second.tx->vout.size() <= prevout.n ||
            !wallet.IsMine(it->second.tx->vout[prevout.n])) {
            break;
        }
        ptx = it->second.tx.get();
        n = prevout.n;
    }
    return ptx->vout[n];
}

const CTxOut& FindNonChangeParentOutput(const CWallet& wallet, const COutPoint& outpoint)
{
    AssertLockHeld(wallet.cs_wallet);
    return FindNonChangeParentOutput(wallet, *wallet.GetWalletTx(outpoint.hash)->tx, outpoint.n);
}

std::map<CTxDestination, std::vector<COutput>> ListCoins(const CWallet& wallet) EXCLUSIVE_LOCKS_REQUIRED(wallet.cs_wallet)
{
    AssertLockHeld(wallet.cs_wallet);

    std::map<CTxDestination, std::vector<COutput>> result;

    for (COutput& coin : AvailableCoinsListUnspent(wallet).All()) {
        CTxDestination address;

        // Retrieve the transaction from the wallet
        const CWalletTx* wtx = wallet.GetWalletTx(coin.outpoint.hash);
        if (wtx == nullptr) {
            // Skip this coin if the transaction is not found in the wallet
            continue;
        }

        if ((coin.spendable || (wallet.IsWalletFlagSet(WALLET_FLAG_DISABLE_PRIVATE_KEYS) && coin.solvable)) &&
            ExtractDestination(FindNonChangeParentOutput(wallet, coin.outpoint).scriptPubKey, address)) {
            result[address].emplace_back(std::move(coin));
        }
    }

    std::vector<COutPoint> lockedCoins;
    wallet.ListLockedCoins(lockedCoins);
    // Include watch-only for LegacyScriptPubKeyMan wallets without private keys
    const bool include_watch_only = wallet.GetLegacyScriptPubKeyMan() && wallet.IsWalletFlagSet(WALLET_FLAG_DISABLE_PRIVATE_KEYS);
    const isminetype is_mine_filter = include_watch_only ? ISMINE_WATCH_ONLY : ISMINE_SPENDABLE;
    for (const COutPoint& output : lockedCoins) {
        auto it = wallet.mapWallet.find(output.hash);
        if (it != wallet.mapWallet.end()) {
            const auto& wtx = it->second;
            int depth = wallet.GetTxDepthInMainChain(wtx);
            if (depth >= 0 && output.n < wtx.tx->vout.size() &&
                wallet.IsMine(wtx.tx->vout[output.n]) == is_mine_filter
            ) {
                CTxDestination address;
                if (ExtractDestination(FindNonChangeParentOutput(wallet, *wtx.tx, output.n).scriptPubKey, address)) {
                    const auto out = wtx.tx->vout.at(output.n);
                    result[address].emplace_back(
                            COutPoint(wtx.GetHash(), output.n), out, depth, CalculateMaximumSignedInputSize(out, &wallet, /*coin_control=*/nullptr), /*spendable=*/ true, /*solvable=*/ true, /*safe=*/ false, wtx.GetTxTime(), CachedTxIsFromMe(wallet, wtx, ISMINE_ALL));
                }
            }
        }
    }

    return result;
}

std::vector<OutputGroup> GroupOutputs(const CWallet& wallet, const std::vector<COutput>& outputs, const CoinSelectionParams& coin_sel_params, const CoinEligibilityFilter& filter, bool positive_only)
{
    std::vector<OutputGroup> groups_out;

    if (!coin_sel_params.m_avoid_partial_spends) {
        // Allowing partial spends  means no grouping. Each COutput gets its own OutputGroup.
        for (const COutput& output : outputs) {
            // Skip outputs we cannot spend
            if (!output.spendable) continue;

            size_t ancestors, descendants;
            wallet.chain().getTransactionAncestry(output.outpoint.hash, ancestors, descendants);

            // Make an OutputGroup containing just this output
            OutputGroup group{coin_sel_params};
            group.Insert(output, ancestors, descendants, positive_only);

            // Check the OutputGroup's eligibility. Only add the eligible ones.
            if (positive_only && group.GetSelectionAmount() <= 0) continue;
            if (group.m_outputs.size() > 0 && group.EligibleForSpending(filter)) groups_out.push_back(group);
        }
        return groups_out;
    }

    // We want to combine COutputs that have the same scriptPubKey into single OutputGroups
    // except when there are more than OUTPUT_GROUP_MAX_ENTRIES COutputs grouped in an OutputGroup.
    // To do this, we maintain a map where the key is the scriptPubKey and the value is a vector of OutputGroups.
    // For each COutput, we check if the scriptPubKey is in the map, and if it is, the COutput is added
    // to the last OutputGroup in the vector for the scriptPubKey. When the last OutputGroup has
    // OUTPUT_GROUP_MAX_ENTRIES COutputs, a new OutputGroup is added to the end of the vector.
    std::map<CScript, std::vector<OutputGroup>> spk_to_groups_map;
    for (const auto& output : outputs) {
        // Skip outputs we cannot spend
        if (!output.spendable) continue;

        size_t ancestors, descendants;
        wallet.chain().getTransactionAncestry(output.outpoint.hash, ancestors, descendants);
        CScript spk = output.txout.scriptPubKey;

        std::vector<OutputGroup>& groups = spk_to_groups_map[spk];

        if (groups.size() == 0) {
            // No OutputGroups for this scriptPubKey yet, add one
            groups.emplace_back(coin_sel_params);
        }

        // Get the last OutputGroup in the vector so that we can add the COutput to it
        // A pointer is used here so that group can be reassigned later if it is full.
        OutputGroup* group = &groups.back();

        // Check if this OutputGroup is full. We limit to OUTPUT_GROUP_MAX_ENTRIES when using -avoidpartialspends
        // to avoid surprising users with very high fees.
        if (group->m_outputs.size() >= OUTPUT_GROUP_MAX_ENTRIES) {
            // The last output group is full, add a new group to the vector and use that group for the insertion
            groups.emplace_back(coin_sel_params);
            group = &groups.back();
        }

        // Add the output to group
        group->Insert(output, ancestors, descendants, positive_only);
    }

    // Now we go through the entire map and pull out the OutputGroups
    for (const auto& spk_and_groups_pair: spk_to_groups_map) {
        const std::vector<OutputGroup>& groups_per_spk= spk_and_groups_pair.second;

        // Go through the vector backwards. This allows for the first item we deal with being the partial group.
        for (auto group_it = groups_per_spk.rbegin(); group_it != groups_per_spk.rend(); group_it++) {
            const OutputGroup& group = *group_it;

            // Don't include partial groups if there are full groups too and we don't want partial groups
            if (group_it == groups_per_spk.rbegin() && groups_per_spk.size() > 1 && !filter.m_include_partial_groups) {
                continue;
            }

            // Check the OutputGroup's eligibility. Only add the eligible ones.
            if (positive_only && group.GetSelectionAmount() <= 0) continue;
            if (group.m_outputs.size() > 0 && group.EligibleForSpending(filter)) groups_out.push_back(group);
        }
    }

    return groups_out;
}

std::optional<SelectionResult> AttemptSelection(const CWallet& wallet, const CAmountMap& mapTargetValue, const CoinEligibilityFilter& eligibility_filter, const CoinsResult& available_coins,
                               const CoinSelectionParams& coin_selection_params, bool allow_mixed_output_types)
{
    // Run coin selection on each OutputType and compute the Waste Metric
    std::vector<SelectionResult> results;
    for (const auto& it : available_coins.coins) {
        if (auto result{ChooseSelectionResult(wallet, mapTargetValue, eligibility_filter, it.second, coin_selection_params)}) {
            results.push_back(*result);
        }
    }

    // If we have at least one solution for funding the transaction without mixing, choose the minimum one according to waste metric
    // and return the result
    if (results.size() > 0) return *std::min_element(results.begin(), results.end());

    // If we can't fund the transaction from any individual OutputType, run coin selection one last time
    // over all available coins, which would allow mixing
    if (allow_mixed_output_types) {
        if (auto result{ChooseSelectionResult(wallet, mapTargetValue, eligibility_filter, available_coins.All(), coin_selection_params)}) {
            return result;
        }
    }
    // Either mixing is not allowed and we couldn't find a solution from any single OutputType, or mixing was allowed and we still couldn't
    // find a solution using all available coins
    return std::nullopt;
};

std::optional<SelectionResult> ChooseSelectionResult(const CWallet& wallet, const CAmountMap& mapTargetValue, const CoinEligibilityFilter& eligibility_filter, const std::vector<COutput>& available_coins, const CoinSelectionParams& coin_selection_params)
{
    // Vector of results. We will choose the best one based on waste.
    // std::vector<std::tuple<CAmount, std::set<CInputCoin>, CAmountMap>> results;
    std::vector<SelectionResult> results;

    // ELEMENTS: BnB only for policy asset?
    if (mapTargetValue.size() == 1) {
        // Note that unlike KnapsackSolver, we do not include the fee for creating a change output as BnB will not create a change output.
        std::vector<OutputGroup> positive_groups = GroupOutputs(wallet, available_coins, coin_selection_params, eligibility_filter, /*positive_only=*/true);

        // ELEMENTS:
        CAsset asset = mapTargetValue.begin()->first;
        CAmount nTargetValue = mapTargetValue.begin()->second;
        CAmount target_with_change = nTargetValue;
        // While nTargetValue includes the transaction fees for non-input things, it does not include the fee for creating a change output.
        // So we need to include that for KnapsackSolver and SRD as well, as we are expecting to create a change output.
        if (!coin_selection_params.m_subtract_fee_outputs) {
            target_with_change += coin_selection_params.m_change_fee;
        }
        // Get output groups that only contain this asset.
        std::vector<OutputGroup> asset_groups;
        for (const OutputGroup& g : positive_groups) {
            bool add = true;
            for (const COutput& c : g.m_outputs) {
                if (c.asset != asset) {
                    add = false;
                    break;
                }
            }

            if (add) {
                asset_groups.push_back(g);
            }
        }
        // END ELEMENTS

        if (auto bnb_result{SelectCoinsBnB(positive_groups, nTargetValue, coin_selection_params.m_cost_of_change)}) {
            results.push_back(*bnb_result);
        }

        // Include change for SRD as we want to avoid making really small change if the selection just
        // barely meets the target. Just use the lower bound change target instead of the randomly
        // generated one, since SRD will result in a random change amount anyway; avoid making the
        // target needlessly large.
        const CAmount srd_target = target_with_change + CHANGE_LOWER;
        if (auto srd_result{SelectCoinsSRD(positive_groups, srd_target, coin_selection_params.rng_fast)}) {
            srd_result->ComputeAndSetWaste(coin_selection_params.min_viable_change, coin_selection_params.m_cost_of_change, coin_selection_params.m_change_fee);
            results.push_back(*srd_result);
        }
    }

    // The knapsack solver has some legacy behavior where it will spend dust outputs. We retain this behavior, so don't filter for positive only here.
    std::vector<OutputGroup> all_groups = GroupOutputs(wallet, available_coins, coin_selection_params, eligibility_filter, /*positive_only=*/false);
    // While mapTargetValue includes the transaction fees for non-input things, it does not include the fee for creating a change output.
    // So we need to include that for KnapsackSolver as well, as we are expecting to create a change output.
    CAmountMap mapTargetValue_copy = mapTargetValue;
    if (!coin_selection_params.m_subtract_fee_outputs) {
        mapTargetValue_copy[::policyAsset] += coin_selection_params.m_change_fee;
    }

    CAmountMap map_target_with_change = mapTargetValue;
    // While nTargetValue includes the transaction fees for non-input things, it does not include the fee for creating a change output.
    // So we need to include that for KnapsackSolver and SRD as well, as we are expecting to create a change output.
    if (!coin_selection_params.m_subtract_fee_outputs) {
        map_target_with_change[::policyAsset] += coin_selection_params.m_change_fee;
    }
    if (auto knapsack_result{KnapsackSolver(all_groups, mapTargetValue, coin_selection_params.m_min_change_target, coin_selection_params.rng_fast)}) {
        knapsack_result->ComputeAndSetWaste(coin_selection_params.min_viable_change, coin_selection_params.m_cost_of_change, coin_selection_params.m_change_fee);
        results.push_back(*knapsack_result);
    }

    if (results.empty()) {
        // No solution found
        return std::nullopt;
    }

    std::vector<SelectionResult> eligible_results;
    std::copy_if(results.begin(), results.end(), std::back_inserter(eligible_results), [coin_selection_params](const SelectionResult& result) {
        const auto initWeight{coin_selection_params.tx_noinputs_size * WITNESS_SCALE_FACTOR};
        return initWeight + result.GetWeight() <= static_cast<int>(MAX_STANDARD_TX_WEIGHT);
    });

    if (eligible_results.empty()) {
        return std::nullopt;
    }

    // Choose the result with the least waste
    // If the waste is the same, choose the one which spends more inputs.
    auto& best_result = *std::min_element(eligible_results.begin(), eligible_results.end());
    return best_result;
}

std::optional<SelectionResult> SelectCoins(const CWallet& wallet, CoinsResult& available_coins, const PreSelectedInputs& pre_set_inputs,
                                           const CAmountMap& mapTargetValue, const CCoinControl& coin_control,
                                           const CoinSelectionParams& coin_selection_params)
{
    AssertLockHeld(wallet.cs_wallet);
    // Deduct preset inputs amount from the search target
    CAmountMap selection_target = mapTargetValue - pre_set_inputs.total_amount;

    // Return if automatic coin selection is disabled, and we don't cover the selection target
    if (!coin_control.m_allow_other_inputs && selection_target > CAmountMap{}) return std::nullopt;

    // Return if we can cover the target only with the preset inputs
    if (selection_target <= CAmountMap{}) {
        SelectionResult result(mapTargetValue, SelectionAlgorithm::MANUAL);
        result.AddInputs(pre_set_inputs.coins, coin_selection_params.m_subtract_fee_outputs);
        result.ComputeAndSetWaste(coin_selection_params.min_viable_change, coin_selection_params.m_cost_of_change, coin_selection_params.m_change_fee);
        return result;
    }

    CAmountMap available_coins_total_amount = coin_selection_params.m_subtract_fee_outputs ? available_coins.GetTotalAmount() : available_coins.GetEffectiveTotalAmount();
    if (selection_target > available_coins_total_amount) {
        return std::nullopt; // Insufficient funds
    }

    // Start wallet Coin Selection procedure
    auto op_selection_result = AutomaticCoinSelection(wallet, available_coins, selection_target, coin_control, coin_selection_params);
    if (!op_selection_result) return op_selection_result;

    // If needed, add preset inputs to the automatic coin selection result
    if (!pre_set_inputs.coins.empty()) {
        SelectionResult preselected(pre_set_inputs.total_amount, SelectionAlgorithm::MANUAL);
        preselected.AddInputs(pre_set_inputs.coins, coin_selection_params.m_subtract_fee_outputs);
        op_selection_result->Merge(preselected);
        op_selection_result->ComputeAndSetWaste(coin_selection_params.min_viable_change,
                                                coin_selection_params.m_cost_of_change,
                                                coin_selection_params.m_change_fee);
    }
    return op_selection_result;
}

std::optional<SelectionResult> AutomaticCoinSelection(const CWallet& wallet, CoinsResult& available_coins, const CAmountMap& value_to_select, const CCoinControl& coin_control, const CoinSelectionParams& coin_selection_params)
{
    unsigned int limit_ancestor_count = 0;
    unsigned int limit_descendant_count = 0;
    wallet.chain().getPackageLimits(limit_ancestor_count, limit_descendant_count);
    const size_t max_ancestors = (size_t)std::max<int64_t>(1, limit_ancestor_count);
    const size_t max_descendants = (size_t)std::max<int64_t>(1, limit_descendant_count);
    const bool fRejectLongChains = gArgs.GetBoolArg("-walletrejectlongchains", DEFAULT_WALLET_REJECT_LONG_CHAINS);

    // ELEMENTS: filter coins for assets we are interested in; always keep policyAsset for fees
    std::unordered_set<COutPoint, SaltedOutpointHasher> outpoints;
    for (const auto& output : available_coins.All()) {
        if (output.asset != ::policyAsset  && value_to_select.find(output.asset) == value_to_select.end()) {
            outpoints.emplace(output.outpoint);
        }
    }
    available_coins.Erase(outpoints);

    // form groups from remaining coins; note that preset coins will not
    // automatically have their associated (same address) coins included
    if (coin_control.m_avoid_partial_spends && available_coins.Size() > OUTPUT_GROUP_MAX_ENTRIES) {
        // Cases where we have 101+ outputs all pointing to the same destination may result in
        // privacy leaks as they will potentially be deterministically sorted. We solve that by
        // explicitly shuffling the outputs before processing
        available_coins.Shuffle(coin_selection_params.rng_fast);
    }

    // Coin Selection attempts to select inputs from a pool of eligible UTXOs to fund the
    // transaction at a target feerate. If an attempt fails, more attempts may be made using a more
    // permissive CoinEligibilityFilter.
    std::optional<SelectionResult> res = [&] {
        // If possible, fund the transaction with confirmed UTXOs only. Prefer at least six
        // confirmations on outputs received from other wallets and only spend confirmed change.
        if (auto r1{AttemptSelection(wallet, value_to_select, CoinEligibilityFilter(1, 6, 0), available_coins, coin_selection_params, /*allow_mixed_output_types=*/false)}) return r1;
        // Allow mixing only if no solution from any single output type can be found
        if (auto r2{AttemptSelection(wallet, value_to_select, CoinEligibilityFilter(1, 1, 0), available_coins, coin_selection_params, /*allow_mixed_output_types=*/true)}) return r2;

        // Fall back to using zero confirmation change (but with as few ancestors in the mempool as
        // possible) if we cannot fund the transaction otherwise.
        if (wallet.m_spend_zero_conf_change) {
            if (auto r3{AttemptSelection(wallet, value_to_select, CoinEligibilityFilter(0, 1, 2), available_coins, coin_selection_params, /*allow_mixed_output_types=*/true)}) return r3;
            if (auto r4{AttemptSelection(wallet, value_to_select, CoinEligibilityFilter(0, 1, std::min((size_t)4, max_ancestors/3), std::min((size_t)4, max_descendants/3)),
                                   available_coins, coin_selection_params, /*allow_mixed_output_types=*/true)}) {
                return r4;
            }
            if (auto r5{AttemptSelection(wallet, value_to_select, CoinEligibilityFilter(0, 1, max_ancestors/2, max_descendants/2),
                                   available_coins, coin_selection_params, /*allow_mixed_output_types=*/true)}) {
                return r5;
            }
            // If partial groups are allowed, relax the requirement of spending OutputGroups (groups
            // of UTXOs sent to the same address, which are obviously controlled by a single wallet)
            // in their entirety.
            if (auto r6{AttemptSelection(wallet, value_to_select, CoinEligibilityFilter(0, 1, max_ancestors-1, max_descendants-1, /*include_partial=*/true),
                                   available_coins, coin_selection_params, /*allow_mixed_output_types=*/true)}) {
                return r6;
            }
            // Try with unsafe inputs if they are allowed. This may spend unconfirmed outputs
            // received from other wallets.
            if (coin_control.m_include_unsafe_inputs) {
                if (auto r7{AttemptSelection(wallet, value_to_select,
                    CoinEligibilityFilter(/*conf_mine=*/0, /*conf_theirs=*/0, max_ancestors-1, max_descendants-1, /*include_partial=*/true),
                    available_coins, coin_selection_params, /*allow_mixed_output_types=*/true)}) {
                    return r7;
                }
            }
            // Try with unlimited ancestors/descendants. The transaction will still need to meet
            // mempool ancestor/descendant policy to be accepted to mempool and broadcasted, but
            // OutputGroups use heuristics that may overestimate ancestor/descendant counts.
            if (!fRejectLongChains) {
                if (auto r8{AttemptSelection(wallet, value_to_select,
                                      CoinEligibilityFilter(0, 1, std::numeric_limits<uint64_t>::max(), std::numeric_limits<uint64_t>::max(), /*include_partial=*/true),
                                      available_coins, coin_selection_params, /*allow_mixed_output_types=*/true)}) {
                    return r8;
                }
            }
        }
        // Coin Selection failed.
        return std::optional<SelectionResult>();
    }();

    return res;
}

static bool IsCurrentForAntiFeeSniping(interfaces::Chain& chain, const uint256& block_hash)
{
    if (chain.isInitialBlockDownload()) {
        return false;
    }
    constexpr int64_t MAX_ANTI_FEE_SNIPING_TIP_AGE = 8 * 60 * 60; // in seconds
    int64_t block_time;
    CHECK_NONFATAL(chain.findBlock(block_hash, FoundBlock().time(block_time)));
    if (block_time < (GetTime() - MAX_ANTI_FEE_SNIPING_TIP_AGE)) {
        return false;
    }
    return true;
}

/**
 * Set a height-based locktime for new transactions (uses the height of the
 * current chain tip unless we are not synced with the current chain
 */
static void DiscourageFeeSniping(CMutableTransaction& tx, FastRandomContext& rng_fast,
                                 interfaces::Chain& chain, const uint256& block_hash, int block_height)
{
    // All inputs must be added by now
    assert(!tx.vin.empty());
    // Discourage fee sniping.
    //
    // For a large miner the value of the transactions in the best block and
    // the mempool can exceed the cost of deliberately attempting to mine two
    // blocks to orphan the current best block. By setting nLockTime such that
    // only the next block can include the transaction, we discourage this
    // practice as the height restricted and limited blocksize gives miners
    // considering fee sniping fewer options for pulling off this attack.
    //
    // A simple way to think about this is from the wallet's point of view we
    // always want the blockchain to move forward. By setting nLockTime this
    // way we're basically making the statement that we only want this
    // transaction to appear in the next block; we don't want to potentially
    // encourage reorgs by allowing transactions to appear at lower heights
    // than the next block in forks of the best chain.
    //
    // Of course, the subsidy is high enough, and transaction volume low
    // enough, that fee sniping isn't a problem yet, but by implementing a fix
    // now we ensure code won't be written that makes assumptions about
    // nLockTime that preclude a fix later.
    if (IsCurrentForAntiFeeSniping(chain, block_hash)) {
        tx.nLockTime = block_height;

        // Secondly occasionally randomly pick a nLockTime even further back, so
        // that transactions that are delayed after signing for whatever reason,
        // e.g. high-latency mix networks and some CoinJoin implementations, have
        // better privacy.
        if (rng_fast.randrange(10) == 0) {
            tx.nLockTime = std::max(0, int(tx.nLockTime) - int(rng_fast.randrange(100)));
        }
    } else {
        // If our chain is lagging behind, we can't discourage fee sniping nor help
        // the privacy of high-latency transactions. To avoid leaking a potentially
        // unique "nLockTime fingerprint", set nLockTime to a constant.
        tx.nLockTime = 0;
    }
    // Sanity check all values
    assert(tx.nLockTime < LOCKTIME_THRESHOLD); // Type must be block height
    assert(tx.nLockTime <= uint64_t(block_height));
    for (const auto& in : tx.vin) {
        // Can not be FINAL for locktime to work
        assert(in.nSequence != CTxIn::SEQUENCE_FINAL);
        // May be MAX NONFINAL to disable both BIP68 and BIP125
        if (in.nSequence == CTxIn::MAX_SEQUENCE_NONFINAL) continue;
        // May be MAX BIP125 to disable BIP68 and enable BIP125
        if (in.nSequence == MAX_BIP125_RBF_SEQUENCE) continue;
        // The wallet does not support any other sequence-use right now.
        assert(false);
    }
}

// Reset all non-global blinding details.
static void resetBlindDetails(BlindDetails* det, bool preserve_output_data = false) {
    det->i_amount_blinds.clear();
    det->i_asset_blinds.clear();
    det->i_assets.clear();
    det->i_amounts.clear();

    det->o_amounts.clear();
    if (!preserve_output_data) {
        det->o_pubkeys.clear();
    }
    det->o_amount_blinds.clear();
    det->o_assets.clear();
    det->o_asset_blinds.clear();

    if (!preserve_output_data) {
        det->num_to_blind = 0;
        det->change_to_blind = 0;
        det->only_recipient_blind_index = -1;
        det->only_change_pos = -1;
    }
}

static bool fillBlindDetails(BlindDetails* det, CWallet* wallet, CMutableTransaction& txNew, std::vector<COutput>& selected_coins, bilingual_str& error) {
    int num_inputs_blinded = 0;

    // Fill in input blinding details
    for (const COutput& coin : selected_coins) {
        det->i_amount_blinds.push_back(coin.bf_value);
        det->i_asset_blinds.push_back(coin.bf_asset);
        det->i_assets.push_back(coin.asset);
        det->i_amounts.push_back(coin.value);
        if (coin.txout.nValue.IsCommitment() || coin.txout.nAsset.IsCommitment()) {
            num_inputs_blinded++;
        }
    }
    // Fill in output blinding details
    for (size_t nOut = 0; nOut < txNew.vout.size(); nOut++) {
        //TODO(CA) consider removing all blind setting before BlindTransaction as they get cleared anyway
        det->o_amount_blinds.push_back(uint256());
        det->o_asset_blinds.push_back(uint256());
        det->o_assets.push_back(txNew.vout[nOut].nAsset.GetAsset());
        det->o_amounts.push_back(txNew.vout[nOut].nValue.GetAmount());
    }

    // There are a few edge-cases of blinding we need to take care of
    //
    // First, if there are blinded inputs but not outputs to blind
    // We need this to go through, even though no privacy is gained.
    if (num_inputs_blinded > 0 &&  det->num_to_blind == 0) {
        // We need to make sure to dupe an asset that is in input set
        //TODO Have blinding do some extremely minimal rangeproof
        CTxOut newTxOut(det->o_assets.back(), 0, CScript() << OP_RETURN);
        CPubKey blind_pub = wallet->GetBlindingPubKey(newTxOut.scriptPubKey); // irrelevant, just needs to be non-null
        newTxOut.nNonce.vchCommitment = std::vector<unsigned char>(blind_pub.begin(), blind_pub.end());
        txNew.vout.push_back(newTxOut);
        det->o_pubkeys.push_back(wallet->GetBlindingPubKey(newTxOut.scriptPubKey));
        det->o_amount_blinds.push_back(uint256());
        det->o_asset_blinds.push_back(uint256());
        det->o_amounts.push_back(0);
        det->o_assets.push_back(det->o_assets.back());
        det->num_to_blind++;
        wallet->WalletLogPrintf("Adding OP_RETURN output to complete blinding since there are %d blinded inputs and no blinded outputs\n", num_inputs_blinded);

        // No blinded inputs, but 1 blinded output
    } else if (num_inputs_blinded == 0 && det->num_to_blind == 1) {
        if (det->change_to_blind == 1) {
            // Only 1 blinded change, unblind the change
            //TODO Split up change instead if possible
            if (det->ignore_blind_failure) {
                det->num_to_blind--;
                det->change_to_blind--;
                txNew.vout[det->only_change_pos].nNonce.SetNull();
                det->o_pubkeys[det->only_change_pos] = CPubKey();
                det->o_amount_blinds[det->only_change_pos] = uint256();
                det->o_asset_blinds[det->only_change_pos] = uint256();
                wallet->WalletLogPrintf("Unblinding change at index %d due to lack of inputs and other outputs being blinded.\n", det->only_change_pos);
            } else {
                error = _("Change output could not be blinded as there are no blinded inputs and no other blinded outputs.");
                return false;
            }
        } else {
            // 1 blinded destination
            // TODO Attempt to get a blinded input, OR add unblinded coin to make blinded change
            assert(det->only_recipient_blind_index != -1);
            if (det->ignore_blind_failure) {
                det->num_to_blind--;
                txNew.vout[det->only_recipient_blind_index].nNonce.SetNull();
                det->o_pubkeys[det->only_recipient_blind_index] = CPubKey();
                det->o_amount_blinds[det->only_recipient_blind_index] = uint256();
                det->o_asset_blinds[det->only_recipient_blind_index] = uint256();
                wallet->WalletLogPrintf("Unblinding single blinded output at index %d due to lack of inputs and other outputs being blinded.\n", det->only_recipient_blind_index);
            } else {
                error = _("Transaction output could not be blinded as there are no blinded inputs and no other blinded outputs.");
                return false;
            }
        }
    }
    // All other combinations should work.
    return true;
}

static util::Result<CreatedTransactionResult> CreateTransactionInternal(
        CWallet& wallet,
        const std::vector<CRecipient>& vecSend,
        int change_pos,
        const CCoinControl& coin_control,
        bool sign,
        BlindDetails* blind_details,
        const IssuanceDetails* issuance_details) EXCLUSIVE_LOCKS_REQUIRED(wallet.cs_wallet)
{
    if (blind_details || issuance_details) {
        assert(g_con_elementsmode);
    }

    if (blind_details) {
        // Clear out previous blinding/data info as needed
        resetBlindDetails(blind_details);
    }

    AssertLockHeld(wallet.cs_wallet);

    // out variables, to be packed into returned result structure
    CAmount nFeeRet;
    int nChangePosInOut = change_pos;

    FastRandomContext rng_fast;
    CMutableTransaction txNew; // The resulting transaction that we make

    CoinSelectionParams coin_selection_params{rng_fast}; // Parameters for coin selection, init with dummy
    coin_selection_params.m_avoid_partial_spends = coin_control.m_avoid_partial_spends;

    CScript dummy_script = CScript() << 0x00;
    CAmountMap map_recipients_sum;
    // Always assume that we are at least sending policyAsset.
    map_recipients_sum[::policyAsset] = 0;
    std::vector<std::unique_ptr<ReserveDestination>> reservedest;
    // Set the long term feerate estimate to the wallet's consolidate feerate
    coin_selection_params.m_long_term_feerate = wallet.m_consolidate_feerate;
    const OutputType change_type = wallet.TransactionChangeType(coin_control.m_change_type ? *coin_control.m_change_type : wallet.m_default_change_type, vecSend);
    reservedest.emplace_back(new ReserveDestination(&wallet, change_type)); // policy asset

    std::set<CAsset> assets_seen;
    unsigned int outputs_to_subtract_fee_from = 0; // The number of outputs which we are subtracting the fee from
    for (const auto& recipient : vecSend)
    {
        // Pad change keys to cover total possible number of assets
        // One already exists(for policyAsset), so one for each destination
        if (assets_seen.insert(recipient.asset).second) {
            reservedest.emplace_back(new ReserveDestination(&wallet, change_type));
        }

        // Skip over issuance outputs, no need to select those coins
        if (recipient.asset == CAsset(uint256S("1")) || recipient.asset == CAsset(uint256S("2"))) {
            continue;
        }

        map_recipients_sum[recipient.asset] += recipient.nAmount;

        if (recipient.fSubtractFeeFromAmount) {
            outputs_to_subtract_fee_from++;
            coin_selection_params.m_subtract_fee_outputs = true;
        }
    }

    // Create change script that will be used if we need change
    // ELEMENTS: A map that keeps track of the change script for each asset and also
    // the index of the reservedest used for that script (-1 if none).
    std::map<CAsset, std::pair<int, CScript>> mapScriptChange;
    // For manually set change, we need to use the blinding pubkey associated
    // with the manually-set address rather than generating one from the wallet
    std::map<CAsset, std::optional<CPubKey>> mapBlindingKeyChange;
    bilingual_str error; // possible error str

    // coin control: send change to custom address
    if (coin_control.destChange.size() > 0) {
        for (const auto& dest : coin_control.destChange) {
            // No need to test we cover all assets.  We produce error for that later.
            mapScriptChange[dest.first] = std::pair<int, CScript>(-1, GetScriptForDestination(dest.second));
            if (IsBlindDestination(dest.second)) {
                mapBlindingKeyChange[dest.first] = GetDestinationBlindingKey(dest.second);
            } else {
                mapBlindingKeyChange[dest.first] = std::nullopt;
            }
        }
    } else { // no coin control: send change to newly generated address
        // Note: We use a new key here to keep it from being obvious which side is the change.
        //  The drawback is that by not reusing a previous key, the change may be lost if a
        //  backup is restored, if the backup doesn't have the new private key for the change.
        //  If we reused the old key, it would be possible to add code to look for and
        //  rediscover unknown transactions that were written with keys of ours to recover
        //  post-backup change.

        // One change script per output asset.
        size_t index = 0;
        for (const auto& value : map_recipients_sum) {
            // Reserve a new key pair from key pool. If it fails, provide a dummy
            // destination in case we don't need change.
            auto op_dest = reservedest[index]->GetReservedDestination(true);
            if (index >= reservedest.size() || !op_dest) {
                error = _("Transaction needs a change address, but we can't generate it.") + Untranslated(" ") + util::ErrorString(op_dest);
                // ELEMENTS: We need to put a dummy destination here. Core uses an empty script
                //  but we can't because empty scripts indicate fees (which trigger assertion
                //  failures in `BlindTransaction`). We also set the index to -1, indicating
                //  that this destination is not actually used, and therefore should not be
                //  returned by the `ReturnDestination` loop below.
                mapScriptChange[value.first] = std::pair<int, CScript>(-1, dummy_script);
            } else {
                mapScriptChange[value.first] = std::pair<int, CScript>(index, GetScriptForDestination(*op_dest));
                ++index;
            }
        }

        // Also make sure we have change scripts for the pre-selected inputs.
        std::vector<COutPoint> vPresetInputs;
        coin_control.ListSelected(vPresetInputs);
        for (const COutPoint& presetInput : vPresetInputs) {
            CAsset asset;
            const auto& it = wallet.mapWallet.find(presetInput.hash);
            CTxOut txout;
            if (it != wallet.mapWallet.end()) {
                 asset = it->second.GetOutputAsset(wallet, presetInput.n);
            } else if (coin_control.GetExternalOutput(presetInput, txout)) {
                asset = txout.nAsset.GetAsset();
            } else {
                // Ignore this here, will fail more gracefully later.
                continue;
            }

            if (mapScriptChange.find(asset) != mapScriptChange.end()) {
                // This asset already has a change script.
                continue;
            }

            auto op_dest = reservedest[index]->GetReservedDestination(true);
            if (index >= reservedest.size() || !op_dest) {
                return util::Error{_("Transaction needs a change address, but we can't generate it.") + Untranslated(" ") + util::ErrorString(op_dest)};
            }

            CScript scriptChange = GetScriptForDestination(*op_dest);
            // A valid destination implies a change script (and
            // vice-versa). An empty change script will abort later, if the
            // change keypool ran out, but change is required.
            CHECK_NONFATAL(IsValidDestination(*op_dest) != (scriptChange == dummy_script));
            mapScriptChange[asset] = std::pair<int, CScript>(index, scriptChange);
            ++index;
        }
    }
    assert(mapScriptChange.size() > 0);
    CTxOut change_prototype_txout(mapScriptChange.begin()->first, 0, mapScriptChange.begin()->second.second);
    // TODO CA: Set this for each change output
    coin_selection_params.change_output_size = GetSerializeSize(change_prototype_txout);
    if (g_con_elementsmode) {
        if (blind_details) {
            change_prototype_txout.nAsset.vchCommitment.resize(33);
            change_prototype_txout.nValue.vchCommitment.resize(33);
            change_prototype_txout.nNonce.vchCommitment.resize(33);
            coin_selection_params.change_output_size = GetSerializeSize(change_prototype_txout);
            coin_selection_params.change_output_size += (MAX_RANGEPROOF_SIZE + DEFAULT_SURJECTIONPROOF_SIZE + WITNESS_SCALE_FACTOR - 1)/WITNESS_SCALE_FACTOR;
        } else {
            change_prototype_txout.nAsset.vchCommitment.resize(33);
            change_prototype_txout.nValue.vchCommitment.resize(9);
            change_prototype_txout.nNonce.vchCommitment.resize(1);
            coin_selection_params.change_output_size = GetSerializeSize(change_prototype_txout);
        }
    }

    // Get size of spending the change output
    int change_spend_size = CalculateMaximumSignedInputSize(change_prototype_txout, &wallet);
    // If the wallet doesn't know how to sign change output, assume p2sh-p2wpkh
    // as lower-bound to allow BnB to do it's thing
    if (change_spend_size == -1) {
        coin_selection_params.change_spend_size = DUMMY_NESTED_P2WPKH_INPUT_SIZE;
    } else {
        coin_selection_params.change_spend_size = (size_t)change_spend_size;
    }

    // Set discard feerate
    coin_selection_params.m_discard_feerate = GetDiscardRate(wallet);

    // Get the fee rate to use effective values in coin selection
    FeeCalculation feeCalc;
    coin_selection_params.m_effective_feerate = GetMinimumFeeRate(wallet, coin_control, &feeCalc);
    // Do not, ever, assume that it's fine to change the fee rate if the user has explicitly
    // provided one
    if (coin_control.m_feerate && coin_selection_params.m_effective_feerate > *coin_control.m_feerate) {
        return util::Error{strprintf(_("Fee rate (%s) is lower than the minimum fee rate setting (%s)"), coin_control.m_feerate->ToString(FeeEstimateMode::SAT_VB), coin_selection_params.m_effective_feerate.ToString(FeeEstimateMode::SAT_VB))};
    }
    if (feeCalc.reason == FeeReason::FALLBACK && !wallet.m_allow_fallback_fee) {
        // eventually allow a fallback fee
        return util::Error{_("Fee estimation failed. Fallbackfee is disabled. Wait a few blocks or enable -fallbackfee.")};
    }

    // Calculate the cost of change
    // Cost of change is the cost of creating the change output + cost of spending the change output in the future.
    // For creating the change output now, we use the effective feerate.
    // For spending the change output in the future, we use the discard feerate for now.
    // So cost of change = (change output size * effective feerate) + (size of spending change output * discard feerate)
    coin_selection_params.m_change_fee = coin_selection_params.m_effective_feerate.GetFee(coin_selection_params.change_output_size);
    coin_selection_params.m_cost_of_change = coin_selection_params.m_discard_feerate.GetFee(coin_selection_params.change_spend_size) + coin_selection_params.m_change_fee;

    // ELEMENTS FIXME: Please review the map_recipients_sum[::policyAsset] part.
    //                 In bitcoin the line just says recipients_sum (it's not a map).
    //                 I'm not sure if the policyAsset value is the right number to use.
    coin_selection_params.m_min_change_target = GenerateChangeTarget(std::floor(map_recipients_sum[::policyAsset] / vecSend.size()), coin_selection_params.m_change_fee, rng_fast);

    // The smallest change amount should be:
    // 1. at least equal to dust threshold
    // 2. at least 1 sat greater than fees to spend it at m_discard_feerate
    const auto dust = GetDustThreshold(change_prototype_txout, coin_selection_params.m_discard_feerate);
    const auto change_spend_fee = coin_selection_params.m_discard_feerate.GetFee(coin_selection_params.change_spend_size);
    coin_selection_params.min_viable_change = std::max(change_spend_fee + 1, dust);

    // Static vsize overhead + outputs vsize. 4 nVersion, 4 nLocktime, 1 input count, 1 witness overhead (dummy, flag, stack size)
    coin_selection_params.tx_noinputs_size = 10 + GetSizeOfCompactSize(vecSend.size()); // bytes for output count

    // vouts to the payees
<<<<<<< HEAD
    if (!coin_selection_params.m_subtract_fee_outputs) {
        coin_selection_params.tx_noinputs_size = 10; // Static vsize overhead + outputs vsize. 4 nVersion, 4 nLocktime, 1 input count, 1 witness overhead (dummy, flag, stack size)
        if (g_con_elementsmode) {
            coin_selection_params.tx_noinputs_size += 46; // fee output: 9 bytes value, 1 byte scriptPubKey, 33 bytes asset, 1 byte nonce, 1 byte each for null rangeproof/surjectionproof
        }
        coin_selection_params.tx_noinputs_size += GetSizeOfCompactSize(vecSend.size()); // bytes for output count
    }
    // ELEMENTS: If we have blinded inputs but no blinded outputs (which, since the wallet
    //  makes an effort to not produce change, is a common case) then we need to add a
    //  dummy output.
    bool may_need_blinded_dummy = !!blind_details;
=======
>>>>>>> ef744c03
    for (const auto& recipient : vecSend)
    {
        CTxOut txout(recipient.asset, recipient.nAmount, recipient.scriptPubKey);
        txout.nNonce.vchCommitment = std::vector<unsigned char>(recipient.confidentiality_key.begin(), recipient.confidentiality_key.end());

        // Include the fee cost for outputs.
        coin_selection_params.tx_noinputs_size += ::GetSerializeSize(txout, PROTOCOL_VERSION);

        if (recipient.asset == policyAsset && IsDust(txout, wallet.chain().relayDustFee()))
        {
            return util::Error{_("Transaction amount too small")};
        }
        txNew.vout.push_back(txout);

        // ELEMENTS
        if (blind_details) {
            blind_details->o_pubkeys.push_back(recipient.confidentiality_key);
            if (blind_details->o_pubkeys.back().IsFullyValid()) {
                may_need_blinded_dummy = false;
                blind_details->num_to_blind++;
                blind_details->only_recipient_blind_index = txNew.vout.size()-1;
                if (!coin_selection_params.m_subtract_fee_outputs) {
                    coin_selection_params.tx_noinputs_size += (MAX_RANGEPROOF_SIZE + DEFAULT_SURJECTIONPROOF_SIZE + WITNESS_SCALE_FACTOR - 1)/WITNESS_SCALE_FACTOR;
                }
            }
        }
    }
    if (may_need_blinded_dummy && !coin_selection_params.m_subtract_fee_outputs) {
        // dummy output: 33 bytes value, 2 byte scriptPubKey, 33 bytes asset, 1 byte nonce, 66 bytes dummy rangeproof, 1 byte null surjectionproof
        // FIXME actually, we currently just hand off to BlindTransaction which will put
        //  a full rangeproof and surjectionproof. We should fix this when we overhaul
        //  the blinding logic.
        coin_selection_params.tx_noinputs_size += 70 + 66 +(MAX_RANGEPROOF_SIZE + DEFAULT_SURJECTIONPROOF_SIZE + WITNESS_SCALE_FACTOR - 1)/WITNESS_SCALE_FACTOR;
    }
    // If we are going to issue an asset, add the issuance data to the noinputs_size so that
    // we allocate enough coins for them.
    if (issuance_details) {
        size_t issue_count = 0;
        for (unsigned int i = 0; i < txNew.vout.size(); i++) {
            if (txNew.vout[i].nAsset.IsExplicit() && txNew.vout[i].nAsset.GetAsset() == CAsset(uint256S("1"))) {
                issue_count++;
            } else if (txNew.vout[i].nAsset.IsExplicit() && txNew.vout[i].nAsset.GetAsset() == CAsset(uint256S("2"))) {
                issue_count++;
            }
        }
        if (issue_count > 0) {
            // Allocate space for blinding nonce, entropy, and whichever of nAmount/nInflationKeys is null
            coin_selection_params.tx_noinputs_size += 2 * 32 + 2 * (2 - issue_count);
        }
        // Allocate non-null nAmount/nInflationKeys and rangeproofs
        if (issuance_details->blind_issuance) {
            coin_selection_params.tx_noinputs_size += issue_count * (33 * WITNESS_SCALE_FACTOR + MAX_RANGEPROOF_SIZE + WITNESS_SCALE_FACTOR - 1) / WITNESS_SCALE_FACTOR;
        } else {
            coin_selection_params.tx_noinputs_size += issue_count * 9;
        }
    }

    // Include the fees for things that aren't inputs, excluding the change output
<<<<<<< HEAD
    const CAmount not_input_fees = coin_selection_params.m_effective_feerate.GetFee(coin_selection_params.tx_noinputs_size);
    CAmountMap map_selection_target = map_recipients_sum;
    map_selection_target[policyAsset] += not_input_fees;
=======
    const CAmount not_input_fees = coin_selection_params.m_effective_feerate.GetFee(coin_selection_params.m_subtract_fee_outputs ? 0 : coin_selection_params.tx_noinputs_size);
    CAmount selection_target = recipients_sum + not_input_fees;
>>>>>>> ef744c03

    // Fetch manually selected coins
    PreSelectedInputs preset_inputs;
    if (coin_control.HasSelected()) {
        auto res_fetch_inputs = FetchSelectedInputs(wallet, coin_control, coin_selection_params);
        if (!res_fetch_inputs) return util::Error{util::ErrorString(res_fetch_inputs)};
        preset_inputs = *res_fetch_inputs;
    }

    // Fetch wallet available coins if "other inputs" are
    // allowed (coins automatically selected by the wallet)
    CoinsResult available_coins;
    if (coin_control.m_allow_other_inputs) {
        available_coins = AvailableCoins(wallet, &coin_control, coin_selection_params.m_effective_feerate);
    }

    // Choose coins to use
    std::optional<SelectionResult> result = SelectCoins(wallet, available_coins, preset_inputs, /*mapTargetValue=*/map_selection_target, coin_control, coin_selection_params);
    if (!result) {
        return util::Error{_("Insufficient funds")};
    }
    TRACE5(coin_selection, selected_coins, wallet.GetName().c_str(), GetAlgorithmName(result->GetAlgo()).c_str(), result->GetTarget(), result->GetWaste(), result->GetSelectedValue());

    // If all of our inputs are explicit, we don't need a blinded dummy
    if (may_need_blinded_dummy) {
        may_need_blinded_dummy = false;
        for (const auto& coin : result->GetInputSet()) {
            if (!coin.txout.nValue.IsExplicit()) {
                may_need_blinded_dummy = true;
                break;
            }
        }
    }

    // Always make a change output
    // We will reduce the fee from this change output later, and remove the output if it is too small.
    // ELEMENTS: wrap this all in a loop, set nChangePosInOut specifically for policy asset
    CAmountMap map_change_and_fee = result->GetSelectedValue() - map_recipients_sum;
    // Zero out any non-policy assets which have zero change value
    for (auto it = map_change_and_fee.begin(); it != map_change_and_fee.end(); ) {
        if (it->first != policyAsset && it->second == 0) {
            it = map_change_and_fee.erase(it);
        } else {
            ++it;
        }
    }

    // Uniformly randomly place change outputs for all assets, except that the policy-asset
    // change may have a fixed position.
    std::vector<std::optional<CAsset>> fixed_change_pos{txNew.vout.size() + map_change_and_fee.size()};
    if (nChangePosInOut == -1) {
       // randomly set policyasset change position
    } else if ((unsigned int)nChangePosInOut >= fixed_change_pos.size()) {
        return util::Error{_("Transaction change output index out of range")};
    } else {
        fixed_change_pos[nChangePosInOut] = policyAsset;
    }

    for (const auto& asset_change_and_fee : map_change_and_fee) {
        // No need to randomly set the policyAsset change if has been set manually
        if (nChangePosInOut >= 0 && asset_change_and_fee.first == policyAsset) {
            continue;
        }

        int index;
        do {
            index = rng_fast.randrange(fixed_change_pos.size());
        } while (fixed_change_pos[index]);

        fixed_change_pos[index] = asset_change_and_fee.first;
        if (asset_change_and_fee.first == policyAsset) {
            nChangePosInOut = index;
        }
    }

    // Create all the change outputs in their respective places, inserting them
    // in increasing order so that none of them affect each others' indices
    for (unsigned int i = 0; i < fixed_change_pos.size(); i++) {
        if (!fixed_change_pos[i]) {
            continue;
        }

        const CAsset& asset = *fixed_change_pos[i];
        const CAmount& change_and_fee = map_change_and_fee.at(asset);

        assert(change_and_fee >= 0);

        const std::map<CAsset, std::pair<int, CScript>>::const_iterator itScript = mapScriptChange.find(asset);
        if (itScript == mapScriptChange.end()) {
            return util::Error{Untranslated(strprintf("No change destination provided for asset %s", asset.GetHex()))};
        }
        CTxOut newTxOut(asset, change_and_fee, itScript->second.second);

        if (blind_details) {
            std::optional<CPubKey> blind_pub = std::nullopt;
            // We cannot blind zero-valued outputs, and anyway they will be dropped
            // later in this function during the dust check
            if (change_and_fee > 0) {
                const auto itBlindingKey = mapBlindingKeyChange.find(asset);
                if (itBlindingKey != mapBlindingKeyChange.end()) {
                    // If the change output was specified, use the blinding key that
                    // came with the specified address (if any)
                    blind_pub = itBlindingKey->second;
                } else {
                    // Otherwise, we generated it from our own wallet, so get the
                    // blinding key from our own wallet.
                    blind_pub = wallet.GetBlindingPubKey(itScript->second.second);
                }
            } else {
                assert(asset == policyAsset);
            }

            if (blind_pub) {
                blind_details->o_pubkeys.insert(blind_details->o_pubkeys.begin() + i, *blind_pub);
                assert(blind_pub->IsFullyValid());

                blind_details->num_to_blind++;
                blind_details->change_to_blind++;
                blind_details->only_change_pos = i;
                // Place the blinding pubkey here in case of fundraw calls
                newTxOut.nNonce.vchCommitment = std::vector<unsigned char>(blind_pub->begin(), blind_pub->end());
            } else {
                blind_details->o_pubkeys.insert(blind_details->o_pubkeys.begin() + i, CPubKey());
            }
        }
        // Insert change output
        txNew.vout.insert(txNew.vout.begin() + i, newTxOut);
    }

    // Add fee output.
    if (g_con_elementsmode) {
        CTxOut fee(::policyAsset, 0, CScript());
        assert(fee.IsFee());
        txNew.vout.push_back(fee);
        if (blind_details) {
            blind_details->o_pubkeys.push_back(CPubKey());
        }
    }
    assert(nChangePosInOut != -1);
    auto change_position = txNew.vout.begin() + nChangePosInOut;
    // end ELEMENTS

    // Set token input if reissuing
    int reissuance_index = -1;
    uint256 token_blinding;

    // Elements: Shuffle here to preserve random ordering for surjection proofs
    // selected_coins = std::vector<CInputCoin>(setCoins.begin(), setCoins.end());
    // Shuffle(selected_coins.begin(), selected_coins.end(), FastRandomContext());
    // Shuffle selected coins and fill in final vin
    std::vector<COutput> selected_coins = result->GetShuffledInputVector();

    // The sequence number is set to non-maxint so that DiscourageFeeSniping
    // works.
    //
    // BIP125 defines opt-in RBF as any nSequence < maxint-1, so
    // we use the highest possible value in that range (maxint-2)
    // to avoid conflicting with other possible uses of nSequence,
    // and in the spirit of "smallest possible change from prior
    // behavior."
    const uint32_t nSequence{coin_control.m_signal_bip125_rbf.value_or(wallet.m_signal_rbf) ? MAX_BIP125_RBF_SEQUENCE : CTxIn::MAX_SEQUENCE_NONFINAL};
    for (const auto& coin : selected_coins) {
        txNew.vin.push_back(CTxIn(coin.outpoint, CScript(), nSequence));

        if (issuance_details && coin.asset == issuance_details->reissuance_token) {
            reissuance_index = txNew.vin.size() - 1;
            token_blinding = coin.bf_asset;
        }
    }
    DiscourageFeeSniping(txNew, rng_fast, wallet.chain(), wallet.GetLastBlockHash(), wallet.GetLastBlockHeight());

    // ELEMENTS add issuance details and blinding details
    std::vector<CKey> issuance_asset_keys;
    std::vector<CKey> issuance_token_keys;
    if (issuance_details) {
        // Fill in issuances now that inputs are set
        assert(txNew.vin.size() > 0);
        int asset_index = -1;
        int token_index = -1;
        for (unsigned int i = 0; i < txNew.vout.size(); i++) {
            if (txNew.vout[i].nAsset.IsExplicit() && txNew.vout[i].nAsset.GetAsset() == CAsset(uint256S("1"))) {
                asset_index = i;
            } else if (txNew.vout[i].nAsset.IsExplicit() && txNew.vout[i].nAsset.GetAsset() == CAsset(uint256S("2"))) {
                token_index = i;
            }
        }
        // Initial issuance request
        if (issuance_details->reissuance_asset.IsNull() && issuance_details->reissuance_token.IsNull() && (asset_index != -1 || token_index != -1)) {
            uint256 entropy;
            CAsset asset;
            CAsset token;
            // Initial issuance always uses vin[0]
            GenerateAssetEntropy(entropy, txNew.vin[0].prevout, issuance_details->contract_hash);
            CalculateAsset(asset, entropy);
            CalculateReissuanceToken(token, entropy, issuance_details->blind_issuance);
            CScript blindingScript(CScript() << OP_RETURN << std::vector<unsigned char>(txNew.vin[0].prevout.hash.begin(), txNew.vin[0].prevout.hash.end()) << txNew.vin[0].prevout.n);
            txNew.vin[0].assetIssuance.assetEntropy = issuance_details->contract_hash;
            // We're making asset outputs, fill out asset type and issuance input
            if (asset_index != -1) {
                txNew.vin[0].assetIssuance.nAmount = txNew.vout[asset_index].nValue;

                txNew.vout[asset_index].nAsset = asset;
                if (issuance_details->blind_issuance && blind_details) {
                    issuance_asset_keys.push_back(wallet.GetBlindingKey(&blindingScript));
                    blind_details->num_to_blind++;
                }
            }
            // We're making reissuance token outputs
            if (token_index != -1) {
                txNew.vin[0].assetIssuance.nInflationKeys = txNew.vout[token_index].nValue;
                txNew.vout[token_index].nAsset = token;
                if (issuance_details->blind_issuance && blind_details) {
                    issuance_token_keys.push_back(wallet.GetBlindingKey(&blindingScript));
                    blind_details->num_to_blind++;

                    // If we're blinding a token issuance and no assets, we must make
                    // the asset issuance a blinded commitment to 0
                    if (asset_index == -1) {
                        txNew.vin[0].assetIssuance.nAmount = 0;
                        issuance_asset_keys.push_back(wallet.GetBlindingKey(&blindingScript));
                        blind_details->num_to_blind++;
                    }
                }
            }
        // Asset being reissued with explicitly named asset/token
        } else if (asset_index != -1) {
            assert(reissuance_index != -1);
            // Fill in output with issuance
            txNew.vout[asset_index].nAsset = issuance_details->reissuance_asset;

            // Fill in issuance
            // Blinding revealing underlying asset
            txNew.vin[reissuance_index].assetIssuance.assetBlindingNonce = token_blinding;
            txNew.vin[reissuance_index].assetIssuance.assetEntropy = issuance_details->entropy;
            txNew.vin[reissuance_index].assetIssuance.nAmount = txNew.vout[asset_index].nValue;

            // If blinded token derivation, blind the issuance
            CAsset temp_token;
            CalculateReissuanceToken(temp_token, issuance_details->entropy, true);
            if (temp_token == issuance_details->reissuance_token && blind_details) {
            CScript blindingScript(CScript() << OP_RETURN << std::vector<unsigned char>(txNew.vin[reissuance_index].prevout.hash.begin(), txNew.vin[reissuance_index].prevout.hash.end()) << txNew.vin[reissuance_index].prevout.n);
                issuance_asset_keys.resize(reissuance_index);
                issuance_asset_keys.push_back(wallet.GetBlindingKey(&blindingScript));
                blind_details->num_to_blind++;
            }
        }
    }

    // Do "initial blinding" for fee estimation purposes
    TxSize tx_sizes;
    CMutableTransaction tx_blinded = txNew;
    if (blind_details) {
        if (!fillBlindDetails(blind_details, &wallet, tx_blinded, selected_coins, error)) {
            return util::Error{error};
        }
        txNew = tx_blinded; // sigh, `fillBlindDetails` may have modified txNew
        // Update the change position to the new tx
        change_position = txNew.vout.begin() + nChangePosInOut;

        int ret = BlindTransaction(blind_details->i_amount_blinds, blind_details->i_asset_blinds, blind_details->i_assets, blind_details->i_amounts, blind_details->o_amount_blinds, blind_details->o_asset_blinds, blind_details->o_pubkeys, issuance_asset_keys, issuance_token_keys, tx_blinded);
        assert(ret != -1);
        if (ret != blind_details->num_to_blind) {
            return util::Error{_("Unable to blind the transaction properly. This should not happen.")};
        }

        tx_sizes = CalculateMaximumSignedTxSize(CTransaction(tx_blinded), &wallet, &coin_control);
    } else {
        tx_sizes = CalculateMaximumSignedTxSize(CTransaction(txNew), &wallet, &coin_control);
    }
    // end ELEMENTS

    // Calculate the transaction fee
    int nBytes = tx_sizes.vsize;
    if (nBytes == -1) {
        return util::Error{_("Missing solving data for estimating transaction size")};
    }
    nFeeRet = coin_selection_params.m_effective_feerate.GetFee(nBytes);

    // Subtract fee from the change output if not subtracting it from recipient outputs
    CAmount fee_needed = nFeeRet;
    if (!coin_selection_params.m_subtract_fee_outputs) {
        change_position->nValue = change_position->nValue.GetAmount() - fee_needed;
    }

    // We want to drop the change to fees if:
    // 1. The change output would be dust
    // 2. The change is within the (almost) exact match window, i.e. it is less than or equal to the cost of the change output (cost_of_change)
    CAmount change_amount = change_position->nValue.GetAmount();
    if (IsDust(*change_position, coin_selection_params.m_discard_feerate) || change_amount <= coin_selection_params.m_cost_of_change)
    {
        bool was_blinded = blind_details && blind_details->o_pubkeys[nChangePosInOut].IsValid();

        // If the change was blinded, and was the only blinded output, we cannot drop it
        // without causing the transaction to fail to balance. So keep it, and merely
        // zero it out.
        if (was_blinded && blind_details->num_to_blind == 1) {
            assert (may_need_blinded_dummy);
            change_position->scriptPubKey = CScript() << OP_RETURN;
            change_position->nValue = 0;
        } else {
            txNew.vout.erase(change_position);

            fixed_change_pos[nChangePosInOut] = std::nullopt;
            tx_blinded.vout.erase(tx_blinded.vout.begin() + nChangePosInOut);
            if (tx_blinded.witness.vtxoutwit.size() > (unsigned) nChangePosInOut) {
                tx_blinded.witness.vtxoutwit.erase(tx_blinded.witness.vtxoutwit.begin() + nChangePosInOut);
            }
            if (blind_details) {

                blind_details->o_amounts.erase(blind_details->o_amounts.begin() + nChangePosInOut);
                blind_details->o_assets.erase(blind_details->o_assets.begin() + nChangePosInOut);
                blind_details->o_pubkeys.erase(blind_details->o_pubkeys.begin() + nChangePosInOut);
                // If change_amount == 0, we did not increment num_to_blind initially
                // and therefore do not need to decrement it here.
                if (was_blinded) {
                    blind_details->num_to_blind--;
                    blind_details->change_to_blind--;

                    // FIXME: If we drop the change *and* this means we have only one
                    //  blinded output *and* we have no blinded inputs, then this puts
                    //  us in a situation where BlindTransaction will fail. This is
                    //  prevented in fillBlindDetails, which adds an OP_RETURN output
                    //  to handle this case. So do this ludicrous hack to accomplish
                    //  this. This whole lump of un-followable-logic needs to be replaced
                    //  by a complete rewriting of the wallet blinding logic.
                    if (blind_details->num_to_blind < 2) {
                        resetBlindDetails(blind_details, true /* don't wipe output data */);
                        if (!fillBlindDetails(blind_details, &wallet, txNew, selected_coins, error)) {
                            return util::Error{error};
                        }
                    }
                }
            }
        }
        change_amount = 0;
        nChangePosInOut = -1;

        // Because we have dropped this change, the tx size and required fee will be different, so let's recalculate those
        tx_sizes = CalculateMaximumSignedTxSize(CTransaction(tx_blinded), &wallet, &coin_control);
        nBytes = tx_sizes.vsize;
        fee_needed = coin_selection_params.m_effective_feerate.GetFee(nBytes);
    }

    // The only time that fee_needed should be less than the amount available for fees (in change_and_fee - change_amount) is when
    // we are subtracting the fee from the outputs. If this occurs at any other time, it is a bug.
    if (!coin_selection_params.m_subtract_fee_outputs && fee_needed > map_change_and_fee.at(policyAsset) - change_amount) {
        wallet.WalletLogPrintf("ERROR: not enough coins to cover for fee (needed: %d, total: %d, change: %d)\n",
            fee_needed, map_change_and_fee.at(policyAsset), change_amount);
        return util::Error{Untranslated(STR_INTERNAL_BUG("Fee needed > fee paid"))};
    }

    // If there is a change output and we overpay the fees then increase the change to match the fee needed
    if (fee_needed <= map_change_and_fee.at(policyAsset) - change_amount) {
        nFeeRet = map_change_and_fee.at(policyAsset) - change_amount;
    }

    // Reduce output values for subtractFeeFromAmount
    if (coin_selection_params.m_subtract_fee_outputs) {
        CAmount to_reduce = fee_needed + change_amount - map_change_and_fee.at(policyAsset);
        int i = 0;
        bool fFirst = true;
        for (const auto& recipient : vecSend)
        {
            if (i == nChangePosInOut) {
                ++i;
            }
            CTxOut& txout = txNew.vout[i];

            if (recipient.fSubtractFeeFromAmount)
            {
                CAmount value = txout.nValue.GetAmount();
                if (recipient.asset != policyAsset) {
                    return util::Error{Untranslated(strprintf("Wallet does not support more than one type of fee at a time, therefore can not subtract fee from address amount, which is of a different asset id. fee asset: %s recipient asset: %s", policyAsset.GetHex(), recipient.asset.GetHex()))};
                }

                value -= to_reduce / outputs_to_subtract_fee_from; // Subtract fee equally from each selected recipient

                if (fFirst) // first receiver pays the remainder not divisible by output count
                {
                    fFirst = false;
                    value -= to_reduce % outputs_to_subtract_fee_from;
                }

                // Error if this output is reduced to be below dust
                if (IsDust(txout, wallet.chain().relayDustFee())) {
                    if (value < 0) {
                        return util::Error{_("The transaction amount is too small to pay the fee")};
                    } else {
                        return util::Error{_("The transaction amount is too small to send after the fee has been deducted")};
                    }
                }

                txout.nValue = value;
            }
            ++i;
        }
        nFeeRet = fee_needed;
    }

    // ELEMENTS: Give up if change keypool ran out and change is required
    for (const auto& maybe_change_asset : fixed_change_pos) {
        if (maybe_change_asset) {
            auto used = mapScriptChange.extract(*maybe_change_asset);
            if (used.mapped().second == dummy_script) {
                return util::Error{error};
            }
        }
    }

    // ELEMENTS update fee output
    if (g_con_elementsmode) {
        for (auto& txout : txNew.vout) {
            if (txout.IsFee()) {
                txout.nValue = nFeeRet;
                break;
            }
        }
    }

    // ELEMENTS do actual blinding
    if (blind_details) {
        // Print blinded transaction info before we possibly blow it away when !sign.
        std::string summary = "CreateTransaction created blinded transaction:\nIN: ";
        for (unsigned int i = 0; i < selected_coins.size(); ++i) {
            if (i > 0) {
                summary += "    ";
            }
            summary += strprintf("#%d: %s [%s] (%s [%s])\n", i,
                selected_coins[i].value,
                selected_coins[i].txout.nValue.IsExplicit() ? "explicit" : "blinded",
                selected_coins[i].asset.GetHex(),
                selected_coins[i].txout.nAsset.IsExplicit() ? "explicit" : "blinded"
            );
        }
        summary += "OUT: ";
        for (unsigned int i = 0; i < txNew.vout.size(); ++i) {
            if (i > 0) {
                summary += "     ";
            }
            const CTxOut& unblinded = txNew.vout[i];
            summary += strprintf("#%d: %s%s [%s] (%s [%s])\n", i,
                txNew.vout[i].IsFee() ? "[fee] " : "",
                unblinded.nValue.GetAmount(),
                blind_details->o_pubkeys[i].IsValid() ? "blinded" : "explicit",
                unblinded.nAsset.GetAsset().GetHex(),
                blind_details->o_pubkeys[i].IsValid() ? "blinded" : "explicit"
            );
        }
        wallet.WalletLogPrintf(summary+"\n");

        // Wipe output blinding factors and start over
        blind_details->o_amount_blinds.clear();
        blind_details->o_asset_blinds.clear();
        for (unsigned int i = 0; i < txNew.vout.size(); i++) {
            blind_details->o_amounts[i] = txNew.vout[i].nValue.GetAmount();
            assert(blind_details->o_assets[i] == txNew.vout[i].nAsset.GetAsset());
        }

        if (sign) {
            int ret = BlindTransaction(blind_details->i_amount_blinds, blind_details->i_asset_blinds, blind_details->i_assets, blind_details->i_amounts, blind_details->o_amount_blinds, blind_details->o_asset_blinds,  blind_details->o_pubkeys, issuance_asset_keys, issuance_token_keys, txNew);
            assert(ret != -1);
            if (ret != blind_details->num_to_blind) {
                wallet.WalletLogPrintf("ERROR: tried to blind %d outputs but only blinded %d\n", (int) blind_details->num_to_blind, (int) ret);
                return util::Error{_("Unable to blind the transaction properly. This should not happen.")};
            }
        }
    }

    // Release any change keys that we didn't use.
    for (const auto& it : mapScriptChange) {
        int index = it.second.first;
        if (index < 0) {
            continue;
        }

        reservedest[index]->ReturnDestination();
    }


    if (sign) {
        if (!wallet.SignTransaction(txNew)) {
            return util::Error{_("Signing transaction failed")};
        }
    }

    // Normalize the witness in case it is not serialized before mempool
    if (!txNew.HasWitness()) {
        txNew.witness.SetNull();
    }

    // Return the constructed transaction data.
    CTransactionRef tx = MakeTransactionRef(std::move(txNew));

    // Limit size
    if ((sign && GetTransactionWeight(*tx) > MAX_STANDARD_TX_WEIGHT) ||
        (!sign && tx_sizes.weight > MAX_STANDARD_TX_WEIGHT))
    {
        return util::Error{_("Transaction too large")};
    }

    if (nFeeRet > wallet.m_default_max_tx_fee) {
        return util::Error{TransactionErrorString(TransactionError::MAX_FEE_EXCEEDED)};
    }

    if (gArgs.GetBoolArg("-walletrejectlongchains", DEFAULT_WALLET_REJECT_LONG_CHAINS)) {
        // Lastly, ensure this tx will pass the mempool's chain limits
        if (!wallet.chain().checkChainLimits(tx)) {
            return util::Error{_("Transaction has too long of a mempool chain")};
        }
    }

    // Before we return success, we assume any change key will be used to prevent
    // accidental re-use.
    for (auto& reservedest_ : reservedest) {
        reservedest_->KeepDestination();
    }

    wallet.WalletLogPrintf("Fee Calculation: Fee:%d Bytes:%u Tgt:%d (requested %d) Reason:\"%s\" Decay %.5f: Estimation: (%g - %g) %.2f%% %.1f/(%.1f %d mem %.1f out) Fail: (%g - %g) %.2f%% %.1f/(%.1f %d mem %.1f out)\n",
              nFeeRet, nBytes, feeCalc.returnedTarget, feeCalc.desiredTarget, StringForFeeReason(feeCalc.reason), feeCalc.est.decay,
              feeCalc.est.pass.start, feeCalc.est.pass.end,
              (feeCalc.est.pass.totalConfirmed + feeCalc.est.pass.inMempool + feeCalc.est.pass.leftMempool) > 0.0 ? 100 * feeCalc.est.pass.withinTarget / (feeCalc.est.pass.totalConfirmed + feeCalc.est.pass.inMempool + feeCalc.est.pass.leftMempool) : 0.0,
              feeCalc.est.pass.withinTarget, feeCalc.est.pass.totalConfirmed, feeCalc.est.pass.inMempool, feeCalc.est.pass.leftMempool,
              feeCalc.est.fail.start, feeCalc.est.fail.end,
              (feeCalc.est.fail.totalConfirmed + feeCalc.est.fail.inMempool + feeCalc.est.fail.leftMempool) > 0.0 ? 100 * feeCalc.est.fail.withinTarget / (feeCalc.est.fail.totalConfirmed + feeCalc.est.fail.inMempool + feeCalc.est.fail.leftMempool) : 0.0,
              feeCalc.est.fail.withinTarget, feeCalc.est.fail.totalConfirmed, feeCalc.est.fail.inMempool, feeCalc.est.fail.leftMempool);
    return CreatedTransactionResult(tx, nFeeRet, nChangePosInOut, feeCalc);
}

util::Result<CreatedTransactionResult> CreateTransaction(
        CWallet& wallet,
        const std::vector<CRecipient>& vecSend,
        int change_pos,
        const CCoinControl& coin_control,
        bool sign,
        BlindDetails* blind_details,
        const IssuanceDetails* issuance_details)
{
    if (vecSend.empty()) {
        return util::Error{_("Transaction must have at least one recipient")};
    }

    if (std::any_of(vecSend.cbegin(), vecSend.cend(), [](const auto& recipient){ return recipient.nAmount < 0; })) {
        return util::Error{_("Transaction amounts must not be negative")};
    }

    // ELEMENTS
    if (g_con_elementsmode) {
        if (std::any_of(vecSend.cbegin(), vecSend.cend(), [](const auto& recipient){ return recipient.asset.IsNull(); })) {
            return util::Error{_("No asset provided for recipient")};
        }
    }

    LOCK(wallet.cs_wallet);

    auto res = CreateTransactionInternal(wallet, vecSend, change_pos, coin_control, sign, blind_details, issuance_details);
    TRACE4(coin_selection, normal_create_tx_internal, wallet.GetName().c_str(), bool(res),
           res ? res->fee : 0, res ? res->change_pos : 0);
    if (!res) return res;
    const auto& txr_ungrouped = *res;
    // try with avoidpartialspends unless it's enabled already
    if (txr_ungrouped.fee > 0 /* 0 means non-functional fee rate estimation */ && wallet.m_max_aps_fee > -1 && !coin_control.m_avoid_partial_spends) {
        TRACE1(coin_selection, attempting_aps_create_tx, wallet.GetName().c_str());
        CCoinControl tmp_cc = coin_control;
        tmp_cc.m_avoid_partial_spends = true;
        BlindDetails blind_details2;
        BlindDetails *blind_details2_ptr = blind_details ? &blind_details2 : nullptr;
        auto txr_grouped = CreateTransactionInternal(wallet, vecSend, change_pos, tmp_cc, sign, blind_details2_ptr, issuance_details);
        // if fee of this alternative one is within the range of the max fee, we use this one
        const bool use_aps{txr_grouped.has_value() ? (txr_grouped->fee <= txr_ungrouped.fee + wallet.m_max_aps_fee) : false};
        TRACE5(coin_selection, aps_create_tx_internal, wallet.GetName().c_str(), use_aps, txr_grouped.has_value(),
               txr_grouped.has_value() ? txr_grouped->fee : 0, txr_grouped.has_value() ? txr_grouped->change_pos : 0);
        if (txr_grouped) {
            wallet.WalletLogPrintf("Fee non-grouped = %lld, grouped = %lld, using %s\n",
                txr_ungrouped.fee, txr_grouped->fee, use_aps ? "grouped" : "non-grouped");
            if (use_aps) {
                if (blind_details) { // ELEMENTS FIXME: is this if statement + body still needed?
                    *blind_details = blind_details2;
                }
                return txr_grouped;
            }
        }
    }
    return res;
}

bool FundTransaction(CWallet& wallet, CMutableTransaction& tx, CAmount& nFeeRet, int& nChangePosInOut, bilingual_str& error, bool lockUnspents, const std::set<int>& setSubtractFeeFromOutputs, CCoinControl coinControl)
{
    std::vector<CRecipient> vecSend;

    // Turn the txout set into a CRecipient vector.
    for (size_t idx = 0; idx < tx.vout.size(); idx++) {
        const CTxOut& txOut = tx.vout[idx];

        // ELEMENTS:
        if (!txOut.nValue.IsExplicit() || !txOut.nAsset.IsExplicit()) {
            error = _("Pre-funded amounts must be non-blinded");
            return false;
        }

        // Fee outputs should not be added to avoid overpayment of fees
        if (txOut.IsFee()) {
            continue;
        }

        CRecipient recipient = {txOut.scriptPubKey, txOut.nValue.GetAmount(), txOut.nAsset.GetAsset(), CPubKey(txOut.nNonce.vchCommitment), setSubtractFeeFromOutputs.count(idx) == 1};
        vecSend.push_back(recipient);
    }

    // Acquire the locks to prevent races to the new locked unspents between the
    // CreateTransaction call and LockCoin calls (when lockUnspents is true).
    LOCK(wallet.cs_wallet);

    // Check any existing inputs for peg-in data and add to external txouts if so
    // Fetch specified UTXOs from the UTXO set to get the scriptPubKeys and values of the outputs being selected
    // and to match with the given solving_data. Only used for non-wallet outputs.
    const auto& fedpegscripts = GetValidFedpegScripts(wallet.chain().getTip(), Params().GetConsensus(), true /* nextblock_validation */);
    std::map<COutPoint, Coin> coins;
    for (unsigned int i = 0; i < tx.vin.size(); ++i ) {
        const CTxIn& txin = tx.vin[i];
        coins[txin.prevout]; // Create empty map entry keyed by prevout.
        if (txin.m_is_pegin) {
            std::string err;
            if (tx.witness.vtxinwit.size() != tx.vin.size() || !IsValidPeginWitness(tx.witness.vtxinwit[i].m_pegin_witness, fedpegscripts, txin.prevout, err, false)) {
                throw JSONRPCError(RPC_INVALID_PARAMETER, strprintf("Transaction contains invalid peg-in input: %s", err));
            }
            CScriptWitness& pegin_witness = tx.witness.vtxinwit[i].m_pegin_witness;
            CTxOut txout = GetPeginOutputFromWitness(pegin_witness);
            coinControl.SelectExternal(txin.prevout, txout);
        }
    }
    wallet.chain().findCoins(coins);

    for (const CTxIn& txin : tx.vin) {
        const auto& outPoint = txin.prevout;
        if (wallet.IsMine(outPoint)) {
            // The input was found in the wallet, so select as internal
            coinControl.Select(outPoint);
        } else if (txin.m_is_pegin) {
            // ELEMENTS: input is pegin so nothing to select
        } else if (coins[outPoint].out.IsNull()) {
            error = _("Unable to find UTXO for external input");
            return false;
        } else {
            // The input was not in the wallet, but is in the UTXO set, so select as external
            coinControl.SelectExternal(outPoint, coins[outPoint].out);
        }
    }

    auto blind_details = g_con_elementsmode ? std::make_unique<BlindDetails>() : nullptr;
    auto res = CreateTransaction(wallet, vecSend, nChangePosInOut, coinControl, false, blind_details.get());
    if (!res) {
        error = util::ErrorString(res);
        return false;
    }
    const auto& txr = *res;
    CTransactionRef tx_new = txr.tx;
    nFeeRet = txr.fee;
    nChangePosInOut = txr.change_pos;

    // Wipe outputs and output witness and re-add one by one
    tx.vout.clear();
    tx.witness.vtxoutwit.clear();
    for (unsigned int i = 0; i < tx_new->vout.size(); i++) {
        const CTxOut& out = tx_new->vout[i];
        tx.vout.push_back(out);
        if (tx_new->witness.vtxoutwit.size() > i) {
            // We want to re-add previously existing outwitnesses
            // even though we don't create any new ones
            const CTxOutWitness& outwit = tx_new->witness.vtxoutwit[i];
            tx.witness.vtxoutwit.push_back(outwit);
        }
    }

    // Add new txins while keeping original txin scriptSig/order.
    for (const CTxIn& txin : tx_new->vin) {
        if (!coinControl.IsSelected(txin.prevout)) {
            tx.vin.push_back(txin);

        }
        if (lockUnspents) {
            wallet.LockCoin(txin.prevout);
        }

    }

    return true;
}
} // namespace wallet<|MERGE_RESOLUTION|>--- conflicted
+++ resolved
@@ -2,19 +2,13 @@
 // Distributed under the MIT software license, see the accompanying
 // file COPYING or http://www.opensource.org/licenses/mit-license.php.
 
-<<<<<<< HEAD
 #include <blind.h> // ELEMENTS: for MAX_RANGEPROOF_SIZE
 #include <consensus/amount.h>
 #include <consensus/validation.h>
 #include <interfaces/chain.h>
 #include <issuance.h> // ELEMENTS: for GenerateAssetEntropy and others
-=======
 #include <algorithm>
-#include <consensus/amount.h>
-#include <consensus/validation.h>
-#include <interfaces/chain.h>
 #include <numeric>
->>>>>>> ef744c03
 #include <policy/policy.h>
 #include <rpc/util.h>  // for GetDestinationBlindingKey and IsBlindDestination
 #include <script/pegins.h>
@@ -1275,20 +1269,14 @@
     coin_selection_params.tx_noinputs_size = 10 + GetSizeOfCompactSize(vecSend.size()); // bytes for output count
 
     // vouts to the payees
-<<<<<<< HEAD
-    if (!coin_selection_params.m_subtract_fee_outputs) {
-        coin_selection_params.tx_noinputs_size = 10; // Static vsize overhead + outputs vsize. 4 nVersion, 4 nLocktime, 1 input count, 1 witness overhead (dummy, flag, stack size)
-        if (g_con_elementsmode) {
-            coin_selection_params.tx_noinputs_size += 46; // fee output: 9 bytes value, 1 byte scriptPubKey, 33 bytes asset, 1 byte nonce, 1 byte each for null rangeproof/surjectionproof
-        }
-        coin_selection_params.tx_noinputs_size += GetSizeOfCompactSize(vecSend.size()); // bytes for output count
-    }
+    if (g_con_elementsmode) {
+        coin_selection_params.tx_noinputs_size += 46; // fee output: 9 bytes value, 1 byte scriptPubKey, 33 bytes asset, 1 byte nonce, 1 byte each for null rangeproof/surjectionproof
+    }
+
     // ELEMENTS: If we have blinded inputs but no blinded outputs (which, since the wallet
     //  makes an effort to not produce change, is a common case) then we need to add a
     //  dummy output.
     bool may_need_blinded_dummy = !!blind_details;
-=======
->>>>>>> ef744c03
     for (const auto& recipient : vecSend)
     {
         CTxOut txout(recipient.asset, recipient.nAmount, recipient.scriptPubKey);
@@ -1347,14 +1335,9 @@
     }
 
     // Include the fees for things that aren't inputs, excluding the change output
-<<<<<<< HEAD
-    const CAmount not_input_fees = coin_selection_params.m_effective_feerate.GetFee(coin_selection_params.tx_noinputs_size);
+    const CAmount not_input_fees = coin_selection_params.m_effective_feerate.GetFee(coin_selection_params.m_subtract_fee_outputs ? 0 : coin_selection_params.tx_noinputs_size);
     CAmountMap map_selection_target = map_recipients_sum;
     map_selection_target[policyAsset] += not_input_fees;
-=======
-    const CAmount not_input_fees = coin_selection_params.m_effective_feerate.GetFee(coin_selection_params.m_subtract_fee_outputs ? 0 : coin_selection_params.tx_noinputs_size);
-    CAmount selection_target = recipients_sum + not_input_fees;
->>>>>>> ef744c03
 
     // Fetch manually selected coins
     PreSelectedInputs preset_inputs;
