--- conflicted
+++ resolved
@@ -636,30 +636,20 @@
     return groups_out;
 }
 
-<<<<<<< HEAD
-std::optional<SelectionResult> AttemptSelection(const CWallet& wallet, const CAmountMap& mapTargetValue, const CoinEligibilityFilter& eligibility_filter, const CoinsResult& available_coins,
-=======
 // Returns true if the result contains an error and the message is not empty
 static bool HasErrorMsg(const util::Result<SelectionResult>& res) { return !util::ErrorString(res).empty(); }
 
-util::Result<SelectionResult> AttemptSelection(const CWallet& wallet, const CAmount& nTargetValue, const CoinEligibilityFilter& eligibility_filter, const CoinsResult& available_coins,
->>>>>>> 3f8591d4
+util::Result<SelectionResult> AttemptSelection(const CWallet& wallet, const CAmountMap& mapTargetValue, const CoinEligibilityFilter& eligibility_filter, const CoinsResult& available_coins,
                                const CoinSelectionParams& coin_selection_params, bool allow_mixed_output_types)
 {
     // Run coin selection on each OutputType and compute the Waste Metric
     std::vector<SelectionResult> results;
     for (const auto& it : available_coins.coins) {
-<<<<<<< HEAD
-        if (auto result{ChooseSelectionResult(wallet, mapTargetValue, eligibility_filter, it.second, coin_selection_params)}) {
-            results.push_back(*result);
-        }
-=======
-        auto result{ChooseSelectionResult(wallet, nTargetValue, eligibility_filter, it.second, coin_selection_params)};
+        auto result{ChooseSelectionResult(wallet, mapTargetValue, eligibility_filter, it.second, coin_selection_params)};
         // If any specific error message appears here, then something particularly wrong happened.
         if (HasErrorMsg(result)) return result; // So let's return the specific error.
         // Append the favorable result.
         if (result) results.push_back(*result);
->>>>>>> 3f8591d4
     }
 
     // If we have at least one solution for funding the transaction without mixing, choose the minimum one according to waste metric
@@ -670,24 +660,14 @@
     // over all available coins, which would allow mixing
     // If TypesCount() <= 1, there is nothing to mix.
     if (allow_mixed_output_types && available_coins.TypesCount() > 1) {
-<<<<<<< HEAD
-        if (auto result{ChooseSelectionResult(wallet, mapTargetValue, eligibility_filter, available_coins.All(), coin_selection_params)}) {
-            return result;
-        }
-=======
-        return ChooseSelectionResult(wallet, nTargetValue, eligibility_filter, available_coins.All(), coin_selection_params);
->>>>>>> 3f8591d4
+        return ChooseSelectionResult(wallet, mapTargetValue, eligibility_filter, available_coins.All(), coin_selection_params);
     }
     // Either mixing is not allowed and we couldn't find a solution from any single OutputType, or mixing was allowed and we still couldn't
     // find a solution using all available coins
     return util::Error();
 };
 
-<<<<<<< HEAD
-std::optional<SelectionResult> ChooseSelectionResult(const CWallet& wallet, const CAmountMap& mapTargetValue, const CoinEligibilityFilter& eligibility_filter, const std::vector<COutput>& available_coins, const CoinSelectionParams& coin_selection_params)
-=======
-util::Result<SelectionResult> ChooseSelectionResult(const CWallet& wallet, const CAmount& nTargetValue, const CoinEligibilityFilter& eligibility_filter, const std::vector<COutput>& available_coins, const CoinSelectionParams& coin_selection_params)
->>>>>>> 3f8591d4
+util::Result<SelectionResult> ChooseSelectionResult(const CWallet& wallet, const CAmountMap& mapTargetValue, const CoinEligibilityFilter& eligibility_filter, const std::vector<COutput>& available_coins, const CoinSelectionParams& coin_selection_params)
 {
     // Vector of results. We will choose the best one based on waste.
     // std::vector<std::tuple<CAmount, std::set<CInputCoin>, CAmountMap>> results;
@@ -781,29 +761,19 @@
     return best_result;
 }
 
-<<<<<<< HEAD
-std::optional<SelectionResult> SelectCoins(const CWallet& wallet, CoinsResult& available_coins, const PreSelectedInputs& pre_set_inputs,
-                                           const CAmountMap& mapTargetValue, const CCoinControl& coin_control,
-                                           const CoinSelectionParams& coin_selection_params)
-=======
 util::Result<SelectionResult> SelectCoins(const CWallet& wallet, CoinsResult& available_coins, const PreSelectedInputs& pre_set_inputs,
-                                          const CAmount& nTargetValue, const CCoinControl& coin_control,
+                                          const CAmountMap& mapTargetValue, const CCoinControl& coin_control,
                                           const CoinSelectionParams& coin_selection_params)
->>>>>>> 3f8591d4
 {
     AssertLockHeld(wallet.cs_wallet);
     // Deduct preset inputs amount from the search target
     CAmountMap selection_target = mapTargetValue - pre_set_inputs.total_amount;
 
     // Return if automatic coin selection is disabled, and we don't cover the selection target
-<<<<<<< HEAD
-    if (!coin_control.m_allow_other_inputs && selection_target > CAmountMap{}) return std::nullopt;
-=======
-    if (!coin_control.m_allow_other_inputs && selection_target > 0) {
+    if (!coin_control.m_allow_other_inputs && selection_target > CAmountMap{}) {
         return util::Error{_("The preselected coins total amount does not cover the transaction target. "
                              "Please allow other inputs to be automatically selected or include more coins manually")};
     }
->>>>>>> 3f8591d4
 
     // Return if we can cover the target only with the preset inputs
     if (selection_target <= CAmountMap{}) {
@@ -834,16 +804,12 @@
     return op_selection_result;
 }
 
-<<<<<<< HEAD
-std::optional<SelectionResult> AutomaticCoinSelection(const CWallet& wallet, CoinsResult& available_coins, const CAmountMap& value_to_select, const CCoinControl& coin_control, const CoinSelectionParams& coin_selection_params)
-=======
 struct SelectionFilter {
     CoinEligibilityFilter filter;
     bool allow_mixed_output_types{true};
 };
 
-util::Result<SelectionResult> AutomaticCoinSelection(const CWallet& wallet, CoinsResult& available_coins, const CAmount& value_to_select, const CCoinControl& coin_control, const CoinSelectionParams& coin_selection_params)
->>>>>>> 3f8591d4
+util::Result<SelectionResult> AutomaticCoinSelection(const CWallet& wallet, CoinsResult& available_coins, const CAmountMap& value_to_select, const CCoinControl& coin_control, const CoinSelectionParams& coin_selection_params)
 {
     unsigned int limit_ancestor_count = 0;
     unsigned int limit_descendant_count = 0;
@@ -1404,26 +1370,19 @@
     }
 
     // Choose coins to use
-<<<<<<< HEAD
-    std::optional<SelectionResult> result = SelectCoins(wallet, available_coins, preset_inputs, /*mapTargetValue=*/map_selection_target, coin_control, coin_selection_params);
-    if (!result) {
-        return util::Error{_("Insufficient funds")};
-=======
-    auto select_coins_res = SelectCoins(wallet, available_coins, preset_inputs, /*nTargetValue=*/selection_target, coin_control, coin_selection_params);
+    auto select_coins_res = SelectCoins(wallet, available_coins, preset_inputs, /*mapTargetValue=*/map_selection_target, coin_control, coin_selection_params);
     if (!select_coins_res) {
         // 'SelectCoins' either returns a specific error message or, if empty, means a general "Insufficient funds".
         const bilingual_str& err = util::ErrorString(select_coins_res);
         return util::Error{err.empty() ?_("Insufficient funds") : err};
->>>>>>> 3f8591d4
     }
     const SelectionResult& result = *select_coins_res;
     TRACE5(coin_selection, selected_coins, wallet.GetName().c_str(), GetAlgorithmName(result.GetAlgo()).c_str(), result.GetTarget(), result.GetWaste(), result.GetSelectedValue());
 
-<<<<<<< HEAD
     // If all of our inputs are explicit, we don't need a blinded dummy
     if (may_need_blinded_dummy) {
         may_need_blinded_dummy = false;
-        for (const auto& coin : result->GetInputSet()) {
+        for (const auto& coin : result.GetInputSet()) {
             if (!coin.txout.nValue.IsExplicit()) {
                 may_need_blinded_dummy = true;
                 break;
@@ -1434,23 +1393,13 @@
     // Always make a change output
     // We will reduce the fee from this change output later, and remove the output if it is too small.
     // ELEMENTS: wrap this all in a loop, set nChangePosInOut specifically for policy asset
-    CAmountMap map_change_and_fee = result->GetSelectedValue() - map_recipients_sum;
+    CAmountMap map_change_and_fee = result.GetSelectedValue() - map_recipients_sum;
     // Zero out any non-policy assets which have zero change value
     for (auto it = map_change_and_fee.begin(); it != map_change_and_fee.end(); ) {
         if (it->first != policyAsset && it->second == 0) {
             it = map_change_and_fee.erase(it);
         } else {
             ++it;
-=======
-    const CAmount change_amount = result.GetChange(coin_selection_params.min_viable_change, coin_selection_params.m_change_fee);
-    if (change_amount > 0) {
-        CTxOut newTxOut(change_amount, scriptChange);
-        if (nChangePosInOut == -1) {
-            // Insert change txn at random position:
-            nChangePosInOut = rng_fast.randrange(txNew.vout.size() + 1);
-        } else if ((unsigned int)nChangePosInOut > txNew.vout.size()) {
-            return util::Error{_("Transaction change output index out of range")};
->>>>>>> 3f8591d4
         }
     }
 
@@ -1686,7 +1635,6 @@
 
     // Subtract fee from the change output if not subtracting it from recipient outputs
     CAmount fee_needed = coin_selection_params.m_effective_feerate.GetFee(nBytes);
-<<<<<<< HEAD
     CAmount current_fee = fee_needed;
 
     if (!coin_selection_params.m_subtract_fee_outputs) {
@@ -1759,11 +1707,6 @@
             fee_needed, map_change_and_fee.at(policyAsset), change_amount);
         return util::Error{Untranslated(STR_INTERNAL_BUG("Fee needed > fee paid"))};
     }
-=======
-    const CAmount output_value = CalculateOutputValue(txNew);
-    Assume(recipients_sum + change_amount == output_value);
-    CAmount current_fee = result.GetSelectedValue() - output_value;
->>>>>>> 3f8591d4
 
     // Sanity check that the fee cannot be negative as that means we have more output value than input value
     if (current_fee < 0) {
@@ -1771,18 +1714,8 @@
     }
 
     // If there is a change output and we overpay the fees then increase the change to match the fee needed
-<<<<<<< HEAD
     if (fee_needed <= map_change_and_fee.at(policyAsset) - change_amount) {
         current_fee = map_change_and_fee.at(policyAsset) - change_amount;
-=======
-    if (nChangePosInOut != -1 && fee_needed < current_fee) {
-        auto& change = txNew.vout.at(nChangePosInOut);
-        change.nValue += current_fee - fee_needed;
-        current_fee = result.GetSelectedValue() - CalculateOutputValue(txNew);
-        if (fee_needed != current_fee) {
-            return util::Error{Untranslated(STR_INTERNAL_BUG("Change adjustment: Fee needed != fee paid"))};
-        }
->>>>>>> 3f8591d4
     }
 
     // Reduce output values for subtractFeeFromAmount
@@ -1825,11 +1758,7 @@
             }
             ++i;
         }
-<<<<<<< HEAD
-        current_fee = result->GetSelectedValue()[::policyAsset] - CalculateOutputValue(txNew, ::policyAsset);
-=======
-        current_fee = result.GetSelectedValue() - CalculateOutputValue(txNew);
->>>>>>> 3f8591d4
+        current_fee = result.GetSelectedValue()[::policyAsset] - CalculateOutputValue(txNew, ::policyAsset);
         if (fee_needed != current_fee) {
             return util::Error{Untranslated(STR_INTERNAL_BUG("SFFO: Fee needed != fee paid"))};
         }
