--- conflicted
+++ resolved
@@ -341,14 +341,14 @@
 
         /* Set some defaults for depth, spendable, solvable, safe, time, and from_me as these don't matter for preset inputs since no selection is being done. */
         COutput output(outpoint, txout, /*depth=*/ 0, input_bytes, /*spendable=*/ true, /*solvable=*/ true, /*safe=*/ true, /*time=*/ 0, /*from_me=*/ false, coin_selection_params.m_effective_feerate);
-<<<<<<< HEAD
         // ELEMENTS: use the extended COutput constructor if possible
         if (auto wtx = wallet.GetWalletTx(outpoint.hash)) {
             output = COutput(wallet, *wtx, outpoint, txout, /*depth=*/0, input_bytes, /*spendable=*/true, /*solvable=*/true, /*safe=*/true, /*time=*/0, /*from_me=*/false, coin_selection_params.m_effective_feerate);
         }
-=======
-        output.ApplyBumpFee(map_of_bump_fees.at(output.outpoint));
->>>>>>> 459272d6
+        // ELEMENTS
+        if (output.asset == ::policyAsset) {
+            output.ApplyBumpFee(map_of_bump_fees.at(output.outpoint));
+        }
         result.Insert(output, coin_selection_params.m_subtract_fee_outputs);
     }
     return result;
@@ -516,7 +516,10 @@
 
         for (auto& [_, outputs] : result.coins) {
             for (auto& output : outputs) {
-                output.ApplyBumpFee(map_of_bump_fees.at(output.outpoint));
+                // ELEMENTS
+                if (output.asset == ::policyAsset) {
+                    output.ApplyBumpFee(map_of_bump_fees.at(output.outpoint));
+                }
             }
         }
     }
@@ -710,21 +713,13 @@
 // Returns true if the result contains an error and the message is not empty
 static bool HasErrorMsg(const util::Result<SelectionResult>& res) { return !util::ErrorString(res).empty(); }
 
-<<<<<<< HEAD
-util::Result<SelectionResult> AttemptSelection(const CAmountMap& mapTargetValue, OutputGroupTypeMap& groups,
-=======
-util::Result<SelectionResult> AttemptSelection(interfaces::Chain& chain, const CAmount& nTargetValue, OutputGroupTypeMap& groups,
->>>>>>> 459272d6
+util::Result<SelectionResult> AttemptSelection(interfaces::Chain& chain, const CAmountMap& mapTargetValue, OutputGroupTypeMap& groups,
                                const CoinSelectionParams& coin_selection_params, bool allow_mixed_output_types)
 {
     // Run coin selection on each OutputType and compute the Waste Metric
     std::vector<SelectionResult> results;
     for (auto& [type, group] : groups.groups_by_type) {
-<<<<<<< HEAD
-        auto result{ChooseSelectionResult(mapTargetValue, group, coin_selection_params)};
-=======
-        auto result{ChooseSelectionResult(chain, nTargetValue, group, coin_selection_params)};
->>>>>>> 459272d6
+        auto result{ChooseSelectionResult(chain, mapTargetValue, group, coin_selection_params)};
         // If any specific error message appears here, then something particularly wrong happened.
         if (HasErrorMsg(result)) return result; // So let's return the specific error.
         // Append the favorable result.
@@ -739,22 +734,14 @@
     // over all available coins, which would allow mixing
     // If TypesCount() <= 1, there is nothing to mix.
     if (allow_mixed_output_types && groups.TypesCount() > 1) {
-<<<<<<< HEAD
-        return ChooseSelectionResult(mapTargetValue, groups.all_groups, coin_selection_params);
-=======
-        return ChooseSelectionResult(chain, nTargetValue, groups.all_groups, coin_selection_params);
->>>>>>> 459272d6
+        return ChooseSelectionResult(chain, mapTargetValue, groups.all_groups, coin_selection_params);
     }
     // Either mixing is not allowed and we couldn't find a solution from any single OutputType, or mixing was allowed and we still couldn't
     // find a solution using all available coins
     return util::Error();
 };
 
-<<<<<<< HEAD
-util::Result<SelectionResult> ChooseSelectionResult(const CAmountMap& mapTargetValue, Groups& groups, const CoinSelectionParams& coin_selection_params)
-=======
-util::Result<SelectionResult> ChooseSelectionResult(interfaces::Chain& chain, const CAmount& nTargetValue, Groups& groups, const CoinSelectionParams& coin_selection_params)
->>>>>>> 459272d6
+util::Result<SelectionResult> ChooseSelectionResult(interfaces::Chain& chain, const CAmountMap& mapTargetValue, Groups& groups, const CoinSelectionParams& coin_selection_params)
 {
     // Vector of results. We will choose the best one based on waste.
     // std::vector<std::tuple<CAmount, std::set<CInputCoin>, CAmountMap>> results;
@@ -813,13 +800,11 @@
         // target needlessly large.
         const CAmount srd_target = target_with_change + CHANGE_LOWER;
         if (auto srd_result{SelectCoinsSRD(groups.positive_group, srd_target, coin_selection_params.m_change_fee, coin_selection_params.rng_fast, max_inputs_weight)}) {
-            srd_result->ComputeAndSetWaste(coin_selection_params.min_viable_change, coin_selection_params.m_cost_of_change, coin_selection_params.m_change_fee);
             results.push_back(*srd_result);
         } else append_error(srd_result);
     }
 
     // The knapsack solver has some legacy behavior where it will spend dust outputs. We retain this behavior, so don't filter for positive only here.
-<<<<<<< HEAD
     // While mapTargetValue includes the transaction fees for non-input things, it does not include the fee for creating a change output.
     // So we need to include that for KnapsackSolver as well, as we are expecting to create a change output.
     CAmountMap map_target_with_change = mapTargetValue;
@@ -829,20 +814,9 @@
         map_target_with_change[::policyAsset] += coin_selection_params.m_change_fee;
     }
     if (auto knapsack_result{KnapsackSolver(groups.mixed_group, map_target_with_change, coin_selection_params.m_min_change_target, coin_selection_params.rng_fast, max_inputs_weight)}) {
-        knapsack_result->ComputeAndSetWaste(coin_selection_params.min_viable_change, coin_selection_params.m_cost_of_change, coin_selection_params.m_change_fee);
         results.push_back(*knapsack_result);
     } else append_error(knapsack_result);
 
-=======
-    if (auto knapsack_result{KnapsackSolver(groups.mixed_group, nTargetValue, coin_selection_params.m_min_change_target, coin_selection_params.rng_fast, max_inputs_weight)}) {
-        results.push_back(*knapsack_result);
-    } else append_error(knapsack_result);
-
-    if (auto srd_result{SelectCoinsSRD(groups.positive_group, nTargetValue, coin_selection_params.m_change_fee, coin_selection_params.rng_fast, max_inputs_weight)}) {
-        results.push_back(*srd_result);
-    } else append_error(srd_result);
-
->>>>>>> 459272d6
     if (results.empty()) {
         // No solution found, retrieve the first explicit error (if any).
         // future: add 'severity level' to errors so the worst one can be retrieved instead of the first one.
@@ -1772,10 +1746,9 @@
     if (nBytes == -1) {
         return util::Error{_("Missing solving data for estimating transaction size")};
     }
-<<<<<<< HEAD
 
     // Subtract fee from the change output if not subtracting it from recipient outputs
-    CAmount fee_needed = coin_selection_params.m_effective_feerate.GetFee(nBytes);
+    CAmount fee_needed = coin_selection_params.m_effective_feerate.GetFee(nBytes) + result.GetTotalBumpFees();
     CAmount current_fee = fee_needed;
 
     if (!coin_selection_params.m_subtract_fee_outputs) {
@@ -1838,7 +1811,7 @@
         // Because we have dropped this change, the tx size and required fee will be different, so let's recalculate those
         tx_sizes = CalculateMaximumSignedTxSize(CTransaction(tx_blinded), &wallet, &coin_control);
         nBytes = tx_sizes.vsize;
-        fee_needed = coin_selection_params.m_effective_feerate.GetFee(nBytes);
+        fee_needed = coin_selection_params.m_effective_feerate.GetFee(nBytes) + result.GetTotalBumpFees();
     }
 
     // The only time that fee_needed should be less than the amount available for fees (in change_and_fee - change_amount) is when
@@ -1848,12 +1821,6 @@
             fee_needed, map_change_and_fee.at(policyAsset), change_amount);
         return util::Error{Untranslated(STR_INTERNAL_BUG("Fee needed > fee paid"))};
     }
-=======
-    CAmount fee_needed = coin_selection_params.m_effective_feerate.GetFee(nBytes) + result.GetTotalBumpFees();
-    const CAmount output_value = CalculateOutputValue(txNew);
-    Assume(recipients_sum + change_amount == output_value);
-    CAmount current_fee = result.GetSelectedValue() - output_value;
->>>>>>> 459272d6
 
     // Sanity check that the fee cannot be negative as that means we have more output value than input value
     if (current_fee < 0) {
