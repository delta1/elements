// Copyright (c) 2021-2022 The Bitcoin Core developers
// Distributed under the MIT software license, see the accompanying
// file COPYING or http://www.opensource.org/licenses/mit-license.php.

#include <blind.h> // ELEMENTS: for MAX_RANGEPROOF_SIZE
#include <consensus/amount.h>
#include <consensus/validation.h>
#include <interfaces/chain.h>
#include <issuance.h> // ELEMENTS: for GenerateAssetEntropy and others
#include <algorithm>
#include <numeric>
#include <policy/policy.h>
#include <rpc/util.h>  // for GetDestinationBlindingKey and IsBlindDestination
#include <script/pegins.h>
#include <primitives/transaction.h>
#include <script/signingprovider.h>
#include <util/check.h>
#include <util/fees.h>
#include <util/moneystr.h>
#include <util/rbf.h>
#include <util/trace.h>
#include <util/translation.h>
#include <wallet/coincontrol.h>
#include <wallet/fees.h>
#include <wallet/receive.h>
#include <wallet/spend.h>
#include <wallet/transaction.h>
#include <wallet/wallet.h>

#include <cmath>

using interfaces::FoundBlock;

namespace wallet {
static constexpr size_t OUTPUT_GROUP_MAX_ENTRIES{100};

<<<<<<< HEAD
// Helper for producing a max-sized low-S low-R signature (eg 71 bytes)
// or a max-sized low-S signature (e.g. 72 bytes) if use_max_sig is true
bool DummySignInput(const SigningProvider& provider, CMutableTransaction& tx, const size_t nIn, const CTxOut& txout, const CCoinControl* coin_control) {
    // Fill in dummy signatures for fee calculation.
    const CScript& scriptPubKey = txout.scriptPubKey;
    SignatureData sigdata;

    // Use max sig if watch only inputs were used or if this particular input is an external input
    // to ensure a sufficient fee is attained for the requested feerate.
    const CTxIn& tx_in = tx.vin[nIn];
    const bool use_max_sig = coin_control && (coin_control->fAllowWatchOnly || coin_control->IsExternalSelected(tx_in.prevout));
    if (!ProduceSignature(provider, use_max_sig ? DUMMY_MAXIMUM_SIGNATURE_CREATOR : DUMMY_SIGNATURE_CREATOR, scriptPubKey, sigdata)) {
        return false;
    }
    UpdateTransaction(tx, nIn, sigdata);
    return true;
}

// Helper for producing a bunch of max-sized low-S low-R signatures (eg 71 bytes)
bool CWallet::DummySignTx(CMutableTransaction &txNew, const std::vector<CTxOut> &txouts, const CCoinControl* coin_control) const
=======
int CalculateMaximumSignedInputSize(const CTxOut& txout, const COutPoint outpoint, const SigningProvider* provider, bool can_grind_r, const CCoinControl* coin_control)
>>>>>>> 710cab1d
{
    // Fill in dummy signatures for fee calculation.
    int nIn = 0;
    for (const auto& txout : txouts)
    {
        CTxIn& txin = txNew.vin[nIn];
        // If weight was provided, fill the input to that weight
        if (coin_control && coin_control->HasInputWeight(txin.prevout)) {
            if (!FillInputToWeight(txNew, nIn, coin_control->GetInputWeight(txin.prevout))) {
                return false;
            }
            nIn++;
            continue;
        }
        const std::unique_ptr<SigningProvider> provider = GetSolvingProvider(txout.scriptPubKey);
        if (!provider || !DummySignInput(*provider, txNew, nIn, txout, coin_control)) {
            if (!coin_control || !DummySignInput(coin_control->m_external_provider, txNew, nIn, txout, coin_control)) {
                return false;
            }
        }

        nIn++;
    }
    return true;
}

bool FillInputToWeight(CMutableTransaction& mtx, size_t nIn, int64_t target_weight)
{
    assert(mtx.vin[nIn].scriptSig.empty());
    assert(mtx.witness.vtxinwit[nIn].scriptWitness.IsNull());

    int64_t txin_weight = GetTransactionInputWeight(CTransaction(mtx), nIn);

    // Do nothing if the weight that should be added is less than the weight that already exists
    if (target_weight < txin_weight) {
        return false;
    }
    if (target_weight == txin_weight) {
        return true;
    }

    // Subtract current txin weight, which should include empty witness stack
    int64_t add_weight = target_weight - txin_weight;
    assert(add_weight > 0);

    // We will want to subtract the size of the Compact Size UInt that will also be serialized.
    // However doing so when the size is near a boundary can result in a problem where it is not
    // possible to have a stack element size and combination to exactly equal a target.
    // To avoid this possibility, if the weight to add is less than 10 bytes greater than
    // a boundary, the size will be split so that 2/3rds will be in one stack element, and
    // the remaining 1/3rd in another. Using 3rds allows us to avoid additional boundaries.
    // 10 bytes is used because that accounts for the maximum size. This does not need to be super precise.
    if ((add_weight >= 253 && add_weight < 263)
        || (add_weight > std::numeric_limits<uint16_t>::max() && add_weight <= std::numeric_limits<uint16_t>::max() + 10)
        || (add_weight > std::numeric_limits<uint32_t>::max() && add_weight <= std::numeric_limits<uint32_t>::max() + 10)) {
        int64_t first_weight = add_weight / 3;
        add_weight -= first_weight;

        first_weight -= GetSizeOfCompactSize(first_weight);
        mtx.witness.vtxinwit[nIn].scriptWitness.stack.emplace(mtx.witness.vtxinwit[nIn].scriptWitness.stack.end(), first_weight, 0);
    }

    add_weight -= GetSizeOfCompactSize(add_weight);
    mtx.witness.vtxinwit[nIn].scriptWitness.stack.emplace(mtx.witness.vtxinwit[nIn].scriptWitness.stack.end(), add_weight, 0);
    assert(GetTransactionInputWeight(CTransaction(mtx), nIn) == target_weight);

    return true;
}

int CalculateMaximumSignedInputSize(const CTxOut& txout, const COutPoint outpoint, const SigningProvider* provider, const CCoinControl* coin_control) {
    CMutableTransaction txn;
    txn.vin.push_back(CTxIn(outpoint));
<<<<<<< HEAD
    if (!provider || !DummySignInput(*provider, txn, 0, txout, coin_control)) {
=======
    if (!provider || !DummySignInput(*provider, txn.vin[0], txout, can_grind_r, coin_control)) {
>>>>>>> 710cab1d
        return -1;
    }
    return GetVirtualTransactionInputSize(CTransaction(txn));
}

int CalculateMaximumSignedInputSize(const CTxOut& txout, const CWallet* wallet, const CCoinControl* coin_control)
{
    const std::unique_ptr<SigningProvider> provider = wallet->GetSolvingProvider(txout.scriptPubKey);
    return CalculateMaximumSignedInputSize(txout, COutPoint(), provider.get(), wallet->CanGrindR(), coin_control);
}

// Returns pair of vsize and weight
TxSize CalculateMaximumSignedTxSize(const CTransaction &tx, const CWallet *wallet, const CCoinControl* coin_control) EXCLUSIVE_LOCKS_REQUIRED(wallet->cs_wallet)
{
    std::vector<CTxOut> txouts;
    // Look up the inputs. The inputs are either in the wallet, or in coin_control.
    for (const CTxIn& input : tx.vin) {
        const auto mi = wallet->mapWallet.find(input.prevout.hash);
        if (mi != wallet->mapWallet.end()) {
            assert(input.prevout.n < mi->second.tx->vout.size());
            txouts.emplace_back(mi->second.tx->vout[input.prevout.n]);
        } else if (coin_control) {
            CTxOut txout;
            if (!coin_control->GetExternalOutput(input.prevout, txout)) {
                return TxSize{-1, -1};
            }
            txouts.emplace_back(txout);
        } else {
            return TxSize{-1, -1};
        }
    }
    return CalculateMaximumSignedTxSize(tx, wallet, txouts, coin_control);
}

// txouts needs to be in the order of tx.vin
TxSize CalculateMaximumSignedTxSize(const CTransaction &tx, const CWallet *wallet, const std::vector<CTxOut>& txouts, const CCoinControl* coin_control)
{
    CMutableTransaction txNew(tx);
    if (!wallet->DummySignTx(txNew, txouts, coin_control)) {
        return TxSize{-1, -1};
    }
    CTransaction ctx(txNew);
    int64_t vsize = GetVirtualTransactionSize(ctx);
    int64_t weight = GetTransactionWeight(ctx);
    // ELEMENTS: use discounted vsize for CTs if enabled
    if (Params().GetCreateDiscountCT()) {
        vsize = GetDiscountVirtualTransactionSize(ctx);
    }

    return TxSize{vsize, weight};
}

size_t CoinsResult::Size() const
{
    size_t size{0};
    for (const auto& it : coins) {
        size += it.second.size();
    }
    return size;
}

std::vector<COutput> CoinsResult::All() const
{
    std::vector<COutput> all;
    all.reserve(coins.size());
    for (const auto& it : coins) {
        all.insert(all.end(), it.second.begin(), it.second.end());
    }
    return all;
}

void CoinsResult::Clear() {
    coins.clear();
}

void CoinsResult::Erase(const std::unordered_set<COutPoint, SaltedOutpointHasher>& coins_to_remove)
{
    for (auto& [type, vec] : coins) {
        auto remove_it = std::remove_if(vec.begin(), vec.end(), [&](const COutput& coin) {
            // remove it if it's on the set
            if (coins_to_remove.count(coin.outpoint) == 0) return false;

            // update cached amounts
            total_amount[coin.asset] -= coin.value;
            if (coin.HasEffectiveValue()) total_effective_amount[coin.asset] -= coin.GetEffectiveValue();
            return true;
        });
        vec.erase(remove_it, vec.end());
    }
}

void CoinsResult::Shuffle(FastRandomContext& rng_fast)
{
    for (auto& it : coins) {
        ::Shuffle(it.second.begin(), it.second.end(), rng_fast);
    }
}

void CoinsResult::Add(OutputType type, const COutput& out)
{
    coins[type].emplace_back(out);
    total_amount[out.asset] += out.value;
    if (out.HasEffectiveValue()) {
    	   total_effective_amount[out.asset] += out.GetEffectiveValue();
    }
}

static OutputType GetOutputType(TxoutType type, bool is_from_p2sh)
{
    switch (type) {
        case TxoutType::WITNESS_V1_TAPROOT:
            return OutputType::BECH32M;
        case TxoutType::WITNESS_V0_KEYHASH:
        case TxoutType::WITNESS_V0_SCRIPTHASH:
            if (is_from_p2sh) return OutputType::P2SH_SEGWIT;
            else return OutputType::BECH32;
        case TxoutType::SCRIPTHASH:
        case TxoutType::PUBKEYHASH:
            return OutputType::LEGACY;
        default:
            return OutputType::UNKNOWN;
    }
}

// Fetch and validate the coin control selected inputs.
// Coins could be internal (from the wallet) or external.
util::Result<PreSelectedInputs> FetchSelectedInputs(const CWallet& wallet, const CCoinControl& coin_control,
                                            const CoinSelectionParams& coin_selection_params) EXCLUSIVE_LOCKS_REQUIRED(wallet.cs_wallet)
{
    PreSelectedInputs result;
    std::vector<COutPoint> vPresetInputs;
    coin_control.ListSelected(vPresetInputs);
    const bool can_grind_r = wallet.CanGrindR();
    for (const COutPoint& outpoint : vPresetInputs) {
        int input_bytes = -1;
        CTxOut txout;
        if (auto ptr_wtx = wallet.GetWalletTx(outpoint.hash)) {
            // Clearly invalid input, fail
            if (ptr_wtx->tx->vout.size() <= outpoint.n) {
                return util::Error{strprintf(_("Invalid pre-selected input %s"), outpoint.ToString())};
            }
            txout = ptr_wtx->tx->vout.at(outpoint.n);
            input_bytes = CalculateMaximumSignedInputSize(txout, &wallet, &coin_control);
        } else {
            // The input is external. We did not find the tx in mapWallet.
            if (!coin_control.GetExternalOutput(outpoint, txout)) {
                return util::Error{strprintf(_("Not found pre-selected input %s"), outpoint.ToString())};
            }
        }

        if (input_bytes == -1) {
<<<<<<< HEAD
            input_bytes = CalculateMaximumSignedInputSize(txout, outpoint, &coin_control.m_external_provider, &coin_control);
            // ELEMENTS: one more try to get a signed input size: for pegins,
            //  the outpoint is provided as external data but the information
            //  needed to spend is in the wallet (not the external provider,
            //  as the user is expecting the wallet to remember this information
            //  after they called getpeginaddress). So try estimating size with
            //  the wallet rather than the external provider.
            if (input_bytes == -1) {
                input_bytes = CalculateMaximumSignedInputSize(txout, &wallet, &coin_control);
            }
            if (!txout.nValue.IsExplicit() || !txout.nAsset.IsExplicit()) {
                return util::Error{strprintf(_("Value or asset is not explicit for pre-selected input %s"), outpoint.ToString())};
            }
=======
            input_bytes = CalculateMaximumSignedInputSize(txout, outpoint, &coin_control.m_external_provider, can_grind_r, &coin_control);
>>>>>>> 710cab1d
        }

        // If available, override calculated size with coin control specified size
        if (coin_control.HasInputWeight(outpoint)) {
            input_bytes = GetVirtualTransactionSize(coin_control.GetInputWeight(outpoint), 0, 0);
        }

        if (input_bytes == -1) {
            return util::Error{strprintf(_("Not solvable pre-selected input %s"), outpoint.ToString())}; // Not solvable, can't estimate size for fee
        }

        /* Set some defaults for depth, spendable, solvable, safe, time, and from_me as these don't matter for preset inputs since no selection is being done. */
        COutput output(outpoint, txout, /*depth=*/ 0, input_bytes, /*spendable=*/ true, /*solvable=*/ true, /*safe=*/ true, /*time=*/ 0, /*from_me=*/ false, coin_selection_params.m_effective_feerate);
        // ELEMENTS: use the extended COutput constructor if possible
        if (auto wtx = wallet.GetWalletTx(outpoint.hash)) {
            output = COutput(wallet, *wtx, outpoint, txout, /*depth=*/0, input_bytes, /*spendable=*/true, /*solvable=*/true, /*safe=*/true, /*time=*/0, /*from_me=*/false, coin_selection_params.m_effective_feerate);
        }
        result.Insert(output, coin_selection_params.m_subtract_fee_outputs);
    }
    return result;
}

CoinsResult AvailableCoins(const CWallet& wallet,
                           const CCoinControl *coinControl,
                           std::optional<CFeeRate> feerate,
                           const CoinFilterParams& params)
{
    AssertLockHeld(wallet.cs_wallet);

    CoinsResult result;
    // Either the WALLET_FLAG_AVOID_REUSE flag is not set (in which case we always allow), or we default to avoiding, and only in the case where
    // a coin control object is provided, and has the avoid address reuse flag set to false, do we allow already used addresses
    bool allow_used_addresses = !wallet.IsWalletFlagSet(WALLET_FLAG_AVOID_REUSE) || (coinControl && !coinControl->m_avoid_address_reuse);
    const int min_depth = {coinControl ? coinControl->m_min_depth : DEFAULT_MIN_DEPTH};
    const int max_depth = {coinControl ? coinControl->m_max_depth : DEFAULT_MAX_DEPTH};
    const bool only_safe = {coinControl ? !coinControl->m_include_unsafe_inputs : true};
    const bool can_grind_r = wallet.CanGrindR();

    std::set<uint256> trusted_parents;
    for (const auto& entry : wallet.mapWallet)
    {
        const uint256& wtxid = entry.first;
        const CWalletTx& wtx = entry.second;

        if (wallet.IsTxImmatureCoinBase(wtx) && !params.include_immature_coinbase)
            continue;

        int nDepth = wallet.GetTxDepthInMainChain(wtx);
        if (nDepth < 0)
            continue;

        // We should not consider coins which aren't at least in our mempool
        // It's possible for these to be conflicted via ancestors which we may never be able to detect
        if (nDepth == 0 && !wtx.InMempool())
            continue;

        bool safeTx = CachedTxIsTrusted(wallet, wtx, trusted_parents);

        // We should not consider coins from transactions that are replacing
        // other transactions.
        //
        // Example: There is a transaction A which is replaced by bumpfee
        // transaction B. In this case, we want to prevent creation of
        // a transaction B' which spends an output of B.
        //
        // Reason: If transaction A were initially confirmed, transactions B
        // and B' would no longer be valid, so the user would have to create
        // a new transaction C to replace B'. However, in the case of a
        // one-block reorg, transactions B' and C might BOTH be accepted,
        // when the user only wanted one of them. Specifically, there could
        // be a 1-block reorg away from the chain where transactions A and C
        // were accepted to another chain where B, B', and C were all
        // accepted.
        if (nDepth == 0 && wtx.mapValue.count("replaces_txid")) {
            safeTx = false;
        }

        // Similarly, we should not consider coins from transactions that
        // have been replaced. In the example above, we would want to prevent
        // creation of a transaction A' spending an output of A, because if
        // transaction B were initially confirmed, conflicting with A and
        // A', we wouldn't want to the user to create a transaction D
        // intending to replace A', but potentially resulting in a scenario
        // where A, A', and D could all be accepted (instead of just B and
        // D, or just A and A' like the user would want).
        if (nDepth == 0 && wtx.mapValue.count("replaced_by_txid")) {
            safeTx = false;
        }

        if (only_safe && !safeTx) {
            continue;
        }

        if (nDepth < min_depth || nDepth > max_depth) {
            continue;
        }

        bool tx_from_me = CachedTxIsFromMe(wallet, wtx, ISMINE_ALL);

        for (unsigned int i = 0; i < wtx.tx->vout.size(); i++) {
            const CTxOut& output = wtx.tx->vout[i];
            const COutPoint outpoint(wtxid, i);

            CAmount outValue = wtx.GetOutputValueOut(wallet, i);
            CAsset asset = wtx.GetOutputAsset(wallet, i);
            if (params.asset && asset != *params.asset) {
                continue;
            }
            if (outValue < params.min_amount || (asset == Params().GetConsensus().pegged_asset && outValue > params.max_amount)) {
                continue;
            }

            // Skip manually selected coins (the caller can fetch them directly)
            if (coinControl && coinControl->HasSelected() && coinControl->IsSelected(outpoint))
                continue;

            if (wallet.IsLockedCoin(outpoint) && params.skip_locked)
                continue;

            if (wallet.IsSpent(outpoint))
                continue;

            isminetype mine = wallet.IsMine(output);

            if (mine == ISMINE_NO) {
                continue;
            }

            if (!allow_used_addresses && wallet.IsSpentKey(output.scriptPubKey)) {
                continue;
            }

            std::unique_ptr<SigningProvider> provider = wallet.GetSolvingProvider(output.scriptPubKey);

            int input_bytes = CalculateMaximumSignedInputSize(output, COutPoint(), provider.get(), can_grind_r, coinControl);
            bool solvable = provider ? InferDescriptor(output.scriptPubKey, *provider)->IsSolvable() : false;
            bool spendable = ((mine & ISMINE_SPENDABLE) != ISMINE_NO) || (((mine & ISMINE_WATCH_ONLY) != ISMINE_NO) && (coinControl && coinControl->fAllowWatchOnly && solvable));

            // Filter by spendable outputs only
            if (!spendable && params.only_spendable) continue;

            // Obtain script type
            std::vector<std::vector<uint8_t>> script_solutions;
            TxoutType type = Solver(output.scriptPubKey, script_solutions);

            // If the output is P2SH and solvable, we want to know if it is
            // a P2SH (legacy) or one of P2SH-P2WPKH, P2SH-P2WSH (P2SH-Segwit). We can determine
            // this from the redeemScript. If the output is not solvable, it will be classified
            // as a P2SH (legacy), since we have no way of knowing otherwise without the redeemScript
            bool is_from_p2sh{false};
            if (type == TxoutType::SCRIPTHASH && solvable) {
                CScript script;
                if (!provider->GetCScript(CScriptID(uint160(script_solutions[0])), script)) continue;
                type = Solver(script, script_solutions);
                is_from_p2sh = true;
            }

            result.Add(GetOutputType(type, is_from_p2sh),
                       COutput(wallet, wtx, outpoint, output, nDepth, input_bytes, spendable, solvable, safeTx, wtx.GetTxTime(), tx_from_me, feerate));

            // Checks the sum amount of all UTXO's.
            if (params.min_sum_amount != MAX_MONEY) {
                if (result.GetTotalAmount()[::policyAsset] >= params.min_sum_amount) { // ELEMENTS: only use mininum sum for policy asset
                    return result;
                }
            }

            // Checks the maximum number of UTXO's.
            if (params.max_count > 0 && result.Size() >= params.max_count) {
                return result;
            }
        }
    }

    return result;
}

CoinsResult AvailableCoinsListUnspent(const CWallet& wallet, const CCoinControl* coinControl, CoinFilterParams params)
{
    params.only_spendable = false;
    return AvailableCoins(wallet, coinControl, /*feerate=*/ std::nullopt, params);
}

CAmountMap GetAvailableBalance(const CWallet& wallet, const CCoinControl* coinControl)
{
    LOCK(wallet.cs_wallet);
    return AvailableCoins(wallet, coinControl).GetTotalAmount();
}

const CTxOut& FindNonChangeParentOutput(const CWallet& wallet, const COutPoint& outpoint)
{
    AssertLockHeld(wallet.cs_wallet);
    const CWalletTx* wtx{Assert(wallet.GetWalletTx(outpoint.hash))};

    const CTransaction* ptx = wtx->tx.get();
    int n = outpoint.n;
    while (OutputIsChange(wallet, ptx->vout[n]) && ptx->vin.size() > 0) {
        const COutPoint& prevout = ptx->vin[0].prevout;
        const CWalletTx* it = wallet.GetWalletTx(prevout.hash);
        if (!it || it->tx->vout.size() <= prevout.n ||
            !wallet.IsMine(it->tx->vout[prevout.n])) {
            break;
        }
        ptx = it->tx.get();
        n = prevout.n;
    }
    return ptx->vout[n];
}

std::map<CTxDestination, std::vector<COutput>> ListCoins(const CWallet& wallet) EXCLUSIVE_LOCKS_REQUIRED(wallet.cs_wallet)
{
    AssertLockHeld(wallet.cs_wallet);

    std::map<CTxDestination, std::vector<COutput>> result;

    CCoinControl coin_control;
    // Include watch-only for LegacyScriptPubKeyMan wallets without private keys
    coin_control.fAllowWatchOnly = wallet.GetLegacyScriptPubKeyMan() && wallet.IsWalletFlagSet(WALLET_FLAG_DISABLE_PRIVATE_KEYS);
    CoinFilterParams coins_params;
    coins_params.only_spendable = false;
    coins_params.skip_locked = false;
    for (const COutput& coin : AvailableCoins(wallet, &coin_control, /*feerate=*/std::nullopt, coins_params).All()) {
        CTxDestination address;

        // Retrieve the transaction from the wallet
        const CWalletTx* wtx = wallet.GetWalletTx(coin.outpoint.hash);
        if (wtx == nullptr) {
            // Skip this coin if the transaction is not found in the wallet
            continue;
        }

        if ((coin.spendable || (wallet.IsWalletFlagSet(WALLET_FLAG_DISABLE_PRIVATE_KEYS) && coin.solvable)) &&
            ExtractDestination(FindNonChangeParentOutput(wallet, coin.outpoint).scriptPubKey, address)) {
            result[address].emplace_back(coin);
        }
    }
    return result;
}

std::vector<OutputGroup> GroupOutputs(const CWallet& wallet, const std::vector<COutput>& outputs, const CoinSelectionParams& coin_sel_params, const CoinEligibilityFilter& filter, bool positive_only)
{
    std::vector<OutputGroup> groups_out;

    if (!coin_sel_params.m_avoid_partial_spends) {
        // Allowing partial spends  means no grouping. Each COutput gets its own OutputGroup.
        for (const COutput& output : outputs) {
            // Skip outputs we cannot spend
            if (!output.spendable) continue;

            size_t ancestors, descendants;
            wallet.chain().getTransactionAncestry(output.outpoint.hash, ancestors, descendants);

            // Make an OutputGroup containing just this output
            OutputGroup group{coin_sel_params};
            group.Insert(output, ancestors, descendants, positive_only);

            // Check the OutputGroup's eligibility. Only add the eligible ones.
            if (positive_only && group.GetSelectionAmount() <= 0) continue;
            if (group.m_outputs.size() > 0 && group.EligibleForSpending(filter)) groups_out.push_back(group);
        }
        return groups_out;
    }

    // We want to combine COutputs that have the same scriptPubKey into single OutputGroups
    // except when there are more than OUTPUT_GROUP_MAX_ENTRIES COutputs grouped in an OutputGroup.
    // To do this, we maintain a map where the key is the scriptPubKey and the value is a vector of OutputGroups.
    // For each COutput, we check if the scriptPubKey is in the map, and if it is, the COutput is added
    // to the last OutputGroup in the vector for the scriptPubKey. When the last OutputGroup has
    // OUTPUT_GROUP_MAX_ENTRIES COutputs, a new OutputGroup is added to the end of the vector.
    std::map<CScript, std::vector<OutputGroup>> spk_to_groups_map;
    for (const auto& output : outputs) {
        // Skip outputs we cannot spend
        if (!output.spendable) continue;

        size_t ancestors, descendants;
        wallet.chain().getTransactionAncestry(output.outpoint.hash, ancestors, descendants);
        CScript spk = output.txout.scriptPubKey;

        std::vector<OutputGroup>& groups = spk_to_groups_map[spk];

        if (groups.size() == 0) {
            // No OutputGroups for this scriptPubKey yet, add one
            groups.emplace_back(coin_sel_params);
        }

        // Get the last OutputGroup in the vector so that we can add the COutput to it
        // A pointer is used here so that group can be reassigned later if it is full.
        OutputGroup* group = &groups.back();

        // Check if this OutputGroup is full. We limit to OUTPUT_GROUP_MAX_ENTRIES when using -avoidpartialspends
        // to avoid surprising users with very high fees.
        if (group->m_outputs.size() >= OUTPUT_GROUP_MAX_ENTRIES) {
            // The last output group is full, add a new group to the vector and use that group for the insertion
            groups.emplace_back(coin_sel_params);
            group = &groups.back();
        }

        // Add the output to group
        group->Insert(output, ancestors, descendants, positive_only);
    }

    // Now we go through the entire map and pull out the OutputGroups
    for (const auto& spk_and_groups_pair: spk_to_groups_map) {
        const std::vector<OutputGroup>& groups_per_spk= spk_and_groups_pair.second;

        // Go through the vector backwards. This allows for the first item we deal with being the partial group.
        for (auto group_it = groups_per_spk.rbegin(); group_it != groups_per_spk.rend(); group_it++) {
            const OutputGroup& group = *group_it;

            // Don't include partial groups if there are full groups too and we don't want partial groups
            if (group_it == groups_per_spk.rbegin() && groups_per_spk.size() > 1 && !filter.m_include_partial_groups) {
                continue;
            }

            // Check the OutputGroup's eligibility. Only add the eligible ones.
            if (positive_only && group.GetSelectionAmount() <= 0) continue;
            if (group.m_outputs.size() > 0 && group.EligibleForSpending(filter)) groups_out.push_back(group);
        }
    }

    return groups_out;
}

// Returns true if the result contains an error and the message is not empty
static bool HasErrorMsg(const util::Result<SelectionResult>& res) { return !util::ErrorString(res).empty(); }

util::Result<SelectionResult> AttemptSelection(const CWallet& wallet, const CAmountMap& mapTargetValue, const CoinEligibilityFilter& eligibility_filter, const CoinsResult& available_coins,
                               const CoinSelectionParams& coin_selection_params, bool allow_mixed_output_types)
{
    // Run coin selection on each OutputType and compute the Waste Metric
    std::vector<SelectionResult> results;
    for (const auto& it : available_coins.coins) {
        auto result{ChooseSelectionResult(wallet, mapTargetValue, eligibility_filter, it.second, coin_selection_params)};
        // If any specific error message appears here, then something particularly wrong happened.
        if (HasErrorMsg(result)) return result; // So let's return the specific error.
        // Append the favorable result.
        if (result) results.push_back(*result);
    }

    // If we have at least one solution for funding the transaction without mixing, choose the minimum one according to waste metric
    // and return the result
    if (results.size() > 0) return *std::min_element(results.begin(), results.end());

    // If we can't fund the transaction from any individual OutputType, run coin selection one last time
    // over all available coins, which would allow mixing
    // If TypesCount() <= 1, there is nothing to mix.
    if (allow_mixed_output_types && available_coins.TypesCount() > 1) {
        return ChooseSelectionResult(wallet, mapTargetValue, eligibility_filter, available_coins.All(), coin_selection_params);
    }
    // Either mixing is not allowed and we couldn't find a solution from any single OutputType, or mixing was allowed and we still couldn't
    // find a solution using all available coins
    return util::Error();
};

util::Result<SelectionResult> ChooseSelectionResult(const CWallet& wallet, const CAmountMap& mapTargetValue, const CoinEligibilityFilter& eligibility_filter, const std::vector<COutput>& available_coins, const CoinSelectionParams& coin_selection_params)
{
    // Vector of results. We will choose the best one based on waste.
    // std::vector<std::tuple<CAmount, std::set<CInputCoin>, CAmountMap>> results;
    std::vector<SelectionResult> results;

    // ELEMENTS: BnB only for policy asset?
    if (mapTargetValue.size() == 1) {
        // Note that unlike KnapsackSolver, we do not include the fee for creating a change output as BnB will not create a change output.
        std::vector<OutputGroup> positive_groups = GroupOutputs(wallet, available_coins, coin_selection_params, eligibility_filter, /*positive_only=*/true);

        // ELEMENTS:
        CAsset asset = mapTargetValue.begin()->first;
        CAmount nTargetValue = mapTargetValue.begin()->second;
        CAmount target_with_change = nTargetValue;
        // While nTargetValue includes the transaction fees for non-input things, it does not include the fee for creating a change output.
        // So we need to include that for KnapsackSolver and SRD as well, as we are expecting to create a change output.
        if (!coin_selection_params.m_subtract_fee_outputs) {
            target_with_change += coin_selection_params.m_change_fee;
        }
        // Get output groups that only contain this asset.
        std::vector<OutputGroup> asset_groups;
        for (const OutputGroup& g : positive_groups) {
            bool add = true;
            for (const COutput& c : g.m_outputs) {
                if (c.asset != asset) {
                    add = false;
                    break;
                }
            }

            if (add) {
                asset_groups.push_back(g);
            }
        }
        // END ELEMENTS

        if (auto bnb_result{SelectCoinsBnB(positive_groups, nTargetValue, coin_selection_params.m_cost_of_change)}) {
            results.push_back(*bnb_result);
        }

        // Include change for SRD as we want to avoid making really small change if the selection just
        // barely meets the target. Just use the lower bound change target instead of the randomly
        // generated one, since SRD will result in a random change amount anyway; avoid making the
        // target needlessly large.
        const CAmount srd_target = target_with_change + CHANGE_LOWER;
        if (auto srd_result{SelectCoinsSRD(positive_groups, srd_target, coin_selection_params.rng_fast)}) {
            srd_result->ComputeAndSetWaste(coin_selection_params.min_viable_change, coin_selection_params.m_cost_of_change, coin_selection_params.m_change_fee);
            results.push_back(*srd_result);
        }
    }

    // The knapsack solver has some legacy behavior where it will spend dust outputs. We retain this behavior, so don't filter for positive only here.
    std::vector<OutputGroup> all_groups = GroupOutputs(wallet, available_coins, coin_selection_params, eligibility_filter, /*positive_only=*/false);
    // While mapTargetValue includes the transaction fees for non-input things, it does not include the fee for creating a change output.
    // So we need to include that for KnapsackSolver as well, as we are expecting to create a change output.
    CAmountMap mapTargetValue_copy = mapTargetValue;
    if (!coin_selection_params.m_subtract_fee_outputs) {
        mapTargetValue_copy[::policyAsset] += coin_selection_params.m_change_fee;
    }

    CAmountMap map_target_with_change = mapTargetValue;
    // While nTargetValue includes the transaction fees for non-input things, it does not include the fee for creating a change output.
    // So we need to include that for KnapsackSolver and SRD as well, as we are expecting to create a change output.
    if (!coin_selection_params.m_subtract_fee_outputs) {
        map_target_with_change[::policyAsset] += coin_selection_params.m_change_fee;
    }
    if (auto knapsack_result{KnapsackSolver(all_groups, mapTargetValue, coin_selection_params.m_min_change_target, coin_selection_params.rng_fast)}) {
        knapsack_result->ComputeAndSetWaste(coin_selection_params.min_viable_change, coin_selection_params.m_cost_of_change, coin_selection_params.m_change_fee);
        results.push_back(*knapsack_result);
    }

    if (results.empty()) {
        // No solution found
        return util::Error();
    }

    std::vector<SelectionResult> eligible_results;
    std::copy_if(results.begin(), results.end(), std::back_inserter(eligible_results), [coin_selection_params](const SelectionResult& result) {
        const auto initWeight{coin_selection_params.tx_noinputs_size * WITNESS_SCALE_FACTOR};
        return initWeight + result.GetWeight() <= static_cast<int>(MAX_STANDARD_TX_WEIGHT);
    });

    if (eligible_results.empty()) {
        return util::Error{_("The inputs size exceeds the maximum weight. "
                             "Please try sending a smaller amount or manually consolidating your wallet's UTXOs")};
    }

    // Choose the result with the least waste
    // If the waste is the same, choose the one which spends more inputs.
    auto& best_result = *std::min_element(eligible_results.begin(), eligible_results.end());
    return best_result;
}

util::Result<SelectionResult> SelectCoins(const CWallet& wallet, CoinsResult& available_coins, const PreSelectedInputs& pre_set_inputs,
                                          const CAmountMap& mapTargetValue, const CCoinControl& coin_control,
                                          const CoinSelectionParams& coin_selection_params)
{
    AssertLockHeld(wallet.cs_wallet);
    // Deduct preset inputs amount from the search target
    CAmountMap selection_target = mapTargetValue - pre_set_inputs.total_amount;

    // Return if automatic coin selection is disabled, and we don't cover the selection target
    if (!coin_control.m_allow_other_inputs && selection_target > CAmountMap{}) {
        return util::Error{_("The preselected coins total amount does not cover the transaction target. "
                             "Please allow other inputs to be automatically selected or include more coins manually")};
    }

    // Return if we can cover the target only with the preset inputs
    if (selection_target <= CAmountMap{}) {
        SelectionResult result(mapTargetValue, SelectionAlgorithm::MANUAL);
        result.AddInputs(pre_set_inputs.coins, coin_selection_params.m_subtract_fee_outputs);
        result.ComputeAndSetWaste(coin_selection_params.min_viable_change, coin_selection_params.m_cost_of_change, coin_selection_params.m_change_fee);
        return result;
    }

    CAmountMap available_coins_total_amount = coin_selection_params.m_subtract_fee_outputs ? available_coins.GetTotalAmount() : available_coins.GetEffectiveTotalAmount();
    if (selection_target > available_coins_total_amount) {
        return util::Error(); // Insufficient funds
    }

    // Start wallet Coin Selection procedure
    auto op_selection_result = AutomaticCoinSelection(wallet, available_coins, selection_target, coin_control, coin_selection_params);
    if (!op_selection_result) return op_selection_result;

    // If needed, add preset inputs to the automatic coin selection result
    if (!pre_set_inputs.coins.empty()) {
        SelectionResult preselected(pre_set_inputs.total_amount, SelectionAlgorithm::MANUAL);
        preselected.AddInputs(pre_set_inputs.coins, coin_selection_params.m_subtract_fee_outputs);
        op_selection_result->Merge(preselected);
        op_selection_result->ComputeAndSetWaste(coin_selection_params.min_viable_change,
                                                coin_selection_params.m_cost_of_change,
                                                coin_selection_params.m_change_fee);
    }
    return op_selection_result;
}

struct SelectionFilter {
    CoinEligibilityFilter filter;
    bool allow_mixed_output_types{true};
};

util::Result<SelectionResult> AutomaticCoinSelection(const CWallet& wallet, CoinsResult& available_coins, const CAmountMap& value_to_select, const CCoinControl& coin_control, const CoinSelectionParams& coin_selection_params)
{
    unsigned int limit_ancestor_count = 0;
    unsigned int limit_descendant_count = 0;
    wallet.chain().getPackageLimits(limit_ancestor_count, limit_descendant_count);
    const size_t max_ancestors = (size_t)std::max<int64_t>(1, limit_ancestor_count);
    const size_t max_descendants = (size_t)std::max<int64_t>(1, limit_descendant_count);
    const bool fRejectLongChains = gArgs.GetBoolArg("-walletrejectlongchains", DEFAULT_WALLET_REJECT_LONG_CHAINS);

    // ELEMENTS: filter coins for assets we are interested in; always keep policyAsset for fees
    std::unordered_set<COutPoint, SaltedOutpointHasher> outpoints;
    for (const auto& output : available_coins.All()) {
        if (output.asset != ::policyAsset  && value_to_select.find(output.asset) == value_to_select.end()) {
            outpoints.emplace(output.outpoint);
        }
    }
    available_coins.Erase(outpoints);

    // form groups from remaining coins; note that preset coins will not
    // automatically have their associated (same address) coins included
    if (coin_control.m_avoid_partial_spends && available_coins.Size() > OUTPUT_GROUP_MAX_ENTRIES) {
        // Cases where we have 101+ outputs all pointing to the same destination may result in
        // privacy leaks as they will potentially be deterministically sorted. We solve that by
        // explicitly shuffling the outputs before processing
        available_coins.Shuffle(coin_selection_params.rng_fast);
    }

    // Coin Selection attempts to select inputs from a pool of eligible UTXOs to fund the
    // transaction at a target feerate. If an attempt fails, more attempts may be made using a more
    // permissive CoinEligibilityFilter.
    util::Result<SelectionResult> res = [&] {
        // Place coins eligibility filters on a scope increasing order.
        std::vector<SelectionFilter> ordered_filters{
                // If possible, fund the transaction with confirmed UTXOs only. Prefer at least six
                // confirmations on outputs received from other wallets and only spend confirmed change.
                {CoinEligibilityFilter(1, 6, 0), /*allow_mixed_output_types=*/false},
                {CoinEligibilityFilter(1, 1, 0)},
        };
        // Fall back to using zero confirmation change (but with as few ancestors in the mempool as
        // possible) if we cannot fund the transaction otherwise.
        if (wallet.m_spend_zero_conf_change) {
            ordered_filters.push_back({CoinEligibilityFilter(0, 1, 2)});
            ordered_filters.push_back({CoinEligibilityFilter(0, 1, std::min(size_t{4}, max_ancestors/3), std::min(size_t{4}, max_descendants/3))});
            ordered_filters.push_back({CoinEligibilityFilter(0, 1, max_ancestors/2, max_descendants/2)});
            // If partial groups are allowed, relax the requirement of spending OutputGroups (groups
            // of UTXOs sent to the same address, which are obviously controlled by a single wallet)
            // in their entirety.
            ordered_filters.push_back({CoinEligibilityFilter(0, 1, max_ancestors-1, max_descendants-1, /*include_partial=*/true)});
            // Try with unsafe inputs if they are allowed. This may spend unconfirmed outputs
            // received from other wallets.
            if (coin_control.m_include_unsafe_inputs) {
                ordered_filters.push_back({CoinEligibilityFilter(/*conf_mine=*/0, /*conf_theirs*/0, max_ancestors-1, max_descendants-1, /*include_partial=*/true)});
            }
            // Try with unlimited ancestors/descendants. The transaction will still need to meet
            // mempool ancestor/descendant policy to be accepted to mempool and broadcasted, but
            // OutputGroups use heuristics that may overestimate ancestor/descendant counts.
            if (!fRejectLongChains) {
                ordered_filters.push_back({CoinEligibilityFilter(0, 1, std::numeric_limits<uint64_t>::max(),
                                                                   std::numeric_limits<uint64_t>::max(),
                                                                   /*include_partial=*/true)});
            }
        }

        // Walk-through the filters until the solution gets found.
        // If no solution is found, return the first detailed error (if any).
        // future: add "error level" so the worst one can be picked instead.
        std::vector<util::Result<SelectionResult>> res_detailed_errors;
        for (const auto& select_filter : ordered_filters) {
            if (auto res{AttemptSelection(wallet, value_to_select, select_filter.filter, available_coins,
                                          coin_selection_params, select_filter.allow_mixed_output_types)}) {
                return res; // result found
            } else {
                // If any specific error message appears here, then something particularly wrong might have happened.
                // Save the error and continue the selection process. So if no solutions gets found, we can return
                // the detailed error to the upper layers.
                if (HasErrorMsg(res)) res_detailed_errors.emplace_back(res);
            }
        }
        // Coin Selection failed.
        return res_detailed_errors.empty() ? util::Result<SelectionResult>(util::Error()) : res_detailed_errors.front();
    }();

    return res;
}

static bool IsCurrentForAntiFeeSniping(interfaces::Chain& chain, const uint256& block_hash)
{
    if (chain.isInitialBlockDownload()) {
        return false;
    }
    constexpr int64_t MAX_ANTI_FEE_SNIPING_TIP_AGE = 8 * 60 * 60; // in seconds
    int64_t block_time;
    CHECK_NONFATAL(chain.findBlock(block_hash, FoundBlock().time(block_time)));
    if (block_time < (GetTime() - MAX_ANTI_FEE_SNIPING_TIP_AGE)) {
        return false;
    }
    return true;
}

/**
 * Set a height-based locktime for new transactions (uses the height of the
 * current chain tip unless we are not synced with the current chain
 */
static void DiscourageFeeSniping(CMutableTransaction& tx, FastRandomContext& rng_fast,
                                 interfaces::Chain& chain, const uint256& block_hash, int block_height)
{
    // All inputs must be added by now
    assert(!tx.vin.empty());
    // Discourage fee sniping.
    //
    // For a large miner the value of the transactions in the best block and
    // the mempool can exceed the cost of deliberately attempting to mine two
    // blocks to orphan the current best block. By setting nLockTime such that
    // only the next block can include the transaction, we discourage this
    // practice as the height restricted and limited blocksize gives miners
    // considering fee sniping fewer options for pulling off this attack.
    //
    // A simple way to think about this is from the wallet's point of view we
    // always want the blockchain to move forward. By setting nLockTime this
    // way we're basically making the statement that we only want this
    // transaction to appear in the next block; we don't want to potentially
    // encourage reorgs by allowing transactions to appear at lower heights
    // than the next block in forks of the best chain.
    //
    // Of course, the subsidy is high enough, and transaction volume low
    // enough, that fee sniping isn't a problem yet, but by implementing a fix
    // now we ensure code won't be written that makes assumptions about
    // nLockTime that preclude a fix later.
    if (IsCurrentForAntiFeeSniping(chain, block_hash)) {
        tx.nLockTime = block_height;

        // Secondly occasionally randomly pick a nLockTime even further back, so
        // that transactions that are delayed after signing for whatever reason,
        // e.g. high-latency mix networks and some CoinJoin implementations, have
        // better privacy.
        if (rng_fast.randrange(10) == 0) {
            tx.nLockTime = std::max(0, int(tx.nLockTime) - int(rng_fast.randrange(100)));
        }
    } else {
        // If our chain is lagging behind, we can't discourage fee sniping nor help
        // the privacy of high-latency transactions. To avoid leaking a potentially
        // unique "nLockTime fingerprint", set nLockTime to a constant.
        tx.nLockTime = 0;
    }
    // Sanity check all values
    assert(tx.nLockTime < LOCKTIME_THRESHOLD); // Type must be block height
    assert(tx.nLockTime <= uint64_t(block_height));
    for (const auto& in : tx.vin) {
        // Can not be FINAL for locktime to work
        assert(in.nSequence != CTxIn::SEQUENCE_FINAL);
        // May be MAX NONFINAL to disable both BIP68 and BIP125
        if (in.nSequence == CTxIn::MAX_SEQUENCE_NONFINAL) continue;
        // May be MAX BIP125 to disable BIP68 and enable BIP125
        if (in.nSequence == MAX_BIP125_RBF_SEQUENCE) continue;
        // The wallet does not support any other sequence-use right now.
        assert(false);
    }
}

// Reset all non-global blinding details.
static void resetBlindDetails(BlindDetails* det, bool preserve_output_data = false) {
    det->i_amount_blinds.clear();
    det->i_asset_blinds.clear();
    det->i_assets.clear();
    det->i_amounts.clear();

    det->o_amounts.clear();
    if (!preserve_output_data) {
        det->o_pubkeys.clear();
    }
    det->o_amount_blinds.clear();
    det->o_assets.clear();
    det->o_asset_blinds.clear();

    if (!preserve_output_data) {
        det->num_to_blind = 0;
        det->change_to_blind = 0;
        det->only_recipient_blind_index = -1;
        det->only_change_pos = -1;
    }
}

static bool fillBlindDetails(BlindDetails* det, CWallet* wallet, CMutableTransaction& txNew, std::vector<COutput>& selected_coins, bilingual_str& error) {
    int num_inputs_blinded = 0;

    // Fill in input blinding details
    for (const COutput& coin : selected_coins) {
        det->i_amount_blinds.push_back(coin.bf_value);
        det->i_asset_blinds.push_back(coin.bf_asset);
        det->i_assets.push_back(coin.asset);
        det->i_amounts.push_back(coin.value);
        if (coin.txout.nValue.IsCommitment() || coin.txout.nAsset.IsCommitment()) {
            num_inputs_blinded++;
        }
    }
    // Fill in output blinding details
    for (size_t nOut = 0; nOut < txNew.vout.size(); nOut++) {
        //TODO(CA) consider removing all blind setting before BlindTransaction as they get cleared anyway
        det->o_amount_blinds.push_back(uint256());
        det->o_asset_blinds.push_back(uint256());
        det->o_assets.push_back(txNew.vout[nOut].nAsset.GetAsset());
        det->o_amounts.push_back(txNew.vout[nOut].nValue.GetAmount());
    }

    // There are a few edge-cases of blinding we need to take care of
    //
    // First, if there are blinded inputs but not outputs to blind
    // We need this to go through, even though no privacy is gained.
    if (num_inputs_blinded > 0 &&  det->num_to_blind == 0) {
        // We need to make sure to dupe an asset that is in input set
        //TODO Have blinding do some extremely minimal rangeproof
        CTxOut newTxOut(det->o_assets.back(), 0, CScript() << OP_RETURN);
        CPubKey blind_pub = wallet->GetBlindingPubKey(newTxOut.scriptPubKey); // irrelevant, just needs to be non-null
        newTxOut.nNonce.vchCommitment = std::vector<unsigned char>(blind_pub.begin(), blind_pub.end());
        txNew.vout.push_back(newTxOut);
        det->o_pubkeys.push_back(wallet->GetBlindingPubKey(newTxOut.scriptPubKey));
        det->o_amount_blinds.push_back(uint256());
        det->o_asset_blinds.push_back(uint256());
        det->o_amounts.push_back(0);
        det->o_assets.push_back(det->o_assets.back());
        det->num_to_blind++;
        wallet->WalletLogPrintf("Adding OP_RETURN output to complete blinding since there are %d blinded inputs and no blinded outputs\n", num_inputs_blinded);

        // No blinded inputs, but 1 blinded output
    } else if (num_inputs_blinded == 0 && det->num_to_blind == 1) {
        if (det->change_to_blind == 1) {
            // Only 1 blinded change, unblind the change
            //TODO Split up change instead if possible
            if (det->ignore_blind_failure) {
                det->num_to_blind--;
                det->change_to_blind--;
                txNew.vout[det->only_change_pos].nNonce.SetNull();
                det->o_pubkeys[det->only_change_pos] = CPubKey();
                det->o_amount_blinds[det->only_change_pos] = uint256();
                det->o_asset_blinds[det->only_change_pos] = uint256();
                wallet->WalletLogPrintf("Unblinding change at index %d due to lack of inputs and other outputs being blinded.\n", det->only_change_pos);
            } else {
                error = _("Change output could not be blinded as there are no blinded inputs and no other blinded outputs.");
                return false;
            }
        } else {
            // 1 blinded destination
            // TODO Attempt to get a blinded input, OR add unblinded coin to make blinded change
            assert(det->only_recipient_blind_index != -1);
            if (det->ignore_blind_failure) {
                det->num_to_blind--;
                txNew.vout[det->only_recipient_blind_index].nNonce.SetNull();
                det->o_pubkeys[det->only_recipient_blind_index] = CPubKey();
                det->o_amount_blinds[det->only_recipient_blind_index] = uint256();
                det->o_asset_blinds[det->only_recipient_blind_index] = uint256();
                wallet->WalletLogPrintf("Unblinding single blinded output at index %d due to lack of inputs and other outputs being blinded.\n", det->only_recipient_blind_index);
            } else {
                error = _("Transaction output could not be blinded as there are no blinded inputs and no other blinded outputs.");
                return false;
            }
        }
    }
    // All other combinations should work.
    return true;
}

static util::Result<CreatedTransactionResult> CreateTransactionInternal(
        CWallet& wallet,
        const std::vector<CRecipient>& vecSend,
        int change_pos,
        const CCoinControl& coin_control,
        bool sign,
        BlindDetails* blind_details,
        const IssuanceDetails* issuance_details) EXCLUSIVE_LOCKS_REQUIRED(wallet.cs_wallet)
{
    if (blind_details || issuance_details) {
        assert(g_con_elementsmode);
    }

    if (blind_details) {
        // Clear out previous blinding/data info as needed
        resetBlindDetails(blind_details);
    }

    AssertLockHeld(wallet.cs_wallet);

    // out variables, to be packed into returned result structure
    int nChangePosInOut = change_pos;

    FastRandomContext rng_fast;
    CMutableTransaction txNew; // The resulting transaction that we make

    CoinSelectionParams coin_selection_params{rng_fast}; // Parameters for coin selection, init with dummy
    coin_selection_params.m_avoid_partial_spends = coin_control.m_avoid_partial_spends;

    CScript dummy_script = CScript() << 0x00;
    CAmountMap map_recipients_sum;
    // Always assume that we are at least sending policyAsset.
    map_recipients_sum[::policyAsset] = 0;
    std::vector<std::unique_ptr<ReserveDestination>> reservedest;
    // Set the long term feerate estimate to the wallet's consolidate feerate
    coin_selection_params.m_long_term_feerate = wallet.m_consolidate_feerate;
    const OutputType change_type = wallet.TransactionChangeType(coin_control.m_change_type ? *coin_control.m_change_type : wallet.m_default_change_type, vecSend);
    reservedest.emplace_back(new ReserveDestination(&wallet, change_type)); // policy asset

    std::set<CAsset> assets_seen;
    unsigned int outputs_to_subtract_fee_from = 0; // The number of outputs which we are subtracting the fee from
    for (const auto& recipient : vecSend)
    {
        // Pad change keys to cover total possible number of assets
        // One already exists(for policyAsset), so one for each destination
        if (assets_seen.insert(recipient.asset).second) {
            reservedest.emplace_back(new ReserveDestination(&wallet, change_type));
        }

        // Skip over issuance outputs, no need to select those coins
        if (recipient.asset == CAsset(uint256S("1")) || recipient.asset == CAsset(uint256S("2"))) {
            continue;
        }

        map_recipients_sum[recipient.asset] += recipient.nAmount;

        if (recipient.fSubtractFeeFromAmount) {
            outputs_to_subtract_fee_from++;
            coin_selection_params.m_subtract_fee_outputs = true;
        }
    }

    // Create change script that will be used if we need change
    // ELEMENTS: A map that keeps track of the change script for each asset and also
    // the index of the reservedest used for that script (-1 if none).
    std::map<CAsset, std::pair<int, CScript>> mapScriptChange;
    // For manually set change, we need to use the blinding pubkey associated
    // with the manually-set address rather than generating one from the wallet
    std::map<CAsset, std::optional<CPubKey>> mapBlindingKeyChange;
    bilingual_str error; // possible error str

    // coin control: send change to custom address
    if (coin_control.destChange.size() > 0) {
        for (const auto& dest : coin_control.destChange) {
            // No need to test we cover all assets.  We produce error for that later.
            mapScriptChange[dest.first] = std::pair<int, CScript>(-1, GetScriptForDestination(dest.second));
            if (IsBlindDestination(dest.second)) {
                mapBlindingKeyChange[dest.first] = GetDestinationBlindingKey(dest.second);
            } else {
                mapBlindingKeyChange[dest.first] = std::nullopt;
            }
        }
    } else { // no coin control: send change to newly generated address
        // Note: We use a new key here to keep it from being obvious which side is the change.
        //  The drawback is that by not reusing a previous key, the change may be lost if a
        //  backup is restored, if the backup doesn't have the new private key for the change.
        //  If we reused the old key, it would be possible to add code to look for and
        //  rediscover unknown transactions that were written with keys of ours to recover
        //  post-backup change.

        // One change script per output asset.
        size_t index = 0;
        for (const auto& value : map_recipients_sum) {
            // Reserve a new key pair from key pool. If it fails, provide a dummy
            // destination in case we don't need change.
            auto op_dest = reservedest[index]->GetReservedDestination(true);
            if (index >= reservedest.size() || !op_dest) {
                error = _("Transaction needs a change address, but we can't generate it.") + Untranslated(" ") + util::ErrorString(op_dest);
                // ELEMENTS: We need to put a dummy destination here. Core uses an empty script
                //  but we can't because empty scripts indicate fees (which trigger assertion
                //  failures in `BlindTransaction`). We also set the index to -1, indicating
                //  that this destination is not actually used, and therefore should not be
                //  returned by the `ReturnDestination` loop below.
                mapScriptChange[value.first] = std::pair<int, CScript>(-1, dummy_script);
            } else {
                mapScriptChange[value.first] = std::pair<int, CScript>(index, GetScriptForDestination(*op_dest));
                ++index;
            }
        }

        // Also make sure we have change scripts for the pre-selected inputs.
        std::vector<COutPoint> vPresetInputs;
        coin_control.ListSelected(vPresetInputs);
        for (const COutPoint& presetInput : vPresetInputs) {
            CAsset asset;
            const auto& it = wallet.mapWallet.find(presetInput.hash);
            CTxOut txout;
            if (it != wallet.mapWallet.end()) {
                 asset = it->second.GetOutputAsset(wallet, presetInput.n);
            } else if (coin_control.GetExternalOutput(presetInput, txout)) {
                asset = txout.nAsset.GetAsset();
            } else {
                // Ignore this here, will fail more gracefully later.
                continue;
            }

            if (mapScriptChange.find(asset) != mapScriptChange.end()) {
                // This asset already has a change script.
                continue;
            }

            auto op_dest = reservedest[index]->GetReservedDestination(true);
            if (index >= reservedest.size() || !op_dest) {
                return util::Error{_("Transaction needs a change address, but we can't generate it.") + Untranslated(" ") + util::ErrorString(op_dest)};
            }

            CScript scriptChange = GetScriptForDestination(*op_dest);
            // A valid destination implies a change script (and
            // vice-versa). An empty change script will abort later, if the
            // change keypool ran out, but change is required.
            CHECK_NONFATAL(IsValidDestination(*op_dest) != (scriptChange == dummy_script));
            mapScriptChange[asset] = std::pair<int, CScript>(index, scriptChange);
            ++index;
        }
    }
    assert(mapScriptChange.size() > 0);
    CTxOut change_prototype_txout(mapScriptChange.begin()->first, 0, mapScriptChange.begin()->second.second);
    // TODO CA: Set this for each change output
    coin_selection_params.change_output_size = GetSerializeSize(change_prototype_txout);
    if (g_con_elementsmode) {
        if (blind_details) {
            change_prototype_txout.nAsset.vchCommitment.resize(33);
            change_prototype_txout.nValue.vchCommitment.resize(33);
            change_prototype_txout.nNonce.vchCommitment.resize(33);
            coin_selection_params.change_output_size = GetSerializeSize(change_prototype_txout);
            coin_selection_params.change_output_size += (MAX_RANGEPROOF_SIZE + DEFAULT_SURJECTIONPROOF_SIZE + WITNESS_SCALE_FACTOR - 1)/WITNESS_SCALE_FACTOR;
        } else {
            change_prototype_txout.nAsset.vchCommitment.resize(33);
            change_prototype_txout.nValue.vchCommitment.resize(9);
            change_prototype_txout.nNonce.vchCommitment.resize(1);
            coin_selection_params.change_output_size = GetSerializeSize(change_prototype_txout);
        }
    }

    // Get size of spending the change output
    int change_spend_size = CalculateMaximumSignedInputSize(change_prototype_txout, &wallet, /*coin_control=*/nullptr);
    // If the wallet doesn't know how to sign change output, assume p2sh-p2wpkh
    // as lower-bound to allow BnB to do it's thing
    if (change_spend_size == -1) {
        coin_selection_params.change_spend_size = DUMMY_NESTED_P2WPKH_INPUT_SIZE;
    } else {
        coin_selection_params.change_spend_size = (size_t)change_spend_size;
    }

    // Set discard feerate
    coin_selection_params.m_discard_feerate = GetDiscardRate(wallet);

    // Get the fee rate to use effective values in coin selection
    FeeCalculation feeCalc;
    coin_selection_params.m_effective_feerate = GetMinimumFeeRate(wallet, coin_control, &feeCalc);
    // Do not, ever, assume that it's fine to change the fee rate if the user has explicitly
    // provided one
    if (coin_control.m_feerate && coin_selection_params.m_effective_feerate > *coin_control.m_feerate) {
        return util::Error{strprintf(_("Fee rate (%s) is lower than the minimum fee rate setting (%s)"), coin_control.m_feerate->ToString(FeeEstimateMode::SAT_VB), coin_selection_params.m_effective_feerate.ToString(FeeEstimateMode::SAT_VB))};
    }
    if (feeCalc.reason == FeeReason::FALLBACK && !wallet.m_allow_fallback_fee) {
        // eventually allow a fallback fee
        return util::Error{_("Fee estimation failed. Fallbackfee is disabled. Wait a few blocks or enable -fallbackfee.")};
    }

    // Calculate the cost of change
    // Cost of change is the cost of creating the change output + cost of spending the change output in the future.
    // For creating the change output now, we use the effective feerate.
    // For spending the change output in the future, we use the discard feerate for now.
    // So cost of change = (change output size * effective feerate) + (size of spending change output * discard feerate)
    coin_selection_params.m_change_fee = coin_selection_params.m_effective_feerate.GetFee(coin_selection_params.change_output_size);
    coin_selection_params.m_cost_of_change = coin_selection_params.m_discard_feerate.GetFee(coin_selection_params.change_spend_size) + coin_selection_params.m_change_fee;

    // ELEMENTS FIXME: Please review the map_recipients_sum[::policyAsset] part.
    //                 In bitcoin the line just says recipients_sum (it's not a map).
    //                 I'm not sure if the policyAsset value is the right number to use.
    coin_selection_params.m_min_change_target = GenerateChangeTarget(std::floor(map_recipients_sum[::policyAsset] / vecSend.size()), coin_selection_params.m_change_fee, rng_fast);

    // The smallest change amount should be:
    // 1. at least equal to dust threshold
    // 2. at least 1 sat greater than fees to spend it at m_discard_feerate
    const auto dust = GetDustThreshold(change_prototype_txout, coin_selection_params.m_discard_feerate);
    const auto change_spend_fee = coin_selection_params.m_discard_feerate.GetFee(coin_selection_params.change_spend_size);
    coin_selection_params.min_viable_change = std::max(change_spend_fee + 1, dust);

    // Static vsize overhead + outputs vsize. 4 nVersion, 4 nLocktime, 1 input count, 1 witness overhead (dummy, flag, stack size)
    coin_selection_params.tx_noinputs_size = 10 + GetSizeOfCompactSize(vecSend.size()); // bytes for output count

    // vouts to the payees
    if (g_con_elementsmode) {
        coin_selection_params.tx_noinputs_size += 46; // fee output: 9 bytes value, 1 byte scriptPubKey, 33 bytes asset, 1 byte nonce, 1 byte each for null rangeproof/surjectionproof
    }

    // ELEMENTS: If we have blinded inputs but no blinded outputs (which, since the wallet
    //  makes an effort to not produce change, is a common case) then we need to add a
    //  dummy output.
    bool may_need_blinded_dummy = !!blind_details;
    for (const auto& recipient : vecSend)
    {
        CTxOut txout(recipient.asset, recipient.nAmount, recipient.scriptPubKey);
        txout.nNonce.vchCommitment = std::vector<unsigned char>(recipient.confidentiality_key.begin(), recipient.confidentiality_key.end());

        // Include the fee cost for outputs.
        coin_selection_params.tx_noinputs_size += ::GetSerializeSize(txout, PROTOCOL_VERSION);

        if (recipient.asset == policyAsset && IsDust(txout, wallet.chain().relayDustFee()))
        {
            return util::Error{_("Transaction amount too small")};
        }
        txNew.vout.push_back(txout);

        // ELEMENTS
        if (blind_details) {
            blind_details->o_pubkeys.push_back(recipient.confidentiality_key);
            if (blind_details->o_pubkeys.back().IsFullyValid()) {
                may_need_blinded_dummy = false;
                blind_details->num_to_blind++;
                blind_details->only_recipient_blind_index = txNew.vout.size()-1;
                if (!coin_selection_params.m_subtract_fee_outputs) {
                    coin_selection_params.tx_noinputs_size += (MAX_RANGEPROOF_SIZE + DEFAULT_SURJECTIONPROOF_SIZE + WITNESS_SCALE_FACTOR - 1)/WITNESS_SCALE_FACTOR;
                }
            }
        }
    }
    if (may_need_blinded_dummy && !coin_selection_params.m_subtract_fee_outputs) {
        // dummy output: 33 bytes value, 2 byte scriptPubKey, 33 bytes asset, 1 byte nonce, 66 bytes dummy rangeproof, 1 byte null surjectionproof
        // FIXME actually, we currently just hand off to BlindTransaction which will put
        //  a full rangeproof and surjectionproof. We should fix this when we overhaul
        //  the blinding logic.
        coin_selection_params.tx_noinputs_size += 70 + 66 +(MAX_RANGEPROOF_SIZE + DEFAULT_SURJECTIONPROOF_SIZE + WITNESS_SCALE_FACTOR - 1)/WITNESS_SCALE_FACTOR;
    }
    // If we are going to issue an asset, add the issuance data to the noinputs_size so that
    // we allocate enough coins for them.
    if (issuance_details) {
        size_t issue_count = 0;
        for (unsigned int i = 0; i < txNew.vout.size(); i++) {
            if (txNew.vout[i].nAsset.IsExplicit() && txNew.vout[i].nAsset.GetAsset() == CAsset(uint256S("1"))) {
                issue_count++;
            } else if (txNew.vout[i].nAsset.IsExplicit() && txNew.vout[i].nAsset.GetAsset() == CAsset(uint256S("2"))) {
                issue_count++;
            }
        }
        if (issue_count > 0) {
            // Allocate space for blinding nonce, entropy, and whichever of nAmount/nInflationKeys is null
            coin_selection_params.tx_noinputs_size += 2 * 32 + 2 * (2 - issue_count);
        }
        // Allocate non-null nAmount/nInflationKeys and rangeproofs
        if (issuance_details->blind_issuance) {
            coin_selection_params.tx_noinputs_size += issue_count * (33 * WITNESS_SCALE_FACTOR + MAX_RANGEPROOF_SIZE + WITNESS_SCALE_FACTOR - 1) / WITNESS_SCALE_FACTOR;
        } else {
            coin_selection_params.tx_noinputs_size += issue_count * 9;
        }
    }

    // Include the fees for things that aren't inputs, excluding the change output
    const CAmount not_input_fees = coin_selection_params.m_effective_feerate.GetFee(coin_selection_params.m_subtract_fee_outputs ? 0 : coin_selection_params.tx_noinputs_size);
    CAmountMap map_selection_target = map_recipients_sum;
    map_selection_target[policyAsset] += not_input_fees;

    // Fetch manually selected coins
    PreSelectedInputs preset_inputs;
    if (coin_control.HasSelected()) {
        auto res_fetch_inputs = FetchSelectedInputs(wallet, coin_control, coin_selection_params);
        if (!res_fetch_inputs) return util::Error{util::ErrorString(res_fetch_inputs)};
        preset_inputs = *res_fetch_inputs;
    }

    // Fetch wallet available coins if "other inputs" are
    // allowed (coins automatically selected by the wallet)
    CoinsResult available_coins;
    if (coin_control.m_allow_other_inputs) {
        available_coins = AvailableCoins(wallet, &coin_control, coin_selection_params.m_effective_feerate);
    }

    // Choose coins to use
    auto select_coins_res = SelectCoins(wallet, available_coins, preset_inputs, /*mapTargetValue=*/map_selection_target, coin_control, coin_selection_params);
    if (!select_coins_res) {
        // 'SelectCoins' either returns a specific error message or, if empty, means a general "Insufficient funds".
        const bilingual_str& err = util::ErrorString(select_coins_res);
        return util::Error{err.empty() ?_("Insufficient funds") : err};
    }
    const SelectionResult& result = *select_coins_res;
    TRACE5(coin_selection, selected_coins, wallet.GetName().c_str(), GetAlgorithmName(result.GetAlgo()).c_str(), result.GetTarget(), result.GetWaste(), result.GetSelectedValue());

    // If all of our inputs are explicit, we don't need a blinded dummy
    if (may_need_blinded_dummy) {
        may_need_blinded_dummy = false;
        for (const auto& coin : result.GetInputSet()) {
            if (!coin.txout.nValue.IsExplicit()) {
                may_need_blinded_dummy = true;
                break;
            }
        }
    }

    // Always make a change output
    // We will reduce the fee from this change output later, and remove the output if it is too small.
    // ELEMENTS: wrap this all in a loop, set nChangePosInOut specifically for policy asset
    CAmountMap map_change_and_fee = result.GetSelectedValue() - map_recipients_sum;
    // Zero out any non-policy assets which have zero change value
    for (auto it = map_change_and_fee.begin(); it != map_change_and_fee.end(); ) {
        if (it->first != policyAsset && it->second == 0) {
            it = map_change_and_fee.erase(it);
        } else {
            ++it;
        }
    }

    // Uniformly randomly place change outputs for all assets, except that the policy-asset
    // change may have a fixed position.
    std::vector<std::optional<CAsset>> fixed_change_pos{txNew.vout.size() + map_change_and_fee.size()};
    if (nChangePosInOut == -1) {
       // randomly set policyasset change position
    } else if ((unsigned int)nChangePosInOut >= fixed_change_pos.size()) {
        return util::Error{_("Transaction change output index out of range")};
    } else {
        fixed_change_pos[nChangePosInOut] = policyAsset;
    }

    for (const auto& asset_change_and_fee : map_change_and_fee) {
        // No need to randomly set the policyAsset change if has been set manually
        if (nChangePosInOut >= 0 && asset_change_and_fee.first == policyAsset) {
            continue;
        }

        int index;
        do {
            index = rng_fast.randrange(fixed_change_pos.size());
        } while (fixed_change_pos[index]);

        fixed_change_pos[index] = asset_change_and_fee.first;
        if (asset_change_and_fee.first == policyAsset) {
            nChangePosInOut = index;
        }
    }

    // Create all the change outputs in their respective places, inserting them
    // in increasing order so that none of them affect each others' indices
    for (unsigned int i = 0; i < fixed_change_pos.size(); i++) {
        if (!fixed_change_pos[i]) {
            continue;
        }

        const CAsset& asset = *fixed_change_pos[i];
        const CAmount& change_and_fee = map_change_and_fee.at(asset);

        assert(change_and_fee >= 0);

        const std::map<CAsset, std::pair<int, CScript>>::const_iterator itScript = mapScriptChange.find(asset);
        if (itScript == mapScriptChange.end()) {
            return util::Error{Untranslated(strprintf("No change destination provided for asset %s", asset.GetHex()))};
        }
        CTxOut newTxOut(asset, change_and_fee, itScript->second.second);

        if (blind_details) {
            std::optional<CPubKey> blind_pub = std::nullopt;
            // We cannot blind zero-valued outputs, and anyway they will be dropped
            // later in this function during the dust check
            if (change_and_fee > 0) {
                const auto itBlindingKey = mapBlindingKeyChange.find(asset);
                if (itBlindingKey != mapBlindingKeyChange.end()) {
                    // If the change output was specified, use the blinding key that
                    // came with the specified address (if any)
                    blind_pub = itBlindingKey->second;
                } else {
                    // Otherwise, we generated it from our own wallet, so get the
                    // blinding key from our own wallet.
                    blind_pub = wallet.GetBlindingPubKey(itScript->second.second);
                }
            } else {
                assert(asset == policyAsset);
            }

            if (blind_pub) {
                blind_details->o_pubkeys.insert(blind_details->o_pubkeys.begin() + i, *blind_pub);
                assert(blind_pub->IsFullyValid());

                blind_details->num_to_blind++;
                blind_details->change_to_blind++;
                blind_details->only_change_pos = i;
                // Place the blinding pubkey here in case of fundraw calls
                newTxOut.nNonce.vchCommitment = std::vector<unsigned char>(blind_pub->begin(), blind_pub->end());
            } else {
                blind_details->o_pubkeys.insert(blind_details->o_pubkeys.begin() + i, CPubKey());
            }
        }
        // Insert change output
        txNew.vout.insert(txNew.vout.begin() + i, newTxOut);
    }

    // Add fee output.
    if (g_con_elementsmode) {
        CTxOut fee(::policyAsset, 0, CScript());
        assert(fee.IsFee());
        txNew.vout.push_back(fee);
        if (blind_details) {
            blind_details->o_pubkeys.push_back(CPubKey());
        }
    }
    assert(nChangePosInOut != -1);
    auto change_position = txNew.vout.begin() + nChangePosInOut;
    // end ELEMENTS

    // Set token input if reissuing
    int reissuance_index = -1;
    uint256 token_blinding;

    // Elements: Shuffle here to preserve random ordering for surjection proofs
    // selected_coins = std::vector<CInputCoin>(setCoins.begin(), setCoins.end());
    // Shuffle(selected_coins.begin(), selected_coins.end(), FastRandomContext());
    // Shuffle selected coins and fill in final vin
    std::vector<COutput> selected_coins = result.GetShuffledInputVector();

    // The sequence number is set to non-maxint so that DiscourageFeeSniping
    // works.
    //
    // BIP125 defines opt-in RBF as any nSequence < maxint-1, so
    // we use the highest possible value in that range (maxint-2)
    // to avoid conflicting with other possible uses of nSequence,
    // and in the spirit of "smallest possible change from prior
    // behavior."
    const uint32_t nSequence{coin_control.m_signal_bip125_rbf.value_or(wallet.m_signal_rbf) ? MAX_BIP125_RBF_SEQUENCE : CTxIn::MAX_SEQUENCE_NONFINAL};
    for (const auto& coin : selected_coins) {
        txNew.vin.push_back(CTxIn(coin.outpoint, CScript(), nSequence));

        if (issuance_details && coin.asset == issuance_details->reissuance_token) {
            reissuance_index = txNew.vin.size() - 1;
            token_blinding = coin.bf_asset;
        }
    }
    DiscourageFeeSniping(txNew, rng_fast, wallet.chain(), wallet.GetLastBlockHash(), wallet.GetLastBlockHeight());

    // ELEMENTS add issuance details and blinding details
    std::vector<CKey> issuance_asset_keys;
    std::vector<CKey> issuance_token_keys;
    if (issuance_details) {
        // Fill in issuances now that inputs are set
        assert(txNew.vin.size() > 0);
        int asset_index = -1;
        int token_index = -1;
        for (unsigned int i = 0; i < txNew.vout.size(); i++) {
            if (txNew.vout[i].nAsset.IsExplicit() && txNew.vout[i].nAsset.GetAsset() == CAsset(uint256S("1"))) {
                asset_index = i;
            } else if (txNew.vout[i].nAsset.IsExplicit() && txNew.vout[i].nAsset.GetAsset() == CAsset(uint256S("2"))) {
                token_index = i;
            }
        }
        // Initial issuance request
        if (issuance_details->reissuance_asset.IsNull() && issuance_details->reissuance_token.IsNull() && (asset_index != -1 || token_index != -1)) {
            uint256 entropy;
            CAsset asset;
            CAsset token;
            // Initial issuance always uses vin[0]
            GenerateAssetEntropy(entropy, txNew.vin[0].prevout, issuance_details->contract_hash);
            CalculateAsset(asset, entropy);
            CalculateReissuanceToken(token, entropy, issuance_details->blind_issuance);
            CScript blindingScript(CScript() << OP_RETURN << std::vector<unsigned char>(txNew.vin[0].prevout.hash.begin(), txNew.vin[0].prevout.hash.end()) << txNew.vin[0].prevout.n);
            txNew.vin[0].assetIssuance.assetEntropy = issuance_details->contract_hash;
            // We're making asset outputs, fill out asset type and issuance input
            if (asset_index != -1) {
                txNew.vin[0].assetIssuance.nAmount = txNew.vout[asset_index].nValue;

                txNew.vout[asset_index].nAsset = asset;
                if (issuance_details->blind_issuance && blind_details) {
                    issuance_asset_keys.push_back(wallet.GetBlindingKey(&blindingScript));
                    blind_details->num_to_blind++;
                }
            }
            // We're making reissuance token outputs
            if (token_index != -1) {
                txNew.vin[0].assetIssuance.nInflationKeys = txNew.vout[token_index].nValue;
                txNew.vout[token_index].nAsset = token;
                if (issuance_details->blind_issuance && blind_details) {
                    issuance_token_keys.push_back(wallet.GetBlindingKey(&blindingScript));
                    blind_details->num_to_blind++;

                    // If we're blinding a token issuance and no assets, we must make
                    // the asset issuance a blinded commitment to 0
                    if (asset_index == -1) {
                        txNew.vin[0].assetIssuance.nAmount = 0;
                        issuance_asset_keys.push_back(wallet.GetBlindingKey(&blindingScript));
                        blind_details->num_to_blind++;
                    }
                }
            }
        // Asset being reissued with explicitly named asset/token
        } else if (asset_index != -1) {
            assert(reissuance_index != -1);
            // Fill in output with issuance
            txNew.vout[asset_index].nAsset = issuance_details->reissuance_asset;

            // Fill in issuance
            // Blinding revealing underlying asset
            txNew.vin[reissuance_index].assetIssuance.assetBlindingNonce = token_blinding;
            txNew.vin[reissuance_index].assetIssuance.assetEntropy = issuance_details->entropy;
            txNew.vin[reissuance_index].assetIssuance.nAmount = txNew.vout[asset_index].nValue;

            // If blinded token derivation, blind the issuance
            CAsset temp_token;
            CalculateReissuanceToken(temp_token, issuance_details->entropy, true);
            if (temp_token == issuance_details->reissuance_token && blind_details) {
            CScript blindingScript(CScript() << OP_RETURN << std::vector<unsigned char>(txNew.vin[reissuance_index].prevout.hash.begin(), txNew.vin[reissuance_index].prevout.hash.end()) << txNew.vin[reissuance_index].prevout.n);
                issuance_asset_keys.resize(reissuance_index);
                issuance_asset_keys.push_back(wallet.GetBlindingKey(&blindingScript));
                blind_details->num_to_blind++;
            }
        }
    }

    // Do "initial blinding" for fee estimation purposes
    TxSize tx_sizes;
    CMutableTransaction tx_blinded = txNew;
    if (blind_details) {
        if (!fillBlindDetails(blind_details, &wallet, tx_blinded, selected_coins, error)) {
            return util::Error{error};
        }
        txNew = tx_blinded; // sigh, `fillBlindDetails` may have modified txNew
        // Update the change position to the new tx
        change_position = txNew.vout.begin() + nChangePosInOut;

        int ret = BlindTransaction(blind_details->i_amount_blinds, blind_details->i_asset_blinds, blind_details->i_assets, blind_details->i_amounts, blind_details->o_amount_blinds, blind_details->o_asset_blinds, blind_details->o_pubkeys, issuance_asset_keys, issuance_token_keys, tx_blinded);
        assert(ret != -1);
        if (ret != blind_details->num_to_blind) {
            return util::Error{_("Unable to blind the transaction properly. This should not happen.")};
        }

        tx_sizes = CalculateMaximumSignedTxSize(CTransaction(tx_blinded), &wallet, &coin_control);
    } else {
        tx_sizes = CalculateMaximumSignedTxSize(CTransaction(txNew), &wallet, &coin_control);
    }
    // end ELEMENTS

    // Calculate the transaction fee
    int nBytes = tx_sizes.vsize;
    if (nBytes == -1) {
        return util::Error{_("Missing solving data for estimating transaction size")};
    }

    // Subtract fee from the change output if not subtracting it from recipient outputs
    CAmount fee_needed = coin_selection_params.m_effective_feerate.GetFee(nBytes);
    CAmount current_fee = fee_needed;

    if (!coin_selection_params.m_subtract_fee_outputs) {
        change_position->nValue = change_position->nValue.GetAmount() - fee_needed;
    }

    // We want to drop the change to fees if:
    // 1. The change output would be dust
    // 2. The change is within the (almost) exact match window, i.e. it is less than or equal to the cost of the change output (cost_of_change)
    CAmount change_amount = change_position->nValue.GetAmount();
    if (IsDust(*change_position, coin_selection_params.m_discard_feerate) || change_amount <= coin_selection_params.m_cost_of_change)
    {
        bool was_blinded = blind_details && blind_details->o_pubkeys[nChangePosInOut].IsValid();

        // If the change was blinded, and was the only blinded output, we cannot drop it
        // without causing the transaction to fail to balance. So keep it, and merely
        // zero it out.
        if (was_blinded && blind_details->num_to_blind == 1) {
            assert (may_need_blinded_dummy);
            change_position->scriptPubKey = CScript() << OP_RETURN;
            change_position->nValue = 0;
        } else {
            txNew.vout.erase(change_position);

            fixed_change_pos[nChangePosInOut] = std::nullopt;
            tx_blinded.vout.erase(tx_blinded.vout.begin() + nChangePosInOut);
            if (tx_blinded.witness.vtxoutwit.size() > (unsigned) nChangePosInOut) {
                tx_blinded.witness.vtxoutwit.erase(tx_blinded.witness.vtxoutwit.begin() + nChangePosInOut);
            }
            if (blind_details) {

                blind_details->o_amounts.erase(blind_details->o_amounts.begin() + nChangePosInOut);
                blind_details->o_assets.erase(blind_details->o_assets.begin() + nChangePosInOut);
                blind_details->o_pubkeys.erase(blind_details->o_pubkeys.begin() + nChangePosInOut);
                // If change_amount == 0, we did not increment num_to_blind initially
                // and therefore do not need to decrement it here.
                if (was_blinded) {
                    blind_details->num_to_blind--;
                    blind_details->change_to_blind--;

                    // FIXME: If we drop the change *and* this means we have only one
                    //  blinded output *and* we have no blinded inputs, then this puts
                    //  us in a situation where BlindTransaction will fail. This is
                    //  prevented in fillBlindDetails, which adds an OP_RETURN output
                    //  to handle this case. So do this ludicrous hack to accomplish
                    //  this. This whole lump of un-followable-logic needs to be replaced
                    //  by a complete rewriting of the wallet blinding logic.
                    if (blind_details->num_to_blind < 2) {
                        resetBlindDetails(blind_details, true /* don't wipe output data */);
                        if (!fillBlindDetails(blind_details, &wallet, txNew, selected_coins, error)) {
                            return util::Error{error};
                        }
                    }
                }
            }
        }
        change_amount = 0;
        nChangePosInOut = -1;

        // Because we have dropped this change, the tx size and required fee will be different, so let's recalculate those
        tx_sizes = CalculateMaximumSignedTxSize(CTransaction(tx_blinded), &wallet, &coin_control);
        nBytes = tx_sizes.vsize;
        fee_needed = coin_selection_params.m_effective_feerate.GetFee(nBytes);
    }

    // The only time that fee_needed should be less than the amount available for fees (in change_and_fee - change_amount) is when
    // we are subtracting the fee from the outputs. If this occurs at any other time, it is a bug.
    if (!coin_selection_params.m_subtract_fee_outputs && fee_needed > map_change_and_fee.at(policyAsset) - change_amount) {
        wallet.WalletLogPrintf("ERROR: not enough coins to cover for fee (needed: %d, total: %d, change: %d)\n",
            fee_needed, map_change_and_fee.at(policyAsset), change_amount);
        return util::Error{Untranslated(STR_INTERNAL_BUG("Fee needed > fee paid"))};
    }

    // Sanity check that the fee cannot be negative as that means we have more output value than input value
    if (current_fee < 0) {
        return util::Error{Untranslated(STR_INTERNAL_BUG("Fee paid < 0"))};
    }

    // If there is a change output and we overpay the fees then increase the change to match the fee needed
    if (fee_needed <= map_change_and_fee.at(policyAsset) - change_amount) {
        current_fee = map_change_and_fee.at(policyAsset) - change_amount;
    }

    // Reduce output values for subtractFeeFromAmount
    if (coin_selection_params.m_subtract_fee_outputs) {
        CAmount to_reduce = fee_needed + change_amount - map_change_and_fee.at(policyAsset);
        int i = 0;
        bool fFirst = true;
        for (const auto& recipient : vecSend)
        {
            if (i == nChangePosInOut) {
                ++i;
            }
            CTxOut& txout = txNew.vout[i];

            if (recipient.fSubtractFeeFromAmount)
            {
                CAmount value = txout.nValue.GetAmount();
                if (recipient.asset != policyAsset) {
                    return util::Error{Untranslated(strprintf("Wallet does not support more than one type of fee at a time, therefore can not subtract fee from address amount, which is of a different asset id. fee asset: %s recipient asset: %s", policyAsset.GetHex(), recipient.asset.GetHex()))};
                }

                value -= to_reduce / outputs_to_subtract_fee_from; // Subtract fee equally from each selected recipient

                if (fFirst) // first receiver pays the remainder not divisible by output count
                {
                    fFirst = false;
                    value -= to_reduce % outputs_to_subtract_fee_from;
                }

                // Error if this output is reduced to be below dust
                if (IsDust(txout, wallet.chain().relayDustFee())) {
                    if (value < 0) {
                        return util::Error{_("The transaction amount is too small to pay the fee")};
                    } else {
                        return util::Error{_("The transaction amount is too small to send after the fee has been deducted")};
                    }
                }

                txout.nValue = value;
            }
            ++i;
        }
        current_fee = result.GetSelectedValue()[::policyAsset] - CalculateOutputValue(txNew, ::policyAsset);
        if (fee_needed != current_fee) {
            return util::Error{Untranslated(STR_INTERNAL_BUG("SFFO: Fee needed != fee paid"))};
        }
    }

    // fee_needed should now always be less than or equal to the current fees that we pay.
    // If it is not, it is a bug.
    if (fee_needed > current_fee) {
        return util::Error{Untranslated(STR_INTERNAL_BUG("Fee needed > fee paid"))};
    }

    // ELEMENTS: Give up if change keypool ran out and change is required
    for (const auto& maybe_change_asset : fixed_change_pos) {
        if (maybe_change_asset) {
            auto used = mapScriptChange.extract(*maybe_change_asset);
            if (used.mapped().second == dummy_script) {
                return util::Error{error};
            }
        }
    }

    // ELEMENTS update fee output
    if (g_con_elementsmode) {
        for (auto& txout : txNew.vout) {
            if (txout.IsFee()) {
                txout.nValue = current_fee;
                break;
            }
        }
    }

    // ELEMENTS do actual blinding
    if (blind_details) {
        // Print blinded transaction info before we possibly blow it away when !sign.
        std::string summary = "CreateTransaction created blinded transaction:\nIN: ";
        for (unsigned int i = 0; i < selected_coins.size(); ++i) {
            if (i > 0) {
                summary += "    ";
            }
            summary += strprintf("#%d: %s [%s] (%s [%s])\n", i,
                selected_coins[i].value,
                selected_coins[i].txout.nValue.IsExplicit() ? "explicit" : "blinded",
                selected_coins[i].asset.GetHex(),
                selected_coins[i].txout.nAsset.IsExplicit() ? "explicit" : "blinded"
            );
        }
        summary += "OUT: ";
        for (unsigned int i = 0; i < txNew.vout.size(); ++i) {
            if (i > 0) {
                summary += "     ";
            }
            const CTxOut& unblinded = txNew.vout[i];
            summary += strprintf("#%d: %s%s [%s] (%s [%s])\n", i,
                txNew.vout[i].IsFee() ? "[fee] " : "",
                unblinded.nValue.GetAmount(),
                blind_details->o_pubkeys[i].IsValid() ? "blinded" : "explicit",
                unblinded.nAsset.GetAsset().GetHex(),
                blind_details->o_pubkeys[i].IsValid() ? "blinded" : "explicit"
            );
        }
        wallet.WalletLogPrintf(summary+"\n");

        // Wipe output blinding factors and start over
        blind_details->o_amount_blinds.clear();
        blind_details->o_asset_blinds.clear();
        for (unsigned int i = 0; i < txNew.vout.size(); i++) {
            blind_details->o_amounts[i] = txNew.vout[i].nValue.GetAmount();
            assert(blind_details->o_assets[i] == txNew.vout[i].nAsset.GetAsset());
        }

        if (sign) {
            int ret = BlindTransaction(blind_details->i_amount_blinds, blind_details->i_asset_blinds, blind_details->i_assets, blind_details->i_amounts, blind_details->o_amount_blinds, blind_details->o_asset_blinds,  blind_details->o_pubkeys, issuance_asset_keys, issuance_token_keys, txNew);
            assert(ret != -1);
            if (ret != blind_details->num_to_blind) {
                wallet.WalletLogPrintf("ERROR: tried to blind %d outputs but only blinded %d\n", (int) blind_details->num_to_blind, (int) ret);
                return util::Error{_("Unable to blind the transaction properly. This should not happen.")};
            }
        }
    }

    // Release any change keys that we didn't use.
    for (const auto& it : mapScriptChange) {
        int index = it.second.first;
        if (index < 0) {
            continue;
        }

        reservedest[index]->ReturnDestination();
    }


    if (sign) {
        if (!wallet.SignTransaction(txNew)) {
            return util::Error{_("Signing transaction failed")};
        }
    }

    // Normalize the witness in case it is not serialized before mempool
    if (!txNew.HasWitness()) {
        txNew.witness.SetNull();
    }

    // Return the constructed transaction data.
    CTransactionRef tx = MakeTransactionRef(std::move(txNew));

    // Limit size
    if ((sign && GetTransactionWeight(*tx) > MAX_STANDARD_TX_WEIGHT) ||
        (!sign && tx_sizes.weight > MAX_STANDARD_TX_WEIGHT))
    {
        return util::Error{_("Transaction too large")};
    }

    if (current_fee > wallet.m_default_max_tx_fee) {
        return util::Error{TransactionErrorString(TransactionError::MAX_FEE_EXCEEDED)};
    }

    if (gArgs.GetBoolArg("-walletrejectlongchains", DEFAULT_WALLET_REJECT_LONG_CHAINS)) {
        // Lastly, ensure this tx will pass the mempool's chain limits
        if (!wallet.chain().checkChainLimits(tx)) {
            return util::Error{_("Transaction has too long of a mempool chain")};
        }
    }

    // Before we return success, we assume any change key will be used to prevent
    // accidental re-use.
    for (auto& reservedest_ : reservedest) {
        reservedest_->KeepDestination();
    }

    wallet.WalletLogPrintf("Fee Calculation: Fee:%d Bytes:%u Tgt:%d (requested %d) Reason:\"%s\" Decay %.5f: Estimation: (%g - %g) %.2f%% %.1f/(%.1f %d mem %.1f out) Fail: (%g - %g) %.2f%% %.1f/(%.1f %d mem %.1f out)\n",
              current_fee, nBytes, feeCalc.returnedTarget, feeCalc.desiredTarget, StringForFeeReason(feeCalc.reason), feeCalc.est.decay,
              feeCalc.est.pass.start, feeCalc.est.pass.end,
              (feeCalc.est.pass.totalConfirmed + feeCalc.est.pass.inMempool + feeCalc.est.pass.leftMempool) > 0.0 ? 100 * feeCalc.est.pass.withinTarget / (feeCalc.est.pass.totalConfirmed + feeCalc.est.pass.inMempool + feeCalc.est.pass.leftMempool) : 0.0,
              feeCalc.est.pass.withinTarget, feeCalc.est.pass.totalConfirmed, feeCalc.est.pass.inMempool, feeCalc.est.pass.leftMempool,
              feeCalc.est.fail.start, feeCalc.est.fail.end,
              (feeCalc.est.fail.totalConfirmed + feeCalc.est.fail.inMempool + feeCalc.est.fail.leftMempool) > 0.0 ? 100 * feeCalc.est.fail.withinTarget / (feeCalc.est.fail.totalConfirmed + feeCalc.est.fail.inMempool + feeCalc.est.fail.leftMempool) : 0.0,
              feeCalc.est.fail.withinTarget, feeCalc.est.fail.totalConfirmed, feeCalc.est.fail.inMempool, feeCalc.est.fail.leftMempool);
    return CreatedTransactionResult(tx, current_fee, nChangePosInOut, feeCalc);
}

util::Result<CreatedTransactionResult> CreateTransaction(
        CWallet& wallet,
        const std::vector<CRecipient>& vecSend,
        int change_pos,
        const CCoinControl& coin_control,
        bool sign,
        BlindDetails* blind_details,
        const IssuanceDetails* issuance_details)
{
    if (vecSend.empty()) {
        return util::Error{_("Transaction must have at least one recipient")};
    }

    if (std::any_of(vecSend.cbegin(), vecSend.cend(), [](const auto& recipient){ return recipient.nAmount < 0; })) {
        return util::Error{_("Transaction amounts must not be negative")};
    }

    // ELEMENTS
    if (g_con_elementsmode) {
        if (std::any_of(vecSend.cbegin(), vecSend.cend(), [](const auto& recipient){ return recipient.asset.IsNull(); })) {
            return util::Error{_("No asset provided for recipient")};
        }
    }

    LOCK(wallet.cs_wallet);

    auto res = CreateTransactionInternal(wallet, vecSend, change_pos, coin_control, sign, blind_details, issuance_details);
    TRACE4(coin_selection, normal_create_tx_internal, wallet.GetName().c_str(), bool(res),
           res ? res->fee : 0, res ? res->change_pos : 0);
    if (!res) return res;
    const auto& txr_ungrouped = *res;
    // try with avoidpartialspends unless it's enabled already
    if (txr_ungrouped.fee > 0 /* 0 means non-functional fee rate estimation */ && wallet.m_max_aps_fee > -1 && !coin_control.m_avoid_partial_spends) {
        TRACE1(coin_selection, attempting_aps_create_tx, wallet.GetName().c_str());
        CCoinControl tmp_cc = coin_control;
        tmp_cc.m_avoid_partial_spends = true;

        // ELEMENTS: only for unblinded transactions
        // Re-use the change destination from the first creation attempt to avoid skipping BIP44 indexes
        const int ungrouped_change_pos = txr_ungrouped.change_pos;
        if (ungrouped_change_pos != -1 && !blind_details) {
            const CAsset& asset = txr_ungrouped.tx->vout[ungrouped_change_pos].nAsset.GetAsset();
            ExtractDestination(txr_ungrouped.tx->vout[ungrouped_change_pos].scriptPubKey, tmp_cc.destChange[asset]);
        }

        BlindDetails blind_details2;
        BlindDetails *blind_details2_ptr = blind_details ? &blind_details2 : nullptr;
        auto txr_grouped = CreateTransactionInternal(wallet, vecSend, change_pos, tmp_cc, sign, blind_details2_ptr, issuance_details);
        // if fee of this alternative one is within the range of the max fee, we use this one
        const bool use_aps{txr_grouped.has_value() ? (txr_grouped->fee <= txr_ungrouped.fee + wallet.m_max_aps_fee) : false};
        TRACE5(coin_selection, aps_create_tx_internal, wallet.GetName().c_str(), use_aps, txr_grouped.has_value(),
               txr_grouped.has_value() ? txr_grouped->fee : 0, txr_grouped.has_value() ? txr_grouped->change_pos : 0);
        if (txr_grouped) {
            wallet.WalletLogPrintf("Fee non-grouped = %lld, grouped = %lld, using %s\n",
                txr_ungrouped.fee, txr_grouped->fee, use_aps ? "grouped" : "non-grouped");
            if (use_aps) {
                if (blind_details) {
                    *blind_details = blind_details2;
                }
                return txr_grouped;
            }
        }
    }
    return res;
}

bool FundTransaction(CWallet& wallet, CMutableTransaction& tx, CAmount& nFeeRet, int& nChangePosInOut, bilingual_str& error, bool lockUnspents, const std::set<int>& setSubtractFeeFromOutputs, CCoinControl coinControl)
{
    std::vector<CRecipient> vecSend;

    // Turn the txout set into a CRecipient vector.
    for (size_t idx = 0; idx < tx.vout.size(); idx++) {
        const CTxOut& txOut = tx.vout[idx];

        // ELEMENTS:
        if (!txOut.nValue.IsExplicit() || !txOut.nAsset.IsExplicit()) {
            error = _("Pre-funded amounts must be non-blinded");
            return false;
        }

        // Fee outputs should not be added to avoid overpayment of fees
        if (txOut.IsFee()) {
            continue;
        }

        CRecipient recipient = {txOut.scriptPubKey, txOut.nValue.GetAmount(), txOut.nAsset.GetAsset(), CPubKey(txOut.nNonce.vchCommitment), setSubtractFeeFromOutputs.count(idx) == 1};
        vecSend.push_back(recipient);
    }

    // Acquire the locks to prevent races to the new locked unspents between the
    // CreateTransaction call and LockCoin calls (when lockUnspents is true).
    LOCK(wallet.cs_wallet);

    // Check any existing inputs for peg-in data and add to external txouts if so
    // Fetch specified UTXOs from the UTXO set to get the scriptPubKeys and values of the outputs being selected
    // and to match with the given solving_data. Only used for non-wallet outputs.
    const auto& fedpegscripts = GetValidFedpegScripts(wallet.chain().getTip(), Params().GetConsensus(), true /* nextblock_validation */);
    std::map<COutPoint, Coin> coins;
    for (unsigned int i = 0; i < tx.vin.size(); ++i ) {
        const CTxIn& txin = tx.vin[i];
        coins[txin.prevout]; // Create empty map entry keyed by prevout.
        if (txin.m_is_pegin) {
            std::string err;
            if (tx.witness.vtxinwit.size() != tx.vin.size() || !IsValidPeginWitness(tx.witness.vtxinwit[i].m_pegin_witness, fedpegscripts, txin.prevout, err, false)) {
                throw JSONRPCError(RPC_INVALID_PARAMETER, strprintf("Transaction contains invalid peg-in input: %s", err));
            }
            CScriptWitness& pegin_witness = tx.witness.vtxinwit[i].m_pegin_witness;
            CTxOut txout = GetPeginOutputFromWitness(pegin_witness);
            coinControl.SelectExternal(txin.prevout, txout);
        }
    }
    wallet.chain().findCoins(coins);

    for (const CTxIn& txin : tx.vin) {
        const auto& outPoint = txin.prevout;
        if (wallet.IsMine(outPoint)) {
            // The input was found in the wallet, so select as internal
            coinControl.Select(outPoint);
        } else if (txin.m_is_pegin) {
            // ELEMENTS: input is pegin so nothing to select
        } else if (coins[outPoint].out.IsNull()) {
            error = _("Unable to find UTXO for external input");
            return false;
        } else {
            // The input was not in the wallet, but is in the UTXO set, so select as external
            coinControl.SelectExternal(outPoint, coins[outPoint].out);
        }
    }

    auto blind_details = g_con_elementsmode ? std::make_unique<BlindDetails>() : nullptr;
    auto res = CreateTransaction(wallet, vecSend, nChangePosInOut, coinControl, false, blind_details.get());
    if (!res) {
        error = util::ErrorString(res);
        return false;
    }
    const auto& txr = *res;
    CTransactionRef tx_new = txr.tx;
    nFeeRet = txr.fee;
    nChangePosInOut = txr.change_pos;

    // Wipe outputs and output witness and re-add one by one
    tx.vout.clear();
    tx.witness.vtxoutwit.clear();
    for (unsigned int i = 0; i < tx_new->vout.size(); i++) {
        const CTxOut& out = tx_new->vout[i];
        tx.vout.push_back(out);
        if (tx_new->witness.vtxoutwit.size() > i) {
            // We want to re-add previously existing outwitnesses
            // even though we don't create any new ones
            const CTxOutWitness& outwit = tx_new->witness.vtxoutwit[i];
            tx.witness.vtxoutwit.push_back(outwit);
        }
    }

    // Add new txins while keeping original txin scriptSig/order.
    for (const CTxIn& txin : tx_new->vin) {
        if (!coinControl.IsSelected(txin.prevout)) {
            tx.vin.push_back(txin);

        }
        if (lockUnspents) {
            wallet.LockCoin(txin.prevout);
        }

    }

    return true;
}
} // namespace wallet<|MERGE_RESOLUTION|>--- conflicted
+++ resolved
@@ -34,107 +34,10 @@
 namespace wallet {
 static constexpr size_t OUTPUT_GROUP_MAX_ENTRIES{100};
 
-<<<<<<< HEAD
-// Helper for producing a max-sized low-S low-R signature (eg 71 bytes)
-// or a max-sized low-S signature (e.g. 72 bytes) if use_max_sig is true
-bool DummySignInput(const SigningProvider& provider, CMutableTransaction& tx, const size_t nIn, const CTxOut& txout, const CCoinControl* coin_control) {
-    // Fill in dummy signatures for fee calculation.
-    const CScript& scriptPubKey = txout.scriptPubKey;
-    SignatureData sigdata;
-
-    // Use max sig if watch only inputs were used or if this particular input is an external input
-    // to ensure a sufficient fee is attained for the requested feerate.
-    const CTxIn& tx_in = tx.vin[nIn];
-    const bool use_max_sig = coin_control && (coin_control->fAllowWatchOnly || coin_control->IsExternalSelected(tx_in.prevout));
-    if (!ProduceSignature(provider, use_max_sig ? DUMMY_MAXIMUM_SIGNATURE_CREATOR : DUMMY_SIGNATURE_CREATOR, scriptPubKey, sigdata)) {
-        return false;
-    }
-    UpdateTransaction(tx, nIn, sigdata);
-    return true;
-}
-
-// Helper for producing a bunch of max-sized low-S low-R signatures (eg 71 bytes)
-bool CWallet::DummySignTx(CMutableTransaction &txNew, const std::vector<CTxOut> &txouts, const CCoinControl* coin_control) const
-=======
-int CalculateMaximumSignedInputSize(const CTxOut& txout, const COutPoint outpoint, const SigningProvider* provider, bool can_grind_r, const CCoinControl* coin_control)
->>>>>>> 710cab1d
-{
-    // Fill in dummy signatures for fee calculation.
-    int nIn = 0;
-    for (const auto& txout : txouts)
-    {
-        CTxIn& txin = txNew.vin[nIn];
-        // If weight was provided, fill the input to that weight
-        if (coin_control && coin_control->HasInputWeight(txin.prevout)) {
-            if (!FillInputToWeight(txNew, nIn, coin_control->GetInputWeight(txin.prevout))) {
-                return false;
-            }
-            nIn++;
-            continue;
-        }
-        const std::unique_ptr<SigningProvider> provider = GetSolvingProvider(txout.scriptPubKey);
-        if (!provider || !DummySignInput(*provider, txNew, nIn, txout, coin_control)) {
-            if (!coin_control || !DummySignInput(coin_control->m_external_provider, txNew, nIn, txout, coin_control)) {
-                return false;
-            }
-        }
-
-        nIn++;
-    }
-    return true;
-}
-
-bool FillInputToWeight(CMutableTransaction& mtx, size_t nIn, int64_t target_weight)
-{
-    assert(mtx.vin[nIn].scriptSig.empty());
-    assert(mtx.witness.vtxinwit[nIn].scriptWitness.IsNull());
-
-    int64_t txin_weight = GetTransactionInputWeight(CTransaction(mtx), nIn);
-
-    // Do nothing if the weight that should be added is less than the weight that already exists
-    if (target_weight < txin_weight) {
-        return false;
-    }
-    if (target_weight == txin_weight) {
-        return true;
-    }
-
-    // Subtract current txin weight, which should include empty witness stack
-    int64_t add_weight = target_weight - txin_weight;
-    assert(add_weight > 0);
-
-    // We will want to subtract the size of the Compact Size UInt that will also be serialized.
-    // However doing so when the size is near a boundary can result in a problem where it is not
-    // possible to have a stack element size and combination to exactly equal a target.
-    // To avoid this possibility, if the weight to add is less than 10 bytes greater than
-    // a boundary, the size will be split so that 2/3rds will be in one stack element, and
-    // the remaining 1/3rd in another. Using 3rds allows us to avoid additional boundaries.
-    // 10 bytes is used because that accounts for the maximum size. This does not need to be super precise.
-    if ((add_weight >= 253 && add_weight < 263)
-        || (add_weight > std::numeric_limits<uint16_t>::max() && add_weight <= std::numeric_limits<uint16_t>::max() + 10)
-        || (add_weight > std::numeric_limits<uint32_t>::max() && add_weight <= std::numeric_limits<uint32_t>::max() + 10)) {
-        int64_t first_weight = add_weight / 3;
-        add_weight -= first_weight;
-
-        first_weight -= GetSizeOfCompactSize(first_weight);
-        mtx.witness.vtxinwit[nIn].scriptWitness.stack.emplace(mtx.witness.vtxinwit[nIn].scriptWitness.stack.end(), first_weight, 0);
-    }
-
-    add_weight -= GetSizeOfCompactSize(add_weight);
-    mtx.witness.vtxinwit[nIn].scriptWitness.stack.emplace(mtx.witness.vtxinwit[nIn].scriptWitness.stack.end(), add_weight, 0);
-    assert(GetTransactionInputWeight(CTransaction(mtx), nIn) == target_weight);
-
-    return true;
-}
-
-int CalculateMaximumSignedInputSize(const CTxOut& txout, const COutPoint outpoint, const SigningProvider* provider, const CCoinControl* coin_control) {
+int CalculateMaximumSignedInputSize(const CTxOut& txout, const COutPoint outpoint, const SigningProvider* provider, bool can_grind_r, const CCoinControl* coin_control) {
     CMutableTransaction txn;
     txn.vin.push_back(CTxIn(outpoint));
-<<<<<<< HEAD
-    if (!provider || !DummySignInput(*provider, txn, 0, txout, coin_control)) {
-=======
-    if (!provider || !DummySignInput(*provider, txn.vin[0], txout, can_grind_r, coin_control)) {
->>>>>>> 710cab1d
+    if (!provider || !DummySignInput(*provider, txn, 0, txout, can_grind_r, coin_control)) {
         return -1;
     }
     return GetVirtualTransactionInputSize(CTransaction(txn));
@@ -286,8 +189,7 @@
         }
 
         if (input_bytes == -1) {
-<<<<<<< HEAD
-            input_bytes = CalculateMaximumSignedInputSize(txout, outpoint, &coin_control.m_external_provider, &coin_control);
+            input_bytes = CalculateMaximumSignedInputSize(txout, outpoint, &coin_control.m_external_provider, can_grind_r, &coin_control);
             // ELEMENTS: one more try to get a signed input size: for pegins,
             //  the outpoint is provided as external data but the information
             //  needed to spend is in the wallet (not the external provider,
@@ -300,9 +202,6 @@
             if (!txout.nValue.IsExplicit() || !txout.nAsset.IsExplicit()) {
                 return util::Error{strprintf(_("Value or asset is not explicit for pre-selected input %s"), outpoint.ToString())};
             }
-=======
-            input_bytes = CalculateMaximumSignedInputSize(txout, outpoint, &coin_control.m_external_provider, can_grind_r, &coin_control);
->>>>>>> 710cab1d
         }
 
         // If available, override calculated size with coin control specified size
