--- conflicted
+++ resolved
@@ -420,16 +420,12 @@
     return groups_out;
 }
 
-<<<<<<< HEAD
-bool AttemptSelection(const CWallet& wallet, const CAmountMap& mapTargetValue, const CoinEligibilityFilter& eligibility_filter, std::vector<COutput> coins,
-                                 std::set<CInputCoin>& setCoinsRet, CAmountMap& mapValueRet, const CoinSelectionParams& coin_selection_params)
+std::optional<SelectionResult> AttemptSelection(const CWallet& wallet, const CAmountMap& mapTargetValue, const CoinEligibilityFilter& eligibility_filter, std::vector<COutput> coins,
+                               const CoinSelectionParams& coin_selection_params)
 {
-    setCoinsRet.clear();
-    mapValueRet.clear();
-    // Vector of results for use with waste calculation
-    // In order: calculated waste, selected inputs, map of selected input value (sum of input values) for each asset type
-    // TODO: Use a struct representing the selection result
-    std::vector<std::tuple<CAmount, std::set<CInputCoin>, CAmountMap>> results;
+    // Vector of results. We will choose the best one based on waste.
+    // std::vector<std::tuple<CAmount, std::set<CInputCoin>, CAmountMap>> results;
+    std::vector<SelectionResult> results;
 
     // ELEMENTS: BnB only for policy asset?
     if (mapTargetValue.size() == 1) {
@@ -456,68 +452,34 @@
         }
         // END ELEMENTS
 
-        std::set<CInputCoin> bnb_coins;
-        CAmount bnb_value;
-        if (SelectCoinsBnB(asset_groups, nTargetValue, coin_selection_params.m_cost_of_change, bnb_coins, bnb_value)) {
-            const auto waste = GetSelectionWaste(bnb_coins, /* cost of change */ CAmount(0), nTargetValue, !coin_selection_params.m_subtract_fee_outputs);
-            const CAmountMap bnb_value_map {{asset, bnb_value}};
-            results.emplace_back(std::make_tuple(waste, std::move(bnb_coins), bnb_value_map));
+        if (auto bnb_result{SelectCoinsBnB(positive_groups, nTargetValue, coin_selection_params.m_cost_of_change)}) {
+            bnb_result->ComputeAndSetWaste(CAmount(0));
+            results.push_back(*bnb_result);
         }
 
         // We include the minimum final change for SRD as we do want to avoid making really small change.
         // KnapsackSolver does not need this because it includes MIN_CHANGE internally.
         const CAmount srd_target = nTargetValue + coin_selection_params.m_change_fee + MIN_FINAL_CHANGE;
-        auto srd_result = SelectCoinsSRD(positive_groups, srd_target);
-        if (srd_result != std::nullopt) {
-            const auto waste = GetSelectionWaste(srd_result->first, coin_selection_params.m_cost_of_change, srd_target, !coin_selection_params.m_subtract_fee_outputs);
-            std::set<CInputCoin> srd_coins = srd_result->first;
-            const CAmountMap srd_value_map {{asset, srd_result->second}};
-            results.emplace_back(std::make_tuple(waste, std::move(srd_coins), srd_value_map));
-        }
-=======
-std::optional<SelectionResult> AttemptSelection(const CWallet& wallet, const CAmount& nTargetValue, const CoinEligibilityFilter& eligibility_filter, std::vector<COutput> coins,
-                               const CoinSelectionParams& coin_selection_params)
-{
-    // Vector of results. We will choose the best one based on waste.
-    std::vector<SelectionResult> results;
-
-    // Note that unlike KnapsackSolver, we do not include the fee for creating a change output as BnB will not create a change output.
-    std::vector<OutputGroup> positive_groups = GroupOutputs(wallet, coins, coin_selection_params, eligibility_filter, true /* positive_only */);
-    if (auto bnb_result{SelectCoinsBnB(positive_groups, nTargetValue, coin_selection_params.m_cost_of_change)}) {
-        bnb_result->ComputeAndSetWaste(CAmount(0));
-        results.push_back(*bnb_result);
->>>>>>> c840ab02
+        if (auto srd_result{SelectCoinsSRD(positive_groups, srd_target)}) {
+            srd_result->ComputeAndSetWaste(coin_selection_params.m_cost_of_change);
+            results.push_back(*srd_result);
+        }
     }
 
     // The knapsack solver has some legacy behavior where it will spend dust outputs. We retain this behavior, so don't filter for positive only here.
     std::vector<OutputGroup> all_groups = GroupOutputs(wallet, coins, coin_selection_params, eligibility_filter, false /* positive_only */);
     // While mapTargetValue includes the transaction fees for non-input things, it does not include the fee for creating a change output.
     // So we need to include that for KnapsackSolver as well, as we are expecting to create a change output.
-<<<<<<< HEAD
     CAmountMap mapTargetValue_copy = mapTargetValue;
     if (!coin_selection_params.m_subtract_fee_outputs) {
         mapTargetValue_copy[::policyAsset] += coin_selection_params.m_change_fee;
     }
-    std::set<CInputCoin> knapsack_coins;
-    CAmountMap knapsack_value_map;
-    if (KnapsackSolver(mapTargetValue_copy, all_groups, knapsack_coins, knapsack_value_map)) {
-        const auto waste = GetSelectionWaste(knapsack_coins, coin_selection_params.m_cost_of_change, knapsack_value_map, !coin_selection_params.m_subtract_fee_outputs);
-        results.emplace_back(std::make_tuple(waste, std::move(knapsack_coins), knapsack_value_map));
-=======
+
     if (auto knapsack_result{KnapsackSolver(all_groups, nTargetValue + coin_selection_params.m_change_fee)}) {
         knapsack_result->ComputeAndSetWaste(coin_selection_params.m_cost_of_change);
         results.push_back(*knapsack_result);
     }
 
-    // We include the minimum final change for SRD as we do want to avoid making really small change.
-    // KnapsackSolver does not need this because it includes MIN_CHANGE internally.
-    const CAmount srd_target = nTargetValue + coin_selection_params.m_change_fee + MIN_FINAL_CHANGE;
-    if (auto srd_result{SelectCoinsSRD(positive_groups, srd_target)}) {
-        srd_result->ComputeAndSetWaste(coin_selection_params.m_cost_of_change);
-        results.push_back(*srd_result);
->>>>>>> c840ab02
-    }
-
     if (results.size() == 0) {
         // No solution found
         return std::nullopt;
@@ -525,23 +487,11 @@
 
     // Choose the result with the least waste
     // If the waste is the same, choose the one which spends more inputs.
-<<<<<<< HEAD
-    const auto& best_result = std::min_element(results.begin(), results.end(), [](const auto& a, const auto& b) {
-        return std::get<0>(a) < std::get<0>(b) || (std::get<0>(a) == std::get<0>(b) && std::get<1>(a).size() > std::get<1>(b).size());
-    });
-    setCoinsRet = std::get<1>(*best_result);
-    mapValueRet = std::get<2>(*best_result);
-    return true;
-}
-
-bool SelectCoins(const CWallet& wallet, const std::vector<COutput>& vAvailableCoins, const CAmountMap& mapTargetValue, std::set<CInputCoin>& setCoinsRet, CAmountMap& mapValueRet, const CCoinControl& coin_control, CoinSelectionParams& coin_selection_params, bilingual_str& error)
-=======
     auto& best_result = *std::min_element(results.begin(), results.end());
     return best_result;
 }
 
-std::optional<SelectionResult> SelectCoins(const CWallet& wallet, const std::vector<COutput>& vAvailableCoins, const CAmount& nTargetValue, const CCoinControl& coin_control, const CoinSelectionParams& coin_selection_params)
->>>>>>> c840ab02
+std::optional<SelectionResult> SelectCoins(const CWallet& wallet, const std::vector<COutput>& vAvailableCoins, const CAmountMap& mapTargetValue, const CCoinControl& coin_control, const CoinSelectionParams& coin_selection_params)
 {
     AssertLockHeld(wallet.cs_wallet);
     std::vector<COutput> vCoins(vAvailableCoins);
@@ -552,41 +502,28 @@
     // coin control -> return all selected outputs (we want all selected to go into the transaction for sure)
     if (coin_control.HasSelected() && !coin_control.fAllowOtherInputs)
     {
-<<<<<<< HEAD
         for (const COutput& out : vCoins)
         {
-            if (!out.fSpendable)
-                 continue;
+            if (!out.fSpendable) continue;
 
             CAmount amt = out.tx->GetOutputValueOut(wallet, out.i);
             if (amt < 0) {
                 continue;
             }
-            mapValueRet[out.tx->GetOutputAsset(wallet, out.i)] += amt;
-            setCoinsRet.insert(out.GetInputCoin(wallet));
-        }
-        return (mapValueRet >= mapTargetValue);
-=======
-        for (const COutput& out : vCoins) {
-            if (!out.fSpendable) continue;
             /* Set depth, from_me, ancestors, and descendants to 0 or false as these don't matter for preset inputs as no actual selection is being done.
              * positive_only is set to false because we want to include all preset inputs, even if they are dust.
              */
-            preset_inputs.Insert(out.GetInputCoin(), 0, false, 0, 0, false);
-        }
-        SelectionResult result(nTargetValue);
+            preset_inputs.Insert(out.GetInputCoin(wallet), 0, false, 0, 0, false);
+        }
+        SelectionResult result(mapTargetValue);
         result.AddInput(preset_inputs);
-        if (result.GetSelectedValue() < nTargetValue) return std::nullopt;
+        if (result.GetSelectedValue() < mapTargetValue) return std::nullopt;
         return result;
->>>>>>> c840ab02
     }
 
     // calculate value from preset inputs and store them
     std::set<CInputCoin> setPresetCoins;
-<<<<<<< HEAD
     CAmountMap mapValueFromPresetInputs;
-=======
->>>>>>> c840ab02
 
     std::vector<COutPoint> vPresetInputs;
     coin_control.ListSelected(vPresetInputs);
@@ -626,21 +563,15 @@
                 input_bytes = CalculateMaximumSignedInputSize(txout, &wallet, /* use_max_sig */ true);
             }
             if (!txout.nValue.IsExplicit() || !txout.nAsset.IsExplicit()) {
-                return false; // We can't get its value, so abort
+                return std::nullopt; // We can't get its value, so abort
             }
             coin = CInputCoin(outpoint, txout, input_bytes);
         }
 
-<<<<<<< HEAD
         mapValueFromPresetInputs[coin.asset] += coin.value;
-        if (coin.m_input_bytes <= 0) {
-            error = _("Missing solving data for estimating transaction size"); // ELEMENTS
-            return false; // Not solvable, can't estimate size for fee
-=======
-        CInputCoin coin(outpoint, txout, input_bytes);
         if (coin.m_input_bytes == -1) {
+            // error = _("Missing solving data for estimating transaction size"); // ELEMENTS
             return std::nullopt; // Not solvable, can't estimate size for fee
->>>>>>> c840ab02
         }
         coin.effective_value = coin.value - coin_selection_params.m_effective_feerate.GetFee(coin.m_input_bytes);
         if (coin_selection_params.m_subtract_fee_outputs) {
@@ -707,35 +638,16 @@
     // permissive CoinEligibilityFilter.
     std::optional<SelectionResult> res = [&] {
         // Pre-selected inputs already cover the target amount.
-<<<<<<< HEAD
-        if (value_to_select.empty()) return true;
-
-        // If possible, fund the transaction with confirmed UTXOs only. Prefer at least six
-        // confirmations on outputs received from other wallets and only spend confirmed change.
-        if (AttemptSelection(wallet, value_to_select, CoinEligibilityFilter(1, 6, 0), vCoins, setCoinsRet, mapValueRet, coin_selection_params)) return true;
-        if (AttemptSelection(wallet, value_to_select, CoinEligibilityFilter(1, 1, 0), vCoins, setCoinsRet, mapValueRet, coin_selection_params)) return true;
-=======
-        if (value_to_select <= 0) return std::make_optional(SelectionResult(nTargetValue));
+        if (value_to_select <= CAmountMap{}) return std::make_optional(SelectionResult(mapTargetValue));
 
         // If possible, fund the transaction with confirmed UTXOs only. Prefer at least six
         // confirmations on outputs received from other wallets and only spend confirmed change.
         if (auto r1{AttemptSelection(wallet, value_to_select, CoinEligibilityFilter(1, 6, 0), vCoins, coin_selection_params)}) return r1;
         if (auto r2{AttemptSelection(wallet, value_to_select, CoinEligibilityFilter(1, 1, 0), vCoins, coin_selection_params)}) return r2;
->>>>>>> c840ab02
 
         // Fall back to using zero confirmation change (but with as few ancestors in the mempool as
         // possible) if we cannot fund the transaction otherwise.
         if (wallet.m_spend_zero_conf_change) {
-<<<<<<< HEAD
-            if (AttemptSelection(wallet, value_to_select, CoinEligibilityFilter(0, 1, 2), vCoins, setCoinsRet, mapValueRet, coin_selection_params)) return true;
-            if (AttemptSelection(wallet, value_to_select, CoinEligibilityFilter(0, 1, std::min((size_t)4, max_ancestors/3), std::min((size_t)4, max_descendants/3)),
-                                   vCoins, setCoinsRet, mapValueRet, coin_selection_params)) {
-                return true;
-            }
-            if (AttemptSelection(wallet, value_to_select, CoinEligibilityFilter(0, 1, max_ancestors/2, max_descendants/2),
-                                   vCoins, setCoinsRet, mapValueRet, coin_selection_params)) {
-                return true;
-=======
             if (auto r3{AttemptSelection(wallet, value_to_select, CoinEligibilityFilter(0, 1, 2), vCoins, coin_selection_params)}) return r3;
             if (auto r4{AttemptSelection(wallet, value_to_select, CoinEligibilityFilter(0, 1, std::min((size_t)4, max_ancestors/3), std::min((size_t)4, max_descendants/3)),
                                    vCoins, coin_selection_params)}) {
@@ -744,34 +656,22 @@
             if (auto r5{AttemptSelection(wallet, value_to_select, CoinEligibilityFilter(0, 1, max_ancestors/2, max_descendants/2),
                                    vCoins, coin_selection_params)}) {
                 return r5;
->>>>>>> c840ab02
             }
             // If partial groups are allowed, relax the requirement of spending OutputGroups (groups
             // of UTXOs sent to the same address, which are obviously controlled by a single wallet)
             // in their entirety.
-<<<<<<< HEAD
-            if (AttemptSelection(wallet, value_to_select, CoinEligibilityFilter(0, 1, max_ancestors-1, max_descendants-1, true /* include_partial_groups */),
-                                   vCoins, setCoinsRet, mapValueRet, coin_selection_params)) {
-                return true;
-=======
             if (auto r6{AttemptSelection(wallet, value_to_select, CoinEligibilityFilter(0, 1, max_ancestors-1, max_descendants-1, true /* include_partial_groups */),
                                    vCoins, coin_selection_params)}) {
                 return r6;
->>>>>>> c840ab02
             }
             // Try with unsafe inputs if they are allowed. This may spend unconfirmed outputs
             // received from other wallets.
             if (coin_control.m_include_unsafe_inputs) {
                 if (auto r7{AttemptSelection(wallet, value_to_select,
                     CoinEligibilityFilter(0 /* conf_mine */, 0 /* conf_theirs */, max_ancestors-1, max_descendants-1, true /* include_partial_groups */),
-<<<<<<< HEAD
-                    vCoins, setCoinsRet, mapValueRet, coin_selection_params)) {
-                return true;
-=======
                     vCoins, coin_selection_params)}) {
                     return r7;
                 }
->>>>>>> c840ab02
             }
             // Try with unlimited ancestors/descendants. The transaction will still need to meet
             // mempool ancestor/descendant policy to be accepted to mempool and broadcasted, but
@@ -779,14 +679,9 @@
             if (!fRejectLongChains) {
                 if (auto r8{AttemptSelection(wallet, value_to_select,
                                       CoinEligibilityFilter(0, 1, std::numeric_limits<uint64_t>::max(), std::numeric_limits<uint64_t>::max(), true /* include_partial_groups */),
-<<<<<<< HEAD
-                                      vCoins, setCoinsRet, mapValueRet, coin_selection_params)) {
-                return true;
-=======
                                       vCoins, coin_selection_params)}) {
                     return r8;
                 }
->>>>>>> c840ab02
             }
         }
         // Coin Selection failed.
@@ -795,13 +690,10 @@
 
     if (!res) return std::nullopt;
 
-<<<<<<< HEAD
     // add preset inputs to the total value selected
-    mapValueRet += mapValueFromPresetInputs;
-=======
+    // mapValueRet += mapValueFromPresetInputs;
     // Add preset inputs to result
     res->AddInput(preset_inputs);
->>>>>>> c840ab02
 
     return res;
 }
@@ -1260,28 +1152,16 @@
     AvailableCoins(wallet, vAvailableCoins, &coin_control, 1, MAX_MONEY, MAX_MONEY, 0);
 
     // Choose coins to use
-<<<<<<< HEAD
-    CAmountMap map_inputs_sum;
-    std::set<CInputCoin> setCoins;
-    // Preserve order of selected inputs for surjection proofs
-    std::vector<CInputCoin> selected_coins;
-    if (!SelectCoins(wallet, vAvailableCoins, /* nTargetValue */ map_selection_target, setCoins, map_inputs_sum, coin_control, coin_selection_params, error))
-    {
-        if (error.empty()) {
-            error = _("Insufficient funds");
-        }
-=======
-    std::optional<SelectionResult> result = SelectCoins(wallet, vAvailableCoins, /* nTargetValue */ selection_target, coin_control, coin_selection_params);
+    std::optional<SelectionResult> result = SelectCoins(wallet, vAvailableCoins, /* nTargetValue */ map_selection_target, coin_control, coin_selection_params);
     if (!result) {
         error = _("Insufficient funds");
->>>>>>> c840ab02
         return false;
     }
 
     // If all of our inputs are explicit, we don't need a blinded dummy
     if (may_need_blinded_dummy) {
         may_need_blinded_dummy = false;
-        for (const auto& coin : setCoins) {
+        for (const auto& coin : result->GetInputSet()) {
             if (!coin.txout.nValue.IsExplicit()) {
                 may_need_blinded_dummy = true;
                 break;
@@ -1291,9 +1171,8 @@
 
     // Always make a change output
     // We will reduce the fee from this change output later, and remove the output if it is too small.
-<<<<<<< HEAD
     // ELEMENTS: wrap this all in a loop, set nChangePosInOut specifically for policy asset
-    CAmountMap map_change_and_fee = map_inputs_sum - map_recipients_sum;
+    CAmountMap map_change_and_fee = result->GetSelectedValue() - map_recipients_sum;
     // Zero out any non-policy assets which have zero change value
     for (auto it = map_change_and_fee.begin(); it != map_change_and_fee.end(); ) {
         if (it->first != policyAsset && it->second == 0) {
@@ -1301,16 +1180,6 @@
         } else {
             ++it;
         }
-=======
-    const CAmount change_and_fee = result->GetSelectedValue() - recipients_sum;
-    assert(change_and_fee >= 0);
-    CTxOut newTxOut(change_and_fee, scriptChange);
-
-    if (nChangePosInOut == -1)
-    {
-        // Insert change txn at random position:
-        nChangePosInOut = GetRandInt(txNew.vout.size()+1);
->>>>>>> c840ab02
     }
 
     // Uniformly randomly place change outputs for all assets, except that the policy-asset
@@ -1414,14 +1283,11 @@
     int reissuance_index = -1;
     uint256 token_blinding;
 
-<<<<<<< HEAD
     // Elements: Shuffle here to preserve random ordering for surjection proofs
-    selected_coins = std::vector<CInputCoin>(setCoins.begin(), setCoins.end());
-    Shuffle(selected_coins.begin(), selected_coins.end(), FastRandomContext());
-=======
+    // selected_coins = std::vector<CInputCoin>(setCoins.begin(), setCoins.end());
+    // Shuffle(selected_coins.begin(), selected_coins.end(), FastRandomContext());
     // Shuffle selected coins and fill in final vin
     std::vector<CInputCoin> selected_coins = result->GetShuffledInputVector();
->>>>>>> c840ab02
 
     // Note how the sequence number is set to non-maxint so that
     // the nLockTime set above actually works.
