// Copyright (c) 2021 The Bitcoin Core developers
// Distributed under the MIT software license, see the accompanying
// file COPYING or http://www.opensource.org/licenses/mit-license.php.

#include <blind.h> // ELEMENTS: for MAX_RANGEPROOF_SIZE
#include <consensus/amount.h>
#include <consensus/validation.h>
#include <interfaces/chain.h>
#include <issuance.h> // ELEMENTS: for GenerateAssetEntropy and others
#include <policy/policy.h>
#include <rpc/util.h>  // for GetDestinationBlindingKey and IsBlindDestination
#include <script/signingprovider.h>
#include <util/check.h>
#include <util/fees.h>
#include <util/moneystr.h>
#include <util/rbf.h>
#include <util/translation.h>
#include <wallet/coincontrol.h>
#include <wallet/fees.h>
#include <wallet/receive.h>
#include <wallet/spend.h>
#include <wallet/transaction.h>
#include <wallet/wallet.h>

using interfaces::FoundBlock;

namespace wallet {
static constexpr size_t OUTPUT_GROUP_MAX_ENTRIES{100};

int GetTxSpendSize(const CWallet& wallet, const CWalletTx& wtx, unsigned int out, bool use_max_sig)
{
    return CalculateMaximumSignedInputSize(wtx.tx->vout[out], &wallet, use_max_sig);
}

std::string COutput::ToString(const CWallet& wallet) const
{
    return strprintf("COutput(%s, %d, %d) [%s] [%s]", tx->GetHash().ToString(), i, nDepth, FormatMoney(tx->GetOutputValueOut(wallet, i)), tx->GetOutputAsset(wallet, i).GetHex());
}

// Helper for producing a max-sized low-S low-R signature (eg 71 bytes)
// or a max-sized low-S signature (e.g. 72 bytes) if use_max_sig is true
bool DummySignInput(const SigningProvider& provider, CMutableTransaction& tx, const size_t nIn, const CTxOut& txout, bool use_max_sig)
{
    // Fill in dummy signatures for fee calculation.
    const CScript& scriptPubKey = txout.scriptPubKey;
    SignatureData sigdata;

    if (!ProduceSignature(provider, use_max_sig ? DUMMY_MAXIMUM_SIGNATURE_CREATOR : DUMMY_SIGNATURE_CREATOR, scriptPubKey, sigdata)) {
        return false;
    }
    UpdateTransaction(tx, nIn, sigdata);
    return true;
}

// Helper for producing a bunch of max-sized low-S low-R signatures (eg 71 bytes)
bool CWallet::DummySignTx(CMutableTransaction &txNew, const std::vector<CTxOut> &txouts, const CCoinControl* coin_control) const
{
    // Fill in dummy signatures for fee calculation.
    int nIn = 0;
    for (const auto& txout : txouts)
    {
        CTxIn& txin = txNew.vin[nIn];
        // If weight was provided, fill the input to that weight
        if (coin_control && coin_control->HasInputWeight(txin.prevout)) {
            if (!FillInputToWeight(txNew, nIn, coin_control->GetInputWeight(txin.prevout))) {
                return false;
            }
            nIn++;
            continue;
        }
        // Use max sig if watch only inputs were used or if this particular input is an external input
        // to ensure a sufficient fee is attained for the requested feerate.
        const bool use_max_sig = coin_control && (coin_control->fAllowWatchOnly || coin_control->IsExternalSelected(txin.prevout));
        const std::unique_ptr<SigningProvider> provider = GetSolvingProvider(txout.scriptPubKey);
        if (!provider || !DummySignInput(*provider, txNew, nIn, txout, use_max_sig)) {
            if (!coin_control || !DummySignInput(coin_control->m_external_provider, txNew, nIn, txout, use_max_sig)) {
                return false;
            }
        }

        nIn++;
    }
    return true;
}

bool FillInputToWeight(CMutableTransaction& mtx, size_t nIn, int64_t target_weight)
{
    assert(mtx.vin[nIn].scriptSig.empty());
    assert(mtx.witness.vtxinwit[nIn].scriptWitness.IsNull());

    int64_t txin_weight = GetTransactionInputWeight(CTransaction(mtx), nIn);

    // Do nothing if the weight that should be added is less than the weight that already exists
    if (target_weight < txin_weight) {
        return false;
    }
    if (target_weight == txin_weight) {
        return true;
    }

    // Subtract current txin weight, which should include empty witness stack
    int64_t add_weight = target_weight - txin_weight;
    assert(add_weight > 0);

    // We will want to subtract the size of the Compact Size UInt that will also be serialized.
    // However doing so when the size is near a boundary can result in a problem where it is not
    // possible to have a stack element size and combination to exactly equal a target.
    // To avoid this possibility, if the weight to add is less than 10 bytes greater than
    // a boundary, the size will be split so that 2/3rds will be in one stack element, and
    // the remaining 1/3rd in another. Using 3rds allows us to avoid additional boundaries.
    // 10 bytes is used because that accounts for the maximum size. This does not need to be super precise.
    if ((add_weight >= 253 && add_weight < 263)
        || (add_weight > std::numeric_limits<uint16_t>::max() && add_weight <= std::numeric_limits<uint16_t>::max() + 10)
        || (add_weight > std::numeric_limits<uint32_t>::max() && add_weight <= std::numeric_limits<uint32_t>::max() + 10)) {
        int64_t first_weight = add_weight / 3;
        add_weight -= first_weight;

        first_weight -= GetSizeOfCompactSize(first_weight);
        mtx.witness.vtxinwit[nIn].scriptWitness.stack.emplace(mtx.witness.vtxinwit[nIn].scriptWitness.stack.end(), first_weight, 0);
    }

    add_weight -= GetSizeOfCompactSize(add_weight);
    mtx.witness.vtxinwit[nIn].scriptWitness.stack.emplace(mtx.witness.vtxinwit[nIn].scriptWitness.stack.end(), add_weight, 0);
    assert(GetTransactionInputWeight(CTransaction(mtx), nIn) == target_weight);

    return true;
}

int CalculateMaximumSignedInputSize(const CTxOut& txout, const SigningProvider* provider, bool use_max_sig) {
    CMutableTransaction txn;
    txn.vin.push_back(CTxIn(COutPoint()));
    if (!provider || !DummySignInput(*provider, txn, 0, txout, use_max_sig)) {
        return -1;
    }
    return GetVirtualTransactionInputSize(CTransaction(txn));
}

int CalculateMaximumSignedInputSize(const CTxOut& txout, const CWallet* wallet, bool use_max_sig)
{
    const std::unique_ptr<SigningProvider> provider = wallet->GetSolvingProvider(txout.scriptPubKey);
    return CalculateMaximumSignedInputSize(txout, provider.get(), use_max_sig);
}

// ELEMENTS
// TxSize CalculateMaximumSignedTxSize(const CTransaction &tx, const CWallet *wallet, unsigned int discountFactor, const CCoinControl* coin_control = nullptr) {
//     auto txsize = CalculateMaximumSignedTxSize(tx, wallet, coin_control);
//     int64_t vsize = GetVirtualTransactionSize(txsize.weight, 0, 0, discountFactor);
//     return TxSize{vsize, txsize.weight};
// }

// Returns pair of vsize and weight
TxSize CalculateMaximumSignedTxSize(const CTransaction &tx, const CWallet *wallet, const CCoinControl* coin_control) EXCLUSIVE_LOCKS_REQUIRED(wallet->cs_wallet)
{
    std::vector<CTxOut> txouts;
    // Look up the inputs. The inputs are either in the wallet, or in coin_control.
    for (const CTxIn& input : tx.vin) {
        const auto mi = wallet->mapWallet.find(input.prevout.hash);
        if (mi != wallet->mapWallet.end()) {
            assert(input.prevout.n < mi->second.tx->vout.size());
            txouts.emplace_back(mi->second.tx->vout[input.prevout.n]);
        } else if (coin_control) {
            CTxOut txout;
            if (!coin_control->GetExternalOutput(input.prevout, txout)) {
                return TxSize{-1, -1};
            }
            txouts.emplace_back(txout);
        } else {
            return TxSize{-1, -1};
        }
    }
    return CalculateMaximumSignedTxSize(tx, wallet, txouts, coin_control);
}

// txouts needs to be in the order of tx.vin
TxSize CalculateMaximumSignedTxSize(const CTransaction &tx, const CWallet *wallet, const std::vector<CTxOut>& txouts, const CCoinControl* coin_control)
{
    CMutableTransaction txNew(tx);
    if (!wallet->DummySignTx(txNew, txouts, coin_control)) {
        return TxSize{-1, -1};
    }
    CTransaction ctx(txNew);
    int64_t vsize = GetVirtualTransactionSize(ctx);
    int64_t weight = GetTransactionWeight(ctx);
    return TxSize{vsize, weight};
}

void AvailableCoins(const CWallet& wallet, std::vector<COutput> &vCoins, const CCoinControl *coinControl, const CAmount &nMinimumAmount, const CAmount &nMaximumAmount, const CAmount &nMinimumSumAmount, const uint64_t nMaximumCount, const CAsset* asset_filter) EXCLUSIVE_LOCKS_REQUIRED(wallet.cs_wallet)
{
    AssertLockHeld(wallet.cs_wallet);

    vCoins.clear();
    CAmount nTotal = 0;
    // Either the WALLET_FLAG_AVOID_REUSE flag is not set (in which case we always allow), or we default to avoiding, and only in the case where
    // a coin control object is provided, and has the avoid address reuse flag set to false, do we allow already used addresses
    bool allow_used_addresses = !wallet.IsWalletFlagSet(WALLET_FLAG_AVOID_REUSE) || (coinControl && !coinControl->m_avoid_address_reuse);
    const int min_depth = {coinControl ? coinControl->m_min_depth : DEFAULT_MIN_DEPTH};
    const int max_depth = {coinControl ? coinControl->m_max_depth : DEFAULT_MAX_DEPTH};
    const bool only_safe = {coinControl ? !coinControl->m_include_unsafe_inputs : true};

    std::set<uint256> trusted_parents;
    for (const auto& entry : wallet.mapWallet)
    {
        const uint256& wtxid = entry.first;
        const CWalletTx& wtx = entry.second;

        if (wallet.IsTxImmatureCoinBase(wtx))
            continue;

        int nDepth = wallet.GetTxDepthInMainChain(wtx);
        if (nDepth < 0)
            continue;

        // We should not consider coins which aren't at least in our mempool
        // It's possible for these to be conflicted via ancestors which we may never be able to detect
        if (nDepth == 0 && !wtx.InMempool())
            continue;

        bool safeTx = CachedTxIsTrusted(wallet, wtx, trusted_parents);

        // We should not consider coins from transactions that are replacing
        // other transactions.
        //
        // Example: There is a transaction A which is replaced by bumpfee
        // transaction B. In this case, we want to prevent creation of
        // a transaction B' which spends an output of B.
        //
        // Reason: If transaction A were initially confirmed, transactions B
        // and B' would no longer be valid, so the user would have to create
        // a new transaction C to replace B'. However, in the case of a
        // one-block reorg, transactions B' and C might BOTH be accepted,
        // when the user only wanted one of them. Specifically, there could
        // be a 1-block reorg away from the chain where transactions A and C
        // were accepted to another chain where B, B', and C were all
        // accepted.
        if (nDepth == 0 && wtx.mapValue.count("replaces_txid")) {
            safeTx = false;
        }

        // Similarly, we should not consider coins from transactions that
        // have been replaced. In the example above, we would want to prevent
        // creation of a transaction A' spending an output of A, because if
        // transaction B were initially confirmed, conflicting with A and
        // A', we wouldn't want to the user to create a transaction D
        // intending to replace A', but potentially resulting in a scenario
        // where A, A', and D could all be accepted (instead of just B and
        // D, or just A and A' like the user would want).
        if (nDepth == 0 && wtx.mapValue.count("replaced_by_txid")) {
            safeTx = false;
        }

        if (only_safe && !safeTx) {
            continue;
        }

        if (nDepth < min_depth || nDepth > max_depth) {
            continue;
        }

        for (unsigned int i = 0; i < wtx.tx->vout.size(); i++) {
            // Only consider selected coins if add_inputs is false
            if (coinControl && !coinControl->m_add_inputs && !coinControl->IsSelected(COutPoint(entry.first, i))) {
                continue;
            }

            CAmount outValue = wtx.GetOutputValueOut(wallet, i);
            CAsset asset = wtx.GetOutputAsset(wallet, i);
            if (asset_filter && asset != *asset_filter) {
                continue;
            }
            if (outValue < nMinimumAmount || outValue > nMaximumAmount)
                continue;

            if (coinControl && coinControl->HasSelected() && !coinControl->fAllowOtherInputs && !coinControl->IsSelected(COutPoint(entry.first, i)))
                continue;

            if (wallet.IsLockedCoin(entry.first, i))
                continue;

            if (wallet.IsSpent(wtxid, i))
                continue;

            isminetype mine = wallet.IsMine(wtx.tx->vout[i]);

            if (mine == ISMINE_NO) {
                continue;
            }

            if (!allow_used_addresses && wallet.IsSpentKey(wtxid, i)) {
                continue;
            }

            std::unique_ptr<SigningProvider> provider = wallet.GetSolvingProvider(wtx.tx->vout[i].scriptPubKey);

            bool solvable = provider ? IsSolvable(*provider, wtx.tx->vout[i].scriptPubKey) : false;
            bool spendable = ((mine & ISMINE_SPENDABLE) != ISMINE_NO) || (((mine & ISMINE_WATCH_ONLY) != ISMINE_NO) && (coinControl && coinControl->fAllowWatchOnly && solvable));

            vCoins.push_back(COutput(wallet, wtx, i, nDepth, spendable, solvable, safeTx, (coinControl && coinControl->fAllowWatchOnly)));

            // Checks the sum amount of all UTXO's.
            if (nMinimumSumAmount != MAX_MONEY) {
                nTotal += outValue;

                if (nTotal >= nMinimumSumAmount) {
                    return;
                }
            }

            // Checks the maximum number of UTXO's.
            if (nMaximumCount > 0 && vCoins.size() >= nMaximumCount) {
                return;
            }
        }
    }
}

CAmountMap GetAvailableBalance(const CWallet& wallet, const CCoinControl* coinControl)
{
    LOCK(wallet.cs_wallet);

    CAmountMap balance;
    std::vector<COutput> vCoins;
    AvailableCoins(wallet, vCoins, coinControl);
    for (const COutput& out : vCoins) {
        if (out.fSpendable) {
            CAmount amt = out.tx->GetOutputValueOut(wallet, out.i);
            if (amt < 0) {
                continue;
            }
            balance[out.tx->GetOutputAsset(wallet, out.i)] += amt;
        }
    }
    return balance;
}

const CTxOut& FindNonChangeParentOutput(const CWallet& wallet, const CTransaction& tx, int output) EXCLUSIVE_LOCKS_REQUIRED(wallet.cs_wallet)
{
    AssertLockHeld(wallet.cs_wallet);
    const CTransaction* ptx = &tx;
    int n = output;
    while (OutputIsChange(wallet, ptx->vout[n]) && ptx->vin.size() > 0) {
        const COutPoint& prevout = ptx->vin[0].prevout;
        auto it = wallet.mapWallet.find(prevout.hash);
        if (it == wallet.mapWallet.end() || it->second.tx->vout.size() <= prevout.n ||
            !wallet.IsMine(it->second.tx->vout[prevout.n])) {
            break;
        }
        ptx = it->second.tx.get();
        n = prevout.n;
    }
    return ptx->vout[n];
}

std::map<CTxDestination, std::vector<COutput>> ListCoins(const CWallet& wallet) EXCLUSIVE_LOCKS_REQUIRED(wallet.cs_wallet)
{
    AssertLockHeld(wallet.cs_wallet);

    std::map<CTxDestination, std::vector<COutput>> result;
    std::vector<COutput> availableCoins;

    AvailableCoins(wallet, availableCoins);

    for (const COutput& coin : availableCoins) {
        CTxDestination address;
        if ((coin.fSpendable || (wallet.IsWalletFlagSet(WALLET_FLAG_DISABLE_PRIVATE_KEYS) && coin.fSolvable)) &&
            ExtractDestination(FindNonChangeParentOutput(wallet, *coin.tx->tx, coin.i).scriptPubKey, address)) {
            result[address].emplace_back(std::move(coin));
        }
    }

    std::vector<COutPoint> lockedCoins;
    wallet.ListLockedCoins(lockedCoins);
    // Include watch-only for LegacyScriptPubKeyMan wallets without private keys
    const bool include_watch_only = wallet.GetLegacyScriptPubKeyMan() && wallet.IsWalletFlagSet(WALLET_FLAG_DISABLE_PRIVATE_KEYS);
    const isminetype is_mine_filter = include_watch_only ? ISMINE_WATCH_ONLY : ISMINE_SPENDABLE;
    for (const COutPoint& output : lockedCoins) {
        auto it = wallet.mapWallet.find(output.hash);
        if (it != wallet.mapWallet.end()) {
            int depth = wallet.GetTxDepthInMainChain(it->second);
            if (depth >= 0 && output.n < it->second.tx->vout.size() &&
                wallet.IsMine(it->second.tx->vout[output.n]) == is_mine_filter
            ) {
                CTxDestination address;
                if (ExtractDestination(FindNonChangeParentOutput(wallet, *it->second.tx, output.n).scriptPubKey, address)) {
                    result[address].emplace_back(
                        wallet, it->second, output.n, depth, true /* spendable */, true /* solvable */, false /* safe */);
                }
            }
        }
    }

    return result;
}

std::vector<OutputGroup> GroupOutputs(const CWallet& wallet, const std::vector<COutput>& outputs, const CoinSelectionParams& coin_sel_params, const CoinEligibilityFilter& filter, bool positive_only)
{
    std::vector<OutputGroup> groups_out;

    if (!coin_sel_params.m_avoid_partial_spends) {
        // Allowing partial spends  means no grouping. Each COutput gets its own OutputGroup.
        for (const COutput& output : outputs) {
            // Skip outputs we cannot spend
            if (!output.fSpendable) continue;

            size_t ancestors, descendants;
            wallet.chain().getTransactionAncestry(output.tx->GetHash(), ancestors, descendants);
            CInputCoin input_coin = output.GetInputCoin(wallet);

            // Make an OutputGroup containing just this output
            OutputGroup group{coin_sel_params};
            group.Insert(input_coin, output.nDepth, CachedTxIsFromMe(wallet, *output.tx, ISMINE_ALL), ancestors, descendants, positive_only);

            // Check the OutputGroup's eligibility. Only add the eligible ones.
            if (positive_only && group.GetSelectionAmount() <= 0) continue;
            if (group.m_outputs.size() > 0 && group.EligibleForSpending(filter)) groups_out.push_back(group);
        }
        return groups_out;
    }

    // We want to combine COutputs that have the same scriptPubKey into single OutputGroups
    // except when there are more than OUTPUT_GROUP_MAX_ENTRIES COutputs grouped in an OutputGroup.
    // To do this, we maintain a map where the key is the scriptPubKey and the value is a vector of OutputGroups.
    // For each COutput, we check if the scriptPubKey is in the map, and if it is, the COutput's CInputCoin is added
    // to the last OutputGroup in the vector for the scriptPubKey. When the last OutputGroup has
    // OUTPUT_GROUP_MAX_ENTRIES CInputCoins, a new OutputGroup is added to the end of the vector.
    std::map<CScript, std::vector<OutputGroup>> spk_to_groups_map;
    for (const auto& output : outputs) {
        // Skip outputs we cannot spend
        if (!output.fSpendable) continue;

        size_t ancestors, descendants;
        wallet.chain().getTransactionAncestry(output.tx->GetHash(), ancestors, descendants);
        CInputCoin input_coin = output.GetInputCoin(wallet);
        CScript spk = input_coin.txout.scriptPubKey;

        std::vector<OutputGroup>& groups = spk_to_groups_map[spk];

        if (groups.size() == 0) {
            // No OutputGroups for this scriptPubKey yet, add one
            groups.emplace_back(coin_sel_params);
        }

        // Get the last OutputGroup in the vector so that we can add the CInputCoin to it
        // A pointer is used here so that group can be reassigned later if it is full.
        OutputGroup* group = &groups.back();

        // Check if this OutputGroup is full. We limit to OUTPUT_GROUP_MAX_ENTRIES when using -avoidpartialspends
        // to avoid surprising users with very high fees.
        if (group->m_outputs.size() >= OUTPUT_GROUP_MAX_ENTRIES) {
            // The last output group is full, add a new group to the vector and use that group for the insertion
            groups.emplace_back(coin_sel_params);
            group = &groups.back();
        }

        // Add the input_coin to group
        group->Insert(input_coin, output.nDepth, CachedTxIsFromMe(wallet, *output.tx, ISMINE_ALL), ancestors, descendants, positive_only);
    }

    // Now we go through the entire map and pull out the OutputGroups
    for (const auto& spk_and_groups_pair: spk_to_groups_map) {
        const std::vector<OutputGroup>& groups_per_spk= spk_and_groups_pair.second;

        // Go through the vector backwards. This allows for the first item we deal with being the partial group.
        for (auto group_it = groups_per_spk.rbegin(); group_it != groups_per_spk.rend(); group_it++) {
            const OutputGroup& group = *group_it;

            // Don't include partial groups if there are full groups too and we don't want partial groups
            if (group_it == groups_per_spk.rbegin() && groups_per_spk.size() > 1 && !filter.m_include_partial_groups) {
                continue;
            }

            // Check the OutputGroup's eligibility. Only add the eligible ones.
            if (positive_only && group.GetSelectionAmount() <= 0) continue;
            if (group.m_outputs.size() > 0 && group.EligibleForSpending(filter)) groups_out.push_back(group);
        }
    }

    return groups_out;
}

std::optional<SelectionResult> AttemptSelection(const CWallet& wallet, const CAmountMap& mapTargetValue, const CoinEligibilityFilter& eligibility_filter, std::vector<COutput> coins,
                               const CoinSelectionParams& coin_selection_params)
{
    // Vector of results. We will choose the best one based on waste.
    // std::vector<std::tuple<CAmount, std::set<CInputCoin>, CAmountMap>> results;
    std::vector<SelectionResult> results;

    // ELEMENTS: BnB only for policy asset?
    if (mapTargetValue.size() == 1) {
        // Note that unlike KnapsackSolver, we do not include the fee for creating a change output as BnB will not create a change output.
        std::vector<OutputGroup> positive_groups = GroupOutputs(wallet, coins, coin_selection_params, eligibility_filter, true /* positive_only */);

        // ELEMENTS:
        CAsset asset = mapTargetValue.begin()->first;
        CAmount nTargetValue = mapTargetValue.begin()->second;
        // Get output groups that only contain this asset.
        std::vector<OutputGroup> asset_groups;
        for (OutputGroup g : positive_groups) {
            bool add = true;
            for (CInputCoin c : g.m_outputs) {
                if (c.asset != asset) {
                    add = false;
                    break;
                }
            }

            if (add) {
                asset_groups.push_back(g);
            }
        }
        // END ELEMENTS

        if (auto bnb_result{SelectCoinsBnB(positive_groups, nTargetValue, coin_selection_params.m_cost_of_change)}) {
            bnb_result->ComputeAndSetWaste(CAmount(0));
            results.push_back(*bnb_result);
        }

        // We include the minimum final change for SRD as we do want to avoid making really small change.
        // KnapsackSolver does not need this because it includes MIN_CHANGE internally.
        const CAmount srd_target = nTargetValue + coin_selection_params.m_change_fee + MIN_FINAL_CHANGE;
        if (auto srd_result{SelectCoinsSRD(positive_groups, srd_target)}) {
            srd_result->ComputeAndSetWaste(coin_selection_params.m_cost_of_change);
            results.push_back(*srd_result);
        }
    }

    // The knapsack solver has some legacy behavior where it will spend dust outputs. We retain this behavior, so don't filter for positive only here.
    std::vector<OutputGroup> all_groups = GroupOutputs(wallet, coins, coin_selection_params, eligibility_filter, false /* positive_only */);
    // While mapTargetValue includes the transaction fees for non-input things, it does not include the fee for creating a change output.
    // So we need to include that for KnapsackSolver as well, as we are expecting to create a change output.
    CAmountMap mapTargetValue_copy = mapTargetValue;
    if (!coin_selection_params.m_subtract_fee_outputs) {
        mapTargetValue_copy[::policyAsset] += coin_selection_params.m_change_fee;
    }

    if (auto knapsack_result{KnapsackSolver(all_groups, mapTargetValue_copy)}) {
         knapsack_result->ComputeAndSetWaste(coin_selection_params.m_cost_of_change);
         results.push_back(*knapsack_result);
    }

    if (results.size() == 0) {
        // No solution found
        return std::nullopt;
    }

    // Choose the result with the least waste
    // If the waste is the same, choose the one which spends more inputs.
    auto& best_result = *std::min_element(results.begin(), results.end());
    return best_result;
}

std::optional<SelectionResult> SelectCoins(const CWallet& wallet, const std::vector<COutput>& vAvailableCoins, const CAmountMap& mapTargetValue, const CCoinControl& coin_control, const CoinSelectionParams& coin_selection_params) EXCLUSIVE_LOCKS_REQUIRED(wallet.cs_wallet)
{
    AssertLockHeld(wallet.cs_wallet);
    std::vector<COutput> vCoins(vAvailableCoins);
    CAmountMap value_to_select = mapTargetValue;

    OutputGroup preset_inputs(coin_selection_params);

    // coin control -> return all selected outputs (we want all selected to go into the transaction for sure)
    if (coin_control.HasSelected() && !coin_control.fAllowOtherInputs)
    {
        for (const COutput& out : vCoins)
        {
            if (!out.fSpendable) continue;

            CAmount amt = out.tx->GetOutputValueOut(wallet, out.i);
            if (amt < 0) {
                continue;
            }
            /* Set depth, from_me, ancestors, and descendants to 0 or false as these don't matter for preset inputs as no actual selection is being done.
             * positive_only is set to false because we want to include all preset inputs, even if they are dust.
             */
            preset_inputs.Insert(out.GetInputCoin(wallet), 0, false, 0, 0, false);
        }
        SelectionResult result(mapTargetValue);
        result.AddInput(preset_inputs);
        if (result.GetSelectedValue() < mapTargetValue) return std::nullopt;
        return result;
    }

    // calculate value from preset inputs and store them
    std::set<CInputCoin> setPresetCoins;

    std::vector<COutPoint> vPresetInputs;
    coin_control.ListSelected(vPresetInputs);
    for (const COutPoint& outpoint : vPresetInputs) {
        int input_bytes = -1;
        CTxOut txout;
        std::map<uint256, CWalletTx>::const_iterator it = wallet.mapWallet.find(outpoint.hash);
        CInputCoin coin(outpoint, txout, 0); // dummy initialization
        if (it != wallet.mapWallet.end()) {
            const CWalletTx& wtx = it->second;
            // Clearly invalid input, fail
            if (wtx.tx->vout.size() <= outpoint.n) {
                return std::nullopt;
            }
            // Just to calculate the marginal byte size
            if (GetTxSpendSize(wallet, wtx, outpoint.n, outpoint.n) < 0) {
                continue;
            }
            input_bytes = GetTxSpendSize(wallet, wtx, outpoint.n, false);
            txout = wtx.tx->vout.at(outpoint.n);
            coin = CInputCoin(wallet, &wtx, outpoint.n, input_bytes);
        } else {
            // The input is external. We did not find the tx in mapWallet.
            if (!coin_control.GetExternalOutput(outpoint, txout)) {
                return std::nullopt;
            }
            input_bytes = CalculateMaximumSignedInputSize(txout, &coin_control.m_external_provider, /* use_max_sig */ true);
            // ELEMENTS: one more try to get a signed input size: for pegins,
            //  the outpoint is provided as external data but the information
            //  needed to spend is in the wallet (not the external provider,
            //  as the user is expecting the wallet to remember this information
            //  after they called getpeginaddress). So try estimating size with
            //  the wallet rather than the external provider.
            if (input_bytes == -1) {
                input_bytes = CalculateMaximumSignedInputSize(txout, &wallet, /* use_max_sig */ true);
            }
            if (!txout.nValue.IsExplicit() || !txout.nAsset.IsExplicit()) {
                return std::nullopt; // We can't get its value, so abort
            }
            coin = CInputCoin(outpoint, txout, input_bytes);
        }
        // If available, override calculated size with coin control specified size
        if (coin_control.HasInputWeight(outpoint)) {
            input_bytes = GetVirtualTransactionSize(coin_control.GetInputWeight(outpoint), 0, 0);
            coin = CInputCoin(outpoint, txout, input_bytes);
        }

        if (coin.m_input_bytes == -1) {
            // error = _("Missing solving data for estimating transaction size"); // ELEMENTS
            return std::nullopt; // Not solvable, can't estimate size for fee
        }
        coin.effective_value = coin.value - coin_selection_params.m_effective_feerate.GetFee(coin.m_input_bytes);
        if (coin_selection_params.m_subtract_fee_outputs) {
            value_to_select[coin.asset] -= coin.value;
        } else {
            value_to_select[coin.asset] -= coin.effective_value;
        }
        setPresetCoins.insert(coin);
        /* Set depth, from_me, ancestors, and descendants to 0 or false as don't matter for preset inputs as no actual selection is being done.
         * positive_only is set to false because we want to include all preset inputs, even if they are dust.
         */
        preset_inputs.Insert(coin, 0, false, 0, 0, false);
    }

    // remove preset inputs from vCoins so that Coin Selection doesn't pick them.
    for (std::vector<COutput>::iterator it = vCoins.begin(); it != vCoins.end() && coin_control.HasSelected();)
    {
        if (setPresetCoins.count(it->GetInputCoin(wallet)))
            it = vCoins.erase(it);
        else
            ++it;
    }

    unsigned int limit_ancestor_count = 0;
    unsigned int limit_descendant_count = 0;
    wallet.chain().getPackageLimits(limit_ancestor_count, limit_descendant_count);
    const size_t max_ancestors = (size_t)std::max<int64_t>(1, limit_ancestor_count);
    const size_t max_descendants = (size_t)std::max<int64_t>(1, limit_descendant_count);
    const bool fRejectLongChains = gArgs.GetBoolArg("-walletrejectlongchains", DEFAULT_WALLET_REJECT_LONG_CHAINS);

    // ELEMENTS: filter coins for assets we are interested in; always keep policyAsset for fees
    for (std::vector<COutput>::iterator it = vCoins.begin(); it != vCoins.end() && coin_control.HasSelected();) {
        CAsset asset = it->GetInputCoin(wallet).asset;
        if (asset != ::policyAsset && mapTargetValue.find(asset) == mapTargetValue.end()) {
            it = vCoins.erase(it);
        } else {
            ++it;
        }
    }

    // form groups from remaining coins; note that preset coins will not
    // automatically have their associated (same address) coins included
    if (coin_control.m_avoid_partial_spends && vCoins.size() > OUTPUT_GROUP_MAX_ENTRIES) {
        // Cases where we have 101+ outputs all pointing to the same destination may result in
        // privacy leaks as they will potentially be deterministically sorted. We solve that by
        // explicitly shuffling the outputs before processing
        Shuffle(vCoins.begin(), vCoins.end(), FastRandomContext());
    }

    // We will have to do coin selection on the difference between the target and the provided values.
    // If value_to_select <= 0 for all asset types, we are done; but unlike in Bitcoin, this may be
    // true for some assets while being false for others. So clear all the "completed" assets out
    // of value_to_select before calling AttemptSelection.
    for (CAmountMap::const_iterator it = value_to_select.begin(); it != value_to_select.end();) {
        if (it->second <= 0) {
            it = value_to_select.erase(it);
        } else {
            ++it;
        }
    }

    // Coin Selection attempts to select inputs from a pool of eligible UTXOs to fund the
    // transaction at a target feerate. If an attempt fails, more attempts may be made using a more
    // permissive CoinEligibilityFilter.
    std::optional<SelectionResult> res = [&] {
        // Pre-selected inputs already cover the target amount.
        if (value_to_select <= CAmountMap{}) return std::make_optional(SelectionResult(mapTargetValue));

        // If possible, fund the transaction with confirmed UTXOs only. Prefer at least six
        // confirmations on outputs received from other wallets and only spend confirmed change.
        if (auto r1{AttemptSelection(wallet, value_to_select, CoinEligibilityFilter(1, 6, 0), vCoins, coin_selection_params)}) return r1;
        if (auto r2{AttemptSelection(wallet, value_to_select, CoinEligibilityFilter(1, 1, 0), vCoins, coin_selection_params)}) return r2;

        // Fall back to using zero confirmation change (but with as few ancestors in the mempool as
        // possible) if we cannot fund the transaction otherwise.
        if (wallet.m_spend_zero_conf_change) {
            if (auto r3{AttemptSelection(wallet, value_to_select, CoinEligibilityFilter(0, 1, 2), vCoins, coin_selection_params)}) return r3;
            if (auto r4{AttemptSelection(wallet, value_to_select, CoinEligibilityFilter(0, 1, std::min((size_t)4, max_ancestors/3), std::min((size_t)4, max_descendants/3)),
                                   vCoins, coin_selection_params)}) {
                return r4;
            }
            if (auto r5{AttemptSelection(wallet, value_to_select, CoinEligibilityFilter(0, 1, max_ancestors/2, max_descendants/2),
                                   vCoins, coin_selection_params)}) {
                return r5;
            }
            // If partial groups are allowed, relax the requirement of spending OutputGroups (groups
            // of UTXOs sent to the same address, which are obviously controlled by a single wallet)
            // in their entirety.
            if (auto r6{AttemptSelection(wallet, value_to_select, CoinEligibilityFilter(0, 1, max_ancestors-1, max_descendants-1, true /* include_partial_groups */),
                                   vCoins, coin_selection_params)}) {
                return r6;
            }
            // Try with unsafe inputs if they are allowed. This may spend unconfirmed outputs
            // received from other wallets.
            if (coin_control.m_include_unsafe_inputs) {
                if (auto r7{AttemptSelection(wallet, value_to_select,
                    CoinEligibilityFilter(0 /* conf_mine */, 0 /* conf_theirs */, max_ancestors-1, max_descendants-1, true /* include_partial_groups */),
                    vCoins, coin_selection_params)}) {
                    return r7;
                }
            }
            // Try with unlimited ancestors/descendants. The transaction will still need to meet
            // mempool ancestor/descendant policy to be accepted to mempool and broadcasted, but
            // OutputGroups use heuristics that may overestimate ancestor/descendant counts.
            if (!fRejectLongChains) {
                if (auto r8{AttemptSelection(wallet, value_to_select,
                                      CoinEligibilityFilter(0, 1, std::numeric_limits<uint64_t>::max(), std::numeric_limits<uint64_t>::max(), true /* include_partial_groups */),
                                      vCoins, coin_selection_params)}) {
                    return r8;
                }
            }
        }
        // Coin Selection failed.
        return std::optional<SelectionResult>();
    }();

    if (!res) return std::nullopt;

    // add preset inputs to the total value selected
    // Add preset inputs to result
    res->AddInput(preset_inputs);

    return res;
}

static bool IsCurrentForAntiFeeSniping(interfaces::Chain& chain, const uint256& block_hash)
{
    if (chain.isInitialBlockDownload()) {
        return false;
    }
    constexpr int64_t MAX_ANTI_FEE_SNIPING_TIP_AGE = 8 * 60 * 60; // in seconds
    int64_t block_time;
    CHECK_NONFATAL(chain.findBlock(block_hash, FoundBlock().time(block_time)));
    if (block_time < (GetTime() - MAX_ANTI_FEE_SNIPING_TIP_AGE)) {
        return false;
    }
    return true;
}

/**
 * Return a height-based locktime for new transactions (uses the height of the
 * current chain tip unless we are not synced with the current chain
 */
static uint32_t GetLocktimeForNewTransaction(interfaces::Chain& chain, const uint256& block_hash, int block_height)
{
    uint32_t locktime;
    // Discourage fee sniping.
    //
    // For a large miner the value of the transactions in the best block and
    // the mempool can exceed the cost of deliberately attempting to mine two
    // blocks to orphan the current best block. By setting nLockTime such that
    // only the next block can include the transaction, we discourage this
    // practice as the height restricted and limited blocksize gives miners
    // considering fee sniping fewer options for pulling off this attack.
    //
    // A simple way to think about this is from the wallet's point of view we
    // always want the blockchain to move forward. By setting nLockTime this
    // way we're basically making the statement that we only want this
    // transaction to appear in the next block; we don't want to potentially
    // encourage reorgs by allowing transactions to appear at lower heights
    // than the next block in forks of the best chain.
    //
    // Of course, the subsidy is high enough, and transaction volume low
    // enough, that fee sniping isn't a problem yet, but by implementing a fix
    // now we ensure code won't be written that makes assumptions about
    // nLockTime that preclude a fix later.
    if (IsCurrentForAntiFeeSniping(chain, block_hash)) {
        locktime = block_height;

        // Secondly occasionally randomly pick a nLockTime even further back, so
        // that transactions that are delayed after signing for whatever reason,
        // e.g. high-latency mix networks and some CoinJoin implementations, have
        // better privacy.
        if (GetRandInt(10) == 0)
            locktime = std::max(0, (int)locktime - GetRandInt(100));
    } else {
        // If our chain is lagging behind, we can't discourage fee sniping nor help
        // the privacy of high-latency transactions. To avoid leaking a potentially
        // unique "nLockTime fingerprint", set nLockTime to a constant.
        locktime = 0;
    }
    assert(locktime < LOCKTIME_THRESHOLD);
    return locktime;
}

// Reset all non-global blinding details.
static void resetBlindDetails(BlindDetails* det, bool preserve_output_data = false) {
    det->i_amount_blinds.clear();
    det->i_asset_blinds.clear();
    det->i_assets.clear();
    det->i_amounts.clear();

    det->o_amounts.clear();
    if (!preserve_output_data) {
        det->o_pubkeys.clear();
    }
    det->o_amount_blinds.clear();
    det->o_assets.clear();
    det->o_asset_blinds.clear();

    if (!preserve_output_data) {
        det->num_to_blind = 0;
        det->change_to_blind = 0;
        det->only_recipient_blind_index = -1;
        det->only_change_pos = -1;
    }
}

static bool fillBlindDetails(BlindDetails* det, CWallet* wallet, CMutableTransaction& txNew, std::vector<CInputCoin>& selected_coins, bilingual_str& error) {
    int num_inputs_blinded = 0;

    // Fill in input blinding details
    for (const CInputCoin& coin : selected_coins) {
        det->i_amount_blinds.push_back(coin.bf_value);
        det->i_asset_blinds.push_back(coin.bf_asset);
        det->i_assets.push_back(coin.asset);
        det->i_amounts.push_back(coin.value);
        if (coin.txout.nValue.IsCommitment() || coin.txout.nAsset.IsCommitment()) {
            num_inputs_blinded++;
        }
    }
    // Fill in output blinding details
    for (size_t nOut = 0; nOut < txNew.vout.size(); nOut++) {
        //TODO(CA) consider removing all blind setting before BlindTransaction as they get cleared anyway
        det->o_amount_blinds.push_back(uint256());
        det->o_asset_blinds.push_back(uint256());
        det->o_assets.push_back(txNew.vout[nOut].nAsset.GetAsset());
        det->o_amounts.push_back(txNew.vout[nOut].nValue.GetAmount());
    }

    // There are a few edge-cases of blinding we need to take care of
    //
    // First, if there are blinded inputs but not outputs to blind
    // We need this to go through, even though no privacy is gained.
    if (num_inputs_blinded > 0 &&  det->num_to_blind == 0) {
        // We need to make sure to dupe an asset that is in input set
        //TODO Have blinding do some extremely minimal rangeproof
        CTxOut newTxOut(det->o_assets.back(), 0, CScript() << OP_RETURN);
        CPubKey blind_pub = wallet->GetBlindingPubKey(newTxOut.scriptPubKey); // irrelevant, just needs to be non-null
        newTxOut.nNonce.vchCommitment = std::vector<unsigned char>(blind_pub.begin(), blind_pub.end());
        txNew.vout.push_back(newTxOut);
        det->o_pubkeys.push_back(wallet->GetBlindingPubKey(newTxOut.scriptPubKey));
        det->o_amount_blinds.push_back(uint256());
        det->o_asset_blinds.push_back(uint256());
        det->o_amounts.push_back(0);
        det->o_assets.push_back(det->o_assets.back());
        det->num_to_blind++;
        wallet->WalletLogPrintf("Adding OP_RETURN output to complete blinding since there are %d blinded inputs and no blinded outputs\n", num_inputs_blinded);

        // No blinded inputs, but 1 blinded output
    } else if (num_inputs_blinded == 0 && det->num_to_blind == 1) {
        if (det->change_to_blind == 1) {
            // Only 1 blinded change, unblind the change
            //TODO Split up change instead if possible
            if (det->ignore_blind_failure) {
                det->num_to_blind--;
                det->change_to_blind--;
                txNew.vout[det->only_change_pos].nNonce.SetNull();
                det->o_pubkeys[det->only_change_pos] = CPubKey();
                det->o_amount_blinds[det->only_change_pos] = uint256();
                det->o_asset_blinds[det->only_change_pos] = uint256();
                wallet->WalletLogPrintf("Unblinding change at index %d due to lack of inputs and other outputs being blinded.\n", det->only_change_pos);
            } else {
                error = _("Change output could not be blinded as there are no blinded inputs and no other blinded outputs.");
                return false;
            }
        } else {
            // 1 blinded destination
            // TODO Attempt to get a blinded input, OR add unblinded coin to make blinded change
            assert(det->only_recipient_blind_index != -1);
            if (det->ignore_blind_failure) {
                det->num_to_blind--;
                txNew.vout[det->only_recipient_blind_index].nNonce.SetNull();
                det->o_pubkeys[det->only_recipient_blind_index] = CPubKey();
                det->o_amount_blinds[det->only_recipient_blind_index] = uint256();
                det->o_asset_blinds[det->only_recipient_blind_index] = uint256();
                wallet->WalletLogPrintf("Unblinding single blinded output at index %d due to lack of inputs and other outputs being blinded.\n", det->only_recipient_blind_index);
            } else {
                error = _("Transaction output could not be blinded as there are no blinded inputs and no other blinded outputs.");
                return false;
            }
        }
    }
    // All other combinations should work.
    return true;
}

<<<<<<< HEAD
// check if all coins and outputs are blinded, except fee outputs
bool allBlinded(const std::vector<CInputCoin>& coins, const std::vector<CTxOut>& vout)
{
    for (auto& coin: coins) {
        if (coin.txout.nValue.IsExplicit() || coin.txout.nAsset.IsExplicit()) {
            return false;
        }
    }

    for (auto& out: vout) {
        if (out.IsFee()) {
            continue;
        }
        if (out.nAsset.IsExplicit() || out.nValue.IsExplicit()) {
            return false;
        }
    }

    return true;
}

bool CWallet::CreateTransactionInternal(
=======
static bool CreateTransactionInternal(
        CWallet& wallet,
>>>>>>> c248983a
        const std::vector<CRecipient>& vecSend,
        CTransactionRef& tx,
        CAmount& nFeeRet,
        int& nChangePosInOut,
        bilingual_str& error,
        const CCoinControl& coin_control,
        FeeCalculation& fee_calc_out,
        bool sign,
        BlindDetails* blind_details,
        const IssuanceDetails* issuance_details) EXCLUSIVE_LOCKS_REQUIRED(wallet.cs_wallet)
{
    if (blind_details || issuance_details) {
        assert(g_con_elementsmode);
    }

    if (blind_details) {
        // Clear out previous blinding/data info as needed
        resetBlindDetails(blind_details);
    }

    AssertLockHeld(wallet.cs_wallet);

    CMutableTransaction txNew; // The resulting transaction that we make
    txNew.nLockTime = GetLocktimeForNewTransaction(wallet.chain(), wallet.GetLastBlockHash(), wallet.GetLastBlockHeight());

    CoinSelectionParams coin_selection_params; // Parameters for coin selection, init with dummy
    coin_selection_params.m_avoid_partial_spends = coin_control.m_avoid_partial_spends;

    CScript dummy_script = CScript() << 0x00;
    CAmountMap map_recipients_sum;
    // Always assume that we are at least sending policyAsset.
    map_recipients_sum[::policyAsset] = 0;
    std::vector<std::unique_ptr<ReserveDestination>> reservedest;
    // Set the long term feerate estimate to the wallet's consolidate feerate
    coin_selection_params.m_long_term_feerate = wallet.m_consolidate_feerate;
    const OutputType change_type = wallet.TransactionChangeType(coin_control.m_change_type ? *coin_control.m_change_type : wallet.m_default_change_type, vecSend);
    reservedest.emplace_back(new ReserveDestination(&wallet, change_type)); // policy asset

    std::set<CAsset> assets_seen;
    unsigned int outputs_to_subtract_fee_from = 0; // The number of outputs which we are subtracting the fee from
    for (const auto& recipient : vecSend)
    {
        // Pad change keys to cover total possible number of assets
        // One already exists(for policyAsset), so one for each destination
        if (assets_seen.insert(recipient.asset).second) {
            reservedest.emplace_back(new ReserveDestination(&wallet, change_type));
        }

        // Skip over issuance outputs, no need to select those coins
        if (recipient.asset == CAsset(uint256S("1")) || recipient.asset == CAsset(uint256S("2"))) {
            continue;
        }

        map_recipients_sum[recipient.asset] += recipient.nAmount;

        if (recipient.fSubtractFeeFromAmount) {
            outputs_to_subtract_fee_from++;
            coin_selection_params.m_subtract_fee_outputs = true;
        }
    }

    // Create change script that will be used if we need change
    // ELEMENTS: A map that keeps track of the change script for each asset and also
    // the index of the reservedest used for that script (-1 if none).
    std::map<CAsset, std::pair<int, CScript>> mapScriptChange;
    // For manually set change, we need to use the blinding pubkey associated
    // with the manually-set address rather than generating one from the wallet
    std::map<CAsset, std::optional<CPubKey>> mapBlindingKeyChange;

    // coin control: send change to custom address
    if (coin_control.destChange.size() > 0) {
        for (const auto& dest : coin_control.destChange) {
            // No need to test we cover all assets.  We produce error for that later.
            mapScriptChange[dest.first] = std::pair<int, CScript>(-1, GetScriptForDestination(dest.second));
            if (IsBlindDestination(dest.second)) {
                mapBlindingKeyChange[dest.first] = GetDestinationBlindingKey(dest.second);
            } else {
                mapBlindingKeyChange[dest.first] = std::nullopt;
            }
        }
    } else { // no coin control: send change to newly generated address
        // Note: We use a new key here to keep it from being obvious which side is the change.
        //  The drawback is that by not reusing a previous key, the change may be lost if a
        //  backup is restored, if the backup doesn't have the new private key for the change.
        //  If we reused the old key, it would be possible to add code to look for and
        //  rediscover unknown transactions that were written with keys of ours to recover
        //  post-backup change.

        // One change script per output asset.
        size_t index = 0;
        for (const auto& value : map_recipients_sum) {
            // Reserve a new key pair from key pool. If it fails, provide a dummy
            // destination in case we don't need change.
            CTxDestination dest;
            bilingual_str dest_err;
            if (index >= reservedest.size() || !reservedest[index]->GetReservedDestination(dest, true, dest_err)) {
                if (dest_err.empty()) {
                    dest_err = _("Please call keypoolrefill first");
                }
                error = _("Transaction needs a change address, but we can't generate it.") + Untranslated(" ") + dest_err;
                // ELEMENTS: We need to put a dummy destination here. Core uses an empty script
                //  but we can't because empty scripts indicate fees (which trigger assertion
                //  failures in `BlindTransaction`). We also set the index to -1, indicating
                //  that this destination is not actually used, and therefore should not be
                //  returned by the `ReturnDestination` loop below.
                mapScriptChange[value.first] = std::pair<int, CScript>(-1, dummy_script);
            } else {
                mapScriptChange[value.first] = std::pair<int, CScript>(index, GetScriptForDestination(dest));
                ++index;
            }
        }

        // Also make sure we have change scripts for the pre-selected inputs.
        std::vector<COutPoint> vPresetInputs;
        coin_control.ListSelected(vPresetInputs);
        for (const COutPoint& presetInput : vPresetInputs) {
            CAsset asset;
            std::map<uint256, CWalletTx>::const_iterator it = wallet.mapWallet.find(presetInput.hash);
            CTxOut txout;
            if (it != wallet.mapWallet.end()) {
                 asset = it->second.GetOutputAsset(wallet, presetInput.n);
            } else if (coin_control.GetExternalOutput(presetInput, txout)) {
                asset = txout.nAsset.GetAsset();
            } else {
                // Ignore this here, will fail more gracefully later.
                continue;
            }

            if (mapScriptChange.find(asset) != mapScriptChange.end()) {
                // This asset already has a change script.
                continue;
            }

            CTxDestination dest;
            bilingual_str dest_err;
            if (index >= reservedest.size() || !reservedest[index]->GetReservedDestination(dest, true, dest_err)) {
                if (dest_err.empty()) {
                    dest_err = _("Keypool ran out, please call keypoolrefill first");
                }
                error = _("Transaction needs a change address, but we can't generate it.") + Untranslated(" ") + dest_err;
                return false;
            }

            CScript scriptChange = GetScriptForDestination(dest);
            // A valid destination implies a change script (and
            // vice-versa). An empty change script will abort later, if the
            // change keypool ran out, but change is required.
            CHECK_NONFATAL(IsValidDestination(dest) != (scriptChange == dummy_script));
            mapScriptChange[asset] = std::pair<int, CScript>(index, scriptChange);
            ++index;
        }
    }
    assert(mapScriptChange.size() > 0);
    CTxOut change_prototype_txout(mapScriptChange.begin()->first, 0, mapScriptChange.begin()->second.second);
    // TODO CA: Set this for each change output
    coin_selection_params.change_output_size = GetSerializeSize(change_prototype_txout);
    if (g_con_elementsmode) {
        if (blind_details) {
            change_prototype_txout.nAsset.vchCommitment.resize(33);
            change_prototype_txout.nValue.vchCommitment.resize(33);
            change_prototype_txout.nNonce.vchCommitment.resize(33);
            coin_selection_params.change_output_size = GetSerializeSize(change_prototype_txout);
            coin_selection_params.change_output_size += (MAX_RANGEPROOF_SIZE + DEFAULT_SURJECTIONPROOF_SIZE + WITNESS_SCALE_FACTOR - 1)/WITNESS_SCALE_FACTOR;
        } else {
            change_prototype_txout.nAsset.vchCommitment.resize(33);
            change_prototype_txout.nValue.vchCommitment.resize(9);
            change_prototype_txout.nNonce.vchCommitment.resize(1);
            coin_selection_params.change_output_size = GetSerializeSize(change_prototype_txout);
        }
    }

    // Get size of spending the change output
    int change_spend_size = CalculateMaximumSignedInputSize(change_prototype_txout, &wallet);
    // If the wallet doesn't know how to sign change output, assume p2sh-p2wpkh
    // as lower-bound to allow BnB to do it's thing
    if (change_spend_size == -1) {
        coin_selection_params.change_spend_size = DUMMY_NESTED_P2WPKH_INPUT_SIZE;
    } else {
        coin_selection_params.change_spend_size = (size_t)change_spend_size;
    }

    // Set discard feerate
    coin_selection_params.m_discard_feerate = GetDiscardRate(wallet);

    // Get the fee rate to use effective values in coin selection
    FeeCalculation feeCalc;
    coin_selection_params.m_effective_feerate = GetMinimumFeeRate(wallet, coin_control, &feeCalc);
    // Do not, ever, assume that it's fine to change the fee rate if the user has explicitly
    // provided one
    if (coin_control.m_feerate && coin_selection_params.m_effective_feerate > *coin_control.m_feerate) {
        error = strprintf(_("Fee rate (%s) is lower than the minimum fee rate setting (%s)"), coin_control.m_feerate->ToString(FeeEstimateMode::SAT_VB), coin_selection_params.m_effective_feerate.ToString(FeeEstimateMode::SAT_VB));
        return false;
    }
    if (feeCalc.reason == FeeReason::FALLBACK && !wallet.m_allow_fallback_fee) {
        // eventually allow a fallback fee
        error = _("Fee estimation failed. Fallbackfee is disabled. Wait a few blocks or enable -fallbackfee.");
        return false;
    }

    // Calculate the cost of change
    // Cost of change is the cost of creating the change output + cost of spending the change output in the future.
    // For creating the change output now, we use the effective feerate.
    // For spending the change output in the future, we use the discard feerate for now.
    // So cost of change = (change output size * effective feerate) + (size of spending change output * discard feerate)
    coin_selection_params.m_change_fee = coin_selection_params.m_effective_feerate.GetFee(coin_selection_params.change_output_size);
    coin_selection_params.m_cost_of_change = coin_selection_params.m_discard_feerate.GetFee(coin_selection_params.change_spend_size) + coin_selection_params.m_change_fee;

    // vouts to the payees
    if (!coin_selection_params.m_subtract_fee_outputs) {
        coin_selection_params.tx_noinputs_size = 11; // Static vsize overhead + outputs vsize. 4 nVersion, 4 nLocktime, 1 input count, 1 output count, 1 witness overhead (dummy, flag, stack size)
        if (g_con_elementsmode) {
            coin_selection_params.tx_noinputs_size += 46; // fee output: 9 bytes value, 1 byte scriptPubKey, 33 bytes asset, 1 byte nonce, 1 byte each for null rangeproof/surjectionproof
        }
    }
    // ELEMENTS: If we have blinded inputs but no blinded outputs (which, since the wallet
    //  makes an effort to not produce change, is a common case) then we need to add a
    //  dummy output.
    bool may_need_blinded_dummy = !!blind_details;
    for (const auto& recipient : vecSend)
    {
        CTxOut txout(recipient.asset, recipient.nAmount, recipient.scriptPubKey);
        txout.nNonce.vchCommitment = std::vector<unsigned char>(recipient.confidentiality_key.begin(), recipient.confidentiality_key.end());

        // Include the fee cost for outputs.
        if (!coin_selection_params.m_subtract_fee_outputs) {
            coin_selection_params.tx_noinputs_size += ::GetSerializeSize(txout, PROTOCOL_VERSION);
        }

        if (recipient.asset == policyAsset && IsDust(txout, wallet.chain().relayDustFee()))
        {
            error = _("Transaction amount too small");
            return false;
        }
        txNew.vout.push_back(txout);

        // ELEMENTS
        if (blind_details) {
            blind_details->o_pubkeys.push_back(recipient.confidentiality_key);
            if (blind_details->o_pubkeys.back().IsFullyValid()) {
                may_need_blinded_dummy = false;
                blind_details->num_to_blind++;
                blind_details->only_recipient_blind_index = txNew.vout.size()-1;
                if (!coin_selection_params.m_subtract_fee_outputs) {
                    coin_selection_params.tx_noinputs_size += (MAX_RANGEPROOF_SIZE + DEFAULT_SURJECTIONPROOF_SIZE + WITNESS_SCALE_FACTOR - 1)/WITNESS_SCALE_FACTOR;
                }
            }
        }
    }
    if (may_need_blinded_dummy && !coin_selection_params.m_subtract_fee_outputs) {
        // dummy output: 33 bytes value, 2 byte scriptPubKey, 33 bytes asset, 1 byte nonce, 66 bytes dummy rangeproof, 1 byte null surjectionproof
        // FIXME actually, we currently just hand off to BlindTransaction which will put
        //  a full rangeproof and surjectionproof. We should fix this when we overhaul
        //  the blinding logic.
        coin_selection_params.tx_noinputs_size += 70 + 66 +(MAX_RANGEPROOF_SIZE + DEFAULT_SURJECTIONPROOF_SIZE + WITNESS_SCALE_FACTOR - 1)/WITNESS_SCALE_FACTOR;
    }
    // If we are going to issue an asset, add the issuance data to the noinputs_size so that
    // we allocate enough coins for them.
    if (issuance_details) {
        size_t issue_count = 0;
        for (unsigned int i = 0; i < txNew.vout.size(); i++) {
            if (txNew.vout[i].nAsset.IsExplicit() && txNew.vout[i].nAsset.GetAsset() == CAsset(uint256S("1"))) {
                issue_count++;
            } else if (txNew.vout[i].nAsset.IsExplicit() && txNew.vout[i].nAsset.GetAsset() == CAsset(uint256S("2"))) {
                issue_count++;
            }
        }
        if (issue_count > 0) {
            // Allocate space for blinding nonce, entropy, and whichever of nAmount/nInflationKeys is null
            coin_selection_params.tx_noinputs_size += 2 * 32 + 2 * (2 - issue_count);
        }
        // Allocate non-null nAmount/nInflationKeys and rangeproofs
        if (issuance_details->blind_issuance) {
            coin_selection_params.tx_noinputs_size += issue_count * (33 * WITNESS_SCALE_FACTOR + MAX_RANGEPROOF_SIZE + WITNESS_SCALE_FACTOR - 1) / WITNESS_SCALE_FACTOR;
        } else {
            coin_selection_params.tx_noinputs_size += issue_count * 9;
        }
    }

    // Include the fees for things that aren't inputs, excluding the change output
    const CAmount not_input_fees = coin_selection_params.m_effective_feerate.GetFee(coin_selection_params.tx_noinputs_size);
    CAmountMap map_selection_target = map_recipients_sum;
    map_selection_target[policyAsset] += not_input_fees;

    // Get available coins
    std::vector<COutput> vAvailableCoins;
    AvailableCoins(wallet, vAvailableCoins, &coin_control, 1, MAX_MONEY, MAX_MONEY, 0);

    // Choose coins to use
    std::optional<SelectionResult> result = SelectCoins(wallet, vAvailableCoins, /* nTargetValue */ map_selection_target, coin_control, coin_selection_params);
    if (!result) {
        error = _("Insufficient funds");
        return false;
    }

    // If all of our inputs are explicit, we don't need a blinded dummy
    if (may_need_blinded_dummy) {
        may_need_blinded_dummy = false;
        for (const auto& coin : result->GetInputSet()) {
            if (!coin.txout.nValue.IsExplicit()) {
                may_need_blinded_dummy = true;
                break;
            }
        }
    }

    // Always make a change output
    // We will reduce the fee from this change output later, and remove the output if it is too small.
    // ELEMENTS: wrap this all in a loop, set nChangePosInOut specifically for policy asset
    CAmountMap map_change_and_fee = result->GetSelectedValue() - map_recipients_sum;
    // Zero out any non-policy assets which have zero change value
    for (auto it = map_change_and_fee.begin(); it != map_change_and_fee.end(); ) {
        if (it->first != policyAsset && it->second == 0) {
            it = map_change_and_fee.erase(it);
        } else {
            ++it;
        }
    }

    // Uniformly randomly place change outputs for all assets, except that the policy-asset
    // change may have a fixed position.
    std::vector<std::optional<CAsset>> change_pos{txNew.vout.size() + map_change_and_fee.size()};
    if (nChangePosInOut == -1) {
       // randomly set policyasset change position
    } else if ((unsigned int)nChangePosInOut >= change_pos.size()) {
        error = _("Transaction change output index out of range");
        return false;
    } else {
        change_pos[nChangePosInOut] = policyAsset;
    }

    for (const auto& asset_change_and_fee : map_change_and_fee) {
        // No need to randomly set the policyAsset change if has been set manually
        if (nChangePosInOut >= 0 && asset_change_and_fee.first == policyAsset) {
            continue;
        }

        int index;
        do {
            index = GetRandInt(change_pos.size());
        } while (change_pos[index]);

        change_pos[index] = asset_change_and_fee.first;
        if (asset_change_and_fee.first == policyAsset) {
            nChangePosInOut = index;
        }
    }

    // Create all the change outputs in their respective places, inserting them
    // in increasing order so that none of them affect each others' indices
    for (unsigned int i = 0; i < change_pos.size(); i++) {
        if (!change_pos[i]) {
            continue;
        }

        const CAsset& asset = *change_pos[i];
        const CAmount& change_and_fee = map_change_and_fee.at(asset);

        assert(change_and_fee >= 0);

        const std::map<CAsset, std::pair<int, CScript>>::const_iterator itScript = mapScriptChange.find(asset);
        if (itScript == mapScriptChange.end()) {
            error = Untranslated(strprintf("No change destination provided for asset %s", asset.GetHex()));
            return false;
        }
        CTxOut newTxOut(asset, change_and_fee, itScript->second.second);

        if (blind_details) {
            std::optional<CPubKey> blind_pub = std::nullopt;
            // We cannot blind zero-valued outputs, and anyway they will be dropped
            // later in this function during the dust check
            if (change_and_fee > 0) {
                const auto itBlindingKey = mapBlindingKeyChange.find(asset);
                if (itBlindingKey != mapBlindingKeyChange.end()) {
                    // If the change output was specified, use the blinding key that
                    // came with the specified address (if any)
                    blind_pub = itBlindingKey->second;
                } else {
                    // Otherwise, we generated it from our own wallet, so get the
                    // blinding key from our own wallet.
                    blind_pub = wallet.GetBlindingPubKey(itScript->second.second);
                }
            } else {
                assert(asset == policyAsset);
            }

            if (blind_pub) {
                blind_details->o_pubkeys.insert(blind_details->o_pubkeys.begin() + i, *blind_pub);
                assert(blind_pub->IsFullyValid());

                blind_details->num_to_blind++;
                blind_details->change_to_blind++;
                blind_details->only_change_pos = i;
                // Place the blinding pubkey here in case of fundraw calls
                newTxOut.nNonce.vchCommitment = std::vector<unsigned char>(blind_pub->begin(), blind_pub->end());
            } else {
                blind_details->o_pubkeys.insert(blind_details->o_pubkeys.begin() + i, CPubKey());
            }
        }
        // Insert change output
        txNew.vout.insert(txNew.vout.begin() + i, newTxOut);
    }

    // Add fee output.
    if (g_con_elementsmode) {
        CTxOut fee(::policyAsset, 0, CScript());
        assert(fee.IsFee());
        txNew.vout.push_back(fee);
        if (blind_details) {
            blind_details->o_pubkeys.push_back(CPubKey());
        }
    }
    assert(nChangePosInOut != -1);
    auto change_position = txNew.vout.begin() + nChangePosInOut;
    // end ELEMENTS

    // Set token input if reissuing
    int reissuance_index = -1;
    uint256 token_blinding;

    // Elements: Shuffle here to preserve random ordering for surjection proofs
    // selected_coins = std::vector<CInputCoin>(setCoins.begin(), setCoins.end());
    // Shuffle(selected_coins.begin(), selected_coins.end(), FastRandomContext());
    // Shuffle selected coins and fill in final vin
    std::vector<CInputCoin> selected_coins = result->GetShuffledInputVector();

    // Note how the sequence number is set to non-maxint so that
    // the nLockTime set above actually works.
    //
    // BIP125 defines opt-in RBF as any nSequence < maxint-1, so
    // we use the highest possible value in that range (maxint-2)
    // to avoid conflicting with other possible uses of nSequence,
    // and in the spirit of "smallest possible change from prior
    // behavior."
    const uint32_t nSequence{coin_control.m_signal_bip125_rbf.value_or(wallet.m_signal_rbf) ? MAX_BIP125_RBF_SEQUENCE : CTxIn::MAX_SEQUENCE_NONFINAL};
    for (const auto& coin : selected_coins) {
        txNew.vin.push_back(CTxIn(coin.outpoint, CScript(), nSequence));

        if (issuance_details && coin.asset == issuance_details->reissuance_token) {
            reissuance_index = txNew.vin.size() - 1;
            token_blinding = coin.bf_asset;
        }
    }

    // ELEMENTS add issuance details and blinding details
    std::vector<CKey> issuance_asset_keys;
    std::vector<CKey> issuance_token_keys;
    if (issuance_details) {
        // Fill in issuances now that inputs are set
        assert(txNew.vin.size() > 0);
        int asset_index = -1;
        int token_index = -1;
        for (unsigned int i = 0; i < txNew.vout.size(); i++) {
            if (txNew.vout[i].nAsset.IsExplicit() && txNew.vout[i].nAsset.GetAsset() == CAsset(uint256S("1"))) {
                asset_index = i;
            } else if (txNew.vout[i].nAsset.IsExplicit() && txNew.vout[i].nAsset.GetAsset() == CAsset(uint256S("2"))) {
                token_index = i;
            }
        }
        // Initial issuance request
        if (issuance_details->reissuance_asset.IsNull() && issuance_details->reissuance_token.IsNull() && (asset_index != -1 || token_index != -1)) {
            uint256 entropy;
            CAsset asset;
            CAsset token;
            // Initial issuance always uses vin[0]
            GenerateAssetEntropy(entropy, txNew.vin[0].prevout, issuance_details->contract_hash);
            CalculateAsset(asset, entropy);
            CalculateReissuanceToken(token, entropy, issuance_details->blind_issuance);
            CScript blindingScript(CScript() << OP_RETURN << std::vector<unsigned char>(txNew.vin[0].prevout.hash.begin(), txNew.vin[0].prevout.hash.end()) << txNew.vin[0].prevout.n);
            txNew.vin[0].assetIssuance.assetEntropy = issuance_details->contract_hash;
            // We're making asset outputs, fill out asset type and issuance input
            if (asset_index != -1) {
                txNew.vin[0].assetIssuance.nAmount = txNew.vout[asset_index].nValue;

                txNew.vout[asset_index].nAsset = asset;
                if (issuance_details->blind_issuance && blind_details) {
                    issuance_asset_keys.push_back(wallet.GetBlindingKey(&blindingScript));
                    blind_details->num_to_blind++;
                }
            }
            // We're making reissuance token outputs
            if (token_index != -1) {
                txNew.vin[0].assetIssuance.nInflationKeys = txNew.vout[token_index].nValue;
                txNew.vout[token_index].nAsset = token;
                if (issuance_details->blind_issuance && blind_details) {
                    issuance_token_keys.push_back(wallet.GetBlindingKey(&blindingScript));
                    blind_details->num_to_blind++;

                    // If we're blinding a token issuance and no assets, we must make
                    // the asset issuance a blinded commitment to 0
                    if (asset_index == -1) {
                        txNew.vin[0].assetIssuance.nAmount = 0;
                        issuance_asset_keys.push_back(wallet.GetBlindingKey(&blindingScript));
                        blind_details->num_to_blind++;
                    }
                }
            }
        // Asset being reissued with explicitly named asset/token
        } else if (asset_index != -1) {
            assert(reissuance_index != -1);
            // Fill in output with issuance
            txNew.vout[asset_index].nAsset = issuance_details->reissuance_asset;

            // Fill in issuance
            // Blinding revealing underlying asset
            txNew.vin[reissuance_index].assetIssuance.assetBlindingNonce = token_blinding;
            txNew.vin[reissuance_index].assetIssuance.assetEntropy = issuance_details->entropy;
            txNew.vin[reissuance_index].assetIssuance.nAmount = txNew.vout[asset_index].nValue;

            // If blinded token derivation, blind the issuance
            CAsset temp_token;
            CalculateReissuanceToken(temp_token, issuance_details->entropy, true);
            if (temp_token == issuance_details->reissuance_token && blind_details) {
            CScript blindingScript(CScript() << OP_RETURN << std::vector<unsigned char>(txNew.vin[reissuance_index].prevout.hash.begin(), txNew.vin[reissuance_index].prevout.hash.end()) << txNew.vin[reissuance_index].prevout.n);
                issuance_asset_keys.resize(reissuance_index);
                issuance_asset_keys.push_back(wallet.GetBlindingKey(&blindingScript));
                blind_details->num_to_blind++;
            }
        }
    }

    // Do "initial blinding" for fee estimation purposes
    TxSize tx_sizes;
    CMutableTransaction tx_blinded = txNew;
    auto allBlind = false;
    if (blind_details) {
        if (!fillBlindDetails(blind_details, &wallet, tx_blinded, selected_coins, error)) {
            return false;
        }
        txNew = tx_blinded; // sigh, `fillBlindDetails` may have modified txNew

        int ret = BlindTransaction(blind_details->i_amount_blinds, blind_details->i_asset_blinds, blind_details->i_assets, blind_details->i_amounts, blind_details->o_amount_blinds, blind_details->o_asset_blinds, blind_details->o_pubkeys, issuance_asset_keys, issuance_token_keys, tx_blinded);
        assert(ret != -1);
        if (ret != blind_details->num_to_blind) {
            error = _("Unable to blind the transaction properly. This should not happen.");
            return false;
        }

<<<<<<< HEAD
        // if the transaction is confidential apply the fee discount factor
        if (allBlinded(selected_coins, tx_blinded.vout)) {
            // tx_sizes = CalculateMaximumSignedTxSize(CTransaction(tx_blinded), this, ::nCtFeeDiscountFactor, &coin_control);
            tx_sizes = CalculateMaximumSignedTxSize(CTransaction(tx_blinded), this, &coin_control);
            allBlind = true;
        } else {
            tx_sizes = CalculateMaximumSignedTxSize(CTransaction(tx_blinded), this, &coin_control);
        }
=======
        tx_sizes = CalculateMaximumSignedTxSize(CTransaction(tx_blinded), &wallet, &coin_control);
>>>>>>> c248983a
    } else {
        tx_sizes = CalculateMaximumSignedTxSize(CTransaction(txNew), &wallet, &coin_control);
    }
    // end ELEMENTS

    // Calculate the transaction fee
    int nBytes = tx_sizes.vsize;
<<<<<<< HEAD
    LogPrintf("nBytes: %d\n", nBytes);
    if (nBytes < 0) {
        error = _("Signing transaction failed");
=======
    if (nBytes == -1) {
        error = _("Missing solving data for estimating transaction size");
>>>>>>> c248983a
        return false;
    }
    if (allBlind) {
        nFeeRet = coin_selection_params.m_effective_feerate.GetFee(nBytes, ::nCtFeeDiscountFactor);
        LogPrintf("nFeeRet allBlind: %d\n", nFeeRet);
    } else {
        nFeeRet = coin_selection_params.m_effective_feerate.GetFee(nBytes);
        LogPrintf("nFeeRet: %d\n", nFeeRet);
    }

    // Subtract fee from the change output if not subtracting it from recipient outputs
    CAmount fee_needed = nFeeRet;
    if (!coin_selection_params.m_subtract_fee_outputs) {
        change_position->nValue = change_position->nValue.GetAmount() - fee_needed;
    }

    // We want to drop the change to fees if:
    // 1. The change output would be dust
    // 2. The change is within the (almost) exact match window, i.e. it is less than or equal to the cost of the change output (cost_of_change)
    CAmount change_amount = change_position->nValue.GetAmount();
    if (IsDust(*change_position, coin_selection_params.m_discard_feerate) || change_amount <= coin_selection_params.m_cost_of_change)
    {
        bool was_blinded = blind_details && blind_details->o_pubkeys[nChangePosInOut].IsValid();

        // If the change was blinded, and was the only blinded output, we cannot drop it
        // without causing the transaction to fail to balance. So keep it, and merely
        // zero it out.
        if (was_blinded && blind_details->num_to_blind == 1) {
            assert(may_need_blinded_dummy);
            change_position->scriptPubKey = CScript() << OP_RETURN;
            change_position->nValue = 0;
        } else {
            txNew.vout.erase(change_position);

            change_pos[nChangePosInOut] = std::nullopt;
            tx_blinded.vout.erase(tx_blinded.vout.begin() + nChangePosInOut);
            if (tx_blinded.witness.vtxoutwit.size() > (unsigned) nChangePosInOut) {
                tx_blinded.witness.vtxoutwit.erase(tx_blinded.witness.vtxoutwit.begin() + nChangePosInOut);
            }
            if (blind_details) {
                blind_details->o_amounts.erase(blind_details->o_amounts.begin() + nChangePosInOut);
                blind_details->o_assets.erase(blind_details->o_assets.begin() + nChangePosInOut);
                blind_details->o_pubkeys.erase(blind_details->o_pubkeys.begin() + nChangePosInOut);
                // If change_amount == 0, we did not increment num_to_blind initially
                // and therefore do not need to decrement it here.
                if (was_blinded) {
                    blind_details->num_to_blind--;
                    blind_details->change_to_blind--;

                    // FIXME: If we drop the change *and* this means we have only one
                    //  blinded output *and* we have no blinded inputs, then this puts
                    //  us in a situation where BlindTransaction will fail. This is
                    //  prevented in fillBlindDetails, which adds an OP_RETURN output
                    //  to handle this case. So do this ludicrous hack to accomplish
                    //  this. This whole lump of un-followable-logic needs to be replaced
                    //  by a complete rewriting of the wallet blinding logic.
                    if (blind_details->num_to_blind < 2) {
                        resetBlindDetails(blind_details, true /* don't wipe output data */);
                        if (!fillBlindDetails(blind_details, &wallet, txNew, selected_coins, error)) {
                            return false;
                        }
                    }
                }
            }
        }
        change_amount = 0;
        nChangePosInOut = -1;

        // Because we have dropped this change, the tx size and required fee will be different, so let's recalculate those
        tx_sizes = CalculateMaximumSignedTxSize(CTransaction(tx_blinded), &wallet, &coin_control);
        nBytes = tx_sizes.vsize;
        fee_needed = coin_selection_params.m_effective_feerate.GetFee(nBytes);
        if (allBlind) {
            fee_needed = coin_selection_params.m_effective_feerate.GetFee(nBytes, ::nCtFeeDiscountFactor);
        }
    }

    // The only time that fee_needed should be less than the amount available for fees (in change_and_fee - change_amount) is when
    // we are subtracting the fee from the outputs. If this occurs at any other time, it is a bug.
    assert(coin_selection_params.m_subtract_fee_outputs || fee_needed <= map_change_and_fee.at(policyAsset) - change_amount);

    // Update nFeeRet in case fee_needed changed due to dropping the change output
    if (fee_needed <= map_change_and_fee.at(policyAsset) - change_amount) {
        nFeeRet = map_change_and_fee.at(policyAsset) - change_amount;
        LogPrintf("nFeeRet update: %d\n", nFeeRet);
    }

    // Reduce output values for subtractFeeFromAmount
    if (coin_selection_params.m_subtract_fee_outputs) {
        CAmount to_reduce = fee_needed + change_amount - map_change_and_fee.at(policyAsset);
        int i = 0;
        bool fFirst = true;
        for (const auto& recipient : vecSend)
        {
            if (i == nChangePosInOut) {
                ++i;
            }
            CTxOut& txout = txNew.vout[i];

            if (recipient.fSubtractFeeFromAmount)
            {
                CAmount value = txout.nValue.GetAmount();
                if (recipient.asset != policyAsset) {
                    error = Untranslated(strprintf("Wallet does not support more than one type of fee at a time, therefore can not subtract fee from address amount, which is of a different asset id. fee asset: %s recipient asset: %s", policyAsset.GetHex(), recipient.asset.GetHex()));
                    return false;
                }

                value -= to_reduce / outputs_to_subtract_fee_from; // Subtract fee equally from each selected recipient

                if (fFirst) // first receiver pays the remainder not divisible by output count
                {
                    fFirst = false;
                    value -= to_reduce % outputs_to_subtract_fee_from;
                }

                // Error if this output is reduced to be below dust
                if (IsDust(txout, wallet.chain().relayDustFee())) {
                    if (value < 0) {
                        error = _("The transaction amount is too small to pay the fee");
                    } else {
                        error = _("The transaction amount is too small to send after the fee has been deducted");
                    }
                    return false;
                }

                txout.nValue = value;
            }
            ++i;
        }
        nFeeRet = fee_needed;
        LogPrintf("nFeeRet fee_needed: %d\n", nFeeRet);
    }

    // ELEMENTS: Give up if change keypool ran out and change is required
    for (const auto& maybe_change_asset : change_pos) {
        if (maybe_change_asset) {
            auto used = mapScriptChange.extract(*maybe_change_asset);
            if (used.mapped().second == dummy_script) {
                return false;
            }
        }
    }

    // ELEMENTS update fee output
    if (g_con_elementsmode) {
        for (auto& txout : txNew.vout) {
            if (txout.IsFee()) {
                txout.nValue = nFeeRet;
                break;
            }
        }
    }

    // ELEMENTS do actual blinding
    if (blind_details) {
        // Print blinded transaction info before we possibly blow it away when !sign.
        std::string summary = "CreateTransaction created blinded transaction:\nIN: ";
        for (unsigned int i = 0; i < selected_coins.size(); ++i) {
            if (i > 0) {
                summary += "    ";
            }
            summary += strprintf("#%d: %s [%s] (%s [%s])\n", i,
                selected_coins[i].value,
                selected_coins[i].txout.nValue.IsExplicit() ? "explicit" : "blinded",
                selected_coins[i].asset.GetHex(),
                selected_coins[i].txout.nAsset.IsExplicit() ? "explicit" : "blinded"
            );
        }
        summary += "OUT: ";
        for (unsigned int i = 0; i < txNew.vout.size(); ++i) {
            if (i > 0) {
                summary += "     ";
            }
            const CTxOut& unblinded = txNew.vout[i];
            summary += strprintf("#%d: %s%s [%s] (%s [%s])\n", i,
                txNew.vout[i].IsFee() ? "[fee] " : "",
                unblinded.nValue.GetAmount(),
                blind_details->o_pubkeys[i].IsValid() ? "blinded" : "explicit",
                unblinded.nAsset.GetAsset().GetHex(),
                blind_details->o_pubkeys[i].IsValid() ? "blinded" : "explicit"
            );
        }
        wallet.WalletLogPrintf(summary+"\n");

        // Wipe output blinding factors and start over
        blind_details->o_amount_blinds.clear();
        blind_details->o_asset_blinds.clear();
        for (unsigned int i = 0; i < txNew.vout.size(); i++) {
            blind_details->o_amounts[i] = txNew.vout[i].nValue.GetAmount();
            assert(blind_details->o_assets[i] == txNew.vout[i].nAsset.GetAsset());
        }

        if (sign) {
            int ret = BlindTransaction(blind_details->i_amount_blinds, blind_details->i_asset_blinds, blind_details->i_assets, blind_details->i_amounts, blind_details->o_amount_blinds, blind_details->o_asset_blinds,  blind_details->o_pubkeys, issuance_asset_keys, issuance_token_keys, txNew);
            assert(ret != -1);
            if (ret != blind_details->num_to_blind) {
                wallet.WalletLogPrintf("ERROR: tried to blind %d outputs but only blinded %d\n", (int) blind_details->num_to_blind, (int) ret);
                error = _("Unable to blind the transaction properly. This should not happen.");
                return false;
            }
        }
    }

    // Release any change keys that we didn't use.
    for (const auto& it : mapScriptChange) {
        int index = it.second.first;
        if (index < 0) {
            continue;
        }

        reservedest[index]->ReturnDestination();
    }


    if (sign) {
        if (!wallet.SignTransaction(txNew)) {
            error = _("Signing transaction failed");
            return false;
        }
    }

    // Normalize the witness in case it is not serialized before mempool
    if (!txNew.HasWitness()) {
        txNew.witness.SetNull();
    }

    // Return the constructed transaction data.
    tx = MakeTransactionRef(std::move(txNew));

    // Limit size
    if ((sign && GetTransactionWeight(*tx) > MAX_STANDARD_TX_WEIGHT) ||
        (!sign && tx_sizes.weight > MAX_STANDARD_TX_WEIGHT))
    {
        error = _("Transaction too large");
        return false;
    }

<<<<<<< HEAD
    if (nFeeRet > m_default_max_tx_fee) {
        LogPrintf("nFeeRet: %d max: %d\n", nFeeRet, m_default_max_tx_fee);
=======
    if (nFeeRet > wallet.m_default_max_tx_fee) {
>>>>>>> c248983a
        error = TransactionErrorString(TransactionError::MAX_FEE_EXCEEDED);
        return false;
    }

    if (gArgs.GetBoolArg("-walletrejectlongchains", DEFAULT_WALLET_REJECT_LONG_CHAINS)) {
        // Lastly, ensure this tx will pass the mempool's chain limits
        if (!wallet.chain().checkChainLimits(tx)) {
            error = _("Transaction has too long of a mempool chain");
            return false;
        }
    }

    // Before we return success, we assume any change key will be used to prevent
    // accidental re-use.
    for (auto& reservedest_ : reservedest) {
        reservedest_->KeepDestination();
    }
    fee_calc_out = feeCalc;

    wallet.WalletLogPrintf("Fee Calculation: Fee:%d Bytes:%u Tgt:%d (requested %d) Reason:\"%s\" Decay %.5f: Estimation: (%g - %g) %.2f%% %.1f/(%.1f %d mem %.1f out) Fail: (%g - %g) %.2f%% %.1f/(%.1f %d mem %.1f out)\n",
              nFeeRet, nBytes, feeCalc.returnedTarget, feeCalc.desiredTarget, StringForFeeReason(feeCalc.reason), feeCalc.est.decay,
              feeCalc.est.pass.start, feeCalc.est.pass.end,
              (feeCalc.est.pass.totalConfirmed + feeCalc.est.pass.inMempool + feeCalc.est.pass.leftMempool) > 0.0 ? 100 * feeCalc.est.pass.withinTarget / (feeCalc.est.pass.totalConfirmed + feeCalc.est.pass.inMempool + feeCalc.est.pass.leftMempool) : 0.0,
              feeCalc.est.pass.withinTarget, feeCalc.est.pass.totalConfirmed, feeCalc.est.pass.inMempool, feeCalc.est.pass.leftMempool,
              feeCalc.est.fail.start, feeCalc.est.fail.end,
              (feeCalc.est.fail.totalConfirmed + feeCalc.est.fail.inMempool + feeCalc.est.fail.leftMempool) > 0.0 ? 100 * feeCalc.est.fail.withinTarget / (feeCalc.est.fail.totalConfirmed + feeCalc.est.fail.inMempool + feeCalc.est.fail.leftMempool) : 0.0,
              feeCalc.est.fail.withinTarget, feeCalc.est.fail.totalConfirmed, feeCalc.est.fail.inMempool, feeCalc.est.fail.leftMempool);
    return true;
}

bool CreateTransaction(
        CWallet& wallet,
        const std::vector<CRecipient>& vecSend,
        CTransactionRef& tx,
        CAmount& nFeeRet,
        int& nChangePosInOut,
        bilingual_str& error,
        const CCoinControl& coin_control,
        FeeCalculation& fee_calc_out,
        bool sign,
        BlindDetails* blind_details,
        const IssuanceDetails* issuance_details)
{
    if (vecSend.empty()) {
        error = _("Transaction must have at least one recipient");
        return false;
    }

    if (std::any_of(vecSend.cbegin(), vecSend.cend(), [](const auto& recipient){ return recipient.nAmount < 0; })) {
        error = _("Transaction amounts must not be negative");
        return false;
    }

    // ELEMENTS
    if (g_con_elementsmode) {
        if (std::any_of(vecSend.cbegin(), vecSend.cend(), [](const auto& recipient){ return recipient.asset.IsNull(); })) {
            error = _("No asset provided for recipient");
            return false;
        }
    }

    LOCK(wallet.cs_wallet);

    int nChangePosIn = nChangePosInOut;
    Assert(!tx); // tx is an out-param. TODO change the return type from bool to tx (or nullptr)
    bool res = CreateTransactionInternal(wallet, vecSend, tx, nFeeRet, nChangePosInOut, error, coin_control, fee_calc_out, sign, blind_details, issuance_details);
    // try with avoidpartialspends unless it's enabled already
    if (res && nFeeRet > 0 /* 0 means non-functional fee rate estimation */ && wallet.m_max_aps_fee > -1 && !coin_control.m_avoid_partial_spends) {
        CCoinControl tmp_cc = coin_control;
        tmp_cc.m_avoid_partial_spends = true;
        CAmount nFeeRet2;
        CTransactionRef tx2;
        int nChangePosInOut2 = nChangePosIn;
        bilingual_str error2; // fired and forgotten; if an error occurs, we discard the results
        BlindDetails blind_details2;
        BlindDetails *blind_details2_ptr = blind_details ? &blind_details2 : nullptr;
        if (CreateTransactionInternal(wallet, vecSend, tx2, nFeeRet2, nChangePosInOut2, error2, tmp_cc, fee_calc_out, sign, blind_details2_ptr, issuance_details)) {
            // if fee of this alternative one is within the range of the max fee, we use this one
            const bool use_aps = nFeeRet2 <= nFeeRet + wallet.m_max_aps_fee;
            wallet.WalletLogPrintf("Fee non-grouped = %lld, grouped = %lld, using %s\n", nFeeRet, nFeeRet2, use_aps ? "grouped" : "non-grouped");
            if (use_aps) {
                tx = tx2;
                nFeeRet = nFeeRet2;
                nChangePosInOut = nChangePosInOut2;
                if (blind_details) {
                    *blind_details = blind_details2;
                }
            }
        }
    }
    return res;
}

bool FundTransaction(CWallet& wallet, CMutableTransaction& tx, CAmount& nFeeRet, int& nChangePosInOut, bilingual_str& error, bool lockUnspents, const std::set<int>& setSubtractFeeFromOutputs, CCoinControl coinControl)
{
    std::vector<CRecipient> vecSend;

    // Turn the txout set into a CRecipient vector.
    for (size_t idx = 0; idx < tx.vout.size(); idx++) {
        const CTxOut& txOut = tx.vout[idx];

        // ELEMENTS:
        if (!txOut.nValue.IsExplicit() || !txOut.nAsset.IsExplicit()) {
            error = _("Pre-funded amounts must be non-blinded");
            return false;
        }

        // Fee outputs should not be added to avoid overpayment of fees
        if (txOut.IsFee()) {
            continue;
        }

        CRecipient recipient = {txOut.scriptPubKey, txOut.nValue.GetAmount(), txOut.nAsset.GetAsset(), CPubKey(txOut.nNonce.vchCommitment), setSubtractFeeFromOutputs.count(idx) == 1};
        vecSend.push_back(recipient);
    }

    coinControl.fAllowOtherInputs = true;

    for (const CTxIn& txin : tx.vin) {
        coinControl.Select(txin.prevout);
    }

    // Acquire the locks to prevent races to the new locked unspents between the
    // CreateTransaction call and LockCoin calls (when lockUnspents is true).
    LOCK(wallet.cs_wallet);

    CTransactionRef tx_new;
    FeeCalculation fee_calc_out;
    auto blind_details = g_con_elementsmode ? std::make_unique<BlindDetails>() : nullptr;
    if (!CreateTransaction(wallet, vecSend, tx_new, nFeeRet, nChangePosInOut, error, coinControl, fee_calc_out, false, blind_details.get())) {
        return false;
    }

    // Wipe outputs and output witness and re-add one by one
    tx.vout.clear();
    tx.witness.vtxoutwit.clear();
    for (unsigned int i = 0; i < tx_new->vout.size(); i++) {
        const CTxOut& out = tx_new->vout[i];
        tx.vout.push_back(out);
        if (tx_new->witness.vtxoutwit.size() > i) {
            // We want to re-add previously existing outwitnesses
            // even though we don't create any new ones
            const CTxOutWitness& outwit = tx_new->witness.vtxoutwit[i];
            tx.witness.vtxoutwit.push_back(outwit);
        }
    }

    // Add new txins while keeping original txin scriptSig/order.
    for (const CTxIn& txin : tx_new->vin) {
        if (!coinControl.IsSelected(txin.prevout)) {
            tx.vin.push_back(txin);

        }
        if (lockUnspents) {
            wallet.LockCoin(txin.prevout);
        }

    }

    return true;
}
} // namespace wallet<|MERGE_RESOLUTION|>--- conflicted
+++ resolved
@@ -917,7 +917,6 @@
     return true;
 }
 
-<<<<<<< HEAD
 // check if all coins and outputs are blinded, except fee outputs
 bool allBlinded(const std::vector<CInputCoin>& coins, const std::vector<CTxOut>& vout)
 {
@@ -939,11 +938,8 @@
     return true;
 }
 
-bool CWallet::CreateTransactionInternal(
-=======
 static bool CreateTransactionInternal(
         CWallet& wallet,
->>>>>>> c248983a
         const std::vector<CRecipient>& vecSend,
         CTransactionRef& tx,
         CAmount& nFeeRet,
@@ -1481,18 +1477,14 @@
             return false;
         }
 
-<<<<<<< HEAD
         // if the transaction is confidential apply the fee discount factor
         if (allBlinded(selected_coins, tx_blinded.vout)) {
             // tx_sizes = CalculateMaximumSignedTxSize(CTransaction(tx_blinded), this, ::nCtFeeDiscountFactor, &coin_control);
-            tx_sizes = CalculateMaximumSignedTxSize(CTransaction(tx_blinded), this, &coin_control);
+            tx_sizes = CalculateMaximumSignedTxSize(CTransaction(tx_blinded), &wallet, &coin_control);
             allBlind = true;
         } else {
-            tx_sizes = CalculateMaximumSignedTxSize(CTransaction(tx_blinded), this, &coin_control);
-        }
-=======
-        tx_sizes = CalculateMaximumSignedTxSize(CTransaction(tx_blinded), &wallet, &coin_control);
->>>>>>> c248983a
+            tx_sizes = CalculateMaximumSignedTxSize(CTransaction(tx_blinded), &wallet, &coin_control);
+        }
     } else {
         tx_sizes = CalculateMaximumSignedTxSize(CTransaction(txNew), &wallet, &coin_control);
     }
@@ -1500,14 +1492,9 @@
 
     // Calculate the transaction fee
     int nBytes = tx_sizes.vsize;
-<<<<<<< HEAD
     LogPrintf("nBytes: %d\n", nBytes);
-    if (nBytes < 0) {
-        error = _("Signing transaction failed");
-=======
     if (nBytes == -1) {
         error = _("Missing solving data for estimating transaction size");
->>>>>>> c248983a
         return false;
     }
     if (allBlind) {
@@ -1745,12 +1732,8 @@
         return false;
     }
 
-<<<<<<< HEAD
-    if (nFeeRet > m_default_max_tx_fee) {
+    if (nFeeRet > wallet.m_default_max_tx_fee) {
         LogPrintf("nFeeRet: %d max: %d\n", nFeeRet, m_default_max_tx_fee);
-=======
-    if (nFeeRet > wallet.m_default_max_tx_fee) {
->>>>>>> c248983a
         error = TransactionErrorString(TransactionError::MAX_FEE_EXCEEDED);
         return false;
     }
