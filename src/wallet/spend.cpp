--- conflicted
+++ resolved
@@ -1911,20 +1911,18 @@
         TRACE1(coin_selection, attempting_aps_create_tx, wallet.GetName().c_str());
         CCoinControl tmp_cc = coin_control;
         tmp_cc.m_avoid_partial_spends = true;
-<<<<<<< HEAD
+
+        // ELEMENTS: only for unblinded transactions
+        // Re-use the change destination from the first creation attempt to avoid skipping BIP44 indexes
+        const int ungrouped_change_pos = txr_ungrouped.change_pos;
+        if (ungrouped_change_pos != -1 && !blind_details) {
+            const CAsset& asset = txr_ungrouped.tx->vout[ungrouped_change_pos].nAsset.GetAsset();
+            ExtractDestination(txr_ungrouped.tx->vout[ungrouped_change_pos].scriptPubKey, tmp_cc.destChange[asset]);
+        }
+
         BlindDetails blind_details2;
         BlindDetails *blind_details2_ptr = blind_details ? &blind_details2 : nullptr;
         auto txr_grouped = CreateTransactionInternal(wallet, vecSend, change_pos, tmp_cc, sign, blind_details2_ptr, issuance_details);
-=======
-
-        // Re-use the change destination from the first creation attempt to avoid skipping BIP44 indexes
-        const int ungrouped_change_pos = txr_ungrouped.change_pos;
-        if (ungrouped_change_pos != -1) {
-            ExtractDestination(txr_ungrouped.tx->vout[ungrouped_change_pos].scriptPubKey, tmp_cc.destChange);
-        }
-
-        auto txr_grouped = CreateTransactionInternal(wallet, vecSend, change_pos, tmp_cc, sign);
->>>>>>> 94070029
         // if fee of this alternative one is within the range of the max fee, we use this one
         const bool use_aps{txr_grouped.has_value() ? (txr_grouped->fee <= txr_ungrouped.fee + wallet.m_max_aps_fee) : false};
         TRACE5(coin_selection, aps_create_tx_internal, wallet.GetName().c_str(), use_aps, txr_grouped.has_value(),
@@ -1933,7 +1931,7 @@
             wallet.WalletLogPrintf("Fee non-grouped = %lld, grouped = %lld, using %s\n",
                 txr_ungrouped.fee, txr_grouped->fee, use_aps ? "grouped" : "non-grouped");
             if (use_aps) {
-                if (blind_details) { // ELEMENTS FIXME: is this if statement + body still needed?
+                if (blind_details) {
                     *blind_details = blind_details2;
                 }
                 return txr_grouped;
