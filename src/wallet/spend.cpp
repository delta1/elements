// Copyright (c) 2021 The Bitcoin Core developers
// Distributed under the MIT software license, see the accompanying
// file COPYING or http://www.opensource.org/licenses/mit-license.php.

#include <blind.h> // ELEMENTS: for MAX_RANGEPROOF_SIZE
#include <consensus/amount.h>
#include <consensus/validation.h>
#include <interfaces/chain.h>
#include <issuance.h> // ELEMENTS: for GenerateAssetEntropy and others
#include <policy/policy.h>
#include <rpc/util.h>  // for GetDestinationBlindingKey and IsBlindDestination
#include <script/pegins.h>
#include <script/signingprovider.h>
#include <util/check.h>
#include <util/fees.h>
#include <util/moneystr.h>
#include <util/rbf.h>
#include <util/trace.h>
#include <util/translation.h>
#include <wallet/coincontrol.h>
#include <wallet/fees.h>
#include <wallet/receive.h>
#include <wallet/spend.h>
#include <wallet/transaction.h>
#include <wallet/wallet.h>

#include <cmath>

using interfaces::FoundBlock;

namespace wallet {
static constexpr size_t OUTPUT_GROUP_MAX_ENTRIES{100};

int GetTxSpendSize(const CWallet& wallet, const CWalletTx& wtx, unsigned int out, bool use_max_sig)
{
    return CalculateMaximumSignedInputSize(wtx.tx->vout[out], &wallet, use_max_sig);
}

// Helper for producing a max-sized low-S low-R signature (eg 71 bytes)
// or a max-sized low-S signature (e.g. 72 bytes) if use_max_sig is true
bool DummySignInput(const SigningProvider& provider, CMutableTransaction& tx, const size_t nIn, const CTxOut& txout, bool use_max_sig) {
    // Fill in dummy signatures for fee calculation.
    const CScript& scriptPubKey = txout.scriptPubKey;
    SignatureData sigdata;

    if (!ProduceSignature(provider, use_max_sig ? DUMMY_MAXIMUM_SIGNATURE_CREATOR : DUMMY_SIGNATURE_CREATOR, scriptPubKey, sigdata)) {
        return false;
    }
    UpdateTransaction(tx, nIn, sigdata);
    return true;
}

// Helper for producing a bunch of max-sized low-S low-R signatures (eg 71 bytes)
bool CWallet::DummySignTx(CMutableTransaction &txNew, const std::vector<CTxOut> &txouts, const CCoinControl* coin_control) const
{
    // Fill in dummy signatures for fee calculation.
    int nIn = 0;
    for (const auto& txout : txouts)
    {
        CTxIn& txin = txNew.vin[nIn];
        // If weight was provided, fill the input to that weight
        if (coin_control && coin_control->HasInputWeight(txin.prevout)) {
            if (!FillInputToWeight(txNew, nIn, coin_control->GetInputWeight(txin.prevout))) {
                return false;
            }
            nIn++;
            continue;
        }
        // Use max sig if watch only inputs were used or if this particular input is an external input
        // to ensure a sufficient fee is attained for the requested feerate.
        const bool use_max_sig = coin_control && (coin_control->fAllowWatchOnly || coin_control->IsExternalSelected(txin.prevout));
        const std::unique_ptr<SigningProvider> provider = GetSolvingProvider(txout.scriptPubKey);
        if (!provider || !DummySignInput(*provider, txNew, nIn, txout, use_max_sig)) {
            if (!coin_control || !DummySignInput(coin_control->m_external_provider, txNew, nIn, txout, use_max_sig)) {
                return false;
            }
        }

        nIn++;
    }
    return true;
}

bool FillInputToWeight(CMutableTransaction& mtx, size_t nIn, int64_t target_weight)
{
    assert(mtx.vin[nIn].scriptSig.empty());
    assert(mtx.witness.vtxinwit[nIn].scriptWitness.IsNull());

    int64_t txin_weight = GetTransactionInputWeight(CTransaction(mtx), nIn);

    // Do nothing if the weight that should be added is less than the weight that already exists
    if (target_weight < txin_weight) {
        return false;
    }
    if (target_weight == txin_weight) {
        return true;
    }

    // Subtract current txin weight, which should include empty witness stack
    int64_t add_weight = target_weight - txin_weight;
    assert(add_weight > 0);

    // We will want to subtract the size of the Compact Size UInt that will also be serialized.
    // However doing so when the size is near a boundary can result in a problem where it is not
    // possible to have a stack element size and combination to exactly equal a target.
    // To avoid this possibility, if the weight to add is less than 10 bytes greater than
    // a boundary, the size will be split so that 2/3rds will be in one stack element, and
    // the remaining 1/3rd in another. Using 3rds allows us to avoid additional boundaries.
    // 10 bytes is used because that accounts for the maximum size. This does not need to be super precise.
    if ((add_weight >= 253 && add_weight < 263)
        || (add_weight > std::numeric_limits<uint16_t>::max() && add_weight <= std::numeric_limits<uint16_t>::max() + 10)
        || (add_weight > std::numeric_limits<uint32_t>::max() && add_weight <= std::numeric_limits<uint32_t>::max() + 10)) {
        int64_t first_weight = add_weight / 3;
        add_weight -= first_weight;

        first_weight -= GetSizeOfCompactSize(first_weight);
        mtx.witness.vtxinwit[nIn].scriptWitness.stack.emplace(mtx.witness.vtxinwit[nIn].scriptWitness.stack.end(), first_weight, 0);
    }

    add_weight -= GetSizeOfCompactSize(add_weight);
    mtx.witness.vtxinwit[nIn].scriptWitness.stack.emplace(mtx.witness.vtxinwit[nIn].scriptWitness.stack.end(), add_weight, 0);
    assert(GetTransactionInputWeight(CTransaction(mtx), nIn) == target_weight);

    return true;
}

int CalculateMaximumSignedInputSize(const CTxOut& txout, const SigningProvider* provider, bool use_max_sig) {
    CMutableTransaction txn;
    txn.vin.push_back(CTxIn(COutPoint()));
    if (!provider || !DummySignInput(*provider, txn, 0, txout, use_max_sig)) {
        return -1;
    }
    return GetVirtualTransactionInputSize(CTransaction(txn));
}

int CalculateMaximumSignedInputSize(const CTxOut& txout, const CWallet* wallet, bool use_max_sig)
{
    const std::unique_ptr<SigningProvider> provider = wallet->GetSolvingProvider(txout.scriptPubKey);
    return CalculateMaximumSignedInputSize(txout, provider.get(), use_max_sig);
}

// Returns pair of vsize and weight
TxSize CalculateMaximumSignedTxSize(const CTransaction &tx, const CWallet *wallet, const CCoinControl* coin_control) EXCLUSIVE_LOCKS_REQUIRED(wallet->cs_wallet)
{
    std::vector<CTxOut> txouts;
    // Look up the inputs. The inputs are either in the wallet, or in coin_control.
    for (const CTxIn& input : tx.vin) {
        const auto mi = wallet->mapWallet.find(input.prevout.hash);
        if (mi != wallet->mapWallet.end()) {
            assert(input.prevout.n < mi->second.tx->vout.size());
            txouts.emplace_back(mi->second.tx->vout[input.prevout.n]);
        } else if (coin_control) {
            CTxOut txout;
            if (!coin_control->GetExternalOutput(input.prevout, txout)) {
                return TxSize{-1, -1};
            }
            txouts.emplace_back(txout);
        } else {
            return TxSize{-1, -1};
        }
    }
    return CalculateMaximumSignedTxSize(tx, wallet, txouts, coin_control);
}

<<<<<<< HEAD
// txouts needs to be in the order of tx.vin
TxSize CalculateMaximumSignedTxSize(const CTransaction &tx, const CWallet *wallet, const std::vector<CTxOut>& txouts, const CCoinControl* coin_control)
{
    CMutableTransaction txNew(tx);
    if (!wallet->DummySignTx(txNew, txouts, coin_control)) {
        return TxSize{-1, -1};
    }
    CTransaction ctx(txNew);
    int64_t vsize = GetVirtualTransactionSize(ctx);
    int64_t weight = GetTransactionWeight(ctx);
    // ELEMENTS: use discounted vsize for CTs if enabled
    if (Params().GetCreateDiscountCT()) {
        vsize = GetDiscountVirtualTransactionSize(ctx);
    }

    return TxSize{vsize, weight};
}

void AvailableCoins(const CWallet& wallet, std::vector<COutput> &vCoins, const CCoinControl *coinControl, std::optional<CFeeRate> feerate, const CAmount &nMinimumAmount, const CAmount &nMaximumAmount, const CAmount &nMinimumSumAmount, const uint64_t nMaximumCount, const CAsset* asset_filter) EXCLUSIVE_LOCKS_REQUIRED(wallet.cs_wallet)
=======
CoinsResult AvailableCoins(const CWallet& wallet,
                           const CCoinControl* coinControl,
                           std::optional<CFeeRate> feerate,
                           const CAmount& nMinimumAmount,
                           const CAmount& nMaximumAmount,
                           const CAmount& nMinimumSumAmount,
                           const uint64_t nMaximumCount,
                           bool only_spendable)
>>>>>>> 8be652e4
{
    AssertLockHeld(wallet.cs_wallet);

    CoinsResult result;
    // Either the WALLET_FLAG_AVOID_REUSE flag is not set (in which case we always allow), or we default to avoiding, and only in the case where
    // a coin control object is provided, and has the avoid address reuse flag set to false, do we allow already used addresses
    bool allow_used_addresses = !wallet.IsWalletFlagSet(WALLET_FLAG_AVOID_REUSE) || (coinControl && !coinControl->m_avoid_address_reuse);
    const int min_depth = {coinControl ? coinControl->m_min_depth : DEFAULT_MIN_DEPTH};
    const int max_depth = {coinControl ? coinControl->m_max_depth : DEFAULT_MAX_DEPTH};
    const bool only_safe = {coinControl ? !coinControl->m_include_unsafe_inputs : true};

    std::set<uint256> trusted_parents;
    for (const auto& entry : wallet.mapWallet)
    {
        const uint256& wtxid = entry.first;
        const CWalletTx& wtx = entry.second;

        if (wallet.IsTxImmatureCoinBase(wtx))
            continue;

        int nDepth = wallet.GetTxDepthInMainChain(wtx);
        if (nDepth < 0)
            continue;

        // We should not consider coins which aren't at least in our mempool
        // It's possible for these to be conflicted via ancestors which we may never be able to detect
        if (nDepth == 0 && !wtx.InMempool())
            continue;

        bool safeTx = CachedTxIsTrusted(wallet, wtx, trusted_parents);

        // We should not consider coins from transactions that are replacing
        // other transactions.
        //
        // Example: There is a transaction A which is replaced by bumpfee
        // transaction B. In this case, we want to prevent creation of
        // a transaction B' which spends an output of B.
        //
        // Reason: If transaction A were initially confirmed, transactions B
        // and B' would no longer be valid, so the user would have to create
        // a new transaction C to replace B'. However, in the case of a
        // one-block reorg, transactions B' and C might BOTH be accepted,
        // when the user only wanted one of them. Specifically, there could
        // be a 1-block reorg away from the chain where transactions A and C
        // were accepted to another chain where B, B', and C were all
        // accepted.
        if (nDepth == 0 && wtx.mapValue.count("replaces_txid")) {
            safeTx = false;
        }

        // Similarly, we should not consider coins from transactions that
        // have been replaced. In the example above, we would want to prevent
        // creation of a transaction A' spending an output of A, because if
        // transaction B were initially confirmed, conflicting with A and
        // A', we wouldn't want to the user to create a transaction D
        // intending to replace A', but potentially resulting in a scenario
        // where A, A', and D could all be accepted (instead of just B and
        // D, or just A and A' like the user would want).
        if (nDepth == 0 && wtx.mapValue.count("replaced_by_txid")) {
            safeTx = false;
        }

        if (only_safe && !safeTx) {
            continue;
        }

        if (nDepth < min_depth || nDepth > max_depth) {
            continue;
        }

        bool tx_from_me = CachedTxIsFromMe(wallet, wtx, ISMINE_ALL);

        for (unsigned int i = 0; i < wtx.tx->vout.size(); i++) {
            const CTxOut& output = wtx.tx->vout[i];
            const COutPoint outpoint(wtxid, i);

            // Only consider selected coins if add_inputs is false
<<<<<<< HEAD
            if (coinControl && !coinControl->m_add_inputs && !coinControl->IsSelected(COutPoint(entry.first, i))) {

                continue;
            }

            CAmount outValue = wtx.GetOutputValueOut(wallet, i);
            CAsset asset = wtx.GetOutputAsset(wallet, i);
            uint256 bfValue = wtx.GetOutputAmountBlindingFactor(wallet, i);
            uint256 bfAsset = wtx.GetOutputAssetBlindingFactor(wallet, i);
            if (asset_filter && asset != *asset_filter) {
                continue;
            }
            if (outValue < nMinimumAmount || outValue > nMaximumAmount)
=======
            if (coinControl && !coinControl->m_add_inputs && !coinControl->IsSelected(outpoint)) {
                continue;
            }

            if (output.nValue < nMinimumAmount || output.nValue > nMaximumAmount)
>>>>>>> 8be652e4
                continue;

            if (coinControl && coinControl->HasSelected() && !coinControl->fAllowOtherInputs && !coinControl->IsSelected(outpoint))
                continue;

            if (wallet.IsLockedCoin(outpoint))
                continue;

            if (wallet.IsSpent(outpoint))
                continue;

            isminetype mine = wallet.IsMine(output);

            if (mine == ISMINE_NO) {
                continue;
            }

            if (!allow_used_addresses && wallet.IsSpentKey(output.scriptPubKey)) {
                continue;
            }

            std::unique_ptr<SigningProvider> provider = wallet.GetSolvingProvider(output.scriptPubKey);

            bool solvable = provider ? IsSolvable(*provider, output.scriptPubKey) : false;
            bool spendable = ((mine & ISMINE_SPENDABLE) != ISMINE_NO) || (((mine & ISMINE_WATCH_ONLY) != ISMINE_NO) && (coinControl && coinControl->fAllowWatchOnly && solvable));

<<<<<<< HEAD
            vCoins.emplace_back(wallet, wtx, COutPoint(wtx.GetHash(), i), wtx.tx->vout.at(i), nDepth, input_bytes, spendable, solvable, safeTx, wtx.GetTxTime(), tx_from_me, feerate);

            // Checks the sum amount of all UTXO's.
            if (nMinimumSumAmount != MAX_MONEY) {
                nTotal += outValue;

                if (nTotal >= nMinimumSumAmount) {
                    return;
=======
            // Filter by spendable outputs only
            if (!spendable && only_spendable) continue;

            int input_bytes = GetTxSpendSize(wallet, wtx, i, (coinControl && coinControl->fAllowWatchOnly));
            result.coins.emplace_back(outpoint, output, nDepth, input_bytes, spendable, solvable, safeTx, wtx.GetTxTime(), tx_from_me, feerate);
            result.total_amount += output.nValue;

            // Checks the sum amount of all UTXO's.
            if (nMinimumSumAmount != MAX_MONEY) {
                if (result.total_amount >= nMinimumSumAmount) {
                    return result;
>>>>>>> 8be652e4
                }
            }

            // Checks the maximum number of UTXO's.
            if (nMaximumCount > 0 && result.coins.size() >= nMaximumCount) {
                return result;
            }
        }
    }

    return result;
}

<<<<<<< HEAD
void AvailableCoinsListUnspent(const CWallet& wallet, std::vector<COutput>& vCoins, const CCoinControl* coinControl, const CAmount& nMinimumAmount, const CAmount& nMaximumAmount, const CAmount& nMinimumSumAmount, const uint64_t nMaximumCount, const CAsset*s)
=======
CoinsResult AvailableCoinsListUnspent(const CWallet& wallet, const CCoinControl* coinControl, const CAmount& nMinimumAmount, const CAmount& nMaximumAmount, const CAmount& nMinimumSumAmount, const uint64_t nMaximumCount)
>>>>>>> 8be652e4
{
    return AvailableCoins(wallet, coinControl, /*feerate=*/ std::nullopt, nMinimumAmount, nMaximumAmount, nMinimumSumAmount, nMaximumCount, /*only_spendable=*/false);
}

CAmountMap GetAvailableBalance(const CWallet& wallet, const CCoinControl* coinControl)
{
    LOCK(wallet.cs_wallet);
<<<<<<< HEAD

    CAmountMap balance;
    std::vector<COutput> vCoins;
    AvailableCoinsListUnspent(wallet, vCoins, coinControl);
    for (const COutput& out : vCoins) {
        if (out.spendable) {
            CAmount amt = out.value;
            if (amt < 0) {
                continue;
            }
            balance[out.asset] += amt;
        }
    }
    return balance;
=======
    return AvailableCoins(wallet,
                          coinControl,
                          std::nullopt, /*feerate=*/
                          1,            /*nMinimumAmount*/
                          MAX_MONEY,    /*nMaximumAmount*/
                          MAX_MONEY,    /*nMinimumSumAmount*/
                          0             /*nMaximumCount*/
                          ).total_amount;
>>>>>>> 8be652e4
}

const CTxOut& FindNonChangeParentOutput(const CWallet& wallet, const CTransaction& tx, int output) EXCLUSIVE_LOCKS_REQUIRED(wallet.cs_wallet)
{
    AssertLockHeld(wallet.cs_wallet);
    const CTransaction* ptx = &tx;
    int n = output;
    while (OutputIsChange(wallet, ptx->vout[n]) && ptx->vin.size() > 0) {
        const COutPoint& prevout = ptx->vin[0].prevout;
        auto it = wallet.mapWallet.find(prevout.hash);
        if (it == wallet.mapWallet.end() || it->second.tx->vout.size() <= prevout.n ||
            !wallet.IsMine(it->second.tx->vout[prevout.n])) {
            break;
        }
        ptx = it->second.tx.get();
        n = prevout.n;
    }
    return ptx->vout[n];
}

const CTxOut& FindNonChangeParentOutput(const CWallet& wallet, const COutPoint& outpoint)
{
    AssertLockHeld(wallet.cs_wallet);
    return FindNonChangeParentOutput(wallet, *wallet.GetWalletTx(outpoint.hash)->tx, outpoint.n);
}

std::map<CTxDestination, std::vector<COutput>> ListCoins(const CWallet& wallet) EXCLUSIVE_LOCKS_REQUIRED(wallet.cs_wallet)
{
    AssertLockHeld(wallet.cs_wallet);

    std::map<CTxDestination, std::vector<COutput>> result;

    for (const COutput& coin : AvailableCoinsListUnspent(wallet).coins) {
        CTxDestination address;
        if ((coin.spendable || (wallet.IsWalletFlagSet(WALLET_FLAG_DISABLE_PRIVATE_KEYS) && coin.solvable)) &&
            ExtractDestination(FindNonChangeParentOutput(wallet, coin.outpoint).scriptPubKey, address)) {
            result[address].emplace_back(std::move(coin));
        }
    }

    std::vector<COutPoint> lockedCoins;
    wallet.ListLockedCoins(lockedCoins);
    // Include watch-only for LegacyScriptPubKeyMan wallets without private keys
    const bool include_watch_only = wallet.GetLegacyScriptPubKeyMan() && wallet.IsWalletFlagSet(WALLET_FLAG_DISABLE_PRIVATE_KEYS);
    const isminetype is_mine_filter = include_watch_only ? ISMINE_WATCH_ONLY : ISMINE_SPENDABLE;
    for (const COutPoint& output : lockedCoins) {
        auto it = wallet.mapWallet.find(output.hash);
        if (it != wallet.mapWallet.end()) {
            const auto& wtx = it->second;
            int depth = wallet.GetTxDepthInMainChain(wtx);
            if (depth >= 0 && output.n < wtx.tx->vout.size() &&
                wallet.IsMine(wtx.tx->vout[output.n]) == is_mine_filter
            ) {
                CTxDestination address;
                if (ExtractDestination(FindNonChangeParentOutput(wallet, *wtx.tx, output.n).scriptPubKey, address)) {
                    result[address].emplace_back(
                        COutPoint(wtx.GetHash(), output.n), wtx.tx->vout.at(output.n), depth, GetTxSpendSize(wallet, wtx, output.n), /*spendable=*/ true, /*solvable=*/ true, /*safe=*/ false, wtx.GetTxTime(), CachedTxIsFromMe(wallet, wtx, ISMINE_ALL));
                }
            }
        }
    }

    return result;
}

std::vector<OutputGroup> GroupOutputs(const CWallet& wallet, const std::vector<COutput>& outputs, const CoinSelectionParams& coin_sel_params, const CoinEligibilityFilter& filter, bool positive_only)
{
    std::vector<OutputGroup> groups_out;

    if (!coin_sel_params.m_avoid_partial_spends) {
        // Allowing partial spends  means no grouping. Each COutput gets its own OutputGroup.
        for (const COutput& output : outputs) {
            // Skip outputs we cannot spend
            if (!output.spendable) continue;

            size_t ancestors, descendants;
            wallet.chain().getTransactionAncestry(output.outpoint.hash, ancestors, descendants);

            // Make an OutputGroup containing just this output
            OutputGroup group{coin_sel_params};
            group.Insert(output, ancestors, descendants, positive_only);

            // Check the OutputGroup's eligibility. Only add the eligible ones.
            if (positive_only && group.GetSelectionAmount() <= 0) continue;
            if (group.m_outputs.size() > 0 && group.EligibleForSpending(filter)) groups_out.push_back(group);
        }
        return groups_out;
    }

    // We want to combine COutputs that have the same scriptPubKey into single OutputGroups
    // except when there are more than OUTPUT_GROUP_MAX_ENTRIES COutputs grouped in an OutputGroup.
    // To do this, we maintain a map where the key is the scriptPubKey and the value is a vector of OutputGroups.
    // For each COutput, we check if the scriptPubKey is in the map, and if it is, the COutput is added
    // to the last OutputGroup in the vector for the scriptPubKey. When the last OutputGroup has
    // OUTPUT_GROUP_MAX_ENTRIES COutputs, a new OutputGroup is added to the end of the vector.
    std::map<CScript, std::vector<OutputGroup>> spk_to_groups_map;
    for (const auto& output : outputs) {
        // Skip outputs we cannot spend
        if (!output.spendable) continue;

        size_t ancestors, descendants;
        wallet.chain().getTransactionAncestry(output.outpoint.hash, ancestors, descendants);
        CScript spk = output.txout.scriptPubKey;

        std::vector<OutputGroup>& groups = spk_to_groups_map[spk];

        if (groups.size() == 0) {
            // No OutputGroups for this scriptPubKey yet, add one
            groups.emplace_back(coin_sel_params);
        }

        // Get the last OutputGroup in the vector so that we can add the COutput to it
        // A pointer is used here so that group can be reassigned later if it is full.
        OutputGroup* group = &groups.back();

        // Check if this OutputGroup is full. We limit to OUTPUT_GROUP_MAX_ENTRIES when using -avoidpartialspends
        // to avoid surprising users with very high fees.
        if (group->m_outputs.size() >= OUTPUT_GROUP_MAX_ENTRIES) {
            // The last output group is full, add a new group to the vector and use that group for the insertion
            groups.emplace_back(coin_sel_params);
            group = &groups.back();
        }

        // Add the output to group
        group->Insert(output, ancestors, descendants, positive_only);
    }

    // Now we go through the entire map and pull out the OutputGroups
    for (const auto& spk_and_groups_pair: spk_to_groups_map) {
        const std::vector<OutputGroup>& groups_per_spk= spk_and_groups_pair.second;

        // Go through the vector backwards. This allows for the first item we deal with being the partial group.
        for (auto group_it = groups_per_spk.rbegin(); group_it != groups_per_spk.rend(); group_it++) {
            const OutputGroup& group = *group_it;

            // Don't include partial groups if there are full groups too and we don't want partial groups
            if (group_it == groups_per_spk.rbegin() && groups_per_spk.size() > 1 && !filter.m_include_partial_groups) {
                continue;
            }

            // Check the OutputGroup's eligibility. Only add the eligible ones.
            if (positive_only && group.GetSelectionAmount() <= 0) continue;
            if (group.m_outputs.size() > 0 && group.EligibleForSpending(filter)) groups_out.push_back(group);
        }
    }

    return groups_out;
}

std::optional<SelectionResult> AttemptSelection(const CWallet& wallet, const CAmountMap& mapTargetValue, const CoinEligibilityFilter& eligibility_filter, std::vector<COutput> coins,
                               const CoinSelectionParams& coin_selection_params)
{
    // Vector of results. We will choose the best one based on waste.
    // std::vector<std::tuple<CAmount, std::set<CInputCoin>, CAmountMap>> results;
    std::vector<SelectionResult> results;

    // ELEMENTS: BnB only for policy asset?
    if (mapTargetValue.size() == 1) {
        // Note that unlike KnapsackSolver, we do not include the fee for creating a change output as BnB will not create a change output.
        std::vector<OutputGroup> positive_groups = GroupOutputs(wallet, coins, coin_selection_params, eligibility_filter, true /* positive_only */);

        // ELEMENTS:
        CAsset asset = mapTargetValue.begin()->first;
        CAmount nTargetValue = mapTargetValue.begin()->second;
        // Get output groups that only contain this asset.
        std::vector<OutputGroup> asset_groups;
        for (OutputGroup g : positive_groups) {
            bool add = true;
            for (COutput c : g.m_outputs) {
                if (c.asset != asset) {
                    add = false;
                    break;
                }
            }

            if (add) {
                asset_groups.push_back(g);
            }
        }
        // END ELEMENTS

        if (auto bnb_result{SelectCoinsBnB(positive_groups, nTargetValue, coin_selection_params.m_cost_of_change)}) {
            results.push_back(*bnb_result);
        }

        // Include change for SRD as we want to avoid making really small change if the selection just
        // barely meets the target. Just use the lower bound change target instead of the randomly
        // generated one, since SRD will result in a random change amount anyway; avoid making the
        // target needlessly large.
        const CAmount srd_target = nTargetValue + coin_selection_params.m_change_fee + CHANGE_LOWER;
        if (auto srd_result{SelectCoinsSRD(positive_groups, srd_target, coin_selection_params.rng_fast)}) {
            srd_result->ComputeAndSetWaste(coin_selection_params.m_cost_of_change);
            results.push_back(*srd_result);
        }
    }

    // The knapsack solver has some legacy behavior where it will spend dust outputs. We retain this behavior, so don't filter for positive only here.
    std::vector<OutputGroup> all_groups = GroupOutputs(wallet, coins, coin_selection_params, eligibility_filter, false /* positive_only */);
    // While mapTargetValue includes the transaction fees for non-input things, it does not include the fee for creating a change output.
    // So we need to include that for KnapsackSolver as well, as we are expecting to create a change output.
    CAmountMap mapTargetValue_copy = mapTargetValue;
    if (!coin_selection_params.m_subtract_fee_outputs) {
        mapTargetValue_copy[::policyAsset] += coin_selection_params.m_change_fee;
    }

    if (auto knapsack_result{KnapsackSolver(all_groups, mapTargetValue_copy,
                                            coin_selection_params.m_min_change_target, coin_selection_params.rng_fast)}) {
         knapsack_result->ComputeAndSetWaste(coin_selection_params.m_cost_of_change);
         results.push_back(*knapsack_result);
    }

    if (results.size() == 0) {
        // No solution found
        return std::nullopt;
    }

    // Choose the result with the least waste
    // If the waste is the same, choose the one which spends more inputs.
    auto& best_result = *std::min_element(results.begin(), results.end());
    return best_result;
}

std::optional<SelectionResult> SelectCoins(const CWallet& wallet, const std::vector<COutput>& vAvailableCoins, const CAmountMap& mapTargetValue, const CCoinControl& coin_control, const CoinSelectionParams& coin_selection_params) EXCLUSIVE_LOCKS_REQUIRED(wallet.cs_wallet)
{
    AssertLockHeld(wallet.cs_wallet);
    std::vector<COutput> vCoins(vAvailableCoins);
    CAmountMap value_to_select = mapTargetValue;

    OutputGroup preset_inputs(coin_selection_params);

    // coin control -> return all selected outputs (we want all selected to go into the transaction for sure)
    if (coin_control.HasSelected() && !coin_control.fAllowOtherInputs)
    {
        for (const COutput& out : vCoins)
        {
            if (!out.spendable) {
                continue;
            }

            CAmount amt = out.value;
            if (amt < 0) {
                continue;
            }
            /* Set ancestors and descendants to 0 as these don't matter for preset inputs as no actual selection is being done.
             * positive_only is set to false because we want to include all preset inputs, even if they are dust.
             */
            preset_inputs.Insert(out, /*ancestors=*/ 0, /*descendants=*/ 0, /*positive_only=*/ false);
        }
        SelectionResult result(mapTargetValue, SelectionAlgorithm::MANUAL);
        result.AddInput(preset_inputs);
        if (result.GetSelectedValue() < mapTargetValue) return std::nullopt;
        result.ComputeAndSetWaste(coin_selection_params.m_cost_of_change);
        return result;
    }

    // calculate value from preset inputs and store them
    std::set<COutPoint> preset_coins;

    std::vector<COutPoint> vPresetInputs;
    coin_control.ListSelected(vPresetInputs);
    for (const COutPoint& outpoint : vPresetInputs) {
        int input_bytes = -1;
        CTxOut txout;
        std::map<uint256, CWalletTx>::const_iterator it = wallet.mapWallet.find(outpoint.hash);

        /* Set some defaults for depth, spendable, solvable, safe, time, and from_me as these don't matter for preset inputs since no selection is being done. */
        COutput output(outpoint, txout, /*depth=*/ 0, input_bytes, /*spendable=*/ true, /*solvable=*/ true, /*safe=*/ true, /*time=*/ 0, /*from_me=*/ false, coin_selection_params.m_effective_feerate);
        if (it != wallet.mapWallet.end()) {
            const CWalletTx& wtx = it->second;
            // Clearly invalid input, fail
            if (wtx.tx->vout.size() <= outpoint.n) {
                return std::nullopt;
            }
            // Just to calculate the marginal byte size
            if (GetTxSpendSize(wallet, wtx, outpoint.n, outpoint.n) < 0) {
                continue;
            }
            input_bytes = GetTxSpendSize(wallet, wtx, outpoint.n, false);
            txout = wtx.tx->vout.at(outpoint.n);
            output = COutput(wallet, wtx, outpoint, txout, /*depth=*/ 0, input_bytes, /*spendable=*/ true, /*solvable=*/ true, /*safe=*/ true, /*time=*/ 0, /*from_me=*/ false, coin_selection_params.m_effective_feerate);
        } else {
            // The input is external. We did not find the tx in mapWallet.
            if (!coin_control.GetExternalOutput(outpoint, txout)) {
                return std::nullopt;
            }
            input_bytes = CalculateMaximumSignedInputSize(txout, &coin_control.m_external_provider, /*use_max_sig=*/true);
            // ELEMENTS: one more try to get a signed input size: for pegins,
            //  the outpoint is provided as external data but the information
            //  needed to spend is in the wallet (not the external provider,
            //  as the user is expecting the wallet to remember this information
            //  after they called getpeginaddress). So try estimating size with
            //  the wallet rather than the external provider.
            if (input_bytes == -1) {
                input_bytes = CalculateMaximumSignedInputSize(txout, &wallet, /* use_max_sig */ true);
            }
            if (!txout.nValue.IsExplicit() || !txout.nAsset.IsExplicit()) {
                return std::nullopt; // We can't get its value, so abort
            }
            output = COutput(outpoint, txout, /*depth=*/ 0, input_bytes, /*spendable=*/ true, /*solvable=*/ true, /*safe=*/ true, /*time=*/ 0, /*from_me=*/ false, coin_selection_params.m_effective_feerate);
        }
        // If available, override calculated size with coin control specified size
        if (coin_control.HasInputWeight(outpoint)) {
            input_bytes = GetVirtualTransactionSize(coin_control.GetInputWeight(outpoint), 0, 0);
            output = COutput(outpoint, txout, /*depth=*/ 0, input_bytes, /*spendable=*/ true, /*solvable=*/ true, /*safe=*/ true, /*time=*/ 0, /*from_me=*/ false, coin_selection_params.m_effective_feerate);
        }

        if (input_bytes == -1) {
            return std::nullopt; // Not solvable, can't estimate size for fee
        }
        if (coin_selection_params.m_subtract_fee_outputs) {
            value_to_select[output.asset] -= output.value;
        } else {
            value_to_select[output.asset] -= output.GetEffectiveValue();
        }
        preset_coins.insert(outpoint);
        /* Set ancestors and descendants to 0 as they don't matter for preset inputs since no actual selection is being done.
         * positive_only is set to false because we want to include all preset inputs, even if they are dust.
         */
        preset_inputs.Insert(output, /*ancestors=*/ 0, /*descendants=*/ 0, /*positive_only=*/ false);
    }

    // remove preset inputs from vCoins so that Coin Selection doesn't pick them.
    for (std::vector<COutput>::iterator it = vCoins.begin(); it != vCoins.end() && coin_control.HasSelected();)
    {
        if (preset_coins.count(it->outpoint))
            it = vCoins.erase(it);
        else
            ++it;
    }

    unsigned int limit_ancestor_count = 0;
    unsigned int limit_descendant_count = 0;
    wallet.chain().getPackageLimits(limit_ancestor_count, limit_descendant_count);
    const size_t max_ancestors = (size_t)std::max<int64_t>(1, limit_ancestor_count);
    const size_t max_descendants = (size_t)std::max<int64_t>(1, limit_descendant_count);
    const bool fRejectLongChains = gArgs.GetBoolArg("-walletrejectlongchains", DEFAULT_WALLET_REJECT_LONG_CHAINS);

    // ELEMENTS: filter coins for assets we are interested in; always keep policyAsset for fees
    for (std::vector<COutput>::iterator it = vCoins.begin(); it != vCoins.end() && coin_control.HasSelected();) {
        CAsset asset = it->asset;
        if (asset != ::policyAsset && mapTargetValue.find(asset) == mapTargetValue.end()) {
            it = vCoins.erase(it);
        } else {
            ++it;
        }
    }

    // form groups from remaining coins; note that preset coins will not
    // automatically have their associated (same address) coins included
    if (coin_control.m_avoid_partial_spends && vCoins.size() > OUTPUT_GROUP_MAX_ENTRIES) {
        // Cases where we have 101+ outputs all pointing to the same destination may result in
        // privacy leaks as they will potentially be deterministically sorted. We solve that by
        // explicitly shuffling the outputs before processing
        Shuffle(vCoins.begin(), vCoins.end(), coin_selection_params.rng_fast);
    }

    // We will have to do coin selection on the difference between the target and the provided values.
    // If value_to_select <= 0 for all asset types, we are done; but unlike in Bitcoin, this may be
    // true for some assets while being false for others. So clear all the "completed" assets out
    // of value_to_select before calling AttemptSelection.
    for (CAmountMap::const_iterator it = value_to_select.begin(); it != value_to_select.end();) {
        if (it->second <= 0) {
            it = value_to_select.erase(it);
        } else {
            ++it;
        }
    }

    // Coin Selection attempts to select inputs from a pool of eligible UTXOs to fund the
    // transaction at a target feerate. If an attempt fails, more attempts may be made using a more
    // permissive CoinEligibilityFilter.
    std::optional<SelectionResult> res = [&] {
        // Pre-selected inputs already cover the target amount.
        if (value_to_select <= CAmountMap{}) return std::make_optional(SelectionResult(mapTargetValue, SelectionAlgorithm::MANUAL));

        // If possible, fund the transaction with confirmed UTXOs only. Prefer at least six
        // confirmations on outputs received from other wallets and only spend confirmed change.
        if (auto r1{AttemptSelection(wallet, value_to_select, CoinEligibilityFilter(1, 6, 0), vCoins, coin_selection_params)}) return r1;
        if (auto r2{AttemptSelection(wallet, value_to_select, CoinEligibilityFilter(1, 1, 0), vCoins, coin_selection_params)}) return r2;

        // Fall back to using zero confirmation change (but with as few ancestors in the mempool as
        // possible) if we cannot fund the transaction otherwise.
        if (wallet.m_spend_zero_conf_change) {
            if (auto r3{AttemptSelection(wallet, value_to_select, CoinEligibilityFilter(0, 1, 2), vCoins, coin_selection_params)}) return r3;
            if (auto r4{AttemptSelection(wallet, value_to_select, CoinEligibilityFilter(0, 1, std::min((size_t)4, max_ancestors/3), std::min((size_t)4, max_descendants/3)),
                                   vCoins, coin_selection_params)}) {
                return r4;
            }
            if (auto r5{AttemptSelection(wallet, value_to_select, CoinEligibilityFilter(0, 1, max_ancestors/2, max_descendants/2),
                                   vCoins, coin_selection_params)}) {
                return r5;
            }
            // If partial groups are allowed, relax the requirement of spending OutputGroups (groups
            // of UTXOs sent to the same address, which are obviously controlled by a single wallet)
            // in their entirety.
            if (auto r6{AttemptSelection(wallet, value_to_select, CoinEligibilityFilter(0, 1, max_ancestors-1, max_descendants-1, true /* include_partial_groups */),
                                   vCoins, coin_selection_params)}) {
                return r6;
            }
            // Try with unsafe inputs if they are allowed. This may spend unconfirmed outputs
            // received from other wallets.
            if (coin_control.m_include_unsafe_inputs) {
                if (auto r7{AttemptSelection(wallet, value_to_select,
                    CoinEligibilityFilter(0 /* conf_mine */, 0 /* conf_theirs */, max_ancestors-1, max_descendants-1, true /* include_partial_groups */),
                    vCoins, coin_selection_params)}) {
                    return r7;
                }
            }
            // Try with unlimited ancestors/descendants. The transaction will still need to meet
            // mempool ancestor/descendant policy to be accepted to mempool and broadcasted, but
            // OutputGroups use heuristics that may overestimate ancestor/descendant counts.
            if (!fRejectLongChains) {
                if (auto r8{AttemptSelection(wallet, value_to_select,
                                      CoinEligibilityFilter(0, 1, std::numeric_limits<uint64_t>::max(), std::numeric_limits<uint64_t>::max(), true /* include_partial_groups */),
                                      vCoins, coin_selection_params)}) {
                    return r8;
                }
            }
        }
        // Coin Selection failed.
        return std::optional<SelectionResult>();
    }();

    if (!res) return std::nullopt;

    // add preset inputs to the total value selected
    // Add preset inputs to result
    res->AddInput(preset_inputs);
    if (res->m_algo == SelectionAlgorithm::MANUAL) {
        res->ComputeAndSetWaste(coin_selection_params.m_cost_of_change);
    }

    return res;
}

static bool IsCurrentForAntiFeeSniping(interfaces::Chain& chain, const uint256& block_hash)
{
    if (chain.isInitialBlockDownload()) {
        return false;
    }
    constexpr int64_t MAX_ANTI_FEE_SNIPING_TIP_AGE = 8 * 60 * 60; // in seconds
    int64_t block_time;
    CHECK_NONFATAL(chain.findBlock(block_hash, FoundBlock().time(block_time)));
    if (block_time < (GetTime() - MAX_ANTI_FEE_SNIPING_TIP_AGE)) {
        return false;
    }
    return true;
}

/**
 * Set a height-based locktime for new transactions (uses the height of the
 * current chain tip unless we are not synced with the current chain
 */
static void DiscourageFeeSniping(CMutableTransaction& tx, FastRandomContext& rng_fast,
                                 interfaces::Chain& chain, const uint256& block_hash, int block_height)
{
    // All inputs must be added by now
    assert(!tx.vin.empty());
    // Discourage fee sniping.
    //
    // For a large miner the value of the transactions in the best block and
    // the mempool can exceed the cost of deliberately attempting to mine two
    // blocks to orphan the current best block. By setting nLockTime such that
    // only the next block can include the transaction, we discourage this
    // practice as the height restricted and limited blocksize gives miners
    // considering fee sniping fewer options for pulling off this attack.
    //
    // A simple way to think about this is from the wallet's point of view we
    // always want the blockchain to move forward. By setting nLockTime this
    // way we're basically making the statement that we only want this
    // transaction to appear in the next block; we don't want to potentially
    // encourage reorgs by allowing transactions to appear at lower heights
    // than the next block in forks of the best chain.
    //
    // Of course, the subsidy is high enough, and transaction volume low
    // enough, that fee sniping isn't a problem yet, but by implementing a fix
    // now we ensure code won't be written that makes assumptions about
    // nLockTime that preclude a fix later.
    if (IsCurrentForAntiFeeSniping(chain, block_hash)) {
        tx.nLockTime = block_height;

        // Secondly occasionally randomly pick a nLockTime even further back, so
        // that transactions that are delayed after signing for whatever reason,
        // e.g. high-latency mix networks and some CoinJoin implementations, have
        // better privacy.
        if (rng_fast.randrange(10) == 0) {
            tx.nLockTime = std::max(0, int(tx.nLockTime) - int(rng_fast.randrange(100)));
        }
    } else {
        // If our chain is lagging behind, we can't discourage fee sniping nor help
        // the privacy of high-latency transactions. To avoid leaking a potentially
        // unique "nLockTime fingerprint", set nLockTime to a constant.
        tx.nLockTime = 0;
    }
    // Sanity check all values
    assert(tx.nLockTime < LOCKTIME_THRESHOLD); // Type must be block height
    assert(tx.nLockTime <= uint64_t(block_height));
    for (const auto& in : tx.vin) {
        // Can not be FINAL for locktime to work
        assert(in.nSequence != CTxIn::SEQUENCE_FINAL);
        // May be MAX NONFINAL to disable both BIP68 and BIP125
        if (in.nSequence == CTxIn::MAX_SEQUENCE_NONFINAL) continue;
        // May be MAX BIP125 to disable BIP68 and enable BIP125
        if (in.nSequence == MAX_BIP125_RBF_SEQUENCE) continue;
        // The wallet does not support any other sequence-use right now.
        assert(false);
    }
}

// Reset all non-global blinding details.
static void resetBlindDetails(BlindDetails* det, bool preserve_output_data = false) {
    det->i_amount_blinds.clear();
    det->i_asset_blinds.clear();
    det->i_assets.clear();
    det->i_amounts.clear();

    det->o_amounts.clear();
    if (!preserve_output_data) {
        det->o_pubkeys.clear();
    }
    det->o_amount_blinds.clear();
    det->o_assets.clear();
    det->o_asset_blinds.clear();

    if (!preserve_output_data) {
        det->num_to_blind = 0;
        det->change_to_blind = 0;
        det->only_recipient_blind_index = -1;
        det->only_change_pos = -1;
    }
}

static bool fillBlindDetails(BlindDetails* det, CWallet* wallet, CMutableTransaction& txNew, std::vector<COutput>& selected_coins, bilingual_str& error) {
    int num_inputs_blinded = 0;

    // Fill in input blinding details
    for (const COutput& coin : selected_coins) {
        det->i_amount_blinds.push_back(coin.bf_value);
        det->i_asset_blinds.push_back(coin.bf_asset);
        det->i_assets.push_back(coin.asset);
        det->i_amounts.push_back(coin.value);
        if (coin.txout.nValue.IsCommitment() || coin.txout.nAsset.IsCommitment()) {
            num_inputs_blinded++;
        }
    }
    // Fill in output blinding details
    for (size_t nOut = 0; nOut < txNew.vout.size(); nOut++) {
        //TODO(CA) consider removing all blind setting before BlindTransaction as they get cleared anyway
        det->o_amount_blinds.push_back(uint256());
        det->o_asset_blinds.push_back(uint256());
        det->o_assets.push_back(txNew.vout[nOut].nAsset.GetAsset());
        det->o_amounts.push_back(txNew.vout[nOut].nValue.GetAmount());
    }

    // There are a few edge-cases of blinding we need to take care of
    //
    // First, if there are blinded inputs but not outputs to blind
    // We need this to go through, even though no privacy is gained.
    if (num_inputs_blinded > 0 &&  det->num_to_blind == 0) {
        // We need to make sure to dupe an asset that is in input set
        //TODO Have blinding do some extremely minimal rangeproof
        CTxOut newTxOut(det->o_assets.back(), 0, CScript() << OP_RETURN);
        CPubKey blind_pub = wallet->GetBlindingPubKey(newTxOut.scriptPubKey); // irrelevant, just needs to be non-null
        newTxOut.nNonce.vchCommitment = std::vector<unsigned char>(blind_pub.begin(), blind_pub.end());
        txNew.vout.push_back(newTxOut);
        det->o_pubkeys.push_back(wallet->GetBlindingPubKey(newTxOut.scriptPubKey));
        det->o_amount_blinds.push_back(uint256());
        det->o_asset_blinds.push_back(uint256());
        det->o_amounts.push_back(0);
        det->o_assets.push_back(det->o_assets.back());
        det->num_to_blind++;
        wallet->WalletLogPrintf("Adding OP_RETURN output to complete blinding since there are %d blinded inputs and no blinded outputs\n", num_inputs_blinded);

        // No blinded inputs, but 1 blinded output
    } else if (num_inputs_blinded == 0 && det->num_to_blind == 1) {
        if (det->change_to_blind == 1) {
            // Only 1 blinded change, unblind the change
            //TODO Split up change instead if possible
            if (det->ignore_blind_failure) {
                det->num_to_blind--;
                det->change_to_blind--;
                txNew.vout[det->only_change_pos].nNonce.SetNull();
                det->o_pubkeys[det->only_change_pos] = CPubKey();
                det->o_amount_blinds[det->only_change_pos] = uint256();
                det->o_asset_blinds[det->only_change_pos] = uint256();
                wallet->WalletLogPrintf("Unblinding change at index %d due to lack of inputs and other outputs being blinded.\n", det->only_change_pos);
            } else {
                error = _("Change output could not be blinded as there are no blinded inputs and no other blinded outputs.");
                return false;
            }
        } else {
            // 1 blinded destination
            // TODO Attempt to get a blinded input, OR add unblinded coin to make blinded change
            assert(det->only_recipient_blind_index != -1);
            if (det->ignore_blind_failure) {
                det->num_to_blind--;
                txNew.vout[det->only_recipient_blind_index].nNonce.SetNull();
                det->o_pubkeys[det->only_recipient_blind_index] = CPubKey();
                det->o_amount_blinds[det->only_recipient_blind_index] = uint256();
                det->o_asset_blinds[det->only_recipient_blind_index] = uint256();
                wallet->WalletLogPrintf("Unblinding single blinded output at index %d due to lack of inputs and other outputs being blinded.\n", det->only_recipient_blind_index);
            } else {
                error = _("Transaction output could not be blinded as there are no blinded inputs and no other blinded outputs.");
                return false;
            }
        }
    }
    // All other combinations should work.
    return true;
}

static std::optional<CreatedTransactionResult> CreateTransactionInternal(
        CWallet& wallet,
        const std::vector<CRecipient>& vecSend,
        int change_pos,
        bilingual_str& error,
        const CCoinControl& coin_control,
        FeeCalculation& fee_calc_out,
        bool sign,
        BlindDetails* blind_details,
        const IssuanceDetails* issuance_details) EXCLUSIVE_LOCKS_REQUIRED(wallet.cs_wallet)
{
    if (blind_details || issuance_details) {
        assert(g_con_elementsmode);
    }

    if (blind_details) {
        // Clear out previous blinding/data info as needed
        resetBlindDetails(blind_details);
    }

    AssertLockHeld(wallet.cs_wallet);

    // out variables, to be packed into returned result structure
    CTransactionRef tx;
    CAmount nFeeRet;
    int nChangePosInOut = change_pos;

    FastRandomContext rng_fast;
    CMutableTransaction txNew; // The resulting transaction that we make

    CoinSelectionParams coin_selection_params{rng_fast}; // Parameters for coin selection, init with dummy
    coin_selection_params.m_avoid_partial_spends = coin_control.m_avoid_partial_spends;

    CScript dummy_script = CScript() << 0x00;
    CAmountMap map_recipients_sum;
    // Always assume that we are at least sending policyAsset.
    map_recipients_sum[::policyAsset] = 0;
    std::vector<std::unique_ptr<ReserveDestination>> reservedest;
    // Set the long term feerate estimate to the wallet's consolidate feerate
    coin_selection_params.m_long_term_feerate = wallet.m_consolidate_feerate;
    const OutputType change_type = wallet.TransactionChangeType(coin_control.m_change_type ? *coin_control.m_change_type : wallet.m_default_change_type, vecSend);
    reservedest.emplace_back(new ReserveDestination(&wallet, change_type)); // policy asset

    std::set<CAsset> assets_seen;
    unsigned int outputs_to_subtract_fee_from = 0; // The number of outputs which we are subtracting the fee from
    for (const auto& recipient : vecSend)
    {
        // Pad change keys to cover total possible number of assets
        // One already exists(for policyAsset), so one for each destination
        if (assets_seen.insert(recipient.asset).second) {
            reservedest.emplace_back(new ReserveDestination(&wallet, change_type));
        }

        // Skip over issuance outputs, no need to select those coins
        if (recipient.asset == CAsset(uint256S("1")) || recipient.asset == CAsset(uint256S("2"))) {
            continue;
        }

        map_recipients_sum[recipient.asset] += recipient.nAmount;

        if (recipient.fSubtractFeeFromAmount) {
            outputs_to_subtract_fee_from++;
            coin_selection_params.m_subtract_fee_outputs = true;
        }
    }
    // ELEMENTS FIXME: Please review the map_recipients_sum[::policyAsset] part.
    //                 In bitcoin the line just says recipients_sum (it's not a map).
    //                 I'm not sure if the policyAsset value is the right number to use.
    coin_selection_params.m_change_target = GenerateChangeTarget(std::floor(map_recipients_sum[::policyAsset] / vecSend.size()), rng_fast);

    // Create change script that will be used if we need change
    // ELEMENTS: A map that keeps track of the change script for each asset and also
    // the index of the reservedest used for that script (-1 if none).
    std::map<CAsset, std::pair<int, CScript>> mapScriptChange;
    // For manually set change, we need to use the blinding pubkey associated
    // with the manually-set address rather than generating one from the wallet
    std::map<CAsset, std::optional<CPubKey>> mapBlindingKeyChange;

    // coin control: send change to custom address
    if (coin_control.destChange.size() > 0) {
        for (const auto& dest : coin_control.destChange) {
            // No need to test we cover all assets.  We produce error for that later.
            mapScriptChange[dest.first] = std::pair<int, CScript>(-1, GetScriptForDestination(dest.second));
            if (IsBlindDestination(dest.second)) {
                mapBlindingKeyChange[dest.first] = GetDestinationBlindingKey(dest.second);
            } else {
                mapBlindingKeyChange[dest.first] = std::nullopt;
            }
        }
    } else { // no coin control: send change to newly generated address
        // Note: We use a new key here to keep it from being obvious which side is the change.
        //  The drawback is that by not reusing a previous key, the change may be lost if a
        //  backup is restored, if the backup doesn't have the new private key for the change.
        //  If we reused the old key, it would be possible to add code to look for and
        //  rediscover unknown transactions that were written with keys of ours to recover
        //  post-backup change.

        // One change script per output asset.
        size_t index = 0;
        for (const auto& value : map_recipients_sum) {
            // Reserve a new key pair from key pool. If it fails, provide a dummy
            // destination in case we don't need change.
            CTxDestination dest;
            bilingual_str dest_err;
            if (index >= reservedest.size() || !reservedest[index]->GetReservedDestination(dest, true, dest_err)) {
                if (dest_err.empty()) {
                    dest_err = _("Please call keypoolrefill first");
                }
                error = _("Transaction needs a change address, but we can't generate it.") + Untranslated(" ") + dest_err;
                // ELEMENTS: We need to put a dummy destination here. Core uses an empty script
                //  but we can't because empty scripts indicate fees (which trigger assertion
                //  failures in `BlindTransaction`). We also set the index to -1, indicating
                //  that this destination is not actually used, and therefore should not be
                //  returned by the `ReturnDestination` loop below.
                mapScriptChange[value.first] = std::pair<int, CScript>(-1, dummy_script);
            } else {
                mapScriptChange[value.first] = std::pair<int, CScript>(index, GetScriptForDestination(dest));
                ++index;
            }
        }

        // Also make sure we have change scripts for the pre-selected inputs.
        std::vector<COutPoint> vPresetInputs;
        coin_control.ListSelected(vPresetInputs);
        for (const COutPoint& presetInput : vPresetInputs) {
            CAsset asset;
            std::map<uint256, CWalletTx>::const_iterator it = wallet.mapWallet.find(presetInput.hash);
            CTxOut txout;
            if (it != wallet.mapWallet.end()) {
                 asset = it->second.GetOutputAsset(wallet, presetInput.n);
            } else if (coin_control.GetExternalOutput(presetInput, txout)) {
                asset = txout.nAsset.GetAsset();
            } else {
                // Ignore this here, will fail more gracefully later.
                continue;
            }

            if (mapScriptChange.find(asset) != mapScriptChange.end()) {
                // This asset already has a change script.
                continue;
            }

            CTxDestination dest;
            bilingual_str dest_err;
            if (index >= reservedest.size() || !reservedest[index]->GetReservedDestination(dest, true, dest_err)) {
                if (dest_err.empty()) {
                    dest_err = _("Keypool ran out, please call keypoolrefill first");
                }
                error = _("Transaction needs a change address, but we can't generate it.") + Untranslated(" ") + dest_err;
                return std::nullopt;
            }

            CScript scriptChange = GetScriptForDestination(dest);
            // A valid destination implies a change script (and
            // vice-versa). An empty change script will abort later, if the
            // change keypool ran out, but change is required.
            CHECK_NONFATAL(IsValidDestination(dest) != (scriptChange == dummy_script));
            mapScriptChange[asset] = std::pair<int, CScript>(index, scriptChange);
            ++index;
        }
    }
    assert(mapScriptChange.size() > 0);
    CTxOut change_prototype_txout(mapScriptChange.begin()->first, 0, mapScriptChange.begin()->second.second);
    // TODO CA: Set this for each change output
    coin_selection_params.change_output_size = GetSerializeSize(change_prototype_txout);
    if (g_con_elementsmode) {
        if (blind_details) {
            change_prototype_txout.nAsset.vchCommitment.resize(33);
            change_prototype_txout.nValue.vchCommitment.resize(33);
            change_prototype_txout.nNonce.vchCommitment.resize(33);
            coin_selection_params.change_output_size = GetSerializeSize(change_prototype_txout);
            coin_selection_params.change_output_size += (MAX_RANGEPROOF_SIZE + DEFAULT_SURJECTIONPROOF_SIZE + WITNESS_SCALE_FACTOR - 1)/WITNESS_SCALE_FACTOR;
        } else {
            change_prototype_txout.nAsset.vchCommitment.resize(33);
            change_prototype_txout.nValue.vchCommitment.resize(9);
            change_prototype_txout.nNonce.vchCommitment.resize(1);
            coin_selection_params.change_output_size = GetSerializeSize(change_prototype_txout);
        }
    }

    // Get size of spending the change output
    int change_spend_size = CalculateMaximumSignedInputSize(change_prototype_txout, &wallet);
    // If the wallet doesn't know how to sign change output, assume p2sh-p2wpkh
    // as lower-bound to allow BnB to do it's thing
    if (change_spend_size == -1) {
        coin_selection_params.change_spend_size = DUMMY_NESTED_P2WPKH_INPUT_SIZE;
    } else {
        coin_selection_params.change_spend_size = (size_t)change_spend_size;
    }

    // Set discard feerate
    coin_selection_params.m_discard_feerate = GetDiscardRate(wallet);

    // Get the fee rate to use effective values in coin selection
    FeeCalculation feeCalc;
    coin_selection_params.m_effective_feerate = GetMinimumFeeRate(wallet, coin_control, &feeCalc);
    // Do not, ever, assume that it's fine to change the fee rate if the user has explicitly
    // provided one
    if (coin_control.m_feerate && coin_selection_params.m_effective_feerate > *coin_control.m_feerate) {
        error = strprintf(_("Fee rate (%s) is lower than the minimum fee rate setting (%s)"), coin_control.m_feerate->ToString(FeeEstimateMode::SAT_VB), coin_selection_params.m_effective_feerate.ToString(FeeEstimateMode::SAT_VB));
        return std::nullopt;
    }
    if (feeCalc.reason == FeeReason::FALLBACK && !wallet.m_allow_fallback_fee) {
        // eventually allow a fallback fee
        error = _("Fee estimation failed. Fallbackfee is disabled. Wait a few blocks or enable -fallbackfee.");
        return std::nullopt;
    }

    // Calculate the cost of change
    // Cost of change is the cost of creating the change output + cost of spending the change output in the future.
    // For creating the change output now, we use the effective feerate.
    // For spending the change output in the future, we use the discard feerate for now.
    // So cost of change = (change output size * effective feerate) + (size of spending change output * discard feerate)
    coin_selection_params.m_change_fee = coin_selection_params.m_effective_feerate.GetFee(coin_selection_params.change_output_size);
    coin_selection_params.m_cost_of_change = coin_selection_params.m_discard_feerate.GetFee(coin_selection_params.change_spend_size) + coin_selection_params.m_change_fee;

    // vouts to the payees
    if (!coin_selection_params.m_subtract_fee_outputs) {
        coin_selection_params.tx_noinputs_size = 11; // Static vsize overhead + outputs vsize. 4 nVersion, 4 nLocktime, 1 input count, 1 output count, 1 witness overhead (dummy, flag, stack size)
        if (g_con_elementsmode) {
            coin_selection_params.tx_noinputs_size += 46; // fee output: 9 bytes value, 1 byte scriptPubKey, 33 bytes asset, 1 byte nonce, 1 byte each for null rangeproof/surjectionproof
        }
    }
    // ELEMENTS: If we have blinded inputs but no blinded outputs (which, since the wallet
    //  makes an effort to not produce change, is a common case) then we need to add a
    //  dummy output.
    bool may_need_blinded_dummy = !!blind_details;
    for (const auto& recipient : vecSend)
    {
        CTxOut txout(recipient.asset, recipient.nAmount, recipient.scriptPubKey);
        txout.nNonce.vchCommitment = std::vector<unsigned char>(recipient.confidentiality_key.begin(), recipient.confidentiality_key.end());

        // Include the fee cost for outputs.
        if (!coin_selection_params.m_subtract_fee_outputs) {
            coin_selection_params.tx_noinputs_size += ::GetSerializeSize(txout, PROTOCOL_VERSION);
        }

        if (recipient.asset == policyAsset && IsDust(txout, wallet.chain().relayDustFee()))
        {
            error = _("Transaction amount too small");
            return std::nullopt;
        }
        txNew.vout.push_back(txout);

        // ELEMENTS
        if (blind_details) {
            blind_details->o_pubkeys.push_back(recipient.confidentiality_key);
            if (blind_details->o_pubkeys.back().IsFullyValid()) {
                may_need_blinded_dummy = false;
                blind_details->num_to_blind++;
                blind_details->only_recipient_blind_index = txNew.vout.size()-1;
                if (!coin_selection_params.m_subtract_fee_outputs) {
                    coin_selection_params.tx_noinputs_size += (MAX_RANGEPROOF_SIZE + DEFAULT_SURJECTIONPROOF_SIZE + WITNESS_SCALE_FACTOR - 1)/WITNESS_SCALE_FACTOR;
                }
            }
        }
    }
    if (may_need_blinded_dummy && !coin_selection_params.m_subtract_fee_outputs) {
        // dummy output: 33 bytes value, 2 byte scriptPubKey, 33 bytes asset, 1 byte nonce, 66 bytes dummy rangeproof, 1 byte null surjectionproof
        // FIXME actually, we currently just hand off to BlindTransaction which will put
        //  a full rangeproof and surjectionproof. We should fix this when we overhaul
        //  the blinding logic.
        coin_selection_params.tx_noinputs_size += 70 + 66 +(MAX_RANGEPROOF_SIZE + DEFAULT_SURJECTIONPROOF_SIZE + WITNESS_SCALE_FACTOR - 1)/WITNESS_SCALE_FACTOR;
    }
    // If we are going to issue an asset, add the issuance data to the noinputs_size so that
    // we allocate enough coins for them.
    if (issuance_details) {
        size_t issue_count = 0;
        for (unsigned int i = 0; i < txNew.vout.size(); i++) {
            if (txNew.vout[i].nAsset.IsExplicit() && txNew.vout[i].nAsset.GetAsset() == CAsset(uint256S("1"))) {
                issue_count++;
            } else if (txNew.vout[i].nAsset.IsExplicit() && txNew.vout[i].nAsset.GetAsset() == CAsset(uint256S("2"))) {
                issue_count++;
            }
        }
        if (issue_count > 0) {
            // Allocate space for blinding nonce, entropy, and whichever of nAmount/nInflationKeys is null
            coin_selection_params.tx_noinputs_size += 2 * 32 + 2 * (2 - issue_count);
        }
        // Allocate non-null nAmount/nInflationKeys and rangeproofs
        if (issuance_details->blind_issuance) {
            coin_selection_params.tx_noinputs_size += issue_count * (33 * WITNESS_SCALE_FACTOR + MAX_RANGEPROOF_SIZE + WITNESS_SCALE_FACTOR - 1) / WITNESS_SCALE_FACTOR;
        } else {
            coin_selection_params.tx_noinputs_size += issue_count * 9;
        }
    }

    // Include the fees for things that aren't inputs, excluding the change output
    const CAmount not_input_fees = coin_selection_params.m_effective_feerate.GetFee(coin_selection_params.tx_noinputs_size);
    CAmountMap map_selection_target = map_recipients_sum;
    map_selection_target[policyAsset] += not_input_fees;

    // Get available coins
<<<<<<< HEAD
    std::vector<COutput> vAvailableCoins;
    AvailableCoins(wallet, vAvailableCoins, &coin_control, coin_selection_params.m_effective_feerate, 1, MAX_MONEY, MAX_MONEY, 0);
    // Choose coins to use
    std::optional<SelectionResult> result = SelectCoins(wallet, vAvailableCoins, /*nTargetValue=*/map_selection_target, coin_control, coin_selection_params);
=======
    auto res_available_coins = AvailableCoins(wallet,
                                              &coin_control,
                                              coin_selection_params.m_effective_feerate,
                                              1,            /*nMinimumAmount*/
                                              MAX_MONEY,    /*nMaximumAmount*/
                                              MAX_MONEY,    /*nMinimumSumAmount*/
                                              0);           /*nMaximumCount*/

    // Choose coins to use
    std::optional<SelectionResult> result = SelectCoins(wallet, res_available_coins.coins, /*nTargetValue=*/selection_target, coin_control, coin_selection_params);
>>>>>>> 8be652e4
    if (!result) {
        error = _("Insufficient funds");
        return std::nullopt;
    }
    TRACE5(coin_selection, selected_coins, wallet.GetName().c_str(), GetAlgorithmName(result->m_algo).c_str(), result->m_target, result->GetWaste(), result->GetSelectedValue());

    // If all of our inputs are explicit, we don't need a blinded dummy
    if (may_need_blinded_dummy) {
        may_need_blinded_dummy = false;
        for (const auto& coin : result->GetInputSet()) {
            if (!coin.txout.nValue.IsExplicit()) {
                may_need_blinded_dummy = true;
                break;
            }
        }
    }

    // Always make a change output
    // We will reduce the fee from this change output later, and remove the output if it is too small.
    // ELEMENTS: wrap this all in a loop, set nChangePosInOut specifically for policy asset
    CAmountMap map_change_and_fee = result->GetSelectedValue() - map_recipients_sum;
    // Zero out any non-policy assets which have zero change value
    for (auto it = map_change_and_fee.begin(); it != map_change_and_fee.end(); ) {
        if (it->first != policyAsset && it->second == 0) {
            it = map_change_and_fee.erase(it);
        } else {
            ++it;
        }
    }

    // Uniformly randomly place change outputs for all assets, except that the policy-asset
    // change may have a fixed position.
    std::vector<std::optional<CAsset>> fixed_change_pos{txNew.vout.size() + map_change_and_fee.size()};
    if (nChangePosInOut == -1) {
       // randomly set policyasset change position
    } else if ((unsigned int)nChangePosInOut >= fixed_change_pos.size()) {
        error = _("Transaction change output index out of range");
        return std::nullopt;
    } else {
        fixed_change_pos[nChangePosInOut] = policyAsset;
    }

    for (const auto& asset_change_and_fee : map_change_and_fee) {
        // No need to randomly set the policyAsset change if has been set manually
        if (nChangePosInOut >= 0 && asset_change_and_fee.first == policyAsset) {
            continue;
        }

        int index;
        do {
            index = rng_fast.randrange(fixed_change_pos.size());
        } while (fixed_change_pos[index]);

        fixed_change_pos[index] = asset_change_and_fee.first;
        if (asset_change_and_fee.first == policyAsset) {
            nChangePosInOut = index;
        }
    }

    // Create all the change outputs in their respective places, inserting them
    // in increasing order so that none of them affect each others' indices
    for (unsigned int i = 0; i < fixed_change_pos.size(); i++) {
        if (!fixed_change_pos[i]) {
            continue;
        }

        const CAsset& asset = *fixed_change_pos[i];
        const CAmount& change_and_fee = map_change_and_fee.at(asset);

        assert(change_and_fee >= 0);

        const std::map<CAsset, std::pair<int, CScript>>::const_iterator itScript = mapScriptChange.find(asset);
        if (itScript == mapScriptChange.end()) {
            error = Untranslated(strprintf("No change destination provided for asset %s", asset.GetHex()));
            return std::nullopt;
        }
        CTxOut newTxOut(asset, change_and_fee, itScript->second.second);

        if (blind_details) {
            std::optional<CPubKey> blind_pub = std::nullopt;
            // We cannot blind zero-valued outputs, and anyway they will be dropped
            // later in this function during the dust check
            if (change_and_fee > 0) {
                const auto itBlindingKey = mapBlindingKeyChange.find(asset);
                if (itBlindingKey != mapBlindingKeyChange.end()) {
                    // If the change output was specified, use the blinding key that
                    // came with the specified address (if any)
                    blind_pub = itBlindingKey->second;
                } else {
                    // Otherwise, we generated it from our own wallet, so get the
                    // blinding key from our own wallet.
                    blind_pub = wallet.GetBlindingPubKey(itScript->second.second);
                }
            } else {
                assert(asset == policyAsset);
            }

            if (blind_pub) {
                blind_details->o_pubkeys.insert(blind_details->o_pubkeys.begin() + i, *blind_pub);
                assert(blind_pub->IsFullyValid());

                blind_details->num_to_blind++;
                blind_details->change_to_blind++;
                blind_details->only_change_pos = i;
                // Place the blinding pubkey here in case of fundraw calls
                newTxOut.nNonce.vchCommitment = std::vector<unsigned char>(blind_pub->begin(), blind_pub->end());
            } else {
                blind_details->o_pubkeys.insert(blind_details->o_pubkeys.begin() + i, CPubKey());
            }
        }
        // Insert change output
        txNew.vout.insert(txNew.vout.begin() + i, newTxOut);
    }

    // Add fee output.
    if (g_con_elementsmode) {
        CTxOut fee(::policyAsset, 0, CScript());
        assert(fee.IsFee());
        txNew.vout.push_back(fee);
        if (blind_details) {
            blind_details->o_pubkeys.push_back(CPubKey());
        }
    }
    assert(nChangePosInOut != -1);
    auto change_position = txNew.vout.begin() + nChangePosInOut;
    // end ELEMENTS

    // Set token input if reissuing
    int reissuance_index = -1;
    uint256 token_blinding;

    // Elements: Shuffle here to preserve random ordering for surjection proofs
    // selected_coins = std::vector<CInputCoin>(setCoins.begin(), setCoins.end());
    // Shuffle(selected_coins.begin(), selected_coins.end(), FastRandomContext());
    // Shuffle selected coins and fill in final vin
    std::vector<COutput> selected_coins = result->GetShuffledInputVector();

    // The sequence number is set to non-maxint so that DiscourageFeeSniping
    // works.
    //
    // BIP125 defines opt-in RBF as any nSequence < maxint-1, so
    // we use the highest possible value in that range (maxint-2)
    // to avoid conflicting with other possible uses of nSequence,
    // and in the spirit of "smallest possible change from prior
    // behavior."
    const uint32_t nSequence{coin_control.m_signal_bip125_rbf.value_or(wallet.m_signal_rbf) ? MAX_BIP125_RBF_SEQUENCE : CTxIn::MAX_SEQUENCE_NONFINAL};
    for (const auto& coin : selected_coins) {
        txNew.vin.push_back(CTxIn(coin.outpoint, CScript(), nSequence));

        if (issuance_details && coin.asset == issuance_details->reissuance_token) {
            reissuance_index = txNew.vin.size() - 1;
            token_blinding = coin.bf_asset;
        }
    }
    DiscourageFeeSniping(txNew, rng_fast, wallet.chain(), wallet.GetLastBlockHash(), wallet.GetLastBlockHeight());

    // ELEMENTS add issuance details and blinding details
    std::vector<CKey> issuance_asset_keys;
    std::vector<CKey> issuance_token_keys;
    if (issuance_details) {
        // Fill in issuances now that inputs are set
        assert(txNew.vin.size() > 0);
        int asset_index = -1;
        int token_index = -1;
        for (unsigned int i = 0; i < txNew.vout.size(); i++) {
            if (txNew.vout[i].nAsset.IsExplicit() && txNew.vout[i].nAsset.GetAsset() == CAsset(uint256S("1"))) {
                asset_index = i;
            } else if (txNew.vout[i].nAsset.IsExplicit() && txNew.vout[i].nAsset.GetAsset() == CAsset(uint256S("2"))) {
                token_index = i;
            }
        }
        // Initial issuance request
        if (issuance_details->reissuance_asset.IsNull() && issuance_details->reissuance_token.IsNull() && (asset_index != -1 || token_index != -1)) {
            uint256 entropy;
            CAsset asset;
            CAsset token;
            // Initial issuance always uses vin[0]
            GenerateAssetEntropy(entropy, txNew.vin[0].prevout, issuance_details->contract_hash);
            CalculateAsset(asset, entropy);
            CalculateReissuanceToken(token, entropy, issuance_details->blind_issuance);
            CScript blindingScript(CScript() << OP_RETURN << std::vector<unsigned char>(txNew.vin[0].prevout.hash.begin(), txNew.vin[0].prevout.hash.end()) << txNew.vin[0].prevout.n);
            txNew.vin[0].assetIssuance.assetEntropy = issuance_details->contract_hash;
            // We're making asset outputs, fill out asset type and issuance input
            if (asset_index != -1) {
                txNew.vin[0].assetIssuance.nAmount = txNew.vout[asset_index].nValue;

                txNew.vout[asset_index].nAsset = asset;
                if (issuance_details->blind_issuance && blind_details) {
                    issuance_asset_keys.push_back(wallet.GetBlindingKey(&blindingScript));
                    blind_details->num_to_blind++;
                }
            }
            // We're making reissuance token outputs
            if (token_index != -1) {
                txNew.vin[0].assetIssuance.nInflationKeys = txNew.vout[token_index].nValue;
                txNew.vout[token_index].nAsset = token;
                if (issuance_details->blind_issuance && blind_details) {
                    issuance_token_keys.push_back(wallet.GetBlindingKey(&blindingScript));
                    blind_details->num_to_blind++;

                    // If we're blinding a token issuance and no assets, we must make
                    // the asset issuance a blinded commitment to 0
                    if (asset_index == -1) {
                        txNew.vin[0].assetIssuance.nAmount = 0;
                        issuance_asset_keys.push_back(wallet.GetBlindingKey(&blindingScript));
                        blind_details->num_to_blind++;
                    }
                }
            }
        // Asset being reissued with explicitly named asset/token
        } else if (asset_index != -1) {
            assert(reissuance_index != -1);
            // Fill in output with issuance
            txNew.vout[asset_index].nAsset = issuance_details->reissuance_asset;

            // Fill in issuance
            // Blinding revealing underlying asset
            txNew.vin[reissuance_index].assetIssuance.assetBlindingNonce = token_blinding;
            txNew.vin[reissuance_index].assetIssuance.assetEntropy = issuance_details->entropy;
            txNew.vin[reissuance_index].assetIssuance.nAmount = txNew.vout[asset_index].nValue;

            // If blinded token derivation, blind the issuance
            CAsset temp_token;
            CalculateReissuanceToken(temp_token, issuance_details->entropy, true);
            if (temp_token == issuance_details->reissuance_token && blind_details) {
            CScript blindingScript(CScript() << OP_RETURN << std::vector<unsigned char>(txNew.vin[reissuance_index].prevout.hash.begin(), txNew.vin[reissuance_index].prevout.hash.end()) << txNew.vin[reissuance_index].prevout.n);
                issuance_asset_keys.resize(reissuance_index);
                issuance_asset_keys.push_back(wallet.GetBlindingKey(&blindingScript));
                blind_details->num_to_blind++;
            }
        }
    }

    // Do "initial blinding" for fee estimation purposes
    TxSize tx_sizes;
    CMutableTransaction tx_blinded = txNew;
    if (blind_details) {
        if (!fillBlindDetails(blind_details, &wallet, tx_blinded, selected_coins, error)) {
            return std::nullopt;
        }
        txNew = tx_blinded; // sigh, `fillBlindDetails` may have modified txNew

        int ret = BlindTransaction(blind_details->i_amount_blinds, blind_details->i_asset_blinds, blind_details->i_assets, blind_details->i_amounts, blind_details->o_amount_blinds, blind_details->o_asset_blinds, blind_details->o_pubkeys, issuance_asset_keys, issuance_token_keys, tx_blinded);
        assert(ret != -1);
        if (ret != blind_details->num_to_blind) {
            error = _("Unable to blind the transaction properly. This should not happen.");
            return std::nullopt;
        }

        tx_sizes = CalculateMaximumSignedTxSize(CTransaction(tx_blinded), &wallet, &coin_control);
    } else {
        tx_sizes = CalculateMaximumSignedTxSize(CTransaction(txNew), &wallet, &coin_control);
    }
    // end ELEMENTS

    // Calculate the transaction fee
    int nBytes = tx_sizes.vsize;
    if (nBytes == -1) {
        error = _("Missing solving data for estimating transaction size");
        return std::nullopt;
    }
    nFeeRet = coin_selection_params.m_effective_feerate.GetFee(nBytes);

    // Subtract fee from the change output if not subtracting it from recipient outputs
    CAmount fee_needed = nFeeRet;
    if (!coin_selection_params.m_subtract_fee_outputs) {
        change_position->nValue = change_position->nValue.GetAmount() - fee_needed;
    }

    // We want to drop the change to fees if:
    // 1. The change output would be dust
    // 2. The change is within the (almost) exact match window, i.e. it is less than or equal to the cost of the change output (cost_of_change)
    CAmount change_amount = change_position->nValue.GetAmount();
    if (IsDust(*change_position, coin_selection_params.m_discard_feerate) || change_amount <= coin_selection_params.m_cost_of_change)
    {
        bool was_blinded = blind_details && blind_details->o_pubkeys[nChangePosInOut].IsValid();

        // If the change was blinded, and was the only blinded output, we cannot drop it
        // without causing the transaction to fail to balance. So keep it, and merely
        // zero it out.
        if (was_blinded && blind_details->num_to_blind == 1) {
            assert (may_need_blinded_dummy);
            change_position->scriptPubKey = CScript() << OP_RETURN;
            change_position->nValue = 0;
        } else {
            txNew.vout.erase(change_position);

            fixed_change_pos[nChangePosInOut] = std::nullopt;
            tx_blinded.vout.erase(tx_blinded.vout.begin() + nChangePosInOut);
            if (tx_blinded.witness.vtxoutwit.size() > (unsigned) nChangePosInOut) {
                tx_blinded.witness.vtxoutwit.erase(tx_blinded.witness.vtxoutwit.begin() + nChangePosInOut);
            }
            if (blind_details) {

                blind_details->o_amounts.erase(blind_details->o_amounts.begin() + nChangePosInOut);
                blind_details->o_assets.erase(blind_details->o_assets.begin() + nChangePosInOut);
                blind_details->o_pubkeys.erase(blind_details->o_pubkeys.begin() + nChangePosInOut);
                // If change_amount == 0, we did not increment num_to_blind initially
                // and therefore do not need to decrement it here.
                if (was_blinded) {
                    blind_details->num_to_blind--;
                    blind_details->change_to_blind--;

                    // FIXME: If we drop the change *and* this means we have only one
                    //  blinded output *and* we have no blinded inputs, then this puts
                    //  us in a situation where BlindTransaction will fail. This is
                    //  prevented in fillBlindDetails, which adds an OP_RETURN output
                    //  to handle this case. So do this ludicrous hack to accomplish
                    //  this. This whole lump of un-followable-logic needs to be replaced
                    //  by a complete rewriting of the wallet blinding logic.
                    if (blind_details->num_to_blind < 2) {
                        resetBlindDetails(blind_details, true /* don't wipe output data */);
                        if (!fillBlindDetails(blind_details, &wallet, txNew, selected_coins, error)) {
                            return std::nullopt;
                        }
                    }
                }
            }
        }
        change_amount = 0;
        nChangePosInOut = -1;

        // Because we have dropped this change, the tx size and required fee will be different, so let's recalculate those
        tx_sizes = CalculateMaximumSignedTxSize(CTransaction(tx_blinded), &wallet, &coin_control);
        nBytes = tx_sizes.vsize;
        fee_needed = coin_selection_params.m_effective_feerate.GetFee(nBytes);
    }

    // The only time that fee_needed should be less than the amount available for fees (in change_and_fee - change_amount) is when
    // we are subtracting the fee from the outputs. If this occurs at any other time, it is a bug.
    if (!coin_selection_params.m_subtract_fee_outputs && fee_needed > map_change_and_fee.at(policyAsset) - change_amount) {
        wallet.WalletLogPrintf("ERROR: not enough coins to cover for fee (needed: %d, total: %d, change: %d)\n",
            fee_needed, map_change_and_fee.at(policyAsset), change_amount);
        error = _("Could not cover fee");
        return std::nullopt;
    }

    // Update nFeeRet in case fee_needed changed due to dropping the change output
    if (fee_needed <= map_change_and_fee.at(policyAsset) - change_amount) {
        nFeeRet = map_change_and_fee.at(policyAsset) - change_amount;
    }

    // Reduce output values for subtractFeeFromAmount
    if (coin_selection_params.m_subtract_fee_outputs) {
        CAmount to_reduce = fee_needed + change_amount - map_change_and_fee.at(policyAsset);
        int i = 0;
        bool fFirst = true;
        for (const auto& recipient : vecSend)
        {
            if (i == nChangePosInOut) {
                ++i;
            }
            CTxOut& txout = txNew.vout[i];

            if (recipient.fSubtractFeeFromAmount)
            {
                CAmount value = txout.nValue.GetAmount();
                if (recipient.asset != policyAsset) {
                    error = Untranslated(strprintf("Wallet does not support more than one type of fee at a time, therefore can not subtract fee from address amount, which is of a different asset id. fee asset: %s recipient asset: %s", policyAsset.GetHex(), recipient.asset.GetHex()));
                    return std::nullopt;
                }

                value -= to_reduce / outputs_to_subtract_fee_from; // Subtract fee equally from each selected recipient

                if (fFirst) // first receiver pays the remainder not divisible by output count
                {
                    fFirst = false;
                    value -= to_reduce % outputs_to_subtract_fee_from;
                }

                // Error if this output is reduced to be below dust
                if (IsDust(txout, wallet.chain().relayDustFee())) {
                    if (value < 0) {
                        error = _("The transaction amount is too small to pay the fee");
                    } else {
                        error = _("The transaction amount is too small to send after the fee has been deducted");
                    }
                    return std::nullopt;
                }

                txout.nValue = value;
            }
            ++i;
        }
        nFeeRet = fee_needed;
    }

    // ELEMENTS: Give up if change keypool ran out and change is required
    for (const auto& maybe_change_asset : fixed_change_pos) {
        if (maybe_change_asset) {
            auto used = mapScriptChange.extract(*maybe_change_asset);
            if (used.mapped().second == dummy_script) {
                return std::nullopt;
            }
        }
    }

    // ELEMENTS update fee output
    if (g_con_elementsmode) {
        for (auto& txout : txNew.vout) {
            if (txout.IsFee()) {
                txout.nValue = nFeeRet;
                break;
            }
        }
    }

    // ELEMENTS do actual blinding
    if (blind_details) {
        // Print blinded transaction info before we possibly blow it away when !sign.
        std::string summary = "CreateTransaction created blinded transaction:\nIN: ";
        for (unsigned int i = 0; i < selected_coins.size(); ++i) {
            if (i > 0) {
                summary += "    ";
            }
            summary += strprintf("#%d: %s [%s] (%s [%s])\n", i,
                selected_coins[i].value,
                selected_coins[i].txout.nValue.IsExplicit() ? "explicit" : "blinded",
                selected_coins[i].asset.GetHex(),
                selected_coins[i].txout.nAsset.IsExplicit() ? "explicit" : "blinded"
            );
        }
        summary += "OUT: ";
        for (unsigned int i = 0; i < txNew.vout.size(); ++i) {
            if (i > 0) {
                summary += "     ";
            }
            const CTxOut& unblinded = txNew.vout[i];
            summary += strprintf("#%d: %s%s [%s] (%s [%s])\n", i,
                txNew.vout[i].IsFee() ? "[fee] " : "",
                unblinded.nValue.GetAmount(),
                blind_details->o_pubkeys[i].IsValid() ? "blinded" : "explicit",
                unblinded.nAsset.GetAsset().GetHex(),
                blind_details->o_pubkeys[i].IsValid() ? "blinded" : "explicit"
            );
        }
        wallet.WalletLogPrintf(summary+"\n");

        // Wipe output blinding factors and start over
        blind_details->o_amount_blinds.clear();
        blind_details->o_asset_blinds.clear();
        for (unsigned int i = 0; i < txNew.vout.size(); i++) {
            blind_details->o_amounts[i] = txNew.vout[i].nValue.GetAmount();
            assert(blind_details->o_assets[i] == txNew.vout[i].nAsset.GetAsset());
        }

        if (sign) {
            int ret = BlindTransaction(blind_details->i_amount_blinds, blind_details->i_asset_blinds, blind_details->i_assets, blind_details->i_amounts, blind_details->o_amount_blinds, blind_details->o_asset_blinds,  blind_details->o_pubkeys, issuance_asset_keys, issuance_token_keys, txNew);
            assert(ret != -1);
            if (ret != blind_details->num_to_blind) {
                wallet.WalletLogPrintf("ERROR: tried to blind %d outputs but only blinded %d\n", (int) blind_details->num_to_blind, (int) ret);
                error = _("Unable to blind the transaction properly. This should not happen.");
                return std::nullopt;
            }
        }
    }

    // Release any change keys that we didn't use.
    for (const auto& it : mapScriptChange) {
        int index = it.second.first;
        if (index < 0) {
            continue;
        }

        reservedest[index]->ReturnDestination();
    }


    if (sign) {
        if (!wallet.SignTransaction(txNew)) {
            error = _("Signing transaction failed");
            return std::nullopt;
        }
    }

    // Normalize the witness in case it is not serialized before mempool
    if (!txNew.HasWitness()) {
        txNew.witness.SetNull();
    }

    // Return the constructed transaction data.
    tx = MakeTransactionRef(std::move(txNew));

    // Limit size
    if ((sign && GetTransactionWeight(*tx) > MAX_STANDARD_TX_WEIGHT) ||
        (!sign && tx_sizes.weight > MAX_STANDARD_TX_WEIGHT))
    {
        error = _("Transaction too large");
        return std::nullopt;
    }

    if (nFeeRet > wallet.m_default_max_tx_fee) {
        error = TransactionErrorString(TransactionError::MAX_FEE_EXCEEDED);
        return std::nullopt;
    }

    if (gArgs.GetBoolArg("-walletrejectlongchains", DEFAULT_WALLET_REJECT_LONG_CHAINS)) {
        // Lastly, ensure this tx will pass the mempool's chain limits
        if (!wallet.chain().checkChainLimits(tx)) {
            error = _("Transaction has too long of a mempool chain");
            return std::nullopt;
        }
    }

    // Before we return success, we assume any change key will be used to prevent
    // accidental re-use.
    for (auto& reservedest_ : reservedest) {
        reservedest_->KeepDestination();
    }
    fee_calc_out = feeCalc;

    wallet.WalletLogPrintf("Fee Calculation: Fee:%d Bytes:%u Tgt:%d (requested %d) Reason:\"%s\" Decay %.5f: Estimation: (%g - %g) %.2f%% %.1f/(%.1f %d mem %.1f out) Fail: (%g - %g) %.2f%% %.1f/(%.1f %d mem %.1f out)\n",
              nFeeRet, nBytes, feeCalc.returnedTarget, feeCalc.desiredTarget, StringForFeeReason(feeCalc.reason), feeCalc.est.decay,
              feeCalc.est.pass.start, feeCalc.est.pass.end,
              (feeCalc.est.pass.totalConfirmed + feeCalc.est.pass.inMempool + feeCalc.est.pass.leftMempool) > 0.0 ? 100 * feeCalc.est.pass.withinTarget / (feeCalc.est.pass.totalConfirmed + feeCalc.est.pass.inMempool + feeCalc.est.pass.leftMempool) : 0.0,
              feeCalc.est.pass.withinTarget, feeCalc.est.pass.totalConfirmed, feeCalc.est.pass.inMempool, feeCalc.est.pass.leftMempool,
              feeCalc.est.fail.start, feeCalc.est.fail.end,
              (feeCalc.est.fail.totalConfirmed + feeCalc.est.fail.inMempool + feeCalc.est.fail.leftMempool) > 0.0 ? 100 * feeCalc.est.fail.withinTarget / (feeCalc.est.fail.totalConfirmed + feeCalc.est.fail.inMempool + feeCalc.est.fail.leftMempool) : 0.0,
              feeCalc.est.fail.withinTarget, feeCalc.est.fail.totalConfirmed, feeCalc.est.fail.inMempool, feeCalc.est.fail.leftMempool);
    return CreatedTransactionResult(tx, nFeeRet, nChangePosInOut);
}

std::optional<CreatedTransactionResult> CreateTransaction(
        CWallet& wallet,
        const std::vector<CRecipient>& vecSend,
        int change_pos,
        bilingual_str& error,
        const CCoinControl& coin_control,
        FeeCalculation& fee_calc_out,
        bool sign,
        BlindDetails* blind_details,
        const IssuanceDetails* issuance_details)
{
    if (vecSend.empty()) {
        error = _("Transaction must have at least one recipient");
        return std::nullopt;
    }

    if (std::any_of(vecSend.cbegin(), vecSend.cend(), [](const auto& recipient){ return recipient.nAmount < 0; })) {
        error = _("Transaction amounts must not be negative");
        return std::nullopt;
    }

    // ELEMENTS
    if (g_con_elementsmode) {
        if (std::any_of(vecSend.cbegin(), vecSend.cend(), [](const auto& recipient){ return recipient.asset.IsNull(); })) {
            error = _("No asset provided for recipient");
            return std::nullopt;
        }
    }

    LOCK(wallet.cs_wallet);

    std::optional<CreatedTransactionResult> txr_ungrouped = CreateTransactionInternal(wallet, vecSend, change_pos, error, coin_control, fee_calc_out, sign, blind_details, issuance_details);
    TRACE4(coin_selection, normal_create_tx_internal, wallet.GetName().c_str(), txr_ungrouped.has_value(),
           txr_ungrouped.has_value() ? txr_ungrouped->fee : 0, txr_ungrouped.has_value() ? txr_ungrouped->change_pos : 0);
    if (!txr_ungrouped) return std::nullopt;
    // try with avoidpartialspends unless it's enabled already
    if (txr_ungrouped->fee > 0 /* 0 means non-functional fee rate estimation */ && wallet.m_max_aps_fee > -1 && !coin_control.m_avoid_partial_spends) {
        TRACE1(coin_selection, attempting_aps_create_tx, wallet.GetName().c_str());
        CCoinControl tmp_cc = coin_control;
        tmp_cc.m_avoid_partial_spends = true;
        bilingual_str error2; // fired and forgotten; if an error occurs, we discard the results
        BlindDetails blind_details2;
        BlindDetails *blind_details2_ptr = blind_details ? &blind_details2 : nullptr;
        std::optional<CreatedTransactionResult> txr_grouped = CreateTransactionInternal(wallet, vecSend, change_pos, error2, tmp_cc, fee_calc_out, sign, blind_details2_ptr, issuance_details);
        // if fee of this alternative one is within the range of the max fee, we use this one
        const bool use_aps{txr_grouped.has_value() ? (txr_grouped->fee <= txr_ungrouped->fee + wallet.m_max_aps_fee) : false};
        TRACE5(coin_selection, aps_create_tx_internal, wallet.GetName().c_str(), use_aps, txr_grouped.has_value(),
               txr_grouped.has_value() ? txr_grouped->fee : 0, txr_grouped.has_value() ? txr_grouped->change_pos : 0);
        if (txr_grouped) {
            wallet.WalletLogPrintf("Fee non-grouped = %lld, grouped = %lld, using %s\n",
                txr_ungrouped->fee, txr_grouped->fee, use_aps ? "grouped" : "non-grouped");
            if (use_aps) {
                if (blind_details) { // ELEMENTS FIXME: is this if statement + body still needed?
                    *blind_details = blind_details2;
                }
                return txr_grouped;
            }
        }
    }
    return txr_ungrouped;
}

bool FundTransaction(CWallet& wallet, CMutableTransaction& tx, CAmount& nFeeRet, int& nChangePosInOut, bilingual_str& error, bool lockUnspents, const std::set<int>& setSubtractFeeFromOutputs, CCoinControl coinControl)
{
    std::vector<CRecipient> vecSend;

    // Turn the txout set into a CRecipient vector.
    for (size_t idx = 0; idx < tx.vout.size(); idx++) {
        const CTxOut& txOut = tx.vout[idx];

        // ELEMENTS:
        if (!txOut.nValue.IsExplicit() || !txOut.nAsset.IsExplicit()) {
            error = _("Pre-funded amounts must be non-blinded");
            return false;
        }

        // Fee outputs should not be added to avoid overpayment of fees
        if (txOut.IsFee()) {
            continue;
        }

        CRecipient recipient = {txOut.scriptPubKey, txOut.nValue.GetAmount(), txOut.nAsset.GetAsset(), CPubKey(txOut.nNonce.vchCommitment), setSubtractFeeFromOutputs.count(idx) == 1};
        vecSend.push_back(recipient);
    }

    coinControl.fAllowOtherInputs = true;

    // Acquire the locks to prevent races to the new locked unspents between the
    // CreateTransaction call and LockCoin calls (when lockUnspents is true).
    LOCK(wallet.cs_wallet);

    // Check any existing inputs for peg-in data and add to external txouts if so
    // Fetch specified UTXOs from the UTXO set to get the scriptPubKeys and values of the outputs being selected
    // and to match with the given solving_data. Only used for non-wallet outputs.
    const auto& fedpegscripts = GetValidFedpegScripts(wallet.chain().getTip(), Params().GetConsensus(), true /* nextblock_validation */);
    std::map<COutPoint, Coin> coins;
    for (unsigned int i = 0; i < tx.vin.size(); ++i ) {
        const CTxIn& txin = tx.vin[i];
        coins[txin.prevout]; // Create empty map entry keyed by prevout.
        if (txin.m_is_pegin) {
            std::string err;
            if (tx.witness.vtxinwit.size() != tx.vin.size() || !IsValidPeginWitness(tx.witness.vtxinwit[i].m_pegin_witness, fedpegscripts, txin.prevout, err, false)) {
                throw JSONRPCError(RPC_INVALID_PARAMETER, strprintf("Transaction contains invalid peg-in input: %s", err));
            }
            CScriptWitness& pegin_witness = tx.witness.vtxinwit[i].m_pegin_witness;
            CTxOut txout = GetPeginOutputFromWitness(pegin_witness);
            coinControl.SelectExternal(txin.prevout, txout);
        }
    }
    wallet.chain().findCoins(coins);

    for (const CTxIn& txin : tx.vin) {
        // if it's not in the wallet and corresponding UTXO is found than select as external output
        const auto& outPoint = txin.prevout;
        if (wallet.mapWallet.find(outPoint.hash) == wallet.mapWallet.end() && !coins[outPoint].out.IsNull()) {
            coinControl.SelectExternal(outPoint, coins[outPoint].out);
        } else {
            coinControl.Select(outPoint);
        }
    }

    FeeCalculation fee_calc_out;
    auto blind_details = g_con_elementsmode ? std::make_unique<BlindDetails>() : nullptr;
    std::optional<CreatedTransactionResult> txr = CreateTransaction(wallet, vecSend, nChangePosInOut, error, coinControl, fee_calc_out, false, blind_details.get());
    if (!txr) return false;
    CTransactionRef tx_new = txr->tx;
    nFeeRet = txr->fee;
    nChangePosInOut = txr->change_pos;

    // Wipe outputs and output witness and re-add one by one
    tx.vout.clear();
    tx.witness.vtxoutwit.clear();
    for (unsigned int i = 0; i < tx_new->vout.size(); i++) {
        const CTxOut& out = tx_new->vout[i];
        tx.vout.push_back(out);
        if (tx_new->witness.vtxoutwit.size() > i) {
            // We want to re-add previously existing outwitnesses
            // even though we don't create any new ones
            const CTxOutWitness& outwit = tx_new->witness.vtxoutwit[i];
            tx.witness.vtxoutwit.push_back(outwit);
        }
    }

    // Add new txins while keeping original txin scriptSig/order.
    for (const CTxIn& txin : tx_new->vin) {
        if (!coinControl.IsSelected(txin.prevout)) {
            tx.vin.push_back(txin);

        }
        if (lockUnspents) {
            wallet.LockCoin(txin.prevout);
        }

    }

    return true;
}
} // namespace wallet<|MERGE_RESOLUTION|>--- conflicted
+++ resolved
@@ -162,7 +162,6 @@
     return CalculateMaximumSignedTxSize(tx, wallet, txouts, coin_control);
 }
 
-<<<<<<< HEAD
 // txouts needs to be in the order of tx.vin
 TxSize CalculateMaximumSignedTxSize(const CTransaction &tx, const CWallet *wallet, const std::vector<CTxOut>& txouts, const CCoinControl* coin_control)
 {
@@ -181,17 +180,15 @@
     return TxSize{vsize, weight};
 }
 
-void AvailableCoins(const CWallet& wallet, std::vector<COutput> &vCoins, const CCoinControl *coinControl, std::optional<CFeeRate> feerate, const CAmount &nMinimumAmount, const CAmount &nMaximumAmount, const CAmount &nMinimumSumAmount, const uint64_t nMaximumCount, const CAsset* asset_filter) EXCLUSIVE_LOCKS_REQUIRED(wallet.cs_wallet)
-=======
 CoinsResult AvailableCoins(const CWallet& wallet,
-                           const CCoinControl* coinControl,
+                           const CCoinControl *coinControl,
                            std::optional<CFeeRate> feerate,
-                           const CAmount& nMinimumAmount,
-                           const CAmount& nMaximumAmount,
-                           const CAmount& nMinimumSumAmount,
+                           const CAmount &nMinimumAmount,
+                           const CAmount &nMaximumAmount,
+                           const CAmount &nMinimumSumAmount,
                            const uint64_t nMaximumCount,
-                           bool only_spendable)
->>>>>>> 8be652e4
+                           const CAsset* asset_filter,
+                           bool only_spendable) EXCLUSIVE_LOCKS_REQUIRED(wallet.cs_wallet)
 {
     AssertLockHeld(wallet.cs_wallet);
 
@@ -269,9 +266,7 @@
             const COutPoint outpoint(wtxid, i);
 
             // Only consider selected coins if add_inputs is false
-<<<<<<< HEAD
-            if (coinControl && !coinControl->m_add_inputs && !coinControl->IsSelected(COutPoint(entry.first, i))) {
-
+            if (coinControl && !coinControl->m_add_inputs && !coinControl->IsSelected(outpoint)) {
                 continue;
             }
 
@@ -283,13 +278,6 @@
                 continue;
             }
             if (outValue < nMinimumAmount || outValue > nMaximumAmount)
-=======
-            if (coinControl && !coinControl->m_add_inputs && !coinControl->IsSelected(outpoint)) {
-                continue;
-            }
-
-            if (output.nValue < nMinimumAmount || output.nValue > nMaximumAmount)
->>>>>>> 8be652e4
                 continue;
 
             if (coinControl && coinControl->HasSelected() && !coinControl->fAllowOtherInputs && !coinControl->IsSelected(outpoint))
@@ -316,28 +304,17 @@
             bool solvable = provider ? IsSolvable(*provider, output.scriptPubKey) : false;
             bool spendable = ((mine & ISMINE_SPENDABLE) != ISMINE_NO) || (((mine & ISMINE_WATCH_ONLY) != ISMINE_NO) && (coinControl && coinControl->fAllowWatchOnly && solvable));
 
-<<<<<<< HEAD
-            vCoins.emplace_back(wallet, wtx, COutPoint(wtx.GetHash(), i), wtx.tx->vout.at(i), nDepth, input_bytes, spendable, solvable, safeTx, wtx.GetTxTime(), tx_from_me, feerate);
+            // Filter by spendable outputs only
+            if (!spendable && only_spendable) continue;
+
+            int input_bytes = GetTxSpendSize(wallet, wtx, i, (coinControl && coinControl->fAllowWatchOnly));
+            result.coins.emplace_back(wallet, wtx, outpoint, output, nDepth, input_bytes, spendable, solvable, safeTx, wtx.GetTxTime(), tx_from_me, feerate);
+            result.total_amount[asset] += outValue;
 
             // Checks the sum amount of all UTXO's.
             if (nMinimumSumAmount != MAX_MONEY) {
-                nTotal += outValue;
-
-                if (nTotal >= nMinimumSumAmount) {
-                    return;
-=======
-            // Filter by spendable outputs only
-            if (!spendable && only_spendable) continue;
-
-            int input_bytes = GetTxSpendSize(wallet, wtx, i, (coinControl && coinControl->fAllowWatchOnly));
-            result.coins.emplace_back(outpoint, output, nDepth, input_bytes, spendable, solvable, safeTx, wtx.GetTxTime(), tx_from_me, feerate);
-            result.total_amount += output.nValue;
-
-            // Checks the sum amount of all UTXO's.
-            if (nMinimumSumAmount != MAX_MONEY) {
-                if (result.total_amount >= nMinimumSumAmount) {
-                    return result;
->>>>>>> 8be652e4
+                if (result.total_amount[asset] >= nMinimumSumAmount) {
+                    return result; // ELEMENTS FIXME: is this the right time to return? We are not done tallying all results for the other assets
                 }
             }
 
@@ -351,43 +328,23 @@
     return result;
 }
 
-<<<<<<< HEAD
-void AvailableCoinsListUnspent(const CWallet& wallet, std::vector<COutput>& vCoins, const CCoinControl* coinControl, const CAmount& nMinimumAmount, const CAmount& nMaximumAmount, const CAmount& nMinimumSumAmount, const uint64_t nMaximumCount, const CAsset*s)
-=======
-CoinsResult AvailableCoinsListUnspent(const CWallet& wallet, const CCoinControl* coinControl, const CAmount& nMinimumAmount, const CAmount& nMaximumAmount, const CAmount& nMinimumSumAmount, const uint64_t nMaximumCount)
->>>>>>> 8be652e4
+CoinsResult AvailableCoinsListUnspent(const CWallet& wallet, const CCoinControl* coinControl, const CAmount& nMinimumAmount, const CAmount& nMaximumAmount, const CAmount& nMinimumSumAmount, const uint64_t nMaximumCount, const CAsset*s)
 {
-    return AvailableCoins(wallet, coinControl, /*feerate=*/ std::nullopt, nMinimumAmount, nMaximumAmount, nMinimumSumAmount, nMaximumCount, /*only_spendable=*/false);
+    return AvailableCoins(wallet, coinControl, /*feerate=*/ std::nullopt, nMinimumAmount, nMaximumAmount, nMinimumSumAmount, nMaximumCount, s, /*only_spendable=*/false);
 }
 
 CAmountMap GetAvailableBalance(const CWallet& wallet, const CCoinControl* coinControl)
 {
     LOCK(wallet.cs_wallet);
-<<<<<<< HEAD
-
-    CAmountMap balance;
-    std::vector<COutput> vCoins;
-    AvailableCoinsListUnspent(wallet, vCoins, coinControl);
-    for (const COutput& out : vCoins) {
-        if (out.spendable) {
-            CAmount amt = out.value;
-            if (amt < 0) {
-                continue;
-            }
-            balance[out.asset] += amt;
-        }
-    }
-    return balance;
-=======
     return AvailableCoins(wallet,
                           coinControl,
                           std::nullopt, /*feerate=*/
                           1,            /*nMinimumAmount*/
                           MAX_MONEY,    /*nMaximumAmount*/
                           MAX_MONEY,    /*nMinimumSumAmount*/
-                          0             /*nMaximumCount*/
+                          0,            /*nMaximumCount*/
+                          nullptr // ELEMENTS: is this correct? Should I pass in an asset filter?
                           ).total_amount;
->>>>>>> 8be652e4
 }
 
 const CTxOut& FindNonChangeParentOutput(const CWallet& wallet, const CTransaction& tx, int output) EXCLUSIVE_LOCKS_REQUIRED(wallet.cs_wallet)
@@ -420,8 +377,18 @@
 
     std::map<CTxDestination, std::vector<COutput>> result;
 
-    for (const COutput& coin : AvailableCoinsListUnspent(wallet).coins) {
+    CoinsResult coins_result = AvailableCoinsListUnspent(wallet);
+
+    for (const COutput& coin : coins_result.coins) {
         CTxDestination address;
+
+        // Retrieve the transaction from the wallet
+        const CWalletTx* wtx = wallet.GetWalletTx(coin.outpoint.hash);
+        if (wtx == nullptr) {
+            // Skip this coin if the transaction is not found in the wallet
+            continue;
+        }
+
         if ((coin.spendable || (wallet.IsWalletFlagSet(WALLET_FLAG_DISABLE_PRIVATE_KEYS) && coin.solvable)) &&
             ExtractDestination(FindNonChangeParentOutput(wallet, coin.outpoint).scriptPubKey, address)) {
             result[address].emplace_back(std::move(coin));
@@ -1292,23 +1259,18 @@
     map_selection_target[policyAsset] += not_input_fees;
 
     // Get available coins
-<<<<<<< HEAD
-    std::vector<COutput> vAvailableCoins;
-    AvailableCoins(wallet, vAvailableCoins, &coin_control, coin_selection_params.m_effective_feerate, 1, MAX_MONEY, MAX_MONEY, 0);
-    // Choose coins to use
-    std::optional<SelectionResult> result = SelectCoins(wallet, vAvailableCoins, /*nTargetValue=*/map_selection_target, coin_control, coin_selection_params);
-=======
     auto res_available_coins = AvailableCoins(wallet,
                                               &coin_control,
                                               coin_selection_params.m_effective_feerate,
                                               1,            /*nMinimumAmount*/
                                               MAX_MONEY,    /*nMaximumAmount*/
                                               MAX_MONEY,    /*nMinimumSumAmount*/
-                                              0);           /*nMaximumCount*/
+                                              0,            /*nMaximumCount*/
+                                              nullptr // ELEMENTS: is this correct? Should I pass in an asset filter?
+                                              );
 
     // Choose coins to use
-    std::optional<SelectionResult> result = SelectCoins(wallet, res_available_coins.coins, /*nTargetValue=*/selection_target, coin_control, coin_selection_params);
->>>>>>> 8be652e4
+    std::optional<SelectionResult> result = SelectCoins(wallet, res_available_coins.coins, /*nTargetValue=*/map_selection_target, coin_control, coin_selection_params);
     if (!result) {
         error = _("Insufficient funds");
         return std::nullopt;
