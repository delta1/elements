--- conflicted
+++ resolved
@@ -158,7 +158,6 @@
     return CalculateMaximumSignedTxSize(tx, wallet, txouts, coin_control);
 }
 
-<<<<<<< HEAD
 // txouts needs to be in the order of tx.vin
 TxSize CalculateMaximumSignedTxSize(const CTransaction &tx, const CWallet *wallet, const std::vector<CTxOut>& txouts, const CCoinControl* coin_control)
 {
@@ -175,7 +174,8 @@
     }
 
     return TxSize{vsize, weight};
-=======
+}
+
 uint64_t CoinsResult::size() const
 {
     return bech32m.size() + bech32.size() + P2SH_segwit.size() + legacy.size() + other.size();
@@ -200,7 +200,6 @@
     P2SH_segwit.clear();
     legacy.clear();
     other.clear();
->>>>>>> 1abbae65
 }
 
 CoinsResult AvailableCoins(const CWallet& wallet,
@@ -350,12 +349,7 @@
             }
 
             int input_bytes = CalculateMaximumSignedInputSize(output, COutPoint(), provider.get(), coinControl);
-<<<<<<< HEAD
-            result.coins.emplace_back(wallet, wtx, outpoint, output, nDepth, input_bytes, spendable, solvable, safeTx, wtx.GetTxTime(), tx_from_me, feerate);
-            result.total_amount[asset] += outValue;
-
-=======
-            COutput coin(outpoint, output, nDepth, input_bytes, spendable, solvable, safeTx, wtx.GetTxTime(), tx_from_me, feerate);
+            COutput coin(wallet, wtx, outpoint, output, nDepth, input_bytes, spendable, solvable, safeTx, wtx.GetTxTime(), tx_from_me, feerate);
             switch (type) {
             case TxoutType::WITNESS_UNKNOWN:
             case TxoutType::WITNESS_V1_TAPROOT:
@@ -378,8 +372,7 @@
             };
 
             // Cache total amount as we go
-            result.total_amount += output.nValue;
->>>>>>> 1abbae65
+            result.total_amount[asset] += outValue;
             // Checks the sum amount of all UTXO's.
             if (nMinimumSumAmount != MAX_MONEY) {
                 if (result.total_amount[asset] >= nMinimumSumAmount) {
@@ -445,13 +438,7 @@
 
     std::map<CTxDestination, std::vector<COutput>> result;
 
-<<<<<<< HEAD
-    CoinsResult coins_result = AvailableCoinsListUnspent(wallet);
-
-    for (const COutput& coin : coins_result.coins) {
-=======
     for (const COutput& coin : AvailableCoinsListUnspent(wallet).all()) {
->>>>>>> 1abbae65
         CTxDestination address;
 
         // Retrieve the transaction from the wallet
@@ -577,25 +564,21 @@
     return groups_out;
 }
 
-<<<<<<< HEAD
-std::optional<SelectionResult> AttemptSelection(const CWallet& wallet, const CAmountMap& mapTargetValue, const CoinEligibilityFilter& eligibility_filter, std::vector<COutput> coins,
-                               const CoinSelectionParams& coin_selection_params)
-=======
-std::optional<SelectionResult> AttemptSelection(const CWallet& wallet, const CAmount& nTargetValue, const CoinEligibilityFilter& eligibility_filter, const CoinsResult& available_coins,
+std::optional<SelectionResult> AttemptSelection(const CWallet& wallet, const CAmountMap& mapTargetValue, const CoinEligibilityFilter& eligibility_filter, const CoinsResult& available_coins,
                                const CoinSelectionParams& coin_selection_params, bool allow_mixed_output_types)
 {
     // Run coin selection on each OutputType and compute the Waste Metric
     std::vector<SelectionResult> results;
-    if (auto result{ChooseSelectionResult(wallet, nTargetValue, eligibility_filter, available_coins.legacy, coin_selection_params)}) {
+    if (auto result{ChooseSelectionResult(wallet, mapTargetValue, eligibility_filter, available_coins.legacy, coin_selection_params)}) {
         results.push_back(*result);
     }
-    if (auto result{ChooseSelectionResult(wallet, nTargetValue, eligibility_filter, available_coins.P2SH_segwit, coin_selection_params)}) {
+    if (auto result{ChooseSelectionResult(wallet, mapTargetValue, eligibility_filter, available_coins.P2SH_segwit, coin_selection_params)}) {
         results.push_back(*result);
     }
-    if (auto result{ChooseSelectionResult(wallet, nTargetValue, eligibility_filter, available_coins.bech32, coin_selection_params)}) {
+    if (auto result{ChooseSelectionResult(wallet, mapTargetValue, eligibility_filter, available_coins.bech32, coin_selection_params)}) {
         results.push_back(*result);
     }
-    if (auto result{ChooseSelectionResult(wallet, nTargetValue, eligibility_filter, available_coins.bech32m, coin_selection_params)}) {
+    if (auto result{ChooseSelectionResult(wallet, mapTargetValue, eligibility_filter, available_coins.bech32m, coin_selection_params)}) {
         results.push_back(*result);
     }
 
@@ -603,7 +586,7 @@
     // over all available coins, else pick the best solution from the results
     if (results.size() == 0) {
         if (allow_mixed_output_types) {
-            if (auto result{ChooseSelectionResult(wallet, nTargetValue, eligibility_filter, available_coins.all(), coin_selection_params)}) {
+            if (auto result{ChooseSelectionResult(wallet, mapTargetValue, eligibility_filter, available_coins.all(), coin_selection_params)}) {
                 return result;
             }
         }
@@ -613,18 +596,16 @@
     return result;
 };
 
-std::optional<SelectionResult> ChooseSelectionResult(const CWallet& wallet, const CAmount& nTargetValue, const CoinEligibilityFilter& eligibility_filter, const std::vector<COutput>& available_coins, const CoinSelectionParams& coin_selection_params)
->>>>>>> 1abbae65
+std::optional<SelectionResult> ChooseSelectionResult(const CWallet& wallet, const CAmountMap& mapTargetValue, const CoinEligibilityFilter& eligibility_filter, const std::vector<COutput>& available_coins, const CoinSelectionParams& coin_selection_params)
 {
     // Vector of results. We will choose the best one based on waste.
     // std::vector<std::tuple<CAmount, std::set<CInputCoin>, CAmountMap>> results;
     std::vector<SelectionResult> results;
 
-<<<<<<< HEAD
     // ELEMENTS: BnB only for policy asset?
     if (mapTargetValue.size() == 1) {
         // Note that unlike KnapsackSolver, we do not include the fee for creating a change output as BnB will not create a change output.
-        std::vector<OutputGroup> positive_groups = GroupOutputs(wallet, coins, coin_selection_params, eligibility_filter, true /* positive_only */);
+        std::vector<OutputGroup> positive_groups = GroupOutputs(wallet, available_coins, coin_selection_params, eligibility_filter, true /* positive_only */);
 
         // ELEMENTS:
         CAsset asset = mapTargetValue.begin()->first;
@@ -668,7 +649,7 @@
     }
 
     // The knapsack solver has some legacy behavior where it will spend dust outputs. We retain this behavior, so don't filter for positive only here.
-    std::vector<OutputGroup> all_groups = GroupOutputs(wallet, coins, coin_selection_params, eligibility_filter, false /* positive_only */);
+    std::vector<OutputGroup> all_groups = GroupOutputs(wallet, available_coins, coin_selection_params, eligibility_filter, false /* positive_only */);
     // While mapTargetValue includes the transaction fees for non-input things, it does not include the fee for creating a change output.
     // So we need to include that for KnapsackSolver as well, as we are expecting to create a change output.
     CAmountMap mapTargetValue_copy = mapTargetValue;
@@ -677,17 +658,6 @@
     }
 
     CAmountMap map_target_with_change = mapTargetValue;
-=======
-    // Note that unlike KnapsackSolver, we do not include the fee for creating a change output as BnB will not create a change output.
-    std::vector<OutputGroup> positive_groups = GroupOutputs(wallet, available_coins, coin_selection_params, eligibility_filter, true /* positive_only */);
-    if (auto bnb_result{SelectCoinsBnB(positive_groups, nTargetValue, coin_selection_params.m_cost_of_change)}) {
-        results.push_back(*bnb_result);
-    }
-
-    // The knapsack solver has some legacy behavior where it will spend dust outputs. We retain this behavior, so don't filter for positive only here.
-    std::vector<OutputGroup> all_groups = GroupOutputs(wallet, available_coins, coin_selection_params, eligibility_filter, false /* positive_only */);
-    CAmount target_with_change = nTargetValue;
->>>>>>> 1abbae65
     // While nTargetValue includes the transaction fees for non-input things, it does not include the fee for creating a change output.
     // So we need to include that for KnapsackSolver and SRD as well, as we are expecting to create a change output.
     if (!coin_selection_params.m_subtract_fee_outputs) {
@@ -709,17 +679,10 @@
     return best_result;
 }
 
-<<<<<<< HEAD
-std::optional<SelectionResult> SelectCoins(const CWallet& wallet, const std::vector<COutput>& vAvailableCoins, const CAmountMap& mapTargetValue, const CCoinControl& coin_control, const CoinSelectionParams& coin_selection_params) EXCLUSIVE_LOCKS_REQUIRED(wallet.cs_wallet)
+std::optional<SelectionResult> SelectCoins(const CWallet& wallet, CoinsResult& available_coins, const CAmountMap& mapTargetValue, const CCoinControl& coin_control, const CoinSelectionParams& coin_selection_params)
 {
     AssertLockHeld(wallet.cs_wallet);
-    std::vector<COutput> vCoins(vAvailableCoins);
     CAmountMap value_to_select = mapTargetValue;
-=======
-std::optional<SelectionResult> SelectCoins(const CWallet& wallet, CoinsResult& available_coins, const CAmount& nTargetValue, const CCoinControl& coin_control, const CoinSelectionParams& coin_selection_params)
-{
-    CAmount value_to_select = nTargetValue;
->>>>>>> 1abbae65
 
     OutputGroup preset_inputs(coin_selection_params);
 
@@ -813,14 +776,12 @@
     const bool fRejectLongChains = gArgs.GetBoolArg("-walletrejectlongchains", DEFAULT_WALLET_REJECT_LONG_CHAINS);
 
     // ELEMENTS: filter coins for assets we are interested in; always keep policyAsset for fees
-    for (std::vector<COutput>::iterator it = vCoins.begin(); it != vCoins.end() && coin_control.HasSelected();) {
-        CAsset asset = it->asset;
-        if (asset != ::policyAsset && mapTargetValue.find(asset) == mapTargetValue.end()) {
-            it = vCoins.erase(it);
-        } else {
-            ++it;
-        }
-    }
+    auto predicate = [&](const COutput& c) { return c.asset != ::policyAsset && mapTargetValue.find(c.asset) == mapTargetValue.end(); };
+    available_coins.legacy.erase(remove_if(available_coins.legacy.begin(), available_coins.legacy.end(), predicate), available_coins.legacy.end());
+    available_coins.P2SH_segwit.erase(remove_if(available_coins.P2SH_segwit.begin(), available_coins.P2SH_segwit.end(), predicate), available_coins.P2SH_segwit.end());
+    available_coins.bech32.erase(remove_if(available_coins.bech32.begin(), available_coins.bech32.end(), predicate), available_coins.bech32.end());
+    available_coins.bech32m.erase(remove_if(available_coins.bech32m.begin(), available_coins.bech32m.end(), predicate), available_coins.bech32m.end());
+    available_coins.other.erase(remove_if(available_coins.bech32m.begin(), available_coins.bech32m.end(), predicate), available_coins.bech32m.end());
 
     // form groups from remaining coins; note that preset coins will not
     // automatically have their associated (same address) coins included
@@ -1390,11 +1351,7 @@
                                               );
 
     // Choose coins to use
-<<<<<<< HEAD
-    std::optional<SelectionResult> result = SelectCoins(wallet, res_available_coins.coins, /*nTargetValue=*/map_selection_target, coin_control, coin_selection_params);
-=======
-    std::optional<SelectionResult> result = SelectCoins(wallet, available_coins, /*nTargetValue=*/selection_target, coin_control, coin_selection_params);
->>>>>>> 1abbae65
+    std::optional<SelectionResult> result = SelectCoins(wallet, available_coins, /*mapTargetValue=*/map_selection_target, coin_control, coin_selection_params);
     if (!result) {
         return _("Insufficient funds");
     }
