// Copyright (c) 2021-2022 The Bitcoin Core developers
// Distributed under the MIT software license, see the accompanying
// file COPYING or http://www.opensource.org/licenses/mit-license.php.

#include <blind.h> // ELEMENTS: for MAX_RANGEPROOF_SIZE
#include <consensus/amount.h>
#include <consensus/validation.h>
#include <interfaces/chain.h>
#include <issuance.h> // ELEMENTS: for GenerateAssetEntropy and others
#include <algorithm>
#include <numeric>
#include <policy/policy.h>
#include <rpc/util.h>  // for GetDestinationBlindingKey and IsBlindDestination
#include <script/pegins.h>
#include <primitives/transaction.h>
#include <script/signingprovider.h>
#include <util/check.h>
#include <util/fees.h>
#include <util/moneystr.h>
#include <util/rbf.h>
#include <util/trace.h>
#include <util/translation.h>
#include <wallet/coincontrol.h>
#include <wallet/fees.h>
#include <wallet/receive.h>
#include <wallet/spend.h>
#include <wallet/transaction.h>
#include <wallet/wallet.h>

#include <cmath>

using interfaces::FoundBlock;

namespace wallet {
static constexpr size_t OUTPUT_GROUP_MAX_ENTRIES{100};

int CalculateMaximumSignedInputSize(const CTxOut& txout, const COutPoint outpoint, const SigningProvider* provider, bool can_grind_r, const CCoinControl* coin_control) {
    CMutableTransaction txn;
    txn.vin.push_back(CTxIn(outpoint));
    if (!provider || !DummySignInput(*provider, txn, 0, txout, can_grind_r, coin_control)) {
        return -1;
    }
    return GetVirtualTransactionInputSize(CTransaction(txn));
}

int CalculateMaximumSignedInputSize(const CTxOut& txout, const CWallet* wallet, const CCoinControl* coin_control)
{
    const std::unique_ptr<SigningProvider> provider = wallet->GetSolvingProvider(txout.scriptPubKey);
    return CalculateMaximumSignedInputSize(txout, COutPoint(), provider.get(), wallet->CanGrindR(), coin_control);
}

// Returns pair of vsize and weight
TxSize CalculateMaximumSignedTxSize(const CTransaction &tx, const CWallet *wallet, const CCoinControl* coin_control) EXCLUSIVE_LOCKS_REQUIRED(wallet->cs_wallet)
{
    std::vector<CTxOut> txouts;
    // Look up the inputs. The inputs are either in the wallet, or in coin_control.
    for (const CTxIn& input : tx.vin) {
        const auto mi = wallet->mapWallet.find(input.prevout.hash);
        if (mi != wallet->mapWallet.end()) {
            assert(input.prevout.n < mi->second.tx->vout.size());
            txouts.emplace_back(mi->second.tx->vout[input.prevout.n]);
        } else if (coin_control) {
            CTxOut txout;
            if (!coin_control->GetExternalOutput(input.prevout, txout)) {
                return TxSize{-1, -1};
            }
            txouts.emplace_back(txout);
        } else {
            return TxSize{-1, -1};
        }
    }
    return CalculateMaximumSignedTxSize(tx, wallet, txouts, coin_control);
}

// txouts needs to be in the order of tx.vin
TxSize CalculateMaximumSignedTxSize(const CTransaction &tx, const CWallet *wallet, const std::vector<CTxOut>& txouts, const CCoinControl* coin_control)
{
    CMutableTransaction txNew(tx);
    if (!wallet->DummySignTx(txNew, txouts, coin_control)) {
        return TxSize{-1, -1};
    }
    CTransaction ctx(txNew);
    int64_t vsize = GetVirtualTransactionSize(ctx);
    int64_t weight = GetTransactionWeight(ctx);
    // ELEMENTS: use discounted vsize for CTs if enabled
    if (Params().GetCreateDiscountCT()) {
        vsize = GetDiscountVirtualTransactionSize(ctx);
    }

    return TxSize{vsize, weight};
}

size_t CoinsResult::Size() const
{
    size_t size{0};
    for (const auto& it : coins) {
        size += it.second.size();
    }
    return size;
}

std::vector<COutput> CoinsResult::All() const
{
    std::vector<COutput> all;
    all.reserve(coins.size());
    for (const auto& it : coins) {
        all.insert(all.end(), it.second.begin(), it.second.end());
    }
    return all;
}

void CoinsResult::Clear() {
    coins.clear();
}

void CoinsResult::Erase(const std::unordered_set<COutPoint, SaltedOutpointHasher>& coins_to_remove)
{
    for (auto& [type, vec] : coins) {
        auto remove_it = std::remove_if(vec.begin(), vec.end(), [&](const COutput& coin) {
            // remove it if it's on the set
            if (coins_to_remove.count(coin.outpoint) == 0) return false;

            // update cached amounts
            total_amount[coin.asset] -= coin.value;
            if (coin.HasEffectiveValue()) total_effective_amount[coin.asset] -= coin.GetEffectiveValue();
            return true;
        });
        vec.erase(remove_it, vec.end());
    }
}

void CoinsResult::Shuffle(FastRandomContext& rng_fast)
{
    for (auto& it : coins) {
        ::Shuffle(it.second.begin(), it.second.end(), rng_fast);
    }
}

void CoinsResult::Add(OutputType type, const COutput& out)
{
    coins[type].emplace_back(out);
    total_amount[out.asset] += out.value;
    if (out.HasEffectiveValue()) {
        total_effective_amount[out.asset] += out.GetEffectiveValue();
    }
}

static OutputType GetOutputType(TxoutType type, bool is_from_p2sh)
{
    switch (type) {
        case TxoutType::WITNESS_V1_TAPROOT:
            return OutputType::BECH32M;
        case TxoutType::WITNESS_V0_KEYHASH:
        case TxoutType::WITNESS_V0_SCRIPTHASH:
            if (is_from_p2sh) return OutputType::P2SH_SEGWIT;
            else return OutputType::BECH32;
        case TxoutType::SCRIPTHASH:
        case TxoutType::PUBKEYHASH:
            return OutputType::LEGACY;
        default:
            return OutputType::UNKNOWN;
    }
}

// Fetch and validate the coin control selected inputs.
// Coins could be internal (from the wallet) or external.
util::Result<PreSelectedInputs> FetchSelectedInputs(const CWallet& wallet, const CCoinControl& coin_control,
                                            const CoinSelectionParams& coin_selection_params) EXCLUSIVE_LOCKS_REQUIRED(wallet.cs_wallet)
{
    PreSelectedInputs result;
    std::vector<COutPoint> vPresetInputs;
    coin_control.ListSelected(vPresetInputs);
    const bool can_grind_r = wallet.CanGrindR();
    for (const COutPoint& outpoint : vPresetInputs) {
        int input_bytes = -1;
        CTxOut txout;
        if (auto ptr_wtx = wallet.GetWalletTx(outpoint.hash)) {
            // Clearly invalid input, fail
            if (ptr_wtx->tx->vout.size() <= outpoint.n) {
                return util::Error{strprintf(_("Invalid pre-selected input %s"), outpoint.ToString())};
            }
            txout = ptr_wtx->tx->vout.at(outpoint.n);
            input_bytes = CalculateMaximumSignedInputSize(txout, &wallet, &coin_control);
        } else {
            // The input is external. We did not find the tx in mapWallet.
            if (!coin_control.GetExternalOutput(outpoint, txout)) {
                return util::Error{strprintf(_("Not found pre-selected input %s"), outpoint.ToString())};
            }
        }

        if (input_bytes == -1) {
            input_bytes = CalculateMaximumSignedInputSize(txout, outpoint, &coin_control.m_external_provider, can_grind_r, &coin_control);
            // ELEMENTS: one more try to get a signed input size: for pegins,
            //  the outpoint is provided as external data but the information
            //  needed to spend is in the wallet (not the external provider,
            //  as the user is expecting the wallet to remember this information
            //  after they called getpeginaddress). So try estimating size with
            //  the wallet rather than the external provider.
            if (input_bytes == -1) {
                input_bytes = CalculateMaximumSignedInputSize(txout, &wallet, &coin_control);
            }
            if (!txout.nValue.IsExplicit() || !txout.nAsset.IsExplicit()) {
                return util::Error{strprintf(_("Value or asset is not explicit for pre-selected input %s"), outpoint.ToString())};
            }
        }

        // If available, override calculated size with coin control specified size
        if (coin_control.HasInputWeight(outpoint)) {
            input_bytes = GetVirtualTransactionSize(coin_control.GetInputWeight(outpoint), 0, 0);
        }

        if (input_bytes == -1) {
            return util::Error{strprintf(_("Not solvable pre-selected input %s"), outpoint.ToString())}; // Not solvable, can't estimate size for fee
        }

        /* Set some defaults for depth, spendable, solvable, safe, time, and from_me as these don't matter for preset inputs since no selection is being done. */
        COutput output(outpoint, txout, /*depth=*/ 0, input_bytes, /*spendable=*/ true, /*solvable=*/ true, /*safe=*/ true, /*time=*/ 0, /*from_me=*/ false, coin_selection_params.m_effective_feerate);
        // ELEMENTS: use the extended COutput constructor if possible
        if (auto wtx = wallet.GetWalletTx(outpoint.hash)) {
            output = COutput(wallet, *wtx, outpoint, txout, /*depth=*/0, input_bytes, /*spendable=*/true, /*solvable=*/true, /*safe=*/true, /*time=*/0, /*from_me=*/false, coin_selection_params.m_effective_feerate);
        }
        result.Insert(output, coin_selection_params.m_subtract_fee_outputs);
    }
    return result;
}

CoinsResult AvailableCoins(const CWallet& wallet,
                           const CCoinControl *coinControl,
                           std::optional<CFeeRate> feerate,
                           const CoinFilterParams& params)
{
    AssertLockHeld(wallet.cs_wallet);

    CoinsResult result;
    // Either the WALLET_FLAG_AVOID_REUSE flag is not set (in which case we always allow), or we default to avoiding, and only in the case where
    // a coin control object is provided, and has the avoid address reuse flag set to false, do we allow already used addresses
    bool allow_used_addresses = !wallet.IsWalletFlagSet(WALLET_FLAG_AVOID_REUSE) || (coinControl && !coinControl->m_avoid_address_reuse);
    const int min_depth = {coinControl ? coinControl->m_min_depth : DEFAULT_MIN_DEPTH};
    const int max_depth = {coinControl ? coinControl->m_max_depth : DEFAULT_MAX_DEPTH};
    const bool only_safe = {coinControl ? !coinControl->m_include_unsafe_inputs : true};
    const bool can_grind_r = wallet.CanGrindR();

    std::set<uint256> trusted_parents;
    for (const auto& entry : wallet.mapWallet)
    {
        const uint256& wtxid = entry.first;
        const CWalletTx& wtx = entry.second;

        if (wallet.IsTxImmatureCoinBase(wtx) && !params.include_immature_coinbase)
            continue;

        int nDepth = wallet.GetTxDepthInMainChain(wtx);
        if (nDepth < 0)
            continue;

        // We should not consider coins which aren't at least in our mempool
        // It's possible for these to be conflicted via ancestors which we may never be able to detect
        if (nDepth == 0 && !wtx.InMempool())
            continue;

        bool safeTx = CachedTxIsTrusted(wallet, wtx, trusted_parents);

        // We should not consider coins from transactions that are replacing
        // other transactions.
        //
        // Example: There is a transaction A which is replaced by bumpfee
        // transaction B. In this case, we want to prevent creation of
        // a transaction B' which spends an output of B.
        //
        // Reason: If transaction A were initially confirmed, transactions B
        // and B' would no longer be valid, so the user would have to create
        // a new transaction C to replace B'. However, in the case of a
        // one-block reorg, transactions B' and C might BOTH be accepted,
        // when the user only wanted one of them. Specifically, there could
        // be a 1-block reorg away from the chain where transactions A and C
        // were accepted to another chain where B, B', and C were all
        // accepted.
        if (nDepth == 0 && wtx.mapValue.count("replaces_txid")) {
            safeTx = false;
        }

        // Similarly, we should not consider coins from transactions that
        // have been replaced. In the example above, we would want to prevent
        // creation of a transaction A' spending an output of A, because if
        // transaction B were initially confirmed, conflicting with A and
        // A', we wouldn't want to the user to create a transaction D
        // intending to replace A', but potentially resulting in a scenario
        // where A, A', and D could all be accepted (instead of just B and
        // D, or just A and A' like the user would want).
        if (nDepth == 0 && wtx.mapValue.count("replaced_by_txid")) {
            safeTx = false;
        }

        if (only_safe && !safeTx) {
            continue;
        }

        if (nDepth < min_depth || nDepth > max_depth) {
            continue;
        }

        bool tx_from_me = CachedTxIsFromMe(wallet, wtx, ISMINE_ALL);

        for (unsigned int i = 0; i < wtx.tx->vout.size(); i++) {
            const CTxOut& output = wtx.tx->vout[i];
            const COutPoint outpoint(wtxid, i);

            CAmount outValue = wtx.GetOutputValueOut(wallet, i);
            CAsset asset = wtx.GetOutputAsset(wallet, i);
            if (params.asset && asset != *params.asset) {
                continue;
            }
            if (outValue < params.min_amount || (asset == Params().GetConsensus().pegged_asset && outValue > params.max_amount)) {
                continue;
            }

            // Skip manually selected coins (the caller can fetch them directly)
            if (coinControl && coinControl->HasSelected() && coinControl->IsSelected(outpoint))
                continue;

            if (wallet.IsLockedCoin(outpoint) && params.skip_locked)
                continue;

            if (wallet.IsSpent(outpoint))
                continue;

            isminetype mine = wallet.IsMine(output);

            if (mine == ISMINE_NO) {
                continue;
            }

            if (!allow_used_addresses && wallet.IsSpentKey(output.scriptPubKey)) {
                continue;
            }

            std::unique_ptr<SigningProvider> provider = wallet.GetSolvingProvider(output.scriptPubKey);

            int input_bytes = CalculateMaximumSignedInputSize(output, COutPoint(), provider.get(), can_grind_r, coinControl);
            bool solvable = provider ? InferDescriptor(output.scriptPubKey, *provider)->IsSolvable() : false;
            bool spendable = ((mine & ISMINE_SPENDABLE) != ISMINE_NO) || (((mine & ISMINE_WATCH_ONLY) != ISMINE_NO) && (coinControl && coinControl->fAllowWatchOnly && solvable));

            // Filter by spendable outputs only
            if (!spendable && params.only_spendable) continue;

            // Obtain script type
            std::vector<std::vector<uint8_t>> script_solutions;
            TxoutType type = Solver(output.scriptPubKey, script_solutions);

            // If the output is P2SH and solvable, we want to know if it is
            // a P2SH (legacy) or one of P2SH-P2WPKH, P2SH-P2WSH (P2SH-Segwit). We can determine
            // this from the redeemScript. If the output is not solvable, it will be classified
            // as a P2SH (legacy), since we have no way of knowing otherwise without the redeemScript
            bool is_from_p2sh{false};
            if (type == TxoutType::SCRIPTHASH && solvable) {
                CScript script;
                if (!provider->GetCScript(CScriptID(uint160(script_solutions[0])), script)) continue;
                type = Solver(script, script_solutions);
                is_from_p2sh = true;
            }

            result.Add(GetOutputType(type, is_from_p2sh),
                       COutput(wallet, wtx, outpoint, output, nDepth, input_bytes, spendable, solvable, safeTx, wtx.GetTxTime(), tx_from_me, feerate));

            // Checks the sum amount of all UTXO's.
            if (params.min_sum_amount != MAX_MONEY) {
                if (result.GetTotalAmount()[::policyAsset] >= params.min_sum_amount) { // ELEMENTS: only use minimum sum for policy asset
                    return result;
                }
            }

            // Checks the maximum number of UTXO's.
            if (params.max_count > 0 && result.Size() >= params.max_count) {
                return result;
            }
        }
    }

    return result;
}

CoinsResult AvailableCoinsListUnspent(const CWallet& wallet, const CCoinControl* coinControl, CoinFilterParams params)
{
    params.only_spendable = false;
    return AvailableCoins(wallet, coinControl, /*feerate=*/ std::nullopt, params);
}

const CTxOut& FindNonChangeParentOutput(const CWallet& wallet, const COutPoint& outpoint)
{
    AssertLockHeld(wallet.cs_wallet);
    const CWalletTx* wtx{Assert(wallet.GetWalletTx(outpoint.hash))};

    const CTransaction* ptx = wtx->tx.get();
    int n = outpoint.n;
    while (OutputIsChange(wallet, ptx->vout[n]) && ptx->vin.size() > 0) {
        const COutPoint& prevout = ptx->vin[0].prevout;
        const CWalletTx* it = wallet.GetWalletTx(prevout.hash);
        if (!it || it->tx->vout.size() <= prevout.n ||
            !wallet.IsMine(it->tx->vout[prevout.n])) {
            break;
        }
        ptx = it->tx.get();
        n = prevout.n;
    }
    return ptx->vout[n];
}

std::map<CTxDestination, std::vector<COutput>> ListCoins(const CWallet& wallet) EXCLUSIVE_LOCKS_REQUIRED(wallet.cs_wallet)
{
    AssertLockHeld(wallet.cs_wallet);

    std::map<CTxDestination, std::vector<COutput>> result;

    CCoinControl coin_control;
    // Include watch-only for LegacyScriptPubKeyMan wallets without private keys
    coin_control.fAllowWatchOnly = wallet.GetLegacyScriptPubKeyMan() && wallet.IsWalletFlagSet(WALLET_FLAG_DISABLE_PRIVATE_KEYS);
    CoinFilterParams coins_params;
    coins_params.only_spendable = false;
    coins_params.skip_locked = false;
    for (const COutput& coin : AvailableCoins(wallet, &coin_control, /*feerate=*/std::nullopt, coins_params).All()) {
        CTxDestination address;

        // Retrieve the transaction from the wallet
        const CWalletTx* wtx = wallet.GetWalletTx(coin.outpoint.hash);
        if (wtx == nullptr) {
            // Skip this coin if the transaction is not found in the wallet
            continue;
        }

        if ((coin.spendable || (wallet.IsWalletFlagSet(WALLET_FLAG_DISABLE_PRIVATE_KEYS) && coin.solvable)) &&
            ExtractDestination(FindNonChangeParentOutput(wallet, coin.outpoint).scriptPubKey, address)) {
            result[address].emplace_back(coin);
        }
    }
    return result;
}

FilteredOutputGroups GroupOutputs(const CWallet& wallet,
                          const CoinsResult& coins,
                          const CoinSelectionParams& coin_sel_params,
                          const std::vector<SelectionFilter>& filters,
                          std::vector<OutputGroup>& ret_discarded_groups)
{
    FilteredOutputGroups filtered_groups;

    if (!coin_sel_params.m_avoid_partial_spends) {
        // Allowing partial spends means no grouping. Each COutput gets its own OutputGroup
        for (const auto& [type, outputs] : coins.coins) {
            for (const COutput& output : outputs) {
                // Get mempool info
                size_t ancestors, descendants;
                wallet.chain().getTransactionAncestry(output.outpoint.hash, ancestors, descendants);

                // Create a new group per output and add it to the all groups vector
                OutputGroup group(coin_sel_params);
                group.Insert(std::make_shared<COutput>(output), ancestors, descendants);

                // Each filter maps to a different set of groups
                bool accepted = false;
                for (const auto& sel_filter : filters) {
                    const auto& filter = sel_filter.filter;
                    if (!group.EligibleForSpending(filter)) continue;
                    filtered_groups[filter].Push(group, type, /*insert_positive=*/true, /*insert_mixed=*/true);
                    accepted = true;
                }
                if (!accepted) ret_discarded_groups.emplace_back(group);
            }
        }
        return filtered_groups;
    }

    // We want to combine COutputs that have the same scriptPubKey into single OutputGroups
    // except when there are more than OUTPUT_GROUP_MAX_ENTRIES COutputs grouped in an OutputGroup.
    // To do this, we maintain a map where the key is the scriptPubKey and the value is a vector of OutputGroups.
    // For each COutput, we check if the scriptPubKey is in the map, and if it is, the COutput is added
    // to the last OutputGroup in the vector for the scriptPubKey. When the last OutputGroup has
    // OUTPUT_GROUP_MAX_ENTRIES COutputs, a new OutputGroup is added to the end of the vector.
    typedef std::map<std::pair<CScript, OutputType>, std::vector<OutputGroup>> ScriptPubKeyToOutgroup;
    const auto& insert_output = [&](
            const std::shared_ptr<COutput>& output, OutputType type, size_t ancestors, size_t descendants,
            ScriptPubKeyToOutgroup& groups_map) {
        std::vector<OutputGroup>& groups = groups_map[std::make_pair(output->txout.scriptPubKey,type)];

        if (groups.size() == 0) {
            // No OutputGroups for this scriptPubKey yet, add one
            groups.emplace_back(coin_sel_params);
        }

        // Get the last OutputGroup in the vector so that we can add the COutput to it
        // A pointer is used here so that group can be reassigned later if it is full.
        OutputGroup* group = &groups.back();

        // Check if this OutputGroup is full. We limit to OUTPUT_GROUP_MAX_ENTRIES when using -avoidpartialspends
        // to avoid surprising users with very high fees.
        if (group->m_outputs.size() >= OUTPUT_GROUP_MAX_ENTRIES) {
            // The last output group is full, add a new group to the vector and use that group for the insertion
            groups.emplace_back(coin_sel_params);
            group = &groups.back();
        }

        group->Insert(output, ancestors, descendants);
    };

    ScriptPubKeyToOutgroup spk_to_groups_map;
    ScriptPubKeyToOutgroup spk_to_positive_groups_map;
    for (const auto& [type, outs] : coins.coins) {
        for (const COutput& output : outs) {
            size_t ancestors, descendants;
            wallet.chain().getTransactionAncestry(output.outpoint.hash, ancestors, descendants);

            const auto& shared_output = std::make_shared<COutput>(output);
            // Filter for positive only before adding the output
            if (output.GetEffectiveValue() > 0) {
                insert_output(shared_output, type, ancestors, descendants, spk_to_positive_groups_map);
            }

            // 'All' groups
            insert_output(shared_output, type, ancestors, descendants, spk_to_groups_map);
        }
    }

    // Now we go through the entire maps and pull out the OutputGroups
    const auto& push_output_groups = [&](const ScriptPubKeyToOutgroup& groups_map, bool positive_only) {
        for (const auto& [script, groups] : groups_map) {
            // Go through the vector backwards. This allows for the first item we deal with being the partial group.
            for (auto group_it = groups.rbegin(); group_it != groups.rend(); group_it++) {
                const OutputGroup& group = *group_it;

                // Each filter maps to a different set of groups
                bool accepted = false;
                for (const auto& sel_filter : filters) {
                    const auto& filter = sel_filter.filter;
                    if (!group.EligibleForSpending(filter)) continue;

                    // Don't include partial groups if there are full groups too and we don't want partial groups
                    if (group_it == groups.rbegin() && groups.size() > 1 && !filter.m_include_partial_groups) {
                        continue;
                    }

                    OutputType type = script.second;
                    // Either insert the group into the positive-only groups or the mixed ones.
                    filtered_groups[filter].Push(group, type, positive_only, /*insert_mixed=*/!positive_only);
                    accepted = true;
                }
                if (!accepted) ret_discarded_groups.emplace_back(group);
            }
        }
    };

    push_output_groups(spk_to_groups_map, /*positive_only=*/ false);
    push_output_groups(spk_to_positive_groups_map, /*positive_only=*/ true);

    return filtered_groups;
}

FilteredOutputGroups GroupOutputs(const CWallet& wallet,
                                  const CoinsResult& coins,
                                  const CoinSelectionParams& params,
                                  const std::vector<SelectionFilter>& filters)
{
    std::vector<OutputGroup> unused;
    return GroupOutputs(wallet, coins, params, filters, unused);
}

// Returns true if the result contains an error and the message is not empty
static bool HasErrorMsg(const util::Result<SelectionResult>& res) { return !util::ErrorString(res).empty(); }

util::Result<SelectionResult> AttemptSelection(const CAmountMap& mapTargetValue, OutputGroupTypeMap& groups,
                               const CoinSelectionParams& coin_selection_params, bool allow_mixed_output_types)
{
    // Run coin selection on each OutputType and compute the Waste Metric
    std::vector<SelectionResult> results;
    for (auto& [type, group] : groups.groups_by_type) {
        auto result{ChooseSelectionResult(mapTargetValue, group, coin_selection_params)};
        // If any specific error message appears here, then something particularly wrong happened.
        if (HasErrorMsg(result)) return result; // So let's return the specific error.
        // Append the favorable result.
        if (result) results.push_back(*result);
    }

    // If we have at least one solution for funding the transaction without mixing, choose the minimum one according to waste metric
    // and return the result
    if (results.size() > 0) return *std::min_element(results.begin(), results.end());

    // If we can't fund the transaction from any individual OutputType, run coin selection one last time
    // over all available coins, which would allow mixing
    // If TypesCount() <= 1, there is nothing to mix.
    if (allow_mixed_output_types && groups.TypesCount() > 1) {
        return ChooseSelectionResult(mapTargetValue, groups.all_groups, coin_selection_params);
    }
    // Either mixing is not allowed and we couldn't find a solution from any single OutputType, or mixing was allowed and we still couldn't
    // find a solution using all available coins
    return util::Error();
};

util::Result<SelectionResult> ChooseSelectionResult(const CAmountMap& mapTargetValue, Groups& groups, const CoinSelectionParams& coin_selection_params)
{
    // Vector of results. We will choose the best one based on waste.
    // std::vector<std::tuple<CAmount, std::set<CInputCoin>, CAmountMap>> results;
    std::vector<SelectionResult> results;
    std::vector<util::Result<SelectionResult>> errors;
    auto append_error = [&] (const util::Result<SelectionResult>& result) {
        // If any specific error message appears here, then something different from a simple "no selection found" happened.
        // Let's save it, so it can be retrieved to the user if no other selection algorithm succeeded.
        if (HasErrorMsg(result)) {
            errors.emplace_back(result);
        }
    };

    // Maximum allowed weight
    int max_inputs_weight = MAX_STANDARD_TX_WEIGHT - (coin_selection_params.tx_noinputs_size * WITNESS_SCALE_FACTOR);

<<<<<<< HEAD
    // ELEMENTS: BnB only for policy asset?
    if (mapTargetValue.size() == 1) {
        // Note that unlike KnapsackSolver, we do not include the fee for creating a change output as BnB will not create a change output.

        // ELEMENTS:
        CAsset asset = mapTargetValue.begin()->first;
        CAmount nTargetValue = mapTargetValue.begin()->second;
        CAmount target_with_change = nTargetValue;
        // While nTargetValue includes the transaction fees for non-input things, it does not include the fee for creating a change output.
        // So we need to include that for KnapsackSolver and SRD as well, as we are expecting to create a change output.
        if (!coin_selection_params.m_subtract_fee_outputs) {
            target_with_change += coin_selection_params.m_change_fee;
        }
        // Get output groups that only contain this asset.
        std::vector<OutputGroup> asset_groups;
        for (const OutputGroup& g : groups.positive_group) {
            bool add = true;
            for (const std::shared_ptr<wallet::COutput>& c : g.m_outputs) {
                if (c->asset != asset) {
                    add = false;
                    break;
                }
            }

            if (add) {
                asset_groups.push_back(g);
            }
        }
        // END ELEMENTS

        if (auto bnb_result{SelectCoinsBnB(groups.positive_group, nTargetValue, coin_selection_params.m_cost_of_change)}) {
            results.push_back(*bnb_result);
        }

        // Include change for SRD as we want to avoid making really small change if the selection just
        // barely meets the target. Just use the lower bound change target instead of the randomly
        // generated one, since SRD will result in a random change amount anyway; avoid making the
        // target needlessly large.
        const CAmount srd_target = target_with_change + CHANGE_LOWER;
        if (auto srd_result{SelectCoinsSRD(groups.positive_group, srd_target, coin_selection_params.rng_fast)}) {
            srd_result->ComputeAndSetWaste(coin_selection_params.min_viable_change, coin_selection_params.m_cost_of_change, coin_selection_params.m_change_fee);
            results.push_back(*srd_result);
        }
    }

    // The knapsack solver has some legacy behavior where it will spend dust outputs. We retain this behavior, so don't filter for positive only here.
    // While mapTargetValue includes the transaction fees for non-input things, it does not include the fee for creating a change output.
    // So we need to include that for KnapsackSolver as well, as we are expecting to create a change output.
    CAmountMap mapTargetValue_copy = mapTargetValue;
    if (!coin_selection_params.m_subtract_fee_outputs) {
        mapTargetValue_copy[::policyAsset] += coin_selection_params.m_change_fee;
    }

    CAmountMap map_target_with_change = mapTargetValue;
    // While nTargetValue includes the transaction fees for non-input things, it does not include the fee for creating a change output.
    // So we need to include that for KnapsackSolver and SRD as well, as we are expecting to create a change output.
    if (!coin_selection_params.m_subtract_fee_outputs) {
        map_target_with_change[::policyAsset] += coin_selection_params.m_change_fee;
    }
    if (auto knapsack_result{KnapsackSolver(groups.mixed_group, mapTargetValue, coin_selection_params.m_min_change_target, coin_selection_params.rng_fast)}) {
        knapsack_result->ComputeAndSetWaste(coin_selection_params.min_viable_change, coin_selection_params.m_cost_of_change, coin_selection_params.m_change_fee);
        results.push_back(*knapsack_result);
    }
=======
    if (auto bnb_result{SelectCoinsBnB(groups.positive_group, nTargetValue, coin_selection_params.m_cost_of_change, max_inputs_weight)}) {
        results.push_back(*bnb_result);
    } else append_error(bnb_result);

    // As Knapsack and SRD can create change, also deduce change weight.
    max_inputs_weight -= (coin_selection_params.change_output_size * WITNESS_SCALE_FACTOR);

    // The knapsack solver has some legacy behavior where it will spend dust outputs. We retain this behavior, so don't filter for positive only here.
    if (auto knapsack_result{KnapsackSolver(groups.mixed_group, nTargetValue, coin_selection_params.m_min_change_target, coin_selection_params.rng_fast, max_inputs_weight)}) {
        knapsack_result->ComputeAndSetWaste(coin_selection_params.min_viable_change, coin_selection_params.m_cost_of_change, coin_selection_params.m_change_fee);
        results.push_back(*knapsack_result);
    } else append_error(knapsack_result);

    if (auto srd_result{SelectCoinsSRD(groups.positive_group, nTargetValue, coin_selection_params.rng_fast, max_inputs_weight)}) {
        srd_result->ComputeAndSetWaste(coin_selection_params.min_viable_change, coin_selection_params.m_cost_of_change, coin_selection_params.m_change_fee);
        results.push_back(*srd_result);
    } else append_error(srd_result);
>>>>>>> 395b9328

    if (results.empty()) {
        // No solution found, retrieve the first explicit error (if any).
        // future: add 'severity level' to errors so the worst one can be retrieved instead of the first one.
        return errors.empty() ? util::Error() : errors.front();
    }

    // Choose the result with the least waste
    // If the waste is the same, choose the one which spends more inputs.
    return *std::min_element(results.begin(), results.end());
}

util::Result<SelectionResult> SelectCoins(const CWallet& wallet, CoinsResult& available_coins, const PreSelectedInputs& pre_set_inputs,
                                          const CAmountMap& mapTargetValue, const CCoinControl& coin_control,
                                          const CoinSelectionParams& coin_selection_params)
{
    AssertLockHeld(wallet.cs_wallet);
    // Deduct preset inputs amount from the search target
    CAmountMap selection_target = mapTargetValue - pre_set_inputs.total_amount;

    // Return if automatic coin selection is disabled, and we don't cover the selection target
    if (!coin_control.m_allow_other_inputs && selection_target > CAmountMap{}) {
        return util::Error{_("The preselected coins total amount does not cover the transaction target. "
                             "Please allow other inputs to be automatically selected or include more coins manually")};
    }

    // Return if we can cover the target only with the preset inputs
    if (selection_target <= CAmountMap{}) {
        SelectionResult result(mapTargetValue, SelectionAlgorithm::MANUAL);
        result.AddInputs(pre_set_inputs.coins, coin_selection_params.m_subtract_fee_outputs);
        result.ComputeAndSetWaste(coin_selection_params.min_viable_change, coin_selection_params.m_cost_of_change, coin_selection_params.m_change_fee);
        return result;
    }

    CAmountMap available_coins_total_amount = coin_selection_params.m_subtract_fee_outputs ? available_coins.GetTotalAmount() : available_coins.GetEffectiveTotalAmount();
    if (selection_target > available_coins_total_amount) {
        return util::Error(); // Insufficient funds
    }

    // Start wallet Coin Selection procedure
    auto op_selection_result = AutomaticCoinSelection(wallet, available_coins, selection_target, coin_selection_params);
    if (!op_selection_result) return op_selection_result;

    // If needed, add preset inputs to the automatic coin selection result
    if (!pre_set_inputs.coins.empty()) {
        SelectionResult preselected(pre_set_inputs.total_amount, SelectionAlgorithm::MANUAL);
        preselected.AddInputs(pre_set_inputs.coins, coin_selection_params.m_subtract_fee_outputs);
        op_selection_result->Merge(preselected);
        op_selection_result->ComputeAndSetWaste(coin_selection_params.min_viable_change,
                                                coin_selection_params.m_cost_of_change,
                                                coin_selection_params.m_change_fee);
    }
    return op_selection_result;
}

util::Result<SelectionResult> AutomaticCoinSelection(const CWallet& wallet, CoinsResult& available_coins, const CAmountMap& value_to_select, const CoinSelectionParams& coin_selection_params)
{
    unsigned int limit_ancestor_count = 0;
    unsigned int limit_descendant_count = 0;
    wallet.chain().getPackageLimits(limit_ancestor_count, limit_descendant_count);
    const size_t max_ancestors = (size_t)std::max<int64_t>(1, limit_ancestor_count);
    const size_t max_descendants = (size_t)std::max<int64_t>(1, limit_descendant_count);
    const bool fRejectLongChains = gArgs.GetBoolArg("-walletrejectlongchains", DEFAULT_WALLET_REJECT_LONG_CHAINS);

    // ELEMENTS: filter coins for assets we are interested in; always keep policyAsset for fees
    std::unordered_set<COutPoint, SaltedOutpointHasher> outpoints;
    for (const auto& output : available_coins.All()) {
        if (output.asset != ::policyAsset  && value_to_select.find(output.asset) == value_to_select.end()) {
            outpoints.emplace(output.outpoint);
        }
    }
    available_coins.Erase(outpoints);

    // form groups from remaining coins; note that preset coins will not
    // automatically have their associated (same address) coins included
    if (coin_selection_params.m_avoid_partial_spends && available_coins.Size() > OUTPUT_GROUP_MAX_ENTRIES) {
        // Cases where we have 101+ outputs all pointing to the same destination may result in
        // privacy leaks as they will potentially be deterministically sorted. We solve that by
        // explicitly shuffling the outputs before processing
        available_coins.Shuffle(coin_selection_params.rng_fast);
    }

    // Coin Selection attempts to select inputs from a pool of eligible UTXOs to fund the
    // transaction at a target feerate. If an attempt fails, more attempts may be made using a more
    // permissive CoinEligibilityFilter.
    util::Result<SelectionResult> res = [&] {
        // Place coins eligibility filters on a scope increasing order.
        std::vector<SelectionFilter> ordered_filters{
                // If possible, fund the transaction with confirmed UTXOs only. Prefer at least six
                // confirmations on outputs received from other wallets and only spend confirmed change.
                {CoinEligibilityFilter(1, 6, 0), /*allow_mixed_output_types=*/false},
                {CoinEligibilityFilter(1, 1, 0)},
        };
        // Fall back to using zero confirmation change (but with as few ancestors in the mempool as
        // possible) if we cannot fund the transaction otherwise.
        if (wallet.m_spend_zero_conf_change) {
            ordered_filters.push_back({CoinEligibilityFilter(0, 1, 2)});
            ordered_filters.push_back({CoinEligibilityFilter(0, 1, std::min(size_t{4}, max_ancestors/3), std::min(size_t{4}, max_descendants/3))});
            ordered_filters.push_back({CoinEligibilityFilter(0, 1, max_ancestors/2, max_descendants/2)});
            // If partial groups are allowed, relax the requirement of spending OutputGroups (groups
            // of UTXOs sent to the same address, which are obviously controlled by a single wallet)
            // in their entirety.
            ordered_filters.push_back({CoinEligibilityFilter(0, 1, max_ancestors-1, max_descendants-1, /*include_partial=*/true)});
            // Try with unsafe inputs if they are allowed. This may spend unconfirmed outputs
            // received from other wallets.
            if (coin_selection_params.m_include_unsafe_inputs) {
                ordered_filters.push_back({CoinEligibilityFilter(/*conf_mine=*/0, /*conf_theirs*/0, max_ancestors-1, max_descendants-1, /*include_partial=*/true)});
            }
            // Try with unlimited ancestors/descendants. The transaction will still need to meet
            // mempool ancestor/descendant policy to be accepted to mempool and broadcasted, but
            // OutputGroups use heuristics that may overestimate ancestor/descendant counts.
            if (!fRejectLongChains) {
                ordered_filters.push_back({CoinEligibilityFilter(0, 1, std::numeric_limits<uint64_t>::max(),
                                                                   std::numeric_limits<uint64_t>::max(),
                                                                   /*include_partial=*/true)});
            }
        }

        // Group outputs and map them by coin eligibility filter
        std::vector<OutputGroup> discarded_groups;
        FilteredOutputGroups filtered_groups = GroupOutputs(wallet, available_coins, coin_selection_params, ordered_filters, discarded_groups);

        // Check if we still have enough balance after applying filters (some coins might be discarded)
        CAmount total_discarded = 0;
        CAmount total_unconf_long_chain = 0;
        for (const auto& group : discarded_groups) {
            total_discarded += group.GetSelectionAmount();
            if (group.m_ancestors >= max_ancestors || group.m_descendants >= max_descendants) total_unconf_long_chain += group.GetSelectionAmount();
        }

        if (CAmount total_amount = available_coins.GetTotalAmount() - CAmountMap{{::policyAsset, total_discarded}} < value_to_select) { // ELEMENTS FIXME: check this
            // Special case, too-long-mempool cluster.
            if (CAmountMap{{::policyAsset, total_amount + total_unconf_long_chain}} > value_to_select) {
                return util::Result<SelectionResult>({_("Unconfirmed UTXOs are available, but spending them creates a chain of transactions that will be rejected by the mempool")});
            }
            return util::Result<SelectionResult>(util::Error()); // General "Insufficient Funds"
        }

        // Walk-through the filters until the solution gets found.
        // If no solution is found, return the first detailed error (if any).
        // future: add "error level" so the worst one can be picked instead.
        std::vector<util::Result<SelectionResult>> res_detailed_errors;
        for (const auto& select_filter : ordered_filters) {
            auto it = filtered_groups.find(select_filter.filter);
            if (it == filtered_groups.end()) continue;
            if (auto res{AttemptSelection(value_to_select, it->second,
                                          coin_selection_params, select_filter.allow_mixed_output_types)}) {
                return res; // result found
            } else {
                // If any specific error message appears here, then something particularly wrong might have happened.
                // Save the error and continue the selection process. So if no solutions gets found, we can return
                // the detailed error to the upper layers.
                if (HasErrorMsg(res)) res_detailed_errors.emplace_back(res);
            }
        }

        // Return right away if we have a detailed error
        if (!res_detailed_errors.empty()) return res_detailed_errors.front();


        // General "Insufficient Funds"
        return util::Result<SelectionResult>(util::Error());
    }();

    return res;
}

static bool IsCurrentForAntiFeeSniping(interfaces::Chain& chain, const uint256& block_hash)
{
    if (chain.isInitialBlockDownload()) {
        return false;
    }
    constexpr int64_t MAX_ANTI_FEE_SNIPING_TIP_AGE = 8 * 60 * 60; // in seconds
    int64_t block_time;
    CHECK_NONFATAL(chain.findBlock(block_hash, FoundBlock().time(block_time)));
    if (block_time < (GetTime() - MAX_ANTI_FEE_SNIPING_TIP_AGE)) {
        return false;
    }
    return true;
}

/**
 * Set a height-based locktime for new transactions (uses the height of the
 * current chain tip unless we are not synced with the current chain
 */
static void DiscourageFeeSniping(CMutableTransaction& tx, FastRandomContext& rng_fast,
                                 interfaces::Chain& chain, const uint256& block_hash, int block_height)
{
    // All inputs must be added by now
    assert(!tx.vin.empty());
    // Discourage fee sniping.
    //
    // For a large miner the value of the transactions in the best block and
    // the mempool can exceed the cost of deliberately attempting to mine two
    // blocks to orphan the current best block. By setting nLockTime such that
    // only the next block can include the transaction, we discourage this
    // practice as the height restricted and limited blocksize gives miners
    // considering fee sniping fewer options for pulling off this attack.
    //
    // A simple way to think about this is from the wallet's point of view we
    // always want the blockchain to move forward. By setting nLockTime this
    // way we're basically making the statement that we only want this
    // transaction to appear in the next block; we don't want to potentially
    // encourage reorgs by allowing transactions to appear at lower heights
    // than the next block in forks of the best chain.
    //
    // Of course, the subsidy is high enough, and transaction volume low
    // enough, that fee sniping isn't a problem yet, but by implementing a fix
    // now we ensure code won't be written that makes assumptions about
    // nLockTime that preclude a fix later.
    if (IsCurrentForAntiFeeSniping(chain, block_hash)) {
        tx.nLockTime = block_height;

        // Secondly occasionally randomly pick a nLockTime even further back, so
        // that transactions that are delayed after signing for whatever reason,
        // e.g. high-latency mix networks and some CoinJoin implementations, have
        // better privacy.
        if (rng_fast.randrange(10) == 0) {
            tx.nLockTime = std::max(0, int(tx.nLockTime) - int(rng_fast.randrange(100)));
        }
    } else {
        // If our chain is lagging behind, we can't discourage fee sniping nor help
        // the privacy of high-latency transactions. To avoid leaking a potentially
        // unique "nLockTime fingerprint", set nLockTime to a constant.
        tx.nLockTime = 0;
    }
    // Sanity check all values
    assert(tx.nLockTime < LOCKTIME_THRESHOLD); // Type must be block height
    assert(tx.nLockTime <= uint64_t(block_height));
    for (const auto& in : tx.vin) {
        // Can not be FINAL for locktime to work
        assert(in.nSequence != CTxIn::SEQUENCE_FINAL);
        // May be MAX NONFINAL to disable both BIP68 and BIP125
        if (in.nSequence == CTxIn::MAX_SEQUENCE_NONFINAL) continue;
        // May be MAX BIP125 to disable BIP68 and enable BIP125
        if (in.nSequence == MAX_BIP125_RBF_SEQUENCE) continue;
        // The wallet does not support any other sequence-use right now.
        assert(false);
    }
}

// Reset all non-global blinding details.
static void resetBlindDetails(BlindDetails* det, bool preserve_output_data = false) {
    det->i_amount_blinds.clear();
    det->i_asset_blinds.clear();
    det->i_assets.clear();
    det->i_amounts.clear();

    det->o_amounts.clear();
    if (!preserve_output_data) {
        det->o_pubkeys.clear();
    }
    det->o_amount_blinds.clear();
    det->o_assets.clear();
    det->o_asset_blinds.clear();

    if (!preserve_output_data) {
        det->num_to_blind = 0;
        det->change_to_blind = 0;
        det->only_recipient_blind_index = -1;
        det->only_change_pos = -1;
    }
}

static bool fillBlindDetails(BlindDetails* det, CWallet* wallet, CMutableTransaction& txNew, std::vector<std::shared_ptr<COutput>>& selected_coins, bilingual_str& error) {
    int num_inputs_blinded = 0;

    // Fill in input blinding details
    for (const std::shared_ptr<wallet::COutput>& coin : selected_coins) {
        det->i_amount_blinds.push_back(coin->bf_value);
        det->i_asset_blinds.push_back(coin->bf_asset);
        det->i_assets.push_back(coin->asset);
        det->i_amounts.push_back(coin->value);
        if (coin->txout.nValue.IsCommitment() || coin->txout.nAsset.IsCommitment()) {
            num_inputs_blinded++;
        }
    }
    // Fill in output blinding details
    for (size_t nOut = 0; nOut < txNew.vout.size(); nOut++) {
        //TODO(CA) consider removing all blind setting before BlindTransaction as they get cleared anyway
        det->o_amount_blinds.push_back(uint256());
        det->o_asset_blinds.push_back(uint256());
        det->o_assets.push_back(txNew.vout[nOut].nAsset.GetAsset());
        det->o_amounts.push_back(txNew.vout[nOut].nValue.GetAmount());
    }

    // There are a few edge-cases of blinding we need to take care of
    //
    // First, if there are blinded inputs but not outputs to blind
    // We need this to go through, even though no privacy is gained.
    if (num_inputs_blinded > 0 &&  det->num_to_blind == 0) {
        // We need to make sure to dupe an asset that is in input set
        //TODO Have blinding do some extremely minimal rangeproof
        CTxOut newTxOut(det->o_assets.back(), 0, CScript() << OP_RETURN);
        CPubKey blind_pub = wallet->GetBlindingPubKey(newTxOut.scriptPubKey); // irrelevant, just needs to be non-null
        newTxOut.nNonce.vchCommitment = std::vector<unsigned char>(blind_pub.begin(), blind_pub.end());
        txNew.vout.push_back(newTxOut);
        det->o_pubkeys.push_back(wallet->GetBlindingPubKey(newTxOut.scriptPubKey));
        det->o_amount_blinds.push_back(uint256());
        det->o_asset_blinds.push_back(uint256());
        det->o_amounts.push_back(0);
        det->o_assets.push_back(det->o_assets.back());
        det->num_to_blind++;
        wallet->WalletLogPrintf("Adding OP_RETURN output to complete blinding since there are %d blinded inputs and no blinded outputs\n", num_inputs_blinded);

        // No blinded inputs, but 1 blinded output
    } else if (num_inputs_blinded == 0 && det->num_to_blind == 1) {
        if (det->change_to_blind == 1) {
            // Only 1 blinded change, unblind the change
            //TODO Split up change instead if possible
            if (det->ignore_blind_failure) {
                det->num_to_blind--;
                det->change_to_blind--;
                txNew.vout[det->only_change_pos].nNonce.SetNull();
                det->o_pubkeys[det->only_change_pos] = CPubKey();
                det->o_amount_blinds[det->only_change_pos] = uint256();
                det->o_asset_blinds[det->only_change_pos] = uint256();
                wallet->WalletLogPrintf("Unblinding change at index %d due to lack of inputs and other outputs being blinded.\n", det->only_change_pos);
            } else {
                error = _("Change output could not be blinded as there are no blinded inputs and no other blinded outputs.");
                return false;
            }
        } else {
            // 1 blinded destination
            // TODO Attempt to get a blinded input, OR add unblinded coin to make blinded change
            assert(det->only_recipient_blind_index != -1);
            if (det->ignore_blind_failure) {
                det->num_to_blind--;
                txNew.vout[det->only_recipient_blind_index].nNonce.SetNull();
                det->o_pubkeys[det->only_recipient_blind_index] = CPubKey();
                det->o_amount_blinds[det->only_recipient_blind_index] = uint256();
                det->o_asset_blinds[det->only_recipient_blind_index] = uint256();
                wallet->WalletLogPrintf("Unblinding single blinded output at index %d due to lack of inputs and other outputs being blinded.\n", det->only_recipient_blind_index);
            } else {
                error = _("Transaction output could not be blinded as there are no blinded inputs and no other blinded outputs.");
                return false;
            }
        }
    }
    // All other combinations should work.
    return true;
}

static util::Result<CreatedTransactionResult> CreateTransactionInternal(
        CWallet& wallet,
        const std::vector<CRecipient>& vecSend,
        int change_pos,
        const CCoinControl& coin_control,
        bool sign,
        BlindDetails* blind_details,
        const IssuanceDetails* issuance_details) EXCLUSIVE_LOCKS_REQUIRED(wallet.cs_wallet)
{
    if (blind_details || issuance_details) {
        assert(g_con_elementsmode);
    }

    if (blind_details) {
        // Clear out previous blinding/data info as needed
        resetBlindDetails(blind_details);
    }

    AssertLockHeld(wallet.cs_wallet);

    // out variables, to be packed into returned result structure
    int nChangePosInOut = change_pos;

    FastRandomContext rng_fast;
    CMutableTransaction txNew; // The resulting transaction that we make

    CoinSelectionParams coin_selection_params{rng_fast}; // Parameters for coin selection, init with dummy
    coin_selection_params.m_avoid_partial_spends = coin_control.m_avoid_partial_spends;
    coin_selection_params.m_include_unsafe_inputs = coin_control.m_include_unsafe_inputs;

    CScript dummy_script = CScript() << 0x00;
    CAmountMap map_recipients_sum;
    // Always assume that we are at least sending policyAsset.
    map_recipients_sum[::policyAsset] = 0;
    std::vector<std::unique_ptr<ReserveDestination>> reservedest;
    // Set the long term feerate estimate to the wallet's consolidate feerate
    coin_selection_params.m_long_term_feerate = wallet.m_consolidate_feerate;
    const OutputType change_type = wallet.TransactionChangeType(coin_control.m_change_type ? *coin_control.m_change_type : wallet.m_default_change_type, vecSend);
    reservedest.emplace_back(new ReserveDestination(&wallet, change_type)); // policy asset

    std::set<CAsset> assets_seen;
    unsigned int outputs_to_subtract_fee_from = 0; // The number of outputs which we are subtracting the fee from
    for (const auto& recipient : vecSend)
    {
        // Pad change keys to cover total possible number of assets
        // One already exists(for policyAsset), so one for each destination
        if (assets_seen.insert(recipient.asset).second) {
            reservedest.emplace_back(new ReserveDestination(&wallet, change_type));
        }

        // Skip over issuance outputs, no need to select those coins
        if (recipient.asset == CAsset(uint256S("1")) || recipient.asset == CAsset(uint256S("2"))) {
            continue;
        }

        map_recipients_sum[recipient.asset] += recipient.nAmount;

        if (recipient.fSubtractFeeFromAmount) {
            outputs_to_subtract_fee_from++;
            coin_selection_params.m_subtract_fee_outputs = true;
        }
    }

    // Create change script that will be used if we need change
    // ELEMENTS: A map that keeps track of the change script for each asset and also
    // the index of the reservedest used for that script (-1 if none).
    std::map<CAsset, std::pair<int, CScript>> mapScriptChange;
    // For manually set change, we need to use the blinding pubkey associated
    // with the manually-set address rather than generating one from the wallet
    std::map<CAsset, std::optional<CPubKey>> mapBlindingKeyChange;
    bilingual_str error; // possible error str

    // coin control: send change to custom address
    if (coin_control.destChange.size() > 0) {
        for (const auto& dest : coin_control.destChange) {
            // No need to test we cover all assets.  We produce error for that later.
            mapScriptChange[dest.first] = std::pair<int, CScript>(-1, GetScriptForDestination(dest.second));
            if (IsBlindDestination(dest.second)) {
                mapBlindingKeyChange[dest.first] = GetDestinationBlindingKey(dest.second);
            } else {
                mapBlindingKeyChange[dest.first] = std::nullopt;
            }
        }
    } else { // no coin control: send change to newly generated address
        // Note: We use a new key here to keep it from being obvious which side is the change.
        //  The drawback is that by not reusing a previous key, the change may be lost if a
        //  backup is restored, if the backup doesn't have the new private key for the change.
        //  If we reused the old key, it would be possible to add code to look for and
        //  rediscover unknown transactions that were written with keys of ours to recover
        //  post-backup change.

        // One change script per output asset.
        size_t index = 0;
        for (const auto& value : map_recipients_sum) {
            // Reserve a new key pair from key pool. If it fails, provide a dummy
            // destination in case we don't need change.
            auto op_dest = reservedest[index]->GetReservedDestination(true);
            if (index >= reservedest.size() || !op_dest) {
                error = _("Transaction needs a change address, but we can't generate it.") + Untranslated(" ") + util::ErrorString(op_dest);
                // ELEMENTS: We need to put a dummy destination here. Core uses an empty script
                //  but we can't because empty scripts indicate fees (which trigger assertion
                //  failures in `BlindTransaction`). We also set the index to -1, indicating
                //  that this destination is not actually used, and therefore should not be
                //  returned by the `ReturnDestination` loop below.
                mapScriptChange[value.first] = std::pair<int, CScript>(-1, dummy_script);
            } else {
                mapScriptChange[value.first] = std::pair<int, CScript>(index, GetScriptForDestination(*op_dest));
                ++index;
            }
        }

        // Also make sure we have change scripts for the pre-selected inputs.
        std::vector<COutPoint> vPresetInputs;
        coin_control.ListSelected(vPresetInputs);
        for (const COutPoint& presetInput : vPresetInputs) {
            CAsset asset;
            const auto& it = wallet.mapWallet.find(presetInput.hash);
            CTxOut txout;
            if (it != wallet.mapWallet.end()) {
                 asset = it->second.GetOutputAsset(wallet, presetInput.n);
            } else if (coin_control.GetExternalOutput(presetInput, txout)) {
                asset = txout.nAsset.GetAsset();
            } else {
                // Ignore this here, will fail more gracefully later.
                continue;
            }

            if (mapScriptChange.find(asset) != mapScriptChange.end()) {
                // This asset already has a change script.
                continue;
            }

            auto op_dest = reservedest[index]->GetReservedDestination(true);
            if (index >= reservedest.size() || !op_dest) {
                return util::Error{_("Transaction needs a change address, but we can't generate it.") + Untranslated(" ") + util::ErrorString(op_dest)};
            }

            CScript scriptChange = GetScriptForDestination(*op_dest);
            // A valid destination implies a change script (and
            // vice-versa). An empty change script will abort later, if the
            // change keypool ran out, but change is required.
            CHECK_NONFATAL(IsValidDestination(*op_dest) != (scriptChange == dummy_script));
            mapScriptChange[asset] = std::pair<int, CScript>(index, scriptChange);
            ++index;
        }
    }
    assert(mapScriptChange.size() > 0);
    CTxOut change_prototype_txout(mapScriptChange.begin()->first, 0, mapScriptChange.begin()->second.second);
    // TODO CA: Set this for each change output
    coin_selection_params.change_output_size = GetSerializeSize(change_prototype_txout);
    if (g_con_elementsmode) {
        if (blind_details) {
            change_prototype_txout.nAsset.vchCommitment.resize(33);
            change_prototype_txout.nValue.vchCommitment.resize(33);
            change_prototype_txout.nNonce.vchCommitment.resize(33);
            coin_selection_params.change_output_size = GetSerializeSize(change_prototype_txout);
            coin_selection_params.change_output_size += (MAX_RANGEPROOF_SIZE + DEFAULT_SURJECTIONPROOF_SIZE + WITNESS_SCALE_FACTOR - 1)/WITNESS_SCALE_FACTOR;
        } else {
            change_prototype_txout.nAsset.vchCommitment.resize(33);
            change_prototype_txout.nValue.vchCommitment.resize(9);
            change_prototype_txout.nNonce.vchCommitment.resize(1);
            coin_selection_params.change_output_size = GetSerializeSize(change_prototype_txout);
        }
    }

    // Get size of spending the change output
    int change_spend_size = CalculateMaximumSignedInputSize(change_prototype_txout, &wallet, /*coin_control=*/nullptr);
    // If the wallet doesn't know how to sign change output, assume p2sh-p2wpkh
    // as lower-bound to allow BnB to do it's thing
    if (change_spend_size == -1) {
        coin_selection_params.change_spend_size = DUMMY_NESTED_P2WPKH_INPUT_SIZE;
    } else {
        coin_selection_params.change_spend_size = (size_t)change_spend_size;
    }

    // Set discard feerate
    coin_selection_params.m_discard_feerate = GetDiscardRate(wallet);

    // Get the fee rate to use effective values in coin selection
    FeeCalculation feeCalc;
    coin_selection_params.m_effective_feerate = GetMinimumFeeRate(wallet, coin_control, &feeCalc);
    // Do not, ever, assume that it's fine to change the fee rate if the user has explicitly
    // provided one
    if (coin_control.m_feerate && coin_selection_params.m_effective_feerate > *coin_control.m_feerate) {
        return util::Error{strprintf(_("Fee rate (%s) is lower than the minimum fee rate setting (%s)"), coin_control.m_feerate->ToString(FeeEstimateMode::SAT_VB), coin_selection_params.m_effective_feerate.ToString(FeeEstimateMode::SAT_VB))};
    }
    if (feeCalc.reason == FeeReason::FALLBACK && !wallet.m_allow_fallback_fee) {
        // eventually allow a fallback fee
        return util::Error{strprintf(_("Fee estimation failed. Fallbackfee is disabled. Wait a few blocks or enable %s."), "-fallbackfee")};
    }

    // Calculate the cost of change
    // Cost of change is the cost of creating the change output + cost of spending the change output in the future.
    // For creating the change output now, we use the effective feerate.
    // For spending the change output in the future, we use the discard feerate for now.
    // So cost of change = (change output size * effective feerate) + (size of spending change output * discard feerate)
    coin_selection_params.m_change_fee = coin_selection_params.m_effective_feerate.GetFee(coin_selection_params.change_output_size);
    coin_selection_params.m_cost_of_change = coin_selection_params.m_discard_feerate.GetFee(coin_selection_params.change_spend_size) + coin_selection_params.m_change_fee;

    // ELEMENTS FIXME: Please review the map_recipients_sum[::policyAsset] part.
    //                 In bitcoin the line just says recipients_sum (it's not a map).
    //                 I'm not sure if the policyAsset value is the right number to use.
    coin_selection_params.m_min_change_target = GenerateChangeTarget(std::floor(map_recipients_sum[::policyAsset] / vecSend.size()), coin_selection_params.m_change_fee, rng_fast);

    // The smallest change amount should be:
    // 1. at least equal to dust threshold
    // 2. at least 1 sat greater than fees to spend it at m_discard_feerate
    const auto dust = GetDustThreshold(change_prototype_txout, coin_selection_params.m_discard_feerate);
    const auto change_spend_fee = coin_selection_params.m_discard_feerate.GetFee(coin_selection_params.change_spend_size);
    coin_selection_params.min_viable_change = std::max(change_spend_fee + 1, dust);

    // Static vsize overhead + outputs vsize. 4 nVersion, 4 nLocktime, 1 input count, 1 witness overhead (dummy, flag, stack size)
    coin_selection_params.tx_noinputs_size = 10 + GetSizeOfCompactSize(vecSend.size()); // bytes for output count

    // vouts to the payees
    if (g_con_elementsmode) {
        coin_selection_params.tx_noinputs_size += 46; // fee output: 9 bytes value, 1 byte scriptPubKey, 33 bytes asset, 1 byte nonce, 1 byte each for null rangeproof/surjectionproof
    }

    // ELEMENTS: If we have blinded inputs but no blinded outputs (which, since the wallet
    //  makes an effort to not produce change, is a common case) then we need to add a
    //  dummy output.
    bool may_need_blinded_dummy = !!blind_details;
    for (const auto& recipient : vecSend)
    {
        CTxOut txout(recipient.asset, recipient.nAmount, recipient.scriptPubKey);
        txout.nNonce.vchCommitment = std::vector<unsigned char>(recipient.confidentiality_key.begin(), recipient.confidentiality_key.end());

        // Include the fee cost for outputs.
        coin_selection_params.tx_noinputs_size += ::GetSerializeSize(txout, PROTOCOL_VERSION);

        if (recipient.asset == policyAsset && IsDust(txout, wallet.chain().relayDustFee()))
        {
            return util::Error{_("Transaction amount too small")};
        }
        txNew.vout.push_back(txout);

        // ELEMENTS
        if (blind_details) {
            blind_details->o_pubkeys.push_back(recipient.confidentiality_key);
            if (blind_details->o_pubkeys.back().IsFullyValid()) {
                may_need_blinded_dummy = false;
                blind_details->num_to_blind++;
                blind_details->only_recipient_blind_index = txNew.vout.size()-1;
                if (!coin_selection_params.m_subtract_fee_outputs) {
                    coin_selection_params.tx_noinputs_size += (MAX_RANGEPROOF_SIZE + DEFAULT_SURJECTIONPROOF_SIZE + WITNESS_SCALE_FACTOR - 1)/WITNESS_SCALE_FACTOR;
                }
            }
        }
    }
    if (may_need_blinded_dummy && !coin_selection_params.m_subtract_fee_outputs) {
        // dummy output: 33 bytes value, 2 byte scriptPubKey, 33 bytes asset, 1 byte nonce, 66 bytes dummy rangeproof, 1 byte null surjectionproof
        // FIXME actually, we currently just hand off to BlindTransaction which will put
        //  a full rangeproof and surjectionproof. We should fix this when we overhaul
        //  the blinding logic.
        coin_selection_params.tx_noinputs_size += 70 + 66 +(MAX_RANGEPROOF_SIZE + DEFAULT_SURJECTIONPROOF_SIZE + WITNESS_SCALE_FACTOR - 1)/WITNESS_SCALE_FACTOR;
    }
    // If we are going to issue an asset, add the issuance data to the noinputs_size so that
    // we allocate enough coins for them.
    if (issuance_details) {
        size_t issue_count = 0;
        for (unsigned int i = 0; i < txNew.vout.size(); i++) {
            if (txNew.vout[i].nAsset.IsExplicit() && txNew.vout[i].nAsset.GetAsset() == CAsset(uint256S("1"))) {
                issue_count++;
            } else if (txNew.vout[i].nAsset.IsExplicit() && txNew.vout[i].nAsset.GetAsset() == CAsset(uint256S("2"))) {
                issue_count++;
            }
        }
        if (issue_count > 0) {
            // Allocate space for blinding nonce, entropy, and whichever of nAmount/nInflationKeys is null
            coin_selection_params.tx_noinputs_size += 2 * 32 + 2 * (2 - issue_count);
        }
        // Allocate non-null nAmount/nInflationKeys and rangeproofs
        if (issuance_details->blind_issuance) {
            coin_selection_params.tx_noinputs_size += issue_count * (33 * WITNESS_SCALE_FACTOR + MAX_RANGEPROOF_SIZE + WITNESS_SCALE_FACTOR - 1) / WITNESS_SCALE_FACTOR;
        } else {
            coin_selection_params.tx_noinputs_size += issue_count * 9;
        }
    }

    // Include the fees for things that aren't inputs, excluding the change output
    const CAmount not_input_fees = coin_selection_params.m_effective_feerate.GetFee(coin_selection_params.m_subtract_fee_outputs ? 0 : coin_selection_params.tx_noinputs_size);
    CAmountMap map_selection_target = map_recipients_sum;
    map_selection_target[policyAsset] += not_input_fees;

    // This can only happen if feerate is 0, and requested destinations are value of 0 (e.g. OP_RETURN)
    // and no pre-selected inputs. This will result in 0-input transaction, which is consensus-invalid anyways
    if (map_selection_target == CAmountMap{} && !coin_control.HasSelected()) {
        return util::Error{_("Transaction requires one destination of non-0 value, a non-0 feerate, or a pre-selected input")};
    }

    // Fetch manually selected coins
    PreSelectedInputs preset_inputs;
    if (coin_control.HasSelected()) {
        auto res_fetch_inputs = FetchSelectedInputs(wallet, coin_control, coin_selection_params);
        if (!res_fetch_inputs) return util::Error{util::ErrorString(res_fetch_inputs)};
        preset_inputs = *res_fetch_inputs;
    }

    // Fetch wallet available coins if "other inputs" are
    // allowed (coins automatically selected by the wallet)
    CoinsResult available_coins;
    if (coin_control.m_allow_other_inputs) {
        available_coins = AvailableCoins(wallet, &coin_control, coin_selection_params.m_effective_feerate);
    }

    // Choose coins to use
    auto select_coins_res = SelectCoins(wallet, available_coins, preset_inputs, /*mapTargetValue=*/map_selection_target, coin_control, coin_selection_params);
    if (!select_coins_res) {
        // 'SelectCoins' either returns a specific error message or, if empty, means a general "Insufficient funds".
        const bilingual_str& err = util::ErrorString(select_coins_res);
        return util::Error{err.empty() ?_("Insufficient funds") : err};
    }
    const SelectionResult& result = *select_coins_res;
    TRACE5(coin_selection, selected_coins, wallet.GetName().c_str(), GetAlgorithmName(result.GetAlgo()).c_str(), result.GetTarget(), result.GetWaste(), result.GetSelectedValue());

    // If all of our inputs are explicit, we don't need a blinded dummy
    if (may_need_blinded_dummy) {
        may_need_blinded_dummy = false;
        for (const auto& coin : result.GetInputSet()) {
            if (!coin->txout.nValue.IsExplicit()) {
                may_need_blinded_dummy = true;
                break;
            }
        }
    }

    // Always make a change output
    // We will reduce the fee from this change output later, and remove the output if it is too small.
    // ELEMENTS: wrap this all in a loop, set nChangePosInOut specifically for policy asset
    CAmountMap map_change_and_fee = result.GetSelectedValue() - map_recipients_sum;
    // Zero out any non-policy assets which have zero change value
    for (auto it = map_change_and_fee.begin(); it != map_change_and_fee.end(); ) {
        if (it->first != policyAsset && it->second == 0) {
            it = map_change_and_fee.erase(it);
        } else {
            ++it;
        }
    }

    // Uniformly randomly place change outputs for all assets, except that the policy-asset
    // change may have a fixed position.
    std::vector<std::optional<CAsset>> fixed_change_pos{txNew.vout.size() + map_change_and_fee.size()};
    if (nChangePosInOut == -1) {
       // randomly set policyasset change position
    } else if ((unsigned int)nChangePosInOut >= fixed_change_pos.size()) {
        return util::Error{_("Transaction change output index out of range")};
    } else {
        fixed_change_pos[nChangePosInOut] = policyAsset;
    }

    for (const auto& asset_change_and_fee : map_change_and_fee) {
        // No need to randomly set the policyAsset change if has been set manually
        if (nChangePosInOut >= 0 && asset_change_and_fee.first == policyAsset) {
            continue;
        }

        int index;
        do {
            index = rng_fast.randrange(fixed_change_pos.size());
        } while (fixed_change_pos[index]);

        fixed_change_pos[index] = asset_change_and_fee.first;
        if (asset_change_and_fee.first == policyAsset) {
            nChangePosInOut = index;
        }
    }

    // Create all the change outputs in their respective places, inserting them
    // in increasing order so that none of them affect each others' indices
    for (unsigned int i = 0; i < fixed_change_pos.size(); i++) {
        if (!fixed_change_pos[i]) {
            continue;
        }

        const CAsset& asset = *fixed_change_pos[i];
        const CAmount& change_and_fee = map_change_and_fee.at(asset);

        assert(change_and_fee >= 0);

        const std::map<CAsset, std::pair<int, CScript>>::const_iterator itScript = mapScriptChange.find(asset);
        if (itScript == mapScriptChange.end()) {
            return util::Error{Untranslated(strprintf("No change destination provided for asset %s", asset.GetHex()))};
        }
        CTxOut newTxOut(asset, change_and_fee, itScript->second.second);

        if (blind_details) {
            std::optional<CPubKey> blind_pub = std::nullopt;
            // We cannot blind zero-valued outputs, and anyway they will be dropped
            // later in this function during the dust check
            if (change_and_fee > 0) {
                const auto itBlindingKey = mapBlindingKeyChange.find(asset);
                if (itBlindingKey != mapBlindingKeyChange.end()) {
                    // If the change output was specified, use the blinding key that
                    // came with the specified address (if any)
                    blind_pub = itBlindingKey->second;
                } else {
                    // Otherwise, we generated it from our own wallet, so get the
                    // blinding key from our own wallet.
                    blind_pub = wallet.GetBlindingPubKey(itScript->second.second);
                }
            } else {
                assert(asset == policyAsset);
            }

            if (blind_pub) {
                blind_details->o_pubkeys.insert(blind_details->o_pubkeys.begin() + i, *blind_pub);
                assert(blind_pub->IsFullyValid());

                blind_details->num_to_blind++;
                blind_details->change_to_blind++;
                blind_details->only_change_pos = i;
                // Place the blinding pubkey here in case of fundraw calls
                newTxOut.nNonce.vchCommitment = std::vector<unsigned char>(blind_pub->begin(), blind_pub->end());
            } else {
                blind_details->o_pubkeys.insert(blind_details->o_pubkeys.begin() + i, CPubKey());
            }
        }
        // Insert change output
        txNew.vout.insert(txNew.vout.begin() + i, newTxOut);
    }

    // Add fee output.
    if (g_con_elementsmode) {
        CTxOut fee(::policyAsset, 0, CScript());
        assert(fee.IsFee());
        txNew.vout.push_back(fee);
        if (blind_details) {
            blind_details->o_pubkeys.push_back(CPubKey());
        }
    }
    assert(nChangePosInOut != -1);
    auto change_position = txNew.vout.begin() + nChangePosInOut;
    // end ELEMENTS

    // Set token input if reissuing
    int reissuance_index = -1;
    uint256 token_blinding;

    // Elements: Shuffle here to preserve random ordering for surjection proofs
    // selected_coins = std::vector<CInputCoin>(setCoins.begin(), setCoins.end());
    // Shuffle(selected_coins.begin(), selected_coins.end(), FastRandomContext());
    // Shuffle selected coins and fill in final vin
    std::vector<std::shared_ptr<COutput>> selected_coins = result.GetShuffledInputVector();

    // The sequence number is set to non-maxint so that DiscourageFeeSniping
    // works.
    //
    // BIP125 defines opt-in RBF as any nSequence < maxint-1, so
    // we use the highest possible value in that range (maxint-2)
    // to avoid conflicting with other possible uses of nSequence,
    // and in the spirit of "smallest possible change from prior
    // behavior."
    const uint32_t nSequence{coin_control.m_signal_bip125_rbf.value_or(wallet.m_signal_rbf) ? MAX_BIP125_RBF_SEQUENCE : CTxIn::MAX_SEQUENCE_NONFINAL};
    for (const auto& coin : selected_coins) {
        txNew.vin.push_back(CTxIn(coin->outpoint, CScript(), nSequence));

        if (issuance_details && coin->asset == issuance_details->reissuance_token) {
            reissuance_index = txNew.vin.size() - 1;
            token_blinding = coin->bf_asset;
        }
    }
    DiscourageFeeSniping(txNew, rng_fast, wallet.chain(), wallet.GetLastBlockHash(), wallet.GetLastBlockHeight());

    // ELEMENTS add issuance details and blinding details
    std::vector<CKey> issuance_asset_keys;
    std::vector<CKey> issuance_token_keys;
    if (issuance_details) {
        // Fill in issuances now that inputs are set
        assert(txNew.vin.size() > 0);
        int asset_index = -1;
        int token_index = -1;
        for (unsigned int i = 0; i < txNew.vout.size(); i++) {
            if (txNew.vout[i].nAsset.IsExplicit() && txNew.vout[i].nAsset.GetAsset() == CAsset(uint256S("1"))) {
                asset_index = i;
            } else if (txNew.vout[i].nAsset.IsExplicit() && txNew.vout[i].nAsset.GetAsset() == CAsset(uint256S("2"))) {
                token_index = i;
            }
        }
        // Initial issuance request
        if (issuance_details->reissuance_asset.IsNull() && issuance_details->reissuance_token.IsNull() && (asset_index != -1 || token_index != -1)) {
            uint256 entropy;
            CAsset asset;
            CAsset token;
            // Initial issuance always uses vin[0]
            GenerateAssetEntropy(entropy, txNew.vin[0].prevout, issuance_details->contract_hash);
            CalculateAsset(asset, entropy);
            CalculateReissuanceToken(token, entropy, issuance_details->blind_issuance);
            CScript blindingScript(CScript() << OP_RETURN << std::vector<unsigned char>(txNew.vin[0].prevout.hash.begin(), txNew.vin[0].prevout.hash.end()) << txNew.vin[0].prevout.n);
            txNew.vin[0].assetIssuance.assetEntropy = issuance_details->contract_hash;
            // We're making asset outputs, fill out asset type and issuance input
            if (asset_index != -1) {
                txNew.vin[0].assetIssuance.nAmount = txNew.vout[asset_index].nValue;

                txNew.vout[asset_index].nAsset = asset;
                if (issuance_details->blind_issuance && blind_details) {
                    issuance_asset_keys.push_back(wallet.GetBlindingKey(&blindingScript));
                    blind_details->num_to_blind++;
                }
            }
            // We're making reissuance token outputs
            if (token_index != -1) {
                txNew.vin[0].assetIssuance.nInflationKeys = txNew.vout[token_index].nValue;
                txNew.vout[token_index].nAsset = token;
                if (issuance_details->blind_issuance && blind_details) {
                    issuance_token_keys.push_back(wallet.GetBlindingKey(&blindingScript));
                    blind_details->num_to_blind++;

                    // If we're blinding a token issuance and no assets, we must make
                    // the asset issuance a blinded commitment to 0
                    if (asset_index == -1) {
                        txNew.vin[0].assetIssuance.nAmount = 0;
                        issuance_asset_keys.push_back(wallet.GetBlindingKey(&blindingScript));
                        blind_details->num_to_blind++;
                    }
                }
            }
        // Asset being reissued with explicitly named asset/token
        } else if (asset_index != -1) {
            assert(reissuance_index != -1);
            // Fill in output with issuance
            txNew.vout[asset_index].nAsset = issuance_details->reissuance_asset;

            // Fill in issuance
            // Blinding revealing underlying asset
            txNew.vin[reissuance_index].assetIssuance.assetBlindingNonce = token_blinding;
            txNew.vin[reissuance_index].assetIssuance.assetEntropy = issuance_details->entropy;
            txNew.vin[reissuance_index].assetIssuance.nAmount = txNew.vout[asset_index].nValue;

            // If blinded token derivation, blind the issuance
            CAsset temp_token;
            CalculateReissuanceToken(temp_token, issuance_details->entropy, true);
            if (temp_token == issuance_details->reissuance_token && blind_details) {
            CScript blindingScript(CScript() << OP_RETURN << std::vector<unsigned char>(txNew.vin[reissuance_index].prevout.hash.begin(), txNew.vin[reissuance_index].prevout.hash.end()) << txNew.vin[reissuance_index].prevout.n);
                issuance_asset_keys.resize(reissuance_index);
                issuance_asset_keys.push_back(wallet.GetBlindingKey(&blindingScript));
                blind_details->num_to_blind++;
            }
        }
    }

    // Do "initial blinding" for fee estimation purposes
    TxSize tx_sizes;
    CMutableTransaction tx_blinded = txNew;
    if (blind_details) {
        if (!fillBlindDetails(blind_details, &wallet, tx_blinded, selected_coins, error)) {
            return util::Error{error};
        }
        txNew = tx_blinded; // sigh, `fillBlindDetails` may have modified txNew
        // Update the change position to the new tx
        change_position = txNew.vout.begin() + nChangePosInOut;

        int ret = BlindTransaction(blind_details->i_amount_blinds, blind_details->i_asset_blinds, blind_details->i_assets, blind_details->i_amounts, blind_details->o_amount_blinds, blind_details->o_asset_blinds, blind_details->o_pubkeys, issuance_asset_keys, issuance_token_keys, tx_blinded);
        assert(ret != -1);
        if (ret != blind_details->num_to_blind) {
            return util::Error{_("Unable to blind the transaction properly. This should not happen.")};
        }

        tx_sizes = CalculateMaximumSignedTxSize(CTransaction(tx_blinded), &wallet, &coin_control);
    } else {
        tx_sizes = CalculateMaximumSignedTxSize(CTransaction(txNew), &wallet, &coin_control);
    }
    // end ELEMENTS

    // Calculate the transaction fee
    int nBytes = tx_sizes.vsize;
    if (nBytes == -1) {
        return util::Error{_("Missing solving data for estimating transaction size")};
    }

    // Subtract fee from the change output if not subtracting it from recipient outputs
    CAmount fee_needed = coin_selection_params.m_effective_feerate.GetFee(nBytes);
    CAmount current_fee = fee_needed;

    if (!coin_selection_params.m_subtract_fee_outputs) {
        change_position->nValue = change_position->nValue.GetAmount() - fee_needed;
    }

    // We want to drop the change to fees if:
    // 1. The change output would be dust
    // 2. The change is within the (almost) exact match window, i.e. it is less than or equal to the cost of the change output (cost_of_change)
    CAmount change_amount = change_position->nValue.GetAmount();
    if (IsDust(*change_position, coin_selection_params.m_discard_feerate) || change_amount <= coin_selection_params.m_cost_of_change)
    {
        bool was_blinded = blind_details && blind_details->o_pubkeys[nChangePosInOut].IsValid();

        // If the change was blinded, and was the only blinded output, we cannot drop it
        // without causing the transaction to fail to balance. So keep it, and merely
        // zero it out.
        if (was_blinded && blind_details->num_to_blind == 1) {
            assert (may_need_blinded_dummy);
            change_position->scriptPubKey = CScript() << OP_RETURN;
            change_position->nValue = 0;
        } else {
            txNew.vout.erase(change_position);

            fixed_change_pos[nChangePosInOut] = std::nullopt;
            tx_blinded.vout.erase(tx_blinded.vout.begin() + nChangePosInOut);
            if (tx_blinded.witness.vtxoutwit.size() > (unsigned) nChangePosInOut) {
                tx_blinded.witness.vtxoutwit.erase(tx_blinded.witness.vtxoutwit.begin() + nChangePosInOut);
            }
            if (blind_details) {

                blind_details->o_amounts.erase(blind_details->o_amounts.begin() + nChangePosInOut);
                blind_details->o_assets.erase(blind_details->o_assets.begin() + nChangePosInOut);
                blind_details->o_pubkeys.erase(blind_details->o_pubkeys.begin() + nChangePosInOut);
                // If change_amount == 0, we did not increment num_to_blind initially
                // and therefore do not need to decrement it here.
                if (was_blinded) {
                    blind_details->num_to_blind--;
                    blind_details->change_to_blind--;

                    // FIXME: If we drop the change *and* this means we have only one
                    //  blinded output *and* we have no blinded inputs, then this puts
                    //  us in a situation where BlindTransaction will fail. This is
                    //  prevented in fillBlindDetails, which adds an OP_RETURN output
                    //  to handle this case. So do this ludicrous hack to accomplish
                    //  this. This whole lump of un-followable-logic needs to be replaced
                    //  by a complete rewriting of the wallet blinding logic.
                    if (blind_details->num_to_blind < 2) {
                        resetBlindDetails(blind_details, true /* don't wipe output data */);
                        if (!fillBlindDetails(blind_details, &wallet, txNew, selected_coins, error)) {
                            return util::Error{error};
                        }
                    }
                }
            }
        }
        change_amount = 0;
        nChangePosInOut = -1;

        // Because we have dropped this change, the tx size and required fee will be different, so let's recalculate those
        tx_sizes = CalculateMaximumSignedTxSize(CTransaction(tx_blinded), &wallet, &coin_control);
        nBytes = tx_sizes.vsize;
        fee_needed = coin_selection_params.m_effective_feerate.GetFee(nBytes);
    }

    // The only time that fee_needed should be less than the amount available for fees (in change_and_fee - change_amount) is when
    // we are subtracting the fee from the outputs. If this occurs at any other time, it is a bug.
    if (!coin_selection_params.m_subtract_fee_outputs && fee_needed > map_change_and_fee.at(policyAsset) - change_amount) {
        wallet.WalletLogPrintf("ERROR: not enough coins to cover for fee (needed: %d, total: %d, change: %d)\n",
            fee_needed, map_change_and_fee.at(policyAsset), change_amount);
        return util::Error{Untranslated(STR_INTERNAL_BUG("Fee needed > fee paid"))};
    }

    // Sanity check that the fee cannot be negative as that means we have more output value than input value
    if (current_fee < 0) {
        return util::Error{Untranslated(STR_INTERNAL_BUG("Fee paid < 0"))};
    }

    // If there is a change output and we overpay the fees then increase the change to match the fee needed
    if (fee_needed <= map_change_and_fee.at(policyAsset) - change_amount) {
        current_fee = map_change_and_fee.at(policyAsset) - change_amount;
    }

    // Reduce output values for subtractFeeFromAmount
    if (coin_selection_params.m_subtract_fee_outputs) {
        CAmount to_reduce = fee_needed + change_amount - map_change_and_fee.at(policyAsset);
        int i = 0;
        bool fFirst = true;
        for (const auto& recipient : vecSend)
        {
            if (i == nChangePosInOut) {
                ++i;
            }
            CTxOut& txout = txNew.vout[i];

            if (recipient.fSubtractFeeFromAmount)
            {
                CAmount value = txout.nValue.GetAmount();
                if (recipient.asset != policyAsset) {
                    return util::Error{Untranslated(strprintf("Wallet does not support more than one type of fee at a time, therefore can not subtract fee from address amount, which is of a different asset id. fee asset: %s recipient asset: %s", policyAsset.GetHex(), recipient.asset.GetHex()))};
                }

                value -= to_reduce / outputs_to_subtract_fee_from; // Subtract fee equally from each selected recipient

                if (fFirst) // first receiver pays the remainder not divisible by output count
                {
                    fFirst = false;
                    value -= to_reduce % outputs_to_subtract_fee_from;
                }

                // Error if this output is reduced to be below dust
                if (IsDust(txout, wallet.chain().relayDustFee())) {
                    if (value < 0) {
                        return util::Error{_("The transaction amount is too small to pay the fee")};
                    } else {
                        return util::Error{_("The transaction amount is too small to send after the fee has been deducted")};
                    }
                }

                txout.nValue = value;
            }
            ++i;
        }
        current_fee = result.GetSelectedValue()[::policyAsset] - CalculateOutputValue(txNew, ::policyAsset);
        if (fee_needed != current_fee) {
            return util::Error{Untranslated(STR_INTERNAL_BUG("SFFO: Fee needed != fee paid"))};
        }
    }

    // fee_needed should now always be less than or equal to the current fees that we pay.
    // If it is not, it is a bug.
    if (fee_needed > current_fee) {
        return util::Error{Untranslated(STR_INTERNAL_BUG("Fee needed > fee paid"))};
    }

    // ELEMENTS: Give up if change keypool ran out and change is required
    for (const auto& maybe_change_asset : fixed_change_pos) {
        if (maybe_change_asset) {
            auto used = mapScriptChange.extract(*maybe_change_asset);
            if (used.mapped().second == dummy_script) {
                return util::Error{error};
            }
        }
    }

    // ELEMENTS update fee output
    if (g_con_elementsmode) {
        for (auto& txout : txNew.vout) {
            if (txout.IsFee()) {
                txout.nValue = current_fee;
                break;
            }
        }
    }

    // ELEMENTS do actual blinding
    if (blind_details) {
        // Print blinded transaction info before we possibly blow it away when !sign.
        std::string summary = "CreateTransaction created blinded transaction:\nIN: ";
        for (unsigned int i = 0; i < selected_coins.size(); ++i) {
            if (i > 0) {
                summary += "    ";
            }
            summary += strprintf("#%d: %s [%s] (%s [%s])\n", i,
                selected_coins[i]->value,
                selected_coins[i]->txout.nValue.IsExplicit() ? "explicit" : "blinded",
                selected_coins[i]->asset.GetHex(),
                selected_coins[i]->txout.nAsset.IsExplicit() ? "explicit" : "blinded"
            );
        }
        summary += "OUT: ";
        for (unsigned int i = 0; i < txNew.vout.size(); ++i) {
            if (i > 0) {
                summary += "     ";
            }
            const CTxOut& unblinded = txNew.vout[i];
            summary += strprintf("#%d: %s%s [%s] (%s [%s])\n", i,
                txNew.vout[i].IsFee() ? "[fee] " : "",
                unblinded.nValue.GetAmount(),
                blind_details->o_pubkeys[i].IsValid() ? "blinded" : "explicit",
                unblinded.nAsset.GetAsset().GetHex(),
                blind_details->o_pubkeys[i].IsValid() ? "blinded" : "explicit"
            );
        }
        wallet.WalletLogPrintf(summary+"\n");

        // Wipe output blinding factors and start over
        blind_details->o_amount_blinds.clear();
        blind_details->o_asset_blinds.clear();
        for (unsigned int i = 0; i < txNew.vout.size(); i++) {
            blind_details->o_amounts[i] = txNew.vout[i].nValue.GetAmount();
            assert(blind_details->o_assets[i] == txNew.vout[i].nAsset.GetAsset());
        }

        if (sign) {
            int ret = BlindTransaction(blind_details->i_amount_blinds, blind_details->i_asset_blinds, blind_details->i_assets, blind_details->i_amounts, blind_details->o_amount_blinds, blind_details->o_asset_blinds,  blind_details->o_pubkeys, issuance_asset_keys, issuance_token_keys, txNew);
            assert(ret != -1);
            if (ret != blind_details->num_to_blind) {
                wallet.WalletLogPrintf("ERROR: tried to blind %d outputs but only blinded %d\n", (int) blind_details->num_to_blind, (int) ret);
                return util::Error{_("Unable to blind the transaction properly. This should not happen.")};
            }
        }
    }

    // Release any change keys that we didn't use.
    for (const auto& it : mapScriptChange) {
        int index = it.second.first;
        if (index < 0) {
            continue;
        }

        reservedest[index]->ReturnDestination();
    }


    if (sign) {
        if (!wallet.SignTransaction(txNew)) {
            return util::Error{_("Signing transaction failed")};
        }
    }

    // Normalize the witness in case it is not serialized before mempool
    if (!txNew.HasWitness()) {
        txNew.witness.SetNull();
    }

    // Return the constructed transaction data.
    CTransactionRef tx = MakeTransactionRef(std::move(txNew));

    // Limit size
    if ((sign && GetTransactionWeight(*tx) > MAX_STANDARD_TX_WEIGHT) ||
        (!sign && tx_sizes.weight > MAX_STANDARD_TX_WEIGHT))
    {
        return util::Error{_("Transaction too large")};
    }

    if (current_fee > wallet.m_default_max_tx_fee) {
        return util::Error{TransactionErrorString(TransactionError::MAX_FEE_EXCEEDED)};
    }

    if (gArgs.GetBoolArg("-walletrejectlongchains", DEFAULT_WALLET_REJECT_LONG_CHAINS)) {
        // Lastly, ensure this tx will pass the mempool's chain limits
        if (!wallet.chain().checkChainLimits(tx)) {
            return util::Error{_("Transaction has too long of a mempool chain")};
        }
    }

    // Before we return success, we assume any change key will be used to prevent
    // accidental re-use.
    for (auto& reservedest_ : reservedest) {
        reservedest_->KeepDestination();
    }

    wallet.WalletLogPrintf("Fee Calculation: Fee:%d Bytes:%u Tgt:%d (requested %d) Reason:\"%s\" Decay %.5f: Estimation: (%g - %g) %.2f%% %.1f/(%.1f %d mem %.1f out) Fail: (%g - %g) %.2f%% %.1f/(%.1f %d mem %.1f out)\n",
              current_fee, nBytes, feeCalc.returnedTarget, feeCalc.desiredTarget, StringForFeeReason(feeCalc.reason), feeCalc.est.decay,
              feeCalc.est.pass.start, feeCalc.est.pass.end,
              (feeCalc.est.pass.totalConfirmed + feeCalc.est.pass.inMempool + feeCalc.est.pass.leftMempool) > 0.0 ? 100 * feeCalc.est.pass.withinTarget / (feeCalc.est.pass.totalConfirmed + feeCalc.est.pass.inMempool + feeCalc.est.pass.leftMempool) : 0.0,
              feeCalc.est.pass.withinTarget, feeCalc.est.pass.totalConfirmed, feeCalc.est.pass.inMempool, feeCalc.est.pass.leftMempool,
              feeCalc.est.fail.start, feeCalc.est.fail.end,
              (feeCalc.est.fail.totalConfirmed + feeCalc.est.fail.inMempool + feeCalc.est.fail.leftMempool) > 0.0 ? 100 * feeCalc.est.fail.withinTarget / (feeCalc.est.fail.totalConfirmed + feeCalc.est.fail.inMempool + feeCalc.est.fail.leftMempool) : 0.0,
              feeCalc.est.fail.withinTarget, feeCalc.est.fail.totalConfirmed, feeCalc.est.fail.inMempool, feeCalc.est.fail.leftMempool);
    return CreatedTransactionResult(tx, current_fee, nChangePosInOut, feeCalc);
}

util::Result<CreatedTransactionResult> CreateTransaction(
        CWallet& wallet,
        const std::vector<CRecipient>& vecSend,
        int change_pos,
        const CCoinControl& coin_control,
        bool sign,
        BlindDetails* blind_details,
        const IssuanceDetails* issuance_details)
{
    if (vecSend.empty()) {
        return util::Error{_("Transaction must have at least one recipient")};
    }

    if (std::any_of(vecSend.cbegin(), vecSend.cend(), [](const auto& recipient){ return recipient.nAmount < 0; })) {
        return util::Error{_("Transaction amounts must not be negative")};
    }

    // ELEMENTS
    if (g_con_elementsmode) {
        if (std::any_of(vecSend.cbegin(), vecSend.cend(), [](const auto& recipient){ return recipient.asset.IsNull(); })) {
            return util::Error{_("No asset provided for recipient")};
        }
    }

    LOCK(wallet.cs_wallet);

    auto res = CreateTransactionInternal(wallet, vecSend, change_pos, coin_control, sign, blind_details, issuance_details);
    TRACE4(coin_selection, normal_create_tx_internal, wallet.GetName().c_str(), bool(res),
           res ? res->fee : 0, res ? res->change_pos : 0);
    if (!res) return res;
    const auto& txr_ungrouped = *res;
    // try with avoidpartialspends unless it's enabled already
    if (txr_ungrouped.fee > 0 /* 0 means non-functional fee rate estimation */ && wallet.m_max_aps_fee > -1 && !coin_control.m_avoid_partial_spends) {
        TRACE1(coin_selection, attempting_aps_create_tx, wallet.GetName().c_str());
        CCoinControl tmp_cc = coin_control;
        tmp_cc.m_avoid_partial_spends = true;

        // ELEMENTS: only for unblinded transactions
        // Re-use the change destination from the first creation attempt to avoid skipping BIP44 indexes
        const int ungrouped_change_pos = txr_ungrouped.change_pos;
        if (ungrouped_change_pos != -1 && !blind_details) {
            const CAsset& asset = txr_ungrouped.tx->vout[ungrouped_change_pos].nAsset.GetAsset();
            ExtractDestination(txr_ungrouped.tx->vout[ungrouped_change_pos].scriptPubKey, tmp_cc.destChange[asset]);
        }

        BlindDetails blind_details2;
        BlindDetails *blind_details2_ptr = blind_details ? &blind_details2 : nullptr;
        auto txr_grouped = CreateTransactionInternal(wallet, vecSend, change_pos, tmp_cc, sign, blind_details2_ptr, issuance_details);
        // if fee of this alternative one is within the range of the max fee, we use this one
        const bool use_aps{txr_grouped.has_value() ? (txr_grouped->fee <= txr_ungrouped.fee + wallet.m_max_aps_fee) : false};
        TRACE5(coin_selection, aps_create_tx_internal, wallet.GetName().c_str(), use_aps, txr_grouped.has_value(),
               txr_grouped.has_value() ? txr_grouped->fee : 0, txr_grouped.has_value() ? txr_grouped->change_pos : 0);
        if (txr_grouped) {
            wallet.WalletLogPrintf("Fee non-grouped = %lld, grouped = %lld, using %s\n",
                txr_ungrouped.fee, txr_grouped->fee, use_aps ? "grouped" : "non-grouped");
            if (use_aps) {
                if (blind_details) {
                    *blind_details = blind_details2;
                }
                return txr_grouped;
            }
        }
    }
    return res;
}

bool FundTransaction(CWallet& wallet, CMutableTransaction& tx, CAmount& nFeeRet, int& nChangePosInOut, bilingual_str& error, bool lockUnspents, const std::set<int>& setSubtractFeeFromOutputs, CCoinControl coinControl)
{
    std::vector<CRecipient> vecSend;

    // Turn the txout set into a CRecipient vector.
    for (size_t idx = 0; idx < tx.vout.size(); idx++) {
        const CTxOut& txOut = tx.vout[idx];

        // ELEMENTS:
        if (!txOut.nValue.IsExplicit() || !txOut.nAsset.IsExplicit()) {
            error = _("Pre-funded amounts must be non-blinded");
            return false;
        }

        // Fee outputs should not be added to avoid overpayment of fees
        if (txOut.IsFee()) {
            continue;
        }

        CRecipient recipient = {txOut.scriptPubKey, txOut.nValue.GetAmount(), txOut.nAsset.GetAsset(), CPubKey(txOut.nNonce.vchCommitment), setSubtractFeeFromOutputs.count(idx) == 1};
        vecSend.push_back(recipient);
    }

    // Acquire the locks to prevent races to the new locked unspents between the
    // CreateTransaction call and LockCoin calls (when lockUnspents is true).
    LOCK(wallet.cs_wallet);

    // Check any existing inputs for peg-in data and add to external txouts if so
    // Fetch specified UTXOs from the UTXO set to get the scriptPubKeys and values of the outputs being selected
    // and to match with the given solving_data. Only used for non-wallet outputs.
    const auto& fedpegscripts = GetValidFedpegScripts(wallet.chain().getTip(), Params().GetConsensus(), true /* nextblock_validation */);
    std::map<COutPoint, Coin> coins;
    for (unsigned int i = 0; i < tx.vin.size(); ++i ) {
        const CTxIn& txin = tx.vin[i];
        coins[txin.prevout]; // Create empty map entry keyed by prevout.
        if (txin.m_is_pegin) {
            std::string err;
            if (tx.witness.vtxinwit.size() != tx.vin.size() || !IsValidPeginWitness(tx.witness.vtxinwit[i].m_pegin_witness, fedpegscripts, txin.prevout, err, false)) {
                throw JSONRPCError(RPC_INVALID_PARAMETER, strprintf("Transaction contains invalid peg-in input: %s", err));
            }
            CScriptWitness& pegin_witness = tx.witness.vtxinwit[i].m_pegin_witness;
            CTxOut txout = GetPeginOutputFromWitness(pegin_witness);
            coinControl.SelectExternal(txin.prevout, txout);
        }
    }
    wallet.chain().findCoins(coins);

    for (const CTxIn& txin : tx.vin) {
        const auto& outPoint = txin.prevout;
        if (wallet.IsMine(outPoint)) {
            // The input was found in the wallet, so select as internal
            coinControl.Select(outPoint);
        } else if (txin.m_is_pegin) {
            // ELEMENTS: input is pegin so nothing to select
        } else if (coins[outPoint].out.IsNull()) {
            error = _("Unable to find UTXO for external input");
            return false;
        } else {
            // The input was not in the wallet, but is in the UTXO set, so select as external
            coinControl.SelectExternal(outPoint, coins[outPoint].out);
        }
    }

    auto blind_details = g_con_elementsmode ? std::make_unique<BlindDetails>() : nullptr;
    auto res = CreateTransaction(wallet, vecSend, nChangePosInOut, coinControl, false, blind_details.get());
    if (!res) {
        error = util::ErrorString(res);
        return false;
    }
    const auto& txr = *res;
    CTransactionRef tx_new = txr.tx;
    nFeeRet = txr.fee;
    nChangePosInOut = txr.change_pos;

    // Wipe outputs and output witness and re-add one by one
    tx.vout.clear();
    tx.witness.vtxoutwit.clear();
    for (unsigned int i = 0; i < tx_new->vout.size(); i++) {
        const CTxOut& out = tx_new->vout[i];
        tx.vout.push_back(out);
        if (tx_new->witness.vtxoutwit.size() > i) {
            // We want to re-add previously existing outwitnesses
            // even though we don't create any new ones
            const CTxOutWitness& outwit = tx_new->witness.vtxoutwit[i];
            tx.witness.vtxoutwit.push_back(outwit);
        }
    }

    // Add new txins while keeping original txin scriptSig/order.
    for (const CTxIn& txin : tx_new->vin) {
        if (!coinControl.IsSelected(txin.prevout)) {
            tx.vin.push_back(txin);

        }
        if (lockUnspents) {
            wallet.LockCoin(txin.prevout);
        }

    }

    return true;
}
} // namespace wallet<|MERGE_RESOLUTION|>--- conflicted
+++ resolved
@@ -609,8 +609,6 @@
 
     // Maximum allowed weight
     int max_inputs_weight = MAX_STANDARD_TX_WEIGHT - (coin_selection_params.tx_noinputs_size * WITNESS_SCALE_FACTOR);
-
-<<<<<<< HEAD
     // ELEMENTS: BnB only for policy asset?
     if (mapTargetValue.size() == 1) {
         // Note that unlike KnapsackSolver, we do not include the fee for creating a change output as BnB will not create a change output.
@@ -641,58 +639,37 @@
         }
         // END ELEMENTS
 
-        if (auto bnb_result{SelectCoinsBnB(groups.positive_group, nTargetValue, coin_selection_params.m_cost_of_change)}) {
+        if (auto bnb_result{SelectCoinsBnB(groups.positive_group, nTargetValue, coin_selection_params.m_cost_of_change, max_inputs_weight)}) {
             results.push_back(*bnb_result);
-        }
+        } else append_error(bnb_result);
+
+        // As Knapsack and SRD can create change, also deduce change weight.
+        max_inputs_weight -= (coin_selection_params.change_output_size * WITNESS_SCALE_FACTOR);
 
         // Include change for SRD as we want to avoid making really small change if the selection just
         // barely meets the target. Just use the lower bound change target instead of the randomly
         // generated one, since SRD will result in a random change amount anyway; avoid making the
         // target needlessly large.
         const CAmount srd_target = target_with_change + CHANGE_LOWER;
-        if (auto srd_result{SelectCoinsSRD(groups.positive_group, srd_target, coin_selection_params.rng_fast)}) {
+        if (auto srd_result{SelectCoinsSRD(groups.positive_group, srd_target, coin_selection_params.rng_fast, max_inputs_weight)}) {
             srd_result->ComputeAndSetWaste(coin_selection_params.min_viable_change, coin_selection_params.m_cost_of_change, coin_selection_params.m_change_fee);
             results.push_back(*srd_result);
-        }
+        } else append_error(srd_result);
     }
 
     // The knapsack solver has some legacy behavior where it will spend dust outputs. We retain this behavior, so don't filter for positive only here.
     // While mapTargetValue includes the transaction fees for non-input things, it does not include the fee for creating a change output.
     // So we need to include that for KnapsackSolver as well, as we are expecting to create a change output.
-    CAmountMap mapTargetValue_copy = mapTargetValue;
-    if (!coin_selection_params.m_subtract_fee_outputs) {
-        mapTargetValue_copy[::policyAsset] += coin_selection_params.m_change_fee;
-    }
-
     CAmountMap map_target_with_change = mapTargetValue;
     // While nTargetValue includes the transaction fees for non-input things, it does not include the fee for creating a change output.
     // So we need to include that for KnapsackSolver and SRD as well, as we are expecting to create a change output.
     if (!coin_selection_params.m_subtract_fee_outputs) {
         map_target_with_change[::policyAsset] += coin_selection_params.m_change_fee;
     }
-    if (auto knapsack_result{KnapsackSolver(groups.mixed_group, mapTargetValue, coin_selection_params.m_min_change_target, coin_selection_params.rng_fast)}) {
-        knapsack_result->ComputeAndSetWaste(coin_selection_params.min_viable_change, coin_selection_params.m_cost_of_change, coin_selection_params.m_change_fee);
-        results.push_back(*knapsack_result);
-    }
-=======
-    if (auto bnb_result{SelectCoinsBnB(groups.positive_group, nTargetValue, coin_selection_params.m_cost_of_change, max_inputs_weight)}) {
-        results.push_back(*bnb_result);
-    } else append_error(bnb_result);
-
-    // As Knapsack and SRD can create change, also deduce change weight.
-    max_inputs_weight -= (coin_selection_params.change_output_size * WITNESS_SCALE_FACTOR);
-
-    // The knapsack solver has some legacy behavior where it will spend dust outputs. We retain this behavior, so don't filter for positive only here.
-    if (auto knapsack_result{KnapsackSolver(groups.mixed_group, nTargetValue, coin_selection_params.m_min_change_target, coin_selection_params.rng_fast, max_inputs_weight)}) {
+    if (auto knapsack_result{KnapsackSolver(groups.mixed_group, map_target_with_change, coin_selection_params.m_min_change_target, coin_selection_params.rng_fast, max_inputs_weight)}) {
         knapsack_result->ComputeAndSetWaste(coin_selection_params.min_viable_change, coin_selection_params.m_cost_of_change, coin_selection_params.m_change_fee);
         results.push_back(*knapsack_result);
     } else append_error(knapsack_result);
-
-    if (auto srd_result{SelectCoinsSRD(groups.positive_group, nTargetValue, coin_selection_params.rng_fast, max_inputs_weight)}) {
-        srd_result->ComputeAndSetWaste(coin_selection_params.min_viable_change, coin_selection_params.m_cost_of_change, coin_selection_params.m_change_fee);
-        results.push_back(*srd_result);
-    } else append_error(srd_result);
->>>>>>> 395b9328
 
     if (results.empty()) {
         // No solution found, retrieve the first explicit error (if any).
