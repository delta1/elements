// Copyright (c) 2021 The Bitcoin Core developers
// Distributed under the MIT software license, see the accompanying
// file COPYING or http://www.opensource.org/licenses/mit-license.php.

#include <blind.h> // ELEMENTS: for MAX_RANGEPROOF_SIZE
#include <consensus/amount.h>
#include <consensus/validation.h>
#include <interfaces/chain.h>
#include <issuance.h> // ELEMENTS: for GenerateAssetEntropy and others
#include <policy/policy.h>
#include <rpc/util.h>  // for GetDestinationBlindingKey and IsBlindDestination
#include <script/pegins.h>
#include <script/signingprovider.h>
#include <util/check.h>
#include <util/fees.h>
#include <util/moneystr.h>
#include <util/rbf.h>
#include <util/trace.h>
#include <util/translation.h>
#include <wallet/coincontrol.h>
#include <wallet/fees.h>
#include <wallet/receive.h>
#include <wallet/spend.h>
#include <wallet/transaction.h>
#include <wallet/wallet.h>

#include <cmath>

using interfaces::FoundBlock;

namespace wallet {
static constexpr size_t OUTPUT_GROUP_MAX_ENTRIES{100};

int GetTxSpendSize(const CWallet& wallet, const CWalletTx& wtx, unsigned int out, bool use_max_sig)
{
    return CalculateMaximumSignedInputSize(wtx.tx->vout[out], &wallet, use_max_sig);
}

// Helper for producing a max-sized low-S low-R signature (eg 71 bytes)
// or a max-sized low-S signature (e.g. 72 bytes) if use_max_sig is true
bool DummySignInput(const SigningProvider& provider, CMutableTransaction& tx, const size_t nIn, const CTxOut& txout, bool use_max_sig) {
    // Fill in dummy signatures for fee calculation.
    const CScript& scriptPubKey = txout.scriptPubKey;
    SignatureData sigdata;

    if (!ProduceSignature(provider, use_max_sig ? DUMMY_MAXIMUM_SIGNATURE_CREATOR : DUMMY_SIGNATURE_CREATOR, scriptPubKey, sigdata)) {
        return false;
    }
    UpdateTransaction(tx, nIn, sigdata);
    return true;
}

// Helper for producing a bunch of max-sized low-S low-R signatures (eg 71 bytes)
bool CWallet::DummySignTx(CMutableTransaction &txNew, const std::vector<CTxOut> &txouts, const CCoinControl* coin_control) const
{
    // Fill in dummy signatures for fee calculation.
    int nIn = 0;
    for (const auto& txout : txouts)
    {
        CTxIn& txin = txNew.vin[nIn];
        // If weight was provided, fill the input to that weight
        if (coin_control && coin_control->HasInputWeight(txin.prevout)) {
            if (!FillInputToWeight(txNew, nIn, coin_control->GetInputWeight(txin.prevout))) {
                return false;
            }
            nIn++;
            continue;
        }
        // Use max sig if watch only inputs were used or if this particular input is an external input
        // to ensure a sufficient fee is attained for the requested feerate.
        const bool use_max_sig = coin_control && (coin_control->fAllowWatchOnly || coin_control->IsExternalSelected(txin.prevout));
        const std::unique_ptr<SigningProvider> provider = GetSolvingProvider(txout.scriptPubKey);
        if (!provider || !DummySignInput(*provider, txNew, nIn, txout, use_max_sig)) {
            if (!coin_control || !DummySignInput(coin_control->m_external_provider, txNew, nIn, txout, use_max_sig)) {
                return false;
            }
        }

        nIn++;
    }
    return true;
}

bool FillInputToWeight(CMutableTransaction& mtx, size_t nIn, int64_t target_weight)
{
    assert(mtx.vin[nIn].scriptSig.empty());
    assert(mtx.witness.vtxinwit[nIn].scriptWitness.IsNull());

    int64_t txin_weight = GetTransactionInputWeight(CTransaction(mtx), nIn);

    // Do nothing if the weight that should be added is less than the weight that already exists
    if (target_weight < txin_weight) {
        return false;
    }
    if (target_weight == txin_weight) {
        return true;
    }

    // Subtract current txin weight, which should include empty witness stack
    int64_t add_weight = target_weight - txin_weight;
    assert(add_weight > 0);

    // We will want to subtract the size of the Compact Size UInt that will also be serialized.
    // However doing so when the size is near a boundary can result in a problem where it is not
    // possible to have a stack element size and combination to exactly equal a target.
    // To avoid this possibility, if the weight to add is less than 10 bytes greater than
    // a boundary, the size will be split so that 2/3rds will be in one stack element, and
    // the remaining 1/3rd in another. Using 3rds allows us to avoid additional boundaries.
    // 10 bytes is used because that accounts for the maximum size. This does not need to be super precise.
    if ((add_weight >= 253 && add_weight < 263)
        || (add_weight > std::numeric_limits<uint16_t>::max() && add_weight <= std::numeric_limits<uint16_t>::max() + 10)
        || (add_weight > std::numeric_limits<uint32_t>::max() && add_weight <= std::numeric_limits<uint32_t>::max() + 10)) {
        int64_t first_weight = add_weight / 3;
        add_weight -= first_weight;

        first_weight -= GetSizeOfCompactSize(first_weight);
        mtx.witness.vtxinwit[nIn].scriptWitness.stack.emplace(mtx.witness.vtxinwit[nIn].scriptWitness.stack.end(), first_weight, 0);
    }

    add_weight -= GetSizeOfCompactSize(add_weight);
    mtx.witness.vtxinwit[nIn].scriptWitness.stack.emplace(mtx.witness.vtxinwit[nIn].scriptWitness.stack.end(), add_weight, 0);
    assert(GetTransactionInputWeight(CTransaction(mtx), nIn) == target_weight);

    return true;
}

int CalculateMaximumSignedInputSize(const CTxOut& txout, const SigningProvider* provider, bool use_max_sig) {
    CMutableTransaction txn;
    txn.vin.push_back(CTxIn(COutPoint()));
    if (!provider || !DummySignInput(*provider, txn, 0, txout, use_max_sig)) {
        return -1;
    }
    return GetVirtualTransactionInputSize(CTransaction(txn));
}

int CalculateMaximumSignedInputSize(const CTxOut& txout, const CWallet* wallet, bool use_max_sig)
{
    const std::unique_ptr<SigningProvider> provider = wallet->GetSolvingProvider(txout.scriptPubKey);
    return CalculateMaximumSignedInputSize(txout, provider.get(), use_max_sig);
}

// Returns pair of vsize and weight
TxSize CalculateMaximumSignedTxSize(const CTransaction &tx, const CWallet *wallet, const CCoinControl* coin_control) EXCLUSIVE_LOCKS_REQUIRED(wallet->cs_wallet)
{
    std::vector<CTxOut> txouts;
    // Look up the inputs. The inputs are either in the wallet, or in coin_control.
    for (const CTxIn& input : tx.vin) {
        const auto mi = wallet->mapWallet.find(input.prevout.hash);
        if (mi != wallet->mapWallet.end()) {
            assert(input.prevout.n < mi->second.tx->vout.size());
            txouts.emplace_back(mi->second.tx->vout[input.prevout.n]);
        } else if (coin_control) {
            CTxOut txout;
            if (!coin_control->GetExternalOutput(input.prevout, txout)) {
                return TxSize{-1, -1};
            }
            txouts.emplace_back(txout);
        } else {
            return TxSize{-1, -1};
        }
    }
    return CalculateMaximumSignedTxSize(tx, wallet, txouts, coin_control);
}

// txouts needs to be in the order of tx.vin
TxSize CalculateMaximumSignedTxSize(const CTransaction &tx, const CWallet *wallet, const std::vector<CTxOut>& txouts, const CCoinControl* coin_control)
{
    CMutableTransaction txNew(tx);
    if (!wallet->DummySignTx(txNew, txouts, coin_control)) {
        return TxSize{-1, -1};
    }
    CTransaction ctx(txNew);
    int64_t vsize = GetVirtualTransactionSize(ctx);
    int64_t weight = GetTransactionWeight(ctx);
    // ELEMENTS: use discounted vsize for CTs if enabled
    if (Params().GetCreateDiscountCT()) {
        vsize = GetDiscountVirtualTransactionSize(ctx);
    }

    return TxSize{vsize, weight};
}

CoinsResult AvailableCoins(const CWallet& wallet,
                           const CCoinControl *coinControl,
                           std::optional<CFeeRate> feerate,
                           const CAmount &nMinimumAmount,
                           const CAmount &nMaximumAmount,
                           const CAmount &nMinimumSumAmount,
                           const uint64_t nMaximumCount,
                           const CAsset* asset_filter,
                           bool only_spendable) EXCLUSIVE_LOCKS_REQUIRED(wallet.cs_wallet)
{
    AssertLockHeld(wallet.cs_wallet);

    CoinsResult result;
    // Either the WALLET_FLAG_AVOID_REUSE flag is not set (in which case we always allow), or we default to avoiding, and only in the case where
    // a coin control object is provided, and has the avoid address reuse flag set to false, do we allow already used addresses
    bool allow_used_addresses = !wallet.IsWalletFlagSet(WALLET_FLAG_AVOID_REUSE) || (coinControl && !coinControl->m_avoid_address_reuse);
    const int min_depth = {coinControl ? coinControl->m_min_depth : DEFAULT_MIN_DEPTH};
    const int max_depth = {coinControl ? coinControl->m_max_depth : DEFAULT_MAX_DEPTH};
    const bool only_safe = {coinControl ? !coinControl->m_include_unsafe_inputs : true};

    std::set<uint256> trusted_parents;
    for (const auto& entry : wallet.mapWallet)
    {
        const uint256& wtxid = entry.first;
        const CWalletTx& wtx = entry.second;

        if (wallet.IsTxImmatureCoinBase(wtx))
            continue;

        int nDepth = wallet.GetTxDepthInMainChain(wtx);
        if (nDepth < 0)
            continue;

        // We should not consider coins which aren't at least in our mempool
        // It's possible for these to be conflicted via ancestors which we may never be able to detect
        if (nDepth == 0 && !wtx.InMempool())
            continue;

        bool safeTx = CachedTxIsTrusted(wallet, wtx, trusted_parents);

        // We should not consider coins from transactions that are replacing
        // other transactions.
        //
        // Example: There is a transaction A which is replaced by bumpfee
        // transaction B. In this case, we want to prevent creation of
        // a transaction B' which spends an output of B.
        //
        // Reason: If transaction A were initially confirmed, transactions B
        // and B' would no longer be valid, so the user would have to create
        // a new transaction C to replace B'. However, in the case of a
        // one-block reorg, transactions B' and C might BOTH be accepted,
        // when the user only wanted one of them. Specifically, there could
        // be a 1-block reorg away from the chain where transactions A and C
        // were accepted to another chain where B, B', and C were all
        // accepted.
        if (nDepth == 0 && wtx.mapValue.count("replaces_txid")) {
            safeTx = false;
        }

        // Similarly, we should not consider coins from transactions that
        // have been replaced. In the example above, we would want to prevent
        // creation of a transaction A' spending an output of A, because if
        // transaction B were initially confirmed, conflicting with A and
        // A', we wouldn't want to the user to create a transaction D
        // intending to replace A', but potentially resulting in a scenario
        // where A, A', and D could all be accepted (instead of just B and
        // D, or just A and A' like the user would want).
        if (nDepth == 0 && wtx.mapValue.count("replaced_by_txid")) {
            safeTx = false;
        }

        if (only_safe && !safeTx) {
            continue;
        }

        if (nDepth < min_depth || nDepth > max_depth) {
            continue;
        }

        bool tx_from_me = CachedTxIsFromMe(wallet, wtx, ISMINE_ALL);

        for (unsigned int i = 0; i < wtx.tx->vout.size(); i++) {
            const CTxOut& output = wtx.tx->vout[i];
            const COutPoint outpoint(wtxid, i);

            // Only consider selected coins if add_inputs is false
            if (coinControl && !coinControl->m_add_inputs && !coinControl->IsSelected(outpoint)) {
                continue;
            }

            CAmount outValue = wtx.GetOutputValueOut(wallet, i);
            CAsset asset = wtx.GetOutputAsset(wallet, i);
            uint256 bfValue = wtx.GetOutputAmountBlindingFactor(wallet, i);
            uint256 bfAsset = wtx.GetOutputAssetBlindingFactor(wallet, i);
            if (asset_filter && asset != *asset_filter) {
                continue;
            }
            if (outValue < nMinimumAmount || outValue > nMaximumAmount)
                continue;

            if (coinControl && coinControl->HasSelected() && !coinControl->fAllowOtherInputs && !coinControl->IsSelected(outpoint))
                continue;

            if (wallet.IsLockedCoin(outpoint))
                continue;

            if (wallet.IsSpent(outpoint))
                continue;

            isminetype mine = wallet.IsMine(output);

            if (mine == ISMINE_NO) {
                continue;
            }

            if (!allow_used_addresses && wallet.IsSpentKey(output.scriptPubKey)) {
                continue;
            }

            std::unique_ptr<SigningProvider> provider = wallet.GetSolvingProvider(output.scriptPubKey);

            bool solvable = provider ? IsSolvable(*provider, output.scriptPubKey) : false;
            bool spendable = ((mine & ISMINE_SPENDABLE) != ISMINE_NO) || (((mine & ISMINE_WATCH_ONLY) != ISMINE_NO) && (coinControl && coinControl->fAllowWatchOnly && solvable));

            // Filter by spendable outputs only
            if (!spendable && only_spendable) continue;

            int input_bytes = GetTxSpendSize(wallet, wtx, i, (coinControl && coinControl->fAllowWatchOnly));
            result.coins.emplace_back(wallet, wtx, outpoint, output, nDepth, input_bytes, spendable, solvable, safeTx, wtx.GetTxTime(), tx_from_me, feerate);
            result.total_amount[asset] += outValue;

            // Checks the sum amount of all UTXO's.
            if (nMinimumSumAmount != MAX_MONEY) {
                if (result.total_amount[asset] >= nMinimumSumAmount) {
                    return result; // ELEMENTS FIXME: is this the right time to return? We are not done tallying all results for the other assets
                }
            }

            // Checks the maximum number of UTXO's.
            if (nMaximumCount > 0 && result.coins.size() >= nMaximumCount) {
                return result;
            }
        }
    }

    return result;
}

CoinsResult AvailableCoinsListUnspent(const CWallet& wallet, const CCoinControl* coinControl, const CAmount& nMinimumAmount, const CAmount& nMaximumAmount, const CAmount& nMinimumSumAmount, const uint64_t nMaximumCount, const CAsset*s)
{
    return AvailableCoins(wallet, coinControl, /*feerate=*/ std::nullopt, nMinimumAmount, nMaximumAmount, nMinimumSumAmount, nMaximumCount, s, /*only_spendable=*/false);
}

CAmountMap GetAvailableBalance(const CWallet& wallet, const CCoinControl* coinControl)
{
    LOCK(wallet.cs_wallet);
<<<<<<< HEAD
    return AvailableCoins(wallet,
                          coinControl,
                          std::nullopt, /*feerate=*/
                          1,            /*nMinimumAmount*/
                          MAX_MONEY,    /*nMaximumAmount*/
                          MAX_MONEY,    /*nMinimumSumAmount*/
                          0,            /*nMaximumCount*/
                          nullptr // ELEMENTS: is this correct? Should I pass in an asset filter?
                          ).total_amount;
=======
    return AvailableCoins(wallet, coinControl,
            /*feerate=*/ std::nullopt,
            /*nMinimumAmount=*/ 1,
            /*nMaximumAmount=*/ MAX_MONEY,
            /*nMinimumSumAmount=*/ MAX_MONEY,
            /*nMaximumCount=*/ 0
    ).total_amount;
>>>>>>> 8e7eeb59
}

const CTxOut& FindNonChangeParentOutput(const CWallet& wallet, const CTransaction& tx, int output) EXCLUSIVE_LOCKS_REQUIRED(wallet.cs_wallet)
{
    AssertLockHeld(wallet.cs_wallet);
    const CTransaction* ptx = &tx;
    int n = output;
    while (OutputIsChange(wallet, ptx->vout[n]) && ptx->vin.size() > 0) {
        const COutPoint& prevout = ptx->vin[0].prevout;
        auto it = wallet.mapWallet.find(prevout.hash);
        if (it == wallet.mapWallet.end() || it->second.tx->vout.size() <= prevout.n ||
            !wallet.IsMine(it->second.tx->vout[prevout.n])) {
            break;
        }
        ptx = it->second.tx.get();
        n = prevout.n;
    }
    return ptx->vout[n];
}

const CTxOut& FindNonChangeParentOutput(const CWallet& wallet, const COutPoint& outpoint)
{
    AssertLockHeld(wallet.cs_wallet);
    return FindNonChangeParentOutput(wallet, *wallet.GetWalletTx(outpoint.hash)->tx, outpoint.n);
}

std::map<CTxDestination, std::vector<COutput>> ListCoins(const CWallet& wallet) EXCLUSIVE_LOCKS_REQUIRED(wallet.cs_wallet)
{
    AssertLockHeld(wallet.cs_wallet);

    std::map<CTxDestination, std::vector<COutput>> result;

    CoinsResult coins_result = AvailableCoinsListUnspent(wallet);

    for (const COutput& coin : coins_result.coins) {
        CTxDestination address;

        // Retrieve the transaction from the wallet
        const CWalletTx* wtx = wallet.GetWalletTx(coin.outpoint.hash);
        if (wtx == nullptr) {
            // Skip this coin if the transaction is not found in the wallet
            continue;
        }

        if ((coin.spendable || (wallet.IsWalletFlagSet(WALLET_FLAG_DISABLE_PRIVATE_KEYS) && coin.solvable)) &&
            ExtractDestination(FindNonChangeParentOutput(wallet, coin.outpoint).scriptPubKey, address)) {
            result[address].emplace_back(std::move(coin));
        }
    }

    std::vector<COutPoint> lockedCoins;
    wallet.ListLockedCoins(lockedCoins);
    // Include watch-only for LegacyScriptPubKeyMan wallets without private keys
    const bool include_watch_only = wallet.GetLegacyScriptPubKeyMan() && wallet.IsWalletFlagSet(WALLET_FLAG_DISABLE_PRIVATE_KEYS);
    const isminetype is_mine_filter = include_watch_only ? ISMINE_WATCH_ONLY : ISMINE_SPENDABLE;
    for (const COutPoint& output : lockedCoins) {
        auto it = wallet.mapWallet.find(output.hash);
        if (it != wallet.mapWallet.end()) {
            const auto& wtx = it->second;
            int depth = wallet.GetTxDepthInMainChain(wtx);
            if (depth >= 0 && output.n < wtx.tx->vout.size() &&
                wallet.IsMine(wtx.tx->vout[output.n]) == is_mine_filter
            ) {
                CTxDestination address;
                if (ExtractDestination(FindNonChangeParentOutput(wallet, *wtx.tx, output.n).scriptPubKey, address)) {
                    result[address].emplace_back(
                        COutPoint(wtx.GetHash(), output.n), wtx.tx->vout.at(output.n), depth, GetTxSpendSize(wallet, wtx, output.n), /*spendable=*/ true, /*solvable=*/ true, /*safe=*/ false, wtx.GetTxTime(), CachedTxIsFromMe(wallet, wtx, ISMINE_ALL));
                }
            }
        }
    }

    return result;
}

std::vector<OutputGroup> GroupOutputs(const CWallet& wallet, const std::vector<COutput>& outputs, const CoinSelectionParams& coin_sel_params, const CoinEligibilityFilter& filter, bool positive_only)
{
    std::vector<OutputGroup> groups_out;

    if (!coin_sel_params.m_avoid_partial_spends) {
        // Allowing partial spends  means no grouping. Each COutput gets its own OutputGroup.
        for (const COutput& output : outputs) {
            // Skip outputs we cannot spend
            if (!output.spendable) continue;

            size_t ancestors, descendants;
            wallet.chain().getTransactionAncestry(output.outpoint.hash, ancestors, descendants);

            // Make an OutputGroup containing just this output
            OutputGroup group{coin_sel_params};
            group.Insert(output, ancestors, descendants, positive_only);

            // Check the OutputGroup's eligibility. Only add the eligible ones.
            if (positive_only && group.GetSelectionAmount() <= 0) continue;
            if (group.m_outputs.size() > 0 && group.EligibleForSpending(filter)) groups_out.push_back(group);
        }
        return groups_out;
    }

    // We want to combine COutputs that have the same scriptPubKey into single OutputGroups
    // except when there are more than OUTPUT_GROUP_MAX_ENTRIES COutputs grouped in an OutputGroup.
    // To do this, we maintain a map where the key is the scriptPubKey and the value is a vector of OutputGroups.
    // For each COutput, we check if the scriptPubKey is in the map, and if it is, the COutput is added
    // to the last OutputGroup in the vector for the scriptPubKey. When the last OutputGroup has
    // OUTPUT_GROUP_MAX_ENTRIES COutputs, a new OutputGroup is added to the end of the vector.
    std::map<CScript, std::vector<OutputGroup>> spk_to_groups_map;
    for (const auto& output : outputs) {
        // Skip outputs we cannot spend
        if (!output.spendable) continue;

        size_t ancestors, descendants;
        wallet.chain().getTransactionAncestry(output.outpoint.hash, ancestors, descendants);
        CScript spk = output.txout.scriptPubKey;

        std::vector<OutputGroup>& groups = spk_to_groups_map[spk];

        if (groups.size() == 0) {
            // No OutputGroups for this scriptPubKey yet, add one
            groups.emplace_back(coin_sel_params);
        }

        // Get the last OutputGroup in the vector so that we can add the COutput to it
        // A pointer is used here so that group can be reassigned later if it is full.
        OutputGroup* group = &groups.back();

        // Check if this OutputGroup is full. We limit to OUTPUT_GROUP_MAX_ENTRIES when using -avoidpartialspends
        // to avoid surprising users with very high fees.
        if (group->m_outputs.size() >= OUTPUT_GROUP_MAX_ENTRIES) {
            // The last output group is full, add a new group to the vector and use that group for the insertion
            groups.emplace_back(coin_sel_params);
            group = &groups.back();
        }

        // Add the output to group
        group->Insert(output, ancestors, descendants, positive_only);
    }

    // Now we go through the entire map and pull out the OutputGroups
    for (const auto& spk_and_groups_pair: spk_to_groups_map) {
        const std::vector<OutputGroup>& groups_per_spk= spk_and_groups_pair.second;

        // Go through the vector backwards. This allows for the first item we deal with being the partial group.
        for (auto group_it = groups_per_spk.rbegin(); group_it != groups_per_spk.rend(); group_it++) {
            const OutputGroup& group = *group_it;

            // Don't include partial groups if there are full groups too and we don't want partial groups
            if (group_it == groups_per_spk.rbegin() && groups_per_spk.size() > 1 && !filter.m_include_partial_groups) {
                continue;
            }

            // Check the OutputGroup's eligibility. Only add the eligible ones.
            if (positive_only && group.GetSelectionAmount() <= 0) continue;
            if (group.m_outputs.size() > 0 && group.EligibleForSpending(filter)) groups_out.push_back(group);
        }
    }

    return groups_out;
}

std::optional<SelectionResult> AttemptSelection(const CWallet& wallet, const CAmountMap& mapTargetValue, const CoinEligibilityFilter& eligibility_filter, std::vector<COutput> coins,
                               const CoinSelectionParams& coin_selection_params)
{
    // Vector of results. We will choose the best one based on waste.
    // std::vector<std::tuple<CAmount, std::set<CInputCoin>, CAmountMap>> results;
    std::vector<SelectionResult> results;

    // ELEMENTS: BnB only for policy asset?
    if (mapTargetValue.size() == 1) {
        // Note that unlike KnapsackSolver, we do not include the fee for creating a change output as BnB will not create a change output.
        std::vector<OutputGroup> positive_groups = GroupOutputs(wallet, coins, coin_selection_params, eligibility_filter, true /* positive_only */);

        // ELEMENTS:
        CAsset asset = mapTargetValue.begin()->first;
        CAmount nTargetValue = mapTargetValue.begin()->second;
        // Get output groups that only contain this asset.
        std::vector<OutputGroup> asset_groups;
        for (OutputGroup g : positive_groups) {
            bool add = true;
            for (COutput c : g.m_outputs) {
                if (c.asset != asset) {
                    add = false;
                    break;
                }
            }

            if (add) {
                asset_groups.push_back(g);
            }
        }
        // END ELEMENTS

        if (auto bnb_result{SelectCoinsBnB(positive_groups, nTargetValue, coin_selection_params.m_cost_of_change)}) {
            results.push_back(*bnb_result);
        }

        // Include change for SRD as we want to avoid making really small change if the selection just
        // barely meets the target. Just use the lower bound change target instead of the randomly
        // generated one, since SRD will result in a random change amount anyway; avoid making the
        // target needlessly large.
        const CAmount srd_target = nTargetValue + coin_selection_params.m_change_fee + CHANGE_LOWER;
        if (auto srd_result{SelectCoinsSRD(positive_groups, srd_target, coin_selection_params.rng_fast)}) {
            srd_result->ComputeAndSetWaste(coin_selection_params.m_cost_of_change);
            results.push_back(*srd_result);
        }
    }

    // The knapsack solver has some legacy behavior where it will spend dust outputs. We retain this behavior, so don't filter for positive only here.
    std::vector<OutputGroup> all_groups = GroupOutputs(wallet, coins, coin_selection_params, eligibility_filter, false /* positive_only */);
    // While mapTargetValue includes the transaction fees for non-input things, it does not include the fee for creating a change output.
    // So we need to include that for KnapsackSolver as well, as we are expecting to create a change output.
    CAmountMap mapTargetValue_copy = mapTargetValue;
    if (!coin_selection_params.m_subtract_fee_outputs) {
        mapTargetValue_copy[::policyAsset] += coin_selection_params.m_change_fee;
    }

    if (auto knapsack_result{KnapsackSolver(all_groups, mapTargetValue_copy,
                                            coin_selection_params.m_min_change_target, coin_selection_params.rng_fast)}) {
         knapsack_result->ComputeAndSetWaste(coin_selection_params.m_cost_of_change);
         results.push_back(*knapsack_result);
    }

    if (results.size() == 0) {
        // No solution found
        return std::nullopt;
    }

    // Choose the result with the least waste
    // If the waste is the same, choose the one which spends more inputs.
    auto& best_result = *std::min_element(results.begin(), results.end());
    return best_result;
}

std::optional<SelectionResult> SelectCoins(const CWallet& wallet, const std::vector<COutput>& vAvailableCoins, const CAmountMap& mapTargetValue, const CCoinControl& coin_control, const CoinSelectionParams& coin_selection_params) EXCLUSIVE_LOCKS_REQUIRED(wallet.cs_wallet)
{
    AssertLockHeld(wallet.cs_wallet);
    std::vector<COutput> vCoins(vAvailableCoins);
    CAmountMap value_to_select = mapTargetValue;

    OutputGroup preset_inputs(coin_selection_params);

    // coin control -> return all selected outputs (we want all selected to go into the transaction for sure)
    if (coin_control.HasSelected() && !coin_control.fAllowOtherInputs)
    {
        for (const COutput& out : vCoins)
        {
            if (!out.spendable) {
                continue;
            }

            CAmount amt = out.value;
            if (amt < 0) {
                continue;
            }
            /* Set ancestors and descendants to 0 as these don't matter for preset inputs as no actual selection is being done.
             * positive_only is set to false because we want to include all preset inputs, even if they are dust.
             */
            preset_inputs.Insert(out, /*ancestors=*/ 0, /*descendants=*/ 0, /*positive_only=*/ false);
        }
        SelectionResult result(mapTargetValue, SelectionAlgorithm::MANUAL);
        result.AddInput(preset_inputs);
        if (result.GetSelectedValue() < mapTargetValue) return std::nullopt;
        result.ComputeAndSetWaste(coin_selection_params.m_cost_of_change);
        return result;
    }

    // calculate value from preset inputs and store them
    std::set<COutPoint> preset_coins;

    std::vector<COutPoint> vPresetInputs;
    coin_control.ListSelected(vPresetInputs);
    for (const COutPoint& outpoint : vPresetInputs) {
        int input_bytes = -1;
        CTxOut txout;
        std::map<uint256, CWalletTx>::const_iterator it = wallet.mapWallet.find(outpoint.hash);

        /* Set some defaults for depth, spendable, solvable, safe, time, and from_me as these don't matter for preset inputs since no selection is being done. */
        COutput output(outpoint, txout, /*depth=*/ 0, input_bytes, /*spendable=*/ true, /*solvable=*/ true, /*safe=*/ true, /*time=*/ 0, /*from_me=*/ false, coin_selection_params.m_effective_feerate);
        if (it != wallet.mapWallet.end()) {
            const CWalletTx& wtx = it->second;
            // Clearly invalid input, fail
            if (wtx.tx->vout.size() <= outpoint.n) {
                return std::nullopt;
            }
            // Just to calculate the marginal byte size
            if (GetTxSpendSize(wallet, wtx, outpoint.n, outpoint.n) < 0) {
                continue;
            }
            input_bytes = GetTxSpendSize(wallet, wtx, outpoint.n, false);
            txout = wtx.tx->vout.at(outpoint.n);
            output = COutput(wallet, wtx, outpoint, txout, /*depth=*/ 0, input_bytes, /*spendable=*/ true, /*solvable=*/ true, /*safe=*/ true, /*time=*/ 0, /*from_me=*/ false, coin_selection_params.m_effective_feerate);
        } else {
            // The input is external. We did not find the tx in mapWallet.
            if (!coin_control.GetExternalOutput(outpoint, txout)) {
                return std::nullopt;
            }
            input_bytes = CalculateMaximumSignedInputSize(txout, &coin_control.m_external_provider, /*use_max_sig=*/true);
            // ELEMENTS: one more try to get a signed input size: for pegins,
            //  the outpoint is provided as external data but the information
            //  needed to spend is in the wallet (not the external provider,
            //  as the user is expecting the wallet to remember this information
            //  after they called getpeginaddress). So try estimating size with
            //  the wallet rather than the external provider.
            if (input_bytes == -1) {
                input_bytes = CalculateMaximumSignedInputSize(txout, &wallet, /* use_max_sig */ true);
            }
            if (!txout.nValue.IsExplicit() || !txout.nAsset.IsExplicit()) {
                return std::nullopt; // We can't get its value, so abort
            }
            output = COutput(outpoint, txout, /*depth=*/ 0, input_bytes, /*spendable=*/ true, /*solvable=*/ true, /*safe=*/ true, /*time=*/ 0, /*from_me=*/ false, coin_selection_params.m_effective_feerate);
        }
        // If available, override calculated size with coin control specified size
        if (coin_control.HasInputWeight(outpoint)) {
            input_bytes = GetVirtualTransactionSize(coin_control.GetInputWeight(outpoint), 0, 0);
            output = COutput(outpoint, txout, /*depth=*/ 0, input_bytes, /*spendable=*/ true, /*solvable=*/ true, /*safe=*/ true, /*time=*/ 0, /*from_me=*/ false, coin_selection_params.m_effective_feerate);
        }

        if (input_bytes == -1) {
            return std::nullopt; // Not solvable, can't estimate size for fee
        }
        if (coin_selection_params.m_subtract_fee_outputs) {
            value_to_select[output.asset] -= output.value;
        } else {
            value_to_select[output.asset] -= output.GetEffectiveValue();
        }
        preset_coins.insert(outpoint);
        /* Set ancestors and descendants to 0 as they don't matter for preset inputs since no actual selection is being done.
         * positive_only is set to false because we want to include all preset inputs, even if they are dust.
         */
        preset_inputs.Insert(output, /*ancestors=*/ 0, /*descendants=*/ 0, /*positive_only=*/ false);
    }

    // remove preset inputs from vCoins so that Coin Selection doesn't pick them.
    for (std::vector<COutput>::iterator it = vCoins.begin(); it != vCoins.end() && coin_control.HasSelected();)
    {
        if (preset_coins.count(it->outpoint))
            it = vCoins.erase(it);
        else
            ++it;
    }

    unsigned int limit_ancestor_count = 0;
    unsigned int limit_descendant_count = 0;
    wallet.chain().getPackageLimits(limit_ancestor_count, limit_descendant_count);
    const size_t max_ancestors = (size_t)std::max<int64_t>(1, limit_ancestor_count);
    const size_t max_descendants = (size_t)std::max<int64_t>(1, limit_descendant_count);
    const bool fRejectLongChains = gArgs.GetBoolArg("-walletrejectlongchains", DEFAULT_WALLET_REJECT_LONG_CHAINS);

    // ELEMENTS: filter coins for assets we are interested in; always keep policyAsset for fees
    for (std::vector<COutput>::iterator it = vCoins.begin(); it != vCoins.end() && coin_control.HasSelected();) {
        CAsset asset = it->asset;
        if (asset != ::policyAsset && mapTargetValue.find(asset) == mapTargetValue.end()) {
            it = vCoins.erase(it);
        } else {
            ++it;
        }
    }

    // form groups from remaining coins; note that preset coins will not
    // automatically have their associated (same address) coins included
    if (coin_control.m_avoid_partial_spends && vCoins.size() > OUTPUT_GROUP_MAX_ENTRIES) {
        // Cases where we have 101+ outputs all pointing to the same destination may result in
        // privacy leaks as they will potentially be deterministically sorted. We solve that by
        // explicitly shuffling the outputs before processing
        Shuffle(vCoins.begin(), vCoins.end(), coin_selection_params.rng_fast);
    }

    // We will have to do coin selection on the difference between the target and the provided values.
    // If value_to_select <= 0 for all asset types, we are done; but unlike in Bitcoin, this may be
    // true for some assets while being false for others. So clear all the "completed" assets out
    // of value_to_select before calling AttemptSelection.
    for (CAmountMap::const_iterator it = value_to_select.begin(); it != value_to_select.end();) {
        if (it->second <= 0) {
            it = value_to_select.erase(it);
        } else {
            ++it;
        }
    }

    // Coin Selection attempts to select inputs from a pool of eligible UTXOs to fund the
    // transaction at a target feerate. If an attempt fails, more attempts may be made using a more
    // permissive CoinEligibilityFilter.
    std::optional<SelectionResult> res = [&] {
        // Pre-selected inputs already cover the target amount.
        if (value_to_select <= CAmountMap{}) return std::make_optional(SelectionResult(mapTargetValue, SelectionAlgorithm::MANUAL));

        // If possible, fund the transaction with confirmed UTXOs only. Prefer at least six
        // confirmations on outputs received from other wallets and only spend confirmed change.
        if (auto r1{AttemptSelection(wallet, value_to_select, CoinEligibilityFilter(1, 6, 0), vCoins, coin_selection_params)}) return r1;
        if (auto r2{AttemptSelection(wallet, value_to_select, CoinEligibilityFilter(1, 1, 0), vCoins, coin_selection_params)}) return r2;

        // Fall back to using zero confirmation change (but with as few ancestors in the mempool as
        // possible) if we cannot fund the transaction otherwise.
        if (wallet.m_spend_zero_conf_change) {
            if (auto r3{AttemptSelection(wallet, value_to_select, CoinEligibilityFilter(0, 1, 2), vCoins, coin_selection_params)}) return r3;
            if (auto r4{AttemptSelection(wallet, value_to_select, CoinEligibilityFilter(0, 1, std::min((size_t)4, max_ancestors/3), std::min((size_t)4, max_descendants/3)),
                                   vCoins, coin_selection_params)}) {
                return r4;
            }
            if (auto r5{AttemptSelection(wallet, value_to_select, CoinEligibilityFilter(0, 1, max_ancestors/2, max_descendants/2),
                                   vCoins, coin_selection_params)}) {
                return r5;
            }
            // If partial groups are allowed, relax the requirement of spending OutputGroups (groups
            // of UTXOs sent to the same address, which are obviously controlled by a single wallet)
            // in their entirety.
            if (auto r6{AttemptSelection(wallet, value_to_select, CoinEligibilityFilter(0, 1, max_ancestors-1, max_descendants-1, true /* include_partial_groups */),
                                   vCoins, coin_selection_params)}) {
                return r6;
            }
            // Try with unsafe inputs if they are allowed. This may spend unconfirmed outputs
            // received from other wallets.
            if (coin_control.m_include_unsafe_inputs) {
                if (auto r7{AttemptSelection(wallet, value_to_select,
                    CoinEligibilityFilter(0 /* conf_mine */, 0 /* conf_theirs */, max_ancestors-1, max_descendants-1, true /* include_partial_groups */),
                    vCoins, coin_selection_params)}) {
                    return r7;
                }
            }
            // Try with unlimited ancestors/descendants. The transaction will still need to meet
            // mempool ancestor/descendant policy to be accepted to mempool and broadcasted, but
            // OutputGroups use heuristics that may overestimate ancestor/descendant counts.
            if (!fRejectLongChains) {
                if (auto r8{AttemptSelection(wallet, value_to_select,
                                      CoinEligibilityFilter(0, 1, std::numeric_limits<uint64_t>::max(), std::numeric_limits<uint64_t>::max(), true /* include_partial_groups */),
                                      vCoins, coin_selection_params)}) {
                    return r8;
                }
            }
        }
        // Coin Selection failed.
        return std::optional<SelectionResult>();
    }();

    if (!res) return std::nullopt;

    // add preset inputs to the total value selected
    // Add preset inputs to result
    res->AddInput(preset_inputs);
    if (res->m_algo == SelectionAlgorithm::MANUAL) {
        res->ComputeAndSetWaste(coin_selection_params.m_cost_of_change);
    }

    return res;
}

static bool IsCurrentForAntiFeeSniping(interfaces::Chain& chain, const uint256& block_hash)
{
    if (chain.isInitialBlockDownload()) {
        return false;
    }
    constexpr int64_t MAX_ANTI_FEE_SNIPING_TIP_AGE = 8 * 60 * 60; // in seconds
    int64_t block_time;
    CHECK_NONFATAL(chain.findBlock(block_hash, FoundBlock().time(block_time)));
    if (block_time < (GetTime() - MAX_ANTI_FEE_SNIPING_TIP_AGE)) {
        return false;
    }
    return true;
}

/**
 * Set a height-based locktime for new transactions (uses the height of the
 * current chain tip unless we are not synced with the current chain
 */
static void DiscourageFeeSniping(CMutableTransaction& tx, FastRandomContext& rng_fast,
                                 interfaces::Chain& chain, const uint256& block_hash, int block_height)
{
    // All inputs must be added by now
    assert(!tx.vin.empty());
    // Discourage fee sniping.
    //
    // For a large miner the value of the transactions in the best block and
    // the mempool can exceed the cost of deliberately attempting to mine two
    // blocks to orphan the current best block. By setting nLockTime such that
    // only the next block can include the transaction, we discourage this
    // practice as the height restricted and limited blocksize gives miners
    // considering fee sniping fewer options for pulling off this attack.
    //
    // A simple way to think about this is from the wallet's point of view we
    // always want the blockchain to move forward. By setting nLockTime this
    // way we're basically making the statement that we only want this
    // transaction to appear in the next block; we don't want to potentially
    // encourage reorgs by allowing transactions to appear at lower heights
    // than the next block in forks of the best chain.
    //
    // Of course, the subsidy is high enough, and transaction volume low
    // enough, that fee sniping isn't a problem yet, but by implementing a fix
    // now we ensure code won't be written that makes assumptions about
    // nLockTime that preclude a fix later.
    if (IsCurrentForAntiFeeSniping(chain, block_hash)) {
        tx.nLockTime = block_height;

        // Secondly occasionally randomly pick a nLockTime even further back, so
        // that transactions that are delayed after signing for whatever reason,
        // e.g. high-latency mix networks and some CoinJoin implementations, have
        // better privacy.
        if (rng_fast.randrange(10) == 0) {
            tx.nLockTime = std::max(0, int(tx.nLockTime) - int(rng_fast.randrange(100)));
        }
    } else {
        // If our chain is lagging behind, we can't discourage fee sniping nor help
        // the privacy of high-latency transactions. To avoid leaking a potentially
        // unique "nLockTime fingerprint", set nLockTime to a constant.
        tx.nLockTime = 0;
    }
    // Sanity check all values
    assert(tx.nLockTime < LOCKTIME_THRESHOLD); // Type must be block height
    assert(tx.nLockTime <= uint64_t(block_height));
    for (const auto& in : tx.vin) {
        // Can not be FINAL for locktime to work
        assert(in.nSequence != CTxIn::SEQUENCE_FINAL);
        // May be MAX NONFINAL to disable both BIP68 and BIP125
        if (in.nSequence == CTxIn::MAX_SEQUENCE_NONFINAL) continue;
        // May be MAX BIP125 to disable BIP68 and enable BIP125
        if (in.nSequence == MAX_BIP125_RBF_SEQUENCE) continue;
        // The wallet does not support any other sequence-use right now.
        assert(false);
    }
}

// Reset all non-global blinding details.
static void resetBlindDetails(BlindDetails* det, bool preserve_output_data = false) {
    det->i_amount_blinds.clear();
    det->i_asset_blinds.clear();
    det->i_assets.clear();
    det->i_amounts.clear();

    det->o_amounts.clear();
    if (!preserve_output_data) {
        det->o_pubkeys.clear();
    }
    det->o_amount_blinds.clear();
    det->o_assets.clear();
    det->o_asset_blinds.clear();

    if (!preserve_output_data) {
        det->num_to_blind = 0;
        det->change_to_blind = 0;
        det->only_recipient_blind_index = -1;
        det->only_change_pos = -1;
    }
}

static bool fillBlindDetails(BlindDetails* det, CWallet* wallet, CMutableTransaction& txNew, std::vector<COutput>& selected_coins, bilingual_str& error) {
    int num_inputs_blinded = 0;

    // Fill in input blinding details
    for (const COutput& coin : selected_coins) {
        det->i_amount_blinds.push_back(coin.bf_value);
        det->i_asset_blinds.push_back(coin.bf_asset);
        det->i_assets.push_back(coin.asset);
        det->i_amounts.push_back(coin.value);
        if (coin.txout.nValue.IsCommitment() || coin.txout.nAsset.IsCommitment()) {
            num_inputs_blinded++;
        }
    }
    // Fill in output blinding details
    for (size_t nOut = 0; nOut < txNew.vout.size(); nOut++) {
        //TODO(CA) consider removing all blind setting before BlindTransaction as they get cleared anyway
        det->o_amount_blinds.push_back(uint256());
        det->o_asset_blinds.push_back(uint256());
        det->o_assets.push_back(txNew.vout[nOut].nAsset.GetAsset());
        det->o_amounts.push_back(txNew.vout[nOut].nValue.GetAmount());
    }

    // There are a few edge-cases of blinding we need to take care of
    //
    // First, if there are blinded inputs but not outputs to blind
    // We need this to go through, even though no privacy is gained.
    if (num_inputs_blinded > 0 &&  det->num_to_blind == 0) {
        // We need to make sure to dupe an asset that is in input set
        //TODO Have blinding do some extremely minimal rangeproof
        CTxOut newTxOut(det->o_assets.back(), 0, CScript() << OP_RETURN);
        CPubKey blind_pub = wallet->GetBlindingPubKey(newTxOut.scriptPubKey); // irrelevant, just needs to be non-null
        newTxOut.nNonce.vchCommitment = std::vector<unsigned char>(blind_pub.begin(), blind_pub.end());
        txNew.vout.push_back(newTxOut);
        det->o_pubkeys.push_back(wallet->GetBlindingPubKey(newTxOut.scriptPubKey));
        det->o_amount_blinds.push_back(uint256());
        det->o_asset_blinds.push_back(uint256());
        det->o_amounts.push_back(0);
        det->o_assets.push_back(det->o_assets.back());
        det->num_to_blind++;
        wallet->WalletLogPrintf("Adding OP_RETURN output to complete blinding since there are %d blinded inputs and no blinded outputs\n", num_inputs_blinded);

        // No blinded inputs, but 1 blinded output
    } else if (num_inputs_blinded == 0 && det->num_to_blind == 1) {
        if (det->change_to_blind == 1) {
            // Only 1 blinded change, unblind the change
            //TODO Split up change instead if possible
            if (det->ignore_blind_failure) {
                det->num_to_blind--;
                det->change_to_blind--;
                txNew.vout[det->only_change_pos].nNonce.SetNull();
                det->o_pubkeys[det->only_change_pos] = CPubKey();
                det->o_amount_blinds[det->only_change_pos] = uint256();
                det->o_asset_blinds[det->only_change_pos] = uint256();
                wallet->WalletLogPrintf("Unblinding change at index %d due to lack of inputs and other outputs being blinded.\n", det->only_change_pos);
            } else {
                error = _("Change output could not be blinded as there are no blinded inputs and no other blinded outputs.");
                return false;
            }
        } else {
            // 1 blinded destination
            // TODO Attempt to get a blinded input, OR add unblinded coin to make blinded change
            assert(det->only_recipient_blind_index != -1);
            if (det->ignore_blind_failure) {
                det->num_to_blind--;
                txNew.vout[det->only_recipient_blind_index].nNonce.SetNull();
                det->o_pubkeys[det->only_recipient_blind_index] = CPubKey();
                det->o_amount_blinds[det->only_recipient_blind_index] = uint256();
                det->o_asset_blinds[det->only_recipient_blind_index] = uint256();
                wallet->WalletLogPrintf("Unblinding single blinded output at index %d due to lack of inputs and other outputs being blinded.\n", det->only_recipient_blind_index);
            } else {
                error = _("Transaction output could not be blinded as there are no blinded inputs and no other blinded outputs.");
                return false;
            }
        }
    }
    // All other combinations should work.
    return true;
}

static std::optional<CreatedTransactionResult> CreateTransactionInternal(
        CWallet& wallet,
        const std::vector<CRecipient>& vecSend,
        int change_pos,
        bilingual_str& error,
        const CCoinControl& coin_control,
        FeeCalculation& fee_calc_out,
        bool sign,
        BlindDetails* blind_details,
        const IssuanceDetails* issuance_details) EXCLUSIVE_LOCKS_REQUIRED(wallet.cs_wallet)
{
    if (blind_details || issuance_details) {
        assert(g_con_elementsmode);
    }

    if (blind_details) {
        // Clear out previous blinding/data info as needed
        resetBlindDetails(blind_details);
    }

    AssertLockHeld(wallet.cs_wallet);

    // out variables, to be packed into returned result structure
    CTransactionRef tx;
    CAmount nFeeRet;
    int nChangePosInOut = change_pos;

    FastRandomContext rng_fast;
    CMutableTransaction txNew; // The resulting transaction that we make

    CoinSelectionParams coin_selection_params{rng_fast}; // Parameters for coin selection, init with dummy
    coin_selection_params.m_avoid_partial_spends = coin_control.m_avoid_partial_spends;

    CScript dummy_script = CScript() << 0x00;
    CAmountMap map_recipients_sum;
    // Always assume that we are at least sending policyAsset.
    map_recipients_sum[::policyAsset] = 0;
    std::vector<std::unique_ptr<ReserveDestination>> reservedest;
    // Set the long term feerate estimate to the wallet's consolidate feerate
    coin_selection_params.m_long_term_feerate = wallet.m_consolidate_feerate;
    const OutputType change_type = wallet.TransactionChangeType(coin_control.m_change_type ? *coin_control.m_change_type : wallet.m_default_change_type, vecSend);
    reservedest.emplace_back(new ReserveDestination(&wallet, change_type)); // policy asset

    std::set<CAsset> assets_seen;
    unsigned int outputs_to_subtract_fee_from = 0; // The number of outputs which we are subtracting the fee from
    for (const auto& recipient : vecSend)
    {
        // Pad change keys to cover total possible number of assets
        // One already exists(for policyAsset), so one for each destination
        if (assets_seen.insert(recipient.asset).second) {
            reservedest.emplace_back(new ReserveDestination(&wallet, change_type));
        }

        // Skip over issuance outputs, no need to select those coins
        if (recipient.asset == CAsset(uint256S("1")) || recipient.asset == CAsset(uint256S("2"))) {
            continue;
        }

        map_recipients_sum[recipient.asset] += recipient.nAmount;

        if (recipient.fSubtractFeeFromAmount) {
            outputs_to_subtract_fee_from++;
            coin_selection_params.m_subtract_fee_outputs = true;
        }
    }
    // ELEMENTS FIXME: Please review the map_recipients_sum[::policyAsset] part.
    //                 In bitcoin the line just says recipients_sum (it's not a map).
    //                 I'm not sure if the policyAsset value is the right number to use.
    coin_selection_params.m_change_target = GenerateChangeTarget(std::floor(map_recipients_sum[::policyAsset] / vecSend.size()), rng_fast);

    // Create change script that will be used if we need change
    // ELEMENTS: A map that keeps track of the change script for each asset and also
    // the index of the reservedest used for that script (-1 if none).
    std::map<CAsset, std::pair<int, CScript>> mapScriptChange;
    // For manually set change, we need to use the blinding pubkey associated
    // with the manually-set address rather than generating one from the wallet
    std::map<CAsset, std::optional<CPubKey>> mapBlindingKeyChange;

    // coin control: send change to custom address
    if (coin_control.destChange.size() > 0) {
        for (const auto& dest : coin_control.destChange) {
            // No need to test we cover all assets.  We produce error for that later.
            mapScriptChange[dest.first] = std::pair<int, CScript>(-1, GetScriptForDestination(dest.second));
            if (IsBlindDestination(dest.second)) {
                mapBlindingKeyChange[dest.first] = GetDestinationBlindingKey(dest.second);
            } else {
                mapBlindingKeyChange[dest.first] = std::nullopt;
            }
        }
    } else { // no coin control: send change to newly generated address
        // Note: We use a new key here to keep it from being obvious which side is the change.
        //  The drawback is that by not reusing a previous key, the change may be lost if a
        //  backup is restored, if the backup doesn't have the new private key for the change.
        //  If we reused the old key, it would be possible to add code to look for and
        //  rediscover unknown transactions that were written with keys of ours to recover
        //  post-backup change.

        // One change script per output asset.
        size_t index = 0;
        for (const auto& value : map_recipients_sum) {
            // Reserve a new key pair from key pool. If it fails, provide a dummy
            // destination in case we don't need change.
            CTxDestination dest;
            bilingual_str dest_err;
            if (index >= reservedest.size() || !reservedest[index]->GetReservedDestination(dest, true, dest_err)) {
                if (dest_err.empty()) {
                    dest_err = _("Please call keypoolrefill first");
                }
                error = _("Transaction needs a change address, but we can't generate it.") + Untranslated(" ") + dest_err;
                // ELEMENTS: We need to put a dummy destination here. Core uses an empty script
                //  but we can't because empty scripts indicate fees (which trigger assertion
                //  failures in `BlindTransaction`). We also set the index to -1, indicating
                //  that this destination is not actually used, and therefore should not be
                //  returned by the `ReturnDestination` loop below.
                mapScriptChange[value.first] = std::pair<int, CScript>(-1, dummy_script);
            } else {
                mapScriptChange[value.first] = std::pair<int, CScript>(index, GetScriptForDestination(dest));
                ++index;
            }
        }

        // Also make sure we have change scripts for the pre-selected inputs.
        std::vector<COutPoint> vPresetInputs;
        coin_control.ListSelected(vPresetInputs);
        for (const COutPoint& presetInput : vPresetInputs) {
            CAsset asset;
            std::map<uint256, CWalletTx>::const_iterator it = wallet.mapWallet.find(presetInput.hash);
            CTxOut txout;
            if (it != wallet.mapWallet.end()) {
                 asset = it->second.GetOutputAsset(wallet, presetInput.n);
            } else if (coin_control.GetExternalOutput(presetInput, txout)) {
                asset = txout.nAsset.GetAsset();
            } else {
                // Ignore this here, will fail more gracefully later.
                continue;
            }

            if (mapScriptChange.find(asset) != mapScriptChange.end()) {
                // This asset already has a change script.
                continue;
            }

            CTxDestination dest;
            bilingual_str dest_err;
            if (index >= reservedest.size() || !reservedest[index]->GetReservedDestination(dest, true, dest_err)) {
                if (dest_err.empty()) {
                    dest_err = _("Keypool ran out, please call keypoolrefill first");
                }
                error = _("Transaction needs a change address, but we can't generate it.") + Untranslated(" ") + dest_err;
                return std::nullopt;
            }

            CScript scriptChange = GetScriptForDestination(dest);
            // A valid destination implies a change script (and
            // vice-versa). An empty change script will abort later, if the
            // change keypool ran out, but change is required.
            CHECK_NONFATAL(IsValidDestination(dest) != (scriptChange == dummy_script));
            mapScriptChange[asset] = std::pair<int, CScript>(index, scriptChange);
            ++index;
        }
    }
    assert(mapScriptChange.size() > 0);
    CTxOut change_prototype_txout(mapScriptChange.begin()->first, 0, mapScriptChange.begin()->second.second);
    // TODO CA: Set this for each change output
    coin_selection_params.change_output_size = GetSerializeSize(change_prototype_txout);
    if (g_con_elementsmode) {
        if (blind_details) {
            change_prototype_txout.nAsset.vchCommitment.resize(33);
            change_prototype_txout.nValue.vchCommitment.resize(33);
            change_prototype_txout.nNonce.vchCommitment.resize(33);
            coin_selection_params.change_output_size = GetSerializeSize(change_prototype_txout);
            coin_selection_params.change_output_size += (MAX_RANGEPROOF_SIZE + DEFAULT_SURJECTIONPROOF_SIZE + WITNESS_SCALE_FACTOR - 1)/WITNESS_SCALE_FACTOR;
        } else {
            change_prototype_txout.nAsset.vchCommitment.resize(33);
            change_prototype_txout.nValue.vchCommitment.resize(9);
            change_prototype_txout.nNonce.vchCommitment.resize(1);
            coin_selection_params.change_output_size = GetSerializeSize(change_prototype_txout);
        }
    }

    // Get size of spending the change output
    int change_spend_size = CalculateMaximumSignedInputSize(change_prototype_txout, &wallet);
    // If the wallet doesn't know how to sign change output, assume p2sh-p2wpkh
    // as lower-bound to allow BnB to do it's thing
    if (change_spend_size == -1) {
        coin_selection_params.change_spend_size = DUMMY_NESTED_P2WPKH_INPUT_SIZE;
    } else {
        coin_selection_params.change_spend_size = (size_t)change_spend_size;
    }

    // Set discard feerate
    coin_selection_params.m_discard_feerate = GetDiscardRate(wallet);

    // Get the fee rate to use effective values in coin selection
    FeeCalculation feeCalc;
    coin_selection_params.m_effective_feerate = GetMinimumFeeRate(wallet, coin_control, &feeCalc);
    // Do not, ever, assume that it's fine to change the fee rate if the user has explicitly
    // provided one
    if (coin_control.m_feerate && coin_selection_params.m_effective_feerate > *coin_control.m_feerate) {
        error = strprintf(_("Fee rate (%s) is lower than the minimum fee rate setting (%s)"), coin_control.m_feerate->ToString(FeeEstimateMode::SAT_VB), coin_selection_params.m_effective_feerate.ToString(FeeEstimateMode::SAT_VB));
        return std::nullopt;
    }
    if (feeCalc.reason == FeeReason::FALLBACK && !wallet.m_allow_fallback_fee) {
        // eventually allow a fallback fee
        error = _("Fee estimation failed. Fallbackfee is disabled. Wait a few blocks or enable -fallbackfee.");
        return std::nullopt;
    }

    // Calculate the cost of change
    // Cost of change is the cost of creating the change output + cost of spending the change output in the future.
    // For creating the change output now, we use the effective feerate.
    // For spending the change output in the future, we use the discard feerate for now.
    // So cost of change = (change output size * effective feerate) + (size of spending change output * discard feerate)
    coin_selection_params.m_change_fee = coin_selection_params.m_effective_feerate.GetFee(coin_selection_params.change_output_size);
    coin_selection_params.m_cost_of_change = coin_selection_params.m_discard_feerate.GetFee(coin_selection_params.change_spend_size) + coin_selection_params.m_change_fee;

    // vouts to the payees
    if (!coin_selection_params.m_subtract_fee_outputs) {
        coin_selection_params.tx_noinputs_size = 11; // Static vsize overhead + outputs vsize. 4 nVersion, 4 nLocktime, 1 input count, 1 output count, 1 witness overhead (dummy, flag, stack size)
        if (g_con_elementsmode) {
            coin_selection_params.tx_noinputs_size += 46; // fee output: 9 bytes value, 1 byte scriptPubKey, 33 bytes asset, 1 byte nonce, 1 byte each for null rangeproof/surjectionproof
        }
    }
    // ELEMENTS: If we have blinded inputs but no blinded outputs (which, since the wallet
    //  makes an effort to not produce change, is a common case) then we need to add a
    //  dummy output.
    bool may_need_blinded_dummy = !!blind_details;
    for (const auto& recipient : vecSend)
    {
        CTxOut txout(recipient.asset, recipient.nAmount, recipient.scriptPubKey);
        txout.nNonce.vchCommitment = std::vector<unsigned char>(recipient.confidentiality_key.begin(), recipient.confidentiality_key.end());

        // Include the fee cost for outputs.
        if (!coin_selection_params.m_subtract_fee_outputs) {
            coin_selection_params.tx_noinputs_size += ::GetSerializeSize(txout, PROTOCOL_VERSION);
        }

        if (recipient.asset == policyAsset && IsDust(txout, wallet.chain().relayDustFee()))
        {
            error = _("Transaction amount too small");
            return std::nullopt;
        }
        txNew.vout.push_back(txout);

        // ELEMENTS
        if (blind_details) {
            blind_details->o_pubkeys.push_back(recipient.confidentiality_key);
            if (blind_details->o_pubkeys.back().IsFullyValid()) {
                may_need_blinded_dummy = false;
                blind_details->num_to_blind++;
                blind_details->only_recipient_blind_index = txNew.vout.size()-1;
                if (!coin_selection_params.m_subtract_fee_outputs) {
                    coin_selection_params.tx_noinputs_size += (MAX_RANGEPROOF_SIZE + DEFAULT_SURJECTIONPROOF_SIZE + WITNESS_SCALE_FACTOR - 1)/WITNESS_SCALE_FACTOR;
                }
            }
        }
    }
    if (may_need_blinded_dummy && !coin_selection_params.m_subtract_fee_outputs) {
        // dummy output: 33 bytes value, 2 byte scriptPubKey, 33 bytes asset, 1 byte nonce, 66 bytes dummy rangeproof, 1 byte null surjectionproof
        // FIXME actually, we currently just hand off to BlindTransaction which will put
        //  a full rangeproof and surjectionproof. We should fix this when we overhaul
        //  the blinding logic.
        coin_selection_params.tx_noinputs_size += 70 + 66 +(MAX_RANGEPROOF_SIZE + DEFAULT_SURJECTIONPROOF_SIZE + WITNESS_SCALE_FACTOR - 1)/WITNESS_SCALE_FACTOR;
    }
    // If we are going to issue an asset, add the issuance data to the noinputs_size so that
    // we allocate enough coins for them.
    if (issuance_details) {
        size_t issue_count = 0;
        for (unsigned int i = 0; i < txNew.vout.size(); i++) {
            if (txNew.vout[i].nAsset.IsExplicit() && txNew.vout[i].nAsset.GetAsset() == CAsset(uint256S("1"))) {
                issue_count++;
            } else if (txNew.vout[i].nAsset.IsExplicit() && txNew.vout[i].nAsset.GetAsset() == CAsset(uint256S("2"))) {
                issue_count++;
            }
        }
        if (issue_count > 0) {
            // Allocate space for blinding nonce, entropy, and whichever of nAmount/nInflationKeys is null
            coin_selection_params.tx_noinputs_size += 2 * 32 + 2 * (2 - issue_count);
        }
        // Allocate non-null nAmount/nInflationKeys and rangeproofs
        if (issuance_details->blind_issuance) {
            coin_selection_params.tx_noinputs_size += issue_count * (33 * WITNESS_SCALE_FACTOR + MAX_RANGEPROOF_SIZE + WITNESS_SCALE_FACTOR - 1) / WITNESS_SCALE_FACTOR;
        } else {
            coin_selection_params.tx_noinputs_size += issue_count * 9;
        }
    }

    // Include the fees for things that aren't inputs, excluding the change output
    const CAmount not_input_fees = coin_selection_params.m_effective_feerate.GetFee(coin_selection_params.tx_noinputs_size);
    CAmountMap map_selection_target = map_recipients_sum;
    map_selection_target[policyAsset] += not_input_fees;

    // Get available coins
    auto res_available_coins = AvailableCoins(wallet,
                                              &coin_control,
                                              coin_selection_params.m_effective_feerate,
                                              1,            /*nMinimumAmount*/
                                              MAX_MONEY,    /*nMaximumAmount*/
                                              MAX_MONEY,    /*nMinimumSumAmount*/
                                              0,            /*nMaximumCount*/
                                              nullptr // ELEMENTS: is this correct? Should I pass in an asset filter?
                                              );

    // Choose coins to use
    std::optional<SelectionResult> result = SelectCoins(wallet, res_available_coins.coins, /*nTargetValue=*/map_selection_target, coin_control, coin_selection_params);
    if (!result) {
        error = _("Insufficient funds");
        return std::nullopt;
    }
    TRACE5(coin_selection, selected_coins, wallet.GetName().c_str(), GetAlgorithmName(result->m_algo).c_str(), result->m_target, result->GetWaste(), result->GetSelectedValue());

    // If all of our inputs are explicit, we don't need a blinded dummy
    if (may_need_blinded_dummy) {
        may_need_blinded_dummy = false;
        for (const auto& coin : result->GetInputSet()) {
            if (!coin.txout.nValue.IsExplicit()) {
                may_need_blinded_dummy = true;
                break;
            }
        }
    }

    // Always make a change output
    // We will reduce the fee from this change output later, and remove the output if it is too small.
    // ELEMENTS: wrap this all in a loop, set nChangePosInOut specifically for policy asset
    CAmountMap map_change_and_fee = result->GetSelectedValue() - map_recipients_sum;
    // Zero out any non-policy assets which have zero change value
    for (auto it = map_change_and_fee.begin(); it != map_change_and_fee.end(); ) {
        if (it->first != policyAsset && it->second == 0) {
            it = map_change_and_fee.erase(it);
        } else {
            ++it;
        }
    }

    // Uniformly randomly place change outputs for all assets, except that the policy-asset
    // change may have a fixed position.
    std::vector<std::optional<CAsset>> fixed_change_pos{txNew.vout.size() + map_change_and_fee.size()};
    if (nChangePosInOut == -1) {
       // randomly set policyasset change position
    } else if ((unsigned int)nChangePosInOut >= fixed_change_pos.size()) {
        error = _("Transaction change output index out of range");
        return std::nullopt;
    } else {
        fixed_change_pos[nChangePosInOut] = policyAsset;
    }

    for (const auto& asset_change_and_fee : map_change_and_fee) {
        // No need to randomly set the policyAsset change if has been set manually
        if (nChangePosInOut >= 0 && asset_change_and_fee.first == policyAsset) {
            continue;
        }

        int index;
        do {
            index = rng_fast.randrange(fixed_change_pos.size());
        } while (fixed_change_pos[index]);

        fixed_change_pos[index] = asset_change_and_fee.first;
        if (asset_change_and_fee.first == policyAsset) {
            nChangePosInOut = index;
        }
    }

    // Create all the change outputs in their respective places, inserting them
    // in increasing order so that none of them affect each others' indices
    for (unsigned int i = 0; i < fixed_change_pos.size(); i++) {
        if (!fixed_change_pos[i]) {
            continue;
        }

        const CAsset& asset = *fixed_change_pos[i];
        const CAmount& change_and_fee = map_change_and_fee.at(asset);

        assert(change_and_fee >= 0);

        const std::map<CAsset, std::pair<int, CScript>>::const_iterator itScript = mapScriptChange.find(asset);
        if (itScript == mapScriptChange.end()) {
            error = Untranslated(strprintf("No change destination provided for asset %s", asset.GetHex()));
            return std::nullopt;
        }
        CTxOut newTxOut(asset, change_and_fee, itScript->second.second);

        if (blind_details) {
            std::optional<CPubKey> blind_pub = std::nullopt;
            // We cannot blind zero-valued outputs, and anyway they will be dropped
            // later in this function during the dust check
            if (change_and_fee > 0) {
                const auto itBlindingKey = mapBlindingKeyChange.find(asset);
                if (itBlindingKey != mapBlindingKeyChange.end()) {
                    // If the change output was specified, use the blinding key that
                    // came with the specified address (if any)
                    blind_pub = itBlindingKey->second;
                } else {
                    // Otherwise, we generated it from our own wallet, so get the
                    // blinding key from our own wallet.
                    blind_pub = wallet.GetBlindingPubKey(itScript->second.second);
                }
            } else {
                assert(asset == policyAsset);
            }

            if (blind_pub) {
                blind_details->o_pubkeys.insert(blind_details->o_pubkeys.begin() + i, *blind_pub);
                assert(blind_pub->IsFullyValid());

                blind_details->num_to_blind++;
                blind_details->change_to_blind++;
                blind_details->only_change_pos = i;
                // Place the blinding pubkey here in case of fundraw calls
                newTxOut.nNonce.vchCommitment = std::vector<unsigned char>(blind_pub->begin(), blind_pub->end());
            } else {
                blind_details->o_pubkeys.insert(blind_details->o_pubkeys.begin() + i, CPubKey());
            }
        }
        // Insert change output
        txNew.vout.insert(txNew.vout.begin() + i, newTxOut);
    }

    // Add fee output.
    if (g_con_elementsmode) {
        CTxOut fee(::policyAsset, 0, CScript());
        assert(fee.IsFee());
        txNew.vout.push_back(fee);
        if (blind_details) {
            blind_details->o_pubkeys.push_back(CPubKey());
        }
    }
    assert(nChangePosInOut != -1);
    auto change_position = txNew.vout.begin() + nChangePosInOut;
    // end ELEMENTS

    // Set token input if reissuing
    int reissuance_index = -1;
    uint256 token_blinding;

    // Elements: Shuffle here to preserve random ordering for surjection proofs
    // selected_coins = std::vector<CInputCoin>(setCoins.begin(), setCoins.end());
    // Shuffle(selected_coins.begin(), selected_coins.end(), FastRandomContext());
    // Shuffle selected coins and fill in final vin
    std::vector<COutput> selected_coins = result->GetShuffledInputVector();

    // The sequence number is set to non-maxint so that DiscourageFeeSniping
    // works.
    //
    // BIP125 defines opt-in RBF as any nSequence < maxint-1, so
    // we use the highest possible value in that range (maxint-2)
    // to avoid conflicting with other possible uses of nSequence,
    // and in the spirit of "smallest possible change from prior
    // behavior."
    const uint32_t nSequence{coin_control.m_signal_bip125_rbf.value_or(wallet.m_signal_rbf) ? MAX_BIP125_RBF_SEQUENCE : CTxIn::MAX_SEQUENCE_NONFINAL};
    for (const auto& coin : selected_coins) {
        txNew.vin.push_back(CTxIn(coin.outpoint, CScript(), nSequence));

        if (issuance_details && coin.asset == issuance_details->reissuance_token) {
            reissuance_index = txNew.vin.size() - 1;
            token_blinding = coin.bf_asset;
        }
    }
    DiscourageFeeSniping(txNew, rng_fast, wallet.chain(), wallet.GetLastBlockHash(), wallet.GetLastBlockHeight());

    // ELEMENTS add issuance details and blinding details
    std::vector<CKey> issuance_asset_keys;
    std::vector<CKey> issuance_token_keys;
    if (issuance_details) {
        // Fill in issuances now that inputs are set
        assert(txNew.vin.size() > 0);
        int asset_index = -1;
        int token_index = -1;
        for (unsigned int i = 0; i < txNew.vout.size(); i++) {
            if (txNew.vout[i].nAsset.IsExplicit() && txNew.vout[i].nAsset.GetAsset() == CAsset(uint256S("1"))) {
                asset_index = i;
            } else if (txNew.vout[i].nAsset.IsExplicit() && txNew.vout[i].nAsset.GetAsset() == CAsset(uint256S("2"))) {
                token_index = i;
            }
        }
        // Initial issuance request
        if (issuance_details->reissuance_asset.IsNull() && issuance_details->reissuance_token.IsNull() && (asset_index != -1 || token_index != -1)) {
            uint256 entropy;
            CAsset asset;
            CAsset token;
            // Initial issuance always uses vin[0]
            GenerateAssetEntropy(entropy, txNew.vin[0].prevout, issuance_details->contract_hash);
            CalculateAsset(asset, entropy);
            CalculateReissuanceToken(token, entropy, issuance_details->blind_issuance);
            CScript blindingScript(CScript() << OP_RETURN << std::vector<unsigned char>(txNew.vin[0].prevout.hash.begin(), txNew.vin[0].prevout.hash.end()) << txNew.vin[0].prevout.n);
            txNew.vin[0].assetIssuance.assetEntropy = issuance_details->contract_hash;
            // We're making asset outputs, fill out asset type and issuance input
            if (asset_index != -1) {
                txNew.vin[0].assetIssuance.nAmount = txNew.vout[asset_index].nValue;

                txNew.vout[asset_index].nAsset = asset;
                if (issuance_details->blind_issuance && blind_details) {
                    issuance_asset_keys.push_back(wallet.GetBlindingKey(&blindingScript));
                    blind_details->num_to_blind++;
                }
            }
            // We're making reissuance token outputs
            if (token_index != -1) {
                txNew.vin[0].assetIssuance.nInflationKeys = txNew.vout[token_index].nValue;
                txNew.vout[token_index].nAsset = token;
                if (issuance_details->blind_issuance && blind_details) {
                    issuance_token_keys.push_back(wallet.GetBlindingKey(&blindingScript));
                    blind_details->num_to_blind++;

                    // If we're blinding a token issuance and no assets, we must make
                    // the asset issuance a blinded commitment to 0
                    if (asset_index == -1) {
                        txNew.vin[0].assetIssuance.nAmount = 0;
                        issuance_asset_keys.push_back(wallet.GetBlindingKey(&blindingScript));
                        blind_details->num_to_blind++;
                    }
                }
            }
        // Asset being reissued with explicitly named asset/token
        } else if (asset_index != -1) {
            assert(reissuance_index != -1);
            // Fill in output with issuance
            txNew.vout[asset_index].nAsset = issuance_details->reissuance_asset;

            // Fill in issuance
            // Blinding revealing underlying asset
            txNew.vin[reissuance_index].assetIssuance.assetBlindingNonce = token_blinding;
            txNew.vin[reissuance_index].assetIssuance.assetEntropy = issuance_details->entropy;
            txNew.vin[reissuance_index].assetIssuance.nAmount = txNew.vout[asset_index].nValue;

            // If blinded token derivation, blind the issuance
            CAsset temp_token;
            CalculateReissuanceToken(temp_token, issuance_details->entropy, true);
            if (temp_token == issuance_details->reissuance_token && blind_details) {
            CScript blindingScript(CScript() << OP_RETURN << std::vector<unsigned char>(txNew.vin[reissuance_index].prevout.hash.begin(), txNew.vin[reissuance_index].prevout.hash.end()) << txNew.vin[reissuance_index].prevout.n);
                issuance_asset_keys.resize(reissuance_index);
                issuance_asset_keys.push_back(wallet.GetBlindingKey(&blindingScript));
                blind_details->num_to_blind++;
            }
        }
    }

    // Do "initial blinding" for fee estimation purposes
    TxSize tx_sizes;
    CMutableTransaction tx_blinded = txNew;
    if (blind_details) {
        if (!fillBlindDetails(blind_details, &wallet, tx_blinded, selected_coins, error)) {
            return std::nullopt;
        }
        txNew = tx_blinded; // sigh, `fillBlindDetails` may have modified txNew

        int ret = BlindTransaction(blind_details->i_amount_blinds, blind_details->i_asset_blinds, blind_details->i_assets, blind_details->i_amounts, blind_details->o_amount_blinds, blind_details->o_asset_blinds, blind_details->o_pubkeys, issuance_asset_keys, issuance_token_keys, tx_blinded);
        assert(ret != -1);
        if (ret != blind_details->num_to_blind) {
            error = _("Unable to blind the transaction properly. This should not happen.");
            return std::nullopt;
        }

        tx_sizes = CalculateMaximumSignedTxSize(CTransaction(tx_blinded), &wallet, &coin_control);
    } else {
        tx_sizes = CalculateMaximumSignedTxSize(CTransaction(txNew), &wallet, &coin_control);
    }
    // end ELEMENTS

    // Calculate the transaction fee
    int nBytes = tx_sizes.vsize;
    if (nBytes == -1) {
        error = _("Missing solving data for estimating transaction size");
        return std::nullopt;
    }
    nFeeRet = coin_selection_params.m_effective_feerate.GetFee(nBytes);

    // Subtract fee from the change output if not subtracting it from recipient outputs
    CAmount fee_needed = nFeeRet;
    if (!coin_selection_params.m_subtract_fee_outputs) {
        change_position->nValue = change_position->nValue.GetAmount() - fee_needed;
    }

    // We want to drop the change to fees if:
    // 1. The change output would be dust
    // 2. The change is within the (almost) exact match window, i.e. it is less than or equal to the cost of the change output (cost_of_change)
    CAmount change_amount = change_position->nValue.GetAmount();
    if (IsDust(*change_position, coin_selection_params.m_discard_feerate) || change_amount <= coin_selection_params.m_cost_of_change)
    {
        bool was_blinded = blind_details && blind_details->o_pubkeys[nChangePosInOut].IsValid();

        // If the change was blinded, and was the only blinded output, we cannot drop it
        // without causing the transaction to fail to balance. So keep it, and merely
        // zero it out.
        if (was_blinded && blind_details->num_to_blind == 1) {
            assert (may_need_blinded_dummy);
            change_position->scriptPubKey = CScript() << OP_RETURN;
            change_position->nValue = 0;
        } else {
            txNew.vout.erase(change_position);

            fixed_change_pos[nChangePosInOut] = std::nullopt;
            tx_blinded.vout.erase(tx_blinded.vout.begin() + nChangePosInOut);
            if (tx_blinded.witness.vtxoutwit.size() > (unsigned) nChangePosInOut) {
                tx_blinded.witness.vtxoutwit.erase(tx_blinded.witness.vtxoutwit.begin() + nChangePosInOut);
            }
            if (blind_details) {

                blind_details->o_amounts.erase(blind_details->o_amounts.begin() + nChangePosInOut);
                blind_details->o_assets.erase(blind_details->o_assets.begin() + nChangePosInOut);
                blind_details->o_pubkeys.erase(blind_details->o_pubkeys.begin() + nChangePosInOut);
                // If change_amount == 0, we did not increment num_to_blind initially
                // and therefore do not need to decrement it here.
                if (was_blinded) {
                    blind_details->num_to_blind--;
                    blind_details->change_to_blind--;

                    // FIXME: If we drop the change *and* this means we have only one
                    //  blinded output *and* we have no blinded inputs, then this puts
                    //  us in a situation where BlindTransaction will fail. This is
                    //  prevented in fillBlindDetails, which adds an OP_RETURN output
                    //  to handle this case. So do this ludicrous hack to accomplish
                    //  this. This whole lump of un-followable-logic needs to be replaced
                    //  by a complete rewriting of the wallet blinding logic.
                    if (blind_details->num_to_blind < 2) {
                        resetBlindDetails(blind_details, true /* don't wipe output data */);
                        if (!fillBlindDetails(blind_details, &wallet, txNew, selected_coins, error)) {
                            return std::nullopt;
                        }
                    }
                }
            }
        }
        change_amount = 0;
        nChangePosInOut = -1;

        // Because we have dropped this change, the tx size and required fee will be different, so let's recalculate those
        tx_sizes = CalculateMaximumSignedTxSize(CTransaction(tx_blinded), &wallet, &coin_control);
        nBytes = tx_sizes.vsize;
        fee_needed = coin_selection_params.m_effective_feerate.GetFee(nBytes);
    }

    // The only time that fee_needed should be less than the amount available for fees (in change_and_fee - change_amount) is when
    // we are subtracting the fee from the outputs. If this occurs at any other time, it is a bug.
    if (!coin_selection_params.m_subtract_fee_outputs && fee_needed > map_change_and_fee.at(policyAsset) - change_amount) {
        wallet.WalletLogPrintf("ERROR: not enough coins to cover for fee (needed: %d, total: %d, change: %d)\n",
            fee_needed, map_change_and_fee.at(policyAsset), change_amount);
        error = _("Could not cover fee");
        return std::nullopt;
    }

    // Update nFeeRet in case fee_needed changed due to dropping the change output
    if (fee_needed <= map_change_and_fee.at(policyAsset) - change_amount) {
        nFeeRet = map_change_and_fee.at(policyAsset) - change_amount;
    }

    // Reduce output values for subtractFeeFromAmount
    if (coin_selection_params.m_subtract_fee_outputs) {
        CAmount to_reduce = fee_needed + change_amount - map_change_and_fee.at(policyAsset);
        int i = 0;
        bool fFirst = true;
        for (const auto& recipient : vecSend)
        {
            if (i == nChangePosInOut) {
                ++i;
            }
            CTxOut& txout = txNew.vout[i];

            if (recipient.fSubtractFeeFromAmount)
            {
                CAmount value = txout.nValue.GetAmount();
                if (recipient.asset != policyAsset) {
                    error = Untranslated(strprintf("Wallet does not support more than one type of fee at a time, therefore can not subtract fee from address amount, which is of a different asset id. fee asset: %s recipient asset: %s", policyAsset.GetHex(), recipient.asset.GetHex()));
                    return std::nullopt;
                }

                value -= to_reduce / outputs_to_subtract_fee_from; // Subtract fee equally from each selected recipient

                if (fFirst) // first receiver pays the remainder not divisible by output count
                {
                    fFirst = false;
                    value -= to_reduce % outputs_to_subtract_fee_from;
                }

                // Error if this output is reduced to be below dust
                if (IsDust(txout, wallet.chain().relayDustFee())) {
                    if (value < 0) {
                        error = _("The transaction amount is too small to pay the fee");
                    } else {
                        error = _("The transaction amount is too small to send after the fee has been deducted");
                    }
                    return std::nullopt;
                }

                txout.nValue = value;
            }
            ++i;
        }
        nFeeRet = fee_needed;
    }

    // ELEMENTS: Give up if change keypool ran out and change is required
    for (const auto& maybe_change_asset : fixed_change_pos) {
        if (maybe_change_asset) {
            auto used = mapScriptChange.extract(*maybe_change_asset);
            if (used.mapped().second == dummy_script) {
                return std::nullopt;
            }
        }
    }

    // ELEMENTS update fee output
    if (g_con_elementsmode) {
        for (auto& txout : txNew.vout) {
            if (txout.IsFee()) {
                txout.nValue = nFeeRet;
                break;
            }
        }
    }

    // ELEMENTS do actual blinding
    if (blind_details) {
        // Print blinded transaction info before we possibly blow it away when !sign.
        std::string summary = "CreateTransaction created blinded transaction:\nIN: ";
        for (unsigned int i = 0; i < selected_coins.size(); ++i) {
            if (i > 0) {
                summary += "    ";
            }
            summary += strprintf("#%d: %s [%s] (%s [%s])\n", i,
                selected_coins[i].value,
                selected_coins[i].txout.nValue.IsExplicit() ? "explicit" : "blinded",
                selected_coins[i].asset.GetHex(),
                selected_coins[i].txout.nAsset.IsExplicit() ? "explicit" : "blinded"
            );
        }
        summary += "OUT: ";
        for (unsigned int i = 0; i < txNew.vout.size(); ++i) {
            if (i > 0) {
                summary += "     ";
            }
            const CTxOut& unblinded = txNew.vout[i];
            summary += strprintf("#%d: %s%s [%s] (%s [%s])\n", i,
                txNew.vout[i].IsFee() ? "[fee] " : "",
                unblinded.nValue.GetAmount(),
                blind_details->o_pubkeys[i].IsValid() ? "blinded" : "explicit",
                unblinded.nAsset.GetAsset().GetHex(),
                blind_details->o_pubkeys[i].IsValid() ? "blinded" : "explicit"
            );
        }
        wallet.WalletLogPrintf(summary+"\n");

        // Wipe output blinding factors and start over
        blind_details->o_amount_blinds.clear();
        blind_details->o_asset_blinds.clear();
        for (unsigned int i = 0; i < txNew.vout.size(); i++) {
            blind_details->o_amounts[i] = txNew.vout[i].nValue.GetAmount();
            assert(blind_details->o_assets[i] == txNew.vout[i].nAsset.GetAsset());
        }

        if (sign) {
            int ret = BlindTransaction(blind_details->i_amount_blinds, blind_details->i_asset_blinds, blind_details->i_assets, blind_details->i_amounts, blind_details->o_amount_blinds, blind_details->o_asset_blinds,  blind_details->o_pubkeys, issuance_asset_keys, issuance_token_keys, txNew);
            assert(ret != -1);
            if (ret != blind_details->num_to_blind) {
                wallet.WalletLogPrintf("ERROR: tried to blind %d outputs but only blinded %d\n", (int) blind_details->num_to_blind, (int) ret);
                error = _("Unable to blind the transaction properly. This should not happen.");
                return std::nullopt;
            }
        }
    }

    // Release any change keys that we didn't use.
    for (const auto& it : mapScriptChange) {
        int index = it.second.first;
        if (index < 0) {
            continue;
        }

        reservedest[index]->ReturnDestination();
    }


    if (sign) {
        if (!wallet.SignTransaction(txNew)) {
            error = _("Signing transaction failed");
            return std::nullopt;
        }
    }

    // Normalize the witness in case it is not serialized before mempool
    if (!txNew.HasWitness()) {
        txNew.witness.SetNull();
    }

    // Return the constructed transaction data.
    tx = MakeTransactionRef(std::move(txNew));

    // Limit size
    if ((sign && GetTransactionWeight(*tx) > MAX_STANDARD_TX_WEIGHT) ||
        (!sign && tx_sizes.weight > MAX_STANDARD_TX_WEIGHT))
    {
        error = _("Transaction too large");
        return std::nullopt;
    }

    if (nFeeRet > wallet.m_default_max_tx_fee) {
        error = TransactionErrorString(TransactionError::MAX_FEE_EXCEEDED);
        return std::nullopt;
    }

    if (gArgs.GetBoolArg("-walletrejectlongchains", DEFAULT_WALLET_REJECT_LONG_CHAINS)) {
        // Lastly, ensure this tx will pass the mempool's chain limits
        if (!wallet.chain().checkChainLimits(tx)) {
            error = _("Transaction has too long of a mempool chain");
            return std::nullopt;
        }
    }

    // Before we return success, we assume any change key will be used to prevent
    // accidental re-use.
    for (auto& reservedest_ : reservedest) {
        reservedest_->KeepDestination();
    }
    fee_calc_out = feeCalc;

    wallet.WalletLogPrintf("Fee Calculation: Fee:%d Bytes:%u Tgt:%d (requested %d) Reason:\"%s\" Decay %.5f: Estimation: (%g - %g) %.2f%% %.1f/(%.1f %d mem %.1f out) Fail: (%g - %g) %.2f%% %.1f/(%.1f %d mem %.1f out)\n",
              nFeeRet, nBytes, feeCalc.returnedTarget, feeCalc.desiredTarget, StringForFeeReason(feeCalc.reason), feeCalc.est.decay,
              feeCalc.est.pass.start, feeCalc.est.pass.end,
              (feeCalc.est.pass.totalConfirmed + feeCalc.est.pass.inMempool + feeCalc.est.pass.leftMempool) > 0.0 ? 100 * feeCalc.est.pass.withinTarget / (feeCalc.est.pass.totalConfirmed + feeCalc.est.pass.inMempool + feeCalc.est.pass.leftMempool) : 0.0,
              feeCalc.est.pass.withinTarget, feeCalc.est.pass.totalConfirmed, feeCalc.est.pass.inMempool, feeCalc.est.pass.leftMempool,
              feeCalc.est.fail.start, feeCalc.est.fail.end,
              (feeCalc.est.fail.totalConfirmed + feeCalc.est.fail.inMempool + feeCalc.est.fail.leftMempool) > 0.0 ? 100 * feeCalc.est.fail.withinTarget / (feeCalc.est.fail.totalConfirmed + feeCalc.est.fail.inMempool + feeCalc.est.fail.leftMempool) : 0.0,
              feeCalc.est.fail.withinTarget, feeCalc.est.fail.totalConfirmed, feeCalc.est.fail.inMempool, feeCalc.est.fail.leftMempool);
    return CreatedTransactionResult(tx, nFeeRet, nChangePosInOut);
}

std::optional<CreatedTransactionResult> CreateTransaction(
        CWallet& wallet,
        const std::vector<CRecipient>& vecSend,
        int change_pos,
        bilingual_str& error,
        const CCoinControl& coin_control,
        FeeCalculation& fee_calc_out,
        bool sign,
        BlindDetails* blind_details,
        const IssuanceDetails* issuance_details)
{
    if (vecSend.empty()) {
        error = _("Transaction must have at least one recipient");
        return std::nullopt;
    }

    if (std::any_of(vecSend.cbegin(), vecSend.cend(), [](const auto& recipient){ return recipient.nAmount < 0; })) {
        error = _("Transaction amounts must not be negative");
        return std::nullopt;
    }

    // ELEMENTS
    if (g_con_elementsmode) {
        if (std::any_of(vecSend.cbegin(), vecSend.cend(), [](const auto& recipient){ return recipient.asset.IsNull(); })) {
            error = _("No asset provided for recipient");
            return std::nullopt;
        }
    }

    LOCK(wallet.cs_wallet);

    std::optional<CreatedTransactionResult> txr_ungrouped = CreateTransactionInternal(wallet, vecSend, change_pos, error, coin_control, fee_calc_out, sign, blind_details, issuance_details);
    TRACE4(coin_selection, normal_create_tx_internal, wallet.GetName().c_str(), txr_ungrouped.has_value(),
           txr_ungrouped.has_value() ? txr_ungrouped->fee : 0, txr_ungrouped.has_value() ? txr_ungrouped->change_pos : 0);
    if (!txr_ungrouped) return std::nullopt;
    // try with avoidpartialspends unless it's enabled already
    if (txr_ungrouped->fee > 0 /* 0 means non-functional fee rate estimation */ && wallet.m_max_aps_fee > -1 && !coin_control.m_avoid_partial_spends) {
        TRACE1(coin_selection, attempting_aps_create_tx, wallet.GetName().c_str());
        CCoinControl tmp_cc = coin_control;
        tmp_cc.m_avoid_partial_spends = true;
        bilingual_str error2; // fired and forgotten; if an error occurs, we discard the results
        BlindDetails blind_details2;
        BlindDetails *blind_details2_ptr = blind_details ? &blind_details2 : nullptr;
        std::optional<CreatedTransactionResult> txr_grouped = CreateTransactionInternal(wallet, vecSend, change_pos, error2, tmp_cc, fee_calc_out, sign, blind_details2_ptr, issuance_details);
        // if fee of this alternative one is within the range of the max fee, we use this one
        const bool use_aps{txr_grouped.has_value() ? (txr_grouped->fee <= txr_ungrouped->fee + wallet.m_max_aps_fee) : false};
        TRACE5(coin_selection, aps_create_tx_internal, wallet.GetName().c_str(), use_aps, txr_grouped.has_value(),
               txr_grouped.has_value() ? txr_grouped->fee : 0, txr_grouped.has_value() ? txr_grouped->change_pos : 0);
        if (txr_grouped) {
            wallet.WalletLogPrintf("Fee non-grouped = %lld, grouped = %lld, using %s\n",
                txr_ungrouped->fee, txr_grouped->fee, use_aps ? "grouped" : "non-grouped");
            if (use_aps) {
                if (blind_details) { // ELEMENTS FIXME: is this if statement + body still needed?
                    *blind_details = blind_details2;
                }
                return txr_grouped;
            }
        }
    }
    return txr_ungrouped;
}

bool FundTransaction(CWallet& wallet, CMutableTransaction& tx, CAmount& nFeeRet, int& nChangePosInOut, bilingual_str& error, bool lockUnspents, const std::set<int>& setSubtractFeeFromOutputs, CCoinControl coinControl)
{
    std::vector<CRecipient> vecSend;

    // Turn the txout set into a CRecipient vector.
    for (size_t idx = 0; idx < tx.vout.size(); idx++) {
        const CTxOut& txOut = tx.vout[idx];

        // ELEMENTS:
        if (!txOut.nValue.IsExplicit() || !txOut.nAsset.IsExplicit()) {
            error = _("Pre-funded amounts must be non-blinded");
            return false;
        }

        // Fee outputs should not be added to avoid overpayment of fees
        if (txOut.IsFee()) {
            continue;
        }

        CRecipient recipient = {txOut.scriptPubKey, txOut.nValue.GetAmount(), txOut.nAsset.GetAsset(), CPubKey(txOut.nNonce.vchCommitment), setSubtractFeeFromOutputs.count(idx) == 1};
        vecSend.push_back(recipient);
    }

    coinControl.fAllowOtherInputs = true;

    // Acquire the locks to prevent races to the new locked unspents between the
    // CreateTransaction call and LockCoin calls (when lockUnspents is true).
    LOCK(wallet.cs_wallet);

    // Check any existing inputs for peg-in data and add to external txouts if so
    // Fetch specified UTXOs from the UTXO set to get the scriptPubKeys and values of the outputs being selected
    // and to match with the given solving_data. Only used for non-wallet outputs.
    const auto& fedpegscripts = GetValidFedpegScripts(wallet.chain().getTip(), Params().GetConsensus(), true /* nextblock_validation */);
    std::map<COutPoint, Coin> coins;
    for (unsigned int i = 0; i < tx.vin.size(); ++i ) {
        const CTxIn& txin = tx.vin[i];
        coins[txin.prevout]; // Create empty map entry keyed by prevout.
        if (txin.m_is_pegin) {
            std::string err;
            if (tx.witness.vtxinwit.size() != tx.vin.size() || !IsValidPeginWitness(tx.witness.vtxinwit[i].m_pegin_witness, fedpegscripts, txin.prevout, err, false)) {
                throw JSONRPCError(RPC_INVALID_PARAMETER, strprintf("Transaction contains invalid peg-in input: %s", err));
            }
            CScriptWitness& pegin_witness = tx.witness.vtxinwit[i].m_pegin_witness;
            CTxOut txout = GetPeginOutputFromWitness(pegin_witness);
            coinControl.SelectExternal(txin.prevout, txout);
        }
    }
    wallet.chain().findCoins(coins);

    for (const CTxIn& txin : tx.vin) {
        // if it's not in the wallet and corresponding UTXO is found than select as external output
        const auto& outPoint = txin.prevout;
        if (wallet.mapWallet.find(outPoint.hash) == wallet.mapWallet.end() && !coins[outPoint].out.IsNull()) {
            coinControl.SelectExternal(outPoint, coins[outPoint].out);
        } else {
            coinControl.Select(outPoint);
        }
    }

    FeeCalculation fee_calc_out;
    auto blind_details = g_con_elementsmode ? std::make_unique<BlindDetails>() : nullptr;
    std::optional<CreatedTransactionResult> txr = CreateTransaction(wallet, vecSend, nChangePosInOut, error, coinControl, fee_calc_out, false, blind_details.get());
    if (!txr) return false;
    CTransactionRef tx_new = txr->tx;
    nFeeRet = txr->fee;
    nChangePosInOut = txr->change_pos;

    // Wipe outputs and output witness and re-add one by one
    tx.vout.clear();
    tx.witness.vtxoutwit.clear();
    for (unsigned int i = 0; i < tx_new->vout.size(); i++) {
        const CTxOut& out = tx_new->vout[i];
        tx.vout.push_back(out);
        if (tx_new->witness.vtxoutwit.size() > i) {
            // We want to re-add previously existing outwitnesses
            // even though we don't create any new ones
            const CTxOutWitness& outwit = tx_new->witness.vtxoutwit[i];
            tx.witness.vtxoutwit.push_back(outwit);
        }
    }

    // Add new txins while keeping original txin scriptSig/order.
    for (const CTxIn& txin : tx_new->vin) {
        if (!coinControl.IsSelected(txin.prevout)) {
            tx.vin.push_back(txin);

        }
        if (lockUnspents) {
            wallet.LockCoin(txin.prevout);
        }

    }

    return true;
}
} // namespace wallet<|MERGE_RESOLUTION|>--- conflicted
+++ resolved
@@ -336,25 +336,14 @@
 CAmountMap GetAvailableBalance(const CWallet& wallet, const CCoinControl* coinControl)
 {
     LOCK(wallet.cs_wallet);
-<<<<<<< HEAD
-    return AvailableCoins(wallet,
-                          coinControl,
-                          std::nullopt, /*feerate=*/
-                          1,            /*nMinimumAmount*/
-                          MAX_MONEY,    /*nMaximumAmount*/
-                          MAX_MONEY,    /*nMinimumSumAmount*/
-                          0,            /*nMaximumCount*/
-                          nullptr // ELEMENTS: is this correct? Should I pass in an asset filter?
-                          ).total_amount;
-=======
     return AvailableCoins(wallet, coinControl,
             /*feerate=*/ std::nullopt,
             /*nMinimumAmount=*/ 1,
             /*nMaximumAmount=*/ MAX_MONEY,
             /*nMinimumSumAmount=*/ MAX_MONEY,
-            /*nMaximumCount=*/ 0
+            /*nMaximumCount=*/ 0,
+            nullptr // ELEMENTS: is this correct? Should I pass in an asset filter?
     ).total_amount;
->>>>>>> 8e7eeb59
 }
 
 const CTxOut& FindNonChangeParentOutput(const CWallet& wallet, const CTransaction& tx, int output) EXCLUSIVE_LOCKS_REQUIRED(wallet.cs_wallet)
