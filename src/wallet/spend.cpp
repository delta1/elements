--- conflicted
+++ resolved
@@ -844,7 +844,6 @@
     }
 }
 
-<<<<<<< HEAD
 // Reset all non-global blinding details.
 static void resetBlindDetails(BlindDetails* det, bool preserve_output_data = false) {
     det->i_amount_blinds.clear();
@@ -947,10 +946,7 @@
     return true;
 }
 
-static bool CreateTransactionInternal(
-=======
 static std::optional<CreatedTransactionResult> CreateTransactionInternal(
->>>>>>> 1ab389b1
         CWallet& wallet,
         const std::vector<CRecipient>& vecSend,
         int change_pos,
@@ -1099,7 +1095,7 @@
                     dest_err = _("Keypool ran out, please call keypoolrefill first");
                 }
                 error = _("Transaction needs a change address, but we can't generate it.") + Untranslated(" ") + dest_err;
-                return false;
+                return std::nullopt;
             }
 
             CScript scriptChange = GetScriptForDestination(dest);
@@ -1280,18 +1276,14 @@
 
     // Uniformly randomly place change outputs for all assets, except that the policy-asset
     // change may have a fixed position.
-    std::vector<std::optional<CAsset>> change_pos{txNew.vout.size() + map_change_and_fee.size()};
+    std::vector<std::optional<CAsset>> fixed_change_pos{txNew.vout.size() + map_change_and_fee.size()};
     if (nChangePosInOut == -1) {
        // randomly set policyasset change position
-    } else if ((unsigned int)nChangePosInOut >= change_pos.size()) {
+    } else if ((unsigned int)nChangePosInOut >= fixed_change_pos.size()) {
         error = _("Transaction change output index out of range");
-<<<<<<< HEAD
-        return false;
+        return std::nullopt;
     } else {
-        change_pos[nChangePosInOut] = policyAsset;
-=======
-        return std::nullopt;
->>>>>>> 1ab389b1
+        fixed_change_pos[nChangePosInOut] = policyAsset;
     }
 
     for (const auto& asset_change_and_fee : map_change_and_fee) {
@@ -1302,10 +1294,10 @@
 
         int index;
         do {
-            index = rng_fast.randrange(change_pos.size());
-        } while (change_pos[index]);
-
-        change_pos[index] = asset_change_and_fee.first;
+            index = rng_fast.randrange(fixed_change_pos.size());
+        } while (fixed_change_pos[index]);
+
+        fixed_change_pos[index] = asset_change_and_fee.first;
         if (asset_change_and_fee.first == policyAsset) {
             nChangePosInOut = index;
         }
@@ -1313,12 +1305,12 @@
 
     // Create all the change outputs in their respective places, inserting them
     // in increasing order so that none of them affect each others' indices
-    for (unsigned int i = 0; i < change_pos.size(); i++) {
-        if (!change_pos[i]) {
+    for (unsigned int i = 0; i < fixed_change_pos.size(); i++) {
+        if (!fixed_change_pos[i]) {
             continue;
         }
 
-        const CAsset& asset = *change_pos[i];
+        const CAsset& asset = *fixed_change_pos[i];
         const CAmount& change_and_fee = map_change_and_fee.at(asset);
 
         assert(change_and_fee >= 0);
@@ -1326,7 +1318,7 @@
         const std::map<CAsset, std::pair<int, CScript>>::const_iterator itScript = mapScriptChange.find(asset);
         if (itScript == mapScriptChange.end()) {
             error = Untranslated(strprintf("No change destination provided for asset %s", asset.GetHex()));
-            return false;
+            return std::nullopt;
         }
         CTxOut newTxOut(asset, change_and_fee, itScript->second.second);
 
@@ -1490,7 +1482,7 @@
     CMutableTransaction tx_blinded = txNew;
     if (blind_details) {
         if (!fillBlindDetails(blind_details, &wallet, tx_blinded, selected_coins, error)) {
-            return false;
+            return std::nullopt;
         }
         txNew = tx_blinded; // sigh, `fillBlindDetails` may have modified txNew
 
@@ -1498,7 +1490,7 @@
         assert(ret != -1);
         if (ret != blind_details->num_to_blind) {
             error = _("Unable to blind the transaction properly. This should not happen.");
-            return false;
+            return std::nullopt;
         }
 
         tx_sizes = CalculateMaximumSignedTxSize(CTransaction(tx_blinded), &wallet, &coin_control);
@@ -1539,7 +1531,7 @@
         } else {
             txNew.vout.erase(change_position);
 
-            change_pos[nChangePosInOut] = std::nullopt;
+            fixed_change_pos[nChangePosInOut] = std::nullopt;
             tx_blinded.vout.erase(tx_blinded.vout.begin() + nChangePosInOut);
             if (tx_blinded.witness.vtxoutwit.size() > (unsigned) nChangePosInOut) {
                 tx_blinded.witness.vtxoutwit.erase(tx_blinded.witness.vtxoutwit.begin() + nChangePosInOut);
@@ -1565,7 +1557,7 @@
                     if (blind_details->num_to_blind < 2) {
                         resetBlindDetails(blind_details, true /* don't wipe output data */);
                         if (!fillBlindDetails(blind_details, &wallet, txNew, selected_coins, error)) {
-                            return false;
+                            return std::nullopt;
                         }
                     }
                 }
@@ -1586,7 +1578,7 @@
         wallet.WalletLogPrintf("ERROR: not enough coins to cover for fee (needed: %d, total: %d, change: %d)\n",
             fee_needed, map_change_and_fee.at(policyAsset), change_amount);
         error = _("Could not cover fee");
-        return false;
+        return std::nullopt;
     }
 
     // Update nFeeRet in case fee_needed changed due to dropping the change output
@@ -1611,7 +1603,7 @@
                 CAmount value = txout.nValue.GetAmount();
                 if (recipient.asset != policyAsset) {
                     error = Untranslated(strprintf("Wallet does not support more than one type of fee at a time, therefore can not subtract fee from address amount, which is of a different asset id. fee asset: %s recipient asset: %s", policyAsset.GetHex(), recipient.asset.GetHex()));
-                    return false;
+                    return std::nullopt;
                 }
 
                 value -= to_reduce / outputs_to_subtract_fee_from; // Subtract fee equally from each selected recipient
@@ -1639,13 +1631,12 @@
         nFeeRet = fee_needed;
     }
 
-<<<<<<< HEAD
     // ELEMENTS: Give up if change keypool ran out and change is required
-    for (const auto& maybe_change_asset : change_pos) {
+    for (const auto& maybe_change_asset : fixed_change_pos) {
         if (maybe_change_asset) {
             auto used = mapScriptChange.extract(*maybe_change_asset);
             if (used.mapped().second == dummy_script) {
-                return false;
+                return std::nullopt;
             }
         }
     }
@@ -1705,7 +1696,7 @@
             if (ret != blind_details->num_to_blind) {
                 wallet.WalletLogPrintf("ERROR: tried to blind %d outputs but only blinded %d\n", (int) blind_details->num_to_blind, (int) ret);
                 error = _("Unable to blind the transaction properly. This should not happen.");
-                return false;
+                return std::nullopt;
             }
         }
     }
@@ -1724,23 +1715,13 @@
     if (sign) {
         if (!wallet.SignTransaction(txNew)) {
             error = _("Signing transaction failed");
-            return false;
+            return std::nullopt;
         }
     }
 
     // Normalize the witness in case it is not serialized before mempool
     if (!txNew.HasWitness()) {
         txNew.witness.SetNull();
-=======
-    // Give up if change keypool ran out and change is required
-    if (scriptChange.empty() && nChangePosInOut != -1) {
-        return std::nullopt;
-    }
-
-    if (sign && !wallet.SignTransaction(txNew)) {
-        error = _("Signing transaction failed");
-        return std::nullopt;
->>>>>>> 1ab389b1
     }
 
     // Return the constructed transaction data.
@@ -1810,55 +1791,37 @@
     if (g_con_elementsmode) {
         if (std::any_of(vecSend.cbegin(), vecSend.cend(), [](const auto& recipient){ return recipient.asset.IsNull(); })) {
             error = _("No asset provided for recipient");
-            return false;
+            return std::nullopt;
         }
     }
 
     LOCK(wallet.cs_wallet);
 
-<<<<<<< HEAD
-    int nChangePosIn = nChangePosInOut;
-    Assert(!tx); // tx is an out-param. TODO change the return type from bool to tx (or nullptr)
-    bool res = CreateTransactionInternal(wallet, vecSend, tx, nFeeRet, nChangePosInOut, error, coin_control, fee_calc_out, sign, blind_details, issuance_details);
-    TRACE4(coin_selection, normal_create_tx_internal, wallet.GetName().c_str(), res, nFeeRet, nChangePosInOut);
-=======
-    std::optional<CreatedTransactionResult> txr_ungrouped = CreateTransactionInternal(wallet, vecSend, change_pos, error, coin_control, fee_calc_out, sign);
+    std::optional<CreatedTransactionResult> txr_ungrouped = CreateTransactionInternal(wallet, vecSend, change_pos, error, coin_control, fee_calc_out, sign, blind_details, issuance_details);
     TRACE4(coin_selection, normal_create_tx_internal, wallet.GetName().c_str(), txr_ungrouped.has_value(),
            txr_ungrouped.has_value() ? txr_ungrouped->fee : 0, txr_ungrouped.has_value() ? txr_ungrouped->change_pos : 0);
     if (!txr_ungrouped) return std::nullopt;
->>>>>>> 1ab389b1
     // try with avoidpartialspends unless it's enabled already
     if (txr_ungrouped->fee > 0 /* 0 means non-functional fee rate estimation */ && wallet.m_max_aps_fee > -1 && !coin_control.m_avoid_partial_spends) {
         TRACE1(coin_selection, attempting_aps_create_tx, wallet.GetName().c_str());
         CCoinControl tmp_cc = coin_control;
         tmp_cc.m_avoid_partial_spends = true;
         bilingual_str error2; // fired and forgotten; if an error occurs, we discard the results
-<<<<<<< HEAD
         BlindDetails blind_details2;
         BlindDetails *blind_details2_ptr = blind_details ? &blind_details2 : nullptr;
-        if (CreateTransactionInternal(wallet, vecSend, tx2, nFeeRet2, nChangePosInOut2, error2, tmp_cc, fee_calc_out, sign, blind_details2_ptr, issuance_details)) {
-            // if fee of this alternative one is within the range of the max fee, we use this one
-            const bool use_aps = nFeeRet2 <= nFeeRet + wallet.m_max_aps_fee;
-            wallet.WalletLogPrintf("Fee non-grouped = %lld, grouped = %lld, using %s\n", nFeeRet, nFeeRet2, use_aps ? "grouped" : "non-grouped");
-            TRACE5(coin_selection, aps_create_tx_internal, wallet.GetName().c_str(), use_aps, res, nFeeRet2, nChangePosInOut2);
-            if (use_aps) {
-                tx = tx2;
-                nFeeRet = nFeeRet2;
-                nChangePosInOut = nChangePosInOut2;
-                if (blind_details) {
-                    *blind_details = blind_details2;
-                }
-            }
-=======
-        std::optional<CreatedTransactionResult> txr_grouped = CreateTransactionInternal(wallet, vecSend, change_pos, error2, tmp_cc, fee_calc_out, sign);
+        std::optional<CreatedTransactionResult> txr_grouped = CreateTransactionInternal(wallet, vecSend, change_pos, error2, tmp_cc, fee_calc_out, sign, blind_details2_ptr, issuance_details);
         if (txr_grouped) {
             // if fee of this alternative one is within the range of the max fee, we use this one
             const bool use_aps = txr_grouped->fee <= txr_ungrouped->fee + wallet.m_max_aps_fee;
             wallet.WalletLogPrintf("Fee non-grouped = %lld, grouped = %lld, using %s\n",
                 txr_ungrouped->fee, txr_grouped->fee, use_aps ? "grouped" : "non-grouped");
             TRACE5(coin_selection, aps_create_tx_internal, wallet.GetName().c_str(), use_aps, true, txr_grouped->fee, txr_grouped->change_pos);
-            if (use_aps) return txr_grouped;
->>>>>>> 1ab389b1
+            if (use_aps) {
+                if (blind_details) { // ELEMENTS FIXME: is this if statement + body still needed?
+                    *blind_details = blind_details2;
+                }
+                return txr_grouped;
+            }
         }
     }
     return txr_ungrouped;
@@ -1898,18 +1861,12 @@
     LOCK(wallet.cs_wallet);
 
     FeeCalculation fee_calc_out;
-<<<<<<< HEAD
     auto blind_details = g_con_elementsmode ? std::make_unique<BlindDetails>() : nullptr;
-    if (!CreateTransaction(wallet, vecSend, tx_new, nFeeRet, nChangePosInOut, error, coinControl, fee_calc_out, false, blind_details.get())) {
-        return false;
-    }
-=======
-    std::optional<CreatedTransactionResult> txr = CreateTransaction(wallet, vecSend, nChangePosInOut, error, coinControl, fee_calc_out, false);
+    std::optional<CreatedTransactionResult> txr = CreateTransaction(wallet, vecSend, nChangePosInOut, error, coinControl, fee_calc_out, false, blind_details.get());
     if (!txr) return false;
     CTransactionRef tx_new = txr->tx;
     nFeeRet = txr->fee;
     nChangePosInOut = txr->change_pos;
->>>>>>> 1ab389b1
 
     // Wipe outputs and output witness and re-add one by one
     tx.vout.clear();
