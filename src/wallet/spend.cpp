// Copyright (c) 2021 The Bitcoin Core developers
// Distributed under the MIT software license, see the accompanying
// file COPYING or http://www.opensource.org/licenses/mit-license.php.

#include <blind.h> // ELEMENTS: for MAX_RANGEPROOF_SIZE
#include <consensus/amount.h>
#include <consensus/validation.h>
#include <interfaces/chain.h>
#include <issuance.h> // ELEMENTS: for GenerateAssetEntropy and others
#include <algorithm>
#include <numeric>
#include <policy/policy.h>
#include <rpc/util.h>  // for GetDestinationBlindingKey and IsBlindDestination
#include <script/pegins.h>
#include <primitives/transaction.h>
#include <script/signingprovider.h>
#include <util/check.h>
#include <util/fees.h>
#include <util/moneystr.h>
#include <util/rbf.h>
#include <util/trace.h>
#include <util/translation.h>
#include <wallet/coincontrol.h>
#include <wallet/fees.h>
#include <wallet/receive.h>
#include <wallet/spend.h>
#include <wallet/transaction.h>
#include <wallet/wallet.h>

#include <cmath>

using interfaces::FoundBlock;

namespace wallet {
static constexpr size_t OUTPUT_GROUP_MAX_ENTRIES{100};

// Helper for producing a max-sized low-S low-R signature (eg 71 bytes)
// or a max-sized low-S signature (e.g. 72 bytes) if use_max_sig is true
bool DummySignInput(const SigningProvider& provider, CMutableTransaction& tx, const size_t nIn, const CTxOut& txout, const CCoinControl* coin_control) {
    // Fill in dummy signatures for fee calculation.
    const CScript& scriptPubKey = txout.scriptPubKey;
    SignatureData sigdata;

    // Use max sig if watch only inputs were used or if this particular input is an external input
    // to ensure a sufficient fee is attained for the requested feerate.
    const CTxIn& tx_in = tx.vin[nIn];
    const bool use_max_sig = coin_control && (coin_control->fAllowWatchOnly || coin_control->IsExternalSelected(tx_in.prevout));
    if (!ProduceSignature(provider, use_max_sig ? DUMMY_MAXIMUM_SIGNATURE_CREATOR : DUMMY_SIGNATURE_CREATOR, scriptPubKey, sigdata)) {
        return false;
    }
    UpdateTransaction(tx, nIn, sigdata);
    return true;
}

// Helper for producing a bunch of max-sized low-S low-R signatures (eg 71 bytes)
bool CWallet::DummySignTx(CMutableTransaction &txNew, const std::vector<CTxOut> &txouts, const CCoinControl* coin_control) const
{
    // Fill in dummy signatures for fee calculation.
    int nIn = 0;
    for (const auto& txout : txouts)
    {
        CTxIn& txin = txNew.vin[nIn];
        // If weight was provided, fill the input to that weight
        if (coin_control && coin_control->HasInputWeight(txin.prevout)) {
            if (!FillInputToWeight(txNew, nIn, coin_control->GetInputWeight(txin.prevout))) {
                return false;
            }
            nIn++;
            continue;
        }
        const std::unique_ptr<SigningProvider> provider = GetSolvingProvider(txout.scriptPubKey);
        if (!provider || !DummySignInput(*provider, txNew, nIn, txout, coin_control)) {
            if (!coin_control || !DummySignInput(coin_control->m_external_provider, txNew, nIn, txout, coin_control)) {
                return false;
            }
        }

        nIn++;
    }
    return true;
}

bool FillInputToWeight(CMutableTransaction& mtx, size_t nIn, int64_t target_weight)
{
    assert(mtx.vin[nIn].scriptSig.empty());
    assert(mtx.witness.vtxinwit[nIn].scriptWitness.IsNull());

    int64_t txin_weight = GetTransactionInputWeight(CTransaction(mtx), nIn);

    // Do nothing if the weight that should be added is less than the weight that already exists
    if (target_weight < txin_weight) {
        return false;
    }
    if (target_weight == txin_weight) {
        return true;
    }

    // Subtract current txin weight, which should include empty witness stack
    int64_t add_weight = target_weight - txin_weight;
    assert(add_weight > 0);

    // We will want to subtract the size of the Compact Size UInt that will also be serialized.
    // However doing so when the size is near a boundary can result in a problem where it is not
    // possible to have a stack element size and combination to exactly equal a target.
    // To avoid this possibility, if the weight to add is less than 10 bytes greater than
    // a boundary, the size will be split so that 2/3rds will be in one stack element, and
    // the remaining 1/3rd in another. Using 3rds allows us to avoid additional boundaries.
    // 10 bytes is used because that accounts for the maximum size. This does not need to be super precise.
    if ((add_weight >= 253 && add_weight < 263)
        || (add_weight > std::numeric_limits<uint16_t>::max() && add_weight <= std::numeric_limits<uint16_t>::max() + 10)
        || (add_weight > std::numeric_limits<uint32_t>::max() && add_weight <= std::numeric_limits<uint32_t>::max() + 10)) {
        int64_t first_weight = add_weight / 3;
        add_weight -= first_weight;

        first_weight -= GetSizeOfCompactSize(first_weight);
        mtx.witness.vtxinwit[nIn].scriptWitness.stack.emplace(mtx.witness.vtxinwit[nIn].scriptWitness.stack.end(), first_weight, 0);
    }

    add_weight -= GetSizeOfCompactSize(add_weight);
    mtx.witness.vtxinwit[nIn].scriptWitness.stack.emplace(mtx.witness.vtxinwit[nIn].scriptWitness.stack.end(), add_weight, 0);
    assert(GetTransactionInputWeight(CTransaction(mtx), nIn) == target_weight);

    return true;
}

int CalculateMaximumSignedInputSize(const CTxOut& txout, const COutPoint outpoint, const SigningProvider* provider, const CCoinControl* coin_control) {
    CMutableTransaction txn;
    txn.vin.push_back(CTxIn(outpoint));
    if (!provider || !DummySignInput(*provider, txn, 0, txout, coin_control)) {
        return -1;
    }
    return GetVirtualTransactionInputSize(CTransaction(txn));
}

int CalculateMaximumSignedInputSize(const CTxOut& txout, const CWallet* wallet, const CCoinControl* coin_control)
{
    const std::unique_ptr<SigningProvider> provider = wallet->GetSolvingProvider(txout.scriptPubKey);
    return CalculateMaximumSignedInputSize(txout, COutPoint(), provider.get(), coin_control);
}

// Returns pair of vsize and weight
TxSize CalculateMaximumSignedTxSize(const CTransaction &tx, const CWallet *wallet, const CCoinControl* coin_control) EXCLUSIVE_LOCKS_REQUIRED(wallet->cs_wallet)
{
    std::vector<CTxOut> txouts;
    // Look up the inputs. The inputs are either in the wallet, or in coin_control.
    for (const CTxIn& input : tx.vin) {
        const auto mi = wallet->mapWallet.find(input.prevout.hash);
        if (mi != wallet->mapWallet.end()) {
            assert(input.prevout.n < mi->second.tx->vout.size());
            txouts.emplace_back(mi->second.tx->vout[input.prevout.n]);
        } else if (coin_control) {
            CTxOut txout;
            if (!coin_control->GetExternalOutput(input.prevout, txout)) {
                return TxSize{-1, -1};
            }
            txouts.emplace_back(txout);
        } else {
            return TxSize{-1, -1};
        }
    }
    return CalculateMaximumSignedTxSize(tx, wallet, txouts, coin_control);
}

// txouts needs to be in the order of tx.vin
TxSize CalculateMaximumSignedTxSize(const CTransaction &tx, const CWallet *wallet, const std::vector<CTxOut>& txouts, const CCoinControl* coin_control)
{
    CMutableTransaction txNew(tx);
    if (!wallet->DummySignTx(txNew, txouts, coin_control)) {
        return TxSize{-1, -1};
    }
    CTransaction ctx(txNew);
    int64_t vsize = GetVirtualTransactionSize(ctx);
    int64_t weight = GetTransactionWeight(ctx);
    // ELEMENTS: use discounted vsize for CTs if enabled
    if (Params().GetCreateDiscountCT()) {
        vsize = GetDiscountVirtualTransactionSize(ctx);
    }

    return TxSize{vsize, weight};
}

size_t CoinsResult::Size() const
{
    size_t size{0};
    for (const auto& it : coins) {
        size += it.second.size();
    }
    return size;
}

std::vector<COutput> CoinsResult::All() const
{
    std::vector<COutput> all;
    all.reserve(coins.size());
    for (const auto& it : coins) {
        all.insert(all.end(), it.second.begin(), it.second.end());
    }
    return all;
}

void CoinsResult::Clear() {
    coins.clear();
}

void CoinsResult::Erase(const std::unordered_set<COutPoint, SaltedOutpointHasher>& coins_to_remove)
{
    for (auto& [type, vec] : coins) {
        auto remove_it = std::remove_if(vec.begin(), vec.end(), [&](const COutput& coin) {
            // remove it if it's on the set
            if (coins_to_remove.count(coin.outpoint) == 0) return false;

            // update cached amounts
            total_amount[coin.asset] -= coin.value;
            if (coin.HasEffectiveValue()) total_effective_amount[coin.asset] -= coin.GetEffectiveValue();
            return true;
        });
        vec.erase(remove_it, vec.end());
    }
}

void CoinsResult::Shuffle(FastRandomContext& rng_fast)
{
    for (auto& it : coins) {
        ::Shuffle(it.second.begin(), it.second.end(), rng_fast);
    }
}

void CoinsResult::Add(OutputType type, const COutput& out)
{
    coins[type].emplace_back(out);
    total_amount[out.asset] += out.value;
    if (out.HasEffectiveValue()) {
    	   total_effective_amount[out.asset] += out.GetEffectiveValue();
    }
}

static OutputType GetOutputType(TxoutType type, bool is_from_p2sh)
{
    switch (type) {
        case TxoutType::WITNESS_V1_TAPROOT:
            return OutputType::BECH32M;
        case TxoutType::WITNESS_V0_KEYHASH:
        case TxoutType::WITNESS_V0_SCRIPTHASH:
            if (is_from_p2sh) return OutputType::P2SH_SEGWIT;
            else return OutputType::BECH32;
        case TxoutType::SCRIPTHASH:
        case TxoutType::PUBKEYHASH:
            return OutputType::LEGACY;
        default:
            return OutputType::UNKNOWN;
    }
}

// Fetch and validate the coin control selected inputs.
// Coins could be internal (from the wallet) or external.
util::Result<PreSelectedInputs> FetchSelectedInputs(const CWallet& wallet, const CCoinControl& coin_control,
                                            const CoinSelectionParams& coin_selection_params) EXCLUSIVE_LOCKS_REQUIRED(wallet.cs_wallet)
{
    PreSelectedInputs result;
    std::vector<COutPoint> vPresetInputs;
    coin_control.ListSelected(vPresetInputs);
    for (const COutPoint& outpoint : vPresetInputs) {
        int input_bytes = -1;
        CTxOut txout;
        if (auto ptr_wtx = wallet.GetWalletTx(outpoint.hash)) {
            // Clearly invalid input, fail
            if (ptr_wtx->tx->vout.size() <= outpoint.n) {
                return util::Error{strprintf(_("Invalid pre-selected input %s"), outpoint.ToString())};
            }
            txout = ptr_wtx->tx->vout.at(outpoint.n);
            input_bytes = CalculateMaximumSignedInputSize(txout, &wallet, &coin_control);
        } else {
            // The input is external. We did not find the tx in mapWallet.
            if (!coin_control.GetExternalOutput(outpoint, txout)) {
                return util::Error{strprintf(_("Not found pre-selected input %s"), outpoint.ToString())};
            }
        }

        if (input_bytes == -1) {
            input_bytes = CalculateMaximumSignedInputSize(txout, outpoint, &coin_control.m_external_provider, &coin_control);
            // ELEMENTS: one more try to get a signed input size: for pegins,
            //  the outpoint is provided as external data but the information
            //  needed to spend is in the wallet (not the external provider,
            //  as the user is expecting the wallet to remember this information
            //  after they called getpeginaddress). So try estimating size with
            //  the wallet rather than the external provider.
            if (input_bytes == -1) {
                input_bytes = CalculateMaximumSignedInputSize(txout, &wallet, &coin_control);
            }
            if (!txout.nValue.IsExplicit() || !txout.nAsset.IsExplicit()) {
                return util::Error{strprintf(_("Value or asset is not explicit for pre-selected input %s"), outpoint.ToString())};
            }
        }

        // If available, override calculated size with coin control specified size
        if (coin_control.HasInputWeight(outpoint)) {
            input_bytes = GetVirtualTransactionSize(coin_control.GetInputWeight(outpoint), 0, 0);
        }

        if (input_bytes == -1) {
            return util::Error{strprintf(_("Not solvable pre-selected input %s"), outpoint.ToString())}; // Not solvable, can't estimate size for fee
        }

        /* Set some defaults for depth, spendable, solvable, safe, time, and from_me as these don't matter for preset inputs since no selection is being done. */
        COutput output(outpoint, txout, /*depth=*/ 0, input_bytes, /*spendable=*/ true, /*solvable=*/ true, /*safe=*/ true, /*time=*/ 0, /*from_me=*/ false, coin_selection_params.m_effective_feerate);
        // ELEMENTS: use the extended COutput constructor if possible
        if (auto wtx = wallet.GetWalletTx(outpoint.hash)) {
            output = COutput(wallet, *wtx, outpoint, txout, /*depth=*/0, input_bytes, /*spendable=*/true, /*solvable=*/true, /*safe=*/true, /*time=*/0, /*from_me=*/false, coin_selection_params.m_effective_feerate);
        }
        result.Insert(output, coin_selection_params.m_subtract_fee_outputs);
    }
    return result;
}

CoinsResult AvailableCoins(const CWallet& wallet,
                           const CCoinControl *coinControl,
                           std::optional<CFeeRate> feerate,
                           const CoinFilterParams& params)
{
    AssertLockHeld(wallet.cs_wallet);

    CoinsResult result;
    // Either the WALLET_FLAG_AVOID_REUSE flag is not set (in which case we always allow), or we default to avoiding, and only in the case where
    // a coin control object is provided, and has the avoid address reuse flag set to false, do we allow already used addresses
    bool allow_used_addresses = !wallet.IsWalletFlagSet(WALLET_FLAG_AVOID_REUSE) || (coinControl && !coinControl->m_avoid_address_reuse);
    const int min_depth = {coinControl ? coinControl->m_min_depth : DEFAULT_MIN_DEPTH};
    const int max_depth = {coinControl ? coinControl->m_max_depth : DEFAULT_MAX_DEPTH};
    const bool only_safe = {coinControl ? !coinControl->m_include_unsafe_inputs : true};

    std::set<uint256> trusted_parents;
    for (const auto& entry : wallet.mapWallet)
    {
        const uint256& wtxid = entry.first;
        const CWalletTx& wtx = entry.second;

        if (wallet.IsTxImmatureCoinBase(wtx) && !params.include_immature_coinbase)
            continue;

        int nDepth = wallet.GetTxDepthInMainChain(wtx);
        if (nDepth < 0)
            continue;

        // We should not consider coins which aren't at least in our mempool
        // It's possible for these to be conflicted via ancestors which we may never be able to detect
        if (nDepth == 0 && !wtx.InMempool())
            continue;

        bool safeTx = CachedTxIsTrusted(wallet, wtx, trusted_parents);

        // We should not consider coins from transactions that are replacing
        // other transactions.
        //
        // Example: There is a transaction A which is replaced by bumpfee
        // transaction B. In this case, we want to prevent creation of
        // a transaction B' which spends an output of B.
        //
        // Reason: If transaction A were initially confirmed, transactions B
        // and B' would no longer be valid, so the user would have to create
        // a new transaction C to replace B'. However, in the case of a
        // one-block reorg, transactions B' and C might BOTH be accepted,
        // when the user only wanted one of them. Specifically, there could
        // be a 1-block reorg away from the chain where transactions A and C
        // were accepted to another chain where B, B', and C were all
        // accepted.
        if (nDepth == 0 && wtx.mapValue.count("replaces_txid")) {
            safeTx = false;
        }

        // Similarly, we should not consider coins from transactions that
        // have been replaced. In the example above, we would want to prevent
        // creation of a transaction A' spending an output of A, because if
        // transaction B were initially confirmed, conflicting with A and
        // A', we wouldn't want to the user to create a transaction D
        // intending to replace A', but potentially resulting in a scenario
        // where A, A', and D could all be accepted (instead of just B and
        // D, or just A and A' like the user would want).
        if (nDepth == 0 && wtx.mapValue.count("replaced_by_txid")) {
            safeTx = false;
        }

        if (only_safe && !safeTx) {
            continue;
        }

        if (nDepth < min_depth || nDepth > max_depth) {
            continue;
        }

        bool tx_from_me = CachedTxIsFromMe(wallet, wtx, ISMINE_ALL);

        for (unsigned int i = 0; i < wtx.tx->vout.size(); i++) {
            const CTxOut& output = wtx.tx->vout[i];
            const COutPoint outpoint(wtxid, i);

            CAmount outValue = wtx.GetOutputValueOut(wallet, i);
            CAsset asset = wtx.GetOutputAsset(wallet, i);
            if (params.asset && asset != *params.asset) {
                continue;
            }
            if (outValue < params.min_amount || (asset == Params().GetConsensus().pegged_asset && outValue > params.max_amount)) {
                continue;
            }

            // Skip manually selected coins (the caller can fetch them directly)
            if (coinControl && coinControl->HasSelected() && coinControl->IsSelected(outpoint))
                continue;

            if (wallet.IsLockedCoin(outpoint))
                continue;

            if (wallet.IsSpent(outpoint))
                continue;

            isminetype mine = wallet.IsMine(output);

            if (mine == ISMINE_NO) {
                continue;
            }

            if (!allow_used_addresses && wallet.IsSpentKey(output.scriptPubKey)) {
                continue;
            }

            std::unique_ptr<SigningProvider> provider = wallet.GetSolvingProvider(output.scriptPubKey);

            int input_bytes = CalculateMaximumSignedInputSize(output, COutPoint(), provider.get(), coinControl);
            // Because CalculateMaximumSignedInputSize just uses ProduceSignature and makes a dummy signature,
            // it is safe to assume that this input is solvable if input_bytes is greater -1.
            bool solvable = input_bytes > -1;
            bool spendable = ((mine & ISMINE_SPENDABLE) != ISMINE_NO) || (((mine & ISMINE_WATCH_ONLY) != ISMINE_NO) && (coinControl && coinControl->fAllowWatchOnly && solvable));

            // Filter by spendable outputs only
            if (!spendable && params.only_spendable) continue;

            // Obtain script type
            std::vector<std::vector<uint8_t>> script_solutions;
            TxoutType type = Solver(output.scriptPubKey, script_solutions);

            // If the output is P2SH and solvable, we want to know if it is
            // a P2SH (legacy) or one of P2SH-P2WPKH, P2SH-P2WSH (P2SH-Segwit). We can determine
            // this from the redeemScript. If the output is not solvable, it will be classified
            // as a P2SH (legacy), since we have no way of knowing otherwise without the redeemScript
            bool is_from_p2sh{false};
            if (type == TxoutType::SCRIPTHASH && solvable) {
                CScript script;
                if (!provider->GetCScript(CScriptID(uint160(script_solutions[0])), script)) continue;
                type = Solver(script, script_solutions);
                is_from_p2sh = true;
            }

            result.Add(GetOutputType(type, is_from_p2sh),
                       COutput(wallet, wtx, outpoint, output, nDepth, input_bytes, spendable, solvable, safeTx, wtx.GetTxTime(), tx_from_me, feerate));

            // Checks the sum amount of all UTXO's.
            if (params.min_sum_amount != MAX_MONEY) {
                if (result.GetTotalAmount()[::policyAsset] >= params.min_sum_amount) { // ELEMENTS: only use mininum sum for policy asset
                    return result;
                }
            }

            // Checks the maximum number of UTXO's.
            if (params.max_count > 0 && result.Size() >= params.max_count) {
                return result;
            }
        }
    }

    return result;
}

CoinsResult AvailableCoinsListUnspent(const CWallet& wallet, const CCoinControl* coinControl, CoinFilterParams params)
{
    params.only_spendable = false;
    return AvailableCoins(wallet, coinControl, /*feerate=*/ std::nullopt, params);
}

CAmountMap GetAvailableBalance(const CWallet& wallet, const CCoinControl* coinControl)
{
    LOCK(wallet.cs_wallet);
    return AvailableCoins(wallet, coinControl).GetTotalAmount();
}

const CTxOut& FindNonChangeParentOutput(const CWallet& wallet, const CTransaction& tx, int output) EXCLUSIVE_LOCKS_REQUIRED(wallet.cs_wallet)
{
    AssertLockHeld(wallet.cs_wallet);
    const CTransaction* ptx = &tx;
    int n = output;
    while (OutputIsChange(wallet, ptx->vout[n]) && ptx->vin.size() > 0) {
        const COutPoint& prevout = ptx->vin[0].prevout;
        auto it = wallet.mapWallet.find(prevout.hash);
        if (it == wallet.mapWallet.end() || it->second.tx->vout.size() <= prevout.n ||
            !wallet.IsMine(it->second.tx->vout[prevout.n])) {
            break;
        }
        ptx = it->second.tx.get();
        n = prevout.n;
    }
    return ptx->vout[n];
}

const CTxOut& FindNonChangeParentOutput(const CWallet& wallet, const COutPoint& outpoint)
{
    AssertLockHeld(wallet.cs_wallet);
    return FindNonChangeParentOutput(wallet, *wallet.GetWalletTx(outpoint.hash)->tx, outpoint.n);
}

std::map<CTxDestination, std::vector<COutput>> ListCoins(const CWallet& wallet) EXCLUSIVE_LOCKS_REQUIRED(wallet.cs_wallet)
{
    AssertLockHeld(wallet.cs_wallet);

    std::map<CTxDestination, std::vector<COutput>> result;

    for (COutput& coin : AvailableCoinsListUnspent(wallet).All()) {
        CTxDestination address;

        // Retrieve the transaction from the wallet
        const CWalletTx* wtx = wallet.GetWalletTx(coin.outpoint.hash);
        if (wtx == nullptr) {
            // Skip this coin if the transaction is not found in the wallet
            continue;
        }

        if ((coin.spendable || (wallet.IsWalletFlagSet(WALLET_FLAG_DISABLE_PRIVATE_KEYS) && coin.solvable)) &&
            ExtractDestination(FindNonChangeParentOutput(wallet, coin.outpoint).scriptPubKey, address)) {
            result[address].emplace_back(std::move(coin));
        }
    }

    std::vector<COutPoint> lockedCoins;
    wallet.ListLockedCoins(lockedCoins);
    // Include watch-only for LegacyScriptPubKeyMan wallets without private keys
    const bool include_watch_only = wallet.GetLegacyScriptPubKeyMan() && wallet.IsWalletFlagSet(WALLET_FLAG_DISABLE_PRIVATE_KEYS);
    const isminetype is_mine_filter = include_watch_only ? ISMINE_WATCH_ONLY : ISMINE_SPENDABLE;
    for (const COutPoint& output : lockedCoins) {
        auto it = wallet.mapWallet.find(output.hash);
        if (it != wallet.mapWallet.end()) {
            const auto& wtx = it->second;
            int depth = wallet.GetTxDepthInMainChain(wtx);
            if (depth >= 0 && output.n < wtx.tx->vout.size() &&
                wallet.IsMine(wtx.tx->vout[output.n]) == is_mine_filter
            ) {
                CTxDestination address;
                if (ExtractDestination(FindNonChangeParentOutput(wallet, *wtx.tx, output.n).scriptPubKey, address)) {
                    const auto out = wtx.tx->vout.at(output.n);
                    result[address].emplace_back(
                            COutPoint(wtx.GetHash(), output.n), out, depth, CalculateMaximumSignedInputSize(out, &wallet, /*coin_control=*/nullptr), /*spendable=*/ true, /*solvable=*/ true, /*safe=*/ false, wtx.GetTxTime(), CachedTxIsFromMe(wallet, wtx, ISMINE_ALL));
                }
            }
        }
    }

    return result;
}

std::vector<OutputGroup> GroupOutputs(const CWallet& wallet, const std::vector<COutput>& outputs, const CoinSelectionParams& coin_sel_params, const CoinEligibilityFilter& filter, bool positive_only)
{
    std::vector<OutputGroup> groups_out;

    if (!coin_sel_params.m_avoid_partial_spends) {
        // Allowing partial spends  means no grouping. Each COutput gets its own OutputGroup.
        for (const COutput& output : outputs) {
            // Skip outputs we cannot spend
            if (!output.spendable) continue;

            size_t ancestors, descendants;
            wallet.chain().getTransactionAncestry(output.outpoint.hash, ancestors, descendants);

            // Make an OutputGroup containing just this output
            OutputGroup group{coin_sel_params};
            group.Insert(output, ancestors, descendants, positive_only);

            // Check the OutputGroup's eligibility. Only add the eligible ones.
            if (positive_only && group.GetSelectionAmount() <= 0) continue;
            if (group.m_outputs.size() > 0 && group.EligibleForSpending(filter)) groups_out.push_back(group);
        }
        return groups_out;
    }

    // We want to combine COutputs that have the same scriptPubKey into single OutputGroups
    // except when there are more than OUTPUT_GROUP_MAX_ENTRIES COutputs grouped in an OutputGroup.
    // To do this, we maintain a map where the key is the scriptPubKey and the value is a vector of OutputGroups.
    // For each COutput, we check if the scriptPubKey is in the map, and if it is, the COutput is added
    // to the last OutputGroup in the vector for the scriptPubKey. When the last OutputGroup has
    // OUTPUT_GROUP_MAX_ENTRIES COutputs, a new OutputGroup is added to the end of the vector.
    std::map<CScript, std::vector<OutputGroup>> spk_to_groups_map;
    for (const auto& output : outputs) {
        // Skip outputs we cannot spend
        if (!output.spendable) continue;

        size_t ancestors, descendants;
        wallet.chain().getTransactionAncestry(output.outpoint.hash, ancestors, descendants);
        CScript spk = output.txout.scriptPubKey;

        std::vector<OutputGroup>& groups = spk_to_groups_map[spk];

        if (groups.size() == 0) {
            // No OutputGroups for this scriptPubKey yet, add one
            groups.emplace_back(coin_sel_params);
        }

        // Get the last OutputGroup in the vector so that we can add the COutput to it
        // A pointer is used here so that group can be reassigned later if it is full.
        OutputGroup* group = &groups.back();

        // Check if this OutputGroup is full. We limit to OUTPUT_GROUP_MAX_ENTRIES when using -avoidpartialspends
        // to avoid surprising users with very high fees.
        if (group->m_outputs.size() >= OUTPUT_GROUP_MAX_ENTRIES) {
            // The last output group is full, add a new group to the vector and use that group for the insertion
            groups.emplace_back(coin_sel_params);
            group = &groups.back();
        }

        // Add the output to group
        group->Insert(output, ancestors, descendants, positive_only);
    }

    // Now we go through the entire map and pull out the OutputGroups
    for (const auto& spk_and_groups_pair: spk_to_groups_map) {
        const std::vector<OutputGroup>& groups_per_spk= spk_and_groups_pair.second;

        // Go through the vector backwards. This allows for the first item we deal with being the partial group.
        for (auto group_it = groups_per_spk.rbegin(); group_it != groups_per_spk.rend(); group_it++) {
            const OutputGroup& group = *group_it;

            // Don't include partial groups if there are full groups too and we don't want partial groups
            if (group_it == groups_per_spk.rbegin() && groups_per_spk.size() > 1 && !filter.m_include_partial_groups) {
                continue;
            }

            // Check the OutputGroup's eligibility. Only add the eligible ones.
            if (positive_only && group.GetSelectionAmount() <= 0) continue;
            if (group.m_outputs.size() > 0 && group.EligibleForSpending(filter)) groups_out.push_back(group);
        }
    }

    return groups_out;
}

std::optional<SelectionResult> AttemptSelection(const CWallet& wallet, const CAmountMap& mapTargetValue, const CoinEligibilityFilter& eligibility_filter, const CoinsResult& available_coins,
                               const CoinSelectionParams& coin_selection_params, bool allow_mixed_output_types)
{
    // Run coin selection on each OutputType and compute the Waste Metric
    std::vector<SelectionResult> results;
    for (const auto& it : available_coins.coins) {
        if (auto result{ChooseSelectionResult(wallet, mapTargetValue, eligibility_filter, it.second, coin_selection_params)}) {
            results.push_back(*result);
        }
    }

    // If we have at least one solution for funding the transaction without mixing, choose the minimum one according to waste metric
    // and return the result
    if (results.size() > 0) return *std::min_element(results.begin(), results.end());

    // If we can't fund the transaction from any individual OutputType, run coin selection one last time
<<<<<<< HEAD
    // over all available coins, which would allow mixing
    if (allow_mixed_output_types) {
        if (auto result{ChooseSelectionResult(wallet, mapTargetValue, eligibility_filter, available_coins.All(), coin_selection_params)}) {
=======
    // over all available coins, which would allow mixing.
    // If TypesCount() <= 1, there is nothing to mix.
    if (allow_mixed_output_types && available_coins.TypesCount() > 1) {
        if (auto result{ChooseSelectionResult(wallet, nTargetValue, eligibility_filter, available_coins.All(), coin_selection_params)}) {
>>>>>>> ba47a4ba
            return result;
        }
    }
    // Either mixing is not allowed and we couldn't find a solution from any single OutputType, or mixing was allowed and we still couldn't
    // find a solution using all available coins
    return std::nullopt;
};

std::optional<SelectionResult> ChooseSelectionResult(const CWallet& wallet, const CAmountMap& mapTargetValue, const CoinEligibilityFilter& eligibility_filter, const std::vector<COutput>& available_coins, const CoinSelectionParams& coin_selection_params)
{
    // Vector of results. We will choose the best one based on waste.
    // std::vector<std::tuple<CAmount, std::set<CInputCoin>, CAmountMap>> results;
    std::vector<SelectionResult> results;

    // ELEMENTS: BnB only for policy asset?
    if (mapTargetValue.size() == 1) {
        // Note that unlike KnapsackSolver, we do not include the fee for creating a change output as BnB will not create a change output.
        std::vector<OutputGroup> positive_groups = GroupOutputs(wallet, available_coins, coin_selection_params, eligibility_filter, /*positive_only=*/true);

        // ELEMENTS:
        CAsset asset = mapTargetValue.begin()->first;
        CAmount nTargetValue = mapTargetValue.begin()->second;
        CAmount target_with_change = nTargetValue;
        // While nTargetValue includes the transaction fees for non-input things, it does not include the fee for creating a change output.
        // So we need to include that for KnapsackSolver and SRD as well, as we are expecting to create a change output.
        if (!coin_selection_params.m_subtract_fee_outputs) {
            target_with_change += coin_selection_params.m_change_fee;
        }
        // Get output groups that only contain this asset.
        std::vector<OutputGroup> asset_groups;
        for (const OutputGroup& g : positive_groups) {
            bool add = true;
            for (const COutput& c : g.m_outputs) {
                if (c.asset != asset) {
                    add = false;
                    break;
                }
            }

            if (add) {
                asset_groups.push_back(g);
            }
        }
        // END ELEMENTS

        if (auto bnb_result{SelectCoinsBnB(positive_groups, nTargetValue, coin_selection_params.m_cost_of_change)}) {
            results.push_back(*bnb_result);
        }

        // Include change for SRD as we want to avoid making really small change if the selection just
        // barely meets the target. Just use the lower bound change target instead of the randomly
        // generated one, since SRD will result in a random change amount anyway; avoid making the
        // target needlessly large.
        const CAmount srd_target = target_with_change + CHANGE_LOWER;
        if (auto srd_result{SelectCoinsSRD(positive_groups, srd_target, coin_selection_params.rng_fast)}) {
            srd_result->ComputeAndSetWaste(coin_selection_params.min_viable_change, coin_selection_params.m_cost_of_change, coin_selection_params.m_change_fee);
            results.push_back(*srd_result);
        }
    }

    // The knapsack solver has some legacy behavior where it will spend dust outputs. We retain this behavior, so don't filter for positive only here.
    std::vector<OutputGroup> all_groups = GroupOutputs(wallet, available_coins, coin_selection_params, eligibility_filter, /*positive_only=*/false);
    // While mapTargetValue includes the transaction fees for non-input things, it does not include the fee for creating a change output.
    // So we need to include that for KnapsackSolver as well, as we are expecting to create a change output.
    CAmountMap mapTargetValue_copy = mapTargetValue;
    if (!coin_selection_params.m_subtract_fee_outputs) {
        mapTargetValue_copy[::policyAsset] += coin_selection_params.m_change_fee;
    }

    CAmountMap map_target_with_change = mapTargetValue;
    // While nTargetValue includes the transaction fees for non-input things, it does not include the fee for creating a change output.
    // So we need to include that for KnapsackSolver and SRD as well, as we are expecting to create a change output.
    if (!coin_selection_params.m_subtract_fee_outputs) {
        map_target_with_change[::policyAsset] += coin_selection_params.m_change_fee;
    }
    if (auto knapsack_result{KnapsackSolver(all_groups, mapTargetValue, coin_selection_params.m_min_change_target, coin_selection_params.rng_fast)}) {
        knapsack_result->ComputeAndSetWaste(coin_selection_params.min_viable_change, coin_selection_params.m_cost_of_change, coin_selection_params.m_change_fee);
        results.push_back(*knapsack_result);
    }

    if (results.empty()) {
        // No solution found
        return std::nullopt;
    }

    std::vector<SelectionResult> eligible_results;
    std::copy_if(results.begin(), results.end(), std::back_inserter(eligible_results), [coin_selection_params](const SelectionResult& result) {
        const auto initWeight{coin_selection_params.tx_noinputs_size * WITNESS_SCALE_FACTOR};
        return initWeight + result.GetWeight() <= static_cast<int>(MAX_STANDARD_TX_WEIGHT);
    });

    if (eligible_results.empty()) {
        return std::nullopt;
    }

    // Choose the result with the least waste
    // If the waste is the same, choose the one which spends more inputs.
    auto& best_result = *std::min_element(eligible_results.begin(), eligible_results.end());
    return best_result;
}

std::optional<SelectionResult> SelectCoins(const CWallet& wallet, CoinsResult& available_coins, const PreSelectedInputs& pre_set_inputs,
                                           const CAmountMap& mapTargetValue, const CCoinControl& coin_control,
                                           const CoinSelectionParams& coin_selection_params)
{
    AssertLockHeld(wallet.cs_wallet);
    // Deduct preset inputs amount from the search target
    CAmountMap selection_target = mapTargetValue - pre_set_inputs.total_amount;

    // Return if automatic coin selection is disabled, and we don't cover the selection target
    if (!coin_control.m_allow_other_inputs && selection_target > CAmountMap{}) return std::nullopt;

    // Return if we can cover the target only with the preset inputs
    if (selection_target <= CAmountMap{}) {
        SelectionResult result(mapTargetValue, SelectionAlgorithm::MANUAL);
        result.AddInputs(pre_set_inputs.coins, coin_selection_params.m_subtract_fee_outputs);
        result.ComputeAndSetWaste(coin_selection_params.min_viable_change, coin_selection_params.m_cost_of_change, coin_selection_params.m_change_fee);
        return result;
    }

    CAmountMap available_coins_total_amount = coin_selection_params.m_subtract_fee_outputs ? available_coins.GetTotalAmount() : available_coins.GetEffectiveTotalAmount();
    if (selection_target > available_coins_total_amount) {
        return std::nullopt; // Insufficient funds
    }

    // Start wallet Coin Selection procedure
    auto op_selection_result = AutomaticCoinSelection(wallet, available_coins, selection_target, coin_control, coin_selection_params);
    if (!op_selection_result) return op_selection_result;

    // If needed, add preset inputs to the automatic coin selection result
    if (!pre_set_inputs.coins.empty()) {
        SelectionResult preselected(pre_set_inputs.total_amount, SelectionAlgorithm::MANUAL);
        preselected.AddInputs(pre_set_inputs.coins, coin_selection_params.m_subtract_fee_outputs);
        op_selection_result->Merge(preselected);
        op_selection_result->ComputeAndSetWaste(coin_selection_params.min_viable_change,
                                                coin_selection_params.m_cost_of_change,
                                                coin_selection_params.m_change_fee);
    }
    return op_selection_result;
}

std::optional<SelectionResult> AutomaticCoinSelection(const CWallet& wallet, CoinsResult& available_coins, const CAmountMap& value_to_select, const CCoinControl& coin_control, const CoinSelectionParams& coin_selection_params)
{
    unsigned int limit_ancestor_count = 0;
    unsigned int limit_descendant_count = 0;
    wallet.chain().getPackageLimits(limit_ancestor_count, limit_descendant_count);
    const size_t max_ancestors = (size_t)std::max<int64_t>(1, limit_ancestor_count);
    const size_t max_descendants = (size_t)std::max<int64_t>(1, limit_descendant_count);
    const bool fRejectLongChains = gArgs.GetBoolArg("-walletrejectlongchains", DEFAULT_WALLET_REJECT_LONG_CHAINS);

    // ELEMENTS: filter coins for assets we are interested in; always keep policyAsset for fees
    std::unordered_set<COutPoint, SaltedOutpointHasher> outpoints;
    for (const auto& output : available_coins.All()) {
        if (output.asset != ::policyAsset  && value_to_select.find(output.asset) == value_to_select.end()) {
            outpoints.emplace(output.outpoint);
        }
    }
    available_coins.Erase(outpoints);

    // form groups from remaining coins; note that preset coins will not
    // automatically have their associated (same address) coins included
    if (coin_control.m_avoid_partial_spends && available_coins.Size() > OUTPUT_GROUP_MAX_ENTRIES) {
        // Cases where we have 101+ outputs all pointing to the same destination may result in
        // privacy leaks as they will potentially be deterministically sorted. We solve that by
        // explicitly shuffling the outputs before processing
        available_coins.Shuffle(coin_selection_params.rng_fast);
    }

    // Coin Selection attempts to select inputs from a pool of eligible UTXOs to fund the
    // transaction at a target feerate. If an attempt fails, more attempts may be made using a more
    // permissive CoinEligibilityFilter.
    std::optional<SelectionResult> res = [&] {
        // If possible, fund the transaction with confirmed UTXOs only. Prefer at least six
        // confirmations on outputs received from other wallets and only spend confirmed change.
        if (auto r1{AttemptSelection(wallet, value_to_select, CoinEligibilityFilter(1, 6, 0), available_coins, coin_selection_params, /*allow_mixed_output_types=*/false)}) return r1;
        // Allow mixing only if no solution from any single output type can be found
        if (auto r2{AttemptSelection(wallet, value_to_select, CoinEligibilityFilter(1, 1, 0), available_coins, coin_selection_params, /*allow_mixed_output_types=*/true)}) return r2;

        // Fall back to using zero confirmation change (but with as few ancestors in the mempool as
        // possible) if we cannot fund the transaction otherwise.
        if (wallet.m_spend_zero_conf_change) {
            if (auto r3{AttemptSelection(wallet, value_to_select, CoinEligibilityFilter(0, 1, 2), available_coins, coin_selection_params, /*allow_mixed_output_types=*/true)}) return r3;
            if (auto r4{AttemptSelection(wallet, value_to_select, CoinEligibilityFilter(0, 1, std::min((size_t)4, max_ancestors/3), std::min((size_t)4, max_descendants/3)),
                                   available_coins, coin_selection_params, /*allow_mixed_output_types=*/true)}) {
                return r4;
            }
            if (auto r5{AttemptSelection(wallet, value_to_select, CoinEligibilityFilter(0, 1, max_ancestors/2, max_descendants/2),
                                   available_coins, coin_selection_params, /*allow_mixed_output_types=*/true)}) {
                return r5;
            }
            // If partial groups are allowed, relax the requirement of spending OutputGroups (groups
            // of UTXOs sent to the same address, which are obviously controlled by a single wallet)
            // in their entirety.
            if (auto r6{AttemptSelection(wallet, value_to_select, CoinEligibilityFilter(0, 1, max_ancestors-1, max_descendants-1, /*include_partial=*/true),
                                   available_coins, coin_selection_params, /*allow_mixed_output_types=*/true)}) {
                return r6;
            }
            // Try with unsafe inputs if they are allowed. This may spend unconfirmed outputs
            // received from other wallets.
            if (coin_control.m_include_unsafe_inputs) {
                if (auto r7{AttemptSelection(wallet, value_to_select,
                    CoinEligibilityFilter(/*conf_mine=*/0, /*conf_theirs=*/0, max_ancestors-1, max_descendants-1, /*include_partial=*/true),
                    available_coins, coin_selection_params, /*allow_mixed_output_types=*/true)}) {
                    return r7;
                }
            }
            // Try with unlimited ancestors/descendants. The transaction will still need to meet
            // mempool ancestor/descendant policy to be accepted to mempool and broadcasted, but
            // OutputGroups use heuristics that may overestimate ancestor/descendant counts.
            if (!fRejectLongChains) {
                if (auto r8{AttemptSelection(wallet, value_to_select,
                                      CoinEligibilityFilter(0, 1, std::numeric_limits<uint64_t>::max(), std::numeric_limits<uint64_t>::max(), /*include_partial=*/true),
                                      available_coins, coin_selection_params, /*allow_mixed_output_types=*/true)}) {
                    return r8;
                }
            }
        }
        // Coin Selection failed.
        return std::optional<SelectionResult>();
    }();

    return res;
}

static bool IsCurrentForAntiFeeSniping(interfaces::Chain& chain, const uint256& block_hash)
{
    if (chain.isInitialBlockDownload()) {
        return false;
    }
    constexpr int64_t MAX_ANTI_FEE_SNIPING_TIP_AGE = 8 * 60 * 60; // in seconds
    int64_t block_time;
    CHECK_NONFATAL(chain.findBlock(block_hash, FoundBlock().time(block_time)));
    if (block_time < (GetTime() - MAX_ANTI_FEE_SNIPING_TIP_AGE)) {
        return false;
    }
    return true;
}

/**
 * Set a height-based locktime for new transactions (uses the height of the
 * current chain tip unless we are not synced with the current chain
 */
static void DiscourageFeeSniping(CMutableTransaction& tx, FastRandomContext& rng_fast,
                                 interfaces::Chain& chain, const uint256& block_hash, int block_height)
{
    // All inputs must be added by now
    assert(!tx.vin.empty());
    // Discourage fee sniping.
    //
    // For a large miner the value of the transactions in the best block and
    // the mempool can exceed the cost of deliberately attempting to mine two
    // blocks to orphan the current best block. By setting nLockTime such that
    // only the next block can include the transaction, we discourage this
    // practice as the height restricted and limited blocksize gives miners
    // considering fee sniping fewer options for pulling off this attack.
    //
    // A simple way to think about this is from the wallet's point of view we
    // always want the blockchain to move forward. By setting nLockTime this
    // way we're basically making the statement that we only want this
    // transaction to appear in the next block; we don't want to potentially
    // encourage reorgs by allowing transactions to appear at lower heights
    // than the next block in forks of the best chain.
    //
    // Of course, the subsidy is high enough, and transaction volume low
    // enough, that fee sniping isn't a problem yet, but by implementing a fix
    // now we ensure code won't be written that makes assumptions about
    // nLockTime that preclude a fix later.
    if (IsCurrentForAntiFeeSniping(chain, block_hash)) {
        tx.nLockTime = block_height;

        // Secondly occasionally randomly pick a nLockTime even further back, so
        // that transactions that are delayed after signing for whatever reason,
        // e.g. high-latency mix networks and some CoinJoin implementations, have
        // better privacy.
        if (rng_fast.randrange(10) == 0) {
            tx.nLockTime = std::max(0, int(tx.nLockTime) - int(rng_fast.randrange(100)));
        }
    } else {
        // If our chain is lagging behind, we can't discourage fee sniping nor help
        // the privacy of high-latency transactions. To avoid leaking a potentially
        // unique "nLockTime fingerprint", set nLockTime to a constant.
        tx.nLockTime = 0;
    }
    // Sanity check all values
    assert(tx.nLockTime < LOCKTIME_THRESHOLD); // Type must be block height
    assert(tx.nLockTime <= uint64_t(block_height));
    for (const auto& in : tx.vin) {
        // Can not be FINAL for locktime to work
        assert(in.nSequence != CTxIn::SEQUENCE_FINAL);
        // May be MAX NONFINAL to disable both BIP68 and BIP125
        if (in.nSequence == CTxIn::MAX_SEQUENCE_NONFINAL) continue;
        // May be MAX BIP125 to disable BIP68 and enable BIP125
        if (in.nSequence == MAX_BIP125_RBF_SEQUENCE) continue;
        // The wallet does not support any other sequence-use right now.
        assert(false);
    }
}

// Reset all non-global blinding details.
static void resetBlindDetails(BlindDetails* det, bool preserve_output_data = false) {
    det->i_amount_blinds.clear();
    det->i_asset_blinds.clear();
    det->i_assets.clear();
    det->i_amounts.clear();

    det->o_amounts.clear();
    if (!preserve_output_data) {
        det->o_pubkeys.clear();
    }
    det->o_amount_blinds.clear();
    det->o_assets.clear();
    det->o_asset_blinds.clear();

    if (!preserve_output_data) {
        det->num_to_blind = 0;
        det->change_to_blind = 0;
        det->only_recipient_blind_index = -1;
        det->only_change_pos = -1;
    }
}

static bool fillBlindDetails(BlindDetails* det, CWallet* wallet, CMutableTransaction& txNew, std::vector<COutput>& selected_coins, bilingual_str& error) {
    int num_inputs_blinded = 0;

    // Fill in input blinding details
    for (const COutput& coin : selected_coins) {
        det->i_amount_blinds.push_back(coin.bf_value);
        det->i_asset_blinds.push_back(coin.bf_asset);
        det->i_assets.push_back(coin.asset);
        det->i_amounts.push_back(coin.value);
        if (coin.txout.nValue.IsCommitment() || coin.txout.nAsset.IsCommitment()) {
            num_inputs_blinded++;
        }
    }
    // Fill in output blinding details
    for (size_t nOut = 0; nOut < txNew.vout.size(); nOut++) {
        //TODO(CA) consider removing all blind setting before BlindTransaction as they get cleared anyway
        det->o_amount_blinds.push_back(uint256());
        det->o_asset_blinds.push_back(uint256());
        det->o_assets.push_back(txNew.vout[nOut].nAsset.GetAsset());
        det->o_amounts.push_back(txNew.vout[nOut].nValue.GetAmount());
    }

    // There are a few edge-cases of blinding we need to take care of
    //
    // First, if there are blinded inputs but not outputs to blind
    // We need this to go through, even though no privacy is gained.
    if (num_inputs_blinded > 0 &&  det->num_to_blind == 0) {
        // We need to make sure to dupe an asset that is in input set
        //TODO Have blinding do some extremely minimal rangeproof
        CTxOut newTxOut(det->o_assets.back(), 0, CScript() << OP_RETURN);
        CPubKey blind_pub = wallet->GetBlindingPubKey(newTxOut.scriptPubKey); // irrelevant, just needs to be non-null
        newTxOut.nNonce.vchCommitment = std::vector<unsigned char>(blind_pub.begin(), blind_pub.end());
        txNew.vout.push_back(newTxOut);
        det->o_pubkeys.push_back(wallet->GetBlindingPubKey(newTxOut.scriptPubKey));
        det->o_amount_blinds.push_back(uint256());
        det->o_asset_blinds.push_back(uint256());
        det->o_amounts.push_back(0);
        det->o_assets.push_back(det->o_assets.back());
        det->num_to_blind++;
        wallet->WalletLogPrintf("Adding OP_RETURN output to complete blinding since there are %d blinded inputs and no blinded outputs\n", num_inputs_blinded);

        // No blinded inputs, but 1 blinded output
    } else if (num_inputs_blinded == 0 && det->num_to_blind == 1) {
        if (det->change_to_blind == 1) {
            // Only 1 blinded change, unblind the change
            //TODO Split up change instead if possible
            if (det->ignore_blind_failure) {
                det->num_to_blind--;
                det->change_to_blind--;
                txNew.vout[det->only_change_pos].nNonce.SetNull();
                det->o_pubkeys[det->only_change_pos] = CPubKey();
                det->o_amount_blinds[det->only_change_pos] = uint256();
                det->o_asset_blinds[det->only_change_pos] = uint256();
                wallet->WalletLogPrintf("Unblinding change at index %d due to lack of inputs and other outputs being blinded.\n", det->only_change_pos);
            } else {
                error = _("Change output could not be blinded as there are no blinded inputs and no other blinded outputs.");
                return false;
            }
        } else {
            // 1 blinded destination
            // TODO Attempt to get a blinded input, OR add unblinded coin to make blinded change
            assert(det->only_recipient_blind_index != -1);
            if (det->ignore_blind_failure) {
                det->num_to_blind--;
                txNew.vout[det->only_recipient_blind_index].nNonce.SetNull();
                det->o_pubkeys[det->only_recipient_blind_index] = CPubKey();
                det->o_amount_blinds[det->only_recipient_blind_index] = uint256();
                det->o_asset_blinds[det->only_recipient_blind_index] = uint256();
                wallet->WalletLogPrintf("Unblinding single blinded output at index %d due to lack of inputs and other outputs being blinded.\n", det->only_recipient_blind_index);
            } else {
                error = _("Transaction output could not be blinded as there are no blinded inputs and no other blinded outputs.");
                return false;
            }
        }
    }
    // All other combinations should work.
    return true;
}

static util::Result<CreatedTransactionResult> CreateTransactionInternal(
        CWallet& wallet,
        const std::vector<CRecipient>& vecSend,
        int change_pos,
        const CCoinControl& coin_control,
        bool sign,
        BlindDetails* blind_details,
        const IssuanceDetails* issuance_details) EXCLUSIVE_LOCKS_REQUIRED(wallet.cs_wallet)
{
    if (blind_details || issuance_details) {
        assert(g_con_elementsmode);
    }

    if (blind_details) {
        // Clear out previous blinding/data info as needed
        resetBlindDetails(blind_details);
    }

    AssertLockHeld(wallet.cs_wallet);

    // out variables, to be packed into returned result structure
    int nChangePosInOut = change_pos;

    FastRandomContext rng_fast;
    CMutableTransaction txNew; // The resulting transaction that we make

    CoinSelectionParams coin_selection_params{rng_fast}; // Parameters for coin selection, init with dummy
    coin_selection_params.m_avoid_partial_spends = coin_control.m_avoid_partial_spends;

    CScript dummy_script = CScript() << 0x00;
    CAmountMap map_recipients_sum;
    // Always assume that we are at least sending policyAsset.
    map_recipients_sum[::policyAsset] = 0;
    std::vector<std::unique_ptr<ReserveDestination>> reservedest;
    // Set the long term feerate estimate to the wallet's consolidate feerate
    coin_selection_params.m_long_term_feerate = wallet.m_consolidate_feerate;
    const OutputType change_type = wallet.TransactionChangeType(coin_control.m_change_type ? *coin_control.m_change_type : wallet.m_default_change_type, vecSend);
    reservedest.emplace_back(new ReserveDestination(&wallet, change_type)); // policy asset

    std::set<CAsset> assets_seen;
    unsigned int outputs_to_subtract_fee_from = 0; // The number of outputs which we are subtracting the fee from
    for (const auto& recipient : vecSend)
    {
        // Pad change keys to cover total possible number of assets
        // One already exists(for policyAsset), so one for each destination
        if (assets_seen.insert(recipient.asset).second) {
            reservedest.emplace_back(new ReserveDestination(&wallet, change_type));
        }

        // Skip over issuance outputs, no need to select those coins
        if (recipient.asset == CAsset(uint256S("1")) || recipient.asset == CAsset(uint256S("2"))) {
            continue;
        }

        map_recipients_sum[recipient.asset] += recipient.nAmount;

        if (recipient.fSubtractFeeFromAmount) {
            outputs_to_subtract_fee_from++;
            coin_selection_params.m_subtract_fee_outputs = true;
        }
    }

    // Create change script that will be used if we need change
    // ELEMENTS: A map that keeps track of the change script for each asset and also
    // the index of the reservedest used for that script (-1 if none).
    std::map<CAsset, std::pair<int, CScript>> mapScriptChange;
    // For manually set change, we need to use the blinding pubkey associated
    // with the manually-set address rather than generating one from the wallet
    std::map<CAsset, std::optional<CPubKey>> mapBlindingKeyChange;
    bilingual_str error; // possible error str

    // coin control: send change to custom address
    if (coin_control.destChange.size() > 0) {
        for (const auto& dest : coin_control.destChange) {
            // No need to test we cover all assets.  We produce error for that later.
            mapScriptChange[dest.first] = std::pair<int, CScript>(-1, GetScriptForDestination(dest.second));
            if (IsBlindDestination(dest.second)) {
                mapBlindingKeyChange[dest.first] = GetDestinationBlindingKey(dest.second);
            } else {
                mapBlindingKeyChange[dest.first] = std::nullopt;
            }
        }
    } else { // no coin control: send change to newly generated address
        // Note: We use a new key here to keep it from being obvious which side is the change.
        //  The drawback is that by not reusing a previous key, the change may be lost if a
        //  backup is restored, if the backup doesn't have the new private key for the change.
        //  If we reused the old key, it would be possible to add code to look for and
        //  rediscover unknown transactions that were written with keys of ours to recover
        //  post-backup change.

        // One change script per output asset.
        size_t index = 0;
        for (const auto& value : map_recipients_sum) {
            // Reserve a new key pair from key pool. If it fails, provide a dummy
            // destination in case we don't need change.
            auto op_dest = reservedest[index]->GetReservedDestination(true);
            if (index >= reservedest.size() || !op_dest) {
                error = _("Transaction needs a change address, but we can't generate it.") + Untranslated(" ") + util::ErrorString(op_dest);
                // ELEMENTS: We need to put a dummy destination here. Core uses an empty script
                //  but we can't because empty scripts indicate fees (which trigger assertion
                //  failures in `BlindTransaction`). We also set the index to -1, indicating
                //  that this destination is not actually used, and therefore should not be
                //  returned by the `ReturnDestination` loop below.
                mapScriptChange[value.first] = std::pair<int, CScript>(-1, dummy_script);
            } else {
                mapScriptChange[value.first] = std::pair<int, CScript>(index, GetScriptForDestination(*op_dest));
                ++index;
            }
        }

        // Also make sure we have change scripts for the pre-selected inputs.
        std::vector<COutPoint> vPresetInputs;
        coin_control.ListSelected(vPresetInputs);
        for (const COutPoint& presetInput : vPresetInputs) {
            CAsset asset;
            const auto& it = wallet.mapWallet.find(presetInput.hash);
            CTxOut txout;
            if (it != wallet.mapWallet.end()) {
                 asset = it->second.GetOutputAsset(wallet, presetInput.n);
            } else if (coin_control.GetExternalOutput(presetInput, txout)) {
                asset = txout.nAsset.GetAsset();
            } else {
                // Ignore this here, will fail more gracefully later.
                continue;
            }

            if (mapScriptChange.find(asset) != mapScriptChange.end()) {
                // This asset already has a change script.
                continue;
            }

            auto op_dest = reservedest[index]->GetReservedDestination(true);
            if (index >= reservedest.size() || !op_dest) {
                return util::Error{_("Transaction needs a change address, but we can't generate it.") + Untranslated(" ") + util::ErrorString(op_dest)};
            }

            CScript scriptChange = GetScriptForDestination(*op_dest);
            // A valid destination implies a change script (and
            // vice-versa). An empty change script will abort later, if the
            // change keypool ran out, but change is required.
            CHECK_NONFATAL(IsValidDestination(*op_dest) != (scriptChange == dummy_script));
            mapScriptChange[asset] = std::pair<int, CScript>(index, scriptChange);
            ++index;
        }
    }
    assert(mapScriptChange.size() > 0);
    CTxOut change_prototype_txout(mapScriptChange.begin()->first, 0, mapScriptChange.begin()->second.second);
    // TODO CA: Set this for each change output
    coin_selection_params.change_output_size = GetSerializeSize(change_prototype_txout);
    if (g_con_elementsmode) {
        if (blind_details) {
            change_prototype_txout.nAsset.vchCommitment.resize(33);
            change_prototype_txout.nValue.vchCommitment.resize(33);
            change_prototype_txout.nNonce.vchCommitment.resize(33);
            coin_selection_params.change_output_size = GetSerializeSize(change_prototype_txout);
            coin_selection_params.change_output_size += (MAX_RANGEPROOF_SIZE + DEFAULT_SURJECTIONPROOF_SIZE + WITNESS_SCALE_FACTOR - 1)/WITNESS_SCALE_FACTOR;
        } else {
            change_prototype_txout.nAsset.vchCommitment.resize(33);
            change_prototype_txout.nValue.vchCommitment.resize(9);
            change_prototype_txout.nNonce.vchCommitment.resize(1);
            coin_selection_params.change_output_size = GetSerializeSize(change_prototype_txout);
        }
    }

    // Get size of spending the change output
    int change_spend_size = CalculateMaximumSignedInputSize(change_prototype_txout, &wallet);
    // If the wallet doesn't know how to sign change output, assume p2sh-p2wpkh
    // as lower-bound to allow BnB to do it's thing
    if (change_spend_size == -1) {
        coin_selection_params.change_spend_size = DUMMY_NESTED_P2WPKH_INPUT_SIZE;
    } else {
        coin_selection_params.change_spend_size = (size_t)change_spend_size;
    }

    // Set discard feerate
    coin_selection_params.m_discard_feerate = GetDiscardRate(wallet);

    // Get the fee rate to use effective values in coin selection
    FeeCalculation feeCalc;
    coin_selection_params.m_effective_feerate = GetMinimumFeeRate(wallet, coin_control, &feeCalc);
    // Do not, ever, assume that it's fine to change the fee rate if the user has explicitly
    // provided one
    if (coin_control.m_feerate && coin_selection_params.m_effective_feerate > *coin_control.m_feerate) {
        return util::Error{strprintf(_("Fee rate (%s) is lower than the minimum fee rate setting (%s)"), coin_control.m_feerate->ToString(FeeEstimateMode::SAT_VB), coin_selection_params.m_effective_feerate.ToString(FeeEstimateMode::SAT_VB))};
    }
    if (feeCalc.reason == FeeReason::FALLBACK && !wallet.m_allow_fallback_fee) {
        // eventually allow a fallback fee
        return util::Error{_("Fee estimation failed. Fallbackfee is disabled. Wait a few blocks or enable -fallbackfee.")};
    }

    // Calculate the cost of change
    // Cost of change is the cost of creating the change output + cost of spending the change output in the future.
    // For creating the change output now, we use the effective feerate.
    // For spending the change output in the future, we use the discard feerate for now.
    // So cost of change = (change output size * effective feerate) + (size of spending change output * discard feerate)
    coin_selection_params.m_change_fee = coin_selection_params.m_effective_feerate.GetFee(coin_selection_params.change_output_size);
    coin_selection_params.m_cost_of_change = coin_selection_params.m_discard_feerate.GetFee(coin_selection_params.change_spend_size) + coin_selection_params.m_change_fee;

    // ELEMENTS FIXME: Please review the map_recipients_sum[::policyAsset] part.
    //                 In bitcoin the line just says recipients_sum (it's not a map).
    //                 I'm not sure if the policyAsset value is the right number to use.
    coin_selection_params.m_min_change_target = GenerateChangeTarget(std::floor(map_recipients_sum[::policyAsset] / vecSend.size()), coin_selection_params.m_change_fee, rng_fast);

    // The smallest change amount should be:
    // 1. at least equal to dust threshold
    // 2. at least 1 sat greater than fees to spend it at m_discard_feerate
    const auto dust = GetDustThreshold(change_prototype_txout, coin_selection_params.m_discard_feerate);
    const auto change_spend_fee = coin_selection_params.m_discard_feerate.GetFee(coin_selection_params.change_spend_size);
    coin_selection_params.min_viable_change = std::max(change_spend_fee + 1, dust);

    // Static vsize overhead + outputs vsize. 4 nVersion, 4 nLocktime, 1 input count, 1 witness overhead (dummy, flag, stack size)
    coin_selection_params.tx_noinputs_size = 10 + GetSizeOfCompactSize(vecSend.size()); // bytes for output count

    // vouts to the payees
    if (g_con_elementsmode) {
        coin_selection_params.tx_noinputs_size += 46; // fee output: 9 bytes value, 1 byte scriptPubKey, 33 bytes asset, 1 byte nonce, 1 byte each for null rangeproof/surjectionproof
    }

    // ELEMENTS: If we have blinded inputs but no blinded outputs (which, since the wallet
    //  makes an effort to not produce change, is a common case) then we need to add a
    //  dummy output.
    bool may_need_blinded_dummy = !!blind_details;
    for (const auto& recipient : vecSend)
    {
        CTxOut txout(recipient.asset, recipient.nAmount, recipient.scriptPubKey);
        txout.nNonce.vchCommitment = std::vector<unsigned char>(recipient.confidentiality_key.begin(), recipient.confidentiality_key.end());

        // Include the fee cost for outputs.
        coin_selection_params.tx_noinputs_size += ::GetSerializeSize(txout, PROTOCOL_VERSION);

        if (recipient.asset == policyAsset && IsDust(txout, wallet.chain().relayDustFee()))
        {
            return util::Error{_("Transaction amount too small")};
        }
        txNew.vout.push_back(txout);

        // ELEMENTS
        if (blind_details) {
            blind_details->o_pubkeys.push_back(recipient.confidentiality_key);
            if (blind_details->o_pubkeys.back().IsFullyValid()) {
                may_need_blinded_dummy = false;
                blind_details->num_to_blind++;
                blind_details->only_recipient_blind_index = txNew.vout.size()-1;
                if (!coin_selection_params.m_subtract_fee_outputs) {
                    coin_selection_params.tx_noinputs_size += (MAX_RANGEPROOF_SIZE + DEFAULT_SURJECTIONPROOF_SIZE + WITNESS_SCALE_FACTOR - 1)/WITNESS_SCALE_FACTOR;
                }
            }
        }
    }
    if (may_need_blinded_dummy && !coin_selection_params.m_subtract_fee_outputs) {
        // dummy output: 33 bytes value, 2 byte scriptPubKey, 33 bytes asset, 1 byte nonce, 66 bytes dummy rangeproof, 1 byte null surjectionproof
        // FIXME actually, we currently just hand off to BlindTransaction which will put
        //  a full rangeproof and surjectionproof. We should fix this when we overhaul
        //  the blinding logic.
        coin_selection_params.tx_noinputs_size += 70 + 66 +(MAX_RANGEPROOF_SIZE + DEFAULT_SURJECTIONPROOF_SIZE + WITNESS_SCALE_FACTOR - 1)/WITNESS_SCALE_FACTOR;
    }
    // If we are going to issue an asset, add the issuance data to the noinputs_size so that
    // we allocate enough coins for them.
    if (issuance_details) {
        size_t issue_count = 0;
        for (unsigned int i = 0; i < txNew.vout.size(); i++) {
            if (txNew.vout[i].nAsset.IsExplicit() && txNew.vout[i].nAsset.GetAsset() == CAsset(uint256S("1"))) {
                issue_count++;
            } else if (txNew.vout[i].nAsset.IsExplicit() && txNew.vout[i].nAsset.GetAsset() == CAsset(uint256S("2"))) {
                issue_count++;
            }
        }
        if (issue_count > 0) {
            // Allocate space for blinding nonce, entropy, and whichever of nAmount/nInflationKeys is null
            coin_selection_params.tx_noinputs_size += 2 * 32 + 2 * (2 - issue_count);
        }
        // Allocate non-null nAmount/nInflationKeys and rangeproofs
        if (issuance_details->blind_issuance) {
            coin_selection_params.tx_noinputs_size += issue_count * (33 * WITNESS_SCALE_FACTOR + MAX_RANGEPROOF_SIZE + WITNESS_SCALE_FACTOR - 1) / WITNESS_SCALE_FACTOR;
        } else {
            coin_selection_params.tx_noinputs_size += issue_count * 9;
        }
    }

    // Include the fees for things that aren't inputs, excluding the change output
    const CAmount not_input_fees = coin_selection_params.m_effective_feerate.GetFee(coin_selection_params.m_subtract_fee_outputs ? 0 : coin_selection_params.tx_noinputs_size);
    CAmountMap map_selection_target = map_recipients_sum;
    map_selection_target[policyAsset] += not_input_fees;

    // Fetch manually selected coins
    PreSelectedInputs preset_inputs;
    if (coin_control.HasSelected()) {
        auto res_fetch_inputs = FetchSelectedInputs(wallet, coin_control, coin_selection_params);
        if (!res_fetch_inputs) return util::Error{util::ErrorString(res_fetch_inputs)};
        preset_inputs = *res_fetch_inputs;
    }

    // Fetch wallet available coins if "other inputs" are
    // allowed (coins automatically selected by the wallet)
    CoinsResult available_coins;
    if (coin_control.m_allow_other_inputs) {
        available_coins = AvailableCoins(wallet, &coin_control, coin_selection_params.m_effective_feerate);
    }

    // Choose coins to use
    std::optional<SelectionResult> result = SelectCoins(wallet, available_coins, preset_inputs, /*mapTargetValue=*/map_selection_target, coin_control, coin_selection_params);
    if (!result) {
        return util::Error{_("Insufficient funds")};
    }
    TRACE5(coin_selection, selected_coins, wallet.GetName().c_str(), GetAlgorithmName(result->GetAlgo()).c_str(), result->GetTarget(), result->GetWaste(), result->GetSelectedValue());

    // If all of our inputs are explicit, we don't need a blinded dummy
    if (may_need_blinded_dummy) {
        may_need_blinded_dummy = false;
        for (const auto& coin : result->GetInputSet()) {
            if (!coin.txout.nValue.IsExplicit()) {
                may_need_blinded_dummy = true;
                break;
            }
        }
    }

    // Always make a change output
    // We will reduce the fee from this change output later, and remove the output if it is too small.
    // ELEMENTS: wrap this all in a loop, set nChangePosInOut specifically for policy asset
    CAmountMap map_change_and_fee = result->GetSelectedValue() - map_recipients_sum;
    // Zero out any non-policy assets which have zero change value
    for (auto it = map_change_and_fee.begin(); it != map_change_and_fee.end(); ) {
        if (it->first != policyAsset && it->second == 0) {
            it = map_change_and_fee.erase(it);
        } else {
            ++it;
        }
    }

    // Uniformly randomly place change outputs for all assets, except that the policy-asset
    // change may have a fixed position.
    std::vector<std::optional<CAsset>> fixed_change_pos{txNew.vout.size() + map_change_and_fee.size()};
    if (nChangePosInOut == -1) {
       // randomly set policyasset change position
    } else if ((unsigned int)nChangePosInOut >= fixed_change_pos.size()) {
        return util::Error{_("Transaction change output index out of range")};
    } else {
        fixed_change_pos[nChangePosInOut] = policyAsset;
    }

    for (const auto& asset_change_and_fee : map_change_and_fee) {
        // No need to randomly set the policyAsset change if has been set manually
        if (nChangePosInOut >= 0 && asset_change_and_fee.first == policyAsset) {
            continue;
        }

        int index;
        do {
            index = rng_fast.randrange(fixed_change_pos.size());
        } while (fixed_change_pos[index]);

        fixed_change_pos[index] = asset_change_and_fee.first;
        if (asset_change_and_fee.first == policyAsset) {
            nChangePosInOut = index;
        }
    }

    // Create all the change outputs in their respective places, inserting them
    // in increasing order so that none of them affect each others' indices
    for (unsigned int i = 0; i < fixed_change_pos.size(); i++) {
        if (!fixed_change_pos[i]) {
            continue;
        }

        const CAsset& asset = *fixed_change_pos[i];
        const CAmount& change_and_fee = map_change_and_fee.at(asset);

        assert(change_and_fee >= 0);

        const std::map<CAsset, std::pair<int, CScript>>::const_iterator itScript = mapScriptChange.find(asset);
        if (itScript == mapScriptChange.end()) {
            return util::Error{Untranslated(strprintf("No change destination provided for asset %s", asset.GetHex()))};
        }
        CTxOut newTxOut(asset, change_and_fee, itScript->second.second);

        if (blind_details) {
            std::optional<CPubKey> blind_pub = std::nullopt;
            // We cannot blind zero-valued outputs, and anyway they will be dropped
            // later in this function during the dust check
            if (change_and_fee > 0) {
                const auto itBlindingKey = mapBlindingKeyChange.find(asset);
                if (itBlindingKey != mapBlindingKeyChange.end()) {
                    // If the change output was specified, use the blinding key that
                    // came with the specified address (if any)
                    blind_pub = itBlindingKey->second;
                } else {
                    // Otherwise, we generated it from our own wallet, so get the
                    // blinding key from our own wallet.
                    blind_pub = wallet.GetBlindingPubKey(itScript->second.second);
                }
            } else {
                assert(asset == policyAsset);
            }

            if (blind_pub) {
                blind_details->o_pubkeys.insert(blind_details->o_pubkeys.begin() + i, *blind_pub);
                assert(blind_pub->IsFullyValid());

                blind_details->num_to_blind++;
                blind_details->change_to_blind++;
                blind_details->only_change_pos = i;
                // Place the blinding pubkey here in case of fundraw calls
                newTxOut.nNonce.vchCommitment = std::vector<unsigned char>(blind_pub->begin(), blind_pub->end());
            } else {
                blind_details->o_pubkeys.insert(blind_details->o_pubkeys.begin() + i, CPubKey());
            }
        }
        // Insert change output
        txNew.vout.insert(txNew.vout.begin() + i, newTxOut);
    }

    // Add fee output.
    if (g_con_elementsmode) {
        CTxOut fee(::policyAsset, 0, CScript());
        assert(fee.IsFee());
        txNew.vout.push_back(fee);
        if (blind_details) {
            blind_details->o_pubkeys.push_back(CPubKey());
        }
    }
    assert(nChangePosInOut != -1);
    auto change_position = txNew.vout.begin() + nChangePosInOut;
    // end ELEMENTS

    // Set token input if reissuing
    int reissuance_index = -1;
    uint256 token_blinding;

    // Elements: Shuffle here to preserve random ordering for surjection proofs
    // selected_coins = std::vector<CInputCoin>(setCoins.begin(), setCoins.end());
    // Shuffle(selected_coins.begin(), selected_coins.end(), FastRandomContext());
    // Shuffle selected coins and fill in final vin
    std::vector<COutput> selected_coins = result->GetShuffledInputVector();

    // The sequence number is set to non-maxint so that DiscourageFeeSniping
    // works.
    //
    // BIP125 defines opt-in RBF as any nSequence < maxint-1, so
    // we use the highest possible value in that range (maxint-2)
    // to avoid conflicting with other possible uses of nSequence,
    // and in the spirit of "smallest possible change from prior
    // behavior."
    const uint32_t nSequence{coin_control.m_signal_bip125_rbf.value_or(wallet.m_signal_rbf) ? MAX_BIP125_RBF_SEQUENCE : CTxIn::MAX_SEQUENCE_NONFINAL};
    for (const auto& coin : selected_coins) {
        txNew.vin.push_back(CTxIn(coin.outpoint, CScript(), nSequence));

        if (issuance_details && coin.asset == issuance_details->reissuance_token) {
            reissuance_index = txNew.vin.size() - 1;
            token_blinding = coin.bf_asset;
        }
    }
    DiscourageFeeSniping(txNew, rng_fast, wallet.chain(), wallet.GetLastBlockHash(), wallet.GetLastBlockHeight());

    // ELEMENTS add issuance details and blinding details
    std::vector<CKey> issuance_asset_keys;
    std::vector<CKey> issuance_token_keys;
    if (issuance_details) {
        // Fill in issuances now that inputs are set
        assert(txNew.vin.size() > 0);
        int asset_index = -1;
        int token_index = -1;
        for (unsigned int i = 0; i < txNew.vout.size(); i++) {
            if (txNew.vout[i].nAsset.IsExplicit() && txNew.vout[i].nAsset.GetAsset() == CAsset(uint256S("1"))) {
                asset_index = i;
            } else if (txNew.vout[i].nAsset.IsExplicit() && txNew.vout[i].nAsset.GetAsset() == CAsset(uint256S("2"))) {
                token_index = i;
            }
        }
        // Initial issuance request
        if (issuance_details->reissuance_asset.IsNull() && issuance_details->reissuance_token.IsNull() && (asset_index != -1 || token_index != -1)) {
            uint256 entropy;
            CAsset asset;
            CAsset token;
            // Initial issuance always uses vin[0]
            GenerateAssetEntropy(entropy, txNew.vin[0].prevout, issuance_details->contract_hash);
            CalculateAsset(asset, entropy);
            CalculateReissuanceToken(token, entropy, issuance_details->blind_issuance);
            CScript blindingScript(CScript() << OP_RETURN << std::vector<unsigned char>(txNew.vin[0].prevout.hash.begin(), txNew.vin[0].prevout.hash.end()) << txNew.vin[0].prevout.n);
            txNew.vin[0].assetIssuance.assetEntropy = issuance_details->contract_hash;
            // We're making asset outputs, fill out asset type and issuance input
            if (asset_index != -1) {
                txNew.vin[0].assetIssuance.nAmount = txNew.vout[asset_index].nValue;

                txNew.vout[asset_index].nAsset = asset;
                if (issuance_details->blind_issuance && blind_details) {
                    issuance_asset_keys.push_back(wallet.GetBlindingKey(&blindingScript));
                    blind_details->num_to_blind++;
                }
            }
            // We're making reissuance token outputs
            if (token_index != -1) {
                txNew.vin[0].assetIssuance.nInflationKeys = txNew.vout[token_index].nValue;
                txNew.vout[token_index].nAsset = token;
                if (issuance_details->blind_issuance && blind_details) {
                    issuance_token_keys.push_back(wallet.GetBlindingKey(&blindingScript));
                    blind_details->num_to_blind++;

                    // If we're blinding a token issuance and no assets, we must make
                    // the asset issuance a blinded commitment to 0
                    if (asset_index == -1) {
                        txNew.vin[0].assetIssuance.nAmount = 0;
                        issuance_asset_keys.push_back(wallet.GetBlindingKey(&blindingScript));
                        blind_details->num_to_blind++;
                    }
                }
            }
        // Asset being reissued with explicitly named asset/token
        } else if (asset_index != -1) {
            assert(reissuance_index != -1);
            // Fill in output with issuance
            txNew.vout[asset_index].nAsset = issuance_details->reissuance_asset;

            // Fill in issuance
            // Blinding revealing underlying asset
            txNew.vin[reissuance_index].assetIssuance.assetBlindingNonce = token_blinding;
            txNew.vin[reissuance_index].assetIssuance.assetEntropy = issuance_details->entropy;
            txNew.vin[reissuance_index].assetIssuance.nAmount = txNew.vout[asset_index].nValue;

            // If blinded token derivation, blind the issuance
            CAsset temp_token;
            CalculateReissuanceToken(temp_token, issuance_details->entropy, true);
            if (temp_token == issuance_details->reissuance_token && blind_details) {
            CScript blindingScript(CScript() << OP_RETURN << std::vector<unsigned char>(txNew.vin[reissuance_index].prevout.hash.begin(), txNew.vin[reissuance_index].prevout.hash.end()) << txNew.vin[reissuance_index].prevout.n);
                issuance_asset_keys.resize(reissuance_index);
                issuance_asset_keys.push_back(wallet.GetBlindingKey(&blindingScript));
                blind_details->num_to_blind++;
            }
        }
    }

    // Do "initial blinding" for fee estimation purposes
    TxSize tx_sizes;
    CMutableTransaction tx_blinded = txNew;
    if (blind_details) {
        if (!fillBlindDetails(blind_details, &wallet, tx_blinded, selected_coins, error)) {
            return util::Error{error};
        }
        txNew = tx_blinded; // sigh, `fillBlindDetails` may have modified txNew
        // Update the change position to the new tx
        change_position = txNew.vout.begin() + nChangePosInOut;

        int ret = BlindTransaction(blind_details->i_amount_blinds, blind_details->i_asset_blinds, blind_details->i_assets, blind_details->i_amounts, blind_details->o_amount_blinds, blind_details->o_asset_blinds, blind_details->o_pubkeys, issuance_asset_keys, issuance_token_keys, tx_blinded);
        assert(ret != -1);
        if (ret != blind_details->num_to_blind) {
            return util::Error{_("Unable to blind the transaction properly. This should not happen.")};
        }

        tx_sizes = CalculateMaximumSignedTxSize(CTransaction(tx_blinded), &wallet, &coin_control);
    } else {
        tx_sizes = CalculateMaximumSignedTxSize(CTransaction(txNew), &wallet, &coin_control);
    }
    // end ELEMENTS

    // Calculate the transaction fee
    int nBytes = tx_sizes.vsize;
    if (nBytes == -1) {
        return util::Error{_("Missing solving data for estimating transaction size")};
    }

    // Subtract fee from the change output if not subtracting it from recipient outputs
    CAmount fee_needed = coin_selection_params.m_effective_feerate.GetFee(nBytes);
    CAmount current_fee = fee_needed;

    if (!coin_selection_params.m_subtract_fee_outputs) {
        change_position->nValue = change_position->nValue.GetAmount() - fee_needed;
    }

    // We want to drop the change to fees if:
    // 1. The change output would be dust
    // 2. The change is within the (almost) exact match window, i.e. it is less than or equal to the cost of the change output (cost_of_change)
    CAmount change_amount = change_position->nValue.GetAmount();
    if (IsDust(*change_position, coin_selection_params.m_discard_feerate) || change_amount <= coin_selection_params.m_cost_of_change)
    {
        bool was_blinded = blind_details && blind_details->o_pubkeys[nChangePosInOut].IsValid();

        // If the change was blinded, and was the only blinded output, we cannot drop it
        // without causing the transaction to fail to balance. So keep it, and merely
        // zero it out.
        if (was_blinded && blind_details->num_to_blind == 1) {
            assert (may_need_blinded_dummy);
            change_position->scriptPubKey = CScript() << OP_RETURN;
            change_position->nValue = 0;
        } else {
            txNew.vout.erase(change_position);

            fixed_change_pos[nChangePosInOut] = std::nullopt;
            tx_blinded.vout.erase(tx_blinded.vout.begin() + nChangePosInOut);
            if (tx_blinded.witness.vtxoutwit.size() > (unsigned) nChangePosInOut) {
                tx_blinded.witness.vtxoutwit.erase(tx_blinded.witness.vtxoutwit.begin() + nChangePosInOut);
            }
            if (blind_details) {

                blind_details->o_amounts.erase(blind_details->o_amounts.begin() + nChangePosInOut);
                blind_details->o_assets.erase(blind_details->o_assets.begin() + nChangePosInOut);
                blind_details->o_pubkeys.erase(blind_details->o_pubkeys.begin() + nChangePosInOut);
                // If change_amount == 0, we did not increment num_to_blind initially
                // and therefore do not need to decrement it here.
                if (was_blinded) {
                    blind_details->num_to_blind--;
                    blind_details->change_to_blind--;

                    // FIXME: If we drop the change *and* this means we have only one
                    //  blinded output *and* we have no blinded inputs, then this puts
                    //  us in a situation where BlindTransaction will fail. This is
                    //  prevented in fillBlindDetails, which adds an OP_RETURN output
                    //  to handle this case. So do this ludicrous hack to accomplish
                    //  this. This whole lump of un-followable-logic needs to be replaced
                    //  by a complete rewriting of the wallet blinding logic.
                    if (blind_details->num_to_blind < 2) {
                        resetBlindDetails(blind_details, true /* don't wipe output data */);
                        if (!fillBlindDetails(blind_details, &wallet, txNew, selected_coins, error)) {
                            return util::Error{error};
                        }
                    }
                }
            }
        }
        change_amount = 0;
        nChangePosInOut = -1;

        // Because we have dropped this change, the tx size and required fee will be different, so let's recalculate those
        tx_sizes = CalculateMaximumSignedTxSize(CTransaction(tx_blinded), &wallet, &coin_control);
        nBytes = tx_sizes.vsize;
        fee_needed = coin_selection_params.m_effective_feerate.GetFee(nBytes);
    }

    // The only time that fee_needed should be less than the amount available for fees (in change_and_fee - change_amount) is when
    // we are subtracting the fee from the outputs. If this occurs at any other time, it is a bug.
    if (!coin_selection_params.m_subtract_fee_outputs && fee_needed > map_change_and_fee.at(policyAsset) - change_amount) {
        wallet.WalletLogPrintf("ERROR: not enough coins to cover for fee (needed: %d, total: %d, change: %d)\n",
            fee_needed, map_change_and_fee.at(policyAsset), change_amount);
        return util::Error{Untranslated(STR_INTERNAL_BUG("Fee needed > fee paid"))};
    }

    // Sanity check that the fee cannot be negative as that means we have more output value than input value
    if (current_fee < 0) {
        return util::Error{Untranslated(STR_INTERNAL_BUG("Fee paid < 0"))};
    }

    // If there is a change output and we overpay the fees then increase the change to match the fee needed
    if (fee_needed <= map_change_and_fee.at(policyAsset) - change_amount) {
        current_fee = map_change_and_fee.at(policyAsset) - change_amount;
    }

    // Reduce output values for subtractFeeFromAmount
    if (coin_selection_params.m_subtract_fee_outputs) {
        CAmount to_reduce = fee_needed + change_amount - map_change_and_fee.at(policyAsset);
        int i = 0;
        bool fFirst = true;
        for (const auto& recipient : vecSend)
        {
            if (i == nChangePosInOut) {
                ++i;
            }
            CTxOut& txout = txNew.vout[i];

            if (recipient.fSubtractFeeFromAmount)
            {
                CAmount value = txout.nValue.GetAmount();
                if (recipient.asset != policyAsset) {
                    return util::Error{Untranslated(strprintf("Wallet does not support more than one type of fee at a time, therefore can not subtract fee from address amount, which is of a different asset id. fee asset: %s recipient asset: %s", policyAsset.GetHex(), recipient.asset.GetHex()))};
                }

                value -= to_reduce / outputs_to_subtract_fee_from; // Subtract fee equally from each selected recipient

                if (fFirst) // first receiver pays the remainder not divisible by output count
                {
                    fFirst = false;
                    value -= to_reduce % outputs_to_subtract_fee_from;
                }

                // Error if this output is reduced to be below dust
                if (IsDust(txout, wallet.chain().relayDustFee())) {
                    if (value < 0) {
                        return util::Error{_("The transaction amount is too small to pay the fee")};
                    } else {
                        return util::Error{_("The transaction amount is too small to send after the fee has been deducted")};
                    }
                }

                txout.nValue = value;
            }
            ++i;
        }
        current_fee = result->GetSelectedValue()[::policyAsset] - CalculateOutputValue(txNew, ::policyAsset);
        if (fee_needed != current_fee) {
            return util::Error{Untranslated(STR_INTERNAL_BUG("SFFO: Fee needed != fee paid"))};
        }
    }

    // fee_needed should now always be less than or equal to the current fees that we pay.
    // If it is not, it is a bug.
    if (fee_needed > current_fee) {
        return util::Error{Untranslated(STR_INTERNAL_BUG("Fee needed > fee paid"))};
    }

    // ELEMENTS: Give up if change keypool ran out and change is required
    for (const auto& maybe_change_asset : fixed_change_pos) {
        if (maybe_change_asset) {
            auto used = mapScriptChange.extract(*maybe_change_asset);
            if (used.mapped().second == dummy_script) {
                return util::Error{error};
            }
        }
    }

    // ELEMENTS update fee output
    if (g_con_elementsmode) {
        for (auto& txout : txNew.vout) {
            if (txout.IsFee()) {
                txout.nValue = current_fee;
                break;
            }
        }
    }

    // ELEMENTS do actual blinding
    if (blind_details) {
        // Print blinded transaction info before we possibly blow it away when !sign.
        std::string summary = "CreateTransaction created blinded transaction:\nIN: ";
        for (unsigned int i = 0; i < selected_coins.size(); ++i) {
            if (i > 0) {
                summary += "    ";
            }
            summary += strprintf("#%d: %s [%s] (%s [%s])\n", i,
                selected_coins[i].value,
                selected_coins[i].txout.nValue.IsExplicit() ? "explicit" : "blinded",
                selected_coins[i].asset.GetHex(),
                selected_coins[i].txout.nAsset.IsExplicit() ? "explicit" : "blinded"
            );
        }
        summary += "OUT: ";
        for (unsigned int i = 0; i < txNew.vout.size(); ++i) {
            if (i > 0) {
                summary += "     ";
            }
            const CTxOut& unblinded = txNew.vout[i];
            summary += strprintf("#%d: %s%s [%s] (%s [%s])\n", i,
                txNew.vout[i].IsFee() ? "[fee] " : "",
                unblinded.nValue.GetAmount(),
                blind_details->o_pubkeys[i].IsValid() ? "blinded" : "explicit",
                unblinded.nAsset.GetAsset().GetHex(),
                blind_details->o_pubkeys[i].IsValid() ? "blinded" : "explicit"
            );
        }
        wallet.WalletLogPrintf(summary+"\n");

        // Wipe output blinding factors and start over
        blind_details->o_amount_blinds.clear();
        blind_details->o_asset_blinds.clear();
        for (unsigned int i = 0; i < txNew.vout.size(); i++) {
            blind_details->o_amounts[i] = txNew.vout[i].nValue.GetAmount();
            assert(blind_details->o_assets[i] == txNew.vout[i].nAsset.GetAsset());
        }

        if (sign) {
            int ret = BlindTransaction(blind_details->i_amount_blinds, blind_details->i_asset_blinds, blind_details->i_assets, blind_details->i_amounts, blind_details->o_amount_blinds, blind_details->o_asset_blinds,  blind_details->o_pubkeys, issuance_asset_keys, issuance_token_keys, txNew);
            assert(ret != -1);
            if (ret != blind_details->num_to_blind) {
                wallet.WalletLogPrintf("ERROR: tried to blind %d outputs but only blinded %d\n", (int) blind_details->num_to_blind, (int) ret);
                return util::Error{_("Unable to blind the transaction properly. This should not happen.")};
            }
        }
    }

    // Release any change keys that we didn't use.
    for (const auto& it : mapScriptChange) {
        int index = it.second.first;
        if (index < 0) {
            continue;
        }

        reservedest[index]->ReturnDestination();
    }


    if (sign) {
        if (!wallet.SignTransaction(txNew)) {
            return util::Error{_("Signing transaction failed")};
        }
    }

    // Normalize the witness in case it is not serialized before mempool
    if (!txNew.HasWitness()) {
        txNew.witness.SetNull();
    }

    // Return the constructed transaction data.
    CTransactionRef tx = MakeTransactionRef(std::move(txNew));

    // Limit size
    if ((sign && GetTransactionWeight(*tx) > MAX_STANDARD_TX_WEIGHT) ||
        (!sign && tx_sizes.weight > MAX_STANDARD_TX_WEIGHT))
    {
        return util::Error{_("Transaction too large")};
    }

    if (current_fee > wallet.m_default_max_tx_fee) {
        return util::Error{TransactionErrorString(TransactionError::MAX_FEE_EXCEEDED)};
    }

    if (gArgs.GetBoolArg("-walletrejectlongchains", DEFAULT_WALLET_REJECT_LONG_CHAINS)) {
        // Lastly, ensure this tx will pass the mempool's chain limits
        if (!wallet.chain().checkChainLimits(tx)) {
            return util::Error{_("Transaction has too long of a mempool chain")};
        }
    }

    // Before we return success, we assume any change key will be used to prevent
    // accidental re-use.
    for (auto& reservedest_ : reservedest) {
        reservedest_->KeepDestination();
    }

    wallet.WalletLogPrintf("Fee Calculation: Fee:%d Bytes:%u Tgt:%d (requested %d) Reason:\"%s\" Decay %.5f: Estimation: (%g - %g) %.2f%% %.1f/(%.1f %d mem %.1f out) Fail: (%g - %g) %.2f%% %.1f/(%.1f %d mem %.1f out)\n",
              current_fee, nBytes, feeCalc.returnedTarget, feeCalc.desiredTarget, StringForFeeReason(feeCalc.reason), feeCalc.est.decay,
              feeCalc.est.pass.start, feeCalc.est.pass.end,
              (feeCalc.est.pass.totalConfirmed + feeCalc.est.pass.inMempool + feeCalc.est.pass.leftMempool) > 0.0 ? 100 * feeCalc.est.pass.withinTarget / (feeCalc.est.pass.totalConfirmed + feeCalc.est.pass.inMempool + feeCalc.est.pass.leftMempool) : 0.0,
              feeCalc.est.pass.withinTarget, feeCalc.est.pass.totalConfirmed, feeCalc.est.pass.inMempool, feeCalc.est.pass.leftMempool,
              feeCalc.est.fail.start, feeCalc.est.fail.end,
              (feeCalc.est.fail.totalConfirmed + feeCalc.est.fail.inMempool + feeCalc.est.fail.leftMempool) > 0.0 ? 100 * feeCalc.est.fail.withinTarget / (feeCalc.est.fail.totalConfirmed + feeCalc.est.fail.inMempool + feeCalc.est.fail.leftMempool) : 0.0,
              feeCalc.est.fail.withinTarget, feeCalc.est.fail.totalConfirmed, feeCalc.est.fail.inMempool, feeCalc.est.fail.leftMempool);
    return CreatedTransactionResult(tx, current_fee, nChangePosInOut, feeCalc);
}

util::Result<CreatedTransactionResult> CreateTransaction(
        CWallet& wallet,
        const std::vector<CRecipient>& vecSend,
        int change_pos,
        const CCoinControl& coin_control,
        bool sign,
        BlindDetails* blind_details,
        const IssuanceDetails* issuance_details)
{
    if (vecSend.empty()) {
        return util::Error{_("Transaction must have at least one recipient")};
    }

    if (std::any_of(vecSend.cbegin(), vecSend.cend(), [](const auto& recipient){ return recipient.nAmount < 0; })) {
        return util::Error{_("Transaction amounts must not be negative")};
    }

    // ELEMENTS
    if (g_con_elementsmode) {
        if (std::any_of(vecSend.cbegin(), vecSend.cend(), [](const auto& recipient){ return recipient.asset.IsNull(); })) {
            return util::Error{_("No asset provided for recipient")};
        }
    }

    LOCK(wallet.cs_wallet);

    auto res = CreateTransactionInternal(wallet, vecSend, change_pos, coin_control, sign, blind_details, issuance_details);
    TRACE4(coin_selection, normal_create_tx_internal, wallet.GetName().c_str(), bool(res),
           res ? res->fee : 0, res ? res->change_pos : 0);
    if (!res) return res;
    const auto& txr_ungrouped = *res;
    // try with avoidpartialspends unless it's enabled already
    if (txr_ungrouped.fee > 0 /* 0 means non-functional fee rate estimation */ && wallet.m_max_aps_fee > -1 && !coin_control.m_avoid_partial_spends) {
        TRACE1(coin_selection, attempting_aps_create_tx, wallet.GetName().c_str());
        CCoinControl tmp_cc = coin_control;
        tmp_cc.m_avoid_partial_spends = true;
        BlindDetails blind_details2;
        BlindDetails *blind_details2_ptr = blind_details ? &blind_details2 : nullptr;
        auto txr_grouped = CreateTransactionInternal(wallet, vecSend, change_pos, tmp_cc, sign, blind_details2_ptr, issuance_details);
        // if fee of this alternative one is within the range of the max fee, we use this one
        const bool use_aps{txr_grouped.has_value() ? (txr_grouped->fee <= txr_ungrouped.fee + wallet.m_max_aps_fee) : false};
        TRACE5(coin_selection, aps_create_tx_internal, wallet.GetName().c_str(), use_aps, txr_grouped.has_value(),
               txr_grouped.has_value() ? txr_grouped->fee : 0, txr_grouped.has_value() ? txr_grouped->change_pos : 0);
        if (txr_grouped) {
            wallet.WalletLogPrintf("Fee non-grouped = %lld, grouped = %lld, using %s\n",
                txr_ungrouped.fee, txr_grouped->fee, use_aps ? "grouped" : "non-grouped");
            if (use_aps) {
                if (blind_details) { // ELEMENTS FIXME: is this if statement + body still needed?
                    *blind_details = blind_details2;
                }
                return txr_grouped;
            }
        }
    }
    return res;
}

bool FundTransaction(CWallet& wallet, CMutableTransaction& tx, CAmount& nFeeRet, int& nChangePosInOut, bilingual_str& error, bool lockUnspents, const std::set<int>& setSubtractFeeFromOutputs, CCoinControl coinControl)
{
    std::vector<CRecipient> vecSend;

    // Turn the txout set into a CRecipient vector.
    for (size_t idx = 0; idx < tx.vout.size(); idx++) {
        const CTxOut& txOut = tx.vout[idx];

        // ELEMENTS:
        if (!txOut.nValue.IsExplicit() || !txOut.nAsset.IsExplicit()) {
            error = _("Pre-funded amounts must be non-blinded");
            return false;
        }

        // Fee outputs should not be added to avoid overpayment of fees
        if (txOut.IsFee()) {
            continue;
        }

        CRecipient recipient = {txOut.scriptPubKey, txOut.nValue.GetAmount(), txOut.nAsset.GetAsset(), CPubKey(txOut.nNonce.vchCommitment), setSubtractFeeFromOutputs.count(idx) == 1};
        vecSend.push_back(recipient);
    }

    // Acquire the locks to prevent races to the new locked unspents between the
    // CreateTransaction call and LockCoin calls (when lockUnspents is true).
    LOCK(wallet.cs_wallet);

    // Check any existing inputs for peg-in data and add to external txouts if so
    // Fetch specified UTXOs from the UTXO set to get the scriptPubKeys and values of the outputs being selected
    // and to match with the given solving_data. Only used for non-wallet outputs.
    const auto& fedpegscripts = GetValidFedpegScripts(wallet.chain().getTip(), Params().GetConsensus(), true /* nextblock_validation */);
    std::map<COutPoint, Coin> coins;
    for (unsigned int i = 0; i < tx.vin.size(); ++i ) {
        const CTxIn& txin = tx.vin[i];
        coins[txin.prevout]; // Create empty map entry keyed by prevout.
        if (txin.m_is_pegin) {
            std::string err;
            if (tx.witness.vtxinwit.size() != tx.vin.size() || !IsValidPeginWitness(tx.witness.vtxinwit[i].m_pegin_witness, fedpegscripts, txin.prevout, err, false)) {
                throw JSONRPCError(RPC_INVALID_PARAMETER, strprintf("Transaction contains invalid peg-in input: %s", err));
            }
            CScriptWitness& pegin_witness = tx.witness.vtxinwit[i].m_pegin_witness;
            CTxOut txout = GetPeginOutputFromWitness(pegin_witness);
            coinControl.SelectExternal(txin.prevout, txout);
        }
    }
    wallet.chain().findCoins(coins);

    for (const CTxIn& txin : tx.vin) {
        const auto& outPoint = txin.prevout;
        if (wallet.IsMine(outPoint)) {
            // The input was found in the wallet, so select as internal
            coinControl.Select(outPoint);
        } else if (txin.m_is_pegin) {
            // ELEMENTS: input is pegin so nothing to select
        } else if (coins[outPoint].out.IsNull()) {
            error = _("Unable to find UTXO for external input");
            return false;
        } else {
            // The input was not in the wallet, but is in the UTXO set, so select as external
            coinControl.SelectExternal(outPoint, coins[outPoint].out);
        }
    }

    auto blind_details = g_con_elementsmode ? std::make_unique<BlindDetails>() : nullptr;
    auto res = CreateTransaction(wallet, vecSend, nChangePosInOut, coinControl, false, blind_details.get());
    if (!res) {
        error = util::ErrorString(res);
        return false;
    }
    const auto& txr = *res;
    CTransactionRef tx_new = txr.tx;
    nFeeRet = txr.fee;
    nChangePosInOut = txr.change_pos;

    // Wipe outputs and output witness and re-add one by one
    tx.vout.clear();
    tx.witness.vtxoutwit.clear();
    for (unsigned int i = 0; i < tx_new->vout.size(); i++) {
        const CTxOut& out = tx_new->vout[i];
        tx.vout.push_back(out);
        if (tx_new->witness.vtxoutwit.size() > i) {
            // We want to re-add previously existing outwitnesses
            // even though we don't create any new ones
            const CTxOutWitness& outwit = tx_new->witness.vtxoutwit[i];
            tx.witness.vtxoutwit.push_back(outwit);
        }
    }

    // Add new txins while keeping original txin scriptSig/order.
    for (const CTxIn& txin : tx_new->vin) {
        if (!coinControl.IsSelected(txin.prevout)) {
            tx.vin.push_back(txin);

        }
        if (lockUnspents) {
            wallet.LockCoin(txin.prevout);
        }

    }

    return true;
}
} // namespace wallet<|MERGE_RESOLUTION|>--- conflicted
+++ resolved
@@ -652,16 +652,10 @@
     if (results.size() > 0) return *std::min_element(results.begin(), results.end());
 
     // If we can't fund the transaction from any individual OutputType, run coin selection one last time
-<<<<<<< HEAD
     // over all available coins, which would allow mixing
-    if (allow_mixed_output_types) {
-        if (auto result{ChooseSelectionResult(wallet, mapTargetValue, eligibility_filter, available_coins.All(), coin_selection_params)}) {
-=======
-    // over all available coins, which would allow mixing.
     // If TypesCount() <= 1, there is nothing to mix.
     if (allow_mixed_output_types && available_coins.TypesCount() > 1) {
-        if (auto result{ChooseSelectionResult(wallet, nTargetValue, eligibility_filter, available_coins.All(), coin_selection_params)}) {
->>>>>>> ba47a4ba
+        if (auto result{ChooseSelectionResult(wallet, mapTargetValue, eligibility_filter, available_coins.All(), coin_selection_params)}) {
             return result;
         }
     }
