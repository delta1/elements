--- conflicted
+++ resolved
@@ -161,7 +161,6 @@
     return CalculateMaximumSignedTxSize(tx, wallet, txouts, coin_control);
 }
 
-<<<<<<< HEAD
 // txouts needs to be in the order of tx.vin
 TxSize CalculateMaximumSignedTxSize(const CTransaction &tx, const CWallet *wallet, const std::vector<CTxOut>& txouts, const CCoinControl* coin_control)
 {
@@ -180,10 +179,7 @@
     return TxSize{vsize, weight};
 }
 
-void AvailableCoins(const CWallet& wallet, std::vector<COutput> &vCoins, const CCoinControl *coinControl, const CAmount &nMinimumAmount, const CAmount &nMaximumAmount, const CAmount &nMinimumSumAmount, const uint64_t nMaximumCount, const CAsset* asset_filter) EXCLUSIVE_LOCKS_REQUIRED(wallet.cs_wallet)
-=======
-void AvailableCoins(const CWallet& wallet, std::vector<COutput>& vCoins, const CCoinControl* coinControl, std::optional<CFeeRate> feerate, const CAmount& nMinimumAmount, const CAmount& nMaximumAmount, const CAmount& nMinimumSumAmount, const uint64_t nMaximumCount)
->>>>>>> 3368f84c
+void AvailableCoins(const CWallet& wallet, std::vector<COutput> &vCoins, const CCoinControl *coinControl, std::optional<CFeeRate> feerate, const CAmount &nMinimumAmount, const CAmount &nMaximumAmount, const CAmount &nMinimumSumAmount, const uint64_t nMaximumCount, const CAsset* asset_filter) EXCLUSIVE_LOCKS_REQUIRED(wallet.cs_wallet)
 {
     AssertLockHeld(wallet.cs_wallet);
 
@@ -299,11 +295,7 @@
             bool spendable = ((mine & ISMINE_SPENDABLE) != ISMINE_NO) || (((mine & ISMINE_WATCH_ONLY) != ISMINE_NO) && (coinControl && coinControl->fAllowWatchOnly && solvable));
             int input_bytes = GetTxSpendSize(wallet, wtx, i, (coinControl && coinControl->fAllowWatchOnly));
 
-<<<<<<< HEAD
-            vCoins.emplace_back(wallet, wtx, COutPoint(wtx.GetHash(), i), wtx.tx->vout.at(i), nDepth, input_bytes, spendable, solvable, safeTx, wtx.GetTxTime(), tx_from_me);
-=======
             vCoins.emplace_back(COutPoint(wtx.GetHash(), i), wtx.tx->vout.at(i), nDepth, input_bytes, spendable, solvable, safeTx, wtx.GetTxTime(), tx_from_me, feerate);
->>>>>>> 3368f84c
 
             // Checks the sum amount of all UTXO's.
             if (nMinimumSumAmount != MAX_MONEY) {
@@ -322,16 +314,12 @@
     }
 }
 
-<<<<<<< HEAD
-CAmountMap GetAvailableBalance(const CWallet& wallet, const CCoinControl* coinControl)
-=======
-void AvailableCoinsListUnspent(const CWallet& wallet, std::vector<COutput>& vCoins, const CCoinControl* coinControl, const CAmount& nMinimumAmount, const CAmount& nMaximumAmount, const CAmount& nMinimumSumAmount, const uint64_t nMaximumCount)
+void AvailableCoinsListUnspent(const CWallet& wallet, std::vector<COutput>& vCoins, const CCoinControl* coinControl, const CAmount& nMinimumAmount, const CAmount& nMaximumAmount, const CAmount& nMinimumSumAmount, const uint64_t nMaximumCount, const CAsset*s)
 {
     AvailableCoins(wallet, vCoins, coinControl, /*feerate=*/ std::nullopt, nMinimumAmount, nMaximumAmount, nMinimumSumAmount, nMaximumCount);
 }
 
-CAmount GetAvailableBalance(const CWallet& wallet, const CCoinControl* coinControl)
->>>>>>> 3368f84c
+CAmountMap GetAvailableBalance(const CWallet& wallet, const CCoinControl* coinControl)
 {
     LOCK(wallet.cs_wallet);
 
@@ -617,7 +605,7 @@
         std::map<uint256, CWalletTx>::const_iterator it = wallet.mapWallet.find(outpoint.hash);
 
         /* Set some defaults for depth, spendable, solvable, safe, time, and from_me as these don't matter for preset inputs since no selection is being done. */
-        COutput output(outpoint, txout, /*depth=*/ 0, input_bytes, /*spendable=*/ true, /*solvable=*/ true, /*safe=*/ true, /*time=*/ 0, /*from_me=*/ false);
+        COutput output(outpoint, txout, /*depth=*/ 0, input_bytes, /*spendable=*/ true, /*solvable=*/ true, /*safe=*/ true, /*time=*/ 0, /*from_me=*/ false, coin_selection_params.m_effective_feerate);
         if (it != wallet.mapWallet.end()) {
             const CWalletTx& wtx = it->second;
             // Clearly invalid input, fail
@@ -630,7 +618,7 @@
             }
             input_bytes = GetTxSpendSize(wallet, wtx, outpoint.n, false);
             txout = wtx.tx->vout.at(outpoint.n);
-            output = COutput(wallet, wtx, outpoint, txout, /*depth=*/ 0, input_bytes, /*spendable=*/ true, /*solvable=*/ true, /*safe=*/ true, /*time=*/ 0, /*from_me=*/ false);
+            output = COutput(wallet, wtx, outpoint, txout, /*depth=*/ 0, input_bytes, /*spendable=*/ true, /*solvable=*/ true, /*safe=*/ true, /*time=*/ 0, /*from_me=*/ false, /*fees*/ 0); // ELEMENTS FIXME: is the fees argument correct?
         } else {
             // The input is external. We did not find the tx in mapWallet.
             if (!coin_control.GetExternalOutput(outpoint, txout)) {
@@ -649,32 +637,21 @@
             if (!txout.nValue.IsExplicit() || !txout.nAsset.IsExplicit()) {
                 return std::nullopt; // We can't get its value, so abort
             }
-            output = COutput(outpoint, txout, /*depth=*/ 0, input_bytes, /*spendable=*/ true, /*solvable=*/ true, /*safe=*/ true, /*time=*/ 0, /*from_me=*/ false);
+            output = COutput(outpoint, txout, /*depth=*/ 0, input_bytes, /*spendable=*/ true, /*solvable=*/ true, /*safe=*/ true, /*time=*/ 0, /*from_me=*/ false); // ELEMENTS FIXME: is the implied feerate argument (default) correct?
         }
         // If available, override calculated size with coin control specified size
         if (coin_control.HasInputWeight(outpoint)) {
             input_bytes = GetVirtualTransactionSize(coin_control.GetInputWeight(outpoint), 0, 0);
-            output = COutput(outpoint, txout, /*depth=*/ 0, input_bytes, /*spendable=*/ true, /*solvable=*/ true, /*safe=*/ true, /*time=*/ 0, /*from_me=*/ false);
+            output = COutput(outpoint, txout, /*depth=*/ 0, input_bytes, /*spendable=*/ true, /*solvable=*/ true, /*safe=*/ true, /*time=*/ 0, /*from_me=*/ false); // ELEMENTS FIXME: is the implied feerate argument (default) correct?
         }
 
         if (input_bytes == -1) {
             return std::nullopt; // Not solvable, can't estimate size for fee
         }
-<<<<<<< HEAD
-        output.effective_value = output.value - coin_selection_params.m_effective_feerate.GetFee(output.input_bytes);
-=======
-
-        /* Set some defaults for depth, spendable, solvable, safe, time, and from_me as these don't matter for preset inputs since no selection is being done. */
-        COutput output(outpoint, txout, /*depth=*/ 0, input_bytes, /*spendable=*/ true, /*solvable=*/ true, /*safe=*/ true, /*time=*/ 0, /*from_me=*/ false, coin_selection_params.m_effective_feerate);
->>>>>>> 3368f84c
         if (coin_selection_params.m_subtract_fee_outputs) {
             value_to_select[output.asset] -= output.value;
         } else {
-<<<<<<< HEAD
-            value_to_select[output.asset] -= output.effective_value;
-=======
-            value_to_select -= output.GetEffectiveValue();
->>>>>>> 3368f84c
+            value_to_select[output.asset] -= output.GetEffectiveValue();
         }
         preset_coins.insert(outpoint);
         /* Set ancestors and descendants to 0 as they don't matter for preset inputs since no actual selection is being done.
