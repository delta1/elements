--- conflicted
+++ resolved
@@ -652,7 +652,7 @@
         // generated one, since SRD will result in a random change amount anyway; avoid making the
         // target needlessly large.
         const CAmount srd_target = target_with_change + CHANGE_LOWER;
-        if (auto srd_result{SelectCoinsSRD(groups.positive_group, srd_target, coin_selection_params.rng_fast, max_inputs_weight)}) {
+        if (auto srd_result{SelectCoinsSRD(groups.positive_group, srd_target, coin_selection_params.m_change_fee, coin_selection_params.rng_fast, max_inputs_weight)}) {
             srd_result->ComputeAndSetWaste(coin_selection_params.min_viable_change, coin_selection_params.m_cost_of_change, coin_selection_params.m_change_fee);
             results.push_back(*srd_result);
         } else append_error(srd_result);
@@ -672,14 +672,6 @@
         results.push_back(*knapsack_result);
     } else append_error(knapsack_result);
 
-<<<<<<< HEAD
-=======
-    if (auto srd_result{SelectCoinsSRD(groups.positive_group, nTargetValue, coin_selection_params.m_change_fee, coin_selection_params.rng_fast, max_inputs_weight)}) {
-        srd_result->ComputeAndSetWaste(coin_selection_params.min_viable_change, coin_selection_params.m_cost_of_change, coin_selection_params.m_change_fee);
-        results.push_back(*srd_result);
-    } else append_error(srd_result);
-
->>>>>>> 8e0cf4f9
     if (results.empty()) {
         // No solution found, retrieve the first explicit error (if any).
         // future: add 'severity level' to errors so the worst one can be retrieved instead of the first one.
