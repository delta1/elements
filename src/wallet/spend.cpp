// Copyright (c) 2021-2022 The Bitcoin Core developers
// Distributed under the MIT software license, see the accompanying
// file COPYING or http://www.opensource.org/licenses/mit-license.php.

#include <blind.h> // ELEMENTS: for MAX_RANGEPROOF_SIZE
#include <consensus/amount.h>
#include <consensus/validation.h>
#include <interfaces/chain.h>
#include <issuance.h> // ELEMENTS: for GenerateAssetEntropy and others
#include <algorithm>
#include <numeric>
#include <policy/policy.h>
#include <rpc/util.h>  // for GetDestinationBlindingKey and IsBlindDestination
#include <script/pegins.h>
#include <primitives/transaction.h>
#include <script/signingprovider.h>
#include <util/check.h>
#include <util/fees.h>
#include <util/moneystr.h>
#include <util/rbf.h>
#include <util/trace.h>
#include <util/translation.h>
#include <wallet/coincontrol.h>
#include <wallet/fees.h>
#include <wallet/receive.h>
#include <wallet/spend.h>
#include <wallet/transaction.h>
#include <wallet/wallet.h>

#include <cmath>

using interfaces::FoundBlock;

namespace wallet {
static constexpr size_t OUTPUT_GROUP_MAX_ENTRIES{100};

int CalculateMaximumSignedInputSize(const CTxOut& txout, const COutPoint outpoint, const SigningProvider* provider, bool can_grind_r, const CCoinControl* coin_control) {
    CMutableTransaction txn;
    txn.vin.push_back(CTxIn(outpoint));
    if (!provider || !DummySignInput(*provider, txn, 0, txout, can_grind_r, coin_control)) {
        return -1;
    }
    return GetVirtualTransactionInputSize(CTransaction(txn));
}

int CalculateMaximumSignedInputSize(const CTxOut& txout, const CWallet* wallet, const CCoinControl* coin_control)
{
    const std::unique_ptr<SigningProvider> provider = wallet->GetSolvingProvider(txout.scriptPubKey);
    return CalculateMaximumSignedInputSize(txout, COutPoint(), provider.get(), wallet->CanGrindR(), coin_control);
}

// Returns pair of vsize and weight
TxSize CalculateMaximumSignedTxSize(const CTransaction &tx, const CWallet *wallet, const CCoinControl* coin_control) EXCLUSIVE_LOCKS_REQUIRED(wallet->cs_wallet)
{
    std::vector<CTxOut> txouts;
    // Look up the inputs. The inputs are either in the wallet, or in coin_control.
    for (const CTxIn& input : tx.vin) {
        const auto mi = wallet->mapWallet.find(input.prevout.hash);
        if (mi != wallet->mapWallet.end()) {
            assert(input.prevout.n < mi->second.tx->vout.size());
            txouts.emplace_back(mi->second.tx->vout[input.prevout.n]);
        } else if (coin_control) {
            CTxOut txout;
            if (!coin_control->GetExternalOutput(input.prevout, txout)) {
                return TxSize{-1, -1};
            }
            txouts.emplace_back(txout);
        } else {
            return TxSize{-1, -1};
        }
    }
    return CalculateMaximumSignedTxSize(tx, wallet, txouts, coin_control);
}

// txouts needs to be in the order of tx.vin
TxSize CalculateMaximumSignedTxSize(const CTransaction &tx, const CWallet *wallet, const std::vector<CTxOut>& txouts, const CCoinControl* coin_control)
{
    CMutableTransaction txNew(tx);
    if (!wallet->DummySignTx(txNew, txouts, coin_control)) {
        return TxSize{-1, -1};
    }
    CTransaction ctx(txNew);
    int64_t vsize = GetVirtualTransactionSize(ctx);
    int64_t weight = GetTransactionWeight(ctx);
    // ELEMENTS: use discounted vsize for CTs if enabled
    if (Params().GetCreateDiscountCT()) {
        vsize = GetDiscountVirtualTransactionSize(ctx);
    }

    return TxSize{vsize, weight};
}

size_t CoinsResult::Size() const
{
    size_t size{0};
    for (const auto& it : coins) {
        size += it.second.size();
    }
    return size;
}

std::vector<COutput> CoinsResult::All() const
{
    std::vector<COutput> all;
    all.reserve(coins.size());
    for (const auto& it : coins) {
        all.insert(all.end(), it.second.begin(), it.second.end());
    }
    return all;
}

void CoinsResult::Clear() {
    coins.clear();
}

void CoinsResult::Erase(const std::unordered_set<COutPoint, SaltedOutpointHasher>& coins_to_remove)
{
    for (auto& [type, vec] : coins) {
        auto remove_it = std::remove_if(vec.begin(), vec.end(), [&](const COutput& coin) {
            // remove it if it's on the set
            if (coins_to_remove.count(coin.outpoint) == 0) return false;

            // update cached amounts
            total_amount[coin.asset] -= coin.value;
            if (coin.HasEffectiveValue()) total_effective_amount[coin.asset] -= coin.GetEffectiveValue();
            return true;
        });
        vec.erase(remove_it, vec.end());
    }
}

void CoinsResult::Shuffle(FastRandomContext& rng_fast)
{
    for (auto& it : coins) {
        ::Shuffle(it.second.begin(), it.second.end(), rng_fast);
    }
}

void CoinsResult::Add(OutputType type, const COutput& out)
{
    coins[type].emplace_back(out);
    total_amount[out.asset] += out.value;
    if (out.HasEffectiveValue()) {
    	   total_effective_amount[out.asset] += out.GetEffectiveValue();
    }
}

static OutputType GetOutputType(TxoutType type, bool is_from_p2sh)
{
    switch (type) {
        case TxoutType::WITNESS_V1_TAPROOT:
            return OutputType::BECH32M;
        case TxoutType::WITNESS_V0_KEYHASH:
        case TxoutType::WITNESS_V0_SCRIPTHASH:
            if (is_from_p2sh) return OutputType::P2SH_SEGWIT;
            else return OutputType::BECH32;
        case TxoutType::SCRIPTHASH:
        case TxoutType::PUBKEYHASH:
            return OutputType::LEGACY;
        default:
            return OutputType::UNKNOWN;
    }
}

// Fetch and validate the coin control selected inputs.
// Coins could be internal (from the wallet) or external.
util::Result<PreSelectedInputs> FetchSelectedInputs(const CWallet& wallet, const CCoinControl& coin_control,
                                            const CoinSelectionParams& coin_selection_params) EXCLUSIVE_LOCKS_REQUIRED(wallet.cs_wallet)
{
    PreSelectedInputs result;
    std::vector<COutPoint> vPresetInputs;
    coin_control.ListSelected(vPresetInputs);
    const bool can_grind_r = wallet.CanGrindR();
    for (const COutPoint& outpoint : vPresetInputs) {
        int input_bytes = -1;
        CTxOut txout;
        if (auto ptr_wtx = wallet.GetWalletTx(outpoint.hash)) {
            // Clearly invalid input, fail
            if (ptr_wtx->tx->vout.size() <= outpoint.n) {
                return util::Error{strprintf(_("Invalid pre-selected input %s"), outpoint.ToString())};
            }
            txout = ptr_wtx->tx->vout.at(outpoint.n);
            input_bytes = CalculateMaximumSignedInputSize(txout, &wallet, &coin_control);
        } else {
            // The input is external. We did not find the tx in mapWallet.
            if (!coin_control.GetExternalOutput(outpoint, txout)) {
                return util::Error{strprintf(_("Not found pre-selected input %s"), outpoint.ToString())};
            }
        }

        if (input_bytes == -1) {
            input_bytes = CalculateMaximumSignedInputSize(txout, outpoint, &coin_control.m_external_provider, can_grind_r, &coin_control);
            // ELEMENTS: one more try to get a signed input size: for pegins,
            //  the outpoint is provided as external data but the information
            //  needed to spend is in the wallet (not the external provider,
            //  as the user is expecting the wallet to remember this information
            //  after they called getpeginaddress). So try estimating size with
            //  the wallet rather than the external provider.
            if (input_bytes == -1) {
                input_bytes = CalculateMaximumSignedInputSize(txout, &wallet, &coin_control);
            }
            if (!txout.nValue.IsExplicit() || !txout.nAsset.IsExplicit()) {
                return util::Error{strprintf(_("Value or asset is not explicit for pre-selected input %s"), outpoint.ToString())};
            }
        }

        // If available, override calculated size with coin control specified size
        if (coin_control.HasInputWeight(outpoint)) {
            input_bytes = GetVirtualTransactionSize(coin_control.GetInputWeight(outpoint), 0, 0);
        }

        if (input_bytes == -1) {
            return util::Error{strprintf(_("Not solvable pre-selected input %s"), outpoint.ToString())}; // Not solvable, can't estimate size for fee
        }

        /* Set some defaults for depth, spendable, solvable, safe, time, and from_me as these don't matter for preset inputs since no selection is being done. */
        COutput output(outpoint, txout, /*depth=*/ 0, input_bytes, /*spendable=*/ true, /*solvable=*/ true, /*safe=*/ true, /*time=*/ 0, /*from_me=*/ false, coin_selection_params.m_effective_feerate);
        // ELEMENTS: use the extended COutput constructor if possible
        if (auto wtx = wallet.GetWalletTx(outpoint.hash)) {
            output = COutput(wallet, *wtx, outpoint, txout, /*depth=*/0, input_bytes, /*spendable=*/true, /*solvable=*/true, /*safe=*/true, /*time=*/0, /*from_me=*/false, coin_selection_params.m_effective_feerate);
        }
        result.Insert(output, coin_selection_params.m_subtract_fee_outputs);
    }
    return result;
}

CoinsResult AvailableCoins(const CWallet& wallet,
                           const CCoinControl *coinControl,
                           std::optional<CFeeRate> feerate,
                           const CoinFilterParams& params)
{
    AssertLockHeld(wallet.cs_wallet);

    CoinsResult result;
    // Either the WALLET_FLAG_AVOID_REUSE flag is not set (in which case we always allow), or we default to avoiding, and only in the case where
    // a coin control object is provided, and has the avoid address reuse flag set to false, do we allow already used addresses
    bool allow_used_addresses = !wallet.IsWalletFlagSet(WALLET_FLAG_AVOID_REUSE) || (coinControl && !coinControl->m_avoid_address_reuse);
    const int min_depth = {coinControl ? coinControl->m_min_depth : DEFAULT_MIN_DEPTH};
    const int max_depth = {coinControl ? coinControl->m_max_depth : DEFAULT_MAX_DEPTH};
    const bool only_safe = {coinControl ? !coinControl->m_include_unsafe_inputs : true};
    const bool can_grind_r = wallet.CanGrindR();

    std::set<uint256> trusted_parents;
    for (const auto& entry : wallet.mapWallet)
    {
        const uint256& wtxid = entry.first;
        const CWalletTx& wtx = entry.second;

        if (wallet.IsTxImmatureCoinBase(wtx) && !params.include_immature_coinbase)
            continue;

        int nDepth = wallet.GetTxDepthInMainChain(wtx);
        if (nDepth < 0)
            continue;

        // We should not consider coins which aren't at least in our mempool
        // It's possible for these to be conflicted via ancestors which we may never be able to detect
        if (nDepth == 0 && !wtx.InMempool())
            continue;

        bool safeTx = CachedTxIsTrusted(wallet, wtx, trusted_parents);

        // We should not consider coins from transactions that are replacing
        // other transactions.
        //
        // Example: There is a transaction A which is replaced by bumpfee
        // transaction B. In this case, we want to prevent creation of
        // a transaction B' which spends an output of B.
        //
        // Reason: If transaction A were initially confirmed, transactions B
        // and B' would no longer be valid, so the user would have to create
        // a new transaction C to replace B'. However, in the case of a
        // one-block reorg, transactions B' and C might BOTH be accepted,
        // when the user only wanted one of them. Specifically, there could
        // be a 1-block reorg away from the chain where transactions A and C
        // were accepted to another chain where B, B', and C were all
        // accepted.
        if (nDepth == 0 && wtx.mapValue.count("replaces_txid")) {
            safeTx = false;
        }

        // Similarly, we should not consider coins from transactions that
        // have been replaced. In the example above, we would want to prevent
        // creation of a transaction A' spending an output of A, because if
        // transaction B were initially confirmed, conflicting with A and
        // A', we wouldn't want to the user to create a transaction D
        // intending to replace A', but potentially resulting in a scenario
        // where A, A', and D could all be accepted (instead of just B and
        // D, or just A and A' like the user would want).
        if (nDepth == 0 && wtx.mapValue.count("replaced_by_txid")) {
            safeTx = false;
        }

        if (only_safe && !safeTx) {
            continue;
        }

        if (nDepth < min_depth || nDepth > max_depth) {
            continue;
        }

        bool tx_from_me = CachedTxIsFromMe(wallet, wtx, ISMINE_ALL);

        for (unsigned int i = 0; i < wtx.tx->vout.size(); i++) {
            const CTxOut& output = wtx.tx->vout[i];
            const COutPoint outpoint(wtxid, i);

            CAmount outValue = wtx.GetOutputValueOut(wallet, i);
            CAsset asset = wtx.GetOutputAsset(wallet, i);
            if (params.asset && asset != *params.asset) {
                continue;
            }
            if (outValue < params.min_amount || (asset == Params().GetConsensus().pegged_asset && outValue > params.max_amount)) {
                continue;
            }

            // Skip manually selected coins (the caller can fetch them directly)
            if (coinControl && coinControl->HasSelected() && coinControl->IsSelected(outpoint))
                continue;

            if (wallet.IsLockedCoin(outpoint) && params.skip_locked)
                continue;

            if (wallet.IsSpent(outpoint))
                continue;

            isminetype mine = wallet.IsMine(output);

            if (mine == ISMINE_NO) {
                continue;
            }

            if (!allow_used_addresses && wallet.IsSpentKey(output.scriptPubKey)) {
                continue;
            }

            std::unique_ptr<SigningProvider> provider = wallet.GetSolvingProvider(output.scriptPubKey);

            int input_bytes = CalculateMaximumSignedInputSize(output, COutPoint(), provider.get(), can_grind_r, coinControl);
            bool solvable = provider ? InferDescriptor(output.scriptPubKey, *provider)->IsSolvable() : false;
            bool spendable = ((mine & ISMINE_SPENDABLE) != ISMINE_NO) || (((mine & ISMINE_WATCH_ONLY) != ISMINE_NO) && (coinControl && coinControl->fAllowWatchOnly && solvable));

            // Filter by spendable outputs only
            if (!spendable && params.only_spendable) continue;

            // Obtain script type
            std::vector<std::vector<uint8_t>> script_solutions;
            TxoutType type = Solver(output.scriptPubKey, script_solutions);

            // If the output is P2SH and solvable, we want to know if it is
            // a P2SH (legacy) or one of P2SH-P2WPKH, P2SH-P2WSH (P2SH-Segwit). We can determine
            // this from the redeemScript. If the output is not solvable, it will be classified
            // as a P2SH (legacy), since we have no way of knowing otherwise without the redeemScript
            bool is_from_p2sh{false};
            if (type == TxoutType::SCRIPTHASH && solvable) {
                CScript script;
                if (!provider->GetCScript(CScriptID(uint160(script_solutions[0])), script)) continue;
                type = Solver(script, script_solutions);
                is_from_p2sh = true;
            }

            result.Add(GetOutputType(type, is_from_p2sh),
                       COutput(wallet, wtx, outpoint, output, nDepth, input_bytes, spendable, solvable, safeTx, wtx.GetTxTime(), tx_from_me, feerate));

            // Checks the sum amount of all UTXO's.
            if (params.min_sum_amount != MAX_MONEY) {
                if (result.GetTotalAmount()[::policyAsset] >= params.min_sum_amount) { // ELEMENTS: only use mininum sum for policy asset
                    return result;
                }
            }

            // Checks the maximum number of UTXO's.
            if (params.max_count > 0 && result.Size() >= params.max_count) {
                return result;
            }
        }
    }

    return result;
}

CoinsResult AvailableCoinsListUnspent(const CWallet& wallet, const CCoinControl* coinControl, CoinFilterParams params)
{
    params.only_spendable = false;
    return AvailableCoins(wallet, coinControl, /*feerate=*/ std::nullopt, params);
}

CAmountMap GetAvailableBalance(const CWallet& wallet, const CCoinControl* coinControl)
{
    LOCK(wallet.cs_wallet);
    return AvailableCoins(wallet, coinControl).GetTotalAmount();
}

const CTxOut& FindNonChangeParentOutput(const CWallet& wallet, const COutPoint& outpoint)
{
    AssertLockHeld(wallet.cs_wallet);
    const CWalletTx* wtx{Assert(wallet.GetWalletTx(outpoint.hash))};

    const CTransaction* ptx = wtx->tx.get();
    int n = outpoint.n;
    while (OutputIsChange(wallet, ptx->vout[n]) && ptx->vin.size() > 0) {
        const COutPoint& prevout = ptx->vin[0].prevout;
        const CWalletTx* it = wallet.GetWalletTx(prevout.hash);
        if (!it || it->tx->vout.size() <= prevout.n ||
            !wallet.IsMine(it->tx->vout[prevout.n])) {
            break;
        }
        ptx = it->tx.get();
        n = prevout.n;
    }
    return ptx->vout[n];
}

std::map<CTxDestination, std::vector<COutput>> ListCoins(const CWallet& wallet) EXCLUSIVE_LOCKS_REQUIRED(wallet.cs_wallet)
{
    AssertLockHeld(wallet.cs_wallet);

    std::map<CTxDestination, std::vector<COutput>> result;

    CCoinControl coin_control;
    // Include watch-only for LegacyScriptPubKeyMan wallets without private keys
    coin_control.fAllowWatchOnly = wallet.GetLegacyScriptPubKeyMan() && wallet.IsWalletFlagSet(WALLET_FLAG_DISABLE_PRIVATE_KEYS);
    CoinFilterParams coins_params;
    coins_params.only_spendable = false;
    coins_params.skip_locked = false;
    for (const COutput& coin : AvailableCoins(wallet, &coin_control, /*feerate=*/std::nullopt, coins_params).All()) {
        CTxDestination address;

        // Retrieve the transaction from the wallet
        const CWalletTx* wtx = wallet.GetWalletTx(coin.outpoint.hash);
        if (wtx == nullptr) {
            // Skip this coin if the transaction is not found in the wallet
            continue;
        }

        if ((coin.spendable || (wallet.IsWalletFlagSet(WALLET_FLAG_DISABLE_PRIVATE_KEYS) && coin.solvable)) &&
            ExtractDestination(FindNonChangeParentOutput(wallet, coin.outpoint).scriptPubKey, address)) {
            result[address].emplace_back(coin);
        }
    }
    return result;
}

FilteredOutputGroups GroupOutputs(const CWallet& wallet,
                          const CoinsResult& coins,
                          const CoinSelectionParams& coin_sel_params,
                          const std::vector<SelectionFilter>& filters)
{
    FilteredOutputGroups filtered_groups;

    if (!coin_sel_params.m_avoid_partial_spends) {
        // Allowing partial spends means no grouping. Each COutput gets its own OutputGroup
        for (const auto& [type, outputs] : coins.coins) {
            for (const COutput& output : outputs) {
                // Skip outputs we cannot spend
                if (!output.spendable) continue;

                // Get mempool info
                size_t ancestors, descendants;
                wallet.chain().getTransactionAncestry(output.outpoint.hash, ancestors, descendants);

                // Create a new group per output and add it to the all groups vector
                OutputGroup group(coin_sel_params);
                group.Insert(std::make_shared<COutput>(output), ancestors, descendants);

                // Each filter maps to a different set of groups
                for (const auto& sel_filter : filters) {
                    const auto& filter = sel_filter.filter;
                    if (!group.EligibleForSpending(filter)) continue;
                    filtered_groups[filter].Push(group, type, /*insert_positive=*/true, /*insert_mixed=*/true);
                }
            }
        }
        return filtered_groups;
    }

    // We want to combine COutputs that have the same scriptPubKey into single OutputGroups
    // except when there are more than OUTPUT_GROUP_MAX_ENTRIES COutputs grouped in an OutputGroup.
    // To do this, we maintain a map where the key is the scriptPubKey and the value is a vector of OutputGroups.
    // For each COutput, we check if the scriptPubKey is in the map, and if it is, the COutput is added
    // to the last OutputGroup in the vector for the scriptPubKey. When the last OutputGroup has
    // OUTPUT_GROUP_MAX_ENTRIES COutputs, a new OutputGroup is added to the end of the vector.
    typedef std::map<std::pair<CScript, OutputType>, std::vector<OutputGroup>> ScriptPubKeyToOutgroup;
    const auto& group_outputs = [](
            const COutput& output, OutputType type, size_t ancestors, size_t descendants,
            ScriptPubKeyToOutgroup& groups_map, const CoinSelectionParams& coin_sel_params,
            bool positive_only) {
        std::vector<OutputGroup>& groups = groups_map[std::make_pair(output.txout.scriptPubKey,type)];

        if (groups.size() == 0) {
            // No OutputGroups for this scriptPubKey yet, add one
            groups.emplace_back(coin_sel_params);
        }

        // Get the last OutputGroup in the vector so that we can add the COutput to it
        // A pointer is used here so that group can be reassigned later if it is full.
        OutputGroup* group = &groups.back();

        // Check if this OutputGroup is full. We limit to OUTPUT_GROUP_MAX_ENTRIES when using -avoidpartialspends
        // to avoid surprising users with very high fees.
        if (group->m_outputs.size() >= OUTPUT_GROUP_MAX_ENTRIES) {
            // The last output group is full, add a new group to the vector and use that group for the insertion
            groups.emplace_back(coin_sel_params);
            group = &groups.back();
        }

        // Filter for positive only before adding the output to group
        if (!positive_only || output.GetEffectiveValue() > 0) {
            group->Insert(std::make_shared<COutput>(output), ancestors, descendants);
        }
    };

    ScriptPubKeyToOutgroup spk_to_groups_map;
    ScriptPubKeyToOutgroup spk_to_positive_groups_map;
    for (const auto& [type, outs] : coins.coins) {
        for (const COutput& output : outs) {
            // Skip outputs we cannot spend
            if (!output.spendable) continue;

            size_t ancestors, descendants;
            wallet.chain().getTransactionAncestry(output.outpoint.hash, ancestors, descendants);

            group_outputs(output, type, ancestors, descendants, spk_to_groups_map, coin_sel_params, /*positive_only=*/ false);
            group_outputs(output, type, ancestors, descendants, spk_to_positive_groups_map,
                          coin_sel_params, /*positive_only=*/ true);
        }
    }

    // Now we go through the entire maps and pull out the OutputGroups
    const auto& push_output_groups = [&](const ScriptPubKeyToOutgroup& groups_map, bool positive_only) {
        for (const auto& [script, groups] : groups_map) {
            // Go through the vector backwards. This allows for the first item we deal with being the partial group.
            for (auto group_it = groups.rbegin(); group_it != groups.rend(); group_it++) {
                const OutputGroup& group = *group_it;

                // Each filter maps to a different set of groups
                for (const auto& sel_filter : filters) {
                    const auto& filter = sel_filter.filter;
                    if (!group.EligibleForSpending(filter)) continue;

                    // Don't include partial groups if there are full groups too and we don't want partial groups
                    if (group_it == groups.rbegin() && groups.size() > 1 && !filter.m_include_partial_groups) {
                        continue;
                    }

                    OutputType type = script.second;
                    // Either insert the group into the positive-only groups or the mixed ones.
                    filtered_groups[filter].Push(group, type, positive_only, /*insert_mixed=*/!positive_only);
                }
            }
        }
    };

    push_output_groups(spk_to_groups_map, /*positive_only=*/ false);
    push_output_groups(spk_to_positive_groups_map, /*positive_only=*/ true);

    return filtered_groups;
}

// Returns true if the result contains an error and the message is not empty
static bool HasErrorMsg(const util::Result<SelectionResult>& res) { return !util::ErrorString(res).empty(); }

<<<<<<< HEAD
util::Result<SelectionResult> AttemptSelection(const CWallet& wallet, const CAmountMap& mapTargetValue, const CoinEligibilityFilter& eligibility_filter, const CoinsResult& available_coins,
=======
util::Result<SelectionResult> AttemptSelection(const CAmount& nTargetValue, OutputGroupTypeMap& groups,
>>>>>>> 4ea3a8b7
                               const CoinSelectionParams& coin_selection_params, bool allow_mixed_output_types)
{
    // Run coin selection on each OutputType and compute the Waste Metric
    std::vector<SelectionResult> results;
<<<<<<< HEAD
    for (const auto& it : available_coins.coins) {
        auto result{ChooseSelectionResult(wallet, mapTargetValue, eligibility_filter, it.second, coin_selection_params)};
=======
    for (auto& [type, group] : groups.groups_by_type) {
        auto result{ChooseSelectionResult(nTargetValue, group, coin_selection_params)};
>>>>>>> 4ea3a8b7
        // If any specific error message appears here, then something particularly wrong happened.
        if (HasErrorMsg(result)) return result; // So let's return the specific error.
        // Append the favorable result.
        if (result) results.push_back(*result);
    }

    // If we have at least one solution for funding the transaction without mixing, choose the minimum one according to waste metric
    // and return the result
    if (results.size() > 0) return *std::min_element(results.begin(), results.end());

    // If we can't fund the transaction from any individual OutputType, run coin selection one last time
    // over all available coins, which would allow mixing
    // If TypesCount() <= 1, there is nothing to mix.
<<<<<<< HEAD
    if (allow_mixed_output_types && available_coins.TypesCount() > 1) {
        return ChooseSelectionResult(wallet, mapTargetValue, eligibility_filter, available_coins.All(), coin_selection_params);
=======
    if (allow_mixed_output_types && groups.TypesCount() > 1) {
        return ChooseSelectionResult(nTargetValue, groups.all_groups, coin_selection_params);
>>>>>>> 4ea3a8b7
    }
    // Either mixing is not allowed and we couldn't find a solution from any single OutputType, or mixing was allowed and we still couldn't
    // find a solution using all available coins
    return util::Error();
};

<<<<<<< HEAD
util::Result<SelectionResult> ChooseSelectionResult(const CWallet& wallet, const CAmountMap& mapTargetValue, const CoinEligibilityFilter& eligibility_filter, const std::vector<COutput>& available_coins, const CoinSelectionParams& coin_selection_params)
=======
util::Result<SelectionResult> ChooseSelectionResult(const CAmount& nTargetValue, Groups& groups, const CoinSelectionParams& coin_selection_params)
>>>>>>> 4ea3a8b7
{
    // Vector of results. We will choose the best one based on waste.
    // std::vector<std::tuple<CAmount, std::set<CInputCoin>, CAmountMap>> results;
    std::vector<SelectionResult> results;

<<<<<<< HEAD
    // ELEMENTS: BnB only for policy asset?
    if (mapTargetValue.size() == 1) {
        // Note that unlike KnapsackSolver, we do not include the fee for creating a change output as BnB will not create a change output.
        std::vector<OutputGroup> positive_groups = GroupOutputs(wallet, available_coins, coin_selection_params, eligibility_filter, /*positive_only=*/true);

        // ELEMENTS:
        CAsset asset = mapTargetValue.begin()->first;
        CAmount nTargetValue = mapTargetValue.begin()->second;
        CAmount target_with_change = nTargetValue;
        // While nTargetValue includes the transaction fees for non-input things, it does not include the fee for creating a change output.
        // So we need to include that for KnapsackSolver and SRD as well, as we are expecting to create a change output.
        if (!coin_selection_params.m_subtract_fee_outputs) {
            target_with_change += coin_selection_params.m_change_fee;
        }
        // Get output groups that only contain this asset.
        std::vector<OutputGroup> asset_groups;
        for (const OutputGroup& g : positive_groups) {
            bool add = true;
            for (const COutput& c : g.m_outputs) {
                if (c.asset != asset) {
                    add = false;
                    break;
                }
            }

            if (add) {
                asset_groups.push_back(g);
            }
        }
        // END ELEMENTS

        if (auto bnb_result{SelectCoinsBnB(positive_groups, nTargetValue, coin_selection_params.m_cost_of_change)}) {
            results.push_back(*bnb_result);
        }

        // Include change for SRD as we want to avoid making really small change if the selection just
        // barely meets the target. Just use the lower bound change target instead of the randomly
        // generated one, since SRD will result in a random change amount anyway; avoid making the
        // target needlessly large.
        const CAmount srd_target = target_with_change + CHANGE_LOWER;
        if (auto srd_result{SelectCoinsSRD(positive_groups, srd_target, coin_selection_params.rng_fast)}) {
            srd_result->ComputeAndSetWaste(coin_selection_params.min_viable_change, coin_selection_params.m_cost_of_change, coin_selection_params.m_change_fee);
            results.push_back(*srd_result);
        }
    }

    // The knapsack solver has some legacy behavior where it will spend dust outputs. We retain this behavior, so don't filter for positive only here.
    std::vector<OutputGroup> all_groups = GroupOutputs(wallet, available_coins, coin_selection_params, eligibility_filter, /*positive_only=*/false);
    // While mapTargetValue includes the transaction fees for non-input things, it does not include the fee for creating a change output.
    // So we need to include that for KnapsackSolver as well, as we are expecting to create a change output.
    CAmountMap mapTargetValue_copy = mapTargetValue;
    if (!coin_selection_params.m_subtract_fee_outputs) {
        mapTargetValue_copy[::policyAsset] += coin_selection_params.m_change_fee;
    }

    CAmountMap map_target_with_change = mapTargetValue;
    // While nTargetValue includes the transaction fees for non-input things, it does not include the fee for creating a change output.
    // So we need to include that for KnapsackSolver and SRD as well, as we are expecting to create a change output.
    if (!coin_selection_params.m_subtract_fee_outputs) {
        map_target_with_change[::policyAsset] += coin_selection_params.m_change_fee;
    }
    if (auto knapsack_result{KnapsackSolver(all_groups, mapTargetValue, coin_selection_params.m_min_change_target, coin_selection_params.rng_fast)}) {
        knapsack_result->ComputeAndSetWaste(coin_selection_params.min_viable_change, coin_selection_params.m_cost_of_change, coin_selection_params.m_change_fee);
        results.push_back(*knapsack_result);
=======
    if (auto bnb_result{SelectCoinsBnB(groups.positive_group, nTargetValue, coin_selection_params.m_cost_of_change)}) {
        results.push_back(*bnb_result);
    }

    // The knapsack solver has some legacy behavior where it will spend dust outputs. We retain this behavior, so don't filter for positive only here.
    if (auto knapsack_result{KnapsackSolver(groups.mixed_group, nTargetValue, coin_selection_params.m_min_change_target, coin_selection_params.rng_fast)}) {
        knapsack_result->ComputeAndSetWaste(coin_selection_params.min_viable_change, coin_selection_params.m_cost_of_change, coin_selection_params.m_change_fee);
        results.push_back(*knapsack_result);
    }

    if (auto srd_result{SelectCoinsSRD(groups.positive_group, nTargetValue, coin_selection_params.rng_fast)}) {
        srd_result->ComputeAndSetWaste(coin_selection_params.min_viable_change, coin_selection_params.m_cost_of_change, coin_selection_params.m_change_fee);
        results.push_back(*srd_result);
>>>>>>> 4ea3a8b7
    }

    if (results.empty()) {
        // No solution found
        return util::Error();
    }

    std::vector<SelectionResult> eligible_results;
    std::copy_if(results.begin(), results.end(), std::back_inserter(eligible_results), [coin_selection_params](const SelectionResult& result) {
        const auto initWeight{coin_selection_params.tx_noinputs_size * WITNESS_SCALE_FACTOR};
        return initWeight + result.GetWeight() <= static_cast<int>(MAX_STANDARD_TX_WEIGHT);
    });

    if (eligible_results.empty()) {
        return util::Error{_("The inputs size exceeds the maximum weight. "
                             "Please try sending a smaller amount or manually consolidating your wallet's UTXOs")};
    }

    // Choose the result with the least waste
    // If the waste is the same, choose the one which spends more inputs.
    auto& best_result = *std::min_element(eligible_results.begin(), eligible_results.end());
    return best_result;
}

util::Result<SelectionResult> SelectCoins(const CWallet& wallet, CoinsResult& available_coins, const PreSelectedInputs& pre_set_inputs,
                                          const CAmountMap& mapTargetValue, const CCoinControl& coin_control,
                                          const CoinSelectionParams& coin_selection_params)
{
    AssertLockHeld(wallet.cs_wallet);
    // Deduct preset inputs amount from the search target
    CAmountMap selection_target = mapTargetValue - pre_set_inputs.total_amount;

    // Return if automatic coin selection is disabled, and we don't cover the selection target
    if (!coin_control.m_allow_other_inputs && selection_target > CAmountMap{}) {
        return util::Error{_("The preselected coins total amount does not cover the transaction target. "
                             "Please allow other inputs to be automatically selected or include more coins manually")};
    }

    // Return if we can cover the target only with the preset inputs
    if (selection_target <= CAmountMap{}) {
        SelectionResult result(mapTargetValue, SelectionAlgorithm::MANUAL);
        result.AddInputs(pre_set_inputs.coins, coin_selection_params.m_subtract_fee_outputs);
        result.ComputeAndSetWaste(coin_selection_params.min_viable_change, coin_selection_params.m_cost_of_change, coin_selection_params.m_change_fee);
        return result;
    }

    CAmountMap available_coins_total_amount = coin_selection_params.m_subtract_fee_outputs ? available_coins.GetTotalAmount() : available_coins.GetEffectiveTotalAmount();
    if (selection_target > available_coins_total_amount) {
        return util::Error(); // Insufficient funds
    }

    // Start wallet Coin Selection procedure
    auto op_selection_result = AutomaticCoinSelection(wallet, available_coins, selection_target, coin_control, coin_selection_params);
    if (!op_selection_result) return op_selection_result;

    // If needed, add preset inputs to the automatic coin selection result
    if (!pre_set_inputs.coins.empty()) {
        SelectionResult preselected(pre_set_inputs.total_amount, SelectionAlgorithm::MANUAL);
        preselected.AddInputs(pre_set_inputs.coins, coin_selection_params.m_subtract_fee_outputs);
        op_selection_result->Merge(preselected);
        op_selection_result->ComputeAndSetWaste(coin_selection_params.min_viable_change,
                                                coin_selection_params.m_cost_of_change,
                                                coin_selection_params.m_change_fee);
    }
    return op_selection_result;
}

<<<<<<< HEAD
struct SelectionFilter {
    CoinEligibilityFilter filter;
    bool allow_mixed_output_types{true};
};

util::Result<SelectionResult> AutomaticCoinSelection(const CWallet& wallet, CoinsResult& available_coins, const CAmountMap& value_to_select, const CCoinControl& coin_control, const CoinSelectionParams& coin_selection_params)
=======
util::Result<SelectionResult> AutomaticCoinSelection(const CWallet& wallet, CoinsResult& available_coins, const CAmount& value_to_select, const CCoinControl& coin_control, const CoinSelectionParams& coin_selection_params)
>>>>>>> 4ea3a8b7
{
    unsigned int limit_ancestor_count = 0;
    unsigned int limit_descendant_count = 0;
    wallet.chain().getPackageLimits(limit_ancestor_count, limit_descendant_count);
    const size_t max_ancestors = (size_t)std::max<int64_t>(1, limit_ancestor_count);
    const size_t max_descendants = (size_t)std::max<int64_t>(1, limit_descendant_count);
    const bool fRejectLongChains = gArgs.GetBoolArg("-walletrejectlongchains", DEFAULT_WALLET_REJECT_LONG_CHAINS);

    // ELEMENTS: filter coins for assets we are interested in; always keep policyAsset for fees
    std::unordered_set<COutPoint, SaltedOutpointHasher> outpoints;
    for (const auto& output : available_coins.All()) {
        if (output.asset != ::policyAsset  && value_to_select.find(output.asset) == value_to_select.end()) {
            outpoints.emplace(output.outpoint);
        }
    }
    available_coins.Erase(outpoints);

    // form groups from remaining coins; note that preset coins will not
    // automatically have their associated (same address) coins included
    if (coin_control.m_avoid_partial_spends && available_coins.Size() > OUTPUT_GROUP_MAX_ENTRIES) {
        // Cases where we have 101+ outputs all pointing to the same destination may result in
        // privacy leaks as they will potentially be deterministically sorted. We solve that by
        // explicitly shuffling the outputs before processing
        available_coins.Shuffle(coin_selection_params.rng_fast);
    }

    // Coin Selection attempts to select inputs from a pool of eligible UTXOs to fund the
    // transaction at a target feerate. If an attempt fails, more attempts may be made using a more
    // permissive CoinEligibilityFilter.
    util::Result<SelectionResult> res = [&] {
        // Place coins eligibility filters on a scope increasing order.
        std::vector<SelectionFilter> ordered_filters{
                // If possible, fund the transaction with confirmed UTXOs only. Prefer at least six
                // confirmations on outputs received from other wallets and only spend confirmed change.
                {CoinEligibilityFilter(1, 6, 0), /*allow_mixed_output_types=*/false},
                {CoinEligibilityFilter(1, 1, 0)},
        };
        // Fall back to using zero confirmation change (but with as few ancestors in the mempool as
        // possible) if we cannot fund the transaction otherwise.
        if (wallet.m_spend_zero_conf_change) {
            ordered_filters.push_back({CoinEligibilityFilter(0, 1, 2)});
            ordered_filters.push_back({CoinEligibilityFilter(0, 1, std::min(size_t{4}, max_ancestors/3), std::min(size_t{4}, max_descendants/3))});
            ordered_filters.push_back({CoinEligibilityFilter(0, 1, max_ancestors/2, max_descendants/2)});
            // If partial groups are allowed, relax the requirement of spending OutputGroups (groups
            // of UTXOs sent to the same address, which are obviously controlled by a single wallet)
            // in their entirety.
            ordered_filters.push_back({CoinEligibilityFilter(0, 1, max_ancestors-1, max_descendants-1, /*include_partial=*/true)});
            // Try with unsafe inputs if they are allowed. This may spend unconfirmed outputs
            // received from other wallets.
            if (coin_control.m_include_unsafe_inputs) {
                ordered_filters.push_back({CoinEligibilityFilter(/*conf_mine=*/0, /*conf_theirs*/0, max_ancestors-1, max_descendants-1, /*include_partial=*/true)});
            }
            // Try with unlimited ancestors/descendants. The transaction will still need to meet
            // mempool ancestor/descendant policy to be accepted to mempool and broadcasted, but
            // OutputGroups use heuristics that may overestimate ancestor/descendant counts.
            if (!fRejectLongChains) {
                ordered_filters.push_back({CoinEligibilityFilter(0, 1, std::numeric_limits<uint64_t>::max(),
                                                                   std::numeric_limits<uint64_t>::max(),
                                                                   /*include_partial=*/true)});
            }
        }

        // Group outputs and map them by coin eligibility filter
        FilteredOutputGroups filtered_groups = GroupOutputs(wallet, available_coins, coin_selection_params, ordered_filters);

        // Walk-through the filters until the solution gets found.
        // If no solution is found, return the first detailed error (if any).
        // future: add "error level" so the worst one can be picked instead.
        std::vector<util::Result<SelectionResult>> res_detailed_errors;
        for (const auto& select_filter : ordered_filters) {
            auto it = filtered_groups.find(select_filter.filter);
            if (it == filtered_groups.end()) continue;
            if (auto res{AttemptSelection(value_to_select, it->second,
                                          coin_selection_params, select_filter.allow_mixed_output_types)}) {
                return res; // result found
            } else {
                // If any specific error message appears here, then something particularly wrong might have happened.
                // Save the error and continue the selection process. So if no solutions gets found, we can return
                // the detailed error to the upper layers.
                if (HasErrorMsg(res)) res_detailed_errors.emplace_back(res);
            }
        }
        // Coin Selection failed.
        return res_detailed_errors.empty() ? util::Result<SelectionResult>(util::Error()) : res_detailed_errors.front();
    }();

    return res;
}

static bool IsCurrentForAntiFeeSniping(interfaces::Chain& chain, const uint256& block_hash)
{
    if (chain.isInitialBlockDownload()) {
        return false;
    }
    constexpr int64_t MAX_ANTI_FEE_SNIPING_TIP_AGE = 8 * 60 * 60; // in seconds
    int64_t block_time;
    CHECK_NONFATAL(chain.findBlock(block_hash, FoundBlock().time(block_time)));
    if (block_time < (GetTime() - MAX_ANTI_FEE_SNIPING_TIP_AGE)) {
        return false;
    }
    return true;
}

/**
 * Set a height-based locktime for new transactions (uses the height of the
 * current chain tip unless we are not synced with the current chain
 */
static void DiscourageFeeSniping(CMutableTransaction& tx, FastRandomContext& rng_fast,
                                 interfaces::Chain& chain, const uint256& block_hash, int block_height)
{
    // All inputs must be added by now
    assert(!tx.vin.empty());
    // Discourage fee sniping.
    //
    // For a large miner the value of the transactions in the best block and
    // the mempool can exceed the cost of deliberately attempting to mine two
    // blocks to orphan the current best block. By setting nLockTime such that
    // only the next block can include the transaction, we discourage this
    // practice as the height restricted and limited blocksize gives miners
    // considering fee sniping fewer options for pulling off this attack.
    //
    // A simple way to think about this is from the wallet's point of view we
    // always want the blockchain to move forward. By setting nLockTime this
    // way we're basically making the statement that we only want this
    // transaction to appear in the next block; we don't want to potentially
    // encourage reorgs by allowing transactions to appear at lower heights
    // than the next block in forks of the best chain.
    //
    // Of course, the subsidy is high enough, and transaction volume low
    // enough, that fee sniping isn't a problem yet, but by implementing a fix
    // now we ensure code won't be written that makes assumptions about
    // nLockTime that preclude a fix later.
    if (IsCurrentForAntiFeeSniping(chain, block_hash)) {
        tx.nLockTime = block_height;

        // Secondly occasionally randomly pick a nLockTime even further back, so
        // that transactions that are delayed after signing for whatever reason,
        // e.g. high-latency mix networks and some CoinJoin implementations, have
        // better privacy.
        if (rng_fast.randrange(10) == 0) {
            tx.nLockTime = std::max(0, int(tx.nLockTime) - int(rng_fast.randrange(100)));
        }
    } else {
        // If our chain is lagging behind, we can't discourage fee sniping nor help
        // the privacy of high-latency transactions. To avoid leaking a potentially
        // unique "nLockTime fingerprint", set nLockTime to a constant.
        tx.nLockTime = 0;
    }
    // Sanity check all values
    assert(tx.nLockTime < LOCKTIME_THRESHOLD); // Type must be block height
    assert(tx.nLockTime <= uint64_t(block_height));
    for (const auto& in : tx.vin) {
        // Can not be FINAL for locktime to work
        assert(in.nSequence != CTxIn::SEQUENCE_FINAL);
        // May be MAX NONFINAL to disable both BIP68 and BIP125
        if (in.nSequence == CTxIn::MAX_SEQUENCE_NONFINAL) continue;
        // May be MAX BIP125 to disable BIP68 and enable BIP125
        if (in.nSequence == MAX_BIP125_RBF_SEQUENCE) continue;
        // The wallet does not support any other sequence-use right now.
        assert(false);
    }
}

// Reset all non-global blinding details.
static void resetBlindDetails(BlindDetails* det, bool preserve_output_data = false) {
    det->i_amount_blinds.clear();
    det->i_asset_blinds.clear();
    det->i_assets.clear();
    det->i_amounts.clear();

    det->o_amounts.clear();
    if (!preserve_output_data) {
        det->o_pubkeys.clear();
    }
    det->o_amount_blinds.clear();
    det->o_assets.clear();
    det->o_asset_blinds.clear();

    if (!preserve_output_data) {
        det->num_to_blind = 0;
        det->change_to_blind = 0;
        det->only_recipient_blind_index = -1;
        det->only_change_pos = -1;
    }
}

static bool fillBlindDetails(BlindDetails* det, CWallet* wallet, CMutableTransaction& txNew, std::vector<COutput>& selected_coins, bilingual_str& error) {
    int num_inputs_blinded = 0;

    // Fill in input blinding details
    for (const COutput& coin : selected_coins) {
        det->i_amount_blinds.push_back(coin.bf_value);
        det->i_asset_blinds.push_back(coin.bf_asset);
        det->i_assets.push_back(coin.asset);
        det->i_amounts.push_back(coin.value);
        if (coin.txout.nValue.IsCommitment() || coin.txout.nAsset.IsCommitment()) {
            num_inputs_blinded++;
        }
    }
    // Fill in output blinding details
    for (size_t nOut = 0; nOut < txNew.vout.size(); nOut++) {
        //TODO(CA) consider removing all blind setting before BlindTransaction as they get cleared anyway
        det->o_amount_blinds.push_back(uint256());
        det->o_asset_blinds.push_back(uint256());
        det->o_assets.push_back(txNew.vout[nOut].nAsset.GetAsset());
        det->o_amounts.push_back(txNew.vout[nOut].nValue.GetAmount());
    }

    // There are a few edge-cases of blinding we need to take care of
    //
    // First, if there are blinded inputs but not outputs to blind
    // We need this to go through, even though no privacy is gained.
    if (num_inputs_blinded > 0 &&  det->num_to_blind == 0) {
        // We need to make sure to dupe an asset that is in input set
        //TODO Have blinding do some extremely minimal rangeproof
        CTxOut newTxOut(det->o_assets.back(), 0, CScript() << OP_RETURN);
        CPubKey blind_pub = wallet->GetBlindingPubKey(newTxOut.scriptPubKey); // irrelevant, just needs to be non-null
        newTxOut.nNonce.vchCommitment = std::vector<unsigned char>(blind_pub.begin(), blind_pub.end());
        txNew.vout.push_back(newTxOut);
        det->o_pubkeys.push_back(wallet->GetBlindingPubKey(newTxOut.scriptPubKey));
        det->o_amount_blinds.push_back(uint256());
        det->o_asset_blinds.push_back(uint256());
        det->o_amounts.push_back(0);
        det->o_assets.push_back(det->o_assets.back());
        det->num_to_blind++;
        wallet->WalletLogPrintf("Adding OP_RETURN output to complete blinding since there are %d blinded inputs and no blinded outputs\n", num_inputs_blinded);

        // No blinded inputs, but 1 blinded output
    } else if (num_inputs_blinded == 0 && det->num_to_blind == 1) {
        if (det->change_to_blind == 1) {
            // Only 1 blinded change, unblind the change
            //TODO Split up change instead if possible
            if (det->ignore_blind_failure) {
                det->num_to_blind--;
                det->change_to_blind--;
                txNew.vout[det->only_change_pos].nNonce.SetNull();
                det->o_pubkeys[det->only_change_pos] = CPubKey();
                det->o_amount_blinds[det->only_change_pos] = uint256();
                det->o_asset_blinds[det->only_change_pos] = uint256();
                wallet->WalletLogPrintf("Unblinding change at index %d due to lack of inputs and other outputs being blinded.\n", det->only_change_pos);
            } else {
                error = _("Change output could not be blinded as there are no blinded inputs and no other blinded outputs.");
                return false;
            }
        } else {
            // 1 blinded destination
            // TODO Attempt to get a blinded input, OR add unblinded coin to make blinded change
            assert(det->only_recipient_blind_index != -1);
            if (det->ignore_blind_failure) {
                det->num_to_blind--;
                txNew.vout[det->only_recipient_blind_index].nNonce.SetNull();
                det->o_pubkeys[det->only_recipient_blind_index] = CPubKey();
                det->o_amount_blinds[det->only_recipient_blind_index] = uint256();
                det->o_asset_blinds[det->only_recipient_blind_index] = uint256();
                wallet->WalletLogPrintf("Unblinding single blinded output at index %d due to lack of inputs and other outputs being blinded.\n", det->only_recipient_blind_index);
            } else {
                error = _("Transaction output could not be blinded as there are no blinded inputs and no other blinded outputs.");
                return false;
            }
        }
    }
    // All other combinations should work.
    return true;
}

static util::Result<CreatedTransactionResult> CreateTransactionInternal(
        CWallet& wallet,
        const std::vector<CRecipient>& vecSend,
        int change_pos,
        const CCoinControl& coin_control,
        bool sign,
        BlindDetails* blind_details,
        const IssuanceDetails* issuance_details) EXCLUSIVE_LOCKS_REQUIRED(wallet.cs_wallet)
{
    if (blind_details || issuance_details) {
        assert(g_con_elementsmode);
    }

    if (blind_details) {
        // Clear out previous blinding/data info as needed
        resetBlindDetails(blind_details);
    }

    AssertLockHeld(wallet.cs_wallet);

    // out variables, to be packed into returned result structure
    int nChangePosInOut = change_pos;

    FastRandomContext rng_fast;
    CMutableTransaction txNew; // The resulting transaction that we make

    CoinSelectionParams coin_selection_params{rng_fast}; // Parameters for coin selection, init with dummy
    coin_selection_params.m_avoid_partial_spends = coin_control.m_avoid_partial_spends;

    CScript dummy_script = CScript() << 0x00;
    CAmountMap map_recipients_sum;
    // Always assume that we are at least sending policyAsset.
    map_recipients_sum[::policyAsset] = 0;
    std::vector<std::unique_ptr<ReserveDestination>> reservedest;
    // Set the long term feerate estimate to the wallet's consolidate feerate
    coin_selection_params.m_long_term_feerate = wallet.m_consolidate_feerate;
    const OutputType change_type = wallet.TransactionChangeType(coin_control.m_change_type ? *coin_control.m_change_type : wallet.m_default_change_type, vecSend);
    reservedest.emplace_back(new ReserveDestination(&wallet, change_type)); // policy asset

    std::set<CAsset> assets_seen;
    unsigned int outputs_to_subtract_fee_from = 0; // The number of outputs which we are subtracting the fee from
    for (const auto& recipient : vecSend)
    {
        // Pad change keys to cover total possible number of assets
        // One already exists(for policyAsset), so one for each destination
        if (assets_seen.insert(recipient.asset).second) {
            reservedest.emplace_back(new ReserveDestination(&wallet, change_type));
        }

        // Skip over issuance outputs, no need to select those coins
        if (recipient.asset == CAsset(uint256S("1")) || recipient.asset == CAsset(uint256S("2"))) {
            continue;
        }

        map_recipients_sum[recipient.asset] += recipient.nAmount;

        if (recipient.fSubtractFeeFromAmount) {
            outputs_to_subtract_fee_from++;
            coin_selection_params.m_subtract_fee_outputs = true;
        }
    }

    // Create change script that will be used if we need change
    // ELEMENTS: A map that keeps track of the change script for each asset and also
    // the index of the reservedest used for that script (-1 if none).
    std::map<CAsset, std::pair<int, CScript>> mapScriptChange;
    // For manually set change, we need to use the blinding pubkey associated
    // with the manually-set address rather than generating one from the wallet
    std::map<CAsset, std::optional<CPubKey>> mapBlindingKeyChange;
    bilingual_str error; // possible error str

    // coin control: send change to custom address
    if (coin_control.destChange.size() > 0) {
        for (const auto& dest : coin_control.destChange) {
            // No need to test we cover all assets.  We produce error for that later.
            mapScriptChange[dest.first] = std::pair<int, CScript>(-1, GetScriptForDestination(dest.second));
            if (IsBlindDestination(dest.second)) {
                mapBlindingKeyChange[dest.first] = GetDestinationBlindingKey(dest.second);
            } else {
                mapBlindingKeyChange[dest.first] = std::nullopt;
            }
        }
    } else { // no coin control: send change to newly generated address
        // Note: We use a new key here to keep it from being obvious which side is the change.
        //  The drawback is that by not reusing a previous key, the change may be lost if a
        //  backup is restored, if the backup doesn't have the new private key for the change.
        //  If we reused the old key, it would be possible to add code to look for and
        //  rediscover unknown transactions that were written with keys of ours to recover
        //  post-backup change.

        // One change script per output asset.
        size_t index = 0;
        for (const auto& value : map_recipients_sum) {
            // Reserve a new key pair from key pool. If it fails, provide a dummy
            // destination in case we don't need change.
            auto op_dest = reservedest[index]->GetReservedDestination(true);
            if (index >= reservedest.size() || !op_dest) {
                error = _("Transaction needs a change address, but we can't generate it.") + Untranslated(" ") + util::ErrorString(op_dest);
                // ELEMENTS: We need to put a dummy destination here. Core uses an empty script
                //  but we can't because empty scripts indicate fees (which trigger assertion
                //  failures in `BlindTransaction`). We also set the index to -1, indicating
                //  that this destination is not actually used, and therefore should not be
                //  returned by the `ReturnDestination` loop below.
                mapScriptChange[value.first] = std::pair<int, CScript>(-1, dummy_script);
            } else {
                mapScriptChange[value.first] = std::pair<int, CScript>(index, GetScriptForDestination(*op_dest));
                ++index;
            }
        }

        // Also make sure we have change scripts for the pre-selected inputs.
        std::vector<COutPoint> vPresetInputs;
        coin_control.ListSelected(vPresetInputs);
        for (const COutPoint& presetInput : vPresetInputs) {
            CAsset asset;
            const auto& it = wallet.mapWallet.find(presetInput.hash);
            CTxOut txout;
            if (it != wallet.mapWallet.end()) {
                 asset = it->second.GetOutputAsset(wallet, presetInput.n);
            } else if (coin_control.GetExternalOutput(presetInput, txout)) {
                asset = txout.nAsset.GetAsset();
            } else {
                // Ignore this here, will fail more gracefully later.
                continue;
            }

            if (mapScriptChange.find(asset) != mapScriptChange.end()) {
                // This asset already has a change script.
                continue;
            }

            auto op_dest = reservedest[index]->GetReservedDestination(true);
            if (index >= reservedest.size() || !op_dest) {
                return util::Error{_("Transaction needs a change address, but we can't generate it.") + Untranslated(" ") + util::ErrorString(op_dest)};
            }

            CScript scriptChange = GetScriptForDestination(*op_dest);
            // A valid destination implies a change script (and
            // vice-versa). An empty change script will abort later, if the
            // change keypool ran out, but change is required.
            CHECK_NONFATAL(IsValidDestination(*op_dest) != (scriptChange == dummy_script));
            mapScriptChange[asset] = std::pair<int, CScript>(index, scriptChange);
            ++index;
        }
    }
    assert(mapScriptChange.size() > 0);
    CTxOut change_prototype_txout(mapScriptChange.begin()->first, 0, mapScriptChange.begin()->second.second);
    // TODO CA: Set this for each change output
    coin_selection_params.change_output_size = GetSerializeSize(change_prototype_txout);
    if (g_con_elementsmode) {
        if (blind_details) {
            change_prototype_txout.nAsset.vchCommitment.resize(33);
            change_prototype_txout.nValue.vchCommitment.resize(33);
            change_prototype_txout.nNonce.vchCommitment.resize(33);
            coin_selection_params.change_output_size = GetSerializeSize(change_prototype_txout);
            coin_selection_params.change_output_size += (MAX_RANGEPROOF_SIZE + DEFAULT_SURJECTIONPROOF_SIZE + WITNESS_SCALE_FACTOR - 1)/WITNESS_SCALE_FACTOR;
        } else {
            change_prototype_txout.nAsset.vchCommitment.resize(33);
            change_prototype_txout.nValue.vchCommitment.resize(9);
            change_prototype_txout.nNonce.vchCommitment.resize(1);
            coin_selection_params.change_output_size = GetSerializeSize(change_prototype_txout);
        }
    }

    // Get size of spending the change output
    int change_spend_size = CalculateMaximumSignedInputSize(change_prototype_txout, &wallet, /*coin_control=*/nullptr);
    // If the wallet doesn't know how to sign change output, assume p2sh-p2wpkh
    // as lower-bound to allow BnB to do it's thing
    if (change_spend_size == -1) {
        coin_selection_params.change_spend_size = DUMMY_NESTED_P2WPKH_INPUT_SIZE;
    } else {
        coin_selection_params.change_spend_size = (size_t)change_spend_size;
    }

    // Set discard feerate
    coin_selection_params.m_discard_feerate = GetDiscardRate(wallet);

    // Get the fee rate to use effective values in coin selection
    FeeCalculation feeCalc;
    coin_selection_params.m_effective_feerate = GetMinimumFeeRate(wallet, coin_control, &feeCalc);
    // Do not, ever, assume that it's fine to change the fee rate if the user has explicitly
    // provided one
    if (coin_control.m_feerate && coin_selection_params.m_effective_feerate > *coin_control.m_feerate) {
        return util::Error{strprintf(_("Fee rate (%s) is lower than the minimum fee rate setting (%s)"), coin_control.m_feerate->ToString(FeeEstimateMode::SAT_VB), coin_selection_params.m_effective_feerate.ToString(FeeEstimateMode::SAT_VB))};
    }
    if (feeCalc.reason == FeeReason::FALLBACK && !wallet.m_allow_fallback_fee) {
        // eventually allow a fallback fee
        return util::Error{_("Fee estimation failed. Fallbackfee is disabled. Wait a few blocks or enable -fallbackfee.")};
    }

    // Calculate the cost of change
    // Cost of change is the cost of creating the change output + cost of spending the change output in the future.
    // For creating the change output now, we use the effective feerate.
    // For spending the change output in the future, we use the discard feerate for now.
    // So cost of change = (change output size * effective feerate) + (size of spending change output * discard feerate)
    coin_selection_params.m_change_fee = coin_selection_params.m_effective_feerate.GetFee(coin_selection_params.change_output_size);
    coin_selection_params.m_cost_of_change = coin_selection_params.m_discard_feerate.GetFee(coin_selection_params.change_spend_size) + coin_selection_params.m_change_fee;

    // ELEMENTS FIXME: Please review the map_recipients_sum[::policyAsset] part.
    //                 In bitcoin the line just says recipients_sum (it's not a map).
    //                 I'm not sure if the policyAsset value is the right number to use.
    coin_selection_params.m_min_change_target = GenerateChangeTarget(std::floor(map_recipients_sum[::policyAsset] / vecSend.size()), coin_selection_params.m_change_fee, rng_fast);

    // The smallest change amount should be:
    // 1. at least equal to dust threshold
    // 2. at least 1 sat greater than fees to spend it at m_discard_feerate
    const auto dust = GetDustThreshold(change_prototype_txout, coin_selection_params.m_discard_feerate);
    const auto change_spend_fee = coin_selection_params.m_discard_feerate.GetFee(coin_selection_params.change_spend_size);
    coin_selection_params.min_viable_change = std::max(change_spend_fee + 1, dust);

    // Static vsize overhead + outputs vsize. 4 nVersion, 4 nLocktime, 1 input count, 1 witness overhead (dummy, flag, stack size)
    coin_selection_params.tx_noinputs_size = 10 + GetSizeOfCompactSize(vecSend.size()); // bytes for output count

    // vouts to the payees
    if (g_con_elementsmode) {
        coin_selection_params.tx_noinputs_size += 46; // fee output: 9 bytes value, 1 byte scriptPubKey, 33 bytes asset, 1 byte nonce, 1 byte each for null rangeproof/surjectionproof
    }

    // ELEMENTS: If we have blinded inputs but no blinded outputs (which, since the wallet
    //  makes an effort to not produce change, is a common case) then we need to add a
    //  dummy output.
    bool may_need_blinded_dummy = !!blind_details;
    for (const auto& recipient : vecSend)
    {
        CTxOut txout(recipient.asset, recipient.nAmount, recipient.scriptPubKey);
        txout.nNonce.vchCommitment = std::vector<unsigned char>(recipient.confidentiality_key.begin(), recipient.confidentiality_key.end());

        // Include the fee cost for outputs.
        coin_selection_params.tx_noinputs_size += ::GetSerializeSize(txout, PROTOCOL_VERSION);

        if (recipient.asset == policyAsset && IsDust(txout, wallet.chain().relayDustFee()))
        {
            return util::Error{_("Transaction amount too small")};
        }
        txNew.vout.push_back(txout);

        // ELEMENTS
        if (blind_details) {
            blind_details->o_pubkeys.push_back(recipient.confidentiality_key);
            if (blind_details->o_pubkeys.back().IsFullyValid()) {
                may_need_blinded_dummy = false;
                blind_details->num_to_blind++;
                blind_details->only_recipient_blind_index = txNew.vout.size()-1;
                if (!coin_selection_params.m_subtract_fee_outputs) {
                    coin_selection_params.tx_noinputs_size += (MAX_RANGEPROOF_SIZE + DEFAULT_SURJECTIONPROOF_SIZE + WITNESS_SCALE_FACTOR - 1)/WITNESS_SCALE_FACTOR;
                }
            }
        }
    }
    if (may_need_blinded_dummy && !coin_selection_params.m_subtract_fee_outputs) {
        // dummy output: 33 bytes value, 2 byte scriptPubKey, 33 bytes asset, 1 byte nonce, 66 bytes dummy rangeproof, 1 byte null surjectionproof
        // FIXME actually, we currently just hand off to BlindTransaction which will put
        //  a full rangeproof and surjectionproof. We should fix this when we overhaul
        //  the blinding logic.
        coin_selection_params.tx_noinputs_size += 70 + 66 +(MAX_RANGEPROOF_SIZE + DEFAULT_SURJECTIONPROOF_SIZE + WITNESS_SCALE_FACTOR - 1)/WITNESS_SCALE_FACTOR;
    }
    // If we are going to issue an asset, add the issuance data to the noinputs_size so that
    // we allocate enough coins for them.
    if (issuance_details) {
        size_t issue_count = 0;
        for (unsigned int i = 0; i < txNew.vout.size(); i++) {
            if (txNew.vout[i].nAsset.IsExplicit() && txNew.vout[i].nAsset.GetAsset() == CAsset(uint256S("1"))) {
                issue_count++;
            } else if (txNew.vout[i].nAsset.IsExplicit() && txNew.vout[i].nAsset.GetAsset() == CAsset(uint256S("2"))) {
                issue_count++;
            }
        }
        if (issue_count > 0) {
            // Allocate space for blinding nonce, entropy, and whichever of nAmount/nInflationKeys is null
            coin_selection_params.tx_noinputs_size += 2 * 32 + 2 * (2 - issue_count);
        }
        // Allocate non-null nAmount/nInflationKeys and rangeproofs
        if (issuance_details->blind_issuance) {
            coin_selection_params.tx_noinputs_size += issue_count * (33 * WITNESS_SCALE_FACTOR + MAX_RANGEPROOF_SIZE + WITNESS_SCALE_FACTOR - 1) / WITNESS_SCALE_FACTOR;
        } else {
            coin_selection_params.tx_noinputs_size += issue_count * 9;
        }
    }

    // Include the fees for things that aren't inputs, excluding the change output
    const CAmount not_input_fees = coin_selection_params.m_effective_feerate.GetFee(coin_selection_params.m_subtract_fee_outputs ? 0 : coin_selection_params.tx_noinputs_size);
    CAmountMap map_selection_target = map_recipients_sum;
    map_selection_target[policyAsset] += not_input_fees;

    // Fetch manually selected coins
    PreSelectedInputs preset_inputs;
    if (coin_control.HasSelected()) {
        auto res_fetch_inputs = FetchSelectedInputs(wallet, coin_control, coin_selection_params);
        if (!res_fetch_inputs) return util::Error{util::ErrorString(res_fetch_inputs)};
        preset_inputs = *res_fetch_inputs;
    }

    // Fetch wallet available coins if "other inputs" are
    // allowed (coins automatically selected by the wallet)
    CoinsResult available_coins;
    if (coin_control.m_allow_other_inputs) {
        available_coins = AvailableCoins(wallet, &coin_control, coin_selection_params.m_effective_feerate);
    }

    // Choose coins to use
    auto select_coins_res = SelectCoins(wallet, available_coins, preset_inputs, /*mapTargetValue=*/map_selection_target, coin_control, coin_selection_params);
    if (!select_coins_res) {
        // 'SelectCoins' either returns a specific error message or, if empty, means a general "Insufficient funds".
        const bilingual_str& err = util::ErrorString(select_coins_res);
        return util::Error{err.empty() ?_("Insufficient funds") : err};
    }
    const SelectionResult& result = *select_coins_res;
    TRACE5(coin_selection, selected_coins, wallet.GetName().c_str(), GetAlgorithmName(result.GetAlgo()).c_str(), result.GetTarget(), result.GetWaste(), result.GetSelectedValue());

    // If all of our inputs are explicit, we don't need a blinded dummy
    if (may_need_blinded_dummy) {
        may_need_blinded_dummy = false;
        for (const auto& coin : result.GetInputSet()) {
            if (!coin.txout.nValue.IsExplicit()) {
                may_need_blinded_dummy = true;
                break;
            }
        }
    }

    // Always make a change output
    // We will reduce the fee from this change output later, and remove the output if it is too small.
    // ELEMENTS: wrap this all in a loop, set nChangePosInOut specifically for policy asset
    CAmountMap map_change_and_fee = result.GetSelectedValue() - map_recipients_sum;
    // Zero out any non-policy assets which have zero change value
    for (auto it = map_change_and_fee.begin(); it != map_change_and_fee.end(); ) {
        if (it->first != policyAsset && it->second == 0) {
            it = map_change_and_fee.erase(it);
        } else {
            ++it;
        }
    }

    // Uniformly randomly place change outputs for all assets, except that the policy-asset
    // change may have a fixed position.
    std::vector<std::optional<CAsset>> fixed_change_pos{txNew.vout.size() + map_change_and_fee.size()};
    if (nChangePosInOut == -1) {
       // randomly set policyasset change position
    } else if ((unsigned int)nChangePosInOut >= fixed_change_pos.size()) {
        return util::Error{_("Transaction change output index out of range")};
    } else {
        fixed_change_pos[nChangePosInOut] = policyAsset;
    }

    for (const auto& asset_change_and_fee : map_change_and_fee) {
        // No need to randomly set the policyAsset change if has been set manually
        if (nChangePosInOut >= 0 && asset_change_and_fee.first == policyAsset) {
            continue;
        }

        int index;
        do {
            index = rng_fast.randrange(fixed_change_pos.size());
        } while (fixed_change_pos[index]);

        fixed_change_pos[index] = asset_change_and_fee.first;
        if (asset_change_and_fee.first == policyAsset) {
            nChangePosInOut = index;
        }
    }

    // Create all the change outputs in their respective places, inserting them
    // in increasing order so that none of them affect each others' indices
    for (unsigned int i = 0; i < fixed_change_pos.size(); i++) {
        if (!fixed_change_pos[i]) {
            continue;
        }

        const CAsset& asset = *fixed_change_pos[i];
        const CAmount& change_and_fee = map_change_and_fee.at(asset);

        assert(change_and_fee >= 0);

        const std::map<CAsset, std::pair<int, CScript>>::const_iterator itScript = mapScriptChange.find(asset);
        if (itScript == mapScriptChange.end()) {
            return util::Error{Untranslated(strprintf("No change destination provided for asset %s", asset.GetHex()))};
        }
        CTxOut newTxOut(asset, change_and_fee, itScript->second.second);

        if (blind_details) {
            std::optional<CPubKey> blind_pub = std::nullopt;
            // We cannot blind zero-valued outputs, and anyway they will be dropped
            // later in this function during the dust check
            if (change_and_fee > 0) {
                const auto itBlindingKey = mapBlindingKeyChange.find(asset);
                if (itBlindingKey != mapBlindingKeyChange.end()) {
                    // If the change output was specified, use the blinding key that
                    // came with the specified address (if any)
                    blind_pub = itBlindingKey->second;
                } else {
                    // Otherwise, we generated it from our own wallet, so get the
                    // blinding key from our own wallet.
                    blind_pub = wallet.GetBlindingPubKey(itScript->second.second);
                }
            } else {
                assert(asset == policyAsset);
            }

            if (blind_pub) {
                blind_details->o_pubkeys.insert(blind_details->o_pubkeys.begin() + i, *blind_pub);
                assert(blind_pub->IsFullyValid());

                blind_details->num_to_blind++;
                blind_details->change_to_blind++;
                blind_details->only_change_pos = i;
                // Place the blinding pubkey here in case of fundraw calls
                newTxOut.nNonce.vchCommitment = std::vector<unsigned char>(blind_pub->begin(), blind_pub->end());
            } else {
                blind_details->o_pubkeys.insert(blind_details->o_pubkeys.begin() + i, CPubKey());
            }
        }
        // Insert change output
        txNew.vout.insert(txNew.vout.begin() + i, newTxOut);
    }

    // Add fee output.
    if (g_con_elementsmode) {
        CTxOut fee(::policyAsset, 0, CScript());
        assert(fee.IsFee());
        txNew.vout.push_back(fee);
        if (blind_details) {
            blind_details->o_pubkeys.push_back(CPubKey());
        }
    }
    assert(nChangePosInOut != -1);
    auto change_position = txNew.vout.begin() + nChangePosInOut;
    // end ELEMENTS

    // Set token input if reissuing
    int reissuance_index = -1;
    uint256 token_blinding;

    // Elements: Shuffle here to preserve random ordering for surjection proofs
    // selected_coins = std::vector<CInputCoin>(setCoins.begin(), setCoins.end());
    // Shuffle(selected_coins.begin(), selected_coins.end(), FastRandomContext());
    // Shuffle selected coins and fill in final vin
    std::vector<std::shared_ptr<COutput>> selected_coins = result.GetShuffledInputVector();

    // The sequence number is set to non-maxint so that DiscourageFeeSniping
    // works.
    //
    // BIP125 defines opt-in RBF as any nSequence < maxint-1, so
    // we use the highest possible value in that range (maxint-2)
    // to avoid conflicting with other possible uses of nSequence,
    // and in the spirit of "smallest possible change from prior
    // behavior."
    const uint32_t nSequence{coin_control.m_signal_bip125_rbf.value_or(wallet.m_signal_rbf) ? MAX_BIP125_RBF_SEQUENCE : CTxIn::MAX_SEQUENCE_NONFINAL};
    for (const auto& coin : selected_coins) {
<<<<<<< HEAD
        txNew.vin.push_back(CTxIn(coin.outpoint, CScript(), nSequence));

        if (issuance_details && coin.asset == issuance_details->reissuance_token) {
            reissuance_index = txNew.vin.size() - 1;
            token_blinding = coin.bf_asset;
        }
=======
        txNew.vin.push_back(CTxIn(coin->outpoint, CScript(), nSequence));
>>>>>>> 4ea3a8b7
    }
    DiscourageFeeSniping(txNew, rng_fast, wallet.chain(), wallet.GetLastBlockHash(), wallet.GetLastBlockHeight());

    // ELEMENTS add issuance details and blinding details
    std::vector<CKey> issuance_asset_keys;
    std::vector<CKey> issuance_token_keys;
    if (issuance_details) {
        // Fill in issuances now that inputs are set
        assert(txNew.vin.size() > 0);
        int asset_index = -1;
        int token_index = -1;
        for (unsigned int i = 0; i < txNew.vout.size(); i++) {
            if (txNew.vout[i].nAsset.IsExplicit() && txNew.vout[i].nAsset.GetAsset() == CAsset(uint256S("1"))) {
                asset_index = i;
            } else if (txNew.vout[i].nAsset.IsExplicit() && txNew.vout[i].nAsset.GetAsset() == CAsset(uint256S("2"))) {
                token_index = i;
            }
        }
        // Initial issuance request
        if (issuance_details->reissuance_asset.IsNull() && issuance_details->reissuance_token.IsNull() && (asset_index != -1 || token_index != -1)) {
            uint256 entropy;
            CAsset asset;
            CAsset token;
            // Initial issuance always uses vin[0]
            GenerateAssetEntropy(entropy, txNew.vin[0].prevout, issuance_details->contract_hash);
            CalculateAsset(asset, entropy);
            CalculateReissuanceToken(token, entropy, issuance_details->blind_issuance);
            CScript blindingScript(CScript() << OP_RETURN << std::vector<unsigned char>(txNew.vin[0].prevout.hash.begin(), txNew.vin[0].prevout.hash.end()) << txNew.vin[0].prevout.n);
            txNew.vin[0].assetIssuance.assetEntropy = issuance_details->contract_hash;
            // We're making asset outputs, fill out asset type and issuance input
            if (asset_index != -1) {
                txNew.vin[0].assetIssuance.nAmount = txNew.vout[asset_index].nValue;

                txNew.vout[asset_index].nAsset = asset;
                if (issuance_details->blind_issuance && blind_details) {
                    issuance_asset_keys.push_back(wallet.GetBlindingKey(&blindingScript));
                    blind_details->num_to_blind++;
                }
            }
            // We're making reissuance token outputs
            if (token_index != -1) {
                txNew.vin[0].assetIssuance.nInflationKeys = txNew.vout[token_index].nValue;
                txNew.vout[token_index].nAsset = token;
                if (issuance_details->blind_issuance && blind_details) {
                    issuance_token_keys.push_back(wallet.GetBlindingKey(&blindingScript));
                    blind_details->num_to_blind++;

                    // If we're blinding a token issuance and no assets, we must make
                    // the asset issuance a blinded commitment to 0
                    if (asset_index == -1) {
                        txNew.vin[0].assetIssuance.nAmount = 0;
                        issuance_asset_keys.push_back(wallet.GetBlindingKey(&blindingScript));
                        blind_details->num_to_blind++;
                    }
                }
            }
        // Asset being reissued with explicitly named asset/token
        } else if (asset_index != -1) {
            assert(reissuance_index != -1);
            // Fill in output with issuance
            txNew.vout[asset_index].nAsset = issuance_details->reissuance_asset;

            // Fill in issuance
            // Blinding revealing underlying asset
            txNew.vin[reissuance_index].assetIssuance.assetBlindingNonce = token_blinding;
            txNew.vin[reissuance_index].assetIssuance.assetEntropy = issuance_details->entropy;
            txNew.vin[reissuance_index].assetIssuance.nAmount = txNew.vout[asset_index].nValue;

            // If blinded token derivation, blind the issuance
            CAsset temp_token;
            CalculateReissuanceToken(temp_token, issuance_details->entropy, true);
            if (temp_token == issuance_details->reissuance_token && blind_details) {
            CScript blindingScript(CScript() << OP_RETURN << std::vector<unsigned char>(txNew.vin[reissuance_index].prevout.hash.begin(), txNew.vin[reissuance_index].prevout.hash.end()) << txNew.vin[reissuance_index].prevout.n);
                issuance_asset_keys.resize(reissuance_index);
                issuance_asset_keys.push_back(wallet.GetBlindingKey(&blindingScript));
                blind_details->num_to_blind++;
            }
        }
    }

    // Do "initial blinding" for fee estimation purposes
    TxSize tx_sizes;
    CMutableTransaction tx_blinded = txNew;
    if (blind_details) {
        if (!fillBlindDetails(blind_details, &wallet, tx_blinded, selected_coins, error)) {
            return util::Error{error};
        }
        txNew = tx_blinded; // sigh, `fillBlindDetails` may have modified txNew
        // Update the change position to the new tx
        change_position = txNew.vout.begin() + nChangePosInOut;

        int ret = BlindTransaction(blind_details->i_amount_blinds, blind_details->i_asset_blinds, blind_details->i_assets, blind_details->i_amounts, blind_details->o_amount_blinds, blind_details->o_asset_blinds, blind_details->o_pubkeys, issuance_asset_keys, issuance_token_keys, tx_blinded);
        assert(ret != -1);
        if (ret != blind_details->num_to_blind) {
            return util::Error{_("Unable to blind the transaction properly. This should not happen.")};
        }

        tx_sizes = CalculateMaximumSignedTxSize(CTransaction(tx_blinded), &wallet, &coin_control);
    } else {
        tx_sizes = CalculateMaximumSignedTxSize(CTransaction(txNew), &wallet, &coin_control);
    }
    // end ELEMENTS

    // Calculate the transaction fee
    int nBytes = tx_sizes.vsize;
    if (nBytes == -1) {
        return util::Error{_("Missing solving data for estimating transaction size")};
    }

    // Subtract fee from the change output if not subtracting it from recipient outputs
    CAmount fee_needed = coin_selection_params.m_effective_feerate.GetFee(nBytes);
    CAmount current_fee = fee_needed;

    if (!coin_selection_params.m_subtract_fee_outputs) {
        change_position->nValue = change_position->nValue.GetAmount() - fee_needed;
    }

    // We want to drop the change to fees if:
    // 1. The change output would be dust
    // 2. The change is within the (almost) exact match window, i.e. it is less than or equal to the cost of the change output (cost_of_change)
    CAmount change_amount = change_position->nValue.GetAmount();
    if (IsDust(*change_position, coin_selection_params.m_discard_feerate) || change_amount <= coin_selection_params.m_cost_of_change)
    {
        bool was_blinded = blind_details && blind_details->o_pubkeys[nChangePosInOut].IsValid();

        // If the change was blinded, and was the only blinded output, we cannot drop it
        // without causing the transaction to fail to balance. So keep it, and merely
        // zero it out.
        if (was_blinded && blind_details->num_to_blind == 1) {
            assert (may_need_blinded_dummy);
            change_position->scriptPubKey = CScript() << OP_RETURN;
            change_position->nValue = 0;
        } else {
            txNew.vout.erase(change_position);

            fixed_change_pos[nChangePosInOut] = std::nullopt;
            tx_blinded.vout.erase(tx_blinded.vout.begin() + nChangePosInOut);
            if (tx_blinded.witness.vtxoutwit.size() > (unsigned) nChangePosInOut) {
                tx_blinded.witness.vtxoutwit.erase(tx_blinded.witness.vtxoutwit.begin() + nChangePosInOut);
            }
            if (blind_details) {

                blind_details->o_amounts.erase(blind_details->o_amounts.begin() + nChangePosInOut);
                blind_details->o_assets.erase(blind_details->o_assets.begin() + nChangePosInOut);
                blind_details->o_pubkeys.erase(blind_details->o_pubkeys.begin() + nChangePosInOut);
                // If change_amount == 0, we did not increment num_to_blind initially
                // and therefore do not need to decrement it here.
                if (was_blinded) {
                    blind_details->num_to_blind--;
                    blind_details->change_to_blind--;

                    // FIXME: If we drop the change *and* this means we have only one
                    //  blinded output *and* we have no blinded inputs, then this puts
                    //  us in a situation where BlindTransaction will fail. This is
                    //  prevented in fillBlindDetails, which adds an OP_RETURN output
                    //  to handle this case. So do this ludicrous hack to accomplish
                    //  this. This whole lump of un-followable-logic needs to be replaced
                    //  by a complete rewriting of the wallet blinding logic.
                    if (blind_details->num_to_blind < 2) {
                        resetBlindDetails(blind_details, true /* don't wipe output data */);
                        if (!fillBlindDetails(blind_details, &wallet, txNew, selected_coins, error)) {
                            return util::Error{error};
                        }
                    }
                }
            }
        }
        change_amount = 0;
        nChangePosInOut = -1;

        // Because we have dropped this change, the tx size and required fee will be different, so let's recalculate those
        tx_sizes = CalculateMaximumSignedTxSize(CTransaction(tx_blinded), &wallet, &coin_control);
        nBytes = tx_sizes.vsize;
        fee_needed = coin_selection_params.m_effective_feerate.GetFee(nBytes);
    }

    // The only time that fee_needed should be less than the amount available for fees (in change_and_fee - change_amount) is when
    // we are subtracting the fee from the outputs. If this occurs at any other time, it is a bug.
    if (!coin_selection_params.m_subtract_fee_outputs && fee_needed > map_change_and_fee.at(policyAsset) - change_amount) {
        wallet.WalletLogPrintf("ERROR: not enough coins to cover for fee (needed: %d, total: %d, change: %d)\n",
            fee_needed, map_change_and_fee.at(policyAsset), change_amount);
        return util::Error{Untranslated(STR_INTERNAL_BUG("Fee needed > fee paid"))};
    }

    // Sanity check that the fee cannot be negative as that means we have more output value than input value
    if (current_fee < 0) {
        return util::Error{Untranslated(STR_INTERNAL_BUG("Fee paid < 0"))};
    }

    // If there is a change output and we overpay the fees then increase the change to match the fee needed
    if (fee_needed <= map_change_and_fee.at(policyAsset) - change_amount) {
        current_fee = map_change_and_fee.at(policyAsset) - change_amount;
    }

    // Reduce output values for subtractFeeFromAmount
    if (coin_selection_params.m_subtract_fee_outputs) {
        CAmount to_reduce = fee_needed + change_amount - map_change_and_fee.at(policyAsset);
        int i = 0;
        bool fFirst = true;
        for (const auto& recipient : vecSend)
        {
            if (i == nChangePosInOut) {
                ++i;
            }
            CTxOut& txout = txNew.vout[i];

            if (recipient.fSubtractFeeFromAmount)
            {
                CAmount value = txout.nValue.GetAmount();
                if (recipient.asset != policyAsset) {
                    return util::Error{Untranslated(strprintf("Wallet does not support more than one type of fee at a time, therefore can not subtract fee from address amount, which is of a different asset id. fee asset: %s recipient asset: %s", policyAsset.GetHex(), recipient.asset.GetHex()))};
                }

                value -= to_reduce / outputs_to_subtract_fee_from; // Subtract fee equally from each selected recipient

                if (fFirst) // first receiver pays the remainder not divisible by output count
                {
                    fFirst = false;
                    value -= to_reduce % outputs_to_subtract_fee_from;
                }

                // Error if this output is reduced to be below dust
                if (IsDust(txout, wallet.chain().relayDustFee())) {
                    if (value < 0) {
                        return util::Error{_("The transaction amount is too small to pay the fee")};
                    } else {
                        return util::Error{_("The transaction amount is too small to send after the fee has been deducted")};
                    }
                }

                txout.nValue = value;
            }
            ++i;
        }
        current_fee = result.GetSelectedValue()[::policyAsset] - CalculateOutputValue(txNew, ::policyAsset);
        if (fee_needed != current_fee) {
            return util::Error{Untranslated(STR_INTERNAL_BUG("SFFO: Fee needed != fee paid"))};
        }
    }

    // fee_needed should now always be less than or equal to the current fees that we pay.
    // If it is not, it is a bug.
    if (fee_needed > current_fee) {
        return util::Error{Untranslated(STR_INTERNAL_BUG("Fee needed > fee paid"))};
    }

    // ELEMENTS: Give up if change keypool ran out and change is required
    for (const auto& maybe_change_asset : fixed_change_pos) {
        if (maybe_change_asset) {
            auto used = mapScriptChange.extract(*maybe_change_asset);
            if (used.mapped().second == dummy_script) {
                return util::Error{error};
            }
        }
    }

    // ELEMENTS update fee output
    if (g_con_elementsmode) {
        for (auto& txout : txNew.vout) {
            if (txout.IsFee()) {
                txout.nValue = current_fee;
                break;
            }
        }
    }

    // ELEMENTS do actual blinding
    if (blind_details) {
        // Print blinded transaction info before we possibly blow it away when !sign.
        std::string summary = "CreateTransaction created blinded transaction:\nIN: ";
        for (unsigned int i = 0; i < selected_coins.size(); ++i) {
            if (i > 0) {
                summary += "    ";
            }
            summary += strprintf("#%d: %s [%s] (%s [%s])\n", i,
                selected_coins[i].value,
                selected_coins[i].txout.nValue.IsExplicit() ? "explicit" : "blinded",
                selected_coins[i].asset.GetHex(),
                selected_coins[i].txout.nAsset.IsExplicit() ? "explicit" : "blinded"
            );
        }
        summary += "OUT: ";
        for (unsigned int i = 0; i < txNew.vout.size(); ++i) {
            if (i > 0) {
                summary += "     ";
            }
            const CTxOut& unblinded = txNew.vout[i];
            summary += strprintf("#%d: %s%s [%s] (%s [%s])\n", i,
                txNew.vout[i].IsFee() ? "[fee] " : "",
                unblinded.nValue.GetAmount(),
                blind_details->o_pubkeys[i].IsValid() ? "blinded" : "explicit",
                unblinded.nAsset.GetAsset().GetHex(),
                blind_details->o_pubkeys[i].IsValid() ? "blinded" : "explicit"
            );
        }
        wallet.WalletLogPrintf(summary+"\n");

        // Wipe output blinding factors and start over
        blind_details->o_amount_blinds.clear();
        blind_details->o_asset_blinds.clear();
        for (unsigned int i = 0; i < txNew.vout.size(); i++) {
            blind_details->o_amounts[i] = txNew.vout[i].nValue.GetAmount();
            assert(blind_details->o_assets[i] == txNew.vout[i].nAsset.GetAsset());
        }

        if (sign) {
            int ret = BlindTransaction(blind_details->i_amount_blinds, blind_details->i_asset_blinds, blind_details->i_assets, blind_details->i_amounts, blind_details->o_amount_blinds, blind_details->o_asset_blinds,  blind_details->o_pubkeys, issuance_asset_keys, issuance_token_keys, txNew);
            assert(ret != -1);
            if (ret != blind_details->num_to_blind) {
                wallet.WalletLogPrintf("ERROR: tried to blind %d outputs but only blinded %d\n", (int) blind_details->num_to_blind, (int) ret);
                return util::Error{_("Unable to blind the transaction properly. This should not happen.")};
            }
        }
    }

    // Release any change keys that we didn't use.
    for (const auto& it : mapScriptChange) {
        int index = it.second.first;
        if (index < 0) {
            continue;
        }

        reservedest[index]->ReturnDestination();
    }


    if (sign) {
        if (!wallet.SignTransaction(txNew)) {
            return util::Error{_("Signing transaction failed")};
        }
    }

    // Normalize the witness in case it is not serialized before mempool
    if (!txNew.HasWitness()) {
        txNew.witness.SetNull();
    }

    // Return the constructed transaction data.
    CTransactionRef tx = MakeTransactionRef(std::move(txNew));

    // Limit size
    if ((sign && GetTransactionWeight(*tx) > MAX_STANDARD_TX_WEIGHT) ||
        (!sign && tx_sizes.weight > MAX_STANDARD_TX_WEIGHT))
    {
        return util::Error{_("Transaction too large")};
    }

    if (current_fee > wallet.m_default_max_tx_fee) {
        return util::Error{TransactionErrorString(TransactionError::MAX_FEE_EXCEEDED)};
    }

    if (gArgs.GetBoolArg("-walletrejectlongchains", DEFAULT_WALLET_REJECT_LONG_CHAINS)) {
        // Lastly, ensure this tx will pass the mempool's chain limits
        if (!wallet.chain().checkChainLimits(tx)) {
            return util::Error{_("Transaction has too long of a mempool chain")};
        }
    }

    // Before we return success, we assume any change key will be used to prevent
    // accidental re-use.
    for (auto& reservedest_ : reservedest) {
        reservedest_->KeepDestination();
    }

    wallet.WalletLogPrintf("Fee Calculation: Fee:%d Bytes:%u Tgt:%d (requested %d) Reason:\"%s\" Decay %.5f: Estimation: (%g - %g) %.2f%% %.1f/(%.1f %d mem %.1f out) Fail: (%g - %g) %.2f%% %.1f/(%.1f %d mem %.1f out)\n",
              current_fee, nBytes, feeCalc.returnedTarget, feeCalc.desiredTarget, StringForFeeReason(feeCalc.reason), feeCalc.est.decay,
              feeCalc.est.pass.start, feeCalc.est.pass.end,
              (feeCalc.est.pass.totalConfirmed + feeCalc.est.pass.inMempool + feeCalc.est.pass.leftMempool) > 0.0 ? 100 * feeCalc.est.pass.withinTarget / (feeCalc.est.pass.totalConfirmed + feeCalc.est.pass.inMempool + feeCalc.est.pass.leftMempool) : 0.0,
              feeCalc.est.pass.withinTarget, feeCalc.est.pass.totalConfirmed, feeCalc.est.pass.inMempool, feeCalc.est.pass.leftMempool,
              feeCalc.est.fail.start, feeCalc.est.fail.end,
              (feeCalc.est.fail.totalConfirmed + feeCalc.est.fail.inMempool + feeCalc.est.fail.leftMempool) > 0.0 ? 100 * feeCalc.est.fail.withinTarget / (feeCalc.est.fail.totalConfirmed + feeCalc.est.fail.inMempool + feeCalc.est.fail.leftMempool) : 0.0,
              feeCalc.est.fail.withinTarget, feeCalc.est.fail.totalConfirmed, feeCalc.est.fail.inMempool, feeCalc.est.fail.leftMempool);
    return CreatedTransactionResult(tx, current_fee, nChangePosInOut, feeCalc);
}

util::Result<CreatedTransactionResult> CreateTransaction(
        CWallet& wallet,
        const std::vector<CRecipient>& vecSend,
        int change_pos,
        const CCoinControl& coin_control,
        bool sign,
        BlindDetails* blind_details,
        const IssuanceDetails* issuance_details)
{
    if (vecSend.empty()) {
        return util::Error{_("Transaction must have at least one recipient")};
    }

    if (std::any_of(vecSend.cbegin(), vecSend.cend(), [](const auto& recipient){ return recipient.nAmount < 0; })) {
        return util::Error{_("Transaction amounts must not be negative")};
    }

    // ELEMENTS
    if (g_con_elementsmode) {
        if (std::any_of(vecSend.cbegin(), vecSend.cend(), [](const auto& recipient){ return recipient.asset.IsNull(); })) {
            return util::Error{_("No asset provided for recipient")};
        }
    }

    LOCK(wallet.cs_wallet);

    auto res = CreateTransactionInternal(wallet, vecSend, change_pos, coin_control, sign, blind_details, issuance_details);
    TRACE4(coin_selection, normal_create_tx_internal, wallet.GetName().c_str(), bool(res),
           res ? res->fee : 0, res ? res->change_pos : 0);
    if (!res) return res;
    const auto& txr_ungrouped = *res;
    // try with avoidpartialspends unless it's enabled already
    if (txr_ungrouped.fee > 0 /* 0 means non-functional fee rate estimation */ && wallet.m_max_aps_fee > -1 && !coin_control.m_avoid_partial_spends) {
        TRACE1(coin_selection, attempting_aps_create_tx, wallet.GetName().c_str());
        CCoinControl tmp_cc = coin_control;
        tmp_cc.m_avoid_partial_spends = true;

        // ELEMENTS: only for unblinded transactions
        // Re-use the change destination from the first creation attempt to avoid skipping BIP44 indexes
        const int ungrouped_change_pos = txr_ungrouped.change_pos;
        if (ungrouped_change_pos != -1 && !blind_details) {
            const CAsset& asset = txr_ungrouped.tx->vout[ungrouped_change_pos].nAsset.GetAsset();
            ExtractDestination(txr_ungrouped.tx->vout[ungrouped_change_pos].scriptPubKey, tmp_cc.destChange[asset]);
        }

        BlindDetails blind_details2;
        BlindDetails *blind_details2_ptr = blind_details ? &blind_details2 : nullptr;
        auto txr_grouped = CreateTransactionInternal(wallet, vecSend, change_pos, tmp_cc, sign, blind_details2_ptr, issuance_details);
        // if fee of this alternative one is within the range of the max fee, we use this one
        const bool use_aps{txr_grouped.has_value() ? (txr_grouped->fee <= txr_ungrouped.fee + wallet.m_max_aps_fee) : false};
        TRACE5(coin_selection, aps_create_tx_internal, wallet.GetName().c_str(), use_aps, txr_grouped.has_value(),
               txr_grouped.has_value() ? txr_grouped->fee : 0, txr_grouped.has_value() ? txr_grouped->change_pos : 0);
        if (txr_grouped) {
            wallet.WalletLogPrintf("Fee non-grouped = %lld, grouped = %lld, using %s\n",
                txr_ungrouped.fee, txr_grouped->fee, use_aps ? "grouped" : "non-grouped");
            if (use_aps) {
                if (blind_details) {
                    *blind_details = blind_details2;
                }
                return txr_grouped;
            }
        }
    }
    return res;
}

bool FundTransaction(CWallet& wallet, CMutableTransaction& tx, CAmount& nFeeRet, int& nChangePosInOut, bilingual_str& error, bool lockUnspents, const std::set<int>& setSubtractFeeFromOutputs, CCoinControl coinControl)
{
    std::vector<CRecipient> vecSend;

    // Turn the txout set into a CRecipient vector.
    for (size_t idx = 0; idx < tx.vout.size(); idx++) {
        const CTxOut& txOut = tx.vout[idx];

        // ELEMENTS:
        if (!txOut.nValue.IsExplicit() || !txOut.nAsset.IsExplicit()) {
            error = _("Pre-funded amounts must be non-blinded");
            return false;
        }

        // Fee outputs should not be added to avoid overpayment of fees
        if (txOut.IsFee()) {
            continue;
        }

        CRecipient recipient = {txOut.scriptPubKey, txOut.nValue.GetAmount(), txOut.nAsset.GetAsset(), CPubKey(txOut.nNonce.vchCommitment), setSubtractFeeFromOutputs.count(idx) == 1};
        vecSend.push_back(recipient);
    }

    // Acquire the locks to prevent races to the new locked unspents between the
    // CreateTransaction call and LockCoin calls (when lockUnspents is true).
    LOCK(wallet.cs_wallet);

    // Check any existing inputs for peg-in data and add to external txouts if so
    // Fetch specified UTXOs from the UTXO set to get the scriptPubKeys and values of the outputs being selected
    // and to match with the given solving_data. Only used for non-wallet outputs.
    const auto& fedpegscripts = GetValidFedpegScripts(wallet.chain().getTip(), Params().GetConsensus(), true /* nextblock_validation */);
    std::map<COutPoint, Coin> coins;
    for (unsigned int i = 0; i < tx.vin.size(); ++i ) {
        const CTxIn& txin = tx.vin[i];
        coins[txin.prevout]; // Create empty map entry keyed by prevout.
        if (txin.m_is_pegin) {
            std::string err;
            if (tx.witness.vtxinwit.size() != tx.vin.size() || !IsValidPeginWitness(tx.witness.vtxinwit[i].m_pegin_witness, fedpegscripts, txin.prevout, err, false)) {
                throw JSONRPCError(RPC_INVALID_PARAMETER, strprintf("Transaction contains invalid peg-in input: %s", err));
            }
            CScriptWitness& pegin_witness = tx.witness.vtxinwit[i].m_pegin_witness;
            CTxOut txout = GetPeginOutputFromWitness(pegin_witness);
            coinControl.SelectExternal(txin.prevout, txout);
        }
    }
    wallet.chain().findCoins(coins);

    for (const CTxIn& txin : tx.vin) {
        const auto& outPoint = txin.prevout;
        if (wallet.IsMine(outPoint)) {
            // The input was found in the wallet, so select as internal
            coinControl.Select(outPoint);
        } else if (txin.m_is_pegin) {
            // ELEMENTS: input is pegin so nothing to select
        } else if (coins[outPoint].out.IsNull()) {
            error = _("Unable to find UTXO for external input");
            return false;
        } else {
            // The input was not in the wallet, but is in the UTXO set, so select as external
            coinControl.SelectExternal(outPoint, coins[outPoint].out);
        }
    }

    auto blind_details = g_con_elementsmode ? std::make_unique<BlindDetails>() : nullptr;
    auto res = CreateTransaction(wallet, vecSend, nChangePosInOut, coinControl, false, blind_details.get());
    if (!res) {
        error = util::ErrorString(res);
        return false;
    }
    const auto& txr = *res;
    CTransactionRef tx_new = txr.tx;
    nFeeRet = txr.fee;
    nChangePosInOut = txr.change_pos;

    // Wipe outputs and output witness and re-add one by one
    tx.vout.clear();
    tx.witness.vtxoutwit.clear();
    for (unsigned int i = 0; i < tx_new->vout.size(); i++) {
        const CTxOut& out = tx_new->vout[i];
        tx.vout.push_back(out);
        if (tx_new->witness.vtxoutwit.size() > i) {
            // We want to re-add previously existing outwitnesses
            // even though we don't create any new ones
            const CTxOutWitness& outwit = tx_new->witness.vtxoutwit[i];
            tx.witness.vtxoutwit.push_back(outwit);
        }
    }

    // Add new txins while keeping original txin scriptSig/order.
    for (const CTxIn& txin : tx_new->vin) {
        if (!coinControl.IsSelected(txin.prevout)) {
            tx.vin.push_back(txin);

        }
        if (lockUnspents) {
            wallet.LockCoin(txin.prevout);
        }

    }

    return true;
}
} // namespace wallet<|MERGE_RESOLUTION|>--- conflicted
+++ resolved
@@ -560,22 +560,13 @@
 // Returns true if the result contains an error and the message is not empty
 static bool HasErrorMsg(const util::Result<SelectionResult>& res) { return !util::ErrorString(res).empty(); }
 
-<<<<<<< HEAD
-util::Result<SelectionResult> AttemptSelection(const CWallet& wallet, const CAmountMap& mapTargetValue, const CoinEligibilityFilter& eligibility_filter, const CoinsResult& available_coins,
-=======
-util::Result<SelectionResult> AttemptSelection(const CAmount& nTargetValue, OutputGroupTypeMap& groups,
->>>>>>> 4ea3a8b7
+util::Result<SelectionResult> AttemptSelection(const CAmountMap& mapTargetValue, OutputGroupTypeMap& groups,
                                const CoinSelectionParams& coin_selection_params, bool allow_mixed_output_types)
 {
     // Run coin selection on each OutputType and compute the Waste Metric
     std::vector<SelectionResult> results;
-<<<<<<< HEAD
-    for (const auto& it : available_coins.coins) {
-        auto result{ChooseSelectionResult(wallet, mapTargetValue, eligibility_filter, it.second, coin_selection_params)};
-=======
     for (auto& [type, group] : groups.groups_by_type) {
-        auto result{ChooseSelectionResult(nTargetValue, group, coin_selection_params)};
->>>>>>> 4ea3a8b7
+        auto result{ChooseSelectionResult(mapTargetValue, group, coin_selection_params)};
         // If any specific error message appears here, then something particularly wrong happened.
         if (HasErrorMsg(result)) return result; // So let's return the specific error.
         // Append the favorable result.
@@ -589,34 +580,23 @@
     // If we can't fund the transaction from any individual OutputType, run coin selection one last time
     // over all available coins, which would allow mixing
     // If TypesCount() <= 1, there is nothing to mix.
-<<<<<<< HEAD
-    if (allow_mixed_output_types && available_coins.TypesCount() > 1) {
-        return ChooseSelectionResult(wallet, mapTargetValue, eligibility_filter, available_coins.All(), coin_selection_params);
-=======
     if (allow_mixed_output_types && groups.TypesCount() > 1) {
-        return ChooseSelectionResult(nTargetValue, groups.all_groups, coin_selection_params);
->>>>>>> 4ea3a8b7
+        return ChooseSelectionResult(mapTargetValue, groups.all_groups, coin_selection_params);
     }
     // Either mixing is not allowed and we couldn't find a solution from any single OutputType, or mixing was allowed and we still couldn't
     // find a solution using all available coins
     return util::Error();
 };
 
-<<<<<<< HEAD
-util::Result<SelectionResult> ChooseSelectionResult(const CWallet& wallet, const CAmountMap& mapTargetValue, const CoinEligibilityFilter& eligibility_filter, const std::vector<COutput>& available_coins, const CoinSelectionParams& coin_selection_params)
-=======
-util::Result<SelectionResult> ChooseSelectionResult(const CAmount& nTargetValue, Groups& groups, const CoinSelectionParams& coin_selection_params)
->>>>>>> 4ea3a8b7
+util::Result<SelectionResult> ChooseSelectionResult(const CAmountMap& mapTargetValue, Groups& groups, const CoinSelectionParams& coin_selection_params)
 {
     // Vector of results. We will choose the best one based on waste.
     // std::vector<std::tuple<CAmount, std::set<CInputCoin>, CAmountMap>> results;
     std::vector<SelectionResult> results;
 
-<<<<<<< HEAD
     // ELEMENTS: BnB only for policy asset?
     if (mapTargetValue.size() == 1) {
         // Note that unlike KnapsackSolver, we do not include the fee for creating a change output as BnB will not create a change output.
-        std::vector<OutputGroup> positive_groups = GroupOutputs(wallet, available_coins, coin_selection_params, eligibility_filter, /*positive_only=*/true);
 
         // ELEMENTS:
         CAsset asset = mapTargetValue.begin()->first;
@@ -629,10 +609,10 @@
         }
         // Get output groups that only contain this asset.
         std::vector<OutputGroup> asset_groups;
-        for (const OutputGroup& g : positive_groups) {
+        for (const OutputGroup& g : groups.positive_group) {
             bool add = true;
-            for (const COutput& c : g.m_outputs) {
-                if (c.asset != asset) {
+            for (const std::shared_ptr<wallet::COutput>& c : g.m_outputs) {
+                if (c->asset != asset) {
                     add = false;
                     break;
                 }
@@ -644,7 +624,7 @@
         }
         // END ELEMENTS
 
-        if (auto bnb_result{SelectCoinsBnB(positive_groups, nTargetValue, coin_selection_params.m_cost_of_change)}) {
+        if (auto bnb_result{SelectCoinsBnB(groups.positive_group, nTargetValue, coin_selection_params.m_cost_of_change)}) {
             results.push_back(*bnb_result);
         }
 
@@ -653,14 +633,13 @@
         // generated one, since SRD will result in a random change amount anyway; avoid making the
         // target needlessly large.
         const CAmount srd_target = target_with_change + CHANGE_LOWER;
-        if (auto srd_result{SelectCoinsSRD(positive_groups, srd_target, coin_selection_params.rng_fast)}) {
+        if (auto srd_result{SelectCoinsSRD(groups.positive_group, srd_target, coin_selection_params.rng_fast)}) {
             srd_result->ComputeAndSetWaste(coin_selection_params.min_viable_change, coin_selection_params.m_cost_of_change, coin_selection_params.m_change_fee);
             results.push_back(*srd_result);
         }
     }
 
     // The knapsack solver has some legacy behavior where it will spend dust outputs. We retain this behavior, so don't filter for positive only here.
-    std::vector<OutputGroup> all_groups = GroupOutputs(wallet, available_coins, coin_selection_params, eligibility_filter, /*positive_only=*/false);
     // While mapTargetValue includes the transaction fees for non-input things, it does not include the fee for creating a change output.
     // So we need to include that for KnapsackSolver as well, as we are expecting to create a change output.
     CAmountMap mapTargetValue_copy = mapTargetValue;
@@ -674,24 +653,9 @@
     if (!coin_selection_params.m_subtract_fee_outputs) {
         map_target_with_change[::policyAsset] += coin_selection_params.m_change_fee;
     }
-    if (auto knapsack_result{KnapsackSolver(all_groups, mapTargetValue, coin_selection_params.m_min_change_target, coin_selection_params.rng_fast)}) {
+    if (auto knapsack_result{KnapsackSolver(groups.mixed_group, mapTargetValue, coin_selection_params.m_min_change_target, coin_selection_params.rng_fast)}) {
         knapsack_result->ComputeAndSetWaste(coin_selection_params.min_viable_change, coin_selection_params.m_cost_of_change, coin_selection_params.m_change_fee);
         results.push_back(*knapsack_result);
-=======
-    if (auto bnb_result{SelectCoinsBnB(groups.positive_group, nTargetValue, coin_selection_params.m_cost_of_change)}) {
-        results.push_back(*bnb_result);
-    }
-
-    // The knapsack solver has some legacy behavior where it will spend dust outputs. We retain this behavior, so don't filter for positive only here.
-    if (auto knapsack_result{KnapsackSolver(groups.mixed_group, nTargetValue, coin_selection_params.m_min_change_target, coin_selection_params.rng_fast)}) {
-        knapsack_result->ComputeAndSetWaste(coin_selection_params.min_viable_change, coin_selection_params.m_cost_of_change, coin_selection_params.m_change_fee);
-        results.push_back(*knapsack_result);
-    }
-
-    if (auto srd_result{SelectCoinsSRD(groups.positive_group, nTargetValue, coin_selection_params.rng_fast)}) {
-        srd_result->ComputeAndSetWaste(coin_selection_params.min_viable_change, coin_selection_params.m_cost_of_change, coin_selection_params.m_change_fee);
-        results.push_back(*srd_result);
->>>>>>> 4ea3a8b7
     }
 
     if (results.empty()) {
@@ -759,16 +723,7 @@
     return op_selection_result;
 }
 
-<<<<<<< HEAD
-struct SelectionFilter {
-    CoinEligibilityFilter filter;
-    bool allow_mixed_output_types{true};
-};
-
 util::Result<SelectionResult> AutomaticCoinSelection(const CWallet& wallet, CoinsResult& available_coins, const CAmountMap& value_to_select, const CCoinControl& coin_control, const CoinSelectionParams& coin_selection_params)
-=======
-util::Result<SelectionResult> AutomaticCoinSelection(const CWallet& wallet, CoinsResult& available_coins, const CAmount& value_to_select, const CCoinControl& coin_control, const CoinSelectionParams& coin_selection_params)
->>>>>>> 4ea3a8b7
 {
     unsigned int limit_ancestor_count = 0;
     unsigned int limit_descendant_count = 0;
@@ -955,16 +910,16 @@
     }
 }
 
-static bool fillBlindDetails(BlindDetails* det, CWallet* wallet, CMutableTransaction& txNew, std::vector<COutput>& selected_coins, bilingual_str& error) {
+static bool fillBlindDetails(BlindDetails* det, CWallet* wallet, CMutableTransaction& txNew, std::vector<std::shared_ptr<COutput>>& selected_coins, bilingual_str& error) {
     int num_inputs_blinded = 0;
 
     // Fill in input blinding details
-    for (const COutput& coin : selected_coins) {
-        det->i_amount_blinds.push_back(coin.bf_value);
-        det->i_asset_blinds.push_back(coin.bf_asset);
-        det->i_assets.push_back(coin.asset);
-        det->i_amounts.push_back(coin.value);
-        if (coin.txout.nValue.IsCommitment() || coin.txout.nAsset.IsCommitment()) {
+    for (const std::shared_ptr<wallet::COutput>& coin : selected_coins) {
+        det->i_amount_blinds.push_back(coin->bf_value);
+        det->i_asset_blinds.push_back(coin->bf_asset);
+        det->i_assets.push_back(coin->asset);
+        det->i_amounts.push_back(coin->value);
+        if (coin->txout.nValue.IsCommitment() || coin->txout.nAsset.IsCommitment()) {
             num_inputs_blinded++;
         }
     }
@@ -1347,7 +1302,7 @@
     if (may_need_blinded_dummy) {
         may_need_blinded_dummy = false;
         for (const auto& coin : result.GetInputSet()) {
-            if (!coin.txout.nValue.IsExplicit()) {
+            if (!coin->txout.nValue.IsExplicit()) {
                 may_need_blinded_dummy = true;
                 break;
             }
@@ -1482,16 +1437,12 @@
     // behavior."
     const uint32_t nSequence{coin_control.m_signal_bip125_rbf.value_or(wallet.m_signal_rbf) ? MAX_BIP125_RBF_SEQUENCE : CTxIn::MAX_SEQUENCE_NONFINAL};
     for (const auto& coin : selected_coins) {
-<<<<<<< HEAD
-        txNew.vin.push_back(CTxIn(coin.outpoint, CScript(), nSequence));
-
-        if (issuance_details && coin.asset == issuance_details->reissuance_token) {
+        txNew.vin.push_back(CTxIn(coin->outpoint, CScript(), nSequence));
+
+        if (issuance_details && coin->asset == issuance_details->reissuance_token) {
             reissuance_index = txNew.vin.size() - 1;
-            token_blinding = coin.bf_asset;
-        }
-=======
-        txNew.vin.push_back(CTxIn(coin->outpoint, CScript(), nSequence));
->>>>>>> 4ea3a8b7
+            token_blinding = coin->bf_asset;
+        }
     }
     DiscourageFeeSniping(txNew, rng_fast, wallet.chain(), wallet.GetLastBlockHash(), wallet.GetLastBlockHeight());
 
@@ -1767,10 +1718,10 @@
                 summary += "    ";
             }
             summary += strprintf("#%d: %s [%s] (%s [%s])\n", i,
-                selected_coins[i].value,
-                selected_coins[i].txout.nValue.IsExplicit() ? "explicit" : "blinded",
-                selected_coins[i].asset.GetHex(),
-                selected_coins[i].txout.nAsset.IsExplicit() ? "explicit" : "blinded"
+                selected_coins[i]->value,
+                selected_coins[i]->txout.nValue.IsExplicit() ? "explicit" : "blinded",
+                selected_coins[i]->asset.GetHex(),
+                selected_coins[i]->txout.nAsset.IsExplicit() ? "explicit" : "blinded"
             );
         }
         summary += "OUT: ";
