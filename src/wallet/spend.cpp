--- conflicted
+++ resolved
@@ -509,7 +509,7 @@
         // We include the minimum final change for SRD as we do want to avoid making really small change.
         // KnapsackSolver does not need this because it includes MIN_CHANGE internally.
         const CAmount srd_target = nTargetValue + coin_selection_params.m_change_fee + MIN_FINAL_CHANGE;
-        if (auto srd_result{SelectCoinsSRD(positive_groups, srd_target)}) {
+        if (auto srd_result{SelectCoinsSRD(positive_groups, srd_target, coin_selection_params.rng_fast)}) {
             srd_result->ComputeAndSetWaste(coin_selection_params.m_cost_of_change);
             results.push_back(*srd_result);
         }
@@ -519,28 +519,14 @@
     std::vector<OutputGroup> all_groups = GroupOutputs(wallet, coins, coin_selection_params, eligibility_filter, false /* positive_only */);
     // While mapTargetValue includes the transaction fees for non-input things, it does not include the fee for creating a change output.
     // So we need to include that for KnapsackSolver as well, as we are expecting to create a change output.
-<<<<<<< HEAD
     CAmountMap mapTargetValue_copy = mapTargetValue;
     if (!coin_selection_params.m_subtract_fee_outputs) {
         mapTargetValue_copy[::policyAsset] += coin_selection_params.m_change_fee;
     }
 
-    if (auto knapsack_result{KnapsackSolver(all_groups, mapTargetValue_copy)}) {
+    if (auto knapsack_result{KnapsackSolver(all_groups, mapTargetValue_copy, coin_selection_params.rng_fast)}) {
          knapsack_result->ComputeAndSetWaste(coin_selection_params.m_cost_of_change);
          results.push_back(*knapsack_result);
-=======
-    if (auto knapsack_result{KnapsackSolver(all_groups, nTargetValue + coin_selection_params.m_change_fee, coin_selection_params.rng_fast)}) {
-        knapsack_result->ComputeAndSetWaste(coin_selection_params.m_cost_of_change);
-        results.push_back(*knapsack_result);
-    }
-
-    // We include the minimum final change for SRD as we do want to avoid making really small change.
-    // KnapsackSolver does not need this because it includes MIN_CHANGE internally.
-    const CAmount srd_target = nTargetValue + coin_selection_params.m_change_fee + MIN_FINAL_CHANGE;
-    if (auto srd_result{SelectCoinsSRD(positive_groups, srd_target, coin_selection_params.rng_fast)}) {
-        srd_result->ComputeAndSetWaste(coin_selection_params.m_cost_of_change);
-        results.push_back(*srd_result);
->>>>>>> 3ab96f29
     }
 
     if (results.size() == 0) {
@@ -1246,7 +1232,6 @@
 
     // Always make a change output
     // We will reduce the fee from this change output later, and remove the output if it is too small.
-<<<<<<< HEAD
     // ELEMENTS: wrap this all in a loop, set nChangePosInOut specifically for policy asset
     CAmountMap map_change_and_fee = result->GetSelectedValue() - map_recipients_sum;
     // Zero out any non-policy assets which have zero change value
@@ -1256,15 +1241,6 @@
         } else {
             ++it;
         }
-=======
-    const CAmount change_and_fee = result->GetSelectedValue() - recipients_sum;
-    assert(change_and_fee >= 0);
-    CTxOut newTxOut(change_and_fee, scriptChange);
-
-    if (nChangePosInOut == -1) {
-        // Insert change txn at random position:
-        nChangePosInOut = rng_fast.randrange(txNew.vout.size() + 1);
->>>>>>> 3ab96f29
     }
 
     // Uniformly randomly place change outputs for all assets, except that the policy-asset
@@ -1287,7 +1263,7 @@
 
         int index;
         do {
-            index = GetRandInt(change_pos.size());
+            index = rng_fast.randrange(change_pos.size());
         } while (change_pos[index]);
 
         change_pos[index] = asset_change_and_fee.first;
