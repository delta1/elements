--- conflicted
+++ resolved
@@ -205,14 +205,9 @@
     }
 
     bool allow_used_addresses = (filter & ISMINE_USED) || !wallet.IsWalletFlagSet(WALLET_FLAG_AVOID_REUSE);
-<<<<<<< HEAD
     CAmountMap nCredit;
-    uint256 hashTx = wtx.GetHash();
+    Txid hashTx = wtx.GetHash();
     CAsset pegged_asset{Params().GetConsensus().pegged_asset};
-=======
-    CAmount nCredit = 0;
-    Txid hashTx = wtx.GetHash();
->>>>>>> b5a27133
     for (unsigned int i = 0; i < wtx.tx->vout.size(); i++) {
         const CTxOut& txout = wtx.tx->vout[i];
         if (!wallet.IsSpent(COutPoint(hashTx, i)) && (allow_used_addresses || !wallet.IsSpentKey(txout.scriptPubKey))) {
@@ -395,14 +390,10 @@
                 if(!ExtractDestination(output.scriptPubKey, addr))
                     continue;
 
-<<<<<<< HEAD
-                CAmount n = wallet.IsSpent(COutPoint(walletEntry.first, i)) ? 0 : wtx.GetOutputValueOut(wallet, i);
+                CAmount n = wallet.IsSpent(COutPoint(Txid::FromUint256(walletEntry.first), i)) ? 0 : wtx.GetOutputValueOut(wallet, i);
                 if (n < 0) {
                     continue;
                 }
-=======
-                CAmount n = wallet.IsSpent(COutPoint(Txid::FromUint256(walletEntry.first), i)) ? 0 : output.nValue;
->>>>>>> b5a27133
                 balances[addr] += n;
             }
         }
