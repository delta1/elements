--- conflicted
+++ resolved
@@ -14,24 +14,15 @@
 isminetype InputIsMine(const CWallet& wallet, const CTxIn& txin)
 {
     AssertLockHeld(wallet.cs_wallet);
-<<<<<<< HEAD
     return InputIsMine(wallet, txin.prevout);
 }
 
 isminetype InputIsMine(const CWallet& wallet, const COutPoint &outpoint)
 {
     AssertLockHeld(wallet.cs_wallet);
-    std::map<uint256, CWalletTx>::const_iterator mi = wallet.mapWallet.find(outpoint.hash);
-    if (mi != wallet.mapWallet.end())
-    {
-        const CWalletTx& prev = (*mi).second;
-        if (outpoint.n < prev.tx->vout.size())
-            return wallet.IsMine(prev.tx->vout[outpoint.n]);
-=======
-    const CWalletTx* prev = wallet.GetWalletTx(txin.prevout.hash);
-    if (prev && txin.prevout.n < prev->tx->vout.size()) {
-        return wallet.IsMine(prev->tx->vout[txin.prevout.n]);
->>>>>>> d1e42659
+    const CWalletTx* prev = wallet.GetWalletTx(outpoint.hash);
+    if (prev && outpoint.n < prev->tx->vout.size()) {
+        return wallet.IsMine(prev->tx->vout[outpoint.n]);
     }
     return ISMINE_NO;
 }
@@ -135,19 +126,11 @@
     return nChange;
 }
 
-<<<<<<< HEAD
-static CAmountMap GetCachableAmount(const CWallet& wallet, const CWalletTx& wtx, CWalletTx::AmountType type, const isminefilter& filter, bool recalculate = false)
-{
-    auto& amount = wtx.m_amounts[type];
-    if (recalculate || !amount.m_cached[filter]) {
-        amount.Set(filter, type == CWalletTx::DEBIT ? wallet.GetDebit(*wtx.tx, filter) : TxGetCredit(wallet, wtx, filter));
-=======
-static CAmount GetCachableAmount(const CWallet& wallet, const CWalletTx& wtx, CWalletTx::AmountType type, const isminefilter& filter)
+static CAmountMap GetCachableAmount(const CWallet& wallet, const CWalletTx& wtx, CWalletTx::AmountType type, const isminefilter& filter)
 {
     auto& amount = wtx.m_amounts[type];
     if (!amount.m_cached[filter]) {
-        amount.Set(filter, type == CWalletTx::DEBIT ? wallet.GetDebit(*wtx.tx, filter) : TxGetCredit(wallet, *wtx.tx, filter));
->>>>>>> d1e42659
+        amount.Set(filter, type == CWalletTx::DEBIT ? wallet.GetDebit(*wtx.tx, filter) : TxGetCredit(wallet, wtx, filter));
         wtx.m_is_cache_empty = false;
     }
     return amount.m_value[filter];
@@ -192,22 +175,7 @@
     return wtx.nChangeCached;
 }
 
-<<<<<<< HEAD
-CAmountMap CachedTxGetImmatureCredit(const CWallet& wallet, const CWalletTx& wtx, bool fUseCache)
-{
-    AssertLockHeld(wallet.cs_wallet);
-
-    if (wallet.IsTxImmatureCoinBase(wtx) && wallet.IsTxInMainChain(wtx)) {
-        return GetCachableAmount(wallet, wtx, CWalletTx::IMMATURE_CREDIT, ISMINE_SPENDABLE, !fUseCache);
-    }
-
-    return CAmountMap();
-}
-
-CAmountMap CachedTxGetImmatureWatchOnlyCredit(const CWallet& wallet, const CWalletTx& wtx, const bool fUseCache)
-=======
-CAmount CachedTxGetImmatureCredit(const CWallet& wallet, const CWalletTx& wtx, const isminefilter& filter)
->>>>>>> d1e42659
+CAmountMap CachedTxGetImmatureCredit(const CWallet& wallet, const CWalletTx& wtx, const isminefilter& filter)
 {
     AssertLockHeld(wallet.cs_wallet);
 
@@ -218,11 +186,7 @@
     return CAmountMap();
 }
 
-<<<<<<< HEAD
-CAmountMap CachedTxGetAvailableCredit(const CWallet& wallet, const CWalletTx& wtx, bool fUseCache, const isminefilter& filter)
-=======
-CAmount CachedTxGetAvailableCredit(const CWallet& wallet, const CWalletTx& wtx, const isminefilter& filter)
->>>>>>> d1e42659
+CAmountMap CachedTxGetAvailableCredit(const CWallet& wallet, const CWalletTx& wtx, const isminefilter& filter)
 {
     AssertLockHeld(wallet.cs_wallet);
 
@@ -375,13 +339,8 @@
             const CWalletTx& wtx = entry.second;
             const bool is_trusted{CachedTxIsTrusted(wallet, wtx, trusted_parents)};
             const int tx_depth{wallet.GetTxDepthInMainChain(wtx)};
-<<<<<<< HEAD
-            const CAmountMap tx_credit_mine{CachedTxGetAvailableCredit(wallet, wtx, /*fUseCache=*/true, ISMINE_SPENDABLE | reuse_filter)};
-            const CAmountMap tx_credit_watchonly{CachedTxGetAvailableCredit(wallet, wtx, /*fUseCache=*/true, ISMINE_WATCH_ONLY | reuse_filter)};
-=======
-            const CAmount tx_credit_mine{CachedTxGetAvailableCredit(wallet, wtx, ISMINE_SPENDABLE | reuse_filter)};
-            const CAmount tx_credit_watchonly{CachedTxGetAvailableCredit(wallet, wtx, ISMINE_WATCH_ONLY | reuse_filter)};
->>>>>>> d1e42659
+            const CAmountMap tx_credit_mine{CachedTxGetAvailableCredit(wallet, wtx, ISMINE_SPENDABLE | reuse_filter)};
+            const CAmountMap tx_credit_watchonly{CachedTxGetAvailableCredit(wallet, wtx, ISMINE_WATCH_ONLY | reuse_filter)};
             if (is_trusted && tx_depth >= min_depth) {
                 ret.m_mine_trusted += tx_credit_mine;
                 ret.m_watchonly_trusted += tx_credit_watchonly;
