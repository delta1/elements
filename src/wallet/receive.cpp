// Copyright (c) 2021 The Bitcoin Core developers
// Distributed under the MIT software license, see the accompanying
// file COPYING or http://www.opensource.org/licenses/mit-license.php.

#include <consensus/consensus.h>
#include <policy/policy.h> // ELEMENTS: for policyAsset
#include <wallet/receive.h>
#include <wallet/transaction.h>
#include <wallet/wallet.h>

<<<<<<< HEAD
isminetype CWallet::IsMine(const CTxIn& txin) const
{
    AssertLockHeld(cs_wallet);
    return IsMine(txin.prevout);
}

isminetype CWallet::IsMine(const COutPoint &outpoint) const
{
    AssertLockHeld(cs_wallet);
    std::map<uint256, CWalletTx>::const_iterator mi = mapWallet.find(outpoint.hash);
    if (mi != mapWallet.end())
    {
        const CWalletTx& prev = (*mi).second;
        if (outpoint.n < prev.tx->vout.size())
            return IsMine(prev.tx->vout[outpoint.n]);
=======
isminetype InputIsMine(const CWallet& wallet, const CTxIn &txin)
{
    AssertLockHeld(wallet.cs_wallet);
    std::map<uint256, CWalletTx>::const_iterator mi = wallet.mapWallet.find(txin.prevout.hash);
    if (mi != wallet.mapWallet.end())
    {
        const CWalletTx& prev = (*mi).second;
        if (txin.prevout.n < prev.tx->vout.size())
            return wallet.IsMine(prev.tx->vout[txin.prevout.n]);
>>>>>>> 629c4ab2
    }
    return ISMINE_NO;
}

bool AllInputsMine(const CWallet& wallet, const CTransaction& tx, const isminefilter& filter)
{
    LOCK(wallet.cs_wallet);

    for (const CTxIn& txin : tx.vin)
    {
        auto mi = wallet.mapWallet.find(txin.prevout.hash);
        if (mi == wallet.mapWallet.end())
            return false; // any unknown inputs can't be from us

        const CWalletTx& prev = (*mi).second;

        if (txin.prevout.n >= prev.tx->vout.size())
            return false; // invalid input!

        if (!(wallet.IsMine(prev.tx->vout[txin.prevout.n]) & filter))
            return false;
    }
    return true;
}

<<<<<<< HEAD
CAmountMap CWallet::GetCredit(const CWalletTx& wtx, const isminefilter& filter) const {
    CAmountMap nCredit;
    for (unsigned int i = 0; i < wtx.tx->vout.size(); ++i) {
        if (IsMine(wtx.tx->vout[i]) & filter) {
            CAmount credit = std::max<CAmount>(0, wtx.GetOutputValueOut(i));
            if (!MoneyRange(credit))
                throw std::runtime_error(std::string(__func__) + ": value out of range");

            nCredit[wtx.GetOutputAsset(i)] += credit;
            if (!MoneyRange(nCredit))
                throw std::runtime_error(std::string(__func__) + ": value out of range");
        }
    }
    return nCredit;
}

CAmountMap CWallet::GetChange(const CWalletTx& wtx) const {
    CAmountMap nChange;
    for (unsigned int i = 0; i < wtx.tx->vout.size(); ++i) {
        if (IsChange(wtx.tx->vout[i])) {
            CAmount change = wtx.GetOutputValueOut(i);
            if (change < 0) {
                continue;
            }

            if (!MoneyRange(change))
                throw std::runtime_error(std::string(__func__) + ": value out of range");

            nChange[wtx.GetOutputAsset(i)] += change;
            if (!MoneyRange(nChange))
                throw std::runtime_error(std::string(__func__) + ": value out of range");
        }
    }
    return nChange;
}

CAmountMap CWallet::GetChange(const CTransaction& tx) const
=======
CAmount OutputGetCredit(const CWallet& wallet, const CTxOut& txout, const isminefilter& filter)
{
    if (!MoneyRange(txout.nValue))
        throw std::runtime_error(std::string(__func__) + ": value out of range");
    LOCK(wallet.cs_wallet);
    return ((wallet.IsMine(txout) & filter) ? txout.nValue : 0);
}

CAmount TxGetCredit(const CWallet& wallet, const CTransaction& tx, const isminefilter& filter)
>>>>>>> 629c4ab2
{
    LOCK(cs_wallet);
    CAmountMap nChange;
    for (const CTxOut& txout : tx.vout)
    {
<<<<<<< HEAD
        nChange += GetChange(txout);
        if (!MoneyRange(nChange))
=======
        nCredit += OutputGetCredit(wallet, txout, filter);
        if (!MoneyRange(nCredit))
>>>>>>> 629c4ab2
            throw std::runtime_error(std::string(__func__) + ": value out of range");
    }
    return nChange;
}

bool CWallet::IsChange(const CTxOut& txout) const
{
    return IsChange(txout.scriptPubKey);
}

bool ScriptIsChange(const CWallet& wallet, const CScript& script)
{
    // TODO: fix handling of 'change' outputs. The assumption is that any
    // payment to a script that is ours, but is not in the address book
    // is change. That assumption is likely to break when we implement multisignature
    // wallets that return change back into a multi-signature-protected address;
    // a better way of identifying which outputs are 'the send' and which are
    // 'the change' will need to be implemented (maybe extend CWalletTx to remember
    // which output, if any, was change).
    AssertLockHeld(wallet.cs_wallet);
    if (wallet.IsMine(script))
    {
        CTxDestination address;
        if (!ExtractDestination(script, address))
            return true;
        if (!wallet.FindAddressBookEntry(address)) {
            return true;
        }
    }
    return false;
}

<<<<<<< HEAD
CAmountMap CWallet::GetChange(const CTxOut& txout) const
{
    AssertLockHeld(cs_wallet);

    CAmountMap change;
    change[txout.nAsset.GetAsset()] = txout.nValue.GetAmount();
    if (!MoneyRange(change))
        throw std::runtime_error(std::string(__func__) + ": value out of range");
    return (IsChange(txout) ? change : CAmountMap());
}

CAmountMap CWalletTx::GetCachableAmount(AmountType type, const isminefilter& filter, bool recalculate) const
=======
bool OutputIsChange(const CWallet& wallet, const CTxOut& txout)
{
    return ScriptIsChange(wallet, txout.scriptPubKey);
}

CAmount OutputGetChange(const CWallet& wallet, const CTxOut& txout)
{
    AssertLockHeld(wallet.cs_wallet);
    if (!MoneyRange(txout.nValue))
        throw std::runtime_error(std::string(__func__) + ": value out of range");
    return (OutputIsChange(wallet, txout) ? txout.nValue : 0);
}

CAmount TxGetChange(const CWallet& wallet, const CTransaction& tx)
{
    LOCK(wallet.cs_wallet);
    CAmount nChange = 0;
    for (const CTxOut& txout : tx.vout)
    {
        nChange += OutputGetChange(wallet, txout);
        if (!MoneyRange(nChange))
            throw std::runtime_error(std::string(__func__) + ": value out of range");
    }
    return nChange;
}

static CAmount GetCachableAmount(const CWallet& wallet, const CWalletTx& wtx, CWalletTx::AmountType type, const isminefilter& filter, bool recalculate = false)
>>>>>>> 629c4ab2
{
    auto& amount = wtx.m_amounts[type];
    if (recalculate || !amount.m_cached[filter]) {
<<<<<<< HEAD
        amount.Set(filter, type == DEBIT ? pwallet->GetDebit(*tx, filter) : pwallet->GetCredit(*this, filter));
        m_is_cache_empty = false;
=======
        amount.Set(filter, type == CWalletTx::DEBIT ? wallet.GetDebit(*wtx.tx, filter) : TxGetCredit(wallet, *wtx.tx, filter));
        wtx.m_is_cache_empty = false;
>>>>>>> 629c4ab2
    }
    return amount.m_value[filter];
}

<<<<<<< HEAD
CAmountMap CWalletTx::GetCredit(const isminefilter& filter) const
{
    // Must wait until coinbase is safely deep enough in the chain before valuing it
    if (IsImmatureCoinBase())
        return CAmountMap();
=======
CAmount CachedTxGetCredit(const CWallet& wallet, const CWalletTx& wtx, const isminefilter& filter)
{
    // Must wait until coinbase is safely deep enough in the chain before valuing it
    if (wallet.IsTxImmatureCoinBase(wtx))
        return 0;
>>>>>>> 629c4ab2

    CAmountMap credit;
    if (filter & ISMINE_SPENDABLE) {
        // GetBalance can assume transactions in mapWallet won't change
        credit += GetCachableAmount(wallet, wtx, CWalletTx::CREDIT, ISMINE_SPENDABLE);
    }
    if (filter & ISMINE_WATCH_ONLY) {
        credit += GetCachableAmount(wallet, wtx, CWalletTx::CREDIT, ISMINE_WATCH_ONLY);
    }
    return credit;
}

<<<<<<< HEAD
CAmountMap CWallet::GetCredit(const CTransaction& tx, const size_t out_index, const isminefilter& filter) const
{
    {
        LOCK(cs_wallet);
        std::map<uint256, CWalletTx>::const_iterator mi = mapWallet.find(tx.GetHash());
        if (mi != mapWallet.end())
        {
            const CWalletTx& wtx = (*mi).second;
            if (out_index < wtx.tx->vout.size() && IsMine(wtx.tx->vout[out_index]) & filter) {
                CAmountMap amounts;
                amounts[wtx.GetOutputAsset(out_index)] = std::max<CAmount>(0, wtx.GetOutputValueOut(out_index));
                return amounts;
            }
        }
    }
    return CAmountMap();
}

CAmountMap CWalletTx::GetDebit(const isminefilter& filter) const
{
    if (tx->vin.empty())
        return CAmountMap();
=======
CAmount CachedTxGetDebit(const CWallet& wallet, const CWalletTx& wtx, const isminefilter& filter)
{
    if (wtx.tx->vin.empty())
        return 0;
>>>>>>> 629c4ab2

    CAmountMap debit;
    if (filter & ISMINE_SPENDABLE) {
        debit += GetCachableAmount(wallet, wtx, CWalletTx::DEBIT, ISMINE_SPENDABLE);
    }
    if (filter & ISMINE_WATCH_ONLY) {
        debit += GetCachableAmount(wallet, wtx, CWalletTx::DEBIT, ISMINE_WATCH_ONLY);
    }
    return debit;
}

<<<<<<< HEAD
CAmountMap CWalletTx::GetChange() const
{
    if (fChangeCached)
        return nChangeCached;
    nChangeCached = pwallet->GetChange(*this);
    fChangeCached = true;
    return nChangeCached;
}

CAmountMap CWalletTx::GetImmatureCredit(bool fUseCache) const
=======
CAmount CachedTxGetChange(const CWallet& wallet, const CWalletTx& wtx)
{
    if (wtx.fChangeCached)
        return wtx.nChangeCached;
    wtx.nChangeCached = TxGetChange(wallet, *wtx.tx);
    wtx.fChangeCached = true;
    return wtx.nChangeCached;
}

CAmount CachedTxGetImmatureCredit(const CWallet& wallet, const CWalletTx& wtx, bool fUseCache)
>>>>>>> 629c4ab2
{
    if (wallet.IsTxImmatureCoinBase(wtx) && wallet.IsTxInMainChain(wtx)) {
        return GetCachableAmount(wallet, wtx, CWalletTx::IMMATURE_CREDIT, ISMINE_SPENDABLE, !fUseCache);
    }

    return CAmountMap();
}

<<<<<<< HEAD
CAmountMap CWalletTx::GetImmatureWatchOnlyCredit(const bool fUseCache) const
=======
CAmount CachedTxGetImmatureWatchOnlyCredit(const CWallet& wallet, const CWalletTx& wtx, const bool fUseCache)
>>>>>>> 629c4ab2
{
    if (wallet.IsTxImmatureCoinBase(wtx) && wallet.IsTxInMainChain(wtx)) {
        return GetCachableAmount(wallet, wtx, CWalletTx::IMMATURE_CREDIT, ISMINE_WATCH_ONLY, !fUseCache);
    }

    return CAmountMap();
}

<<<<<<< HEAD
CAmountMap CWalletTx::GetAvailableCredit(bool fUseCache, const isminefilter& filter) const
{
    if (pwallet == nullptr)
        return CAmountMap();

=======
CAmount CachedTxGetAvailableCredit(const CWallet& wallet, const CWalletTx& wtx, bool fUseCache, const isminefilter& filter)
{
>>>>>>> 629c4ab2
    // Avoid caching ismine for NO or ALL cases (could remove this check and simplify in the future).
    bool allow_cache = (filter & ISMINE_ALL) && (filter & ISMINE_ALL) != ISMINE_ALL;

    // Must wait until coinbase is safely deep enough in the chain before valuing it
<<<<<<< HEAD
    if (IsImmatureCoinBase())
        return CAmountMap();
=======
    if (wallet.IsTxImmatureCoinBase(wtx))
        return 0;
>>>>>>> 629c4ab2

    if (fUseCache && allow_cache && wtx.m_amounts[CWalletTx::AVAILABLE_CREDIT].m_cached[filter]) {
        return wtx.m_amounts[CWalletTx::AVAILABLE_CREDIT].m_value[filter];
    }

<<<<<<< HEAD
    bool allow_used_addresses = (filter & ISMINE_USED) || !pwallet->IsWalletFlagSet(WALLET_FLAG_AVOID_REUSE);
    CAmountMap nCredit;
    uint256 hashTx = GetHash();
    for (unsigned int i = 0; i < tx->vout.size(); i++)
    {
        if (!pwallet->IsSpent(hashTx, i) && (allow_used_addresses || !pwallet->IsSpentKey(hashTx, i))) {
            if (pwallet->IsMine(tx->vout[i]) & filter) {
                CAmount credit = std::max<CAmount>(0, GetOutputValueOut(i));
                if (!MoneyRange(credit))
                    throw std::runtime_error(std::string(__func__) + ": value out of range");

                nCredit[GetOutputAsset(i)] += std::max<CAmount>(0, GetOutputValueOut(i));
                if (!MoneyRange(nCredit))
                    throw std::runtime_error(std::string(__func__) + ": value out of range");
            }
=======
    bool allow_used_addresses = (filter & ISMINE_USED) || !wallet.IsWalletFlagSet(WALLET_FLAG_AVOID_REUSE);
    CAmount nCredit = 0;
    uint256 hashTx = wtx.GetHash();
    for (unsigned int i = 0; i < wtx.tx->vout.size(); i++)
    {
        if (!wallet.IsSpent(hashTx, i) && (allow_used_addresses || !wallet.IsSpentKey(hashTx, i))) {
            const CTxOut &txout = wtx.tx->vout[i];
            nCredit += OutputGetCredit(wallet, txout, filter);
            if (!MoneyRange(nCredit))
                throw std::runtime_error(std::string(__func__) + " : value out of range");
>>>>>>> 629c4ab2
        }
    }

    if (allow_cache) {
        wtx.m_amounts[CWalletTx::AVAILABLE_CREDIT].Set(filter, nCredit);
        wtx.m_is_cache_empty = false;
    }

    return nCredit;
}

void CachedTxGetAmounts(const CWallet& wallet, const CWalletTx& wtx,
                  std::list<COutputEntry>& listReceived,
                  std::list<COutputEntry>& listSent, CAmount& nFee, const isminefilter& filter)
{
    nFee = 0;
    listReceived.clear();
    listSent.clear();

    // Compute fee:
<<<<<<< HEAD
    CAmountMap mapDebit = GetDebit(filter);
    if (mapDebit > CAmountMap()) // debit>0 means we signed/sent this transaction
    {
        nFee = -GetFeeMap(*tx)[::policyAsset];
=======
    CAmount nDebit = CachedTxGetDebit(wallet, wtx, filter);
    if (nDebit > 0) // debit>0 means we signed/sent this transaction
    {
        CAmount nValueOut = wtx.tx->GetValueOut();
        nFee = nDebit - nValueOut;
>>>>>>> 629c4ab2
    }

    LOCK(wallet.cs_wallet);
    // Sent/received.
    for (unsigned int i = 0; i < wtx.tx->vout.size(); ++i)
    {
<<<<<<< HEAD
        const CTxOut& txout = tx->vout[i];
        CAmount output_value = GetOutputValueOut(i);
        // Don't list unknown assets
        isminetype fIsMine = output_value != -1 ?  pwallet->IsMine(txout) : ISMINE_NO;
=======
        const CTxOut& txout = wtx.tx->vout[i];
        isminetype fIsMine = wallet.IsMine(txout);
>>>>>>> 629c4ab2
        // Only need to handle txouts if AT LEAST one of these is true:
        //   1) they debit from us (sent)
        //   2) the output is to us (received)
        if (mapDebit > CAmountMap())
        {
            // Don't report 'change' txouts
            if (OutputIsChange(wallet, txout))
                continue;
        }
        else if (!(fIsMine & filter))
            continue;

        // In either case, we need to get the destination address
        CTxDestination address;

        if (!ExtractDestination(txout.scriptPubKey, address) && !txout.scriptPubKey.IsUnspendable())
        {
            wallet.WalletLogPrintf("CWalletTx::GetAmounts: Unknown transaction type found, txid %s\n",
                                    wtx.GetHash().ToString());
            address = CNoDestination();
        }

        COutputEntry output = {address, output_value, (int)i, GetOutputAsset(i), GetOutputAmountBlindingFactor(i), GetOutputAssetBlindingFactor(i)};

        // If we are debited by the transaction, add the output as a "sent" entry
        if (mapDebit > CAmountMap() && !txout.IsFee())
            listSent.push_back(output);

        // If we are receiving the output, add it as a "received" entry
        if (fIsMine & filter)
            listReceived.push_back(output);
    }

}

bool CachedTxIsFromMe(const CWallet& wallet, const CWalletTx& wtx, const isminefilter& filter)
{
    return (CachedTxGetDebit(wallet, wtx, filter) > 0);
}

bool CachedTxIsTrusted(const CWallet& wallet, const CWalletTx& wtx, std::set<uint256>& trusted_parents)
{
    AssertLockHeld(wallet.cs_wallet);
    // Quick answer in most cases
    if (!wallet.chain().checkFinalTx(*wtx.tx)) return false;
    int nDepth = wallet.GetTxDepthInMainChain(wtx);
    if (nDepth >= 1) return true;
    if (nDepth < 0) return false;
    // using wtx's cached debit
    if (!wallet.m_spend_zero_conf_change || !CachedTxIsFromMe(wallet, wtx, ISMINE_ALL)) return false;

    // Don't trust unconfirmed transactions from us unless they are in the mempool.
    if (!wtx.InMempool()) return false;

    // Trusted if all inputs are from us and are in the mempool:
    for (const CTxIn& txin : wtx.tx->vin)
    {
        // Transactions not sent by us: not trusted
        const CWalletTx* parent = wallet.GetWalletTx(txin.prevout.hash);
        if (parent == nullptr) return false;
        const CTxOut& parentOut = parent->tx->vout[txin.prevout.n];
        // Check that this specific input being spent is trusted
        if (wallet.IsMine(parentOut) != ISMINE_SPENDABLE) return false;
        // If we've already trusted this parent, continue
        if (trusted_parents.count(parent->GetHash())) continue;
        // Recurse to check that the parent is also trusted
        if (!CachedTxIsTrusted(wallet, *parent, trusted_parents)) return false;
        trusted_parents.insert(parent->GetHash());
    }
    return true;
}

bool CachedTxIsTrusted(const CWallet& wallet, const CWalletTx& wtx)
{
    std::set<uint256> trusted_parents;
    LOCK(wallet.cs_wallet);
    return CachedTxIsTrusted(wallet, wtx, trusted_parents);
}

Balance GetBalance(const CWallet& wallet, const int min_depth, bool avoid_reuse)
{
    Balance ret;
    isminefilter reuse_filter = avoid_reuse ? ISMINE_NO : ISMINE_USED;
    {
        LOCK(wallet.cs_wallet);
        std::set<uint256> trusted_parents;
        for (const auto& entry : wallet.mapWallet)
        {
            const CWalletTx& wtx = entry.second;
<<<<<<< HEAD
            const bool is_trusted{IsTrusted(wtx, trusted_parents)};
            const int tx_depth{wtx.GetDepthInMainChain()};
            const CAmountMap tx_credit_mine{wtx.GetAvailableCredit(/* fUseCache */ true, ISMINE_SPENDABLE | reuse_filter)};
            const CAmountMap tx_credit_watchonly{wtx.GetAvailableCredit(/* fUseCache */ true, ISMINE_WATCH_ONLY | reuse_filter)};
=======
            const bool is_trusted{CachedTxIsTrusted(wallet, wtx, trusted_parents)};
            const int tx_depth{wallet.GetTxDepthInMainChain(wtx)};
            const CAmount tx_credit_mine{CachedTxGetAvailableCredit(wallet, wtx, /* fUseCache */ true, ISMINE_SPENDABLE | reuse_filter)};
            const CAmount tx_credit_watchonly{CachedTxGetAvailableCredit(wallet, wtx, /* fUseCache */ true, ISMINE_WATCH_ONLY | reuse_filter)};
>>>>>>> 629c4ab2
            if (is_trusted && tx_depth >= min_depth) {
                ret.m_mine_trusted += tx_credit_mine;
                ret.m_watchonly_trusted += tx_credit_watchonly;
            }
            if (!is_trusted && tx_depth == 0 && wtx.InMempool()) {
                ret.m_mine_untrusted_pending += tx_credit_mine;
                ret.m_watchonly_untrusted_pending += tx_credit_watchonly;
            }
            ret.m_mine_immature += CachedTxGetImmatureCredit(wallet, wtx);
            ret.m_watchonly_immature += CachedTxGetImmatureWatchOnlyCredit(wallet, wtx);
        }
    }
    return ret;
}

std::map<CTxDestination, CAmount> GetAddressBalances(const CWallet& wallet)
{
    std::map<CTxDestination, CAmount> balances;

    {
        LOCK(wallet.cs_wallet);
        std::set<uint256> trusted_parents;
        for (const auto& walletEntry : wallet.mapWallet)
        {
            const CWalletTx& wtx = walletEntry.second;

            if (!CachedTxIsTrusted(wallet, wtx, trusted_parents))
                continue;

            if (wallet.IsTxImmatureCoinBase(wtx))
                continue;

            int nDepth = wallet.GetTxDepthInMainChain(wtx);
            if (nDepth < (CachedTxIsFromMe(wallet, wtx, ISMINE_ALL) ? 0 : 1))
                continue;

            for (unsigned int i = 0; i < wtx.tx->vout.size(); i++)
            {
                CTxDestination addr;
                if (!wallet.IsMine(wtx.tx->vout[i]))
                    continue;
                if(!ExtractDestination(wtx.tx->vout[i].scriptPubKey, addr))
                    continue;

<<<<<<< HEAD
                CAmount n = IsSpent(walletEntry.first, i) ? 0 : wtx.GetOutputValueOut(i);
                if (n < 0) {
                    continue;
                }
=======
                CAmount n = wallet.IsSpent(walletEntry.first, i) ? 0 : wtx.tx->vout[i].nValue;
>>>>>>> 629c4ab2
                balances[addr] += n;
            }
        }
    }

    return balances;
}

std::set< std::set<CTxDestination> > GetAddressGroupings(const CWallet& wallet)
{
    AssertLockHeld(wallet.cs_wallet);
    std::set< std::set<CTxDestination> > groupings;
    std::set<CTxDestination> grouping;

    for (const auto& walletEntry : wallet.mapWallet)
    {
        const CWalletTx& wtx = walletEntry.second;

        if (wtx.tx->vin.size() > 0)
        {
            bool any_mine = false;
            // group all input addresses with each other
            for (const CTxIn& txin : wtx.tx->vin)
            {
                CTxDestination address;
                if(!InputIsMine(wallet, txin)) /* If this input isn't mine, ignore it */
                    continue;
                if(!ExtractDestination(wallet.mapWallet.at(txin.prevout.hash).tx->vout[txin.prevout.n].scriptPubKey, address))
                    continue;
                grouping.insert(address);
                any_mine = true;
            }

            // group change with input addresses
            if (any_mine)
            {
               for (const CTxOut& txout : wtx.tx->vout)
                   if (OutputIsChange(wallet, txout))
                   {
                       CTxDestination txoutAddr;
                       if(!ExtractDestination(txout.scriptPubKey, txoutAddr))
                           continue;
                       grouping.insert(txoutAddr);
                   }
            }
            if (grouping.size() > 0)
            {
                groupings.insert(grouping);
                grouping.clear();
            }
        }

        // group lone addrs by themselves
        for (const auto& txout : wtx.tx->vout)
            if (wallet.IsMine(txout))
            {
                CTxDestination address;
                if(!ExtractDestination(txout.scriptPubKey, address))
                    continue;
                grouping.insert(address);
                groupings.insert(grouping);
                grouping.clear();
            }
    }

    std::set< std::set<CTxDestination>* > uniqueGroupings; // a set of pointers to groups of addresses
    std::map< CTxDestination, std::set<CTxDestination>* > setmap;  // map addresses to the unique group containing it
    for (std::set<CTxDestination> _grouping : groupings)
    {
        // make a set of all the groups hit by this new group
        std::set< std::set<CTxDestination>* > hits;
        std::map< CTxDestination, std::set<CTxDestination>* >::iterator it;
        for (const CTxDestination& address : _grouping)
            if ((it = setmap.find(address)) != setmap.end())
                hits.insert((*it).second);

        // merge all hit groups into a new single group and delete old groups
        std::set<CTxDestination>* merged = new std::set<CTxDestination>(_grouping);
        for (std::set<CTxDestination>* hit : hits)
        {
            merged->insert(hit->begin(), hit->end());
            uniqueGroupings.erase(hit);
            delete hit;
        }
        uniqueGroupings.insert(merged);

        // update setmap
        for (const CTxDestination& element : *merged)
            setmap[element] = merged;
    }

    std::set< std::set<CTxDestination> > ret;
    for (const std::set<CTxDestination>* uniqueGrouping : uniqueGroupings)
    {
        ret.insert(*uniqueGrouping);
        delete uniqueGrouping;
    }

    return ret;
}

// ELEMENTS
CAmountMap CWalletTx::GetIssuanceAssets(unsigned int input_index) const {
    CAmountMap ret;
    CAsset asset, token;
    GetIssuanceAssets(input_index, &asset, &token);
    if (!asset.IsNull()) {
        ret[asset] = GetIssuanceAmount(input_index, false);
    }
    if (!token.IsNull()) {
        ret[token] = GetIssuanceAmount(input_index, true);
    }
    return ret;
}
// end ELEMENTS
<|MERGE_RESOLUTION|>--- conflicted
+++ resolved
@@ -8,33 +8,21 @@
 #include <wallet/transaction.h>
 #include <wallet/wallet.h>
 
-<<<<<<< HEAD
-isminetype CWallet::IsMine(const CTxIn& txin) const
-{
-    AssertLockHeld(cs_wallet);
-    return IsMine(txin.prevout);
-}
-
-isminetype CWallet::IsMine(const COutPoint &outpoint) const
-{
-    AssertLockHeld(cs_wallet);
-    std::map<uint256, CWalletTx>::const_iterator mi = mapWallet.find(outpoint.hash);
-    if (mi != mapWallet.end())
+isminetype InputIsMine(const CWallet& wallet, const CTxIn &txin)
+{
+    AssertLockHeld(wallet.cs_wallet);
+    return IsMine(wallet, txin.prevout);
+}
+
+isminetype InputIsMine(const CWallet& wallet, const COutPoint &outpoint)
+{
+    AssertLockHeld(wallet.cs_wallet);
+    std::map<uint256, CWalletTx>::const_iterator mi = wallet.mapWallet.find(outpoint.hash);
+    if (mi != wallet.mapWallet.end())
     {
         const CWalletTx& prev = (*mi).second;
         if (outpoint.n < prev.tx->vout.size())
-            return IsMine(prev.tx->vout[outpoint.n]);
-=======
-isminetype InputIsMine(const CWallet& wallet, const CTxIn &txin)
-{
-    AssertLockHeld(wallet.cs_wallet);
-    std::map<uint256, CWalletTx>::const_iterator mi = wallet.mapWallet.find(txin.prevout.hash);
-    if (mi != wallet.mapWallet.end())
-    {
-        const CWalletTx& prev = (*mi).second;
-        if (txin.prevout.n < prev.tx->vout.size())
-            return wallet.IsMine(prev.tx->vout[txin.prevout.n]);
->>>>>>> 629c4ab2
+            return wallet.IsMine(prev.tx->vout[outpoint.n]);
     }
     return ISMINE_NO;
 }
@@ -60,11 +48,10 @@
     return true;
 }
 
-<<<<<<< HEAD
-CAmountMap CWallet::GetCredit(const CWalletTx& wtx, const isminefilter& filter) const {
+CAmountMap OutputGetCredit(const CWallet& wallet, const CWalletTx& wtx, const isminefilter& filter) const {
     CAmountMap nCredit;
     for (unsigned int i = 0; i < wtx.tx->vout.size(); ++i) {
-        if (IsMine(wtx.tx->vout[i]) & filter) {
+        if (wallet.IsMine(wtx.tx->vout[i]) & filter) {
             CAmount credit = std::max<CAmount>(0, wtx.GetOutputValueOut(i));
             if (!MoneyRange(credit))
                 throw std::runtime_error(std::string(__func__) + ": value out of range");
@@ -97,38 +84,9 @@
     return nChange;
 }
 
-CAmountMap CWallet::GetChange(const CTransaction& tx) const
-=======
-CAmount OutputGetCredit(const CWallet& wallet, const CTxOut& txout, const isminefilter& filter)
-{
-    if (!MoneyRange(txout.nValue))
-        throw std::runtime_error(std::string(__func__) + ": value out of range");
-    LOCK(wallet.cs_wallet);
-    return ((wallet.IsMine(txout) & filter) ? txout.nValue : 0);
-}
-
-CAmount TxGetCredit(const CWallet& wallet, const CTransaction& tx, const isminefilter& filter)
->>>>>>> 629c4ab2
-{
-    LOCK(cs_wallet);
-    CAmountMap nChange;
-    for (const CTxOut& txout : tx.vout)
-    {
-<<<<<<< HEAD
-        nChange += GetChange(txout);
-        if (!MoneyRange(nChange))
-=======
-        nCredit += OutputGetCredit(wallet, txout, filter);
-        if (!MoneyRange(nCredit))
->>>>>>> 629c4ab2
-            throw std::runtime_error(std::string(__func__) + ": value out of range");
-    }
-    return nChange;
-}
-
-bool CWallet::IsChange(const CTxOut& txout) const
-{
-    return IsChange(txout.scriptPubKey);
+bool OutputIsChange(const CWallet& wallet, const CTxOut& txout)
+{
+    return ScriptIsChange(wallet, txout.scriptPubKey);
 }
 
 bool ScriptIsChange(const CWallet& wallet, const CScript& script)
@@ -153,37 +111,21 @@
     return false;
 }
 
-<<<<<<< HEAD
-CAmountMap CWallet::GetChange(const CTxOut& txout) const
-{
-    AssertLockHeld(cs_wallet);
+CAmount OutputGetChange(const CWallet& wallet, const CTxOut& txout)
+{
+    AssertLockHeld(wallet.cs_wallet);
 
     CAmountMap change;
     change[txout.nAsset.GetAsset()] = txout.nValue.GetAmount();
     if (!MoneyRange(change))
         throw std::runtime_error(std::string(__func__) + ": value out of range");
-    return (IsChange(txout) ? change : CAmountMap());
-}
-
-CAmountMap CWalletTx::GetCachableAmount(AmountType type, const isminefilter& filter, bool recalculate) const
-=======
-bool OutputIsChange(const CWallet& wallet, const CTxOut& txout)
-{
-    return ScriptIsChange(wallet, txout.scriptPubKey);
-}
-
-CAmount OutputGetChange(const CWallet& wallet, const CTxOut& txout)
-{
-    AssertLockHeld(wallet.cs_wallet);
-    if (!MoneyRange(txout.nValue))
-        throw std::runtime_error(std::string(__func__) + ": value out of range");
-    return (OutputIsChange(wallet, txout) ? txout.nValue : 0);
+    return (OutputIsChange(wallet, txout) ? change : CAmountMap());
 }
 
 CAmount TxGetChange(const CWallet& wallet, const CTransaction& tx)
 {
     LOCK(wallet.cs_wallet);
-    CAmount nChange = 0;
+    CAmountMap nChange;
     for (const CTxOut& txout : tx.vout)
     {
         nChange += OutputGetChange(wallet, txout);
@@ -193,35 +135,21 @@
     return nChange;
 }
 
-static CAmount GetCachableAmount(const CWallet& wallet, const CWalletTx& wtx, CWalletTx::AmountType type, const isminefilter& filter, bool recalculate = false)
->>>>>>> 629c4ab2
+static CAmountMap GetCachableAmount(const CWallet& wallet, const CWalletTx& wtx, CWalletTx::AmountType type, const isminefilter& filter, bool recalculate = false) NO_THREAD_SAFETY_ANALYSIS
 {
     auto& amount = wtx.m_amounts[type];
     if (recalculate || !amount.m_cached[filter]) {
-<<<<<<< HEAD
-        amount.Set(filter, type == DEBIT ? pwallet->GetDebit(*tx, filter) : pwallet->GetCredit(*this, filter));
+        amount.Set(filter, type == CWalletTx::DEBIT ? wallet.GetDebit(*wtx.tx, filter) : TxGetCredit(wallet, *this, filter));//JAMES DELETE ME: TxGetCredit(wallet, *wtx.tx, filter));
         m_is_cache_empty = false;
-=======
-        amount.Set(filter, type == CWalletTx::DEBIT ? wallet.GetDebit(*wtx.tx, filter) : TxGetCredit(wallet, *wtx.tx, filter));
-        wtx.m_is_cache_empty = false;
->>>>>>> 629c4ab2
     }
     return amount.m_value[filter];
 }
 
-<<<<<<< HEAD
-CAmountMap CWalletTx::GetCredit(const isminefilter& filter) const
-{
-    // Must wait until coinbase is safely deep enough in the chain before valuing it
-    if (IsImmatureCoinBase())
-        return CAmountMap();
-=======
-CAmount CachedTxGetCredit(const CWallet& wallet, const CWalletTx& wtx, const isminefilter& filter)
+CAmountMap CachedTxGetCredit(const CWallet& wallet, const CWalletTx& wtx, const isminefilter& filter)
 {
     // Must wait until coinbase is safely deep enough in the chain before valuing it
     if (wallet.IsTxImmatureCoinBase(wtx))
-        return 0;
->>>>>>> 629c4ab2
+        return CAmountMap();
 
     CAmountMap credit;
     if (filter & ISMINE_SPENDABLE) {
@@ -234,8 +162,7 @@
     return credit;
 }
 
-<<<<<<< HEAD
-CAmountMap CWallet::GetCredit(const CTransaction& tx, const size_t out_index, const isminefilter& filter) const
+/*CAmountMap CWallet::GetCredit(const CTransaction& tx, const size_t out_index, const isminefilter& filter) const
 {
     {
         LOCK(cs_wallet);
@@ -251,18 +178,12 @@
         }
     }
     return CAmountMap();
-}
-
-CAmountMap CWalletTx::GetDebit(const isminefilter& filter) const
-{
-    if (tx->vin.empty())
+}*/
+
+CAmountMap CachedTxGetDebit(const CWallet& wallet, const CWalletTx& wtx, const isminefilter& filter)
+    {
+    if (wtx.tx->vin.empty())
         return CAmountMap();
-=======
-CAmount CachedTxGetDebit(const CWallet& wallet, const CWalletTx& wtx, const isminefilter& filter)
-{
-    if (wtx.tx->vin.empty())
-        return 0;
->>>>>>> 629c4ab2
 
     CAmountMap debit;
     if (filter & ISMINE_SPENDABLE) {
@@ -274,29 +195,16 @@
     return debit;
 }
 
-<<<<<<< HEAD
-CAmountMap CWalletTx::GetChange() const
-{
-    if (fChangeCached)
-        return nChangeCached;
-    nChangeCached = pwallet->GetChange(*this);
-    fChangeCached = true;
-    return nChangeCached;
-}
-
-CAmountMap CWalletTx::GetImmatureCredit(bool fUseCache) const
-=======
-CAmount CachedTxGetChange(const CWallet& wallet, const CWalletTx& wtx)
+CAmountMap CachedTxGetChange(const CWallet& wallet, const CWalletTx& wtx)
 {
     if (wtx.fChangeCached)
         return wtx.nChangeCached;
-    wtx.nChangeCached = TxGetChange(wallet, *wtx.tx);
+    wtx.nChangeCached = TxGetChange(wallet, *this); //DELETEME (JAMES): *wtx.tx
     wtx.fChangeCached = true;
     return wtx.nChangeCached;
 }
 
-CAmount CachedTxGetImmatureCredit(const CWallet& wallet, const CWalletTx& wtx, bool fUseCache)
->>>>>>> 629c4ab2
+CAmountMap CachedTxGetImmatureCredit(const CWallet& wallet, const CWalletTx& wtx, bool fUseCache)
 {
     if (wallet.IsTxImmatureCoinBase(wtx) && wallet.IsTxInMainChain(wtx)) {
         return GetCachableAmount(wallet, wtx, CWalletTx::IMMATURE_CREDIT, ISMINE_SPENDABLE, !fUseCache);
@@ -305,11 +213,7 @@
     return CAmountMap();
 }
 
-<<<<<<< HEAD
-CAmountMap CWalletTx::GetImmatureWatchOnlyCredit(const bool fUseCache) const
-=======
-CAmount CachedTxGetImmatureWatchOnlyCredit(const CWallet& wallet, const CWalletTx& wtx, const bool fUseCache)
->>>>>>> 629c4ab2
+CAmountMap CachedTxGetImmatureWatchOnlyCredit(const CWallet& wallet, const CWalletTx& wtx, const bool fUseCache)
 {
     if (wallet.IsTxImmatureCoinBase(wtx) && wallet.IsTxInMainChain(wtx)) {
         return GetCachableAmount(wallet, wtx, CWalletTx::IMMATURE_CREDIT, ISMINE_WATCH_ONLY, !fUseCache);
@@ -318,40 +222,26 @@
     return CAmountMap();
 }
 
-<<<<<<< HEAD
-CAmountMap CWalletTx::GetAvailableCredit(bool fUseCache, const isminefilter& filter) const
-{
-    if (pwallet == nullptr)
-        return CAmountMap();
-
-=======
-CAmount CachedTxGetAvailableCredit(const CWallet& wallet, const CWalletTx& wtx, bool fUseCache, const isminefilter& filter)
-{
->>>>>>> 629c4ab2
+CAmountMap CachedTxGetAvailableCredit(const CWallet& wallet, const CWalletTx& wtx, bool fUseCache, const isminefilter& filter)
+{
     // Avoid caching ismine for NO or ALL cases (could remove this check and simplify in the future).
     bool allow_cache = (filter & ISMINE_ALL) && (filter & ISMINE_ALL) != ISMINE_ALL;
 
     // Must wait until coinbase is safely deep enough in the chain before valuing it
-<<<<<<< HEAD
-    if (IsImmatureCoinBase())
+    if (wallet.IsTxImmatureCoinBase(wtx))
         return CAmountMap();
-=======
-    if (wallet.IsTxImmatureCoinBase(wtx))
-        return 0;
->>>>>>> 629c4ab2
 
     if (fUseCache && allow_cache && wtx.m_amounts[CWalletTx::AVAILABLE_CREDIT].m_cached[filter]) {
         return wtx.m_amounts[CWalletTx::AVAILABLE_CREDIT].m_value[filter];
     }
 
-<<<<<<< HEAD
-    bool allow_used_addresses = (filter & ISMINE_USED) || !pwallet->IsWalletFlagSet(WALLET_FLAG_AVOID_REUSE);
+    bool allow_used_addresses = (filter & ISMINE_USED) || !wallet.IsWalletFlagSet(WALLET_FLAG_AVOID_REUSE);
     CAmountMap nCredit;
-    uint256 hashTx = GetHash();
-    for (unsigned int i = 0; i < tx->vout.size(); i++)
-    {
-        if (!pwallet->IsSpent(hashTx, i) && (allow_used_addresses || !pwallet->IsSpentKey(hashTx, i))) {
-            if (pwallet->IsMine(tx->vout[i]) & filter) {
+    uint256 hashTx = wtx.GetHash();
+    for (unsigned int i = 0; i < wtx.tx->vout.size(); i++)
+    {
+        if (!wallet->IsSpent(hashTx, i) && (allow_used_addresses || !wallet->IsSpentKey(hashTx, i))) {
+            if (wallet->IsMine(tx->vout[i]) & filter) {
                 CAmount credit = std::max<CAmount>(0, GetOutputValueOut(i));
                 if (!MoneyRange(credit))
                     throw std::runtime_error(std::string(__func__) + ": value out of range");
@@ -360,18 +250,6 @@
                 if (!MoneyRange(nCredit))
                     throw std::runtime_error(std::string(__func__) + ": value out of range");
             }
-=======
-    bool allow_used_addresses = (filter & ISMINE_USED) || !wallet.IsWalletFlagSet(WALLET_FLAG_AVOID_REUSE);
-    CAmount nCredit = 0;
-    uint256 hashTx = wtx.GetHash();
-    for (unsigned int i = 0; i < wtx.tx->vout.size(); i++)
-    {
-        if (!wallet.IsSpent(hashTx, i) && (allow_used_addresses || !wallet.IsSpentKey(hashTx, i))) {
-            const CTxOut &txout = wtx.tx->vout[i];
-            nCredit += OutputGetCredit(wallet, txout, filter);
-            if (!MoneyRange(nCredit))
-                throw std::runtime_error(std::string(__func__) + " : value out of range");
->>>>>>> 629c4ab2
         }
     }
 
@@ -392,33 +270,20 @@
     listSent.clear();
 
     // Compute fee:
-<<<<<<< HEAD
-    CAmountMap mapDebit = GetDebit(filter);
+    CAmountMap mapDebit = CachedTxGetDebit(wallet, wtx, filter);
     if (mapDebit > CAmountMap()) // debit>0 means we signed/sent this transaction
     {
-        nFee = -GetFeeMap(*tx)[::policyAsset];
-=======
-    CAmount nDebit = CachedTxGetDebit(wallet, wtx, filter);
-    if (nDebit > 0) // debit>0 means we signed/sent this transaction
-    {
-        CAmount nValueOut = wtx.tx->GetValueOut();
-        nFee = nDebit - nValueOut;
->>>>>>> 629c4ab2
+        nFee = -GetFeeMap(*wtx.tx)[::policyAsset];
     }
 
     LOCK(wallet.cs_wallet);
     // Sent/received.
     for (unsigned int i = 0; i < wtx.tx->vout.size(); ++i)
     {
-<<<<<<< HEAD
-        const CTxOut& txout = tx->vout[i];
+        const CTxOut& txout = wtx.tx->vout[i];
         CAmount output_value = GetOutputValueOut(i);
         // Don't list unknown assets
-        isminetype fIsMine = output_value != -1 ?  pwallet->IsMine(txout) : ISMINE_NO;
-=======
-        const CTxOut& txout = wtx.tx->vout[i];
-        isminetype fIsMine = wallet.IsMine(txout);
->>>>>>> 629c4ab2
+        isminetype fIsMine = output_value != -1 ?  wallet->IsMine(txout) : ISMINE_NO;
         // Only need to handle txouts if AT LEAST one of these is true:
         //   1) they debit from us (sent)
         //   2) the output is to us (received)
@@ -508,17 +373,10 @@
         for (const auto& entry : wallet.mapWallet)
         {
             const CWalletTx& wtx = entry.second;
-<<<<<<< HEAD
             const bool is_trusted{IsTrusted(wtx, trusted_parents)};
-            const int tx_depth{wtx.GetDepthInMainChain()};
-            const CAmountMap tx_credit_mine{wtx.GetAvailableCredit(/* fUseCache */ true, ISMINE_SPENDABLE | reuse_filter)};
-            const CAmountMap tx_credit_watchonly{wtx.GetAvailableCredit(/* fUseCache */ true, ISMINE_WATCH_ONLY | reuse_filter)};
-=======
-            const bool is_trusted{CachedTxIsTrusted(wallet, wtx, trusted_parents)};
             const int tx_depth{wallet.GetTxDepthInMainChain(wtx)};
-            const CAmount tx_credit_mine{CachedTxGetAvailableCredit(wallet, wtx, /* fUseCache */ true, ISMINE_SPENDABLE | reuse_filter)};
-            const CAmount tx_credit_watchonly{CachedTxGetAvailableCredit(wallet, wtx, /* fUseCache */ true, ISMINE_WATCH_ONLY | reuse_filter)};
->>>>>>> 629c4ab2
+            const CAmountMap tx_credit_mine{CachedTxGetAvailableCredit(wallet, wtx, /* fUseCache */ true, ISMINE_SPENDABLE | reuse_filter)};
+            const CAmountMap tx_credit_watchonly{CachedTxGetAvailableCredit(wallet, wtx, /* fUseCache */ true, ISMINE_WATCH_ONLY | reuse_filter)};
             if (is_trusted && tx_depth >= min_depth) {
                 ret.m_mine_trusted += tx_credit_mine;
                 ret.m_watchonly_trusted += tx_credit_watchonly;
@@ -563,14 +421,10 @@
                 if(!ExtractDestination(wtx.tx->vout[i].scriptPubKey, addr))
                     continue;
 
-<<<<<<< HEAD
-                CAmount n = IsSpent(walletEntry.first, i) ? 0 : wtx.GetOutputValueOut(i);
+                CAmount n = wallet.IsSpent(walletEntry.first, i) ? 0 : wtx.GetOutputValueOut(i);
                 if (n < 0) {
                     continue;
                 }
-=======
-                CAmount n = wallet.IsSpent(walletEntry.first, i) ? 0 : wtx.tx->vout[i].nValue;
->>>>>>> 629c4ab2
                 balances[addr] += n;
             }
         }
