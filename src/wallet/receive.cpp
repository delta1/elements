--- conflicted
+++ resolved
@@ -207,16 +207,10 @@
     bool allow_used_addresses = (filter & ISMINE_USED) || !wallet.IsWalletFlagSet(WALLET_FLAG_AVOID_REUSE);
     CAmountMap nCredit;
     uint256 hashTx = wtx.GetHash();
-<<<<<<< HEAD
+    CAsset pegged_asset{Params().GetConsensus().pegged_asset};
     for (unsigned int i = 0; i < wtx.tx->vout.size(); i++) {
         const CTxOut& txout = wtx.tx->vout[i];
         if (!wallet.IsSpent(COutPoint(hashTx, i)) && (allow_used_addresses || !wallet.IsSpentKey(txout.scriptPubKey))) {
-=======
-    CAsset pegged_asset{Params().GetConsensus().pegged_asset};
-    for (unsigned int i = 0; i < wtx.tx->vout.size(); i++)
-    {
-        if (!wallet.IsSpent(hashTx, i) && (allow_used_addresses || !wallet.IsSpentKey(hashTx, i))) {
->>>>>>> e9a91446
             if (wallet.IsMine(wtx.tx->vout[i]) & filter) {
                 CAsset asset = wtx.GetOutputAsset(wallet, i);
                 CAmount credit = std::max<CAmount>(0, wtx.GetOutputValueOut(wallet, i));
