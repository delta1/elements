// Copyright (c) 2021 The Bitcoin Core developers
// Distributed under the MIT software license, see the accompanying
// file COPYING or http://www.opensource.org/licenses/mit-license.php.

#include <consensus/amount.h>
#include <consensus/consensus.h>
#include <policy/policy.h> // ELEMENTS: for policyAsset
#include <wallet/receive.h>
#include <wallet/transaction.h>
#include <wallet/wallet.h>
#include <iostream>

namespace wallet {
isminetype InputIsMine(const CWallet& wallet, const CTxIn &txin)
{
    AssertLockHeld(wallet.cs_wallet);
    return InputIsMine(wallet, txin.prevout);
}

isminetype InputIsMine(const CWallet& wallet, const COutPoint &outpoint)
{
    AssertLockHeld(wallet.cs_wallet);
    std::map<uint256, CWalletTx>::const_iterator mi = wallet.mapWallet.find(outpoint.hash);
    if (mi != wallet.mapWallet.end())
    {
        const CWalletTx& prev = (*mi).second;
        if (outpoint.n < prev.tx->vout.size())
            return wallet.IsMine(prev.tx->vout[outpoint.n]);
    }
    return ISMINE_NO;
}

bool AllInputsMine(const CWallet& wallet, const CTransaction& tx, const isminefilter& filter)
{
    LOCK(wallet.cs_wallet);

    for (const CTxIn& txin : tx.vin)
    {
        auto mi = wallet.mapWallet.find(txin.prevout.hash);
        if (mi == wallet.mapWallet.end())
            return false; // any unknown inputs can't be from us

        const CWalletTx& prev = (*mi).second;

        if (txin.prevout.n >= prev.tx->vout.size())
            return false; // invalid input!

        if (!(wallet.IsMine(prev.tx->vout[txin.prevout.n]) & filter))
            return false;
    }
    return true;
}

CAmountMap OutputGetCredit(const CWallet& wallet, const CTransaction& tx, const size_t out_index, const isminefilter& filter) {
    std::map<uint256, CWalletTx>::const_iterator mi = wallet.mapWallet.find(tx.GetHash());
    if (mi != wallet.mapWallet.end())
    {
        const CWalletTx& wtx = (*mi).second;
        if (out_index < wtx.tx->vout.size() && wallet.IsMine(wtx.tx->vout[out_index]) & filter) {
            CAmountMap amounts;
            amounts[wtx.GetOutputAsset(wallet, out_index)] = std::max<CAmount>(0, wtx.GetOutputValueOut(wallet, out_index));
            return amounts;
        }
    }
    return CAmountMap();
}

CAmountMap TxGetCredit(const CWallet& wallet, const CWalletTx& wtx, const isminefilter& filter) {
    CAmountMap nCredit;
    {
        LOCK(wallet.cs_wallet);

        for (unsigned int i = 0; i < wtx.tx->vout.size(); ++i) {
            if (wallet.IsMine(wtx.tx->vout[i]) & filter) {
                CAmount credit = std::max<CAmount>(0, wtx.GetOutputValueOut(wallet, i));
                if (!MoneyRange(credit))
                    throw std::runtime_error(std::string(__func__) + ": value out of range");

                nCredit[wtx.GetOutputAsset(wallet, i)] += credit;
                if (!MoneyRange(nCredit))
                    throw std::runtime_error(std::string(__func__) + ": value out of range");
            }
        }
    }
    return nCredit;
}

CAmountMap GetChange(const CWallet& wallet, const CWalletTx& wtx) {
    CAmountMap nChange;
    for (unsigned int i = 0; i < wtx.tx->vout.size(); ++i) {
        if (OutputIsChange(wallet, wtx.tx->vout[i])) {
            CAmount change = wtx.GetOutputValueOut(wallet, i);
            if (change < 0) {
                continue;
            }

            if (!MoneyRange(change))
                throw std::runtime_error(std::string(__func__) + ": value out of range");

            nChange[wtx.GetOutputAsset(wallet, i)] += change;
            if (!MoneyRange(nChange))
                throw std::runtime_error(std::string(__func__) + ": value out of range");
        }
    }
    return nChange;
}

bool OutputIsChange(const CWallet& wallet, const CTxOut& txout)
{
    return ScriptIsChange(wallet, txout.scriptPubKey);
}

bool ScriptIsChange(const CWallet& wallet, const CScript& script)
{
    // TODO: fix handling of 'change' outputs. The assumption is that any
    // payment to a script that is ours, but is not in the address book
    // is change. That assumption is likely to break when we implement multisignature
    // wallets that return change back into a multi-signature-protected address;
    // a better way of identifying which outputs are 'the send' and which are
    // 'the change' will need to be implemented (maybe extend CWalletTx to remember
    // which output, if any, was change).
    AssertLockHeld(wallet.cs_wallet);
    if (wallet.IsMine(script))
    {
        CTxDestination address;
        if (!ExtractDestination(script, address))
            return true;
        if (!wallet.FindAddressBookEntry(address)) {
            return true;
        }
    }
    return false;
}

CAmountMap TxGetChange(const CWallet& wallet, const CWalletTx& wtx)
{
    LOCK(wallet.cs_wallet);
    CAmountMap nChange = GetChange(wallet, wtx);
    if (!MoneyRange(nChange))
        throw std::runtime_error(std::string(__func__) + ": value out of range");
    return nChange;
}

static CAmountMap GetCachableAmount(const CWallet& wallet, const CWalletTx& wtx, CWalletTx::AmountType type, const isminefilter& filter, bool recalculate = false)
{
    auto& amount = wtx.m_amounts[type];
    if (recalculate || !amount.m_cached[filter]) {
        amount.Set(filter, type == CWalletTx::DEBIT ? wallet.GetDebit(*wtx.tx, filter) : TxGetCredit(wallet, wtx, filter));
        wtx.m_is_cache_empty = false;
    }
    return amount.m_value[filter];
}

CAmountMap CachedTxGetCredit(const CWallet& wallet, const CWalletTx& wtx, const isminefilter& filter)
{
    AssertLockHeld(wallet.cs_wallet);

    // Must wait until coinbase is safely deep enough in the chain before valuing it
    if (wallet.IsTxImmatureCoinBase(wtx))
        return CAmountMap();

<<<<<<< HEAD
    CAmountMap credit;
    if (filter & ISMINE_SPENDABLE) {
=======
    CAmount credit = 0;
    const isminefilter get_amount_filter{filter & ISMINE_ALL};
    if (get_amount_filter) {
>>>>>>> c5fa7ed4
        // GetBalance can assume transactions in mapWallet won't change
        credit += GetCachableAmount(wallet, wtx, CWalletTx::CREDIT, get_amount_filter);
    }
    return credit;
}

CAmountMap CachedTxGetDebit(const CWallet& wallet, const CWalletTx& wtx, const isminefilter& filter)
    {
    if (wtx.tx->vin.empty())
        return CAmountMap();

<<<<<<< HEAD
    CAmountMap debit;
    if (filter & ISMINE_SPENDABLE) {
        debit += GetCachableAmount(wallet, wtx, CWalletTx::DEBIT, ISMINE_SPENDABLE);
    }
    if (filter & ISMINE_WATCH_ONLY) {
        debit += GetCachableAmount(wallet, wtx, CWalletTx::DEBIT, ISMINE_WATCH_ONLY);
=======
    CAmount debit = 0;
    const isminefilter get_amount_filter{filter & ISMINE_ALL};
    if (get_amount_filter) {
        debit += GetCachableAmount(wallet, wtx, CWalletTx::DEBIT, get_amount_filter);
>>>>>>> c5fa7ed4
    }
    return debit;
}

CAmountMap CachedTxGetChange(const CWallet& wallet, const CWalletTx& wtx)
{
    if (wtx.fChangeCached)
        return wtx.nChangeCached;
    wtx.nChangeCached = TxGetChange(wallet, wtx);
    wtx.fChangeCached = true;
    return wtx.nChangeCached;
}

CAmountMap CachedTxGetImmatureCredit(const CWallet& wallet, const CWalletTx& wtx, bool fUseCache)
{
    AssertLockHeld(wallet.cs_wallet);

    if (wallet.IsTxImmatureCoinBase(wtx) && wallet.IsTxInMainChain(wtx)) {
        return GetCachableAmount(wallet, wtx, CWalletTx::IMMATURE_CREDIT, ISMINE_SPENDABLE, !fUseCache);
    }

    return CAmountMap();
}

CAmountMap CachedTxGetImmatureWatchOnlyCredit(const CWallet& wallet, const CWalletTx& wtx, const bool fUseCache)
{
    AssertLockHeld(wallet.cs_wallet);

    if (wallet.IsTxImmatureCoinBase(wtx) && wallet.IsTxInMainChain(wtx)) {
        return GetCachableAmount(wallet, wtx, CWalletTx::IMMATURE_CREDIT, ISMINE_WATCH_ONLY, !fUseCache);
    }

    return CAmountMap();
}

CAmountMap CachedTxGetAvailableCredit(const CWallet& wallet, const CWalletTx& wtx, bool fUseCache, const isminefilter& filter)
{
    AssertLockHeld(wallet.cs_wallet);

    // Avoid caching ismine for NO or ALL cases (could remove this check and simplify in the future).
    bool allow_cache = (filter & ISMINE_ALL) && (filter & ISMINE_ALL) != ISMINE_ALL;

    // Must wait until coinbase is safely deep enough in the chain before valuing it
    if (wallet.IsTxImmatureCoinBase(wtx))
        return CAmountMap();

    if (fUseCache && allow_cache && wtx.m_amounts[CWalletTx::AVAILABLE_CREDIT].m_cached[filter]) {
        return wtx.m_amounts[CWalletTx::AVAILABLE_CREDIT].m_value[filter];
    }

    bool allow_used_addresses = (filter & ISMINE_USED) || !wallet.IsWalletFlagSet(WALLET_FLAG_AVOID_REUSE);
    CAmountMap nCredit;
    uint256 hashTx = wtx.GetHash();
    for (unsigned int i = 0; i < wtx.tx->vout.size(); i++) {
        const CTxOut& txout = wtx.tx->vout[i];
        if (!wallet.IsSpent(COutPoint(hashTx, i)) && (allow_used_addresses || !wallet.IsSpentKey(txout.scriptPubKey))) {
            if (wallet.IsMine(wtx.tx->vout[i]) & filter) {
                CAmount credit = std::max<CAmount>(0, wtx.GetOutputValueOut(wallet, i));
                if (!MoneyRange(credit))
                    throw std::runtime_error(std::string(__func__) + ": value out of range");

                nCredit[wtx.GetOutputAsset(wallet, i)] += std::max<CAmount>(0, wtx.GetOutputValueOut(wallet, i));
                if (!MoneyRange(nCredit))
                    throw std::runtime_error(std::string(__func__) + ": value out of range");
            }
        }
    }

    if (allow_cache) {
        wtx.m_amounts[CWalletTx::AVAILABLE_CREDIT].Set(filter, nCredit);
        wtx.m_is_cache_empty = false;
    }

    return nCredit;
}

void CachedTxGetAmounts(const CWallet& wallet, const CWalletTx& wtx,
                  std::list<COutputEntry>& listReceived,
                  std::list<COutputEntry>& listSent, CAmount& nFee, const isminefilter& filter)
{
    nFee = 0;
    listReceived.clear();
    listSent.clear();

    // Compute fee:
    CAmountMap mapDebit = CachedTxGetDebit(wallet, wtx, filter);
    if (mapDebit > CAmountMap()) // debit>0 means we signed/sent this transaction
    {
        nFee = -GetFeeMap(*wtx.tx)[::policyAsset];
    }

    LOCK(wallet.cs_wallet);
    // Sent/received.
    for (unsigned int i = 0; i < wtx.tx->vout.size(); ++i)
    {
        const CTxOut& txout = wtx.tx->vout[i];
        CAmount output_value = wtx.GetOutputValueOut(wallet, i);
        // Don't list unknown assets
        isminetype fIsMine = output_value != -1 ?  wallet.IsMine(txout) : ISMINE_NO;
        // Only need to handle txouts if AT LEAST one of these is true:
        //   1) they debit from us (sent)
        //   2) the output is to us (received)
        if (mapDebit > CAmountMap())
        {
            // Don't report 'change' txouts
            if (OutputIsChange(wallet, txout))
                continue;
        }
        else if (!(fIsMine & filter))
            continue;

        // In either case, we need to get the destination address
        CTxDestination address;

        if (!ExtractDestination(txout.scriptPubKey, address) && !txout.scriptPubKey.IsUnspendable())
        {
            wallet.WalletLogPrintf("CWalletTx::GetAmounts: Unknown transaction type found, txid %s\n",
                                    wtx.GetHash().ToString());
            address = CNoDestination();
        }

        COutputEntry output = {address, output_value, (int)i, wtx.GetOutputAsset(wallet, i), wtx.GetOutputAmountBlindingFactor(wallet, i), wtx.GetOutputAssetBlindingFactor(wallet, i)};

        // If we are debited by the transaction, add the output as a "sent" entry
        if (mapDebit > CAmountMap() && !txout.IsFee())
            listSent.push_back(output);

        // If we are receiving the output, add it as a "received" entry
        if (fIsMine & filter)
            listReceived.push_back(output);
    }

}

bool CachedTxIsFromMe(const CWallet& wallet, const CWalletTx& wtx, const isminefilter& filter)
{
    return (CachedTxGetDebit(wallet, wtx, filter) > CAmountMap());
}

bool CachedTxIsTrusted(const CWallet& wallet, const CWalletTx& wtx, std::set<uint256>& trusted_parents)
{
    AssertLockHeld(wallet.cs_wallet);
    int nDepth = wallet.GetTxDepthInMainChain(wtx);
    if (nDepth >= 1) return true;
    if (nDepth < 0) return false;
    // using wtx's cached debit
    if (!wallet.m_spend_zero_conf_change || !CachedTxIsFromMe(wallet, wtx, ISMINE_ALL)) return false;

    // Don't trust unconfirmed transactions from us unless they are in the mempool.
    if (!wtx.InMempool()) return false;

    // Trusted if all inputs are from us and are in the mempool:
    for (const CTxIn& txin : wtx.tx->vin)
    {
        // Transactions not sent by us: not trusted
        const CWalletTx* parent = wallet.GetWalletTx(txin.prevout.hash);
        if (parent == nullptr) return false;
        const CTxOut& parentOut = parent->tx->vout[txin.prevout.n];
        // Check that this specific input being spent is trusted
        if (wallet.IsMine(parentOut) != ISMINE_SPENDABLE) return false;
        // If we've already trusted this parent, continue
        if (trusted_parents.count(parent->GetHash())) continue;
        // Recurse to check that the parent is also trusted
        if (!CachedTxIsTrusted(wallet, *parent, trusted_parents)) return false;
        trusted_parents.insert(parent->GetHash());
    }
    return true;
}

bool CachedTxIsTrusted(const CWallet& wallet, const CWalletTx& wtx)
{
    std::set<uint256> trusted_parents;
    LOCK(wallet.cs_wallet);
    return CachedTxIsTrusted(wallet, wtx, trusted_parents);
}

Balance GetBalance(const CWallet& wallet, const int min_depth, bool avoid_reuse)
{
    Balance ret;
    isminefilter reuse_filter = avoid_reuse ? ISMINE_NO : ISMINE_USED;
    {
        LOCK(wallet.cs_wallet);
        std::set<uint256> trusted_parents;
        for (const auto& entry : wallet.mapWallet)
        {
            const CWalletTx& wtx = entry.second;
            const bool is_trusted{CachedTxIsTrusted(wallet, wtx, trusted_parents)};
            const int tx_depth{wallet.GetTxDepthInMainChain(wtx)};
            const CAmountMap tx_credit_mine{CachedTxGetAvailableCredit(wallet, wtx, /*fUseCache=*/true, ISMINE_SPENDABLE | reuse_filter)};
            const CAmountMap tx_credit_watchonly{CachedTxGetAvailableCredit(wallet, wtx, /*fUseCache=*/true, ISMINE_WATCH_ONLY | reuse_filter)};
            if (is_trusted && tx_depth >= min_depth) {
                ret.m_mine_trusted += tx_credit_mine;
                ret.m_watchonly_trusted += tx_credit_watchonly;
            }
            if (!is_trusted && tx_depth == 0 && wtx.InMempool()) {
                ret.m_mine_untrusted_pending += tx_credit_mine;
                ret.m_watchonly_untrusted_pending += tx_credit_watchonly;
            }
            ret.m_mine_immature += CachedTxGetImmatureCredit(wallet, wtx);
            ret.m_watchonly_immature += CachedTxGetImmatureWatchOnlyCredit(wallet, wtx);
        }
    }
    return ret;
}

std::map<CTxDestination, CAmount> GetAddressBalances(const CWallet& wallet)
{
    std::map<CTxDestination, CAmount> balances;

    {
        LOCK(wallet.cs_wallet);
        std::set<uint256> trusted_parents;
        for (const auto& walletEntry : wallet.mapWallet)
        {
            const CWalletTx& wtx = walletEntry.second;

            if (!CachedTxIsTrusted(wallet, wtx, trusted_parents))
                continue;

            if (wallet.IsTxImmatureCoinBase(wtx))
                continue;

            int nDepth = wallet.GetTxDepthInMainChain(wtx);
            if (nDepth < (CachedTxIsFromMe(wallet, wtx, ISMINE_ALL) ? 0 : 1))
                continue;

            for (unsigned int i = 0; i < wtx.tx->vout.size(); i++) {
                const auto& output = wtx.tx->vout[i];
                CTxDestination addr;
                if (!wallet.IsMine(output))
                    continue;
                if(!ExtractDestination(output.scriptPubKey, addr))
                    continue;

                CAmount n = wallet.IsSpent(COutPoint(walletEntry.first, i)) ? 0 : wtx.GetOutputValueOut(wallet, i);
                if (n < 0) {
                    continue;
                }
                balances[addr] += n;
            }
        }
    }

    return balances;
}

std::set< std::set<CTxDestination> > GetAddressGroupings(const CWallet& wallet)
{
    AssertLockHeld(wallet.cs_wallet);
    std::set< std::set<CTxDestination> > groupings;
    std::set<CTxDestination> grouping;

    for (const auto& walletEntry : wallet.mapWallet)
    {
        const CWalletTx& wtx = walletEntry.second;

        if (wtx.tx->vin.size() > 0)
        {
            bool any_mine = false;
            // group all input addresses with each other
            for (const CTxIn& txin : wtx.tx->vin)
            {
                CTxDestination address;
                if(!InputIsMine(wallet, txin)) /* If this input isn't mine, ignore it */
                    continue;
                if(!ExtractDestination(wallet.mapWallet.at(txin.prevout.hash).tx->vout[txin.prevout.n].scriptPubKey, address))
                    continue;
                grouping.insert(address);
                any_mine = true;
            }

            // group change with input addresses
            if (any_mine)
            {
               for (const CTxOut& txout : wtx.tx->vout)
                   if (OutputIsChange(wallet, txout))
                   {
                       CTxDestination txoutAddr;
                       if(!ExtractDestination(txout.scriptPubKey, txoutAddr))
                           continue;
                       grouping.insert(txoutAddr);
                   }
            }
            if (grouping.size() > 0)
            {
                groupings.insert(grouping);
                grouping.clear();
            }
        }

        // group lone addrs by themselves
        for (const auto& txout : wtx.tx->vout)
            if (wallet.IsMine(txout))
            {
                CTxDestination address;
                if(!ExtractDestination(txout.scriptPubKey, address))
                    continue;
                grouping.insert(address);
                groupings.insert(grouping);
                grouping.clear();
            }
    }

    std::set< std::set<CTxDestination>* > uniqueGroupings; // a set of pointers to groups of addresses
    std::map< CTxDestination, std::set<CTxDestination>* > setmap;  // map addresses to the unique group containing it
    for (std::set<CTxDestination> _grouping : groupings)
    {
        // make a set of all the groups hit by this new group
        std::set< std::set<CTxDestination>* > hits;
        std::map< CTxDestination, std::set<CTxDestination>* >::iterator it;
        for (const CTxDestination& address : _grouping)
            if ((it = setmap.find(address)) != setmap.end())
                hits.insert((*it).second);

        // merge all hit groups into a new single group and delete old groups
        std::set<CTxDestination>* merged = new std::set<CTxDestination>(_grouping);
        for (std::set<CTxDestination>* hit : hits)
        {
            merged->insert(hit->begin(), hit->end());
            uniqueGroupings.erase(hit);
            delete hit;
        }
        uniqueGroupings.insert(merged);

        // update setmap
        for (const CTxDestination& element : *merged)
            setmap[element] = merged;
    }

    std::set< std::set<CTxDestination> > ret;
    for (const std::set<CTxDestination>* uniqueGrouping : uniqueGroupings)
    {
        ret.insert(*uniqueGrouping);
        delete uniqueGrouping;
    }

    return ret;
}

// ELEMENTS
CAmountMap CWalletTx::GetIssuanceAssets(const CWallet& wallet, unsigned int input_index) const {
    CAmountMap ret;
    CAsset asset, token;
    GetIssuanceAssets(input_index, &asset, &token);
    if (!asset.IsNull()) {
        ret[asset] = GetIssuanceAmount(wallet, input_index, false);
    }
    if (!token.IsNull()) {
        ret[token] = GetIssuanceAmount(wallet, input_index, true);
    }
    return ret;
}
// end ELEMENTS
} // namespace wallet<|MERGE_RESOLUTION|>--- conflicted
+++ resolved
@@ -159,14 +159,9 @@
     if (wallet.IsTxImmatureCoinBase(wtx))
         return CAmountMap();
 
-<<<<<<< HEAD
     CAmountMap credit;
-    if (filter & ISMINE_SPENDABLE) {
-=======
-    CAmount credit = 0;
     const isminefilter get_amount_filter{filter & ISMINE_ALL};
     if (get_amount_filter) {
->>>>>>> c5fa7ed4
         // GetBalance can assume transactions in mapWallet won't change
         credit += GetCachableAmount(wallet, wtx, CWalletTx::CREDIT, get_amount_filter);
     }
@@ -178,19 +173,10 @@
     if (wtx.tx->vin.empty())
         return CAmountMap();
 
-<<<<<<< HEAD
     CAmountMap debit;
-    if (filter & ISMINE_SPENDABLE) {
-        debit += GetCachableAmount(wallet, wtx, CWalletTx::DEBIT, ISMINE_SPENDABLE);
-    }
-    if (filter & ISMINE_WATCH_ONLY) {
-        debit += GetCachableAmount(wallet, wtx, CWalletTx::DEBIT, ISMINE_WATCH_ONLY);
-=======
-    CAmount debit = 0;
     const isminefilter get_amount_filter{filter & ISMINE_ALL};
     if (get_amount_filter) {
         debit += GetCachableAmount(wallet, wtx, CWalletTx::DEBIT, get_amount_filter);
->>>>>>> c5fa7ed4
     }
     return debit;
 }
