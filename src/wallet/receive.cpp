--- conflicted
+++ resolved
@@ -529,7 +529,6 @@
 
     return ret;
 }
-<<<<<<< HEAD
 
 // ELEMENTS
 CAmountMap CWalletTx::GetIssuanceAssets(const CWallet& wallet, unsigned int input_index) const {
@@ -545,6 +544,4 @@
     return ret;
 }
 // end ELEMENTS
-=======
-} // namespace wallet
->>>>>>> c561f2f0
+} // namespace wallet