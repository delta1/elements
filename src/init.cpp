--- conflicted
+++ resolved
@@ -356,11 +356,8 @@
     node.fee_estimator.reset();
     node.chainman.reset();
     node.scheduler.reset();
-<<<<<<< HEAD
     node.reverification_scheduler.reset();
-=======
     node.kernel.reset();
->>>>>>> c981771b
 
     try {
         if (!fs::remove(GetPidFile(*node.args))) {
