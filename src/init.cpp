// Copyright (c) 2009-2010 Satoshi Nakamoto
// Copyright (c) 2009-2022 The Bitcoin Core developers
// Distributed under the MIT software license, see the accompanying
// file COPYING or http://www.opensource.org/licenses/mit-license.php.

#if defined(HAVE_CONFIG_H)
#include <config/bitcoin-config.h>
#endif

#include <init.h>

#include <kernel/checks.h>
#include <kernel/mempool_persist.h>
#include <kernel/validation_cache_sizes.h>

#include <addrman.h>
#include <banman.h>
#include <blockfilter.h>
#include <chain.h>
#include <chainparams.h>
#include <chainparamsbase.h>
#include <clientversion.h>
#include <common/args.h>
#include <common/system.h>
#include <consensus/amount.h>
#include <deploymentstatus.h>
#include <hash.h>
#include <httprpc.h>
#include <httpserver.h>
#include <index/blockfilterindex.h>
#include <index/coinstatsindex.h>
#include <index/txindex.h>
#include <init/common.h>
#include <interfaces/chain.h>
#include <interfaces/init.h>
#include <interfaces/node.h>
#include <logging.h>
#include <mainchainrpc.h>
#include <mapport.h>
#include <net.h>
#include <net_permissions.h>
#include <net_processing.h>
#include <netbase.h>
#include <netgroup.h>
#include <node/blockmanager_args.h>
#include <node/blockstorage.h>
#include <node/caches.h>
#include <node/chainstate.h>
#include <node/chainstatemanager_args.h>
#include <node/context.h>
#include <node/interface_ui.h>
#include <node/kernel_notifications.h>
#include <node/mempool_args.h>
#include <node/mempool_persist_args.h>
#include <node/miner.h>
#include <node/peerman_args.h>
#include <node/validation_cache_args.h>
#include <policy/feerate.h>
#include <policy/fees.h>
#include <policy/fees_args.h>
#include <policy/policy.h>
#include <policy/settings.h>
#include <protocol.h>
#include <rpc/blockchain.h>
#include <rpc/register.h>
#include <rpc/server.h>
#include <rpc/util.h>
#include <scheduler.h>
#include <script/sigcache.h>
#include <shutdown.h>
#include <sync.h>
#include <timedata.h>
#include <torcontrol.h>
#include <txdb.h>
#include <txmempool.h>
#include <util/asmap.h>
#include <util/chaintype.h>
#include <util/check.h>
#include <util/fs.h>
#include <util/fs_helpers.h>
#include <util/moneystr.h>
#include <util/result.h>
#include <util/strencodings.h>
#include <util/string.h>
#include <util/syserror.h>
#include <util/thread.h>
#include <util/threadnames.h>
#include <util/time.h>
#include <util/translation.h>
#include <validation.h>
#include <validationinterface.h>
#include <walletinitinterface.h>

#include <algorithm>
#include <condition_variable>
#include <cstdint>
#include <cstdio>
#include <fstream>
#include <functional>
#include <set>
#include <string>
#include <thread>
#include <vector>

#ifndef WIN32
#include <cerrno>
#include <signal.h>
#include <sys/stat.h>
#endif

#include <boost/signals2/signal.hpp>

#include <assetsdir.h> // InitGlobalAssetDir
#include <pegins.h>

#if ENABLE_ZMQ
#include <zmq/zmqabstractnotifier.h>
#include <zmq/zmqnotificationinterface.h>
#include <zmq/zmqrpc.h>
#endif

using kernel::DumpMempool;
using kernel::LoadMempool;
using kernel::ValidationCacheSizes;

using node::ApplyArgsManOptions;
using node::BlockManager;
using node::CacheSizes;
using node::CalculateCacheSizes;
using node::DEFAULT_PERSIST_MEMPOOL;
using node::DEFAULT_PRINTPRIORITY;
using node::DEFAULT_STOPATHEIGHT;
using node::fReindex;
using node::KernelNotifications;
using node::LoadChainstate;
using node::MempoolPath;
using node::NodeContext;
using node::ShouldPersistMempool;
using node::ImportBlocks;
using node::VerifyLoadedChainstate;

static constexpr bool DEFAULT_PROXYRANDOMIZE{true};
static constexpr bool DEFAULT_REST_ENABLE{false};
static constexpr bool DEFAULT_I2P_ACCEPT_INCOMING{true};
static constexpr bool DEFAULT_STOPAFTERBLOCKIMPORT{false};

#ifdef WIN32
// Win32 LevelDB doesn't use filedescriptors, and the ones used for
// accessing block files don't count towards the fd_set size limit
// anyway.
#define MIN_CORE_FILEDESCRIPTORS 0
#else
#define MIN_CORE_FILEDESCRIPTORS 150
#endif

static const char* DEFAULT_ASMAP_FILENAME="ip_asn.map";

/**
 * The PID file facilities.
 */
#ifdef LIQUID
const char * const BITCOIN_PID_FILENAME = "liquid.pid";
#else
const char * const BITCOIN_PID_FILENAME = "elementsd.pid";
#endif

static fs::path GetPidFile(const ArgsManager& args)
{
    return AbsPathForConfigVal(args, args.GetPathArg("-pid", BITCOIN_PID_FILENAME));
}

[[nodiscard]] static bool CreatePidFile(const ArgsManager& args)
{
    std::ofstream file{GetPidFile(args)};
    if (file) {
#ifdef WIN32
        tfm::format(file, "%d\n", GetCurrentProcessId());
#else
        tfm::format(file, "%d\n", getpid());
#endif
        return true;
    } else {
        return InitError(strprintf(_("Unable to create the PID file '%s': %s"), fs::PathToString(GetPidFile(args)), SysErrorString(errno)));
    }
}

//////////////////////////////////////////////////////////////////////////////
//
// Shutdown
//

//
// Thread management and startup/shutdown:
//
// The network-processing threads are all part of a thread group
// created by AppInit() or the Qt main() function.
//
// A clean exit happens when StartShutdown() or the SIGTERM
// signal handler sets ShutdownRequested(), which makes main thread's
// WaitForShutdown() interrupts the thread group.
// And then, WaitForShutdown() makes all other on-going threads
// in the thread group join the main thread.
// Shutdown() is then called to clean up database connections, and stop other
// threads that should only be stopped after the main network-processing
// threads have exited.
//
// Shutdown for Qt is very similar, only it uses a QTimer to detect
// ShutdownRequested() getting set, and then does the normal Qt
// shutdown thing.
//

#if HAVE_SYSTEM
static void ShutdownNotify(const ArgsManager& args)
{
    std::vector<std::thread> threads;
    for (const auto& cmd : args.GetArgs("-shutdownnotify")) {
        threads.emplace_back(runCommand, cmd);
    }
    for (auto& t : threads) {
        t.join();
    }
}
#endif

void Interrupt(NodeContext& node)
{
#if HAVE_SYSTEM
    ShutdownNotify(*node.args);
#endif
    InterruptHTTPServer();
    InterruptHTTPRPC();
    InterruptRPC();
    InterruptREST();
    InterruptTorControl();
    InterruptMapPort();
    if (node.connman)
        node.connman->Interrupt();
    if (g_txindex) {
        g_txindex->Interrupt();
    }
    ForEachBlockFilterIndex([](BlockFilterIndex& index) { index.Interrupt(); });
    if (g_coin_stats_index) {
        g_coin_stats_index->Interrupt();
    }
}

void Shutdown(NodeContext& node)
{
    static Mutex g_shutdown_mutex;
    TRY_LOCK(g_shutdown_mutex, lock_shutdown);
    if (!lock_shutdown) return;
    LogPrintf("%s: In progress...\n", __func__);
    Assert(node.args);

    /// Note: Shutdown() must be able to handle cases in which initialization failed part of the way,
    /// for example if the data directory was found to be locked.
    /// Be sure that anything that writes files or flushes caches only does this if the respective
    /// module was initialized.
    util::ThreadRename("shutoff");
    if (node.mempool) node.mempool->AddTransactionsUpdated(1);

    StopHTTPRPC();
    StopREST();
    StopRPC();
    StopHTTPServer();
    for (const auto& client : node.chain_clients) {
        client->flush();
    }
    StopMapPort();

    // Because these depend on each-other, we make sure that neither can be
    // using the other before destroying them.
    if (node.peerman) UnregisterValidationInterface(node.peerman.get());
    if (node.connman) node.connman->Stop();

    StopTorControl();

    // After everything has been shut down, but before things get flushed, stop the
    // CScheduler/checkqueue, scheduler and load block thread.
    if (node.chainman && node.chainman->m_thread_load.joinable()) node.chainman->m_thread_load.join();
    if (node.scheduler) node.scheduler->stop();
    if (node.reverification_scheduler) node.reverification_scheduler->stop();
    StopScriptCheckWorkerThreads();

    // After the threads that potentially access these pointers have been stopped,
    // destruct and reset all to nullptr.
    node.peerman.reset();
    node.connman.reset();
    node.banman.reset();
    node.addrman.reset();
    node.netgroupman.reset();

    if (node.mempool && node.mempool->GetLoadTried() && ShouldPersistMempool(*node.args)) {
        DumpMempool(*node.mempool, MempoolPath(*node.args));
    }

    // Drop transactions we were still watching, and record fee estimations.
    if (node.fee_estimator) node.fee_estimator->Flush();

    // FlushStateToDisk generates a ChainStateFlushed callback, which we should avoid missing
    if (node.chainman) {
        LOCK(cs_main);
        for (Chainstate* chainstate : node.chainman->GetAll()) {
            if (chainstate->CanFlushToDisk()) {
                chainstate->ForceFlushStateToDisk();
            }
        }
    }

    // After there are no more peers/RPC left to give us new data which may generate
    // CValidationInterface callbacks, flush them...
    GetMainSignals().FlushBackgroundCallbacks();

    // Stop and delete all indexes only after flushing background callbacks.
    if (g_txindex) {
        g_txindex->Stop();
        g_txindex.reset();
    }
    if (g_coin_stats_index) {
        g_coin_stats_index->Stop();
        g_coin_stats_index.reset();
    }
    ForEachBlockFilterIndex([](BlockFilterIndex& index) { index.Stop(); });
    DestroyAllBlockFilterIndexes();

    // Any future callbacks will be dropped. This should absolutely be safe - if
    // missing a callback results in an unrecoverable situation, unclean shutdown
    // would too. The only reason to do the above flushes is to let the wallet catch
    // up with our current chain to avoid any strange pruning edge cases and make
    // next startup faster by avoiding rescan.

    if (node.chainman) {
        LOCK(cs_main);
        for (Chainstate* chainstate : node.chainman->GetAll()) {
            if (chainstate->CanFlushToDisk()) {
                chainstate->ForceFlushStateToDisk();
                chainstate->ResetCoinsViews();
            }
        }
    }
    for (const auto& client : node.chain_clients) {
        client->stop();
    }

#if ENABLE_ZMQ
    if (g_zmq_notification_interface) {
        UnregisterValidationInterface(g_zmq_notification_interface.get());
        g_zmq_notification_interface.reset();
    }
#endif

    node.chain_clients.clear();
    UnregisterAllValidationInterfaces();
    GetMainSignals().UnregisterBackgroundSignalScheduler();
    node.kernel.reset();
    node.mempool.reset();
    node.fee_estimator.reset();
    node.chainman.reset();
    node.scheduler.reset();
    node.reverification_scheduler.reset();

    try {
        if (!fs::remove(GetPidFile(*node.args))) {
            LogPrintf("%s: Unable to remove PID file: File does not exist\n", __func__);
        }
    } catch (const fs::filesystem_error& e) {
        LogPrintf("%s: Unable to remove PID file: %s\n", __func__, fsbridge::get_filesystem_error_message(e));
    }

    LogPrintf("%s: done\n", __func__);
}

/**
 * Signal handlers are very limited in what they are allowed to do.
 * The execution context the handler is invoked in is not guaranteed,
 * so we restrict handler operations to just touching variables:
 */
#ifndef WIN32
static void HandleSIGTERM(int)
{
    StartShutdown();
}

static void HandleSIGHUP(int)
{
    LogInstance().m_reopen_file = true;
}
#else
static BOOL WINAPI consoleCtrlHandler(DWORD dwCtrlType)
{
    StartShutdown();
    Sleep(INFINITE);
    return true;
}
#endif

#ifndef WIN32
static void registerSignalHandler(int signal, void(*handler)(int))
{
    struct sigaction sa;
    sa.sa_handler = handler;
    sigemptyset(&sa.sa_mask);
    sa.sa_flags = 0;
    sigaction(signal, &sa, nullptr);
}
#endif

static boost::signals2::connection rpc_notify_block_change_connection;
static void OnRPCStarted()
{
    rpc_notify_block_change_connection = uiInterface.NotifyBlockTip_connect(std::bind(RPCNotifyBlockChange, std::placeholders::_2));
}

static void OnRPCStopped()
{
    rpc_notify_block_change_connection.disconnect();
    RPCNotifyBlockChange(nullptr);
    g_best_block_cv.notify_all();
    LogPrint(BCLog::RPC, "RPC stopped.\n");
}

void SetupServerArgs(ArgsManager& argsman)
{
    SetupHelpOptions(argsman);
    argsman.AddArg("-help-debug", "Print help message with debugging options and exit", ArgsManager::ALLOW_ANY, OptionsCategory::DEBUG_TEST); // server-only for now

    init::AddLoggingArgs(argsman);

    const auto defaultBaseParams = CreateBaseChainParams(ChainType::LIQUID1);
    const auto mainnetBaseParams = CreateBaseChainParams(ChainType::MAIN);
    const auto testnetBaseParams = CreateBaseChainParams(ChainType::TESTNET);
    const auto signetBaseParams = CreateBaseChainParams(ChainType::SIGNET);
    const auto regtestBaseParams = CreateBaseChainParams(ChainType::REGTEST);
    const auto defaultChainParams = CreateChainParams(argsman, ChainType::LIQUID1);
    const auto mainnetChainParams = CreateChainParams(argsman, ChainType::MAIN);
    const auto testnetChainParams = CreateChainParams(argsman, ChainType::TESTNET);
    const auto signetChainParams = CreateChainParams(argsman, ChainType::SIGNET);
    const auto regtestChainParams = CreateChainParams(argsman, ChainType::REGTEST);

    // Hidden Options
    std::vector<std::string> hidden_args = {
        "-dbcrashratio", "-forcecompactdb",
        // GUI args. These will be overwritten by SetupUIArgs for the GUI
        "-choosedatadir", "-lang=<lang>", "-min", "-resetguisettings", "-splash", "-uiplatform"};

    argsman.AddArg("-version", "Print version and exit", ArgsManager::ALLOW_ANY, OptionsCategory::OPTIONS);
#if HAVE_SYSTEM
    argsman.AddArg("-alertnotify=<cmd>", "Execute command when an alert is raised (%s in cmd is replaced by message)", ArgsManager::ALLOW_ANY, OptionsCategory::OPTIONS);
#endif
    argsman.AddArg("-assumevalid=<hex>", strprintf("If this block is in the chain assume that it and its ancestors are valid and potentially skip their script verification (0 to verify all, default: %s, testnet: %s, signet: %s)", defaultChainParams->GetConsensus().defaultAssumeValid.GetHex(), testnetChainParams->GetConsensus().defaultAssumeValid.GetHex(), signetChainParams->GetConsensus().defaultAssumeValid.GetHex()), ArgsManager::ALLOW_ANY, OptionsCategory::OPTIONS);
    argsman.AddArg("-blocksdir=<dir>", "Specify directory to hold blocks subdirectory for *.dat files (default: <datadir>)", ArgsManager::ALLOW_ANY, OptionsCategory::OPTIONS);
    argsman.AddArg("-fastprune", "Use smaller block files and lower minimum prune height for testing purposes", ArgsManager::ALLOW_ANY | ArgsManager::DEBUG_ONLY, OptionsCategory::DEBUG_TEST);
#if HAVE_SYSTEM
    argsman.AddArg("-blocknotify=<cmd>", "Execute command when the best block changes (%s in cmd is replaced by block hash)", ArgsManager::ALLOW_ANY, OptionsCategory::OPTIONS);
#endif
    argsman.AddArg("-blockreconstructionextratxn=<n>", strprintf("Extra transactions to keep in memory for compact block reconstructions (default: %u)", DEFAULT_BLOCK_RECONSTRUCTION_EXTRA_TXN), ArgsManager::ALLOW_ANY, OptionsCategory::OPTIONS);
    argsman.AddArg("-blocksonly", strprintf("Whether to reject transactions from network peers. Automatic broadcast and rebroadcast of any transactions from inbound peers is disabled, unless the peer has the 'forcerelay' permission. RPC transactions are not affected. (default: %u)", DEFAULT_BLOCKSONLY), ArgsManager::ALLOW_ANY, OptionsCategory::OPTIONS);
    argsman.AddArg("-coinstatsindex", strprintf("Maintain coinstats index used by the gettxoutsetinfo RPC (default: %u)", DEFAULT_COINSTATSINDEX), ArgsManager::ALLOW_ANY, OptionsCategory::OPTIONS);
    argsman.AddArg("-conf=<file>", strprintf("Specify path to read-only configuration file. Relative paths will be prefixed by datadir location (only useable from command line, not configuration file) (default: %s)", BITCOIN_CONF_FILENAME), ArgsManager::ALLOW_ANY, OptionsCategory::OPTIONS);
    argsman.AddArg("-datadir=<dir>", "Specify data directory", ArgsManager::ALLOW_ANY, OptionsCategory::OPTIONS);
    argsman.AddArg("-dbbatchsize", strprintf("Maximum database write batch size in bytes (default: %u)", nDefaultDbBatchSize), ArgsManager::ALLOW_ANY | ArgsManager::DEBUG_ONLY, OptionsCategory::OPTIONS);
    argsman.AddArg("-dbcache=<n>", strprintf("Maximum database cache size <n> MiB (%d to %d, default: %d). In addition, unused mempool memory is shared for this cache (see -maxmempool).", nMinDbCache, nMaxDbCache, nDefaultDbCache), ArgsManager::ALLOW_ANY, OptionsCategory::OPTIONS);
    argsman.AddArg("-includeconf=<file>", "Specify additional configuration file, relative to the -datadir path (only useable from configuration file, not command line)", ArgsManager::ALLOW_ANY, OptionsCategory::OPTIONS);
    argsman.AddArg("-allowignoredconf", strprintf("For backwards compatibility, treat an unused %s file in the datadir as a warning, not an error.", BITCOIN_CONF_FILENAME), ArgsManager::ALLOW_ANY, OptionsCategory::OPTIONS);
    argsman.AddArg("-loadblock=<file>", "Imports blocks from external file on startup", ArgsManager::ALLOW_ANY, OptionsCategory::OPTIONS);
    argsman.AddArg("-maxmempool=<n>", strprintf("Keep the transaction memory pool below <n> megabytes (default: %u)", DEFAULT_MAX_MEMPOOL_SIZE_MB), ArgsManager::ALLOW_ANY, OptionsCategory::OPTIONS);
    argsman.AddArg("-maxorphantx=<n>", strprintf("Keep at most <n> unconnectable transactions in memory (default: %u)", DEFAULT_MAX_ORPHAN_TRANSACTIONS), ArgsManager::ALLOW_ANY, OptionsCategory::OPTIONS);
    argsman.AddArg("-mempoolexpiry=<n>", strprintf("Do not keep transactions in the mempool longer than <n> hours (default: %u)", DEFAULT_MEMPOOL_EXPIRY_HOURS), ArgsManager::ALLOW_ANY, OptionsCategory::OPTIONS);
    argsman.AddArg("-minimumchainwork=<hex>", strprintf("Minimum work assumed to exist on a valid chain in hex (default: %s, testnet: %s, signet: %s)", defaultChainParams->GetConsensus().nMinimumChainWork.GetHex(), testnetChainParams->GetConsensus().nMinimumChainWork.GetHex(), signetChainParams->GetConsensus().nMinimumChainWork.GetHex()), ArgsManager::ALLOW_ANY | ArgsManager::DEBUG_ONLY, OptionsCategory::OPTIONS);
    argsman.AddArg("-par=<n>", strprintf("Set the number of script verification threads (%u to %d, 0 = auto, <0 = leave that many cores free, default: %d)",
        -GetNumCores(), MAX_SCRIPTCHECK_THREADS, DEFAULT_SCRIPTCHECK_THREADS), ArgsManager::ALLOW_ANY, OptionsCategory::OPTIONS);
    argsman.AddArg("-persistmempool", strprintf("Whether to save the mempool on shutdown and load on restart (default: %u)", DEFAULT_PERSIST_MEMPOOL), ArgsManager::ALLOW_ANY, OptionsCategory::OPTIONS);
    argsman.AddArg("-pid=<file>", strprintf("Specify pid file. Relative paths will be prefixed by a net-specific datadir location. (default: %s)", BITCOIN_PID_FILENAME), ArgsManager::ALLOW_ANY, OptionsCategory::OPTIONS);
    argsman.AddArg("-prune=<n>", strprintf("Reduce storage requirements by enabling pruning (deleting) of old blocks. This allows the pruneblockchain RPC to be called to delete specific blocks and enables automatic pruning of old blocks if a target size in MiB is provided. This mode is incompatible with -txindex. "
            "Warning: Reverting this setting requires re-downloading the entire blockchain. "
            "(default: 0 = disable pruning blocks, 1 = allow manual pruning via RPC, >=%u = automatically prune block files to stay under the specified target size in MiB)", MIN_DISK_SPACE_FOR_BLOCK_FILES / 1024 / 1024), ArgsManager::ALLOW_ANY, OptionsCategory::OPTIONS);
    argsman.AddArg("-reindex", "Rebuild chain state and block index from the blk*.dat files on disk. This will also rebuild active optional indexes.", ArgsManager::ALLOW_ANY, OptionsCategory::OPTIONS);
    argsman.AddArg("-reindex-chainstate", "Rebuild chain state from the currently indexed blocks. When in pruning mode or if blocks on disk might be corrupted, use full -reindex instead.", ArgsManager::ALLOW_ANY, OptionsCategory::OPTIONS);
    argsman.AddArg("-settings=<file>", strprintf("Specify path to dynamic settings data file. Can be disabled with -nosettings. File is written at runtime and not meant to be edited by users (use %s instead for custom settings). Relative paths will be prefixed by datadir location. (default: %s)", BITCOIN_CONF_FILENAME, BITCOIN_SETTINGS_FILENAME), ArgsManager::ALLOW_ANY, OptionsCategory::OPTIONS);
#if HAVE_SYSTEM
    argsman.AddArg("-startupnotify=<cmd>", "Execute command on startup.", ArgsManager::ALLOW_ANY, OptionsCategory::OPTIONS);
    argsman.AddArg("-shutdownnotify=<cmd>", "Execute command immediately before beginning shutdown. The need for shutdown may be urgent, so be careful not to delay it long (if the command doesn't require interaction with the server, consider having it fork into the background).", ArgsManager::ALLOW_ANY, OptionsCategory::OPTIONS);
#endif
    argsman.AddArg("-txindex", strprintf("Maintain a full transaction index, used by the getrawtransaction rpc call (default: %u)", DEFAULT_TXINDEX), ArgsManager::ALLOW_ANY, OptionsCategory::OPTIONS);
    argsman.AddArg("-trim_headers", strprintf("Trim old headers in memory (by default older than 2 epochs), removing blocksigning and dynafed-related fields. Saves memory, but blocks us from serving blocks or headers to peers, and removes trimmed fields from some JSON RPC outputs. (default: 0)"), ArgsManager::ALLOW_ANY, OptionsCategory::OPTIONS);
    argsman.AddArg("-blockfilterindex=<type>",
                 strprintf("Maintain an index of compact filters by block (default: %s, values: %s).", DEFAULT_BLOCKFILTERINDEX, ListBlockFilterTypes()) +
                 " If <type> is not supplied or if <type> = 1, indexes for all known types are enabled.",
                 ArgsManager::ALLOW_ANY, OptionsCategory::OPTIONS);

    argsman.AddArg("-addnode=<ip>", strprintf("Add a node to connect to and attempt to keep the connection open (see the addnode RPC help for more info). This option can be specified multiple times to add multiple nodes; connections are limited to %u at a time and are counted separately from the -maxconnections limit.", MAX_ADDNODE_CONNECTIONS), ArgsManager::ALLOW_ANY | ArgsManager::NETWORK_ONLY, OptionsCategory::CONNECTION);
    argsman.AddArg("-asmap=<file>", strprintf("Specify asn mapping used for bucketing of the peers (default: %s). Relative paths will be prefixed by the net-specific datadir location.", DEFAULT_ASMAP_FILENAME), ArgsManager::ALLOW_ANY, OptionsCategory::CONNECTION);
    argsman.AddArg("-bantime=<n>", strprintf("Default duration (in seconds) of manually configured bans (default: %u)", DEFAULT_MISBEHAVING_BANTIME), ArgsManager::ALLOW_ANY, OptionsCategory::CONNECTION);
    argsman.AddArg("-bind=<addr>[:<port>][=onion]", strprintf("Bind to given address and always listen on it (default: 0.0.0.0). Use [host]:port notation for IPv6. Append =onion to tag any incoming connections to that address and port as incoming Tor connections (default: 127.0.0.1:%u=onion, testnet: 127.0.0.1:%u=onion, signet: 127.0.0.1:%u=onion, regtest: 127.0.0.1:%u=onion)", defaultBaseParams->OnionServiceTargetPort(), testnetBaseParams->OnionServiceTargetPort(), signetBaseParams->OnionServiceTargetPort(), regtestBaseParams->OnionServiceTargetPort()), ArgsManager::ALLOW_ANY | ArgsManager::NETWORK_ONLY, OptionsCategory::CONNECTION);
    argsman.AddArg("-cjdnsreachable", "If set, then this host is configured for CJDNS (connecting to fc00::/8 addresses would lead us to the CJDNS network, see doc/cjdns.md) (default: 0)", ArgsManager::ALLOW_ANY, OptionsCategory::CONNECTION);
    argsman.AddArg("-connect=<ip>", "Connect only to the specified node; -noconnect disables automatic connections (the rules for this peer are the same as for -addnode). This option can be specified multiple times to connect to multiple nodes.", ArgsManager::ALLOW_ANY | ArgsManager::NETWORK_ONLY, OptionsCategory::CONNECTION);
    argsman.AddArg("-discover", "Discover own IP addresses (default: 1 when listening and no -externalip or -proxy)", ArgsManager::ALLOW_ANY, OptionsCategory::CONNECTION);
    argsman.AddArg("-dns", strprintf("Allow DNS lookups for -addnode, -seednode and -connect (default: %u)", DEFAULT_NAME_LOOKUP), ArgsManager::ALLOW_ANY, OptionsCategory::CONNECTION);
    argsman.AddArg("-dnsseed", strprintf("Query for peer addresses via DNS lookup, if low on addresses (default: %u unless -connect used or -maxconnections=0)", DEFAULT_DNSSEED), ArgsManager::ALLOW_ANY, OptionsCategory::CONNECTION);
    argsman.AddArg("-externalip=<ip>", "Specify your own public address", ArgsManager::ALLOW_ANY, OptionsCategory::CONNECTION);
    argsman.AddArg("-fixedseeds", strprintf("Allow fixed seeds if DNS seeds don't provide peers (default: %u)", DEFAULT_FIXEDSEEDS), ArgsManager::ALLOW_ANY, OptionsCategory::CONNECTION);
    argsman.AddArg("-forcednsseed", strprintf("Always query for peer addresses via DNS lookup (default: %u)", DEFAULT_FORCEDNSSEED), ArgsManager::ALLOW_ANY, OptionsCategory::CONNECTION);
    argsman.AddArg("-listen", strprintf("Accept connections from outside (default: %u if no -proxy, -connect or -maxconnections=0)", DEFAULT_LISTEN), ArgsManager::ALLOW_ANY, OptionsCategory::CONNECTION);
    argsman.AddArg("-listenonion", strprintf("Automatically create Tor onion service (default: %d)", DEFAULT_LISTEN_ONION), ArgsManager::ALLOW_ANY, OptionsCategory::CONNECTION);
    argsman.AddArg("-maxconnections=<n>", strprintf("Maintain at most <n> connections to peers (default: %u). This limit does not apply to connections manually added via -addnode or the addnode RPC, which have a separate limit of %u.", DEFAULT_MAX_PEER_CONNECTIONS, MAX_ADDNODE_CONNECTIONS), ArgsManager::ALLOW_ANY, OptionsCategory::CONNECTION);
    argsman.AddArg("-maxreceivebuffer=<n>", strprintf("Maximum per-connection receive buffer, <n>*1000 bytes (default: %u)", DEFAULT_MAXRECEIVEBUFFER), ArgsManager::ALLOW_ANY, OptionsCategory::CONNECTION);
    argsman.AddArg("-maxsendbuffer=<n>", strprintf("Maximum per-connection memory usage for the send buffer, <n>*1000 bytes (default: %u)", DEFAULT_MAXSENDBUFFER), ArgsManager::ALLOW_ANY, OptionsCategory::CONNECTION);
    argsman.AddArg("-maxtimeadjustment", strprintf("Maximum allowed median peer time offset adjustment. Local perspective of time may be influenced by outbound peers forward or backward by this amount (default: %u seconds).", DEFAULT_MAX_TIME_ADJUSTMENT), ArgsManager::ALLOW_ANY, OptionsCategory::CONNECTION);
    argsman.AddArg("-maxuploadtarget=<n>", strprintf("Tries to keep outbound traffic under the given target per 24h. Limit does not apply to peers with 'download' permission or blocks created within past week. 0 = no limit (default: %s). Optional suffix units [k|K|m|M|g|G|t|T] (default: M). Lowercase is 1000 base while uppercase is 1024 base", DEFAULT_MAX_UPLOAD_TARGET), ArgsManager::ALLOW_ANY, OptionsCategory::CONNECTION);
    argsman.AddArg("-onion=<ip:port>", "Use separate SOCKS5 proxy to reach peers via Tor onion services, set -noonion to disable (default: -proxy)", ArgsManager::ALLOW_ANY, OptionsCategory::CONNECTION);
    argsman.AddArg("-i2psam=<ip:port>", "I2P SAM proxy to reach I2P peers and accept I2P connections (default: none)", ArgsManager::ALLOW_ANY, OptionsCategory::CONNECTION);
    argsman.AddArg("-i2pacceptincoming", strprintf("Whether to accept inbound I2P connections (default: %i). Ignored if -i2psam is not set. Listening for inbound I2P connections is done through the SAM proxy, not by binding to a local address and port.", DEFAULT_I2P_ACCEPT_INCOMING), ArgsManager::ALLOW_ANY, OptionsCategory::CONNECTION);
    argsman.AddArg("-onlynet=<net>", "Make automatic outbound connections only to network <net> (" + Join(GetNetworkNames(), ", ") + "). Inbound and manual connections are not affected by this option. It can be specified multiple times to allow multiple networks.", ArgsManager::ALLOW_ANY, OptionsCategory::CONNECTION);
    argsman.AddArg("-peerbloomfilters", strprintf("Support filtering of blocks and transaction with bloom filters (default: %u)", DEFAULT_PEERBLOOMFILTERS), ArgsManager::ALLOW_ANY, OptionsCategory::CONNECTION);
    argsman.AddArg("-peerblockfilters", strprintf("Serve compact block filters to peers per BIP 157 (default: %u)", DEFAULT_PEERBLOCKFILTERS), ArgsManager::ALLOW_ANY, OptionsCategory::CONNECTION);
    argsman.AddArg("-txreconciliation", strprintf("Enable transaction reconciliations per BIP 330 (default: %d)", DEFAULT_TXRECONCILIATION_ENABLE), ArgsManager::ALLOW_ANY | ArgsManager::DEBUG_ONLY, OptionsCategory::CONNECTION);
    // TODO: remove the sentence "Nodes not using ... incoming connections." once the changes from
    // https://github.com/bitcoin/bitcoin/pull/23542 have become widespread.
    argsman.AddArg("-port=<port>", strprintf("Listen for connections on <port>. Nodes not using the default ports (default: %u, testnet: %u, signet: %u, regtest: %u) are unlikely to get incoming connections. Not relevant for I2P (see doc/i2p.md).", defaultChainParams->GetDefaultPort(), testnetChainParams->GetDefaultPort(), signetChainParams->GetDefaultPort(), regtestChainParams->GetDefaultPort()), ArgsManager::ALLOW_ANY | ArgsManager::NETWORK_ONLY, OptionsCategory::CONNECTION);
    argsman.AddArg("-proxy=<ip:port>", "Connect through SOCKS5 proxy, set -noproxy to disable (default: disabled)", ArgsManager::ALLOW_ANY | ArgsManager::DISALLOW_ELISION, OptionsCategory::CONNECTION);
    argsman.AddArg("-proxyrandomize", strprintf("Randomize credentials for every proxy connection. This enables Tor stream isolation (default: %u)", DEFAULT_PROXYRANDOMIZE), ArgsManager::ALLOW_ANY, OptionsCategory::CONNECTION);
    argsman.AddArg("-seednode=<ip>", "Connect to a node to retrieve peer addresses, and disconnect. This option can be specified multiple times to connect to multiple nodes.", ArgsManager::ALLOW_ANY, OptionsCategory::CONNECTION);
    argsman.AddArg("-networkactive", "Enable all P2P network activity (default: 1). Can be changed by the setnetworkactive RPC command", ArgsManager::ALLOW_ANY, OptionsCategory::CONNECTION);
    argsman.AddArg("-timeout=<n>", strprintf("Specify socket connection timeout in milliseconds. If an initial attempt to connect is unsuccessful after this amount of time, drop it (minimum: 1, default: %d)", DEFAULT_CONNECT_TIMEOUT), ArgsManager::ALLOW_ANY, OptionsCategory::CONNECTION);
    argsman.AddArg("-peertimeout=<n>", strprintf("Specify a p2p connection timeout delay in seconds. After connecting to a peer, wait this amount of time before considering disconnection based on inactivity (minimum: 1, default: %d)", DEFAULT_PEER_CONNECT_TIMEOUT), ArgsManager::ALLOW_ANY | ArgsManager::DEBUG_ONLY, OptionsCategory::CONNECTION);
    argsman.AddArg("-torcontrol=<ip>:<port>", strprintf("Tor control port to use if onion listening enabled (default: %s)", DEFAULT_TOR_CONTROL), ArgsManager::ALLOW_ANY, OptionsCategory::CONNECTION);
    argsman.AddArg("-torpassword=<pass>", "Tor control port password (default: empty)", ArgsManager::ALLOW_ANY | ArgsManager::SENSITIVE, OptionsCategory::CONNECTION);
#ifdef USE_UPNP
#if USE_UPNP
    argsman.AddArg("-upnp", "Use UPnP to map the listening port (default: 1 when listening and no -proxy)", ArgsManager::ALLOW_ANY, OptionsCategory::CONNECTION);
#else
    argsman.AddArg("-upnp", strprintf("Use UPnP to map the listening port (default: %u)", 0), ArgsManager::ALLOW_ANY, OptionsCategory::CONNECTION);
#endif
#else
    hidden_args.emplace_back("-upnp");
#endif
#ifdef USE_NATPMP
    argsman.AddArg("-natpmp", strprintf("Use NAT-PMP to map the listening port (default: %s)", DEFAULT_NATPMP ? "1 when listening and no -proxy" : "0"), ArgsManager::ALLOW_ANY, OptionsCategory::CONNECTION);
#else
    hidden_args.emplace_back("-natpmp");
#endif // USE_NATPMP
    argsman.AddArg("-whitebind=<[permissions@]addr>", "Bind to the given address and add permission flags to the peers connecting to it. "
        "Use [host]:port notation for IPv6. Allowed permissions: " + Join(NET_PERMISSIONS_DOC, ", ") + ". "
        "Specify multiple permissions separated by commas (default: download,noban,mempool,relay). Can be specified multiple times.", ArgsManager::ALLOW_ANY, OptionsCategory::CONNECTION);

    argsman.AddArg("-whitelist=<[permissions@]IP address or network>", "Add permission flags to the peers connecting from the given IP address (e.g. 1.2.3.4) or "
        "CIDR-notated network (e.g. 1.2.3.0/24). Uses the same permissions as "
        "-whitebind. Can be specified multiple times." , ArgsManager::ALLOW_ANY, OptionsCategory::CONNECTION);

    g_wallet_init_interface.AddWalletOptions(argsman);

#if ENABLE_ZMQ
    argsman.AddArg("-zmqpubhashblock=<address>", "Enable publish hash block in <address>", ArgsManager::ALLOW_ANY, OptionsCategory::ZMQ);
    argsman.AddArg("-zmqpubhashtx=<address>", "Enable publish hash transaction in <address>", ArgsManager::ALLOW_ANY, OptionsCategory::ZMQ);
    argsman.AddArg("-zmqpubrawblock=<address>", "Enable publish raw block in <address>", ArgsManager::ALLOW_ANY, OptionsCategory::ZMQ);
    argsman.AddArg("-zmqpubrawtx=<address>", "Enable publish raw transaction in <address>", ArgsManager::ALLOW_ANY, OptionsCategory::ZMQ);
    argsman.AddArg("-zmqpubsequence=<address>", "Enable publish hash block and tx sequence in <address>", ArgsManager::ALLOW_ANY, OptionsCategory::ZMQ);
    argsman.AddArg("-zmqpubhashblockhwm=<n>", strprintf("Set publish hash block outbound message high water mark (default: %d)", CZMQAbstractNotifier::DEFAULT_ZMQ_SNDHWM), ArgsManager::ALLOW_ANY, OptionsCategory::ZMQ);
    argsman.AddArg("-zmqpubhashtxhwm=<n>", strprintf("Set publish hash transaction outbound message high water mark (default: %d)", CZMQAbstractNotifier::DEFAULT_ZMQ_SNDHWM), ArgsManager::ALLOW_ANY, OptionsCategory::ZMQ);
    argsman.AddArg("-zmqpubrawblockhwm=<n>", strprintf("Set publish raw block outbound message high water mark (default: %d)", CZMQAbstractNotifier::DEFAULT_ZMQ_SNDHWM), ArgsManager::ALLOW_ANY, OptionsCategory::ZMQ);
    argsman.AddArg("-zmqpubrawtxhwm=<n>", strprintf("Set publish raw transaction outbound message high water mark (default: %d)", CZMQAbstractNotifier::DEFAULT_ZMQ_SNDHWM), ArgsManager::ALLOW_ANY, OptionsCategory::ZMQ);
    argsman.AddArg("-zmqpubsequencehwm=<n>", strprintf("Set publish hash sequence message high water mark (default: %d)", CZMQAbstractNotifier::DEFAULT_ZMQ_SNDHWM), ArgsManager::ALLOW_ANY, OptionsCategory::ZMQ);
#else
    hidden_args.emplace_back("-zmqpubhashblock=<address>");
    hidden_args.emplace_back("-zmqpubhashtx=<address>");
    hidden_args.emplace_back("-zmqpubrawblock=<address>");
    hidden_args.emplace_back("-zmqpubrawtx=<address>");
    hidden_args.emplace_back("-zmqpubsequence=<n>");
    hidden_args.emplace_back("-zmqpubhashblockhwm=<n>");
    hidden_args.emplace_back("-zmqpubhashtxhwm=<n>");
    hidden_args.emplace_back("-zmqpubrawblockhwm=<n>");
    hidden_args.emplace_back("-zmqpubrawtxhwm=<n>");
    hidden_args.emplace_back("-zmqpubsequencehwm=<n>");
#endif

    argsman.AddArg("-checkblocks=<n>", strprintf("How many blocks to check at startup (default: %u, 0 = all)", DEFAULT_CHECKBLOCKS), ArgsManager::ALLOW_ANY | ArgsManager::DEBUG_ONLY, OptionsCategory::DEBUG_TEST);
    argsman.AddArg("-checklevel=<n>", strprintf("How thorough the block verification of -checkblocks is: %s (0-4, default: %u)", Join(CHECKLEVEL_DOC, ", "), DEFAULT_CHECKLEVEL), ArgsManager::ALLOW_ANY | ArgsManager::DEBUG_ONLY, OptionsCategory::DEBUG_TEST);
    argsman.AddArg("-checkblockindex", strprintf("Do a consistency check for the block tree, chainstate, and other validation data structures occasionally. (default: %u, regtest: %u)", defaultChainParams->DefaultConsistencyChecks(), regtestChainParams->DefaultConsistencyChecks()), ArgsManager::ALLOW_ANY | ArgsManager::DEBUG_ONLY, OptionsCategory::DEBUG_TEST);
    argsman.AddArg("-checkaddrman=<n>", strprintf("Run addrman consistency checks every <n> operations. Use 0 to disable. (default: %u)", DEFAULT_ADDRMAN_CONSISTENCY_CHECKS), ArgsManager::ALLOW_ANY | ArgsManager::DEBUG_ONLY, OptionsCategory::DEBUG_TEST);
    argsman.AddArg("-checkmempool=<n>", strprintf("Run mempool consistency checks every <n> transactions. Use 0 to disable. (default: %u, regtest: %u)", defaultChainParams->DefaultConsistencyChecks(), regtestChainParams->DefaultConsistencyChecks()), ArgsManager::ALLOW_ANY | ArgsManager::DEBUG_ONLY, OptionsCategory::DEBUG_TEST);
    argsman.AddArg("-checkpoints", strprintf("Enable rejection of any forks from the known historical chain until block %s (default: %u)", defaultChainParams->Checkpoints().GetHeight(), DEFAULT_CHECKPOINTS_ENABLED), ArgsManager::ALLOW_ANY | ArgsManager::DEBUG_ONLY, OptionsCategory::DEBUG_TEST);
    argsman.AddArg("-deprecatedrpc=<method>", "Allows deprecated RPC method(s) to be used", ArgsManager::ALLOW_ANY | ArgsManager::DEBUG_ONLY, OptionsCategory::DEBUG_TEST);
    argsman.AddArg("-stopafterblockimport", strprintf("Stop running after importing blocks from disk (default: %u)", DEFAULT_STOPAFTERBLOCKIMPORT), ArgsManager::ALLOW_ANY | ArgsManager::DEBUG_ONLY, OptionsCategory::DEBUG_TEST);
    argsman.AddArg("-stopatheight", strprintf("Stop running after reaching the given height in the main chain (default: %u)", DEFAULT_STOPATHEIGHT), ArgsManager::ALLOW_ANY | ArgsManager::DEBUG_ONLY, OptionsCategory::DEBUG_TEST);
    argsman.AddArg("-limitancestorcount=<n>", strprintf("Do not accept transactions if number of in-mempool ancestors is <n> or more (default: %u)", DEFAULT_ANCESTOR_LIMIT), ArgsManager::ALLOW_ANY | ArgsManager::DEBUG_ONLY, OptionsCategory::DEBUG_TEST);
    argsman.AddArg("-limitancestorsize=<n>", strprintf("Do not accept transactions whose size with all in-mempool ancestors exceeds <n> kilobytes (default: %u)", DEFAULT_ANCESTOR_SIZE_LIMIT_KVB), ArgsManager::ALLOW_ANY | ArgsManager::DEBUG_ONLY, OptionsCategory::DEBUG_TEST);
    argsman.AddArg("-limitdescendantcount=<n>", strprintf("Do not accept transactions if any ancestor would have <n> or more in-mempool descendants (default: %u)", DEFAULT_DESCENDANT_LIMIT), ArgsManager::ALLOW_ANY | ArgsManager::DEBUG_ONLY, OptionsCategory::DEBUG_TEST);
    argsman.AddArg("-limitdescendantsize=<n>", strprintf("Do not accept transactions if any ancestor would have more than <n> kilobytes of in-mempool descendants (default: %u).", DEFAULT_DESCENDANT_SIZE_LIMIT_KVB), ArgsManager::ALLOW_ANY | ArgsManager::DEBUG_ONLY, OptionsCategory::DEBUG_TEST);
    argsman.AddArg("-addrmantest", "Allows to test address relay on localhost", ArgsManager::ALLOW_ANY | ArgsManager::DEBUG_ONLY, OptionsCategory::DEBUG_TEST);
    argsman.AddArg("-capturemessages", "Capture all P2P messages to disk", ArgsManager::ALLOW_ANY | ArgsManager::DEBUG_ONLY, OptionsCategory::DEBUG_TEST);
    argsman.AddArg("-mocktime=<n>", "Replace actual time with " + UNIX_EPOCH_TIME + " (default: 0)", ArgsManager::ALLOW_ANY | ArgsManager::DEBUG_ONLY, OptionsCategory::DEBUG_TEST);
    argsman.AddArg("-maxsigcachesize=<n>", strprintf("Limit sum of signature cache and script execution cache sizes to <n> MiB (default: %u)", DEFAULT_MAX_SIG_CACHE_BYTES >> 20), ArgsManager::ALLOW_ANY | ArgsManager::DEBUG_ONLY, OptionsCategory::DEBUG_TEST);
    argsman.AddArg("-maxtipage=<n>",
                   strprintf("Maximum tip age in seconds to consider node in initial block download (default: %u)",
                             Ticks<std::chrono::seconds>(DEFAULT_MAX_TIP_AGE)),
                   ArgsManager::ALLOW_ANY | ArgsManager::DEBUG_ONLY, OptionsCategory::DEBUG_TEST);
    argsman.AddArg("-printpriority", strprintf("Log transaction fee rate in " + CURRENCY_UNIT + "/kvB when mining blocks (default: %u)", DEFAULT_PRINTPRIORITY), ArgsManager::ALLOW_ANY | ArgsManager::DEBUG_ONLY, OptionsCategory::DEBUG_TEST);
    argsman.AddArg("-uacomment=<cmt>", "Append comment to the user agent string", ArgsManager::ALLOW_ANY, OptionsCategory::DEBUG_TEST);

    SetupChainParamsBaseOptions(argsman);

    argsman.AddArg("-acceptnonstdtxn", strprintf("Relay and mine \"non-standard\" transactions (test networks only; default: %u)", DEFAULT_ACCEPT_NON_STD_TXN), ArgsManager::ALLOW_ANY | ArgsManager::DEBUG_ONLY, OptionsCategory::NODE_RELAY);
    argsman.AddArg("-incrementalrelayfee=<amt>", strprintf("Fee rate (in %s/kvB) used to define cost of relay, used for mempool limiting and replacement policy. (default: %s)", CURRENCY_UNIT, FormatMoney(DEFAULT_INCREMENTAL_RELAY_FEE)), ArgsManager::ALLOW_ANY | ArgsManager::DEBUG_ONLY, OptionsCategory::NODE_RELAY);
    argsman.AddArg("-dustrelayfee=<amt>", strprintf("Fee rate (in %s/kvB) used to define dust, the value of an output such that it will cost more than its value in fees at this fee rate to spend it. (default: %s)", CURRENCY_UNIT, FormatMoney(DUST_RELAY_TX_FEE)), ArgsManager::ALLOW_ANY | ArgsManager::DEBUG_ONLY, OptionsCategory::NODE_RELAY);
    argsman.AddArg("-acceptstalefeeestimates", strprintf("Read fee estimates even if they are stale (%sdefault: %u) fee estimates are considered stale if they are %s hours old", "regtest only; ", DEFAULT_ACCEPT_STALE_FEE_ESTIMATES, Ticks<std::chrono::hours>(MAX_FILE_AGE)), ArgsManager::ALLOW_ANY | ArgsManager::DEBUG_ONLY, OptionsCategory::DEBUG_TEST);
    argsman.AddArg("-bytespersigop", strprintf("Equivalent bytes per sigop in transactions for relay and mining (default: %u)", DEFAULT_BYTES_PER_SIGOP), ArgsManager::ALLOW_ANY, OptionsCategory::NODE_RELAY);
    argsman.AddArg("-datacarrier", strprintf("Relay and mine data carrier transactions (default: %u)", DEFAULT_ACCEPT_DATACARRIER), ArgsManager::ALLOW_ANY, OptionsCategory::NODE_RELAY);
    argsman.AddArg("-datacarriersize",
                   strprintf("Relay and mine transactions whose data-carrying raw scriptPubKey "
                             "is of this size or less (default: %u)",
                             MAX_OP_RETURN_RELAY),
                   ArgsManager::ALLOW_ANY, OptionsCategory::NODE_RELAY);
    argsman.AddArg("-mempoolfullrbf", strprintf("Accept transaction replace-by-fee without requiring replaceability signaling (default: %u)", DEFAULT_MEMPOOL_FULL_RBF), ArgsManager::ALLOW_ANY, OptionsCategory::NODE_RELAY);
    argsman.AddArg("-permitbaremultisig", strprintf("Relay non-P2SH multisig (default: %u)", DEFAULT_PERMIT_BAREMULTISIG), ArgsManager::ALLOW_ANY,
                   OptionsCategory::NODE_RELAY);
    argsman.AddArg("-minrelaytxfee=<amt>", strprintf("Fees (in %s/kvB) smaller than this are considered zero fee for relaying, mining and transaction creation (default: %s)",
        CURRENCY_UNIT, FormatMoney(DEFAULT_MIN_RELAY_TX_FEE)), ArgsManager::ALLOW_ANY, OptionsCategory::NODE_RELAY);
    argsman.AddArg("-whitelistforcerelay", strprintf("Add 'forcerelay' permission to whitelisted inbound peers with default permissions. This will relay transactions even if the transactions were already in the mempool. (default: %d)", DEFAULT_WHITELISTFORCERELAY), ArgsManager::ALLOW_ANY, OptionsCategory::NODE_RELAY);
    argsman.AddArg("-whitelistrelay", strprintf("Add 'relay' permission to whitelisted inbound peers with default permissions. This will accept relayed transactions even when not relaying transactions (default: %d)", DEFAULT_WHITELISTRELAY), ArgsManager::ALLOW_ANY, OptionsCategory::NODE_RELAY);
    argsman.AddArg("-anyonecanspendaremine", strprintf("Treat OP_TRUE outputs as funds for the wallet. Default true for custom chains."), ArgsManager::ALLOW_ANY | ArgsManager::DEBUG_ONLY, OptionsCategory::DEBUG_TEST);


    argsman.AddArg("-blockmaxweight=<n>", strprintf("Set maximum BIP141 block weight (default: %d)", DEFAULT_BLOCK_MAX_WEIGHT), ArgsManager::ALLOW_ANY, OptionsCategory::BLOCK_CREATION);
    argsman.AddArg("-blockmintxfee=<amt>", strprintf("Set lowest fee rate (in %s/kvB) for transactions to be included in block creation. (default: %s)", CURRENCY_UNIT, FormatMoney(DEFAULT_BLOCK_MIN_TX_FEE)), ArgsManager::ALLOW_ANY, OptionsCategory::BLOCK_CREATION);
    argsman.AddArg("-blockversion=<n>", "Override block version to test forking scenarios", ArgsManager::ALLOW_ANY | ArgsManager::DEBUG_ONLY, OptionsCategory::BLOCK_CREATION);

    argsman.AddArg("-rest", strprintf("Accept public REST requests (default: %u)", DEFAULT_REST_ENABLE), ArgsManager::ALLOW_ANY, OptionsCategory::RPC);
    argsman.AddArg("-rpcallowip=<ip>", "Allow JSON-RPC connections from specified source. Valid values for <ip> are a single IP (e.g. 1.2.3.4), a network/netmask (e.g. 1.2.3.4/255.255.255.0), a network/CIDR (e.g. 1.2.3.4/24), all ipv4 (0.0.0.0/0), or all ipv6 (::/0). This option can be specified multiple times", ArgsManager::ALLOW_ANY, OptionsCategory::RPC);
    argsman.AddArg("-rpcauth=<userpw>", "Username and HMAC-SHA-256 hashed password for JSON-RPC connections. The field <userpw> comes in the format: <USERNAME>:<SALT>$<HASH>. A canonical python script is included in share/rpcauth. The client then connects normally using the rpcuser=<USERNAME>/rpcpassword=<PASSWORD> pair of arguments. This option can be specified multiple times", ArgsManager::ALLOW_ANY | ArgsManager::SENSITIVE, OptionsCategory::RPC);
    argsman.AddArg("-rpcbind=<addr>[:port]", "Bind to given address to listen for JSON-RPC connections. Do not expose the RPC server to untrusted networks such as the public internet! This option is ignored unless -rpcallowip is also passed. Port is optional and overrides -rpcport. Use [host]:port notation for IPv6. This option can be specified multiple times (default: 127.0.0.1 and ::1 i.e., localhost)", ArgsManager::ALLOW_ANY | ArgsManager::NETWORK_ONLY, OptionsCategory::RPC);
    argsman.AddArg("-rpcdoccheck", strprintf("Throw a non-fatal error at runtime if the documentation for an RPC is incorrect (default: %u)", DEFAULT_RPC_DOC_CHECK), ArgsManager::ALLOW_ANY | ArgsManager::DEBUG_ONLY, OptionsCategory::RPC);
    argsman.AddArg("-rpccookiefile=<loc>", "Location of the auth cookie. Relative paths will be prefixed by a net-specific datadir location. (default: data dir)", ArgsManager::ALLOW_ANY, OptionsCategory::RPC);
    argsman.AddArg("-rpcpassword=<pw>", "Password for JSON-RPC connections", ArgsManager::ALLOW_ANY | ArgsManager::SENSITIVE, OptionsCategory::RPC);
    argsman.AddArg("-rpcport=<port>", strprintf("Listen for JSON-RPC connections on <port> (default: %u, testnet: %u, signet: %u, regtest: %u)", defaultBaseParams->RPCPort(), testnetBaseParams->RPCPort(), signetBaseParams->RPCPort(), regtestBaseParams->RPCPort()), ArgsManager::ALLOW_ANY | ArgsManager::NETWORK_ONLY, OptionsCategory::RPC);
    argsman.AddArg("-rpcserialversion", strprintf("Sets the serialization of raw transaction or block hex returned in non-verbose mode, non-segwit(0) (DEPRECATED) or segwit(1) (default: %d)", DEFAULT_RPC_SERIALIZE_VERSION), ArgsManager::ALLOW_ANY, OptionsCategory::RPC);
    argsman.AddArg("-rpcservertimeout=<n>", strprintf("Timeout during HTTP requests (default: %d)", DEFAULT_HTTP_SERVER_TIMEOUT), ArgsManager::ALLOW_ANY | ArgsManager::DEBUG_ONLY, OptionsCategory::RPC);
    argsman.AddArg("-rpcthreads=<n>", strprintf("Set the number of threads to service RPC calls (default: %d)", DEFAULT_HTTP_THREADS), ArgsManager::ALLOW_ANY, OptionsCategory::RPC);
    argsman.AddArg("-rpcuser=<user>", "Username for JSON-RPC connections", ArgsManager::ALLOW_ANY | ArgsManager::SENSITIVE, OptionsCategory::RPC);
    argsman.AddArg("-rpcwhitelist=<whitelist>", "Set a whitelist to filter incoming RPC calls for a specific user. The field <whitelist> comes in the format: <USERNAME>:<rpc 1>,<rpc 2>,...,<rpc n>. If multiple whitelists are set for a given user, they are set-intersected. See -rpcwhitelistdefault documentation for information on default whitelist behavior.", ArgsManager::ALLOW_ANY, OptionsCategory::RPC);
    argsman.AddArg("-rpcwhitelistdefault", "Sets default behavior for rpc whitelisting. Unless rpcwhitelistdefault is set to 0, if any -rpcwhitelist is set, the rpc server acts as if all rpc users are subject to empty-unless-otherwise-specified whitelists. If rpcwhitelistdefault is set to 1 and no -rpcwhitelist is set, rpc server acts as if all rpc users are subject to empty whitelists.", ArgsManager::ALLOW_ANY, OptionsCategory::RPC);
    argsman.AddArg("-rpcworkqueue=<n>", strprintf("Set the depth of the work queue to service RPC calls (default: %d)", DEFAULT_HTTP_WORKQUEUE), ArgsManager::ALLOW_ANY | ArgsManager::DEBUG_ONLY, OptionsCategory::RPC);
    argsman.AddArg("-server", "Accept command line and JSON-RPC commands", ArgsManager::ALLOW_ANY, OptionsCategory::RPC);

    // chain params
    argsman.AddArg("-pubkeyprefix", strprintf("The byte prefix, in decimal, of the chain's base58 pubkey address. (default: %d)", defaultChainParams->Base58Prefix(CChainParams::PUBKEY_ADDRESS)[0]), ArgsManager::ALLOW_ANY, OptionsCategory::CHAINPARAMS);
    argsman.AddArg("-scriptprefix", strprintf("The byte prefix, in decimal, of the chain's base58 script address. (default: %d)", defaultChainParams->Base58Prefix(CChainParams::SCRIPT_ADDRESS)[0]), ArgsManager::ALLOW_ANY, OptionsCategory::CHAINPARAMS);
    argsman.AddArg("-secretprefix", strprintf("The byte prefix, in decimal, of the chain's base58 secret key encoding. (default: %d)", defaultChainParams->Base58Prefix(CChainParams::SECRET_KEY)[0]), ArgsManager::ALLOW_ANY, OptionsCategory::CHAINPARAMS);
    argsman.AddArg("-extpubkeyprefix", strprintf("The 4-byte prefix, in hex, of the chain's base58 extended public key encoding. (default: %s)", HexStr(defaultChainParams->Base58Prefix(CChainParams::EXT_PUBLIC_KEY))), ArgsManager::ALLOW_ANY, OptionsCategory::CHAINPARAMS);
    argsman.AddArg("-extprvkeyprefix", strprintf("The 4-byte prefix, in hex, of the chain's base58 extended private key encoding. (default: %s)", HexStr(defaultChainParams->Base58Prefix(CChainParams::EXT_SECRET_KEY))), ArgsManager::ALLOW_ANY, OptionsCategory::CHAINPARAMS);
    argsman.AddArg("-bech32_hrp", strprintf("The human-readable part of the chain's bech32 encoding. (default: %s)", defaultChainParams->Bech32HRP()), ArgsManager::ALLOW_ANY, OptionsCategory::CHAINPARAMS);
    argsman.AddArg("-blech32_hrp", strprintf("The human-readable part of the chain's blech32 encoding. Used in confidential addresses.(default: %s)", defaultChainParams->Blech32HRP()), ArgsManager::ALLOW_ANY, OptionsCategory::CHAINPARAMS);
    argsman.AddArg("-assetdir", "Entries of pet names of assets, in this format:asset=<hex>:<label>. There can be any number of entries.", ArgsManager::ALLOW_ANY, OptionsCategory::ELEMENTS);
    argsman.AddArg("-defaultpeggedassetname", "Default name of the pegged asset. (default: bitcoin)", ArgsManager::ALLOW_ANY, OptionsCategory::ELEMENTS);
    argsman.AddArg("-blindedaddresses", "Give blind addresses by default via getnewaddress and getrawchangeaddress. (default: -con_elementsmode value)", ArgsManager::ALLOW_ANY, OptionsCategory::ELEMENTS);
    argsman.AddArg("-blindedprefix", "The byte prefix, in decimal, of blinded addresses. (default: 4)", ArgsManager::ALLOW_ANY, OptionsCategory::ELEMENTS);

#if HAVE_DECL_FORK
    argsman.AddArg("-daemon", strprintf("Run in the background as a daemon and accept commands (default: %d)", DEFAULT_DAEMON), ArgsManager::ALLOW_ANY, OptionsCategory::OPTIONS);
    argsman.AddArg("-daemonwait", strprintf("Wait for initialization to be finished before exiting. This implies -daemon (default: %d)", DEFAULT_DAEMONWAIT), ArgsManager::ALLOW_ANY, OptionsCategory::OPTIONS);
#else
    hidden_args.emplace_back("-daemon");
    hidden_args.emplace_back("-daemonwait");
#endif

    //
    // Elements-specific arguments.
    //

    std::vector<std::string> elements_hidden_args = {"-con_fpowallowmindifficultyblocks", "-con_fpownoretargeting", "-con_nsubsidyhalvinginterval", "-con_bip16exception", "-con_bip34height", "-con_bip65height", "-con_bip66height", "-con_npowtargettimespan", "-con_npowtargetspacing", "-con_nrulechangeactivationthreshold", "-con_nminerconfirmationwindow", "-con_powlimit", "-con_bip34hash", "-con_nminimumchainwork", "-con_defaultassumevalid", "-npruneafterheight", "-fdefaultconsistencychecks", "-fmineblocksondemand", "-fallback_fee_enabled", "-pchmessagestart"};

    argsman.AddArg("-initialfreecoins", strprintf("The amount of OP_TRUE coins created in the genesis block. Primarily for testing. (default: %d)", 0), ArgsManager::ALLOW_ANY | ArgsManager::DEBUG_ONLY, OptionsCategory::DEBUG_TEST);
    argsman.AddArg("-validatepegin", "Validate peg-in claims. An RPC connection will be attempted to the trusted mainchain daemon using the `mainchain*` settings below. All functionaries must run this enabled. (default: 1 if chain has federated peg)", ArgsManager::ALLOW_ANY, OptionsCategory::ELEMENTS);
    argsman.AddArg("-mainchainrpchost=<host>", "The address which the daemon will try to connect to the trusted mainchain daemon to validate peg-ins, if enabled. (default: 127.0.0.1)", ArgsManager::ALLOW_ANY, OptionsCategory::ELEMENTS);
    argsman.AddArg("-mainchainrpcport=<n>", strprintf("The port which the daemon will try to connect to the trusted mainchain daemon to validate peg-ins, if enabled. (default: %u)", defaultBaseParams->MainchainRPCPort()), ArgsManager::ALLOW_ANY, OptionsCategory::ELEMENTS);
    argsman.AddArg("-mainchainrpcuser=<user>", "The rpc username that the daemon will use to connect to the trusted mainchain daemon to validate peg-ins, if enabled. (default: cookie auth)", ArgsManager::ALLOW_ANY | ArgsManager::SENSITIVE, OptionsCategory::ELEMENTS);
    argsman.AddArg("-mainchainrpcpassword=<pwd>", "The rpc password which the daemon will use to connect to the trusted mainchain daemon to validate peg-ins, if enabled. (default: cookie auth)", ArgsManager::ALLOW_ANY | ArgsManager::SENSITIVE, OptionsCategory::ELEMENTS);
    argsman.AddArg("-mainchainrpccookiefile=<file>", "The bitcoind cookie auth path which the daemon will use to connect to the trusted mainchain daemon to validate peg-ins. (default: `<datadir>/regtest/.cookie`)", ArgsManager::ALLOW_ANY, OptionsCategory::ELEMENTS);
    argsman.AddArg("-mainchainrpctimeout=<n>", strprintf("Timeout in seconds during mainchain RPC requests, or 0 for no timeout. (default: %d)", DEFAULT_HTTP_CLIENT_TIMEOUT), ArgsManager::ALLOW_ANY, OptionsCategory::ELEMENTS);
    argsman.AddArg("-peginconfirmationdepth=<n>", strprintf("Pegin claims must be this deep to be considered valid. (default: %d)", DEFAULT_PEGIN_CONFIRMATION_DEPTH), ArgsManager::ALLOW_ANY, OptionsCategory::ELEMENTS);
    argsman.AddArg("-parentpubkeyprefix", strprintf("The byte prefix, in decimal, of the parent chain's base58 pubkey address. (default: %d)", 111), ArgsManager::ALLOW_ANY, OptionsCategory::CHAINPARAMS);
    argsman.AddArg("-parentscriptprefix", strprintf("The byte prefix, in decimal, of the parent chain's base58 script address. (default: %d)", 196), ArgsManager::ALLOW_ANY, OptionsCategory::CHAINPARAMS);
    argsman.AddArg("-parent_bech32_hrp", strprintf("The human-readable part of the parent chain's bech32 encoding. (default: %s)", "bc"), ArgsManager::ALLOW_ANY, OptionsCategory::CHAINPARAMS);
    argsman.AddArg("-parent_blech32_hrp", strprintf("The human-readable part of the parent chain's blech32 encoding. (default: %s)", "bc"), ArgsManager::ALLOW_ANY, OptionsCategory::CHAINPARAMS);
    argsman.AddArg("-con_parent_pegged_asset=<hex>", "Asset ID (hex) for pegged asset for when parent chain has CA. (default: 0x00)", ArgsManager::ALLOW_ANY, OptionsCategory::CHAINPARAMS);
    argsman.AddArg("-feeasset=<hex>", strprintf("Asset ID (hex) for mempool/relay fees (default: %s)", defaultChainParams->GetConsensus().pegged_asset.GetHex()), ArgsManager::ALLOW_ANY, OptionsCategory::CHAINPARAMS);
    argsman.AddArg("-subsidyasset=<hex>", strprintf("Asset ID (hex) for the block subsidy (default: %s)", defaultChainParams->GetConsensus().pegged_asset.GetHex()), ArgsManager::ALLOW_ANY, OptionsCategory::CHAINPARAMS);
    argsman.AddArg("-initialreissuancetokens=<n>", "The amount of reissuance tokens created in the genesis block. (default: 0)", ArgsManager::ALLOW_ANY, OptionsCategory::CHAINPARAMS);
    argsman.AddArg("-ct_bits", strprintf("The default number of hiding bits in a rangeproof. Will be exceeded to cover amounts exceeding the maximum hiding value. (default: %d)", 52), ArgsManager::ALLOW_ANY, OptionsCategory::CHAINPARAMS);
    argsman.AddArg("-ct_exponent", strprintf("The hiding exponent. (default: %s)", 0), ArgsManager::ALLOW_ANY, OptionsCategory::CHAINPARAMS);
    argsman.AddArg("-acceptdiscountct", "Accept discounted fees for Confidential Transactions (default: 1 in liquidtestnet and liquidv1, 0 otherwise)", ArgsManager::ALLOW_ANY, OptionsCategory::CHAINPARAMS);
    argsman.AddArg("-creatediscountct", "Create Confidential Transactions with discounted fees (default: 0). Setting this to 1 will also set 'acceptdiscountct' to 1.", ArgsManager::ALLOW_ANY, OptionsCategory::CHAINPARAMS);

    // Add the hidden options
    argsman.AddHiddenArgs(hidden_args);
    argsman.AddHiddenArgs(elements_hidden_args);
}

static bool fHaveGenesis = false;
static GlobalMutex g_genesis_wait_mutex;
static std::condition_variable g_genesis_wait_cv;

static void BlockNotifyGenesisWait(const CBlockIndex* pBlockIndex)
{
    if (pBlockIndex != nullptr) {
        {
            LOCK(g_genesis_wait_mutex);
            fHaveGenesis = true;
        }
        g_genesis_wait_cv.notify_all();
    }
}

#if HAVE_SYSTEM
static void StartupNotify(const ArgsManager& args)
{
    std::string cmd = args.GetArg("-startupnotify", "");
    if (!cmd.empty()) {
        std::thread t(runCommand, cmd);
        t.detach(); // thread runs free
    }
}
#endif

static bool AppInitServers(NodeContext& node)
{
    const ArgsManager& args = *Assert(node.args);
    RPCServer::OnStarted(&OnRPCStarted);
    RPCServer::OnStopped(&OnRPCStopped);
    if (!InitHTTPServer())
        return false;
    StartRPC();
    node.rpc_interruption_point = RpcInterruptionPoint;
    if (!StartHTTPRPC(&node))
        return false;
    if (args.GetBoolArg("-rest", DEFAULT_REST_ENABLE)) StartREST(&node);
    StartHTTPServer();
    return true;
}

// Parameter interaction based on rules
void InitParameterInteraction(ArgsManager& args)
{
    // when specifying an explicit binding address, you want to listen on it
    // even when -connect or -proxy is specified
    if (args.IsArgSet("-bind")) {
        if (args.SoftSetBoolArg("-listen", true))
            LogPrintf("%s: parameter interaction: -bind set -> setting -listen=1\n", __func__);
    }
    if (args.IsArgSet("-whitebind")) {
        if (args.SoftSetBoolArg("-listen", true))
            LogPrintf("%s: parameter interaction: -whitebind set -> setting -listen=1\n", __func__);
    }

    if (args.IsArgSet("-connect") || args.GetIntArg("-maxconnections", DEFAULT_MAX_PEER_CONNECTIONS) <= 0) {
        // when only connecting to trusted nodes, do not seed via DNS, or listen by default
        if (args.SoftSetBoolArg("-dnsseed", false))
            LogPrintf("%s: parameter interaction: -connect or -maxconnections=0 set -> setting -dnsseed=0\n", __func__);
        if (args.SoftSetBoolArg("-listen", false))
            LogPrintf("%s: parameter interaction: -connect or -maxconnections=0 set -> setting -listen=0\n", __func__);
    }

    std::string proxy_arg = args.GetArg("-proxy", "");
    if (proxy_arg != "" && proxy_arg != "0") {
        // to protect privacy, do not listen by default if a default proxy server is specified
        if (args.SoftSetBoolArg("-listen", false))
            LogPrintf("%s: parameter interaction: -proxy set -> setting -listen=0\n", __func__);
        // to protect privacy, do not map ports when a proxy is set. The user may still specify -listen=1
        // to listen locally, so don't rely on this happening through -listen below.
        if (args.SoftSetBoolArg("-upnp", false))
            LogPrintf("%s: parameter interaction: -proxy set -> setting -upnp=0\n", __func__);
        if (args.SoftSetBoolArg("-natpmp", false)) {
            LogPrintf("%s: parameter interaction: -proxy set -> setting -natpmp=0\n", __func__);
        }
        // to protect privacy, do not discover addresses by default
        if (args.SoftSetBoolArg("-discover", false))
            LogPrintf("%s: parameter interaction: -proxy set -> setting -discover=0\n", __func__);
    }

    if (!args.GetBoolArg("-listen", DEFAULT_LISTEN)) {
        // do not map ports or try to retrieve public IP when not listening (pointless)
        if (args.SoftSetBoolArg("-upnp", false))
            LogPrintf("%s: parameter interaction: -listen=0 -> setting -upnp=0\n", __func__);
        if (args.SoftSetBoolArg("-natpmp", false)) {
            LogPrintf("%s: parameter interaction: -listen=0 -> setting -natpmp=0\n", __func__);
        }
        if (args.SoftSetBoolArg("-discover", false))
            LogPrintf("%s: parameter interaction: -listen=0 -> setting -discover=0\n", __func__);
        if (args.SoftSetBoolArg("-listenonion", false))
            LogPrintf("%s: parameter interaction: -listen=0 -> setting -listenonion=0\n", __func__);
        if (args.SoftSetBoolArg("-i2pacceptincoming", false)) {
            LogPrintf("%s: parameter interaction: -listen=0 -> setting -i2pacceptincoming=0\n", __func__);
        }
    }

    if (args.IsArgSet("-externalip")) {
        // if an explicit public IP is specified, do not try to find others
        if (args.SoftSetBoolArg("-discover", false))
            LogPrintf("%s: parameter interaction: -externalip set -> setting -discover=0\n", __func__);
    }

    if (args.GetBoolArg("-blocksonly", DEFAULT_BLOCKSONLY)) {
        // disable whitelistrelay in blocksonly mode
        if (args.SoftSetBoolArg("-whitelistrelay", false))
            LogPrintf("%s: parameter interaction: -blocksonly=1 -> setting -whitelistrelay=0\n", __func__);
        // Reduce default mempool size in blocksonly mode to avoid unexpected resource usage
        if (args.SoftSetArg("-maxmempool", ToString(DEFAULT_BLOCKSONLY_MAX_MEMPOOL_SIZE_MB)))
            LogPrintf("%s: parameter interaction: -blocksonly=1 -> setting -maxmempool=%d\n", __func__, DEFAULT_BLOCKSONLY_MAX_MEMPOOL_SIZE_MB);
    }

    // Forcing relay from whitelisted hosts implies we will accept relays from them in the first place.
    if (args.GetBoolArg("-whitelistforcerelay", DEFAULT_WHITELISTFORCERELAY)) {
        if (args.SoftSetBoolArg("-whitelistrelay", true))
            LogPrintf("%s: parameter interaction: -whitelistforcerelay=1 -> setting -whitelistrelay=1\n", __func__);
    }
    if (args.IsArgSet("-onlynet")) {
        const auto onlynets = args.GetArgs("-onlynet");
        bool clearnet_reachable = std::any_of(onlynets.begin(), onlynets.end(), [](const auto& net) {
            const auto n = ParseNetwork(net);
            return n == NET_IPV4 || n == NET_IPV6;
        });
        if (!clearnet_reachable && args.SoftSetBoolArg("-dnsseed", false)) {
            LogPrintf("%s: parameter interaction: -onlynet excludes IPv4 and IPv6 -> setting -dnsseed=0\n", __func__);
        }
    }
}

/**
 * Initialize global loggers.
 *
 * Note that this is called very early in the process lifetime, so you should be
 * careful about what global state you rely on here.
 */
void InitLogging(const ArgsManager& args)
{
    init::SetLoggingOptions(args);
    init::LogPackageVersion();
}

namespace { // Variables internal to initialization process only

int nMaxConnections;
int nUserMaxConnections;
int nFD;
ServiceFlags nLocalServices = ServiceFlags(NODE_NETWORK_LIMITED | NODE_WITNESS);
int64_t peer_connect_timeout;
std::set<BlockFilterType> g_enabled_filter_types;

} // namespace

[[noreturn]] static void new_handler_terminate()
{
    // Rather than throwing std::bad-alloc if allocation fails, terminate
    // immediately to (try to) avoid chain corruption.
    // Since LogPrintf may itself allocate memory, set the handler directly
    // to terminate first.
    std::set_new_handler(std::terminate);
    LogPrintf("Error: Out of memory. Terminating.\n");

    // The log was successful, terminate now.
    std::terminate();
};

bool AppInitBasicSetup(const ArgsManager& args, std::atomic<int>& exit_status)
{
    // ********************************************************* Step 1: setup
#ifdef _MSC_VER
    // Turn off Microsoft heap dump noise
    _CrtSetReportMode(_CRT_WARN, _CRTDBG_MODE_FILE);
    _CrtSetReportFile(_CRT_WARN, CreateFileA("NUL", GENERIC_WRITE, 0, nullptr, OPEN_EXISTING, 0, 0));
    // Disable confusing "helpful" text message on abort, Ctrl-C
    _set_abort_behavior(0, _WRITE_ABORT_MSG | _CALL_REPORTFAULT);
#endif
#ifdef WIN32
    // Enable heap terminate-on-corruption
    HeapSetInformation(nullptr, HeapEnableTerminationOnCorruption, nullptr, 0);
#endif
    if (!SetupNetworking()) {
        return InitError(Untranslated("Initializing networking failed."));
    }

#ifndef WIN32
    // Clean shutdown on SIGTERM
    registerSignalHandler(SIGTERM, HandleSIGTERM);
    registerSignalHandler(SIGINT, HandleSIGTERM);

    // Reopen debug.log on SIGHUP
    registerSignalHandler(SIGHUP, HandleSIGHUP);

    // Ignore SIGPIPE, otherwise it will bring the daemon down if the client closes unexpectedly
    signal(SIGPIPE, SIG_IGN);
#else
    SetConsoleCtrlHandler(consoleCtrlHandler, true);
#endif

    std::set_new_handler(new_handler_terminate);

    return true;
}

bool AppInitParameterInteraction(const ArgsManager& args)
{
    const CChainParams& chainparams = Params();
    // ********************************************************* Step 2: parameter interactions

    // also see: InitParameterInteraction()

    // Error if network-specific options (-addnode, -connect, etc) are
    // specified in default section of config file, but not overridden
    // on the command line or in this chain's section of the config file.
    ChainTypeMeta chain = args.GetChainTypeMeta(); // ELEMENTS
    if (chain.chain_type == ChainType::SIGNET) {
        LogPrintf("Signet derived magic (message start): %s\n", HexStr(chainparams.MessageStart()));
    }
    bilingual_str errors;
    for (const auto& arg : args.GetUnsuitableSectionOnlyArgs()) {
        errors += strprintf(_("Config setting for %s only applied on %s network when in [%s] section.") + Untranslated("\n"), arg, chain.chain_name, chain.chain_name);
    }

    if (!errors.empty()) {
        return InitError(errors);
    }

    if (!fs::is_directory(args.GetBlocksDirPath())) {
        return InitError(strprintf(_("Specified blocks directory \"%s\" does not exist."), args.GetArg("-blocksdir", "")));
    }

    // parse and validate enabled filter types
    std::string blockfilterindex_value = args.GetArg("-blockfilterindex", DEFAULT_BLOCKFILTERINDEX);
    if (blockfilterindex_value == "" || blockfilterindex_value == "1") {
        g_enabled_filter_types = AllBlockFilterTypes();
    } else if (blockfilterindex_value != "0") {
        const std::vector<std::string> names = args.GetArgs("-blockfilterindex");
        for (const auto& name : names) {
            BlockFilterType filter_type;
            if (!BlockFilterTypeByName(name, filter_type)) {
                return InitError(strprintf(_("Unknown -blockfilterindex value %s."), name));
            }
            g_enabled_filter_types.insert(filter_type);
        }
    }

    // Signal NODE_COMPACT_FILTERS if peerblockfilters and basic filters index are both enabled.
    if (args.GetBoolArg("-peerblockfilters", DEFAULT_PEERBLOCKFILTERS)) {
        if (g_enabled_filter_types.count(BlockFilterType::BASIC) != 1) {
            return InitError(_("Cannot set -peerblockfilters without -blockfilterindex."));
        }

        nLocalServices = ServiceFlags(nLocalServices | NODE_COMPACT_FILTERS);
    }

    if (args.GetIntArg("-prune", 0)) {
        if (args.GetBoolArg("-txindex", DEFAULT_TXINDEX))
            return InitError(_("Prune mode is incompatible with -txindex."));
        if (args.GetBoolArg("-reindex-chainstate", false)) {
            return InitError(_("Prune mode is incompatible with -reindex-chainstate. Use full -reindex instead."));
        }
    }

    // If -forcednsseed is set to true, ensure -dnsseed has not been set to false
    if (args.GetBoolArg("-forcednsseed", DEFAULT_FORCEDNSSEED) && !args.GetBoolArg("-dnsseed", DEFAULT_DNSSEED)){
        return InitError(_("Cannot set -forcednsseed to true when setting -dnsseed to false."));
    }

    // -bind and -whitebind can't be set when not listening
    size_t nUserBind = args.GetArgs("-bind").size() + args.GetArgs("-whitebind").size();
    if (nUserBind != 0 && !args.GetBoolArg("-listen", DEFAULT_LISTEN)) {
        return InitError(Untranslated("Cannot set -bind or -whitebind together with -listen=0"));
    }

    // if listen=0, then disallow listenonion=1
    if (!args.GetBoolArg("-listen", DEFAULT_LISTEN) && args.GetBoolArg("-listenonion", DEFAULT_LISTEN_ONION)) {
        return InitError(Untranslated("Cannot set -listen=0 together with -listenonion=1"));
    }

    // Make sure enough file descriptors are available
    int nBind = std::max(nUserBind, size_t(1));
    nUserMaxConnections = args.GetIntArg("-maxconnections", DEFAULT_MAX_PEER_CONNECTIONS);
    nMaxConnections = std::max(nUserMaxConnections, 0);

    nFD = RaiseFileDescriptorLimit(nMaxConnections + MIN_CORE_FILEDESCRIPTORS + MAX_ADDNODE_CONNECTIONS + nBind + NUM_FDS_MESSAGE_CAPTURE);

#ifdef USE_POLL
    int fd_max = nFD;
#else
    int fd_max = FD_SETSIZE;
#endif
    // Trim requested connection counts, to fit into system limitations
    // <int> in std::min<int>(...) to work around FreeBSD compilation issue described in #2695
    nMaxConnections = std::max(std::min<int>(nMaxConnections, fd_max - nBind - MIN_CORE_FILEDESCRIPTORS - MAX_ADDNODE_CONNECTIONS - NUM_FDS_MESSAGE_CAPTURE), 0);
    if (nFD < MIN_CORE_FILEDESCRIPTORS)
        return InitError(_("Not enough file descriptors available."));
    nMaxConnections = std::min(nFD - MIN_CORE_FILEDESCRIPTORS - MAX_ADDNODE_CONNECTIONS - NUM_FDS_MESSAGE_CAPTURE, nMaxConnections);

    if (nMaxConnections < nUserMaxConnections)
        InitWarning(strprintf(_("Reducing -maxconnections from %d to %d, because of system limitations."), nUserMaxConnections, nMaxConnections));

    // ********************************************************* Step 3: parameter-to-internal-flags
    auto result = init::SetLoggingCategories(args);
    if (!result) return InitError(util::ErrorString(result));
    result = init::SetLoggingLevel(args);
    if (!result) return InitError(util::ErrorString(result));

    // ELEMENTS: epoch length and trim headers
    uint32_t epoch_length = chainparams.GetConsensus().dynamic_epoch_length;
    if (epoch_length == std::numeric_limits<uint32_t>::max()) {
        // That's the default value, for non-dynafed chains and some tests. Pick a more sensible default here.
        epoch_length = 20160;
    }

    if (args.GetBoolArg("-trim_headers", false)) {
        LogPrintf("Configured for header-trimming mode. This will reduce memory usage substantially, but will increase IO usage when the headers need to be temporarily untrimmed.\n");
        node::fTrimHeaders = true;
        // This calculation is driven by GetValidFedpegScripts in pegins.cpp, which walks the chain
        //   back to current epoch start, and then an additional total_valid_epochs on top of that.
        //   We add one epoch here for the current partial epoch, and then another one for good luck.

        node::nMustKeepFullHeaders = chainparams.GetConsensus().total_valid_epochs * epoch_length;
        // This is the number of headers we can have in flight downloading at a time, beyond the
        //   set of blocks we've already validated. Capping this is necessary to keep memory usage
        //   bounded during IBD.
    }
    node::nHeaderDownloadBuffer = epoch_length * 2;

    nConnectTimeout = args.GetIntArg("-timeout", DEFAULT_CONNECT_TIMEOUT);
    if (nConnectTimeout <= 0) {
        nConnectTimeout = DEFAULT_CONNECT_TIMEOUT;
    }

    peer_connect_timeout = args.GetIntArg("-peertimeout", DEFAULT_PEER_CONNECT_TIMEOUT);
    if (peer_connect_timeout <= 0) {
        return InitError(Untranslated("peertimeout must be a positive integer."));
    }

    // Sanity check argument for min fee for including tx in block
    // TODO: Harmonize which arguments need sanity checking and where that happens
    if (args.IsArgSet("-blockmintxfee")) {
        if (!ParseMoney(args.GetArg("-blockmintxfee", ""))) {
            return InitError(AmountErrMsg("blockmintxfee", args.GetArg("-blockmintxfee", "")));
        }
    }

    nBytesPerSigOp = args.GetIntArg("-bytespersigop", nBytesPerSigOp);

    if (!g_wallet_init_interface.ParameterInteraction()) return false;

    // Option to startup with mocktime set (used for regression testing):
    SetMockTime(args.GetIntArg("-mocktime", 0)); // SetMockTime(0) is a no-op

    if (args.GetBoolArg("-peerbloomfilters", DEFAULT_PEERBLOOMFILTERS))
        nLocalServices = ServiceFlags(nLocalServices | NODE_BLOOM);

    if (args.GetIntArg("-rpcserialversion", DEFAULT_RPC_SERIALIZE_VERSION) < 0)
        return InitError(Untranslated("rpcserialversion must be non-negative."));

    if (args.GetIntArg("-rpcserialversion", DEFAULT_RPC_SERIALIZE_VERSION) > 1)
        return InitError(Untranslated("Unknown rpcserialversion requested."));

<<<<<<< HEAD
    try {
        const std::string default_asset_name = gArgs.GetArg("-defaultpeggedassetname", "bitcoin");
        InitGlobalAssetDir(gArgs.GetArgs("-assetdir"), default_asset_name);
    } catch (const std::exception& e) {
        return InitError(Untranslated(strprintf("Error in -assetdir: %s\n", e.what())));
=======
    if (args.GetIntArg("-rpcserialversion", DEFAULT_RPC_SERIALIZE_VERSION) == 0 && !IsDeprecatedRPCEnabled("serialversion")) {
        return InitError(Untranslated("-rpcserialversion=0 is deprecated and will be removed in the future. Specify -deprecatedrpc=serialversion to allow anyway."));
>>>>>>> 578f50fc
    }

    // Also report errors from parsing before daemonization
    {
        kernel::Notifications notifications{};
        ChainstateManager::Options chainman_opts_dummy{
            .chainparams = chainparams,
            .datadir = args.GetDataDirNet(),
            .minimum_chain_work = UintToArith256(chainparams.GetConsensus().nMinimumChainWork),
            .assumed_valid_block = chainparams.GetConsensus().defaultAssumeValid,
            .notifications = notifications,
        };
        auto chainman_result{ApplyArgsManOptions(args, chainman_opts_dummy)};
        if (!chainman_result) {
            return InitError(util::ErrorString(chainman_result));
        }
        BlockManager::Options blockman_opts_dummy{
            .chainparams = chainman_opts_dummy.chainparams,
            .blocks_dir = args.GetBlocksDirPath(),
            .notifications = chainman_opts_dummy.notifications,
        };
        auto blockman_result{ApplyArgsManOptions(args, blockman_opts_dummy)};
        if (!blockman_result) {
            return InitError(util::ErrorString(blockman_result));
        }
    }

    return true;
}

static bool LockDataDirectory(bool probeOnly)
{
    // Make sure only a single Bitcoin process is using the data directory.
    const fs::path& datadir = gArgs.GetDataDirNet();
    if (!DirIsWritable(datadir)) {
        return InitError(strprintf(_("Cannot write to data directory '%s'; check permissions."), fs::PathToString(datadir)));
    }
    if (!LockDirectory(datadir, ".lock", probeOnly)) {
        return InitError(strprintf(_("Cannot obtain a lock on data directory %s. %s is probably already running."), fs::PathToString(datadir), PACKAGE_NAME));
    }
    return true;
}

bool AppInitSanityChecks(const kernel::Context& kernel)
{
    // ********************************************************* Step 4: sanity checks
    auto result{kernel::SanityChecks(kernel)};
    if (!result) {
        InitError(util::ErrorString(result));
        return InitError(strprintf(_("Initialization sanity check failed. %s is shutting down."), PACKAGE_NAME));
    }

    // Probe the data directory lock to give an early error message, if possible
    // We cannot hold the data directory lock here, as the forking for daemon() hasn't yet happened,
    // and a fork will cause weird behavior to it.
    return LockDataDirectory(true);
}

bool AppInitLockDataDirectory()
{
    // After daemonization get the data directory lock again and hold on to it until exit
    // This creates a slight window for a race condition to happen, however this condition is harmless: it
    // will at most make us exit without printing a message to console.
    if (!LockDataDirectory(false)) {
        // Detailed error printed inside LockDataDirectory
        return false;
    }
    return true;
}

/* This function checks that the RPC connection to the parent chain node
 * can be attained, and is returning back reasonable answers.
 */
bool MainchainRPCCheck()
{
    // Check for working and valid rpc
    // Retry until a non-RPC_IN_WARMUP result
    while (true) {
        try {
            // The first thing we have to check is the version of the node.
            UniValue params(UniValue::VARR);
            UniValue reply = CallMainChainRPC("getnetworkinfo", params);
            UniValue error = reply["error"];
            if (!error.isNull()) {
                // On the first call, it's possible to node is still in
                // warmup; in that case, just wait and retry.
                if (error["code"].getInt<int>() == RPC_IN_WARMUP) {
                    UninterruptibleSleep(std::chrono::milliseconds{1000});
                    continue;
                }
                else {
                    LogPrintf("ERROR: Mainchain daemon RPC check returned 'error' response.\n");
                    return false;
                }
            }
            UniValue result = reply["result"];
            if (!result.isObject() || !result.get_obj()["version"].isNum() ||
                    result.get_obj()["version"].getInt<int>() < MIN_MAINCHAIN_NODE_VERSION) {
                LogPrintf("ERROR: Parent chain daemon too old; need Bitcoin Core version 0.16.3 or newer.\n");
                return false;
            }

            // Then check the genesis block to correspond to parent chain.
            params.push_back(UniValue(0));
            reply = CallMainChainRPC("getblockhash", params);
            error = reply["error"];
            if (!error.isNull()) {
                LogPrintf("ERROR: Mainchain daemon RPC check returned 'error' response.\n");
                return false;
            }
            result = reply["result"];
            if (!result.isStr() || result.get_str() != Params().ParentGenesisBlockHash().GetHex()) {
                LogPrintf("ERROR: Invalid parent genesis block hash response via RPC. Contacting wrong parent daemon?\n");
                return false;
            }
        } catch (const std::runtime_error& re) {
            LogPrintf("ERROR: Failure connecting to mainchain daemon RPC: %s\n", std::string(re.what()));
            return false;
        }

        // Success
        return true;
    }
}

bool AppInitInterfaces(NodeContext& node)
{
    node.chain = node.init->makeChain();
    return true;
}

bool AppInitMain(NodeContext& node, interfaces::BlockAndHeaderTipInfo* tip_info)
{
    const ArgsManager& args = *Assert(node.args);
    const CChainParams& chainparams = Params();

    CBlockIndex::SetNodeContext(&node);
    auto opt_max_upload = ParseByteUnits(args.GetArg("-maxuploadtarget", DEFAULT_MAX_UPLOAD_TARGET), ByteUnit::M);
    if (!opt_max_upload) {
        return InitError(strprintf(_("Unable to parse -maxuploadtarget: '%s'"), args.GetArg("-maxuploadtarget", "")));
    }

    // ********************************************************* Step 4a: application initialization
    if (!CreatePidFile(args)) {
        // Detailed error printed inside CreatePidFile().
        return false;
    }
    if (!init::StartLogging(args)) {
        // Detailed error printed inside StartLogging().
        return false;
    }

    LogPrintf("Using at most %i automatic connections (%i file descriptors available)\n", nMaxConnections, nFD);

    // Warn about relative -datadir path.
    if (args.IsArgSet("-datadir") && !args.GetPathArg("-datadir").is_absolute()) {
        LogPrintf("Warning: relative datadir option '%s' specified, which will be interpreted relative to the "
                  "current working directory '%s'. This is fragile, because if bitcoin is started in the future "
                  "from a different location, it will be unable to locate the current data files. There could "
                  "also be data loss if bitcoin is started while in a temporary directory.\n",
                  args.GetArg("-datadir", ""), fs::PathToString(fs::current_path()));
    }

    ValidationCacheSizes validation_cache_sizes{};
    ApplyArgsManOptions(args, validation_cache_sizes);
    if (!InitSignatureCache(validation_cache_sizes.signature_cache_bytes)
        || !InitScriptExecutionCache(validation_cache_sizes.script_execution_cache_bytes)
        // ELEMENTS
        || !InitRangeproofCache(validation_cache_sizes.rangeproof_cache_bytes)
        || !InitSurjectionproofCache(validation_cache_sizes.surjectionproof_execution_cache_bytes))
    {
        return InitError(strprintf(_("Unable to allocate memory for -maxsigcachesize: '%s' MiB"), args.GetIntArg("-maxsigcachesize", DEFAULT_MAX_SIG_CACHE_BYTES >> 20)));
    }

    int script_threads = args.GetIntArg("-par", DEFAULT_SCRIPTCHECK_THREADS);
    if (script_threads <= 0) {
        // -par=0 means autodetect (number of cores - 1 script threads)
        // -par=-n means "leave n cores free" (number of cores - n - 1 script threads)
        script_threads += GetNumCores();
    }

    // Subtract 1 because the main thread counts towards the par threads
    script_threads = std::max(script_threads - 1, 0);

    // Number of script-checking threads <= MAX_SCRIPTCHECK_THREADS
    script_threads = std::min(script_threads, MAX_SCRIPTCHECK_THREADS);

    LogPrintf("Script verification uses %d additional threads\n", script_threads);
    if (script_threads >= 1) {
        StartScriptCheckWorkerThreads(script_threads);
    }

    assert(!node.scheduler);
    node.scheduler = std::make_unique<CScheduler>();
    assert(!node.reverification_scheduler);
    node.reverification_scheduler = std::make_unique<CScheduler>();

    // Start the lightweight task scheduler thread
    node.scheduler->m_service_thread = std::thread(util::TraceThread, "scheduler", [&] { node.scheduler->serviceQueue(); });

    // Gather some entropy once per minute.
    node.scheduler->scheduleEvery([]{
        RandAddPeriodic();
    }, std::chrono::minutes{1});

    GetMainSignals().RegisterBackgroundSignalScheduler(*node.scheduler);

    // Create client interfaces for wallets that are supposed to be loaded
    // according to -wallet and -disablewallet options. This only constructs
    // the interfaces, it doesn't load wallet data. Wallets actually get loaded
    // when load() and start() interface methods are called below.
    g_wallet_init_interface.Construct(node);
    uiInterface.InitWallet();

    /* Register RPC commands regardless of -server setting so they will be
     * available in the GUI RPC console even if external calls are disabled.
     */
    RegisterAllCoreRPCCommands(tableRPC);
    for (const auto& client : node.chain_clients) {
        client->registerRpcs();
    }
#if ENABLE_ZMQ
    RegisterZMQRPCCommands(tableRPC);
#endif

    // ELEMENTS:
    policyAsset = CAsset(uint256S(gArgs.GetArg("-feeasset", chainparams.GetConsensus().pegged_asset.GetHex())));

    /* Start the RPC server already.  It will be started in "warmup" mode
     * and not really process calls already (but it will signify connections
     * that the server is there and will be ready later).  Warmup mode will
     * be disabled when initialisation is finished.
     */
    if (args.GetBoolArg("-server", false)) {
        uiInterface.InitMessage_connect(SetRPCWarmupStatus);
        if (!AppInitServers(node))
            return InitError(_("Unable to start HTTP server. See debug log for details."));
    }

    // ********************************************************* Step 5: verify wallet database integrity
    for (const auto& client : node.chain_clients) {
        if (!client->verify()) {
            return false;
        }
    }

    // ********************************************************* Step 6: network initialization
    // Note that we absolutely cannot open any actual connections
    // until the very end ("start node") as the UTXO/block state
    // is not yet setup and may end up being set up twice if we
    // need to reindex later.

    fListen = args.GetBoolArg("-listen", DEFAULT_LISTEN);
    fDiscover = args.GetBoolArg("-discover", true);

    PeerManager::Options peerman_opts{};
    ApplyArgsManOptions(args, peerman_opts);

    {

        // Read asmap file if configured
        std::vector<bool> asmap;
        if (args.IsArgSet("-asmap")) {
            fs::path asmap_path = args.GetPathArg("-asmap", DEFAULT_ASMAP_FILENAME);
            if (!asmap_path.is_absolute()) {
                asmap_path = args.GetDataDirNet() / asmap_path;
            }
            if (!fs::exists(asmap_path)) {
                InitError(strprintf(_("Could not find asmap file %s"), fs::quoted(fs::PathToString(asmap_path))));
                return false;
            }
            asmap = DecodeAsmap(asmap_path);
            if (asmap.size() == 0) {
                InitError(strprintf(_("Could not parse asmap file %s"), fs::quoted(fs::PathToString(asmap_path))));
                return false;
            }
            const uint256 asmap_version = (HashWriter{} << asmap).GetHash();
            LogPrintf("Using asmap version %s for IP bucketing\n", asmap_version.ToString());
        } else {
            LogPrintf("Using /16 prefix for IP bucketing\n");
        }

        // Initialize netgroup manager
        assert(!node.netgroupman);
        node.netgroupman = std::make_unique<NetGroupManager>(std::move(asmap));

        // Initialize addrman
        assert(!node.addrman);
        uiInterface.InitMessage(_("Loading P2P addresses…").translated);
        auto addrman{LoadAddrman(*node.netgroupman, args)};
        if (!addrman) return InitError(util::ErrorString(addrman));
        node.addrman = std::move(*addrman);
    }

    assert(!node.banman);
    node.banman = std::make_unique<BanMan>(args.GetDataDirNet() / "banlist", &uiInterface, args.GetIntArg("-bantime", DEFAULT_MISBEHAVING_BANTIME));
    assert(!node.connman);
    node.connman = std::make_unique<CConnman>(GetRand<uint64_t>(),
                                              GetRand<uint64_t>(),
                                              *node.addrman, *node.netgroupman, args.GetBoolArg("-networkactive", true));

    assert(!node.fee_estimator);
    // Don't initialize fee estimation with old data if we don't relay transactions,
    // as they would never get updated.
    if (!peerman_opts.ignore_incoming_txs) {
        bool read_stale_estimates = args.GetBoolArg("-acceptstalefeeestimates", DEFAULT_ACCEPT_STALE_FEE_ESTIMATES);
        if (read_stale_estimates && (chainparams.GetChainTypeMeta().chain_type != ChainType::REGTEST)) {
            return InitError(strprintf(_("acceptstalefeeestimates is not supported on %s chain."), chainparams.GetChainTypeString()));
        }
        node.fee_estimator = std::make_unique<CBlockPolicyEstimator>(FeeestPath(args), read_stale_estimates);

        // Flush estimates to disk periodically
        CBlockPolicyEstimator* fee_estimator = node.fee_estimator.get();
        node.scheduler->scheduleEvery([fee_estimator] { fee_estimator->FlushFeeEstimates(); }, FEE_FLUSH_INTERVAL);
    }

    // Check port numbers
    for (const std::string port_option : {
        "-port",
        "-rpcport",
    }) {
        if (args.IsArgSet(port_option)) {
            const std::string port = args.GetArg(port_option, "");
            uint16_t n;
            if (!ParseUInt16(port, &n) || n == 0) {
                return InitError(InvalidPortErrMsg(port_option, port));
            }
        }
    }

    for (const std::string port_option : {
        "-i2psam",
        "-onion",
        "-proxy",
        "-rpcbind",
        "-torcontrol",
        "-whitebind",
        "-zmqpubhashblock",
        "-zmqpubhashtx",
        "-zmqpubrawblock",
        "-zmqpubrawtx",
        "-zmqpubsequence",
    }) {
        for (const std::string& socket_addr : args.GetArgs(port_option)) {
            std::string host_out;
            uint16_t port_out{0};
            if (!SplitHostPort(socket_addr, port_out, host_out)) {
                return InitError(InvalidPortErrMsg(port_option, socket_addr));
            }
        }
    }

    for (const std::string& socket_addr : args.GetArgs("-bind")) {
        std::string host_out;
        uint16_t port_out{0};
        std::string bind_socket_addr = socket_addr.substr(0, socket_addr.rfind('='));
        if (!SplitHostPort(bind_socket_addr, port_out, host_out)) {
            return InitError(InvalidPortErrMsg("-bind", socket_addr));
        }
    }

    // sanitize comments per BIP-0014, format user agent and check total size
    std::vector<std::string> uacomments;
    for (const std::string& cmt : args.GetArgs("-uacomment")) {
        if (cmt != SanitizeString(cmt, SAFE_CHARS_UA_COMMENT))
            return InitError(strprintf(_("User Agent comment (%s) contains unsafe characters."), cmt));
        uacomments.push_back(cmt);
    }
    strSubVersion = FormatSubVersion(CLIENT_NAME, CLIENT_VERSION, uacomments);
    if (strSubVersion.size() > MAX_SUBVERSION_LENGTH) {
        return InitError(strprintf(_("Total length of network version string (%i) exceeds maximum length (%i). Reduce the number or size of uacomments."),
            strSubVersion.size(), MAX_SUBVERSION_LENGTH));
    }

    if (args.IsArgSet("-onlynet")) {
        std::set<enum Network> nets;
        for (const std::string& snet : args.GetArgs("-onlynet")) {
            enum Network net = ParseNetwork(snet);
            if (net == NET_UNROUTABLE)
                return InitError(strprintf(_("Unknown network specified in -onlynet: '%s'"), snet));
            nets.insert(net);
        }
        for (int n = 0; n < NET_MAX; n++) {
            enum Network net = (enum Network)n;
            assert(IsReachable(net));
            if (!nets.count(net))
                SetReachable(net, false);
        }
    }

    if (!args.IsArgSet("-cjdnsreachable")) {
        if (args.IsArgSet("-onlynet") && IsReachable(NET_CJDNS)) {
            return InitError(
                _("Outbound connections restricted to CJDNS (-onlynet=cjdns) but "
                  "-cjdnsreachable is not provided"));
        }
        SetReachable(NET_CJDNS, false);
    }
    // Now IsReachable(NET_CJDNS) is true if:
    // 1. -cjdnsreachable is given and
    // 2.1. -onlynet is not given or
    // 2.2. -onlynet=cjdns is given

    // Requesting DNS seeds entails connecting to IPv4/IPv6, which -onlynet options may prohibit:
    // If -dnsseed=1 is explicitly specified, abort. If it's left unspecified by the user, we skip
    // the DNS seeds by adjusting -dnsseed in InitParameterInteraction.
    if (args.GetBoolArg("-dnsseed") == true && !IsReachable(NET_IPV4) && !IsReachable(NET_IPV6)) {
        return InitError(strprintf(_("Incompatible options: -dnsseed=1 was explicitly specified, but -onlynet forbids connections to IPv4/IPv6")));
    };

    // Check for host lookup allowed before parsing any network related parameters
    fNameLookup = args.GetBoolArg("-dns", DEFAULT_NAME_LOOKUP);

    Proxy onion_proxy;

    bool proxyRandomize = args.GetBoolArg("-proxyrandomize", DEFAULT_PROXYRANDOMIZE);
    // -proxy sets a proxy for all outgoing network traffic
    // -noproxy (or -proxy=0) as well as the empty string can be used to not set a proxy, this is the default
    std::string proxyArg = args.GetArg("-proxy", "");
    if (proxyArg != "" && proxyArg != "0") {
        const std::optional<CService> proxyAddr{Lookup(proxyArg, 9050, fNameLookup)};
        if (!proxyAddr.has_value()) {
            return InitError(strprintf(_("Invalid -proxy address or hostname: '%s'"), proxyArg));
        }

        Proxy addrProxy = Proxy(proxyAddr.value(), proxyRandomize);
        if (!addrProxy.IsValid())
            return InitError(strprintf(_("Invalid -proxy address or hostname: '%s'"), proxyArg));

        SetProxy(NET_IPV4, addrProxy);
        SetProxy(NET_IPV6, addrProxy);
        SetProxy(NET_CJDNS, addrProxy);
        SetNameProxy(addrProxy);
        onion_proxy = addrProxy;
    }

    const bool onlynet_used_with_onion{args.IsArgSet("-onlynet") && IsReachable(NET_ONION)};

    // -onion can be used to set only a proxy for .onion, or override normal proxy for .onion addresses
    // -noonion (or -onion=0) disables connecting to .onion entirely
    // An empty string is used to not override the onion proxy (in which case it defaults to -proxy set above, or none)
    std::string onionArg = args.GetArg("-onion", "");
    if (onionArg != "") {
        if (onionArg == "0") { // Handle -noonion/-onion=0
            onion_proxy = Proxy{};
            if (onlynet_used_with_onion) {
                return InitError(
                    _("Outbound connections restricted to Tor (-onlynet=onion) but the proxy for "
                      "reaching the Tor network is explicitly forbidden: -onion=0"));
            }
        } else {
            const std::optional<CService> addr{Lookup(onionArg, 9050, fNameLookup)};
            if (!addr.has_value() || !addr->IsValid()) {
                return InitError(strprintf(_("Invalid -onion address or hostname: '%s'"), onionArg));
            }
            onion_proxy = Proxy{addr.value(), proxyRandomize};
        }
    }

    if (onion_proxy.IsValid()) {
        SetProxy(NET_ONION, onion_proxy);
    } else {
        // If -listenonion is set, then we will (try to) connect to the Tor control port
        // later from the torcontrol thread and may retrieve the onion proxy from there.
        const bool listenonion_disabled{!args.GetBoolArg("-listenonion", DEFAULT_LISTEN_ONION)};
        if (onlynet_used_with_onion && listenonion_disabled) {
            return InitError(
                _("Outbound connections restricted to Tor (-onlynet=onion) but the proxy for "
                  "reaching the Tor network is not provided: none of -proxy, -onion or "
                  "-listenonion is given"));
        }
        SetReachable(NET_ONION, false);
    }

    for (const std::string& strAddr : args.GetArgs("-externalip")) {
        const std::optional<CService> addrLocal{Lookup(strAddr, GetListenPort(), fNameLookup)};
        if (addrLocal.has_value() && addrLocal->IsValid())
            AddLocal(addrLocal.value(), LOCAL_MANUAL);
        else
            return InitError(ResolveErrMsg("externalip", strAddr));
    }

#if ENABLE_ZMQ
    g_zmq_notification_interface = CZMQNotificationInterface::Create(
        [&chainman = node.chainman](CBlock& block, const CBlockIndex& index) {
            assert(chainman);
            return chainman->m_blockman.ReadBlockFromDisk(block, index);
        });

    if (g_zmq_notification_interface) {
        RegisterValidationInterface(g_zmq_notification_interface.get());
    }
#endif

    // ********************************************************* Step 7: load block chain

    node.notifications = std::make_unique<KernelNotifications>(node.exit_status);
    ReadNotificationArgs(args, *node.notifications);
    fReindex = args.GetBoolArg("-reindex", false);
    bool fReindexChainState = args.GetBoolArg("-reindex-chainstate", false);
    ChainstateManager::Options chainman_opts{
        .chainparams = chainparams,
        .datadir = args.GetDataDirNet(),
        .adjusted_time_callback = GetAdjustedTime,
        .minimum_chain_work = UintToArith256(chainparams.GetConsensus().nMinimumChainWork),
        .assumed_valid_block = chainparams.GetConsensus().defaultAssumeValid,
        .notifications = *node.notifications,
    };
    Assert(ApplyArgsManOptions(args, chainman_opts)); // no error can happen, already checked in AppInitParameterInteraction

    BlockManager::Options blockman_opts{
        .chainparams = chainman_opts.chainparams,
        .blocks_dir = args.GetBlocksDirPath(),
        .notifications = chainman_opts.notifications,
    };
    Assert(ApplyArgsManOptions(args, blockman_opts)); // no error can happen, already checked in AppInitParameterInteraction

    // cache size calculations
    CacheSizes cache_sizes = CalculateCacheSizes(args, g_enabled_filter_types.size());

    LogPrintf("Cache configuration:\n");
    LogPrintf("* Using %.1f MiB for block index database\n", cache_sizes.block_tree_db * (1.0 / 1024 / 1024));
    if (args.GetBoolArg("-txindex", DEFAULT_TXINDEX)) {
        LogPrintf("* Using %.1f MiB for transaction index database\n", cache_sizes.tx_index * (1.0 / 1024 / 1024));
    }
    for (BlockFilterType filter_type : g_enabled_filter_types) {
        LogPrintf("* Using %.1f MiB for %s block filter index database\n",
                  cache_sizes.filter_index * (1.0 / 1024 / 1024), BlockFilterTypeName(filter_type));
    }
    LogPrintf("* Using %.1f MiB for chain state database\n", cache_sizes.coins_db * (1.0 / 1024 / 1024));

    assert(!node.mempool);
    assert(!node.chainman);

    CTxMemPool::Options mempool_opts{
        .estimator = node.fee_estimator.get(),
        .check_ratio = chainparams.DefaultConsistencyChecks() ? 1 : 0,
    };
    auto result{ApplyArgsManOptions(args, chainparams, mempool_opts)};
    if (!result) {
        return InitError(util::ErrorString(result));
    }
    mempool_opts.check_ratio = std::clamp<int>(mempool_opts.check_ratio, 0, 1'000'000);

    int64_t descendant_limit_bytes = mempool_opts.limits.descendant_size_vbytes * 40;
    if (mempool_opts.max_size_bytes < 0 || mempool_opts.max_size_bytes < descendant_limit_bytes) {
        return InitError(strprintf(_("-maxmempool must be at least %d MB"), std::ceil(descendant_limit_bytes / 1'000'000.0)));
    }
    LogPrintf("* Using %.1f MiB for in-memory UTXO set (plus up to %.1f MiB of unused mempool space)\n", cache_sizes.coins * (1.0 / 1024 / 1024), mempool_opts.max_size_bytes * (1.0 / 1024 / 1024));

    for (bool fLoaded = false; !fLoaded && !ShutdownRequested();) {
        node.mempool = std::make_unique<CTxMemPool>(mempool_opts);

        node.chainman = std::make_unique<ChainstateManager>(node.kernel->interrupt, chainman_opts, blockman_opts);
        ChainstateManager& chainman = *node.chainman;

        node::ChainstateLoadOptions options;
        options.mempool = Assert(node.mempool.get());
        options.reindex = node::fReindex;
        options.reindex_chainstate = fReindexChainState;
        options.prune = chainman.m_blockman.IsPruneMode();
        options.check_blocks = args.GetIntArg("-checkblocks", DEFAULT_CHECKBLOCKS);
        options.check_level = args.GetIntArg("-checklevel", DEFAULT_CHECKLEVEL);
        options.require_full_verification = args.IsArgSet("-checkblocks") || args.IsArgSet("-checklevel");
        options.check_interrupt = ShutdownRequested;
        options.coins_error_cb = [] {
            uiInterface.ThreadSafeMessageBox(
                _("Error reading from database, shutting down."),
                "", CClientUIInterface::MSG_ERROR);
        };

        uiInterface.InitMessage(_("Loading block index…").translated);
        const auto load_block_index_start_time{SteadyClock::now()};
        auto catch_exceptions = [](auto&& f) {
            try {
                return f();
            } catch (const std::exception& e) {
                LogPrintf("%s\n", e.what());
                return std::make_tuple(node::ChainstateLoadStatus::FAILURE, _("Error opening block database"));
            }
        };
        auto [status, error] = catch_exceptions([&]{ return LoadChainstate(chainman, cache_sizes, options); });
        if (status == node::ChainstateLoadStatus::SUCCESS) {
            uiInterface.InitMessage(_("Verifying blocks…").translated);
            if (chainman.m_blockman.m_have_pruned && options.check_blocks > MIN_BLOCKS_TO_KEEP) {
                LogPrintfCategory(BCLog::PRUNE, "pruned datadir may not have more than %d blocks; only checking available blocks\n",
                                  MIN_BLOCKS_TO_KEEP);
            }
            std::tie(status, error) = catch_exceptions([&]{ return VerifyLoadedChainstate(chainman, options);});
            if (status == node::ChainstateLoadStatus::SUCCESS) {
                fLoaded = true;
                LogPrintf(" block index %15dms\n", Ticks<std::chrono::milliseconds>(SteadyClock::now() - load_block_index_start_time));
            }
        }

        if (status == node::ChainstateLoadStatus::FAILURE_FATAL || status == node::ChainstateLoadStatus::FAILURE_INCOMPATIBLE_DB || status == node::ChainstateLoadStatus::FAILURE_INSUFFICIENT_DBCACHE) {
            return InitError(error);
        }

        if (!fLoaded && !ShutdownRequested()) {
            // first suggest a reindex
            if (!options.reindex) {
                bool fRet = uiInterface.ThreadSafeQuestion(
                    error + Untranslated(".\n\n") + _("Do you want to rebuild the block database now?"),
                    error.original + ".\nPlease restart with -reindex or -reindex-chainstate to recover.",
                    "", CClientUIInterface::MSG_ERROR | CClientUIInterface::BTN_ABORT);
                if (fRet) {
                    fReindex = true;
                    AbortShutdown();
                } else {
                    LogPrintf("Aborted block database rebuild. Exiting.\n");
                    return false;
                }
            } else {
                return InitError(error);
            }
        }
    }

    // As LoadBlockIndex can take several minutes, it's possible the user
    // requested to kill the GUI during the last operation. If so, exit.
    // As the program has not fully started yet, Shutdown() is possibly overkill.
    if (ShutdownRequested()) {
        LogPrintf("Shutdown requested. Exiting.\n");
        return false;
    }

    ChainstateManager& chainman = *Assert(node.chainman);

    assert(!node.peerman);
    node.peerman = PeerManager::make(*node.connman, *node.addrman,
                                     node.banman.get(), chainman,
                                     *node.mempool, peerman_opts);
    RegisterValidationInterface(node.peerman.get());

    // ********************************************************* Step 8: start indexers

    if (args.GetBoolArg("-txindex", DEFAULT_TXINDEX)) {
        g_txindex = std::make_unique<TxIndex>(interfaces::MakeChain(node), cache_sizes.tx_index, false, fReindex);
        node.indexes.emplace_back(g_txindex.get());
    }

    for (const auto& filter_type : g_enabled_filter_types) {
        InitBlockFilterIndex([&]{ return interfaces::MakeChain(node); }, filter_type, cache_sizes.filter_index, false, fReindex);
        node.indexes.emplace_back(GetBlockFilterIndex(filter_type));
    }

    if (args.GetBoolArg("-coinstatsindex", DEFAULT_COINSTATSINDEX)) {
        g_coin_stats_index = std::make_unique<CoinStatsIndex>(interfaces::MakeChain(node), /*cache_size=*/0, false, fReindex);
        node.indexes.emplace_back(g_coin_stats_index.get());
    }

    // Init indexes
    for (auto index : node.indexes) if (!index->Init()) return false;

    // ********************************************************* Step 9: load wallet
    for (const auto& client : node.chain_clients) {
        if (!client->load()) {
            return false;
        }
    }

    // ********************************************************* Step 10: data directory maintenance

    // if pruning, perform the initial blockstore prune
    // after any wallet rescanning has taken place.
    if (chainman.m_blockman.IsPruneMode()) {
        if (!fReindex) {
            LOCK(cs_main);
            for (Chainstate* chainstate : chainman.GetAll()) {
                uiInterface.InitMessage(_("Pruning blockstore…").translated);
                chainstate->PruneAndFlush();
            }
        }
    } else {
        LogPrintf("Setting NODE_NETWORK on non-prune mode\n");
        nLocalServices = ServiceFlags(nLocalServices | NODE_NETWORK);
    }

    // ********************************************************* Step 11: import blocks

    if (!CheckDiskSpace(args.GetDataDirNet())) {
        InitError(strprintf(_("Error: Disk space is low for %s"), fs::quoted(fs::PathToString(args.GetDataDirNet()))));
        return false;
    }
    if (!CheckDiskSpace(args.GetBlocksDirPath())) {
        InitError(strprintf(_("Error: Disk space is low for %s"), fs::quoted(fs::PathToString(args.GetBlocksDirPath()))));
        return false;
    }

    int chain_active_height = WITH_LOCK(cs_main, return chainman.ActiveChain().Height());

    // On first startup, warn on low block storage space
    if (!fReindex && !fReindexChainState && chain_active_height <= 1) {
        uint64_t assumed_chain_bytes{chainparams.AssumedBlockchainSize() * 1024 * 1024 * 1024};
        uint64_t additional_bytes_needed{
            chainman.m_blockman.IsPruneMode() ?
                std::min(chainman.m_blockman.GetPruneTarget(), assumed_chain_bytes) :
                assumed_chain_bytes};

        if (!CheckDiskSpace(args.GetBlocksDirPath(), additional_bytes_needed)) {
            InitWarning(strprintf(_(
                    "Disk space for %s may not accommodate the block files. " \
                    "Approximately %u GB of data will be stored in this directory."
                ),
                fs::quoted(fs::PathToString(args.GetBlocksDirPath())),
                chainparams.AssumedBlockchainSize()
            ));
        }
    }

    // Either install a handler to notify us when genesis activates, or set fHaveGenesis directly.
    // No locking, as this happens before any background thread is started.
    boost::signals2::connection block_notify_genesis_wait_connection;
    if (WITH_LOCK(chainman.GetMutex(), return chainman.ActiveChain().Tip() == nullptr)) {
        block_notify_genesis_wait_connection = uiInterface.NotifyBlockTip_connect(std::bind(BlockNotifyGenesisWait, std::placeholders::_2));
    } else {
        fHaveGenesis = true;
    }

#if HAVE_SYSTEM
    const std::string block_notify = args.GetArg("-blocknotify", "");
    if (!block_notify.empty()) {
        uiInterface.NotifyBlockTip_connect([block_notify](SynchronizationState sync_state, const CBlockIndex* pBlockIndex) {
            if (sync_state != SynchronizationState::POST_INIT || !pBlockIndex) return;
            std::string command = block_notify;
            ReplaceAll(command, "%s", pBlockIndex->GetBlockHash().GetHex());
            std::thread t(runCommand, command);
            t.detach(); // thread runs free
        });
    }
#endif

    std::vector<fs::path> vImportFiles;
    for (const std::string& strFile : args.GetArgs("-loadblock")) {
        vImportFiles.push_back(fs::PathFromString(strFile));
    }

    chainman.m_thread_load = std::thread(&util::TraceThread, "initload", [=, &chainman, &args, &node] {
        // Import blocks
        ImportBlocks(chainman, vImportFiles);
        if (args.GetBoolArg("-stopafterblockimport", DEFAULT_STOPAFTERBLOCKIMPORT)) {
            LogPrintf("Stopping after block import\n");
            StartShutdown();
            return;
        }

        // Start indexes initial sync
        if (!StartIndexBackgroundSync(node)) {
            bilingual_str err_str = _("Failed to start indexes, shutting down..");
            chainman.GetNotifications().fatalError(err_str.original, err_str);
            return;
        }
        // Load mempool from disk
        if (auto* pool{chainman.ActiveChainstate().GetMempool()}) {
            LoadMempool(*pool, ShouldPersistMempool(args) ? MempoolPath(args) : fs::path{}, chainman.ActiveChainstate(), {});
            pool->SetLoadTried(!chainman.m_interrupt);
        }
    });

    // Wait for genesis block to be processed
    {
        WAIT_LOCK(g_genesis_wait_mutex, lock);
        // We previously could hang here if StartShutdown() is called prior to
        // ImportBlocks getting started, so instead we just wait on a timer to
        // check ShutdownRequested() regularly.
        while (!fHaveGenesis && !ShutdownRequested()) {
            g_genesis_wait_cv.wait_for(lock, std::chrono::milliseconds(500));
        }
        block_notify_genesis_wait_connection.disconnect();
    }

    if (ShutdownRequested()) {
        return false;
    }

    // ********************************************************* Step 12: start node

    //// debug print
    {
        LOCK(cs_main);
        LogPrintf("block tree size = %u\n", chainman.BlockIndex().size());
        chain_active_height = chainman.ActiveChain().Height();
        if (tip_info) {
            tip_info->block_height = chain_active_height;
            tip_info->block_time = chainman.ActiveChain().Tip() ? chainman.ActiveChain().Tip()->GetBlockTime() : chainman.GetParams().GenesisBlock().GetBlockTime();
            tip_info->verification_progress = GuessVerificationProgress(chainman.ActiveChain().Tip(), chainman.GetParams().GetConsensus().nPowTargetSpacing);

        }
        if (tip_info && chainman.m_best_header) {
            tip_info->header_height = chainman.m_best_header->nHeight;
            tip_info->header_time = chainman.m_best_header->GetBlockTime();
        }
    }
    LogPrintf("nBestHeight = %d\n", chain_active_height);
    if (node.peerman) node.peerman->SetBestHeight(chain_active_height);

    // Map ports with UPnP or NAT-PMP.
    StartMapPort(args.GetBoolArg("-upnp", DEFAULT_UPNP), args.GetBoolArg("-natpmp", DEFAULT_NATPMP));

    CConnman::Options connOptions;
    connOptions.nLocalServices = nLocalServices;
    connOptions.nMaxConnections = nMaxConnections;
    connOptions.m_max_outbound_full_relay = std::min(MAX_OUTBOUND_FULL_RELAY_CONNECTIONS, connOptions.nMaxConnections);
    connOptions.m_max_outbound_block_relay = std::min(MAX_BLOCK_RELAY_ONLY_CONNECTIONS, connOptions.nMaxConnections-connOptions.m_max_outbound_full_relay);
    connOptions.nMaxAddnode = MAX_ADDNODE_CONNECTIONS;
    connOptions.nMaxFeeler = MAX_FEELER_CONNECTIONS;
    connOptions.uiInterface = &uiInterface;
    connOptions.m_banman = node.banman.get();
    connOptions.m_msgproc = node.peerman.get();
    connOptions.nSendBufferMaxSize = 1000 * args.GetIntArg("-maxsendbuffer", DEFAULT_MAXSENDBUFFER);
    connOptions.nReceiveFloodSize = 1000 * args.GetIntArg("-maxreceivebuffer", DEFAULT_MAXRECEIVEBUFFER);
    connOptions.m_added_nodes = args.GetArgs("-addnode");
    connOptions.nMaxOutboundLimit = *opt_max_upload;
    connOptions.m_peer_connect_timeout = peer_connect_timeout;

    // Port to bind to if `-bind=addr` is provided without a `:port` suffix.
    const uint16_t default_bind_port =
        static_cast<uint16_t>(args.GetIntArg("-port", Params().GetDefaultPort()));

    const auto BadPortWarning = [](const char* prefix, uint16_t port) {
        return strprintf(_("%s request to listen on port %u. This port is considered \"bad\" and "
                           "thus it is unlikely that any peer will connect to it. See "
                           "doc/p2p-bad-ports.md for details and a full list."),
                         prefix,
                         port);
    };

    for (const std::string& bind_arg : args.GetArgs("-bind")) {
        std::optional<CService> bind_addr;
        const size_t index = bind_arg.rfind('=');
        if (index == std::string::npos) {
            bind_addr = Lookup(bind_arg, default_bind_port, /*fAllowLookup=*/false);
            if (bind_addr.has_value()) {
                connOptions.vBinds.push_back(bind_addr.value());
                if (IsBadPort(bind_addr.value().GetPort())) {
                    InitWarning(BadPortWarning("-bind", bind_addr.value().GetPort()));
                }
                continue;
            }
        } else {
            const std::string network_type = bind_arg.substr(index + 1);
            if (network_type == "onion") {
                const std::string truncated_bind_arg = bind_arg.substr(0, index);
                bind_addr = Lookup(truncated_bind_arg, BaseParams().OnionServiceTargetPort(), false);
                if (bind_addr.has_value()) {
                    connOptions.onion_binds.push_back(bind_addr.value());
                    continue;
                }
            }
        }
        return InitError(ResolveErrMsg("bind", bind_arg));
    }

    for (const std::string& strBind : args.GetArgs("-whitebind")) {
        NetWhitebindPermissions whitebind;
        bilingual_str error;
        if (!NetWhitebindPermissions::TryParse(strBind, whitebind, error)) return InitError(error);
        connOptions.vWhiteBinds.push_back(whitebind);
    }

    // If the user did not specify -bind= or -whitebind= then we bind
    // on any address - 0.0.0.0 (IPv4) and :: (IPv6).
    connOptions.bind_on_any = args.GetArgs("-bind").empty() && args.GetArgs("-whitebind").empty();

    // Emit a warning if a bad port is given to -port= but only if -bind and -whitebind are not
    // given, because if they are, then -port= is ignored.
    if (connOptions.bind_on_any && args.IsArgSet("-port")) {
        const uint16_t port_arg = args.GetIntArg("-port", 0);
        if (IsBadPort(port_arg)) {
            InitWarning(BadPortWarning("-port", port_arg));
        }
    }

    CService onion_service_target;
    if (!connOptions.onion_binds.empty()) {
        onion_service_target = connOptions.onion_binds.front();
    } else {
        onion_service_target = DefaultOnionServiceTarget();
        connOptions.onion_binds.push_back(onion_service_target);
    }

    if (args.GetBoolArg("-listenonion", DEFAULT_LISTEN_ONION)) {
        if (connOptions.onion_binds.size() > 1) {
            InitWarning(strprintf(_("More than one onion bind address is provided. Using %s "
                                    "for the automatically created Tor onion service."),
                                  onion_service_target.ToStringAddrPort()));
        }
        StartTorControl(onion_service_target);
    }

    if (connOptions.bind_on_any) {
        // Only add all IP addresses of the machine if we would be listening on
        // any address - 0.0.0.0 (IPv4) and :: (IPv6).
        Discover();
    }

    for (const auto& net : args.GetArgs("-whitelist")) {
        NetWhitelistPermissions subnet;
        bilingual_str error;
        if (!NetWhitelistPermissions::TryParse(net, subnet, error)) return InitError(error);
        connOptions.vWhitelistedRange.push_back(subnet);
    }

    connOptions.vSeedNodes = args.GetArgs("-seednode");

    // Initiate outbound connections unless connect=0
    connOptions.m_use_addrman_outgoing = !args.IsArgSet("-connect");
    if (!connOptions.m_use_addrman_outgoing) {
        const auto connect = args.GetArgs("-connect");
        if (connect.size() != 1 || connect[0] != "0") {
            connOptions.m_specified_outgoing = connect;
        }
        if (!connOptions.m_specified_outgoing.empty() && !connOptions.vSeedNodes.empty()) {
            LogPrintf("-seednode is ignored when -connect is used\n");
        }

        if (args.IsArgSet("-dnsseed") && args.GetBoolArg("-dnsseed", DEFAULT_DNSSEED) && args.IsArgSet("-proxy")) {
            LogPrintf("-dnsseed is ignored when -connect is used and -proxy is specified\n");
        }
    }

    const std::string& i2psam_arg = args.GetArg("-i2psam", "");
    if (!i2psam_arg.empty()) {
        const std::optional<CService> addr{Lookup(i2psam_arg, 7656, fNameLookup)};
        if (!addr.has_value() || !addr->IsValid()) {
            return InitError(strprintf(_("Invalid -i2psam address or hostname: '%s'"), i2psam_arg));
        }
        SetProxy(NET_I2P, Proxy{addr.value()});
    } else {
        if (args.IsArgSet("-onlynet") && IsReachable(NET_I2P)) {
            return InitError(
                _("Outbound connections restricted to i2p (-onlynet=i2p) but "
                  "-i2psam is not provided"));
        }
        SetReachable(NET_I2P, false);
    }

    connOptions.m_i2p_accept_incoming = args.GetBoolArg("-i2pacceptincoming", DEFAULT_I2P_ACCEPT_INCOMING);

    if (!node.connman->Start(*node.scheduler, connOptions)) {
        return false;
    }

    // ********************************************************* Step 13: Check PAK
    if (chainparams.GetEnforcePak()) {
        if (!chainparams.GetConsensus().first_extension_space.empty() &&
                CreatePAKListFromExtensionSpace(chainparams.GetConsensus().first_extension_space).IsReject()) {
            return InitError(Untranslated("PAK is being enforced but initial extension space has invalid entries."));
        }
    }

    // ********************************************************* Step 14: finished

    // At this point, the RPC is "started", but still in warmup, which means it
    // cannot yet be called. Before we make it callable, we need to make sure
    // that the RPC's view of the best block is valid and consistent with
    // ChainstateManager's active tip.
    //
    // If we do not do this, RPC's view of the best block will be height=0 and
    // hash=0x0. This will lead to erroroneous responses for things like
    // waitforblockheight.
    RPCNotifyBlockChange(WITH_LOCK(chainman.GetMutex(), return chainman.ActiveTip()));
    SetRPCWarmupFinished();

    // ELEMENTS:
    if (gArgs.GetBoolArg("-validatepegin", Params().GetConsensus().has_parent_chain)) {
        uiInterface.InitMessage(_("Awaiting mainchain RPC warmup").translated);
        if (!MainchainRPCCheck()) {
            const std::string err_msg = "ERROR: elements is set to verify pegins but cannot get a valid response from the mainchain daemon. Please check debug.log for more information.\n\nIf you haven't setup a bitcoind please get the latest stable version from https://bitcoincore.org/en/download/ or if you do not need to validate pegins set in your elements configuration validatepegin=0";
            // We fail immediately if this node has RPC server enabled
            if (gArgs.GetBoolArg("-server", false)) {
                InitError(Untranslated(err_msg));
                return false;
            } else {
                // Or gently warn the user, and continue
                InitError(Untranslated(err_msg));
                gArgs.SoftSetArg("-validatepegin", "0");
            }
        }
    }

    // Call ActivateBestChain every 30 seconds. This is almost always a
    // harmless no-op. It is necessary in the unusual case where:
    // (1) Our connection to bitcoind is lost, and
    // (2) we build up a queue of blocks to validate in the meantime, and then
    // (3) our connection to bitcoind is restored, but
    // (4) nothing after that causes ActivateBestChain to be called, including
    //     no further blocks arriving for us to validate.
    // Unfortunately, this unusual case happens in the functional test suite.
    ChainstateManager *pchainman = node.chainman.get();
    node.reverification_scheduler->scheduleEvery([pchainman]{
        BlockValidationState state;
        if (!pchainman->ActiveChainstate().ActivateBestChain(state)) {
            LogPrintf("Failed to periodically activate best chain (%s)\n", state.ToString());
        }
    }, std::chrono::seconds{30});

    uiInterface.InitMessage(_("Done loading").translated);

    for (const auto& client : node.chain_clients) {
        client->start(*node.scheduler);
    }

    BanMan* banman = node.banman.get();
    node.scheduler->scheduleEvery([banman]{
        banman->DumpBanlist();
    }, DUMP_BANS_INTERVAL);

    if (node.peerman) node.peerman->StartScheduledTasks(*node.scheduler);

#if HAVE_SYSTEM
    StartupNotify(args);
#endif

    return true;
}

bool StartIndexBackgroundSync(NodeContext& node)
{
    // Find the oldest block among all indexes.
    // This block is used to verify that we have the required blocks' data stored on disk,
    // starting from that point up to the current tip.
    // indexes_start_block='nullptr' means "start from height 0".
    std::optional<const CBlockIndex*> indexes_start_block;
    std::string older_index_name;

    ChainstateManager& chainman = *Assert(node.chainman);
    for (auto index : node.indexes) {
        const IndexSummary& summary = index->GetSummary();
        if (summary.synced) continue;

        // Get the last common block between the index best block and the active chain
        LOCK(::cs_main);
        const CChain& active_chain = chainman.ActiveChain();
        const CBlockIndex* pindex = chainman.m_blockman.LookupBlockIndex(summary.best_block_hash);
        if (!active_chain.Contains(pindex)) {
            pindex = active_chain.FindFork(pindex);
        }

        if (!indexes_start_block || !pindex || pindex->nHeight < indexes_start_block.value()->nHeight) {
            indexes_start_block = pindex;
            older_index_name = summary.name;
            if (!pindex) break; // Starting from genesis so no need to look for earlier block.
        }
    };

    // Verify all blocks needed to sync to current tip are present.
    if (indexes_start_block) {
        LOCK(::cs_main);
        const CBlockIndex* start_block = *indexes_start_block;
        if (!start_block) start_block = chainman.ActiveChain().Genesis();
        if (!chainman.m_blockman.CheckBlockDataAvailability(*chainman.ActiveChain().Tip(), *Assert(start_block))) {
            return InitError(strprintf(Untranslated("%s best block of the index goes beyond pruned data. Please disable the index or reindex (which will download the whole blockchain again)"), older_index_name));
        }
    }

    // Start threads
    for (auto index : node.indexes) if (!index->StartBackgroundSync()) return false;
    return true;
}<|MERGE_RESOLUTION|>--- conflicted
+++ resolved
@@ -1055,16 +1055,15 @@
     if (args.GetIntArg("-rpcserialversion", DEFAULT_RPC_SERIALIZE_VERSION) > 1)
         return InitError(Untranslated("Unknown rpcserialversion requested."));
 
-<<<<<<< HEAD
+    if (args.GetIntArg("-rpcserialversion", DEFAULT_RPC_SERIALIZE_VERSION) == 0 && !IsDeprecatedRPCEnabled("serialversion")) {
+        return InitError(Untranslated("-rpcserialversion=0 is deprecated and will be removed in the future. Specify -deprecatedrpc=serialversion to allow anyway."));
+    }
+
     try {
         const std::string default_asset_name = gArgs.GetArg("-defaultpeggedassetname", "bitcoin");
         InitGlobalAssetDir(gArgs.GetArgs("-assetdir"), default_asset_name);
     } catch (const std::exception& e) {
         return InitError(Untranslated(strprintf("Error in -assetdir: %s\n", e.what())));
-=======
-    if (args.GetIntArg("-rpcserialversion", DEFAULT_RPC_SERIALIZE_VERSION) == 0 && !IsDeprecatedRPCEnabled("serialversion")) {
-        return InitError(Untranslated("-rpcserialversion=0 is deprecated and will be removed in the future. Specify -deprecatedrpc=serialversion to allow anyway."));
->>>>>>> 578f50fc
     }
 
     // Also report errors from parsing before daemonization
