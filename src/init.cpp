--- conflicted
+++ resolved
@@ -25,11 +25,7 @@
 #include <init/common.h>
 #include <interfaces/chain.h>
 #include <interfaces/node.h>
-<<<<<<< HEAD
-#include <key.h>
 #include <mainchainrpc.h>
-=======
->>>>>>> 66fd3b28
 #include <mapport.h>
 #include <miner.h>
 #include <net.h>
@@ -375,14 +371,10 @@
     SetupHelpOptions(argsman);
     argsman.AddArg("-help-debug", "Print help message with debugging options and exit", ArgsManager::ALLOW_ANY, OptionsCategory::DEBUG_TEST); // server-only for now
 
-<<<<<<< HEAD
+    init::AddLoggingArgs(argsman);
+
     const auto defaultBaseParams = CreateBaseChainParams(CBaseChainParams::DEFAULT);
     const auto mainnetBaseParams = CreateBaseChainParams(CBaseChainParams::MAIN);
-=======
-    init::AddLoggingArgs(argsman);
-
-    const auto defaultBaseParams = CreateBaseChainParams(CBaseChainParams::MAIN);
->>>>>>> 66fd3b28
     const auto testnetBaseParams = CreateBaseChainParams(CBaseChainParams::TESTNET);
     const auto signetBaseParams = CreateBaseChainParams(CBaseChainParams::SIGNET);
     const auto regtestBaseParams = CreateBaseChainParams(CBaseChainParams::REGTEST);
