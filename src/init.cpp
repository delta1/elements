// Copyright (c) 2009-2010 Satoshi Nakamoto
// Copyright (c) 2009-2018 The Bitcoin Core developers
// Distributed under the MIT software license, see the accompanying
// file COPYING or http://www.opensource.org/licenses/mit-license.php.

#if defined(HAVE_CONFIG_H)
#include <config/bitcoin-config.h>
#endif

#include <init.h>

#include <addrman.h>
#include <amount.h>
#include <banman.h>
#include <blockfilter.h>
#include <chain.h>
#include <chainparams.h>
#include <compat/sanity.h>
#include <consensus/validation.h>
#include <fs.h>
#include <httprpc.h>
#include <httpserver.h>
#include <index/blockfilterindex.h>
#include <index/txindex.h>
#include <interfaces/chain.h>
#include <key.h>
#include <mainchainrpc.h>
#include <miner.h>
#include <net.h>
#include <net_permissions.h>
#include <net_processing.h>
#include <netbase.h>
#include <node/context.h>
#include <policy/feerate.h>
#include <policy/fees.h>
#include <policy/policy.h>
#include <policy/settings.h>
#include <rpc/blockchain.h>
#include <rpc/register.h>
#include <rpc/server.h>
#include <rpc/util.h>
#include <scheduler.h>
#include <script/sigcache.h>
#include <script/standard.h>
#include <shutdown.h>
#include <timedata.h>
#include <torcontrol.h>
#include <txdb.h>
#include <txmempool.h>
#include <ui_interface.h>
#include <util/moneystr.h>
#include <util/strencodings.h>
#include <util/system.h>
#include <util/threadnames.h>
#include <util/translation.h>
#include <util/validation.h>
#include <validationinterface.h>
#include <walletinitinterface.h>

#include <stdint.h>
#include <stdio.h>

#ifndef WIN32
#include <attributes.h>
#include <cerrno>
#include <signal.h>
#include <sys/stat.h>
#endif

#include <boost/algorithm/string/classification.hpp>
#include <boost/algorithm/string/replace.hpp>
#include <boost/algorithm/string/split.hpp>
#include <boost/thread.hpp>

#include <assetsdir.h> // InitGlobalAssetDir
#include <pegins.h>

#if ENABLE_ZMQ
#include <zmq/zmqabstractnotifier.h>
#include <zmq/zmqnotificationinterface.h>
#include <zmq/zmqrpc.h>
#endif

static bool fFeeEstimatesInitialized = false;
static const bool DEFAULT_PROXYRANDOMIZE = true;
static const bool DEFAULT_REST_ENABLE = false;
static const bool DEFAULT_STOPAFTERBLOCKIMPORT = false;

// Dump addresses to banlist.dat every 15 minutes (900s)
static constexpr int DUMP_BANS_INTERVAL = 60 * 15;


#ifdef WIN32
// Win32 LevelDB doesn't use filedescriptors, and the ones used for
// accessing block files don't count towards the fd_set size limit
// anyway.
#define MIN_CORE_FILEDESCRIPTORS 0
#else
#define MIN_CORE_FILEDESCRIPTORS 150
#endif

static const char* FEE_ESTIMATES_FILENAME="fee_estimates.dat";

/**
 * The PID file facilities.
 */
static const char* BITCOIN_PID_FILENAME = "bitcoind.pid";

static fs::path GetPidFile()
{
    return AbsPathForConfigVal(fs::path(gArgs.GetArg("-pid", BITCOIN_PID_FILENAME)));
}

NODISCARD static bool CreatePidFile()
{
    fsbridge::ofstream file{GetPidFile()};
    if (file) {
#ifdef WIN32
        tfm::format(file, "%d\n", GetCurrentProcessId());
#else
        tfm::format(file, "%d\n", getpid());
#endif
        return true;
    } else {
        return InitError(strprintf(_("Unable to create the PID file '%s': %s").translated, GetPidFile().string(), std::strerror(errno)));
    }
}

//////////////////////////////////////////////////////////////////////////////
//
// Shutdown
//

//
// Thread management and startup/shutdown:
//
// The network-processing threads are all part of a thread group
// created by AppInit() or the Qt main() function.
//
// A clean exit happens when StartShutdown() or the SIGTERM
// signal handler sets ShutdownRequested(), which makes main thread's
// WaitForShutdown() interrupts the thread group.
// And then, WaitForShutdown() makes all other on-going threads
// in the thread group join the main thread.
// Shutdown() is then called to clean up database connections, and stop other
// threads that should only be stopped after the main network-processing
// threads have exited.
//
// Shutdown for Qt is very similar, only it uses a QTimer to detect
// ShutdownRequested() getting set, and then does the normal Qt
// shutdown thing.
//

static std::unique_ptr<ECCVerifyHandle> globalVerifyHandle;

static boost::thread_group threadGroup;
static CScheduler scheduler;
static CScheduler reverification_scheduler;

void Interrupt(NodeContext& node)
{
    InterruptHTTPServer();
    InterruptHTTPRPC();
    InterruptRPC();
    InterruptREST();
    InterruptTorControl();
    InterruptMapPort();
    if (node.connman)
        node.connman->Interrupt();
    if (g_txindex) {
        g_txindex->Interrupt();
    }
    ForEachBlockFilterIndex([](BlockFilterIndex& index) { index.Interrupt(); });
}

void Shutdown(NodeContext& node)
{
    LogPrintf("%s: In progress...\n", __func__);
    static CCriticalSection cs_Shutdown;
    TRY_LOCK(cs_Shutdown, lockShutdown);
    if (!lockShutdown)
        return;

    /// Note: Shutdown() must be able to handle cases in which initialization failed part of the way,
    /// for example if the data directory was found to be locked.
    /// Be sure that anything that writes files or flushes caches only does this if the respective
    /// module was initialized.
    util::ThreadRename("shutoff");
    mempool.AddTransactionsUpdated(1);

    StopHTTPRPC();
    StopREST();
    StopRPC();
    StopHTTPServer();
    for (const auto& client : node.chain_clients) {
        client->flush();
    }
    StopMapPort();

    // Because these depend on each-other, we make sure that neither can be
    // using the other before destroying them.
    if (node.peer_logic) UnregisterValidationInterface(node.peer_logic.get());
    if (node.connman) node.connman->Stop();
    if (g_txindex) g_txindex->Stop();
    ForEachBlockFilterIndex([](BlockFilterIndex& index) { index.Stop(); });

    StopTorControl();

    // After everything has been shut down, but before things get flushed, stop the
    // CScheduler/checkqueue threadGroup
    threadGroup.interrupt_all();
    threadGroup.join_all();

    // After the threads that potentially access these pointers have been stopped,
    // destruct and reset all to nullptr.
    node.peer_logic.reset();
    node.connman.reset();
    node.banman.reset();
    g_txindex.reset();
    DestroyAllBlockFilterIndexes();

    if (::mempool.IsLoaded() && gArgs.GetArg("-persistmempool", DEFAULT_PERSIST_MEMPOOL)) {
        DumpMempool(::mempool);
    }

    if (fFeeEstimatesInitialized)
    {
        ::feeEstimator.FlushUnconfirmed();
        fs::path est_path = GetDataDir() / FEE_ESTIMATES_FILENAME;
        CAutoFile est_fileout(fsbridge::fopen(est_path, "wb"), SER_DISK, CLIENT_VERSION);
        if (!est_fileout.IsNull())
            ::feeEstimator.Write(est_fileout);
        else
            LogPrintf("%s: Failed to write fee estimates to %s\n", __func__, est_path.string());
        fFeeEstimatesInitialized = false;
    }

    // FlushStateToDisk generates a ChainStateFlushed callback, which we should avoid missing
    //
    // g_chainstate is referenced here directly (instead of ::ChainstateActive()) because it
    // may not have been initialized yet.
    {
        LOCK(cs_main);
        if (g_chainstate && g_chainstate->CanFlushToDisk()) {
            g_chainstate->ForceFlushStateToDisk();
        }
    }

    // After there are no more peers/RPC left to give us new data which may generate
    // CValidationInterface callbacks, flush them...
    GetMainSignals().FlushBackgroundCallbacks();

    // Any future callbacks will be dropped. This should absolutely be safe - if
    // missing a callback results in an unrecoverable situation, unclean shutdown
    // would too. The only reason to do the above flushes is to let the wallet catch
    // up with our current chain to avoid any strange pruning edge cases and make
    // next startup faster by avoiding rescan.

    {
        LOCK(cs_main);
        if (g_chainstate && g_chainstate->CanFlushToDisk()) {
            g_chainstate->ForceFlushStateToDisk();
            g_chainstate->ResetCoinsViews();
        }
        pblocktree.reset();
    }
    for (const auto& client : node.chain_clients) {
        client->stop();
    }

#if ENABLE_ZMQ
    if (g_zmq_notification_interface) {
        UnregisterValidationInterface(g_zmq_notification_interface);
        delete g_zmq_notification_interface;
        g_zmq_notification_interface = nullptr;
    }
#endif

    try {
        if (!fs::remove(GetPidFile())) {
            LogPrintf("%s: Unable to remove PID file: File does not exist\n", __func__);
        }
    } catch (const fs::filesystem_error& e) {
        LogPrintf("%s: Unable to remove PID file: %s\n", __func__, fsbridge::get_filesystem_error_message(e));
    }
    node.chain_clients.clear();
    UnregisterAllValidationInterfaces();
    GetMainSignals().UnregisterBackgroundSignalScheduler();
    GetMainSignals().UnregisterWithMempoolSignals(mempool);
    globalVerifyHandle.reset();
    ECC_Stop();
    LogPrintf("%s: done\n", __func__);
}

/**
 * Signal handlers are very limited in what they are allowed to do.
 * The execution context the handler is invoked in is not guaranteed,
 * so we restrict handler operations to just touching variables:
 */
#ifndef WIN32
static void HandleSIGTERM(int)
{
    StartShutdown();
}

static void HandleSIGHUP(int)
{
    LogInstance().m_reopen_file = true;
}
#else
static BOOL WINAPI consoleCtrlHandler(DWORD dwCtrlType)
{
    StartShutdown();
    Sleep(INFINITE);
    return true;
}
#endif

#ifndef WIN32
static void registerSignalHandler(int signal, void(*handler)(int))
{
    struct sigaction sa;
    sa.sa_handler = handler;
    sigemptyset(&sa.sa_mask);
    sa.sa_flags = 0;
    sigaction(signal, &sa, nullptr);
}
#endif

static boost::signals2::connection rpc_notify_block_change_connection;
static void OnRPCStarted()
{
    rpc_notify_block_change_connection = uiInterface.NotifyBlockTip_connect(&RPCNotifyBlockChange);
}

static void OnRPCStopped()
{
    rpc_notify_block_change_connection.disconnect();
    RPCNotifyBlockChange(false, nullptr);
    g_best_block_cv.notify_all();
    LogPrint(BCLog::RPC, "RPC stopped.\n");
}

void SetupServerArgs()
{
    SetupHelpOptions(gArgs);
    gArgs.AddArg("-help-debug", "Print help message with debugging options and exit", ArgsManager::ALLOW_ANY, OptionsCategory::DEBUG_TEST); // server-only for now

    const auto defaultBaseParams = CreateBaseChainParams(CBaseChainParams::MAIN);
    const auto testnetBaseParams = CreateBaseChainParams(CBaseChainParams::TESTNET);
    const auto regtestBaseParams = CreateBaseChainParams(CBaseChainParams::REGTEST);
    const auto defaultChainParams = CreateChainParams(CBaseChainParams::MAIN);
    const auto testnetChainParams = CreateChainParams(CBaseChainParams::TESTNET);
    const auto regtestChainParams = CreateChainParams(CBaseChainParams::REGTEST);

    // Hidden Options
    std::vector<std::string> hidden_args = {
        "-dbcrashratio", "-forcecompactdb",
        // GUI args. These will be overwritten by SetupUIArgs for the GUI
        "-choosedatadir", "-lang=<lang>", "-min", "-resetguisettings", "-splash", "-uiplatform"};

    gArgs.AddArg("-version", "Print version and exit", ArgsManager::ALLOW_ANY, OptionsCategory::OPTIONS);
#if HAVE_SYSTEM
    gArgs.AddArg("-alertnotify=<cmd>", "Execute command when a relevant alert is received or we see a really long fork (%s in cmd is replaced by message)", ArgsManager::ALLOW_ANY, OptionsCategory::OPTIONS);
#endif
    gArgs.AddArg("-assumevalid=<hex>", strprintf("If this block is in the chain assume that it and its ancestors are valid and potentially skip their script verification (0 to verify all, default: %s, testnet: %s)", defaultChainParams->GetConsensus().defaultAssumeValid.GetHex(), testnetChainParams->GetConsensus().defaultAssumeValid.GetHex()), ArgsManager::ALLOW_ANY, OptionsCategory::OPTIONS);
    gArgs.AddArg("-blocksdir=<dir>", "Specify directory to hold blocks subdirectory for *.dat files (default: <datadir>)", ArgsManager::ALLOW_ANY, OptionsCategory::OPTIONS);
#if HAVE_SYSTEM
    gArgs.AddArg("-blocknotify=<cmd>", "Execute command when the best block changes (%s in cmd is replaced by block hash)", ArgsManager::ALLOW_ANY, OptionsCategory::OPTIONS);
#endif
    gArgs.AddArg("-blockreconstructionextratxn=<n>", strprintf("Extra transactions to keep in memory for compact block reconstructions (default: %u)", DEFAULT_BLOCK_RECONSTRUCTION_EXTRA_TXN), ArgsManager::ALLOW_ANY, OptionsCategory::OPTIONS);
    gArgs.AddArg("-blocksonly", strprintf("Whether to reject transactions from network peers. Transactions from the wallet, RPC and relay whitelisted inbound peers are not affected. (default: %u)", DEFAULT_BLOCKSONLY), ArgsManager::ALLOW_ANY, OptionsCategory::OPTIONS);
    gArgs.AddArg("-conf=<file>", strprintf("Specify configuration file. Relative paths will be prefixed by datadir location. (default: %s)", BITCOIN_CONF_FILENAME), ArgsManager::ALLOW_ANY, OptionsCategory::OPTIONS);
    gArgs.AddArg("-datadir=<dir>", "Specify data directory", ArgsManager::ALLOW_ANY, OptionsCategory::OPTIONS);
    gArgs.AddArg("-dbbatchsize", strprintf("Maximum database write batch size in bytes (default: %u)", nDefaultDbBatchSize), ArgsManager::ALLOW_ANY | ArgsManager::DEBUG_ONLY, OptionsCategory::OPTIONS);
    gArgs.AddArg("-dbcache=<n>", strprintf("Maximum database cache size <n> MiB (%d to %d, default: %d). In addition, unused mempool memory is shared for this cache (see -maxmempool).", nMinDbCache, nMaxDbCache, nDefaultDbCache), ArgsManager::ALLOW_ANY, OptionsCategory::OPTIONS);
    gArgs.AddArg("-debuglogfile=<file>", strprintf("Specify location of debug log file. Relative paths will be prefixed by a net-specific datadir location. (-nodebuglogfile to disable; default: %s)", DEFAULT_DEBUGLOGFILE), ArgsManager::ALLOW_ANY, OptionsCategory::OPTIONS);
    gArgs.AddArg("-feefilter", strprintf("Tell other nodes to filter invs to us by our mempool min fee (default: %u)", DEFAULT_FEEFILTER), ArgsManager::ALLOW_ANY | ArgsManager::DEBUG_ONLY, OptionsCategory::OPTIONS);
    gArgs.AddArg("-includeconf=<file>", "Specify additional configuration file, relative to the -datadir path (only useable from configuration file, not command line)", ArgsManager::ALLOW_ANY, OptionsCategory::OPTIONS);
    gArgs.AddArg("-loadblock=<file>", "Imports blocks from external blk000??.dat file on startup", ArgsManager::ALLOW_ANY, OptionsCategory::OPTIONS);
    gArgs.AddArg("-maxmempool=<n>", strprintf("Keep the transaction memory pool below <n> megabytes (default: %u)", DEFAULT_MAX_MEMPOOL_SIZE), ArgsManager::ALLOW_ANY, OptionsCategory::OPTIONS);
    gArgs.AddArg("-maxorphantx=<n>", strprintf("Keep at most <n> unconnectable transactions in memory (default: %u)", DEFAULT_MAX_ORPHAN_TRANSACTIONS), ArgsManager::ALLOW_ANY, OptionsCategory::OPTIONS);
    gArgs.AddArg("-mempoolexpiry=<n>", strprintf("Do not keep transactions in the mempool longer than <n> hours (default: %u)", DEFAULT_MEMPOOL_EXPIRY), ArgsManager::ALLOW_ANY, OptionsCategory::OPTIONS);
    gArgs.AddArg("-minimumchainwork=<hex>", strprintf("Minimum work assumed to exist on a valid chain in hex (default: %s, testnet: %s)", defaultChainParams->GetConsensus().nMinimumChainWork.GetHex(), testnetChainParams->GetConsensus().nMinimumChainWork.GetHex()), ArgsManager::ALLOW_ANY | ArgsManager::DEBUG_ONLY, OptionsCategory::OPTIONS);
    gArgs.AddArg("-par=<n>", strprintf("Set the number of script verification threads (%u to %d, 0 = auto, <0 = leave that many cores free, default: %d)",
        -GetNumCores(), MAX_SCRIPTCHECK_THREADS, DEFAULT_SCRIPTCHECK_THREADS), ArgsManager::ALLOW_ANY, OptionsCategory::OPTIONS);
    gArgs.AddArg("-persistmempool", strprintf("Whether to save the mempool on shutdown and load on restart (default: %u)", DEFAULT_PERSIST_MEMPOOL), ArgsManager::ALLOW_ANY, OptionsCategory::OPTIONS);
    gArgs.AddArg("-pid=<file>", strprintf("Specify pid file. Relative paths will be prefixed by a net-specific datadir location. (default: %s)", BITCOIN_PID_FILENAME), ArgsManager::ALLOW_ANY, OptionsCategory::OPTIONS);
    gArgs.AddArg("-prune=<n>", strprintf("Reduce storage requirements by enabling pruning (deleting) of old blocks. This allows the pruneblockchain RPC to be called to delete specific blocks, and enables automatic pruning of old blocks if a target size in MiB is provided. This mode is incompatible with -txindex and -rescan. "
            "Warning: Reverting this setting requires re-downloading the entire blockchain. "
            "(default: 0 = disable pruning blocks, 1 = allow manual pruning via RPC, >=%u = automatically prune block files to stay under the specified target size in MiB)", MIN_DISK_SPACE_FOR_BLOCK_FILES / 1024 / 1024), ArgsManager::ALLOW_ANY, OptionsCategory::OPTIONS);
    gArgs.AddArg("-reindex", "Rebuild chain state and block index from the blk*.dat files on disk", ArgsManager::ALLOW_ANY, OptionsCategory::OPTIONS);
    gArgs.AddArg("-reindex-chainstate", "Rebuild chain state from the currently indexed blocks. When in pruning mode or if blocks on disk might be corrupted, use full -reindex instead.", ArgsManager::ALLOW_ANY, OptionsCategory::OPTIONS);
#ifndef WIN32
    gArgs.AddArg("-sysperms", "Create new files with system default permissions, instead of umask 077 (only effective with disabled wallet functionality)", ArgsManager::ALLOW_ANY, OptionsCategory::OPTIONS);
#else
    hidden_args.emplace_back("-sysperms");
#endif
    gArgs.AddArg("-txindex", strprintf("Maintain a full transaction index, used by the getrawtransaction rpc call (default: %u)", DEFAULT_TXINDEX), ArgsManager::ALLOW_ANY, OptionsCategory::OPTIONS);
    gArgs.AddArg("-blockfilterindex=<type>",
                 strprintf("Maintain an index of compact filters by block (default: %s, values: %s).", DEFAULT_BLOCKFILTERINDEX, ListBlockFilterTypes()) +
                 " If <type> is not supplied or if <type> = 1, indexes for all known types are enabled.",
                 ArgsManager::ALLOW_ANY, OptionsCategory::OPTIONS);

    gArgs.AddArg("-addnode=<ip>", "Add a node to connect to and attempt to keep the connection open (see the `addnode` RPC command help for more info). This option can be specified multiple times to add multiple nodes.", ArgsManager::ALLOW_ANY | ArgsManager::NETWORK_ONLY, OptionsCategory::CONNECTION);
    gArgs.AddArg("-banscore=<n>", strprintf("Threshold for disconnecting misbehaving peers (default: %u)", DEFAULT_BANSCORE_THRESHOLD), ArgsManager::ALLOW_ANY, OptionsCategory::CONNECTION);
    gArgs.AddArg("-bantime=<n>", strprintf("Number of seconds to keep misbehaving peers from reconnecting (default: %u)", DEFAULT_MISBEHAVING_BANTIME), ArgsManager::ALLOW_ANY, OptionsCategory::CONNECTION);
    gArgs.AddArg("-bind=<addr>", "Bind to given address and always listen on it. Use [host]:port notation for IPv6", ArgsManager::ALLOW_ANY | ArgsManager::NETWORK_ONLY, OptionsCategory::CONNECTION);
    gArgs.AddArg("-connect=<ip>", "Connect only to the specified node; -noconnect disables automatic connections (the rules for this peer are the same as for -addnode). This option can be specified multiple times to connect to multiple nodes.", ArgsManager::ALLOW_ANY | ArgsManager::NETWORK_ONLY, OptionsCategory::CONNECTION);
    gArgs.AddArg("-discover", "Discover own IP addresses (default: 1 when listening and no -externalip or -proxy)", ArgsManager::ALLOW_ANY, OptionsCategory::CONNECTION);
    gArgs.AddArg("-dns", strprintf("Allow DNS lookups for -addnode, -seednode and -connect (default: %u)", DEFAULT_NAME_LOOKUP), ArgsManager::ALLOW_ANY, OptionsCategory::CONNECTION);
    gArgs.AddArg("-dnsseed", "Query for peer addresses via DNS lookup, if low on addresses (default: 1 unless -connect used)", ArgsManager::ALLOW_ANY, OptionsCategory::CONNECTION);
    gArgs.AddArg("-externalip=<ip>", "Specify your own public address", ArgsManager::ALLOW_ANY, OptionsCategory::CONNECTION);
    gArgs.AddArg("-forcednsseed", strprintf("Always query for peer addresses via DNS lookup (default: %u)", DEFAULT_FORCEDNSSEED), ArgsManager::ALLOW_ANY, OptionsCategory::CONNECTION);
    gArgs.AddArg("-listen", "Accept connections from outside (default: 1 if no -proxy or -connect)", ArgsManager::ALLOW_ANY, OptionsCategory::CONNECTION);
    gArgs.AddArg("-listenonion", strprintf("Automatically create Tor hidden service (default: %d)", DEFAULT_LISTEN_ONION), ArgsManager::ALLOW_ANY, OptionsCategory::CONNECTION);
    gArgs.AddArg("-maxconnections=<n>", strprintf("Maintain at most <n> connections to peers (default: %u)", DEFAULT_MAX_PEER_CONNECTIONS), ArgsManager::ALLOW_ANY, OptionsCategory::CONNECTION);
    gArgs.AddArg("-maxreceivebuffer=<n>", strprintf("Maximum per-connection receive buffer, <n>*1000 bytes (default: %u)", DEFAULT_MAXRECEIVEBUFFER), ArgsManager::ALLOW_ANY, OptionsCategory::CONNECTION);
    gArgs.AddArg("-maxsendbuffer=<n>", strprintf("Maximum per-connection send buffer, <n>*1000 bytes (default: %u)", DEFAULT_MAXSENDBUFFER), ArgsManager::ALLOW_ANY, OptionsCategory::CONNECTION);
    gArgs.AddArg("-maxtimeadjustment", strprintf("Maximum allowed median peer time offset adjustment. Local perspective of time may be influenced by peers forward or backward by this amount. (default: %u seconds)", DEFAULT_MAX_TIME_ADJUSTMENT), ArgsManager::ALLOW_ANY, OptionsCategory::CONNECTION);
    gArgs.AddArg("-maxuploadtarget=<n>", strprintf("Tries to keep outbound traffic under the given target (in MiB per 24h), 0 = no limit (default: %d)", DEFAULT_MAX_UPLOAD_TARGET), ArgsManager::ALLOW_ANY, OptionsCategory::CONNECTION);
    gArgs.AddArg("-onion=<ip:port>", "Use separate SOCKS5 proxy to reach peers via Tor hidden services, set -noonion to disable (default: -proxy)", ArgsManager::ALLOW_ANY, OptionsCategory::CONNECTION);
    gArgs.AddArg("-onlynet=<net>", "Make outgoing connections only through network <net> (ipv4, ipv6 or onion). Incoming connections are not affected by this option. This option can be specified multiple times to allow multiple networks.", ArgsManager::ALLOW_ANY, OptionsCategory::CONNECTION);
    gArgs.AddArg("-peerbloomfilters", strprintf("Support filtering of blocks and transaction with bloom filters (default: %u)", DEFAULT_PEERBLOOMFILTERS), ArgsManager::ALLOW_ANY, OptionsCategory::CONNECTION);
    gArgs.AddArg("-permitbaremultisig", strprintf("Relay non-P2SH multisig (default: %u)", DEFAULT_PERMIT_BAREMULTISIG), ArgsManager::ALLOW_ANY, OptionsCategory::CONNECTION);
    gArgs.AddArg("-port=<port>", strprintf("Listen for connections on <port> (default: %u, testnet: %u, regtest: %u)", defaultChainParams->GetDefaultPort(), testnetChainParams->GetDefaultPort(), regtestChainParams->GetDefaultPort()), ArgsManager::ALLOW_ANY | ArgsManager::NETWORK_ONLY, OptionsCategory::CONNECTION);
    gArgs.AddArg("-proxy=<ip:port>", "Connect through SOCKS5 proxy, set -noproxy to disable (default: disabled)", ArgsManager::ALLOW_ANY, OptionsCategory::CONNECTION);
    gArgs.AddArg("-proxyrandomize", strprintf("Randomize credentials for every proxy connection. This enables Tor stream isolation (default: %u)", DEFAULT_PROXYRANDOMIZE), ArgsManager::ALLOW_ANY, OptionsCategory::CONNECTION);
    gArgs.AddArg("-seednode=<ip>", "Connect to a node to retrieve peer addresses, and disconnect. This option can be specified multiple times to connect to multiple nodes.", ArgsManager::ALLOW_ANY, OptionsCategory::CONNECTION);
    gArgs.AddArg("-timeout=<n>", strprintf("Specify connection timeout in milliseconds (minimum: 1, default: %d)", DEFAULT_CONNECT_TIMEOUT), ArgsManager::ALLOW_ANY, OptionsCategory::CONNECTION);
    gArgs.AddArg("-peertimeout=<n>", strprintf("Specify p2p connection timeout in seconds. This option determines the amount of time a peer may be inactive before the connection to it is dropped. (minimum: 1, default: %d)", DEFAULT_PEER_CONNECT_TIMEOUT), ArgsManager::ALLOW_ANY | ArgsManager::DEBUG_ONLY, OptionsCategory::CONNECTION);
    gArgs.AddArg("-torcontrol=<ip>:<port>", strprintf("Tor control port to use if onion listening enabled (default: %s)", DEFAULT_TOR_CONTROL), ArgsManager::ALLOW_ANY, OptionsCategory::CONNECTION);
    gArgs.AddArg("-torpassword=<pass>", "Tor control port password (default: empty)", ArgsManager::ALLOW_ANY, OptionsCategory::CONNECTION);
#ifdef USE_UPNP
#if USE_UPNP
    gArgs.AddArg("-upnp", "Use UPnP to map the listening port (default: 1 when listening and no -proxy)", ArgsManager::ALLOW_ANY, OptionsCategory::CONNECTION);
#else
    gArgs.AddArg("-upnp", strprintf("Use UPnP to map the listening port (default: %u)", 0), ArgsManager::ALLOW_ANY, OptionsCategory::CONNECTION);
#endif
#else
    hidden_args.emplace_back("-upnp");
#endif
    gArgs.AddArg("-whitebind=<[permissions@]addr>", "Bind to given address and whitelist peers connecting to it. "
        "Use [host]:port notation for IPv6. Allowed permissions are bloomfilter (allow requesting BIP37 filtered blocks and transactions), "
        "noban (do not ban for misbehavior), "
        "forcerelay (relay even non-standard transactions), "
        "relay (relay even in -blocksonly mode), "
        "and mempool (allow requesting BIP35 mempool contents). "
        "Specify multiple permissions separated by commas (default: noban,mempool,relay). Can be specified multiple times.", ArgsManager::ALLOW_ANY, OptionsCategory::CONNECTION);

    gArgs.AddArg("-whitelist=<[permissions@]IP address or network>", "Whitelist peers connecting from the given IP address (e.g. 1.2.3.4) or "
        "CIDR notated network(e.g. 1.2.3.0/24). Uses same permissions as "
        "-whitebind. Can be specified multiple times." , ArgsManager::ALLOW_ANY, OptionsCategory::CONNECTION);

    g_wallet_init_interface.AddWalletOptions();

#if ENABLE_ZMQ
    gArgs.AddArg("-zmqpubhashblock=<address>", "Enable publish hash block in <address>", ArgsManager::ALLOW_ANY, OptionsCategory::ZMQ);
    gArgs.AddArg("-zmqpubhashtx=<address>", "Enable publish hash transaction in <address>", ArgsManager::ALLOW_ANY, OptionsCategory::ZMQ);
    gArgs.AddArg("-zmqpubrawblock=<address>", "Enable publish raw block in <address>", ArgsManager::ALLOW_ANY, OptionsCategory::ZMQ);
    gArgs.AddArg("-zmqpubrawtx=<address>", "Enable publish raw transaction in <address>", ArgsManager::ALLOW_ANY, OptionsCategory::ZMQ);
    gArgs.AddArg("-zmqpubhashblockhwm=<n>", strprintf("Set publish hash block outbound message high water mark (default: %d)", CZMQAbstractNotifier::DEFAULT_ZMQ_SNDHWM), ArgsManager::ALLOW_ANY, OptionsCategory::ZMQ);
    gArgs.AddArg("-zmqpubhashtxhwm=<n>", strprintf("Set publish hash transaction outbound message high water mark (default: %d)", CZMQAbstractNotifier::DEFAULT_ZMQ_SNDHWM), ArgsManager::ALLOW_ANY, OptionsCategory::ZMQ);
    gArgs.AddArg("-zmqpubrawblockhwm=<n>", strprintf("Set publish raw block outbound message high water mark (default: %d)", CZMQAbstractNotifier::DEFAULT_ZMQ_SNDHWM), ArgsManager::ALLOW_ANY, OptionsCategory::ZMQ);
    gArgs.AddArg("-zmqpubrawtxhwm=<n>", strprintf("Set publish raw transaction outbound message high water mark (default: %d)", CZMQAbstractNotifier::DEFAULT_ZMQ_SNDHWM), ArgsManager::ALLOW_ANY, OptionsCategory::ZMQ);
#else
    hidden_args.emplace_back("-zmqpubhashblock=<address>");
    hidden_args.emplace_back("-zmqpubhashtx=<address>");
    hidden_args.emplace_back("-zmqpubrawblock=<address>");
    hidden_args.emplace_back("-zmqpubrawtx=<address>");
    hidden_args.emplace_back("-zmqpubhashblockhwm=<n>");
    hidden_args.emplace_back("-zmqpubhashtxhwm=<n>");
    hidden_args.emplace_back("-zmqpubrawblockhwm=<n>");
    hidden_args.emplace_back("-zmqpubrawtxhwm=<n>");
#endif

    gArgs.AddArg("-checkblocks=<n>", strprintf("How many blocks to check at startup (default: %u, 0 = all)", DEFAULT_CHECKBLOCKS), ArgsManager::ALLOW_ANY | ArgsManager::DEBUG_ONLY, OptionsCategory::DEBUG_TEST);
    gArgs.AddArg("-checklevel=<n>", strprintf("How thorough the block verification of -checkblocks is: "
        "level 0 reads the blocks from disk, "
        "level 1 verifies block validity, "
        "level 2 verifies undo data, "
        "level 3 checks disconnection of tip blocks, "
        "and level 4 tries to reconnect the blocks, "
        "each level includes the checks of the previous levels "
        "(0-4, default: %u)", DEFAULT_CHECKLEVEL), ArgsManager::ALLOW_ANY | ArgsManager::DEBUG_ONLY, OptionsCategory::DEBUG_TEST);
    gArgs.AddArg("-checkblockindex", strprintf("Do a consistency check for the block tree, chainstate, and other validation data structures occasionally. (default: %u, regtest: %u)", defaultChainParams->DefaultConsistencyChecks(), regtestChainParams->DefaultConsistencyChecks()), ArgsManager::ALLOW_ANY | ArgsManager::DEBUG_ONLY, OptionsCategory::DEBUG_TEST);
    gArgs.AddArg("-checkmempool=<n>", strprintf("Run checks every <n> transactions (default: %u, regtest: %u)", defaultChainParams->DefaultConsistencyChecks(), regtestChainParams->DefaultConsistencyChecks()), ArgsManager::ALLOW_ANY | ArgsManager::DEBUG_ONLY, OptionsCategory::DEBUG_TEST);
    gArgs.AddArg("-checkpoints", strprintf("Enable rejection of any forks from the known historical chain until block 295000 (default: %u)", DEFAULT_CHECKPOINTS_ENABLED), ArgsManager::ALLOW_ANY | ArgsManager::DEBUG_ONLY, OptionsCategory::DEBUG_TEST);
    gArgs.AddArg("-deprecatedrpc=<method>", "Allows deprecated RPC method(s) to be used", ArgsManager::ALLOW_ANY | ArgsManager::DEBUG_ONLY, OptionsCategory::DEBUG_TEST);
    gArgs.AddArg("-dropmessagestest=<n>", "Randomly drop 1 of every <n> network messages", ArgsManager::ALLOW_ANY | ArgsManager::DEBUG_ONLY, OptionsCategory::DEBUG_TEST);
    gArgs.AddArg("-stopafterblockimport", strprintf("Stop running after importing blocks from disk (default: %u)", DEFAULT_STOPAFTERBLOCKIMPORT), ArgsManager::ALLOW_ANY | ArgsManager::DEBUG_ONLY, OptionsCategory::DEBUG_TEST);
    gArgs.AddArg("-stopatheight", strprintf("Stop running after reaching the given height in the main chain (default: %u)", DEFAULT_STOPATHEIGHT), ArgsManager::ALLOW_ANY | ArgsManager::DEBUG_ONLY, OptionsCategory::DEBUG_TEST);
    gArgs.AddArg("-limitancestorcount=<n>", strprintf("Do not accept transactions if number of in-mempool ancestors is <n> or more (default: %u)", DEFAULT_ANCESTOR_LIMIT), ArgsManager::ALLOW_ANY | ArgsManager::DEBUG_ONLY, OptionsCategory::DEBUG_TEST);
    gArgs.AddArg("-limitancestorsize=<n>", strprintf("Do not accept transactions whose size with all in-mempool ancestors exceeds <n> kilobytes (default: %u)", DEFAULT_ANCESTOR_SIZE_LIMIT), ArgsManager::ALLOW_ANY | ArgsManager::DEBUG_ONLY, OptionsCategory::DEBUG_TEST);
    gArgs.AddArg("-limitdescendantcount=<n>", strprintf("Do not accept transactions if any ancestor would have <n> or more in-mempool descendants (default: %u)", DEFAULT_DESCENDANT_LIMIT), ArgsManager::ALLOW_ANY | ArgsManager::DEBUG_ONLY, OptionsCategory::DEBUG_TEST);
    gArgs.AddArg("-limitdescendantsize=<n>", strprintf("Do not accept transactions if any ancestor would have more than <n> kilobytes of in-mempool descendants (default: %u).", DEFAULT_DESCENDANT_SIZE_LIMIT), ArgsManager::ALLOW_ANY | ArgsManager::DEBUG_ONLY, OptionsCategory::DEBUG_TEST);
    gArgs.AddArg("-addrmantest", "Allows to test address relay on localhost", ArgsManager::ALLOW_ANY | ArgsManager::DEBUG_ONLY, OptionsCategory::DEBUG_TEST);
    gArgs.AddArg("-debug=<category>", "Output debugging information (default: -nodebug, supplying <category> is optional). "
        "If <category> is not supplied or if <category> = 1, output all debugging information. <category> can be: " + ListLogCategories() + ".", ArgsManager::ALLOW_ANY, OptionsCategory::DEBUG_TEST);
    gArgs.AddArg("-debugexclude=<category>", strprintf("Exclude debugging information for a category. Can be used in conjunction with -debug=1 to output debug logs for all categories except one or more specified categories."), ArgsManager::ALLOW_ANY, OptionsCategory::DEBUG_TEST);
    gArgs.AddArg("-logips", strprintf("Include IP addresses in debug output (default: %u)", DEFAULT_LOGIPS), ArgsManager::ALLOW_ANY, OptionsCategory::DEBUG_TEST);
    gArgs.AddArg("-logtimestamps", strprintf("Prepend debug output with timestamp (default: %u)", DEFAULT_LOGTIMESTAMPS), ArgsManager::ALLOW_ANY, OptionsCategory::DEBUG_TEST);
    gArgs.AddArg("-logthreadnames", strprintf("Prepend debug output with name of the originating thread (only available on platforms supporting thread_local) (default: %u)", DEFAULT_LOGTHREADNAMES), ArgsManager::ALLOW_ANY, OptionsCategory::DEBUG_TEST);
    gArgs.AddArg("-logtimemicros", strprintf("Add microsecond precision to debug timestamps (default: %u)", DEFAULT_LOGTIMEMICROS), ArgsManager::ALLOW_ANY | ArgsManager::DEBUG_ONLY, OptionsCategory::DEBUG_TEST);
    gArgs.AddArg("-mocktime=<n>", "Replace actual time with <n> seconds since epoch (default: 0)", ArgsManager::ALLOW_ANY | ArgsManager::DEBUG_ONLY, OptionsCategory::DEBUG_TEST);
    gArgs.AddArg("-maxsigcachesize=<n>", strprintf("Limit sum of signature cache and script execution cache sizes to <n> MiB (default: %u)", DEFAULT_MAX_SIG_CACHE_SIZE), ArgsManager::ALLOW_ANY | ArgsManager::DEBUG_ONLY, OptionsCategory::DEBUG_TEST);
    gArgs.AddArg("-maxtipage=<n>", strprintf("Maximum tip age in seconds to consider node in initial block download (default: %u)", DEFAULT_MAX_TIP_AGE), ArgsManager::ALLOW_ANY | ArgsManager::DEBUG_ONLY, OptionsCategory::DEBUG_TEST);
    gArgs.AddArg("-printpriority", strprintf("Log transaction fee per kB when mining blocks (default: %u)", DEFAULT_PRINTPRIORITY), ArgsManager::ALLOW_ANY | ArgsManager::DEBUG_ONLY, OptionsCategory::DEBUG_TEST);
    gArgs.AddArg("-printtoconsole", "Send trace/debug info to console (default: 1 when no -daemon. To disable logging to file, set -nodebuglogfile)", ArgsManager::ALLOW_ANY, OptionsCategory::DEBUG_TEST);
    gArgs.AddArg("-shrinkdebugfile", "Shrink debug.log file on client startup (default: 1 when no -debug)", ArgsManager::ALLOW_ANY, OptionsCategory::DEBUG_TEST);
    gArgs.AddArg("-uacomment=<cmt>", "Append comment to the user agent string", ArgsManager::ALLOW_ANY, OptionsCategory::DEBUG_TEST);

    SetupChainParamsBaseOptions();

    gArgs.AddArg("-acceptnonstdtxn", strprintf("Relay and mine \"non-standard\" transactions (%sdefault: %u)", "testnet/regtest only; ", !testnetChainParams->RequireStandard()), ArgsManager::ALLOW_ANY | ArgsManager::DEBUG_ONLY, OptionsCategory::NODE_RELAY);
    gArgs.AddArg("-incrementalrelayfee=<amt>", strprintf("Fee rate (in %s/kB) used to define cost of relay, used for mempool limiting and BIP 125 replacement. (default: %s)", CURRENCY_UNIT, FormatMoney(DEFAULT_INCREMENTAL_RELAY_FEE)), ArgsManager::ALLOW_ANY | ArgsManager::DEBUG_ONLY, OptionsCategory::NODE_RELAY);
    gArgs.AddArg("-dustrelayfee=<amt>", strprintf("Fee rate (in %s/kB) used to define dust, the value of an output such that it will cost more than its value in fees at this fee rate to spend it. (default: %s)", CURRENCY_UNIT, FormatMoney(DUST_RELAY_TX_FEE)), ArgsManager::ALLOW_ANY | ArgsManager::DEBUG_ONLY, OptionsCategory::NODE_RELAY);
    gArgs.AddArg("-bytespersigop", strprintf("Equivalent bytes per sigop in transactions for relay and mining (default: %u)", DEFAULT_BYTES_PER_SIGOP), ArgsManager::ALLOW_ANY, OptionsCategory::NODE_RELAY);
    gArgs.AddArg("-datacarrier", strprintf("Relay and mine data carrier transactions (default: %u)", DEFAULT_ACCEPT_DATACARRIER), ArgsManager::ALLOW_ANY, OptionsCategory::NODE_RELAY);
    gArgs.AddArg("-datacarriersize", strprintf("Maximum size of data in data carrier transactions we relay and mine (default: %u)", MAX_OP_RETURN_RELAY), ArgsManager::ALLOW_ANY, OptionsCategory::NODE_RELAY);
    gArgs.AddArg("-minrelaytxfee=<amt>", strprintf("Fees (in %s/kB) smaller than this are considered zero fee for relaying, mining and transaction creation (default: %s)",
        CURRENCY_UNIT, FormatMoney(DEFAULT_MIN_RELAY_TX_FEE)), ArgsManager::ALLOW_ANY, OptionsCategory::NODE_RELAY);
    gArgs.AddArg("-whitelistforcerelay", strprintf("Add 'forcerelay' permission to whitelisted inbound peers with default permissions. This will relay transactions even if the transactions were already in the mempool or violate local relay policy. (default: %d)", DEFAULT_WHITELISTFORCERELAY), ArgsManager::ALLOW_ANY, OptionsCategory::NODE_RELAY);
    gArgs.AddArg("-whitelistrelay", strprintf("Add 'relay' permission to whitelisted inbound peers with default permissions. The will accept relayed transactions even when not relaying transactions (default: %d)", DEFAULT_WHITELISTRELAY), ArgsManager::ALLOW_ANY, OptionsCategory::NODE_RELAY);
    gArgs.AddArg("-anyonecanspendaremine", strprintf("Treat OP_TRUE outputs as funds for the wallet. Default true for custom chains."), ArgsManager::ALLOW_ANY | ArgsManager::DEBUG_ONLY, OptionsCategory::DEBUG_TEST);


    gArgs.AddArg("-blockmaxweight=<n>", strprintf("Set maximum BIP141 block weight (default: %d)", DEFAULT_BLOCK_MAX_WEIGHT), ArgsManager::ALLOW_ANY, OptionsCategory::BLOCK_CREATION);
    gArgs.AddArg("-blockmintxfee=<amt>", strprintf("Set lowest fee rate (in %s/kB) for transactions to be included in block creation. (default: %s)", CURRENCY_UNIT, FormatMoney(DEFAULT_BLOCK_MIN_TX_FEE)), ArgsManager::ALLOW_ANY, OptionsCategory::BLOCK_CREATION);
    gArgs.AddArg("-blockversion=<n>", "Override block version to test forking scenarios", ArgsManager::ALLOW_ANY | ArgsManager::DEBUG_ONLY, OptionsCategory::BLOCK_CREATION);

    gArgs.AddArg("-rest", strprintf("Accept public REST requests (default: %u)", DEFAULT_REST_ENABLE), ArgsManager::ALLOW_ANY, OptionsCategory::RPC);
    gArgs.AddArg("-rpcallowip=<ip>", "Allow JSON-RPC connections from specified source. Valid for <ip> are a single IP (e.g. 1.2.3.4), a network/netmask (e.g. 1.2.3.4/255.255.255.0) or a network/CIDR (e.g. 1.2.3.4/24). This option can be specified multiple times", ArgsManager::ALLOW_ANY, OptionsCategory::RPC);
    gArgs.AddArg("-rpcauth=<userpw>", "Username and HMAC-SHA-256 hashed password for JSON-RPC connections. The field <userpw> comes in the format: <USERNAME>:<SALT>$<HASH>. A canonical python script is included in share/rpcauth. The client then connects normally using the rpcuser=<USERNAME>/rpcpassword=<PASSWORD> pair of arguments. This option can be specified multiple times", ArgsManager::ALLOW_ANY, OptionsCategory::RPC);
    gArgs.AddArg("-rpcbind=<addr>[:port]", "Bind to given address to listen for JSON-RPC connections. Do not expose the RPC server to untrusted networks such as the public internet! This option is ignored unless -rpcallowip is also passed. Port is optional and overrides -rpcport. Use [host]:port notation for IPv6. This option can be specified multiple times (default: 127.0.0.1 and ::1 i.e., localhost)", ArgsManager::ALLOW_ANY, OptionsCategory::RPC);
    gArgs.AddArg("-rpccookiefile=<loc>", "Location of the auth cookie. Relative paths will be prefixed by a net-specific datadir location. (default: data dir)", ArgsManager::ALLOW_ANY, OptionsCategory::RPC);
    gArgs.AddArg("-rpcpassword=<pw>", "Password for JSON-RPC connections", ArgsManager::ALLOW_ANY, OptionsCategory::RPC);
    gArgs.AddArg("-rpcport=<port>", strprintf("Listen for JSON-RPC connections on <port> (default: %u, testnet: %u, regtest: %u)", defaultBaseParams->RPCPort(), testnetBaseParams->RPCPort(), regtestBaseParams->RPCPort()), ArgsManager::ALLOW_ANY, OptionsCategory::RPC);
    gArgs.AddArg("-rpcserialversion", strprintf("Sets the serialization of raw transaction or block hex returned in non-verbose mode, non-segwit(0) or segwit(1) (default: %d)", DEFAULT_RPC_SERIALIZE_VERSION), ArgsManager::ALLOW_ANY, OptionsCategory::RPC);
    gArgs.AddArg("-rpcservertimeout=<n>", strprintf("Timeout during HTTP requests (default: %d)", DEFAULT_HTTP_SERVER_TIMEOUT), ArgsManager::ALLOW_ANY | ArgsManager::DEBUG_ONLY, OptionsCategory::RPC);
    gArgs.AddArg("-rpcthreads=<n>", strprintf("Set the number of threads to service RPC calls (default: %d)", DEFAULT_HTTP_THREADS), ArgsManager::ALLOW_ANY, OptionsCategory::RPC);
    gArgs.AddArg("-rpcuser=<user>", "Username for JSON-RPC connections", ArgsManager::ALLOW_ANY, OptionsCategory::RPC);
    gArgs.AddArg("-rpcworkqueue=<n>", strprintf("Set the depth of the work queue to service RPC calls (default: %d)", DEFAULT_HTTP_WORKQUEUE), ArgsManager::ALLOW_ANY | ArgsManager::DEBUG_ONLY, OptionsCategory::RPC);
    gArgs.AddArg("-server", "Accept command line and JSON-RPC commands", ArgsManager::ALLOW_ANY, OptionsCategory::RPC);

    // chain params
    gArgs.AddArg("-pubkeyprefix", strprintf("The byte prefix, in decimal, of the chain's base58 pubkey address. (default: %d)", defaultChainParams->Base58Prefix(CChainParams::PUBKEY_ADDRESS)[0]), ArgsManager::ALLOW_ANY, OptionsCategory::CHAINPARAMS);
    gArgs.AddArg("-scriptprefix", strprintf("The byte prefix, in decimal, of the chain's base58 script address. (default: %d)", defaultChainParams->Base58Prefix(CChainParams::SCRIPT_ADDRESS)[0]), ArgsManager::ALLOW_ANY, OptionsCategory::CHAINPARAMS);
    gArgs.AddArg("-secretprefix", strprintf("The byte prefix, in decimal, of the chain's base58 secret key encoding. (default: %d)", defaultChainParams->Base58Prefix(CChainParams::SECRET_KEY)[0]), ArgsManager::ALLOW_ANY, OptionsCategory::CHAINPARAMS);
    gArgs.AddArg("-extpubkeyprefix", strprintf("The 4-byte prefix, in hex, of the chain's base58 extended public key encoding. (default: %s)", HexStr(defaultChainParams->Base58Prefix(CChainParams::EXT_PUBLIC_KEY))), ArgsManager::ALLOW_ANY, OptionsCategory::CHAINPARAMS);
    gArgs.AddArg("-extprvkeyprefix", strprintf("The 4-byte prefix, in hex, of the chain's base58 extended private key encoding. (default: %s)", HexStr(defaultChainParams->Base58Prefix(CChainParams::EXT_SECRET_KEY))), ArgsManager::ALLOW_ANY, OptionsCategory::CHAINPARAMS);
    gArgs.AddArg("-bech32_hrp", strprintf("The human-readable part of the chain's bech32 encoding. (default: %s)", defaultChainParams->Bech32HRP()), ArgsManager::ALLOW_ANY, OptionsCategory::CHAINPARAMS);
    gArgs.AddArg("-blech32_hrp", strprintf("The human-readable part of the chain's blech32 encoding. Used in confidential addresses.(default: %s)", defaultChainParams->Blech32HRP()), ArgsManager::ALLOW_ANY, OptionsCategory::CHAINPARAMS);
    gArgs.AddArg("-assetdir", "Entries of pet names of assets, in this format:asset=<hex>:<label>. There can be any number of entries.", ArgsManager::ALLOW_ANY, OptionsCategory::ELEMENTS);
    gArgs.AddArg("-defaultpeggedassetname", "Default name of the pegged asset. (default: bitcoin)", ArgsManager::ALLOW_ANY, OptionsCategory::ELEMENTS);
    gArgs.AddArg("-blindedaddresses", "Give blind addresses by default via getnewaddress and getrawchangeaddress. (default: -con_elementsmode value)", ArgsManager::ALLOW_ANY, OptionsCategory::ELEMENTS);
    gArgs.AddArg("-blindedprefix", "The byte prefix, in decimal, of blinded addresses. (default: 4)", ArgsManager::ALLOW_ANY, OptionsCategory::ELEMENTS);

#if HAVE_DECL_DAEMON
    gArgs.AddArg("-daemon", "Run in the background as a daemon and accept commands", ArgsManager::ALLOW_ANY, OptionsCategory::OPTIONS);
#else
    hidden_args.emplace_back("-daemon");
#endif

    //
    // Elements-specific arguments.
    //

    std::vector<std::string> elements_hidden_args = {"-con_fpowallowmindifficultyblocks", "-con_fpownoretargeting", "-con_nsubsidyhalvinginterval", "-con_bip16exception", "-con_bip34height", "-con_bip65height", "-con_bip66height", "-con_npowtargettimespan", "-con_npowtargetspacing", "-con_nrulechangeactivationthreshold", "-con_nminerconfirmationwindow", "-con_powlimit", "-con_bip34hash", "-con_nminimumchainwork", "-con_defaultassumevalid", "-npruneafterheight", "-fdefaultconsistencychecks", "-fmineblocksondemand", "-fallback_fee_enabled", "-pchmessagestart"};

    gArgs.AddArg("-initialfreecoins", strprintf("The amount of OP_TRUE coins created in the genesis block. Primarily for testing. (default: %d)", 0), ArgsManager::ALLOW_ANY | ArgsManager::DEBUG_ONLY, OptionsCategory::DEBUG_TEST);
    gArgs.AddArg("-validatepegin", "Validate peg-in claims. An RPC connection will be attempted to the trusted mainchain daemon using the `mainchain*` settings below. All functionaries must run this enabled. (default: true if chain has federated peg)", ArgsManager::ALLOW_ANY, OptionsCategory::ELEMENTS);
    gArgs.AddArg("-mainchainrpchost=<host>", "The address which the daemon will try to connect to the trusted mainchain daemon to validate peg-ins, if enabled. (default: 127.0.0.1)", ArgsManager::ALLOW_ANY, OptionsCategory::ELEMENTS);
    gArgs.AddArg("-mainchainrpcport=<n>", strprintf("The port which the daemon will try to connect to the trusted mainchain daemon to validate peg-ins, if enabled. (default: %u)", defaultBaseParams->MainchainRPCPort()), ArgsManager::ALLOW_ANY, OptionsCategory::ELEMENTS);
    gArgs.AddArg("-mainchainrpcuser=<user>", "The rpc username that the daemon will use to connect to the trusted mainchain daemon to validate peg-ins, if enabled. (default: cookie auth)", ArgsManager::ALLOW_ANY, OptionsCategory::ELEMENTS);
    gArgs.AddArg("-mainchainrpcpassword=<pwd>", "The rpc password which the daemon will use to connect to the trusted mainchain daemon to validate peg-ins, if enabled. (default: cookie auth)", ArgsManager::ALLOW_ANY, OptionsCategory::ELEMENTS);
    gArgs.AddArg("-mainchainrpccookiefile=<file>", "The bitcoind cookie auth path which the daemon will use to connect to the trusted mainchain daemon to validate peg-ins. (default: `<datadir>/regtest/.cookie`)", ArgsManager::ALLOW_ANY, OptionsCategory::ELEMENTS);
    gArgs.AddArg("-mainchainrpctimeout=<n>", strprintf("Timeout in seconds during mainchain RPC requests, or 0 for no timeout. (default: %d)", DEFAULT_HTTP_CLIENT_TIMEOUT), ArgsManager::ALLOW_ANY, OptionsCategory::ELEMENTS);
    gArgs.AddArg("-peginconfirmationdepth=<n>", strprintf("Pegin claims must be this deep to be considered valid. (default: %d)", DEFAULT_PEGIN_CONFIRMATION_DEPTH), ArgsManager::ALLOW_ANY, OptionsCategory::ELEMENTS);
    gArgs.AddArg("-recheckpeginblockinterval=<n>", strprintf("The interval in seconds at which a peg-in witness failing block is re-evaluated in case of intermittent peg-in witness failure. 0 means never. (default: %u)", 120), ArgsManager::ALLOW_ANY, OptionsCategory::ELEMENTS);
    gArgs.AddArg("-parentpubkeyprefix", strprintf("The byte prefix, in decimal, of the parent chain's base58 pubkey address. (default: %d)", 111), ArgsManager::ALLOW_ANY, OptionsCategory::CHAINPARAMS);
    gArgs.AddArg("-parentscriptprefix", strprintf("The byte prefix, in decimal, of the parent chain's base58 script address. (default: %d)", 196), ArgsManager::ALLOW_ANY, OptionsCategory::CHAINPARAMS);
    gArgs.AddArg("-parent_bech32_hrp", strprintf("The human-readable part of the parent chain's bech32 encoding. (default: %s)", "bc"), ArgsManager::ALLOW_ANY, OptionsCategory::CHAINPARAMS);
    gArgs.AddArg("-parent_blech32_hrp", strprintf("The human-readable part of the parent chain's blech32 encoding. (default: %s)", "bc"), ArgsManager::ALLOW_ANY, OptionsCategory::CHAINPARAMS);
    gArgs.AddArg("-con_parent_pegged_asset=<hex>", "Asset ID (hex) for pegged asset for when parent chain has CA. (default: 0x00)", ArgsManager::ALLOW_ANY, OptionsCategory::CHAINPARAMS);
    gArgs.AddArg("-feeasset=<hex>", strprintf("Asset ID (hex) for mempool/relay fees (default: %s)", defaultChainParams->GetConsensus().pegged_asset.GetHex()), ArgsManager::ALLOW_ANY, OptionsCategory::CHAINPARAMS);
    gArgs.AddArg("-subsidyasset=<hex>", strprintf("Asset ID (hex) for the block subsidy (default: %s)", defaultChainParams->GetConsensus().pegged_asset.GetHex()), ArgsManager::ALLOW_ANY, OptionsCategory::CHAINPARAMS);
    gArgs.AddArg("-initialreissuancetokens=<n>", "The amount of reissuance tokens created in the genesis block. (default: 0)", ArgsManager::ALLOW_ANY, OptionsCategory::CHAINPARAMS);
    gArgs.AddArg("-ct_bits", strprintf("The default number of hiding bits in a rangeproof. Will be exceeded to cover amounts exceeding the maximum hiding value. (default: %d)", 36), ArgsManager::ALLOW_ANY, OptionsCategory::CHAINPARAMS);
    gArgs.AddArg("-ct_exponent", strprintf("The hiding exponent. (default: %s)", 0), ArgsManager::ALLOW_ANY, OptionsCategory::CHAINPARAMS);

    // Add the hidden options
    gArgs.AddHiddenArgs(hidden_args);
    gArgs.AddHiddenArgs(elements_hidden_args);
}

std::string LicenseInfo()
{
    const std::string URL_SOURCE_CODE = "<https://github.com/bitcoin/bitcoin>";
    const std::string URL_WEBSITE = "<https://bitcoincore.org>";

    return CopyrightHolders(strprintf(_("Copyright (C) %i-%i").translated, 2009, COPYRIGHT_YEAR) + " ") + "\n" +
           "\n" +
           strprintf(_("Please contribute if you find %s useful. "
                       "Visit %s for further information about the software.").translated,
               PACKAGE_NAME, URL_WEBSITE) +
           "\n" +
           strprintf(_("The source code is available from %s.").translated,
               URL_SOURCE_CODE) +
           "\n" +
           "\n" +
           _("This is experimental software.").translated + "\n" +
           strprintf(_("Distributed under the MIT software license, see the accompanying file %s or %s").translated, "COPYING", "<https://opensource.org/licenses/MIT>") + "\n" +
           "\n" +
           strprintf(_("This product includes software developed by the OpenSSL Project for use in the OpenSSL Toolkit %s and cryptographic software written by Eric Young and UPnP software written by Thomas Bernard.").translated, "<https://www.openssl.org>") +
           "\n";
}

#if HAVE_SYSTEM
static void BlockNotifyCallback(bool initialSync, const CBlockIndex *pBlockIndex)
{
    if (initialSync || !pBlockIndex)
        return;

    std::string strCmd = gArgs.GetArg("-blocknotify", "");
    if (!strCmd.empty()) {
        boost::replace_all(strCmd, "%s", pBlockIndex->GetBlockHash().GetHex());
        std::thread t(runCommand, strCmd);
        t.detach(); // thread runs free
    }
}
#endif

static bool fHaveGenesis = false;
static Mutex g_genesis_wait_mutex;
static std::condition_variable g_genesis_wait_cv;

static void BlockNotifyGenesisWait(bool, const CBlockIndex *pBlockIndex)
{
    if (pBlockIndex != nullptr) {
        {
            LOCK(g_genesis_wait_mutex);
            fHaveGenesis = true;
        }
        g_genesis_wait_cv.notify_all();
    }
}

struct CImportingNow
{
    CImportingNow() {
        assert(fImporting == false);
        fImporting = true;
    }

    ~CImportingNow() {
        assert(fImporting == true);
        fImporting = false;
    }
};


// If we're using -prune with -reindex, then delete block files that will be ignored by the
// reindex.  Since reindexing works by starting at block file 0 and looping until a blockfile
// is missing, do the same here to delete any later block files after a gap.  Also delete all
// rev files since they'll be rewritten by the reindex anyway.  This ensures that vinfoBlockFile
// is in sync with what's actually on disk by the time we start downloading, so that pruning
// works correctly.
static void CleanupBlockRevFiles()
{
    std::map<std::string, fs::path> mapBlockFiles;

    // Glob all blk?????.dat and rev?????.dat files from the blocks directory.
    // Remove the rev files immediately and insert the blk file paths into an
    // ordered map keyed by block file index.
    LogPrintf("Removing unusable blk?????.dat and rev?????.dat files for -reindex with -prune\n");
    fs::path blocksdir = GetBlocksDir();
    for (fs::directory_iterator it(blocksdir); it != fs::directory_iterator(); it++) {
        if (fs::is_regular_file(*it) &&
            it->path().filename().string().length() == 12 &&
            it->path().filename().string().substr(8,4) == ".dat")
        {
            if (it->path().filename().string().substr(0,3) == "blk")
                mapBlockFiles[it->path().filename().string().substr(3,5)] = it->path();
            else if (it->path().filename().string().substr(0,3) == "rev")
                remove(it->path());
        }
    }

    // Remove all block files that aren't part of a contiguous set starting at
    // zero by walking the ordered map (keys are block file indices) by
    // keeping a separate counter.  Once we hit a gap (or if 0 doesn't exist)
    // start removing block files.
    int nContigCounter = 0;
    for (const std::pair<const std::string, fs::path>& item : mapBlockFiles) {
        if (atoi(item.first) == nContigCounter) {
            nContigCounter++;
            continue;
        }
        remove(item.second);
    }
}

static void ThreadImport(std::vector<fs::path> vImportFiles)
{
    const CChainParams& chainparams = Params();
    util::ThreadRename("loadblk");
    ScheduleBatchPriority();

    {
    CImportingNow imp;

    // -reindex
    if (fReindex) {
        int nFile = 0;
        while (true) {
            FlatFilePos pos(nFile, 0);
            if (!fs::exists(GetBlockPosFilename(pos)))
                break; // No block files left to reindex
            FILE *file = OpenBlockFile(pos, true);
            if (!file)
                break; // This error is logged in OpenBlockFile
            LogPrintf("Reindexing block file blk%05u.dat...\n", (unsigned int)nFile);
            LoadExternalBlockFile(chainparams, file, &pos);
            nFile++;
        }
        pblocktree->WriteReindexing(false);
        fReindex = false;
        LogPrintf("Reindexing finished\n");
        // To avoid ending up in a situation without genesis block, re-try initializing (no-op if reindexing worked):
        LoadGenesisBlock(chainparams);
    }

    // hardcoded $DATADIR/bootstrap.dat
    fs::path pathBootstrap = GetDataDir() / "bootstrap.dat";
    if (fs::exists(pathBootstrap)) {
        FILE *file = fsbridge::fopen(pathBootstrap, "rb");
        if (file) {
            fs::path pathBootstrapOld = GetDataDir() / "bootstrap.dat.old";
            LogPrintf("Importing bootstrap.dat...\n");
            LoadExternalBlockFile(chainparams, file);
            RenameOver(pathBootstrap, pathBootstrapOld);
        } else {
            LogPrintf("Warning: Could not open bootstrap file %s\n", pathBootstrap.string());
        }
    }

    // -loadblock=
    for (const fs::path& path : vImportFiles) {
        FILE *file = fsbridge::fopen(path, "rb");
        if (file) {
            LogPrintf("Importing blocks file %s...\n", path.string());
            LoadExternalBlockFile(chainparams, file);
        } else {
            LogPrintf("Warning: Could not open blocks file %s\n", path.string());
        }
    }

    // scan for better chains in the block chain database, that are not yet connected in the active best chain
    BlockValidationState state;
    if (!ActivateBestChain(state, chainparams)) {
        LogPrintf("Failed to connect best block (%s)\n", FormatStateMessage(state));
        StartShutdown();
        return;
    }

    if (gArgs.GetBoolArg("-stopafterblockimport", DEFAULT_STOPAFTERBLOCKIMPORT)) {
        LogPrintf("Stopping after block import\n");
        StartShutdown();
        return;
    }
    } // End scope of CImportingNow
    if (gArgs.GetArg("-persistmempool", DEFAULT_PERSIST_MEMPOOL)) {
        LoadMempool(::mempool);
    }
    ::mempool.SetIsLoaded(!ShutdownRequested());
}

/** Sanity checks
 *  Ensure that Bitcoin is running in a usable environment with all
 *  necessary library support.
 */
static bool InitSanityCheck()
{
    if(!ECC_InitSanityCheck()) {
        InitError("Elliptic curve cryptography sanity check failure. Aborting.");
        return false;
    }

    if (!glibc_sanity_test() || !glibcxx_sanity_test())
        return false;

    if (!Random_SanityCheck()) {
        InitError("OS cryptographic RNG sanity check failure. Aborting.");
        return false;
    }

    return true;
}

static bool AppInitServers()
{
    RPCServer::OnStarted(&OnRPCStarted);
    RPCServer::OnStopped(&OnRPCStopped);
    if (!InitHTTPServer())
        return false;
    StartRPC();
    if (!StartHTTPRPC())
        return false;
    if (gArgs.GetBoolArg("-rest", DEFAULT_REST_ENABLE)) StartREST();
    StartHTTPServer();
    return true;
}

// Parameter interaction based on rules
void InitParameterInteraction()
{
    // when specifying an explicit binding address, you want to listen on it
    // even when -connect or -proxy is specified
    if (gArgs.IsArgSet("-bind")) {
        if (gArgs.SoftSetBoolArg("-listen", true))
            LogPrintf("%s: parameter interaction: -bind set -> setting -listen=1\n", __func__);
    }
    if (gArgs.IsArgSet("-whitebind")) {
        if (gArgs.SoftSetBoolArg("-listen", true))
            LogPrintf("%s: parameter interaction: -whitebind set -> setting -listen=1\n", __func__);
    }

    if (gArgs.IsArgSet("-connect")) {
        // when only connecting to trusted nodes, do not seed via DNS, or listen by default
        if (gArgs.SoftSetBoolArg("-dnsseed", false))
            LogPrintf("%s: parameter interaction: -connect set -> setting -dnsseed=0\n", __func__);
        if (gArgs.SoftSetBoolArg("-listen", false))
            LogPrintf("%s: parameter interaction: -connect set -> setting -listen=0\n", __func__);
    }

    if (gArgs.IsArgSet("-proxy")) {
        // to protect privacy, do not listen by default if a default proxy server is specified
        if (gArgs.SoftSetBoolArg("-listen", false))
            LogPrintf("%s: parameter interaction: -proxy set -> setting -listen=0\n", __func__);
        // to protect privacy, do not use UPNP when a proxy is set. The user may still specify -listen=1
        // to listen locally, so don't rely on this happening through -listen below.
        if (gArgs.SoftSetBoolArg("-upnp", false))
            LogPrintf("%s: parameter interaction: -proxy set -> setting -upnp=0\n", __func__);
        // to protect privacy, do not discover addresses by default
        if (gArgs.SoftSetBoolArg("-discover", false))
            LogPrintf("%s: parameter interaction: -proxy set -> setting -discover=0\n", __func__);
    }

    if (!gArgs.GetBoolArg("-listen", DEFAULT_LISTEN)) {
        // do not map ports or try to retrieve public IP when not listening (pointless)
        if (gArgs.SoftSetBoolArg("-upnp", false))
            LogPrintf("%s: parameter interaction: -listen=0 -> setting -upnp=0\n", __func__);
        if (gArgs.SoftSetBoolArg("-discover", false))
            LogPrintf("%s: parameter interaction: -listen=0 -> setting -discover=0\n", __func__);
        if (gArgs.SoftSetBoolArg("-listenonion", false))
            LogPrintf("%s: parameter interaction: -listen=0 -> setting -listenonion=0\n", __func__);
    }

    if (gArgs.IsArgSet("-externalip")) {
        // if an explicit public IP is specified, do not try to find others
        if (gArgs.SoftSetBoolArg("-discover", false))
            LogPrintf("%s: parameter interaction: -externalip set -> setting -discover=0\n", __func__);
    }

    // disable whitelistrelay in blocksonly mode
    if (gArgs.GetBoolArg("-blocksonly", DEFAULT_BLOCKSONLY)) {
        if (gArgs.SoftSetBoolArg("-whitelistrelay", false))
            LogPrintf("%s: parameter interaction: -blocksonly=1 -> setting -whitelistrelay=0\n", __func__);
    }

    // Forcing relay from whitelisted hosts implies we will accept relays from them in the first place.
    if (gArgs.GetBoolArg("-whitelistforcerelay", DEFAULT_WHITELISTFORCERELAY)) {
        if (gArgs.SoftSetBoolArg("-whitelistrelay", true))
            LogPrintf("%s: parameter interaction: -whitelistforcerelay=1 -> setting -whitelistrelay=1\n", __func__);
    }
}

/**
 * Initialize global loggers.
 *
 * Note that this is called very early in the process lifetime, so you should be
 * careful about what global state you rely on here.
 */
void InitLogging()
{
    LogInstance().m_print_to_file = !gArgs.IsArgNegated("-debuglogfile");
    LogInstance().m_file_path = AbsPathForConfigVal(gArgs.GetArg("-debuglogfile", DEFAULT_DEBUGLOGFILE));
    LogInstance().m_print_to_console = gArgs.GetBoolArg("-printtoconsole", !gArgs.GetBoolArg("-daemon", false));
    LogInstance().m_log_timestamps = gArgs.GetBoolArg("-logtimestamps", DEFAULT_LOGTIMESTAMPS);
    LogInstance().m_log_time_micros = gArgs.GetBoolArg("-logtimemicros", DEFAULT_LOGTIMEMICROS);
    LogInstance().m_log_threadnames = gArgs.GetBoolArg("-logthreadnames", DEFAULT_LOGTHREADNAMES);

    fLogIPs = gArgs.GetBoolArg("-logips", DEFAULT_LOGIPS);

    std::string version_string = FormatFullVersion();
#ifdef DEBUG
    version_string += " (debug build)";
#else
    version_string += " (release build)";
#endif
    LogPrintf(PACKAGE_NAME " version %s\n", version_string);
}

namespace { // Variables internal to initialization process only

int nMaxConnections;
int nUserMaxConnections;
int nFD;
ServiceFlags nLocalServices = ServiceFlags(NODE_NETWORK | NODE_NETWORK_LIMITED);
int64_t peer_connect_timeout;
std::vector<BlockFilterType> g_enabled_filter_types;

} // namespace

[[noreturn]] static void new_handler_terminate()
{
    // Rather than throwing std::bad-alloc if allocation fails, terminate
    // immediately to (try to) avoid chain corruption.
    // Since LogPrintf may itself allocate memory, set the handler directly
    // to terminate first.
    std::set_new_handler(std::terminate);
    LogPrintf("Error: Out of memory. Terminating.\n");

    // The log was successful, terminate now.
    std::terminate();
};

bool AppInitBasicSetup()
{
    // ********************************************************* Step 1: setup
#ifdef _MSC_VER
    // Turn off Microsoft heap dump noise
    _CrtSetReportMode(_CRT_WARN, _CRTDBG_MODE_FILE);
    _CrtSetReportFile(_CRT_WARN, CreateFileA("NUL", GENERIC_WRITE, 0, nullptr, OPEN_EXISTING, 0, 0));
    // Disable confusing "helpful" text message on abort, Ctrl-C
    _set_abort_behavior(0, _WRITE_ABORT_MSG | _CALL_REPORTFAULT);
#endif
#ifdef WIN32
    // Enable Data Execution Prevention (DEP)
    SetProcessDEPPolicy(PROCESS_DEP_ENABLE);
#endif

    if (!SetupNetworking())
        return InitError("Initializing networking failed");

#ifndef WIN32
    if (!gArgs.GetBoolArg("-sysperms", false)) {
        umask(077);
    }

    // Clean shutdown on SIGTERM
    registerSignalHandler(SIGTERM, HandleSIGTERM);
    registerSignalHandler(SIGINT, HandleSIGTERM);

    // Reopen debug.log on SIGHUP
    registerSignalHandler(SIGHUP, HandleSIGHUP);

    // Ignore SIGPIPE, otherwise it will bring the daemon down if the client closes unexpectedly
    signal(SIGPIPE, SIG_IGN);
#else
    SetConsoleCtrlHandler(consoleCtrlHandler, true);
#endif

    std::set_new_handler(new_handler_terminate);

    return true;
}

bool AppInitParameterInteraction()
{
    const CChainParams& chainparams = Params();
    // ********************************************************* Step 2: parameter interactions

    // also see: InitParameterInteraction()

    // Warn if network-specific options (-addnode, -connect, etc) are
    // specified in default section of config file, but not overridden
    // on the command line or in this network's section of the config file.
    std::string network = gArgs.GetChainName();
    for (const auto& arg : gArgs.GetUnsuitableSectionOnlyArgs()) {
        return InitError(strprintf(_("Config setting for %s only applied on %s network when in [%s] section.").translated, arg, network, network));
    }

    if (!fs::is_directory(GetBlocksDir())) {
        return InitError(strprintf(_("Specified blocks directory \"%s\" does not exist.").translated, gArgs.GetArg("-blocksdir", "")));
    }

    // parse and validate enabled filter types
    std::string blockfilterindex_value = gArgs.GetArg("-blockfilterindex", DEFAULT_BLOCKFILTERINDEX);
    if (blockfilterindex_value == "" || blockfilterindex_value == "1") {
        g_enabled_filter_types = AllBlockFilterTypes();
    } else if (blockfilterindex_value != "0") {
        const std::vector<std::string> names = gArgs.GetArgs("-blockfilterindex");
        g_enabled_filter_types.reserve(names.size());
        for (const auto& name : names) {
            BlockFilterType filter_type;
            if (!BlockFilterTypeByName(name, filter_type)) {
                return InitError(strprintf(_("Unknown -blockfilterindex value %s.").translated, name));
            }
            g_enabled_filter_types.push_back(filter_type);
        }
    }

    // if using block pruning, then disallow txindex
    if (gArgs.GetArg("-prune", 0)) {
        if (gArgs.GetBoolArg("-txindex", DEFAULT_TXINDEX))
            return InitError(_("Prune mode is incompatible with -txindex.").translated);
        if (!g_enabled_filter_types.empty()) {
            return InitError(_("Prune mode is incompatible with -blockfilterindex.").translated);
        }
    }

    // -bind and -whitebind can't be set when not listening
    size_t nUserBind = gArgs.GetArgs("-bind").size() + gArgs.GetArgs("-whitebind").size();
    if (nUserBind != 0 && !gArgs.GetBoolArg("-listen", DEFAULT_LISTEN)) {
        return InitError("Cannot set -bind or -whitebind together with -listen=0");
    }

    // Make sure enough file descriptors are available
    int nBind = std::max(nUserBind, size_t(1));
    nUserMaxConnections = gArgs.GetArg("-maxconnections", DEFAULT_MAX_PEER_CONNECTIONS);
    nMaxConnections = std::max(nUserMaxConnections, 0);

    // Trim requested connection counts, to fit into system limitations
    // <int> in std::min<int>(...) to work around FreeBSD compilation issue described in #2695
    nFD = RaiseFileDescriptorLimit(nMaxConnections + MIN_CORE_FILEDESCRIPTORS + MAX_ADDNODE_CONNECTIONS);
#ifdef USE_POLL
    int fd_max = nFD;
#else
    int fd_max = FD_SETSIZE;
#endif
    nMaxConnections = std::max(std::min<int>(nMaxConnections, fd_max - nBind - MIN_CORE_FILEDESCRIPTORS - MAX_ADDNODE_CONNECTIONS), 0);
    if (nFD < MIN_CORE_FILEDESCRIPTORS)
        return InitError(_("Not enough file descriptors available.").translated);
    nMaxConnections = std::min(nFD - MIN_CORE_FILEDESCRIPTORS - MAX_ADDNODE_CONNECTIONS, nMaxConnections);

    if (nMaxConnections < nUserMaxConnections)
        InitWarning(strprintf(_("Reducing -maxconnections from %d to %d, because of system limitations.").translated, nUserMaxConnections, nMaxConnections));

    // ********************************************************* Step 3: parameter-to-internal-flags
    if (gArgs.IsArgSet("-debug")) {
        // Special-case: if -debug=0/-nodebug is set, turn off debugging messages
        const std::vector<std::string> categories = gArgs.GetArgs("-debug");

        if (std::none_of(categories.begin(), categories.end(),
            [](std::string cat){return cat == "0" || cat == "none";})) {
            for (const auto& cat : categories) {
                if (!LogInstance().EnableCategory(cat)) {
                    InitWarning(strprintf(_("Unsupported logging category %s=%s.").translated, "-debug", cat));
                }
            }
        }
    }

    // Now remove the logging categories which were explicitly excluded
    for (const std::string& cat : gArgs.GetArgs("-debugexclude")) {
        if (!LogInstance().DisableCategory(cat)) {
            InitWarning(strprintf(_("Unsupported logging category %s=%s.").translated, "-debugexclude", cat));
        }
    }

    // Checkmempool and checkblockindex default to true in regtest mode
    int ratio = std::min<int>(std::max<int>(gArgs.GetArg("-checkmempool", chainparams.DefaultConsistencyChecks() ? 1 : 0), 0), 1000000);
    if (ratio != 0) {
        mempool.setSanityCheck(1.0 / ratio);
    }
    fCheckBlockIndex = gArgs.GetBoolArg("-checkblockindex", chainparams.DefaultConsistencyChecks());
    fCheckpointsEnabled = gArgs.GetBoolArg("-checkpoints", DEFAULT_CHECKPOINTS_ENABLED);

    hashAssumeValid = uint256S(gArgs.GetArg("-assumevalid", chainparams.GetConsensus().defaultAssumeValid.GetHex()));
    if (!hashAssumeValid.IsNull())
        LogPrintf("Assuming ancestors of block %s have valid signatures.\n", hashAssumeValid.GetHex());
    else
        LogPrintf("Validating signatures for all blocks.\n");

    if (gArgs.IsArgSet("-minimumchainwork")) {
        const std::string minChainWorkStr = gArgs.GetArg("-minimumchainwork", "");
        if (!IsHexNumber(minChainWorkStr)) {
            return InitError(strprintf("Invalid non-hex (%s) minimum chain work value specified", minChainWorkStr));
        }
        nMinimumChainWork = UintToArith256(uint256S(minChainWorkStr));
    } else {
        nMinimumChainWork = UintToArith256(chainparams.GetConsensus().nMinimumChainWork);
    }
    LogPrintf("Setting nMinimumChainWork=%s\n", nMinimumChainWork.GetHex());
    if (nMinimumChainWork < UintToArith256(chainparams.GetConsensus().nMinimumChainWork)) {
        LogPrintf("Warning: nMinimumChainWork set below default value of %s\n", chainparams.GetConsensus().nMinimumChainWork.GetHex());
    }

    // mempool limits
    int64_t nMempoolSizeMax = gArgs.GetArg("-maxmempool", DEFAULT_MAX_MEMPOOL_SIZE) * 1000000;
    int64_t nMempoolSizeMin = gArgs.GetArg("-limitdescendantsize", DEFAULT_DESCENDANT_SIZE_LIMIT) * 1000 * 40;
    if (nMempoolSizeMax < 0 || nMempoolSizeMax < nMempoolSizeMin)
        return InitError(strprintf(_("-maxmempool must be at least %d MB").translated, std::ceil(nMempoolSizeMin / 1000000.0)));
    // incremental relay fee sets the minimum feerate increase necessary for BIP 125 replacement in the mempool
    // and the amount the mempool min fee increases above the feerate of txs evicted due to mempool limiting.
    if (gArgs.IsArgSet("-incrementalrelayfee"))
    {
        CAmount n = 0;
        if (!ParseMoney(gArgs.GetArg("-incrementalrelayfee", ""), n))
            return InitError(AmountErrMsg("incrementalrelayfee", gArgs.GetArg("-incrementalrelayfee", "")).translated);
        incrementalRelayFee = CFeeRate(n);
    }

    // -par=0 means autodetect, but nScriptCheckThreads==0 means no concurrency
    nScriptCheckThreads = gArgs.GetArg("-par", DEFAULT_SCRIPTCHECK_THREADS);
    if (nScriptCheckThreads <= 0)
        nScriptCheckThreads += GetNumCores();
    if (nScriptCheckThreads <= 1)
        nScriptCheckThreads = 0;
    else if (nScriptCheckThreads > MAX_SCRIPTCHECK_THREADS)
        nScriptCheckThreads = MAX_SCRIPTCHECK_THREADS;

    // block pruning; get the amount of disk space (in MiB) to allot for block & undo files
    int64_t nPruneArg = gArgs.GetArg("-prune", 0);
    if (nPruneArg < 0) {
        return InitError(_("Prune cannot be configured with a negative value.").translated);
    }
    nPruneTarget = (uint64_t) nPruneArg * 1024 * 1024;
    if (nPruneArg == 1) {  // manual pruning: -prune=1
        LogPrintf("Block pruning enabled.  Use RPC call pruneblockchain(height) to manually prune block and undo files.\n");
        nPruneTarget = std::numeric_limits<uint64_t>::max();
        fPruneMode = true;
    } else if (nPruneTarget) {
        if (nPruneTarget < MIN_DISK_SPACE_FOR_BLOCK_FILES) {
            return InitError(strprintf(_("Prune configured below the minimum of %d MiB.  Please use a higher number.").translated, MIN_DISK_SPACE_FOR_BLOCK_FILES / 1024 / 1024));
        }
        LogPrintf("Prune configured to target %u MiB on disk for block and undo files.\n", nPruneTarget / 1024 / 1024);
        fPruneMode = true;
    }

    nConnectTimeout = gArgs.GetArg("-timeout", DEFAULT_CONNECT_TIMEOUT);
    if (nConnectTimeout <= 0) {
        nConnectTimeout = DEFAULT_CONNECT_TIMEOUT;
    }

    peer_connect_timeout = gArgs.GetArg("-peertimeout", DEFAULT_PEER_CONNECT_TIMEOUT);
    if (peer_connect_timeout <= 0) {
        return InitError("peertimeout cannot be configured with a negative value.");
    }

    if (gArgs.IsArgSet("-minrelaytxfee")) {
        CAmount n = 0;
        if (!ParseMoney(gArgs.GetArg("-minrelaytxfee", ""), n)) {
            return InitError(AmountErrMsg("minrelaytxfee", gArgs.GetArg("-minrelaytxfee", "")).translated);
        }
        // High fee check is done afterward in CWallet::CreateWalletFromFile()
        ::minRelayTxFee = CFeeRate(n);
    } else if (incrementalRelayFee > ::minRelayTxFee) {
        // Allow only setting incrementalRelayFee to control both
        ::minRelayTxFee = incrementalRelayFee;
        LogPrintf("Increasing minrelaytxfee to %s to match incrementalrelayfee\n",::minRelayTxFee.ToString());
    }

    // Sanity check argument for min fee for including tx in block
    // TODO: Harmonize which arguments need sanity checking and where that happens
    if (gArgs.IsArgSet("-blockmintxfee"))
    {
        CAmount n = 0;
        if (!ParseMoney(gArgs.GetArg("-blockmintxfee", ""), n))
            return InitError(AmountErrMsg("blockmintxfee", gArgs.GetArg("-blockmintxfee", "")).translated);
    }

    // Feerate used to define dust.  Shouldn't be changed lightly as old
    // implementations may inadvertently create non-standard transactions
    if (gArgs.IsArgSet("-dustrelayfee"))
    {
        CAmount n = 0;
        if (!ParseMoney(gArgs.GetArg("-dustrelayfee", ""), n))
            return InitError(AmountErrMsg("dustrelayfee", gArgs.GetArg("-dustrelayfee", "")).translated);
        dustRelayFee = CFeeRate(n);
    }

    fRequireStandard = !gArgs.GetBoolArg("-acceptnonstdtxn", !chainparams.RequireStandard());
    if (!chainparams.IsTestChain() && !fRequireStandard) {
        return InitError(strprintf("acceptnonstdtxn is not currently supported for %s chain", chainparams.NetworkIDString()));
    }
    nBytesPerSigOp = gArgs.GetArg("-bytespersigop", nBytesPerSigOp);

    if (!g_wallet_init_interface.ParameterInteraction()) return false;

    fIsBareMultisigStd = gArgs.GetBoolArg("-permitbaremultisig", DEFAULT_PERMIT_BAREMULTISIG);
    fAcceptDatacarrier = gArgs.GetBoolArg("-datacarrier", DEFAULT_ACCEPT_DATACARRIER);
    nMaxDatacarrierBytes = gArgs.GetArg("-datacarriersize", nMaxDatacarrierBytes);

    // Option to startup with mocktime set (used for regression testing):
    SetMockTime(gArgs.GetArg("-mocktime", 0)); // SetMockTime(0) is a no-op

    if (gArgs.GetBoolArg("-peerbloomfilters", DEFAULT_PEERBLOOMFILTERS))
        nLocalServices = ServiceFlags(nLocalServices | NODE_BLOOM);

    if (gArgs.GetArg("-rpcserialversion", DEFAULT_RPC_SERIALIZE_VERSION) < 0)
        return InitError("rpcserialversion must be non-negative.");

    if (gArgs.GetArg("-rpcserialversion", DEFAULT_RPC_SERIALIZE_VERSION) > 1)
        return InitError("unknown rpcserialversion requested.");

    nMaxTipAge = gArgs.GetArg("-maxtipage", DEFAULT_MAX_TIP_AGE);

    try {
        const std::string default_asset_name = gArgs.GetArg("-defaultpeggedassetname", "bitcoin");
        InitGlobalAssetDir(gArgs.GetArgs("-assetdir"), default_asset_name);
    } catch (const std::exception& e) {
        return InitError(strprintf("Error in -assetdir: %s\n", e.what()));
    }

    return true;
}

static bool LockDataDirectory(bool probeOnly)
{
    // Make sure only a single Bitcoin process is using the data directory.
    fs::path datadir = GetDataDir();
    if (!DirIsWritable(datadir)) {
        return InitError(strprintf(_("Cannot write to data directory '%s'; check permissions.").translated, datadir.string()));
    }
    if (!LockDirectory(datadir, ".lock", probeOnly)) {
        return InitError(strprintf(_("Cannot obtain a lock on data directory %s. %s is probably already running.").translated, datadir.string(), PACKAGE_NAME));
    }
    return true;
}

bool AppInitSanityChecks()
{
    // ********************************************************* Step 4: sanity checks

    // Initialize elliptic curve code
    std::string sha256_algo = SHA256AutoDetect();
    LogPrintf("Using the '%s' SHA256 implementation\n", sha256_algo);
    RandomInit();
    ECC_Start();
    globalVerifyHandle.reset(new ECCVerifyHandle());

    // Sanity check
    if (!InitSanityCheck())
        return InitError(strprintf(_("Initialization sanity check failed. %s is shutting down.").translated, PACKAGE_NAME));

    // Probe the data directory lock to give an early error message, if possible
    // We cannot hold the data directory lock here, as the forking for daemon() hasn't yet happened,
    // and a fork will cause weird behavior to it.
    return LockDataDirectory(true);
}

bool AppInitLockDataDirectory()
{
    // After daemonization get the data directory lock again and hold on to it until exit
    // This creates a slight window for a race condition to happen, however this condition is harmless: it
    // will at most make us exit without printing a message to console.
    if (!LockDataDirectory(false)) {
        // Detailed error printed inside LockDataDirectory
        return false;
    }
    return true;
}

bool AppInitMain(NodeContext& node)
{
    const CChainParams& chainparams = Params();
    // ********************************************************* Step 4a: application initialization
    if (!CreatePidFile()) {
        // Detailed error printed inside CreatePidFile().
        return false;
    }
    if (LogInstance().m_print_to_file) {
        if (gArgs.GetBoolArg("-shrinkdebugfile", LogInstance().DefaultShrinkDebugFile())) {
            // Do this first since it both loads a bunch of debug.log into memory,
            // and because this needs to happen before any other debug.log printing
            LogInstance().ShrinkDebugFile();
        }
    }
    if (!LogInstance().StartLogging()) {
            return InitError(strprintf("Could not open debug log file %s",
                LogInstance().m_file_path.string()));
    }

    if (!LogInstance().m_log_timestamps)
        LogPrintf("Startup time: %s\n", FormatISO8601DateTime(GetTime()));
    LogPrintf("Default data directory %s\n", GetDefaultDataDir().string());
    LogPrintf("Using data directory %s\n", GetDataDir().string());

    // Only log conf file usage message if conf file actually exists.
    fs::path config_file_path = GetConfigFile(gArgs.GetArg("-conf", BITCOIN_CONF_FILENAME));
    if (fs::exists(config_file_path)) {
        LogPrintf("Config file: %s\n", config_file_path.string());
    } else if (gArgs.IsArgSet("-conf")) {
        // Warn if no conf file exists at path provided by user
        InitWarning(strprintf(_("The specified config file %s does not exist\n").translated, config_file_path.string()));
    } else {
        // Not categorizing as "Warning" because it's the default behavior
        LogPrintf("Config file: %s (not found, skipping)\n", config_file_path.string());
    }

    LogPrintf("Using at most %i automatic connections (%i file descriptors available)\n", nMaxConnections, nFD);

    // Warn about relative -datadir path.
    if (gArgs.IsArgSet("-datadir") && !fs::path(gArgs.GetArg("-datadir", "")).is_absolute()) {
        LogPrintf("Warning: relative datadir option '%s' specified, which will be interpreted relative to the " /* Continued */
                  "current working directory '%s'. This is fragile, because if bitcoin is started in the future "
                  "from a different location, it will be unable to locate the current data files. There could "
                  "also be data loss if bitcoin is started while in a temporary directory.\n",
            gArgs.GetArg("-datadir", ""), fs::current_path().string());
    }

    InitSignatureCache();
    InitScriptExecutionCache();
    InitRangeproofCache();
    InitSurjectionproofCache();


    LogPrintf("Script verification uses %d additional threads\n", std::max(nScriptCheckThreads - 1, 0));
    if (nScriptCheckThreads) {
        for (int i=0; i<nScriptCheckThreads-1; i++)
            threadGroup.create_thread([i]() { return ThreadScriptCheck(i); });
    }

    // Start the lightweight task scheduler thread
    CScheduler::Function serviceLoop = std::bind(&CScheduler::serviceQueue, &scheduler);
    threadGroup.create_thread(std::bind(&TraceThread<CScheduler::Function>, "scheduler", serviceLoop));

    GetMainSignals().RegisterBackgroundSignalScheduler(scheduler);
    GetMainSignals().RegisterWithMempoolSignals(mempool);

    // Create client interfaces for wallets that are supposed to be loaded
    // according to -wallet and -disablewallet options. This only constructs
    // the interfaces, it doesn't load wallet data. Wallets actually get loaded
    // when load() and start() interface methods are called below.
    g_wallet_init_interface.Construct(node);

    /* Register RPC commands regardless of -server setting so they will be
     * available in the GUI RPC console even if external calls are disabled.
     */
    RegisterAllCoreRPCCommands(tableRPC);
    for (const auto& client : node.chain_clients) {
        client->registerRpcs();
    }
    g_rpc_node = &node;
#if ENABLE_ZMQ
    RegisterZMQRPCCommands(tableRPC);
#endif

    // ELEMENTS:
    policyAsset = CAsset(uint256S(gArgs.GetArg("-feeasset", chainparams.GetConsensus().pegged_asset.GetHex())));

    /* Start the RPC server already.  It will be started in "warmup" mode
     * and not really process calls already (but it will signify connections
     * that the server is there and will be ready later).  Warmup mode will
     * be disabled when initialisation is finished.
     */
    if (gArgs.GetBoolArg("-server", false))
    {
        uiInterface.InitMessage_connect(SetRPCWarmupStatus);
        if (!AppInitServers())
            return InitError(_("Unable to start HTTP server. See debug log for details.").translated);
    }

    // ********************************************************* Step 5: verify wallet database integrity
    for (const auto& client : node.chain_clients) {
        if (!client->verify()) {
            return false;
        }
    }

    // ********************************************************* Step 6: network initialization
    // Note that we absolutely cannot open any actual connections
    // until the very end ("start node") as the UTXO/block state
    // is not yet setup and may end up being set up twice if we
    // need to reindex later.

    assert(!node.banman);
    node.banman = MakeUnique<BanMan>(GetDataDir() / "banlist.dat", &uiInterface, gArgs.GetArg("-bantime", DEFAULT_MISBEHAVING_BANTIME));
    assert(!node.connman);
    node.connman = std::unique_ptr<CConnman>(new CConnman(GetRand(std::numeric_limits<uint64_t>::max()), GetRand(std::numeric_limits<uint64_t>::max())));

    node.peer_logic.reset(new PeerLogicValidation(node.connman.get(), node.banman.get(), scheduler));
    RegisterValidationInterface(node.peer_logic.get());

    // sanitize comments per BIP-0014, format user agent and check total size
    std::vector<std::string> uacomments;
    for (const std::string& cmt : gArgs.GetArgs("-uacomment")) {
        if (cmt != SanitizeString(cmt, SAFE_CHARS_UA_COMMENT))
            return InitError(strprintf(_("User Agent comment (%s) contains unsafe characters.").translated, cmt));
        uacomments.push_back(cmt);
    }
    strSubVersion = FormatSubVersion(CLIENT_NAME, CLIENT_VERSION, uacomments);
    if (strSubVersion.size() > MAX_SUBVERSION_LENGTH) {
        return InitError(strprintf(_("Total length of network version string (%i) exceeds maximum length (%i). Reduce the number or size of uacomments.").translated,
            strSubVersion.size(), MAX_SUBVERSION_LENGTH));
    }

    if (gArgs.IsArgSet("-onlynet")) {
        std::set<enum Network> nets;
        for (const std::string& snet : gArgs.GetArgs("-onlynet")) {
            enum Network net = ParseNetwork(snet);
            if (net == NET_UNROUTABLE)
                return InitError(strprintf(_("Unknown network specified in -onlynet: '%s'").translated, snet));
            nets.insert(net);
        }
        for (int n = 0; n < NET_MAX; n++) {
            enum Network net = (enum Network)n;
            if (!nets.count(net))
                SetReachable(net, false);
        }
    }

    // Check for host lookup allowed before parsing any network related parameters
    fNameLookup = gArgs.GetBoolArg("-dns", DEFAULT_NAME_LOOKUP);

    bool proxyRandomize = gArgs.GetBoolArg("-proxyrandomize", DEFAULT_PROXYRANDOMIZE);
    // -proxy sets a proxy for all outgoing network traffic
    // -noproxy (or -proxy=0) as well as the empty string can be used to not set a proxy, this is the default
    std::string proxyArg = gArgs.GetArg("-proxy", "");
    SetReachable(NET_ONION, false);
    if (proxyArg != "" && proxyArg != "0") {
        CService proxyAddr;
        if (!Lookup(proxyArg.c_str(), proxyAddr, 9050, fNameLookup)) {
            return InitError(strprintf(_("Invalid -proxy address or hostname: '%s'").translated, proxyArg));
        }

        proxyType addrProxy = proxyType(proxyAddr, proxyRandomize);
        if (!addrProxy.IsValid())
            return InitError(strprintf(_("Invalid -proxy address or hostname: '%s'").translated, proxyArg));

        SetProxy(NET_IPV4, addrProxy);
        SetProxy(NET_IPV6, addrProxy);
        SetProxy(NET_ONION, addrProxy);
        SetNameProxy(addrProxy);
        SetReachable(NET_ONION, true); // by default, -proxy sets onion as reachable, unless -noonion later
    }

    // -onion can be used to set only a proxy for .onion, or override normal proxy for .onion addresses
    // -noonion (or -onion=0) disables connecting to .onion entirely
    // An empty string is used to not override the onion proxy (in which case it defaults to -proxy set above, or none)
    std::string onionArg = gArgs.GetArg("-onion", "");
    if (onionArg != "") {
        if (onionArg == "0") { // Handle -noonion/-onion=0
            SetReachable(NET_ONION, false);
        } else {
            CService onionProxy;
            if (!Lookup(onionArg.c_str(), onionProxy, 9050, fNameLookup)) {
                return InitError(strprintf(_("Invalid -onion address or hostname: '%s'").translated, onionArg));
            }
            proxyType addrOnion = proxyType(onionProxy, proxyRandomize);
            if (!addrOnion.IsValid())
                return InitError(strprintf(_("Invalid -onion address or hostname: '%s'").translated, onionArg));
            SetProxy(NET_ONION, addrOnion);
            SetReachable(NET_ONION, true);
        }
    }

    // see Step 2: parameter interactions for more information about these
    fListen = gArgs.GetBoolArg("-listen", DEFAULT_LISTEN);
    fDiscover = gArgs.GetBoolArg("-discover", true);
    g_relay_txes = !gArgs.GetBoolArg("-blocksonly", DEFAULT_BLOCKSONLY);

    for (const std::string& strAddr : gArgs.GetArgs("-externalip")) {
        CService addrLocal;
        if (Lookup(strAddr.c_str(), addrLocal, GetListenPort(), fNameLookup) && addrLocal.IsValid())
            AddLocal(addrLocal, LOCAL_MANUAL);
        else
            return InitError(ResolveErrMsg("externalip", strAddr));
    }

#if ENABLE_ZMQ
    g_zmq_notification_interface = CZMQNotificationInterface::Create();

    if (g_zmq_notification_interface) {
        RegisterValidationInterface(g_zmq_notification_interface);
    }
#endif
    uint64_t nMaxOutboundLimit = 0; //unlimited unless -maxuploadtarget is set
    uint64_t nMaxOutboundTimeframe = MAX_UPLOAD_TIMEFRAME;

    if (gArgs.IsArgSet("-maxuploadtarget")) {
        nMaxOutboundLimit = gArgs.GetArg("-maxuploadtarget", DEFAULT_MAX_UPLOAD_TARGET)*1024*1024;
    }

    // ********************************************************* Step 7: load block chain

    fReindex = gArgs.GetBoolArg("-reindex", false);
    bool fReindexChainState = gArgs.GetBoolArg("-reindex-chainstate", false);

    // cache size calculations
    int64_t nTotalCache = (gArgs.GetArg("-dbcache", nDefaultDbCache) << 20);
    nTotalCache = std::max(nTotalCache, nMinDbCache << 20); // total cache cannot be less than nMinDbCache
    nTotalCache = std::min(nTotalCache, nMaxDbCache << 20); // total cache cannot be greater than nMaxDbcache
    int64_t nBlockTreeDBCache = std::min(nTotalCache / 8, nMaxBlockDBCache << 20);
    nTotalCache -= nBlockTreeDBCache;
    int64_t nTxIndexCache = std::min(nTotalCache / 8, gArgs.GetBoolArg("-txindex", DEFAULT_TXINDEX) ? nMaxTxIndexCache << 20 : 0);
    nTotalCache -= nTxIndexCache;
    int64_t filter_index_cache = 0;
    if (!g_enabled_filter_types.empty()) {
        size_t n_indexes = g_enabled_filter_types.size();
        int64_t max_cache = std::min(nTotalCache / 8, max_filter_index_cache << 20);
        filter_index_cache = max_cache / n_indexes;
        nTotalCache -= filter_index_cache * n_indexes;
    }
    int64_t nCoinDBCache = std::min(nTotalCache / 2, (nTotalCache / 4) + (1 << 23)); // use 25%-50% of the remainder for disk cache
    nCoinDBCache = std::min(nCoinDBCache, nMaxCoinsDBCache << 20); // cap total coins db cache
    nTotalCache -= nCoinDBCache;
    nCoinCacheUsage = nTotalCache; // the rest goes to in-memory cache
    int64_t nMempoolSizeMax = gArgs.GetArg("-maxmempool", DEFAULT_MAX_MEMPOOL_SIZE) * 1000000;
    LogPrintf("Cache configuration:\n");
    LogPrintf("* Using %.1f MiB for block index database\n", nBlockTreeDBCache * (1.0 / 1024 / 1024));
    if (gArgs.GetBoolArg("-txindex", DEFAULT_TXINDEX)) {
        LogPrintf("* Using %.1f MiB for transaction index database\n", nTxIndexCache * (1.0 / 1024 / 1024));
    }
    for (BlockFilterType filter_type : g_enabled_filter_types) {
        LogPrintf("* Using %.1f MiB for %s block filter index database\n",
                  filter_index_cache * (1.0 / 1024 / 1024), BlockFilterTypeName(filter_type));
    }
    LogPrintf("* Using %.1f MiB for chain state database\n", nCoinDBCache * (1.0 / 1024 / 1024));
    LogPrintf("* Using %.1f MiB for in-memory UTXO set (plus up to %.1f MiB of unused mempool space)\n", nCoinCacheUsage * (1.0 / 1024 / 1024), nMempoolSizeMax * (1.0 / 1024 / 1024));

    bool fLoaded = false;
    while (!fLoaded && !ShutdownRequested()) {
        bool fReset = fReindex;
        std::string strLoadError;

        uiInterface.InitMessage(_("Loading block index...").translated);

        do {
            const int64_t load_block_index_start_time = GetTimeMillis();
            bool is_coinsview_empty;
            try {
                LOCK(cs_main);
                // This statement makes ::ChainstateActive() usable.
                g_chainstate = MakeUnique<CChainState>();
                UnloadBlockIndex();

                // new CBlockTreeDB tries to delete the existing file, which
                // fails if it's still open from the previous loop. Close it first:
                pblocktree.reset();
                pblocktree.reset(new CBlockTreeDB(nBlockTreeDBCache, false, fReset));

                if (fReset) {
                    pblocktree->WriteReindexing(true);
                    //If we're reindexing in prune mode, wipe away unusable block files and all undo data files
                    if (fPruneMode)
                        CleanupBlockRevFiles();
                }

                if (ShutdownRequested()) break;

                // LoadBlockIndex will load fHavePruned if we've ever removed a
                // block file from disk.
                // Note that it also sets fReindex based on the disk flag!
                // From here on out fReindex and fReset mean something different!
                if (!LoadBlockIndex(chainparams)) {
                    if (ShutdownRequested()) break;
                    strLoadError = _("Error loading block database").translated;
                    break;
                }

                // If the loaded chain has a wrong genesis, bail out immediately
                // (we're likely using a testnet datadir, or the other way around).
                if (!::BlockIndex().empty() &&
                        !LookupBlockIndex(chainparams.GetConsensus().hashGenesisBlock)) {
                    return InitError(_("Incorrect or no genesis block found. Wrong datadir for network?").translated);
                }

                // Check for changed -prune state.  What we are concerned about is a user who has pruned blocks
                // in the past, but is now trying to run unpruned.
                if (fHavePruned && !fPruneMode) {
                    strLoadError = _("You need to rebuild the database using -reindex to go back to unpruned mode.  This will redownload the entire blockchain").translated;
                    break;
                }

                // At this point blocktree args are consistent with what's on disk.
                // If we're not mid-reindex (based on disk + args), add a genesis block on disk
                // (otherwise we use the one already on disk).
                // This is called again in ThreadImport after the reindex completes.
                if (!fReindex && !LoadGenesisBlock(chainparams)) {
                    strLoadError = _("Error initializing block database").translated;
                    break;
                }

                // At this point we're either in reindex or we've loaded a useful
                // block tree into BlockIndex()!

                ::ChainstateActive().InitCoinsDB(
                    /* cache_size_bytes */ nCoinDBCache,
                    /* in_memory */ false,
                    /* should_wipe */ fReset || fReindexChainState);

                ::ChainstateActive().CoinsErrorCatcher().AddReadErrCallback([]() {
                    uiInterface.ThreadSafeMessageBox(
                        _("Error reading from database, shutting down.").translated,
                        "", CClientUIInterface::MSG_ERROR);
                });

                // If necessary, upgrade from older database format.
                // This is a no-op if we cleared the coinsviewdb with -reindex or -reindex-chainstate
                if (!::ChainstateActive().CoinsDB().Upgrade()) {
                    strLoadError = _("Error upgrading chainstate database").translated;
                    break;
                }

                // ReplayBlocks is a no-op if we cleared the coinsviewdb with -reindex or -reindex-chainstate
                if (!::ChainstateActive().ReplayBlocks(chainparams)) {
                    strLoadError = _("Unable to replay blocks. You will need to rebuild the database using -reindex-chainstate.").translated;
                    break;
                }

                // The on-disk coinsdb is now in a good state, create the cache
                ::ChainstateActive().InitCoinsCache();
                assert(::ChainstateActive().CanFlushToDisk());

                is_coinsview_empty = fReset || fReindexChainState ||
                    ::ChainstateActive().CoinsTip().GetBestBlock().IsNull();
                if (!is_coinsview_empty) {
                    // LoadChainTip initializes the chain based on CoinsTip()'s best block
                    if (!::ChainstateActive().LoadChainTip(chainparams)) {
                        strLoadError = _("Error initializing block database").translated;
                        break;
                    }
                    assert(::ChainActive().Tip() != nullptr);
                }
            } catch (const std::exception& e) {
                LogPrintf("%s\n", e.what());
                strLoadError = _("Error opening block database").translated;
                break;
            }

            if (!fReset) {
                // Note that RewindBlockIndex MUST run even if we're about to -reindex-chainstate.
                // It both disconnects blocks based on ::ChainActive(), and drops block data in
                // BlockIndex() based on lack of available witness data.
                uiInterface.InitMessage(_("Rewinding blocks...").translated);
                if (!RewindBlockIndex(chainparams)) {
                    strLoadError = _("Unable to rewind the database to a pre-fork state. You will need to redownload the blockchain").translated;
                    break;
                }
            }

            try {
                LOCK(cs_main);
                if (!is_coinsview_empty) {
                    uiInterface.InitMessage(_("Verifying blocks...").translated);
                    if (fHavePruned && gArgs.GetArg("-checkblocks", DEFAULT_CHECKBLOCKS) > MIN_BLOCKS_TO_KEEP) {
                        LogPrintf("Prune: pruned datadir may not have more than %d blocks; only checking available blocks\n",
                            MIN_BLOCKS_TO_KEEP);
                    }

                    CBlockIndex* tip = ::ChainActive().Tip();
                    RPCNotifyBlockChange(true, tip);
                    if (tip && tip->nTime > GetAdjustedTime() + 2 * 60 * 60) {
                        strLoadError = _("The block database contains a block which appears to be from the future. "
                                "This may be due to your computer's date and time being set incorrectly. "
                                "Only rebuild the block database if you are sure that your computer's date and time are correct").translated;
                        break;
                    }

                    if (!CVerifyDB().VerifyDB(chainparams, &::ChainstateActive().CoinsDB(), gArgs.GetArg("-checklevel", DEFAULT_CHECKLEVEL),
                                  gArgs.GetArg("-checkblocks", DEFAULT_CHECKBLOCKS))) {
                        strLoadError = _("Corrupted block database detected").translated;
                        break;
                    }
                }
            } catch (const std::exception& e) {
                LogPrintf("%s\n", e.what());
                strLoadError = _("Error opening block database").translated;
                break;
            }

            fLoaded = true;
            LogPrintf(" block index %15dms\n", GetTimeMillis() - load_block_index_start_time);
        } while(false);

        if (!fLoaded && !ShutdownRequested()) {
            // first suggest a reindex
            if (!fReset) {
                bool fRet = uiInterface.ThreadSafeQuestion(
                    strLoadError + ".\n\n" + _("Do you want to rebuild the block database now?").translated,
                    strLoadError + ".\nPlease restart with -reindex or -reindex-chainstate to recover.",
                    "", CClientUIInterface::MSG_ERROR | CClientUIInterface::BTN_ABORT);
                if (fRet) {
                    fReindex = true;
                    AbortShutdown();
                } else {
                    LogPrintf("Aborted block database rebuild. Exiting.\n");
                    return false;
                }
            } else {
                return InitError(strLoadError);
            }
        }
    }

    // As LoadBlockIndex can take several minutes, it's possible the user
    // requested to kill the GUI during the last operation. If so, exit.
    // As the program has not fully started yet, Shutdown() is possibly overkill.
    if (ShutdownRequested()) {
        LogPrintf("Shutdown requested. Exiting.\n");
        return false;
    }

    fs::path est_path = GetDataDir() / FEE_ESTIMATES_FILENAME;
    CAutoFile est_filein(fsbridge::fopen(est_path, "rb"), SER_DISK, CLIENT_VERSION);
    // Allowed to fail as this file IS missing on first startup.
    if (!est_filein.IsNull())
        ::feeEstimator.Read(est_filein);
    fFeeEstimatesInitialized = true;

    // ********************************************************* Step 8: start indexers
    if (gArgs.GetBoolArg("-txindex", DEFAULT_TXINDEX)) {
        g_txindex = MakeUnique<TxIndex>(nTxIndexCache, false, fReindex);
        g_txindex->Start();
    }

    for (const auto& filter_type : g_enabled_filter_types) {
        InitBlockFilterIndex(filter_type, filter_index_cache, false, fReindex);
        GetBlockFilterIndex(filter_type)->Start();
    }

    // ********************************************************* Step 9: load wallet
    for (const auto& client : node.chain_clients) {
        if (!client->load()) {
            return false;
        }
    }

    // ********************************************************* Step 10: data directory maintenance

    // if pruning, unset the service bit and perform the initial blockstore prune
    // after any wallet rescanning has taken place.
    if (fPruneMode) {
        LogPrintf("Unsetting NODE_NETWORK on prune mode\n");
        nLocalServices = ServiceFlags(nLocalServices & ~NODE_NETWORK);
        if (!fReindex) {
            uiInterface.InitMessage(_("Pruning blockstore...").translated);
            ::ChainstateActive().PruneAndFlush();
        }
    }

    if (chainparams.GetConsensus().SegwitHeight != std::numeric_limits<int>::max()) {
        // Advertise witness capabilities.
        // The option to not set NODE_WITNESS is only used in the tests and should be removed.
        nLocalServices = ServiceFlags(nLocalServices | NODE_WITNESS);
    }

    // ********************************************************* Step 11: import blocks

    if (!CheckDiskSpace(GetDataDir())) {
        InitError(strprintf(_("Error: Disk space is low for %s").translated, GetDataDir()));
        return false;
    }
    if (!CheckDiskSpace(GetBlocksDir())) {
        InitError(strprintf(_("Error: Disk space is low for %s").translated, GetBlocksDir()));
        return false;
    }

    // Either install a handler to notify us when genesis activates, or set fHaveGenesis directly.
    // No locking, as this happens before any background thread is started.
    boost::signals2::connection block_notify_genesis_wait_connection;
    if (::ChainActive().Tip() == nullptr) {
        block_notify_genesis_wait_connection = uiInterface.NotifyBlockTip_connect(BlockNotifyGenesisWait);
    } else {
        fHaveGenesis = true;
    }

#if HAVE_SYSTEM
    if (gArgs.IsArgSet("-blocknotify"))
        uiInterface.NotifyBlockTip_connect(BlockNotifyCallback);
#endif

    std::vector<fs::path> vImportFiles;
    for (const std::string& strFile : gArgs.GetArgs("-loadblock")) {
        vImportFiles.push_back(strFile);
    }

    threadGroup.create_thread(std::bind(&ThreadImport, vImportFiles));

    // Wait for genesis block to be processed
    {
        WAIT_LOCK(g_genesis_wait_mutex, lock);
        // We previously could hang here if StartShutdown() is called prior to
        // ThreadImport getting started, so instead we just wait on a timer to
        // check ShutdownRequested() regularly.
        while (!fHaveGenesis && !ShutdownRequested()) {
            g_genesis_wait_cv.wait_for(lock, std::chrono::milliseconds(500));
        }
        block_notify_genesis_wait_connection.disconnect();
    }

    if (ShutdownRequested()) {
        return false;
    }

    // ********************************************************* Step 12: start node

    int chain_active_height;

    //// debug print
    {
        LOCK(cs_main);
        LogPrintf("block tree size = %u\n", ::BlockIndex().size());
        chain_active_height = ::ChainActive().Height();
    }
    LogPrintf("nBestHeight = %d\n", chain_active_height);

    if (gArgs.GetBoolArg("-listenonion", DEFAULT_LISTEN_ONION))
        StartTorControl();

    Discover();

    // Map ports with UPnP
    if (gArgs.GetBoolArg("-upnp", DEFAULT_UPNP)) {
        StartMapPort();
    }

    CConnman::Options connOptions;
    connOptions.nLocalServices = nLocalServices;
    connOptions.nMaxConnections = nMaxConnections;
    connOptions.m_max_outbound_full_relay = std::min(MAX_OUTBOUND_FULL_RELAY_CONNECTIONS, connOptions.nMaxConnections);
    connOptions.m_max_outbound_block_relay = std::min(MAX_BLOCKS_ONLY_CONNECTIONS, connOptions.nMaxConnections-connOptions.m_max_outbound_full_relay);
    connOptions.nMaxAddnode = MAX_ADDNODE_CONNECTIONS;
    connOptions.nMaxFeeler = 1;
    connOptions.nBestHeight = chain_active_height;
    connOptions.uiInterface = &uiInterface;
    connOptions.m_banman = node.banman.get();
    connOptions.m_msgproc = node.peer_logic.get();
    connOptions.nSendBufferMaxSize = 1000*gArgs.GetArg("-maxsendbuffer", DEFAULT_MAXSENDBUFFER);
    connOptions.nReceiveFloodSize = 1000*gArgs.GetArg("-maxreceivebuffer", DEFAULT_MAXRECEIVEBUFFER);
    connOptions.m_added_nodes = gArgs.GetArgs("-addnode");

    connOptions.nMaxOutboundTimeframe = nMaxOutboundTimeframe;
    connOptions.nMaxOutboundLimit = nMaxOutboundLimit;
    connOptions.m_peer_connect_timeout = peer_connect_timeout;

    for (const std::string& strBind : gArgs.GetArgs("-bind")) {
        CService addrBind;
        if (!Lookup(strBind.c_str(), addrBind, GetListenPort(), false)) {
            return InitError(ResolveErrMsg("bind", strBind));
        }
        connOptions.vBinds.push_back(addrBind);
    }
    for (const std::string& strBind : gArgs.GetArgs("-whitebind")) {
        NetWhitebindPermissions whitebind;
        std::string error;
        if (!NetWhitebindPermissions::TryParse(strBind, whitebind, error)) return InitError(error);
        connOptions.vWhiteBinds.push_back(whitebind);
    }

    for (const auto& net : gArgs.GetArgs("-whitelist")) {
        NetWhitelistPermissions subnet;
        std::string error;
        if (!NetWhitelistPermissions::TryParse(net, subnet, error)) return InitError(error);
        connOptions.vWhitelistedRange.push_back(subnet);
    }

    connOptions.vSeedNodes = gArgs.GetArgs("-seednode");

    // Initiate outbound connections unless connect=0
    connOptions.m_use_addrman_outgoing = !gArgs.IsArgSet("-connect");
    if (!connOptions.m_use_addrman_outgoing) {
        const auto connect = gArgs.GetArgs("-connect");
        if (connect.size() != 1 || connect[0] != "0") {
            connOptions.m_specified_outgoing = connect;
        }
    }
    if (!node.connman->Start(scheduler, connOptions)) {
        return false;
    }

    // ********************************************************* Step 13: Check PAK
    if (chainparams.GetEnforcePak()) {
        if (!chainparams.GetConsensus().first_extension_space.empty() &&
                CreatePAKListFromExtensionSpace(chainparams.GetConsensus().first_extension_space).IsReject()) {
            return InitError("PAK is being enforced but initial extension space has invalid entries.");
        }
    }

    // ********************************************************* Step 14: finished

    SetRPCWarmupFinished();

    // ELEMENTS:
<<<<<<< HEAD
    uiInterface.InitMessage(_("Awaiting mainchain RPC warmup").translated);
    if (!MainchainRPCCheck(true)) { //Initial check, fail immediately
        return InitError(_("ERROR: elementsd is set to verify pegins but cannot get valid response from the mainchain daemon. Please check debug.log for more information.").translated
        + "\n\n"
        + strprintf(_("If you haven't setup a %s please get the latest stable version from %s or if you do not need to validate pegins set in your elements configuration %s"), "bitcoind", "https://bitcoincore.org/en/download/", "validatepegin=0").translated);
=======
    uiInterface.InitMessage(_("Awaiting mainchain RPC warmup"));
    if (!MainchainRPCCheck(true)) { //Initial check only
        const std::string err_msg = "ERROR: elements is set to verify pegins but cannot get valid response from the mainchain daemon. Please check debug.log for more information.\n\nIf you haven't setup a bitcoind please get the latest stable version from https://bitcoincore.org/en/download/ or if you do not need to validate pegins set in your elements configuration validatepegin=0";
        // We fail immediately if this node has RPC server enabled
        if (gArgs.GetBoolArg("-server", false)) {
            InitError(err_msg);
            return false;
        } else {
            // Or gently warn the user, and continue
            InitWarning(err_msg);
            gArgs.SoftSetArg("-validatepegin", "0");
        }
>>>>>>> 5d3b7eb9
    }

    // Start the lightweight block re-evaluation scheduler thread
    CScheduler::Function reevaluationLoop = std::bind(&CScheduler::serviceQueue, &reverification_scheduler);
    threadGroup.create_thread(std::bind(&TraceThread<CScheduler::Function>, "reevaluation_scheduler", reevaluationLoop));

    CScheduler::Function f2 = boost::bind(&MainchainRPCCheck, false);
    unsigned int check_rpc_every = gArgs.GetArg("-recheckpeginblockinterval", 120) * 1000;
    if (check_rpc_every) {
        reverification_scheduler.scheduleEvery(f2, check_rpc_every);
    }

    uiInterface.InitMessage(_("Done loading").translated);

    for (const auto& client : node.chain_clients) {
        client->start(scheduler);
    }

    BanMan* banman = node.banman.get();
    scheduler.scheduleEvery([banman]{
        banman->DumpBanlist();
    }, DUMP_BANS_INTERVAL * 1000);

    return true;
}<|MERGE_RESOLUTION|>--- conflicted
+++ resolved
@@ -1876,14 +1876,7 @@
     SetRPCWarmupFinished();
 
     // ELEMENTS:
-<<<<<<< HEAD
     uiInterface.InitMessage(_("Awaiting mainchain RPC warmup").translated);
-    if (!MainchainRPCCheck(true)) { //Initial check, fail immediately
-        return InitError(_("ERROR: elementsd is set to verify pegins but cannot get valid response from the mainchain daemon. Please check debug.log for more information.").translated
-        + "\n\n"
-        + strprintf(_("If you haven't setup a %s please get the latest stable version from %s or if you do not need to validate pegins set in your elements configuration %s"), "bitcoind", "https://bitcoincore.org/en/download/", "validatepegin=0").translated);
-=======
-    uiInterface.InitMessage(_("Awaiting mainchain RPC warmup"));
     if (!MainchainRPCCheck(true)) { //Initial check only
         const std::string err_msg = "ERROR: elements is set to verify pegins but cannot get valid response from the mainchain daemon. Please check debug.log for more information.\n\nIf you haven't setup a bitcoind please get the latest stable version from https://bitcoincore.org/en/download/ or if you do not need to validate pegins set in your elements configuration validatepegin=0";
         // We fail immediately if this node has RPC server enabled
@@ -1895,7 +1888,6 @@
             InitWarning(err_msg);
             gArgs.SoftSetArg("-validatepegin", "0");
         }
->>>>>>> 5d3b7eb9
     }
 
     // Start the lightweight block re-evaluation scheduler thread
