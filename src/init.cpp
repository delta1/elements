// Copyright (c) 2009-2010 Satoshi Nakamoto
// Copyright (c) 2009-2021 The Bitcoin Core developers
// Distributed under the MIT software license, see the accompanying
// file COPYING or http://www.opensource.org/licenses/mit-license.php.

#if defined(HAVE_CONFIG_H)
#include <config/bitcoin-config.h>
#endif

#include <init.h>

#include <addrman.h>
#include <banman.h>
#include <blockfilter.h>
#include <chain.h>
#include <chainparams.h>
#include <compat/sanity.h>
#include <consensus/amount.h>
#include <deploymentstatus.h>
#include <fs.h>
#include <hash.h>
#include <httprpc.h>
#include <httpserver.h>
#include <index/blockfilterindex.h>
#include <index/coinstatsindex.h>
#include <index/txindex.h>
#include <init/common.h>
#include <interfaces/chain.h>
#include <interfaces/init.h>
#include <interfaces/node.h>
#include <mainchainrpc.h>
#include <mapport.h>
#include <net.h>
#include <net_permissions.h>
#include <net_processing.h>
#include <netbase.h>
#include <netgroup.h>
#include <node/blockstorage.h>
#include <node/caches.h>
#include <node/chainstate.h>
#include <node/context.h>
#include <node/miner.h>
#include <node/ui_interface.h>
#include <policy/feerate.h>
#include <policy/fees.h>
#include <policy/policy.h>
#include <policy/settings.h>
#include <protocol.h>
#include <rpc/blockchain.h>
#include <rpc/register.h>
#include <rpc/server.h>
#include <rpc/util.h>
#include <scheduler.h>
#include <script/sigcache.h>
#include <script/standard.h>
#include <shutdown.h>
#include <sync.h>
#include <timedata.h>
#include <torcontrol.h>
#include <txdb.h>
#include <txmempool.h>
#include <txorphanage.h>
#include <util/asmap.h>
#include <util/check.h>
#include <util/moneystr.h>
#include <util/strencodings.h>
#include <util/string.h>
#include <util/syscall_sandbox.h>
#include <util/syserror.h>
#include <util/system.h>
#include <util/thread.h>
#include <util/threadnames.h>
#include <util/translation.h>
#include <validation.h>
#include <validationinterface.h>
#include <walletinitinterface.h>

#include <algorithm>
#include <condition_variable>
#include <cstdint>
#include <cstdio>
#include <fstream>
#include <functional>
#include <set>
#include <string>
#include <thread>
#include <vector>

#ifndef WIN32
#include <attributes.h>
#include <cerrno>
#include <signal.h>
#include <sys/stat.h>
#endif

#include <boost/signals2/signal.hpp>

#include <assetsdir.h> // InitGlobalAssetDir
#include <pegins.h>

#if ENABLE_ZMQ
#include <zmq/zmqabstractnotifier.h>
#include <zmq/zmqnotificationinterface.h>
#include <zmq/zmqrpc.h>
#endif

using node::CacheSizes;
using node::CalculateCacheSizes;
using node::ChainstateLoadVerifyError;
using node::ChainstateLoadingError;
using node::CleanupBlockRevFiles;
using node::DEFAULT_PRINTPRIORITY;
using node::DEFAULT_STOPAFTERBLOCKIMPORT;
using node::LoadChainstate;
using node::NodeContext;
using node::ThreadImport;
using node::VerifyLoadedChainstate;
using node::fPruneMode;
using node::fReindex;
using node::nPruneTarget;

static const bool DEFAULT_PROXYRANDOMIZE = true;
static const bool DEFAULT_REST_ENABLE = false;

#ifdef WIN32
// Win32 LevelDB doesn't use filedescriptors, and the ones used for
// accessing block files don't count towards the fd_set size limit
// anyway.
#define MIN_CORE_FILEDESCRIPTORS 0
#else
#define MIN_CORE_FILEDESCRIPTORS 150
#endif

static const char* DEFAULT_ASMAP_FILENAME="ip_asn.map";

/**
 * The PID file facilities.
 */
#ifdef LIQUID
const char * const BITCOIN_PID_FILENAME = "liquid.pid";
#else
const char * const BITCOIN_PID_FILENAME = "elementsd.pid";
#endif

static fs::path GetPidFile(const ArgsManager& args)
{
    return AbsPathForConfigVal(args.GetPathArg("-pid", BITCOIN_PID_FILENAME));
}

[[nodiscard]] static bool CreatePidFile(const ArgsManager& args)
{
    std::ofstream file{GetPidFile(args)};
    if (file) {
#ifdef WIN32
        tfm::format(file, "%d\n", GetCurrentProcessId());
#else
        tfm::format(file, "%d\n", getpid());
#endif
        return true;
    } else {
        return InitError(strprintf(_("Unable to create the PID file '%s': %s"), fs::PathToString(GetPidFile(args)), SysErrorString(errno)));
    }
}

//////////////////////////////////////////////////////////////////////////////
//
// Shutdown
//

//
// Thread management and startup/shutdown:
//
// The network-processing threads are all part of a thread group
// created by AppInit() or the Qt main() function.
//
// A clean exit happens when StartShutdown() or the SIGTERM
// signal handler sets ShutdownRequested(), which makes main thread's
// WaitForShutdown() interrupts the thread group.
// And then, WaitForShutdown() makes all other on-going threads
// in the thread group join the main thread.
// Shutdown() is then called to clean up database connections, and stop other
// threads that should only be stopped after the main network-processing
// threads have exited.
//
// Shutdown for Qt is very similar, only it uses a QTimer to detect
// ShutdownRequested() getting set, and then does the normal Qt
// shutdown thing.
//

void Interrupt(NodeContext& node)
{
    InterruptHTTPServer();
    InterruptHTTPRPC();
    InterruptRPC();
    InterruptREST();
    InterruptTorControl();
    InterruptMapPort();
    if (node.connman)
        node.connman->Interrupt();
    if (g_txindex) {
        g_txindex->Interrupt();
    }
    ForEachBlockFilterIndex([](BlockFilterIndex& index) { index.Interrupt(); });
    if (g_coin_stats_index) {
        g_coin_stats_index->Interrupt();
    }
}

void Shutdown(NodeContext& node)
{
    static Mutex g_shutdown_mutex;
    TRY_LOCK(g_shutdown_mutex, lock_shutdown);
    if (!lock_shutdown) return;
    LogPrintf("%s: In progress...\n", __func__);
    Assert(node.args);

    /// Note: Shutdown() must be able to handle cases in which initialization failed part of the way,
    /// for example if the data directory was found to be locked.
    /// Be sure that anything that writes files or flushes caches only does this if the respective
    /// module was initialized.
    util::ThreadRename("shutoff");
    if (node.mempool) node.mempool->AddTransactionsUpdated(1);

    StopHTTPRPC();
    StopREST();
    StopRPC();
    StopHTTPServer();
    for (const auto& client : node.chain_clients) {
        client->flush();
    }
    StopMapPort();

    // Because these depend on each-other, we make sure that neither can be
    // using the other before destroying them.
    if (node.peerman) UnregisterValidationInterface(node.peerman.get());
    if (node.connman) node.connman->Stop();

    StopTorControl();

    // After everything has been shut down, but before things get flushed, stop the
    // CScheduler/checkqueue, scheduler and load block thread.
    if (node.scheduler) node.scheduler->stop();
    if (node.reverification_scheduler) node.reverification_scheduler->stop();
    if (node.chainman && node.chainman->m_load_block.joinable()) node.chainman->m_load_block.join();
    StopScriptCheckWorkerThreads();

    // After the threads that potentially access these pointers have been stopped,
    // destruct and reset all to nullptr.
    node.peerman.reset();
    node.connman.reset();
    node.banman.reset();
    node.addrman.reset();
    node.netgroupman.reset();

    if (node.mempool && node.mempool->IsLoaded() && node.args->GetBoolArg("-persistmempool", DEFAULT_PERSIST_MEMPOOL)) {
        DumpMempool(*node.mempool);
    }

    // Drop transactions we were still watching, and record fee estimations.
    if (node.fee_estimator) node.fee_estimator->Flush();

    // FlushStateToDisk generates a ChainStateFlushed callback, which we should avoid missing
    if (node.chainman) {
        LOCK(cs_main);
        for (CChainState* chainstate : node.chainman->GetAll()) {
            if (chainstate->CanFlushToDisk()) {
                chainstate->ForceFlushStateToDisk();
            }
        }
    }

    // After there are no more peers/RPC left to give us new data which may generate
    // CValidationInterface callbacks, flush them...
    GetMainSignals().FlushBackgroundCallbacks();

    // Stop and delete all indexes only after flushing background callbacks.
    if (g_txindex) {
        g_txindex->Stop();
        g_txindex.reset();
    }
    if (g_coin_stats_index) {
        g_coin_stats_index->Stop();
        g_coin_stats_index.reset();
    }
    ForEachBlockFilterIndex([](BlockFilterIndex& index) { index.Stop(); });
    DestroyAllBlockFilterIndexes();

    // Any future callbacks will be dropped. This should absolutely be safe - if
    // missing a callback results in an unrecoverable situation, unclean shutdown
    // would too. The only reason to do the above flushes is to let the wallet catch
    // up with our current chain to avoid any strange pruning edge cases and make
    // next startup faster by avoiding rescan.

    if (node.chainman) {
        LOCK(cs_main);
        for (CChainState* chainstate : node.chainman->GetAll()) {
            if (chainstate->CanFlushToDisk()) {
                chainstate->ForceFlushStateToDisk();
                chainstate->ResetCoinsViews();
            }
        }
    }
    for (const auto& client : node.chain_clients) {
        client->stop();
    }

#if ENABLE_ZMQ
    if (g_zmq_notification_interface) {
        UnregisterValidationInterface(g_zmq_notification_interface);
        delete g_zmq_notification_interface;
        g_zmq_notification_interface = nullptr;
    }
#endif

    node.chain_clients.clear();
    UnregisterAllValidationInterfaces();
    GetMainSignals().UnregisterBackgroundSignalScheduler();
    init::UnsetGlobals();
    node.mempool.reset();
    node.fee_estimator.reset();
    node.chainman.reset();
    node.scheduler.reset();
    node.reverification_scheduler.reset();

    try {
        if (!fs::remove(GetPidFile(*node.args))) {
            LogPrintf("%s: Unable to remove PID file: File does not exist\n", __func__);
        }
    } catch (const fs::filesystem_error& e) {
        LogPrintf("%s: Unable to remove PID file: %s\n", __func__, fsbridge::get_filesystem_error_message(e));
    }

    node.args = nullptr;
    LogPrintf("%s: done\n", __func__);
}

/**
 * Signal handlers are very limited in what they are allowed to do.
 * The execution context the handler is invoked in is not guaranteed,
 * so we restrict handler operations to just touching variables:
 */
#ifndef WIN32
static void HandleSIGTERM(int)
{
    StartShutdown();
}

static void HandleSIGHUP(int)
{
    LogInstance().m_reopen_file = true;
}
#else
static BOOL WINAPI consoleCtrlHandler(DWORD dwCtrlType)
{
    StartShutdown();
    Sleep(INFINITE);
    return true;
}
#endif

#ifndef WIN32
static void registerSignalHandler(int signal, void(*handler)(int))
{
    struct sigaction sa;
    sa.sa_handler = handler;
    sigemptyset(&sa.sa_mask);
    sa.sa_flags = 0;
    sigaction(signal, &sa, nullptr);
}
#endif

static boost::signals2::connection rpc_notify_block_change_connection;
static void OnRPCStarted()
{
    rpc_notify_block_change_connection = uiInterface.NotifyBlockTip_connect(std::bind(RPCNotifyBlockChange, std::placeholders::_2));
}

static void OnRPCStopped()
{
    rpc_notify_block_change_connection.disconnect();
    RPCNotifyBlockChange(nullptr);
    g_best_block_cv.notify_all();
    LogPrint(BCLog::RPC, "RPC stopped.\n");
}

void SetupServerArgs(ArgsManager& argsman)
{
    SetupHelpOptions(argsman);
    argsman.AddArg("-help-debug", "Print help message with debugging options and exit", ArgsManager::ALLOW_ANY, OptionsCategory::DEBUG_TEST); // server-only for now

    init::AddLoggingArgs(argsman);

    const auto defaultBaseParams = CreateBaseChainParams(CBaseChainParams::DEFAULT);
    const auto mainnetBaseParams = CreateBaseChainParams(CBaseChainParams::MAIN);
    const auto testnetBaseParams = CreateBaseChainParams(CBaseChainParams::TESTNET);
    const auto signetBaseParams = CreateBaseChainParams(CBaseChainParams::SIGNET);
    const auto regtestBaseParams = CreateBaseChainParams(CBaseChainParams::REGTEST);
    const auto defaultChainParams = CreateChainParams(argsman, CBaseChainParams::DEFAULT);
    const auto mainnetChainParams = CreateChainParams(argsman, CBaseChainParams::MAIN);
    const auto testnetChainParams = CreateChainParams(argsman, CBaseChainParams::TESTNET);
    const auto signetChainParams = CreateChainParams(argsman, CBaseChainParams::SIGNET);
    const auto regtestChainParams = CreateChainParams(argsman, CBaseChainParams::REGTEST);

    // Hidden Options
    std::vector<std::string> hidden_args = {
        "-dbcrashratio", "-forcecompactdb",
        // GUI args. These will be overwritten by SetupUIArgs for the GUI
        "-choosedatadir", "-lang=<lang>", "-min", "-resetguisettings", "-splash", "-uiplatform"};

    argsman.AddArg("-version", "Print version and exit", ArgsManager::ALLOW_ANY, OptionsCategory::OPTIONS);
#if HAVE_SYSTEM
    argsman.AddArg("-alertnotify=<cmd>", "Execute command when an alert is raised (%s in cmd is replaced by message)", ArgsManager::ALLOW_ANY, OptionsCategory::OPTIONS);
#endif
    argsman.AddArg("-assumevalid=<hex>", strprintf("If this block is in the chain assume that it and its ancestors are valid and potentially skip their script verification (0 to verify all, default: %s, testnet: %s, signet: %s)", defaultChainParams->GetConsensus().defaultAssumeValid.GetHex(), testnetChainParams->GetConsensus().defaultAssumeValid.GetHex(), signetChainParams->GetConsensus().defaultAssumeValid.GetHex()), ArgsManager::ALLOW_ANY, OptionsCategory::OPTIONS);
    argsman.AddArg("-blocksdir=<dir>", "Specify directory to hold blocks subdirectory for *.dat files (default: <datadir>)", ArgsManager::ALLOW_ANY, OptionsCategory::OPTIONS);
    argsman.AddArg("-fastprune", "Use smaller block files and lower minimum prune height for testing purposes", ArgsManager::ALLOW_ANY | ArgsManager::DEBUG_ONLY, OptionsCategory::DEBUG_TEST);
#if HAVE_SYSTEM
    argsman.AddArg("-blocknotify=<cmd>", "Execute command when the best block changes (%s in cmd is replaced by block hash)", ArgsManager::ALLOW_ANY, OptionsCategory::OPTIONS);
#endif
    argsman.AddArg("-blockreconstructionextratxn=<n>", strprintf("Extra transactions to keep in memory for compact block reconstructions (default: %u)", DEFAULT_BLOCK_RECONSTRUCTION_EXTRA_TXN), ArgsManager::ALLOW_ANY, OptionsCategory::OPTIONS);
    argsman.AddArg("-blocksonly", strprintf("Whether to reject transactions from network peers. Automatic broadcast and rebroadcast of any transactions from inbound peers is disabled, unless the peer has the 'forcerelay' permission. RPC transactions are not affected. (default: %u)", DEFAULT_BLOCKSONLY), ArgsManager::ALLOW_ANY, OptionsCategory::OPTIONS);
    argsman.AddArg("-coinstatsindex", strprintf("Maintain coinstats index used by the gettxoutsetinfo RPC (default: %u)", DEFAULT_COINSTATSINDEX), ArgsManager::ALLOW_ANY, OptionsCategory::OPTIONS);
    argsman.AddArg("-conf=<file>", strprintf("Specify path to read-only configuration file. Relative paths will be prefixed by datadir location (only useable from command line, not configuration file) (default: %s)", BITCOIN_CONF_FILENAME), ArgsManager::ALLOW_ANY, OptionsCategory::OPTIONS);
    argsman.AddArg("-datadir=<dir>", "Specify data directory", ArgsManager::ALLOW_ANY, OptionsCategory::OPTIONS);
    argsman.AddArg("-dbbatchsize", strprintf("Maximum database write batch size in bytes (default: %u)", nDefaultDbBatchSize), ArgsManager::ALLOW_ANY | ArgsManager::DEBUG_ONLY, OptionsCategory::OPTIONS);
    argsman.AddArg("-dbcache=<n>", strprintf("Maximum database cache size <n> MiB (%d to %d, default: %d). In addition, unused mempool memory is shared for this cache (see -maxmempool).", nMinDbCache, nMaxDbCache, nDefaultDbCache), ArgsManager::ALLOW_ANY, OptionsCategory::OPTIONS);
    argsman.AddArg("-includeconf=<file>", "Specify additional configuration file, relative to the -datadir path (only useable from configuration file, not command line)", ArgsManager::ALLOW_ANY, OptionsCategory::OPTIONS);
    argsman.AddArg("-loadblock=<file>", "Imports blocks from external file on startup", ArgsManager::ALLOW_ANY, OptionsCategory::OPTIONS);
    argsman.AddArg("-maxmempool=<n>", strprintf("Keep the transaction memory pool below <n> megabytes (default: %u)", DEFAULT_MAX_MEMPOOL_SIZE), ArgsManager::ALLOW_ANY, OptionsCategory::OPTIONS);
    argsman.AddArg("-maxorphantx=<n>", strprintf("Keep at most <n> unconnectable transactions in memory (default: %u)", DEFAULT_MAX_ORPHAN_TRANSACTIONS), ArgsManager::ALLOW_ANY, OptionsCategory::OPTIONS);
    argsman.AddArg("-mempoolexpiry=<n>", strprintf("Do not keep transactions in the mempool longer than <n> hours (default: %u)", DEFAULT_MEMPOOL_EXPIRY), ArgsManager::ALLOW_ANY, OptionsCategory::OPTIONS);
    argsman.AddArg("-minimumchainwork=<hex>", strprintf("Minimum work assumed to exist on a valid chain in hex (default: %s, testnet: %s, signet: %s)", defaultChainParams->GetConsensus().nMinimumChainWork.GetHex(), testnetChainParams->GetConsensus().nMinimumChainWork.GetHex(), signetChainParams->GetConsensus().nMinimumChainWork.GetHex()), ArgsManager::ALLOW_ANY | ArgsManager::DEBUG_ONLY, OptionsCategory::OPTIONS);
    argsman.AddArg("-par=<n>", strprintf("Set the number of script verification threads (%u to %d, 0 = auto, <0 = leave that many cores free, default: %d)",
        -GetNumCores(), MAX_SCRIPTCHECK_THREADS, DEFAULT_SCRIPTCHECK_THREADS), ArgsManager::ALLOW_ANY, OptionsCategory::OPTIONS);
    argsman.AddArg("-persistmempool", strprintf("Whether to save the mempool on shutdown and load on restart (default: %u)", DEFAULT_PERSIST_MEMPOOL), ArgsManager::ALLOW_ANY, OptionsCategory::OPTIONS);
    argsman.AddArg("-pid=<file>", strprintf("Specify pid file. Relative paths will be prefixed by a net-specific datadir location. (default: %s)", BITCOIN_PID_FILENAME), ArgsManager::ALLOW_ANY, OptionsCategory::OPTIONS);
    argsman.AddArg("-prune=<n>", strprintf("Reduce storage requirements by enabling pruning (deleting) of old blocks. This allows the pruneblockchain RPC to be called to delete specific blocks and enables automatic pruning of old blocks if a target size in MiB is provided. This mode is incompatible with -txindex. "
            "Warning: Reverting this setting requires re-downloading the entire blockchain. "
            "(default: 0 = disable pruning blocks, 1 = allow manual pruning via RPC, >=%u = automatically prune block files to stay under the specified target size in MiB)", MIN_DISK_SPACE_FOR_BLOCK_FILES / 1024 / 1024), ArgsManager::ALLOW_ANY, OptionsCategory::OPTIONS);
    argsman.AddArg("-reindex", "Rebuild chain state and block index from the blk*.dat files on disk. This will also rebuild active optional indexes.", ArgsManager::ALLOW_ANY, OptionsCategory::OPTIONS);
    argsman.AddArg("-reindex-chainstate", "Rebuild chain state from the currently indexed blocks. When in pruning mode or if blocks on disk might be corrupted, use full -reindex instead. Deactivate all optional indexes before running this.", ArgsManager::ALLOW_ANY, OptionsCategory::OPTIONS);
    argsman.AddArg("-settings=<file>", strprintf("Specify path to dynamic settings data file. Can be disabled with -nosettings. File is written at runtime and not meant to be edited by users (use %s instead for custom settings). Relative paths will be prefixed by datadir location. (default: %s)", BITCOIN_CONF_FILENAME, BITCOIN_SETTINGS_FILENAME), ArgsManager::ALLOW_ANY, OptionsCategory::OPTIONS);
#if HAVE_SYSTEM
    argsman.AddArg("-startupnotify=<cmd>", "Execute command on startup.", ArgsManager::ALLOW_ANY, OptionsCategory::OPTIONS);
#endif
#ifndef WIN32
    argsman.AddArg("-sysperms", "Create new files with system default permissions, instead of umask 077 (only effective with disabled wallet functionality)", ArgsManager::ALLOW_ANY, OptionsCategory::OPTIONS);
#else
    hidden_args.emplace_back("-sysperms");
#endif
    argsman.AddArg("-txindex", strprintf("Maintain a full transaction index, used by the getrawtransaction rpc call (default: %u)", DEFAULT_TXINDEX), ArgsManager::ALLOW_ANY, OptionsCategory::OPTIONS);
    argsman.AddArg("-trim_headers", strprintf("Trim old headers in memory (by default older than 2 epochs), removing blocksigning and dynafed-related fields. Saves memory, but blocks us from serving blocks or headers to peers, and removes trimmed fields from some JSON RPC outputs. (default: false)"), ArgsManager::ALLOW_ANY, OptionsCategory::OPTIONS);
    argsman.AddArg("-blockfilterindex=<type>",
                 strprintf("Maintain an index of compact filters by block (default: %s, values: %s).", DEFAULT_BLOCKFILTERINDEX, ListBlockFilterTypes()) +
                 " If <type> is not supplied or if <type> = 1, indexes for all known types are enabled.",
                 ArgsManager::ALLOW_ANY, OptionsCategory::OPTIONS);

    argsman.AddArg("-addnode=<ip>", strprintf("Add a node to connect to and attempt to keep the connection open (see the addnode RPC help for more info). This option can be specified multiple times to add multiple nodes; connections are limited to %u at a time and are counted separately from the -maxconnections limit.", MAX_ADDNODE_CONNECTIONS), ArgsManager::ALLOW_ANY | ArgsManager::NETWORK_ONLY, OptionsCategory::CONNECTION);
    argsman.AddArg("-asmap=<file>", strprintf("Specify asn mapping used for bucketing of the peers (default: %s). Relative paths will be prefixed by the net-specific datadir location.", DEFAULT_ASMAP_FILENAME), ArgsManager::ALLOW_ANY, OptionsCategory::CONNECTION);
    argsman.AddArg("-bantime=<n>", strprintf("Default duration (in seconds) of manually configured bans (default: %u)", DEFAULT_MISBEHAVING_BANTIME), ArgsManager::ALLOW_ANY, OptionsCategory::CONNECTION);
    argsman.AddArg("-bind=<addr>[:<port>][=onion]", strprintf("Bind to given address and always listen on it (default: 0.0.0.0). Use [host]:port notation for IPv6. Append =onion to tag any incoming connections to that address and port as incoming Tor connections (default: 127.0.0.1:%u=onion, testnet: 127.0.0.1:%u=onion, signet: 127.0.0.1:%u=onion, regtest: 127.0.0.1:%u=onion)", defaultBaseParams->OnionServiceTargetPort(), testnetBaseParams->OnionServiceTargetPort(), signetBaseParams->OnionServiceTargetPort(), regtestBaseParams->OnionServiceTargetPort()), ArgsManager::ALLOW_ANY | ArgsManager::NETWORK_ONLY, OptionsCategory::CONNECTION);
    argsman.AddArg("-cjdnsreachable", "If set, then this host is configured for CJDNS (connecting to fc00::/8 addresses would lead us to the CJDNS network, see doc/cjdns.md) (default: 0)", ArgsManager::ALLOW_ANY, OptionsCategory::CONNECTION);
    argsman.AddArg("-connect=<ip>", "Connect only to the specified node; -noconnect disables automatic connections (the rules for this peer are the same as for -addnode). This option can be specified multiple times to connect to multiple nodes.", ArgsManager::ALLOW_ANY | ArgsManager::NETWORK_ONLY, OptionsCategory::CONNECTION);
    argsman.AddArg("-discover", "Discover own IP addresses (default: 1 when listening and no -externalip or -proxy)", ArgsManager::ALLOW_ANY, OptionsCategory::CONNECTION);
    argsman.AddArg("-dns", strprintf("Allow DNS lookups for -addnode, -seednode and -connect (default: %u)", DEFAULT_NAME_LOOKUP), ArgsManager::ALLOW_ANY, OptionsCategory::CONNECTION);
    argsman.AddArg("-dnsseed", strprintf("Query for peer addresses via DNS lookup, if low on addresses (default: %u unless -connect used)", DEFAULT_DNSSEED), ArgsManager::ALLOW_ANY, OptionsCategory::CONNECTION);
    argsman.AddArg("-externalip=<ip>", "Specify your own public address", ArgsManager::ALLOW_ANY, OptionsCategory::CONNECTION);
    argsman.AddArg("-fixedseeds", strprintf("Allow fixed seeds if DNS seeds don't provide peers (default: %u)", DEFAULT_FIXEDSEEDS), ArgsManager::ALLOW_ANY, OptionsCategory::CONNECTION);
    argsman.AddArg("-forcednsseed", strprintf("Always query for peer addresses via DNS lookup (default: %u)", DEFAULT_FORCEDNSSEED), ArgsManager::ALLOW_ANY, OptionsCategory::CONNECTION);
    argsman.AddArg("-listen", "Accept connections from outside (default: 1 if no -proxy or -connect)", ArgsManager::ALLOW_ANY, OptionsCategory::CONNECTION);
    argsman.AddArg("-listenonion", strprintf("Automatically create Tor onion service (default: %d)", DEFAULT_LISTEN_ONION), ArgsManager::ALLOW_ANY, OptionsCategory::CONNECTION);
    argsman.AddArg("-maxconnections=<n>", strprintf("Maintain at most <n> connections to peers (default: %u). This limit does not apply to connections manually added via -addnode or the addnode RPC, which have a separate limit of %u.", DEFAULT_MAX_PEER_CONNECTIONS, MAX_ADDNODE_CONNECTIONS), ArgsManager::ALLOW_ANY, OptionsCategory::CONNECTION);
    argsman.AddArg("-maxreceivebuffer=<n>", strprintf("Maximum per-connection receive buffer, <n>*1000 bytes (default: %u)", DEFAULT_MAXRECEIVEBUFFER), ArgsManager::ALLOW_ANY, OptionsCategory::CONNECTION);
    argsman.AddArg("-maxsendbuffer=<n>", strprintf("Maximum per-connection send buffer, <n>*1000 bytes (default: %u)", DEFAULT_MAXSENDBUFFER), ArgsManager::ALLOW_ANY, OptionsCategory::CONNECTION);
    argsman.AddArg("-maxtimeadjustment", strprintf("Maximum allowed median peer time offset adjustment. Local perspective of time may be influenced by outbound peers forward or backward by this amount (default: %u seconds).", DEFAULT_MAX_TIME_ADJUSTMENT), ArgsManager::ALLOW_ANY, OptionsCategory::CONNECTION);
    argsman.AddArg("-maxuploadtarget=<n>", strprintf("Tries to keep outbound traffic under the given target per 24h. Limit does not apply to peers with 'download' permission or blocks created within past week. 0 = no limit (default: %s). Optional suffix units [k|K|m|M|g|G|t|T] (default: M). Lowercase is 1000 base while uppercase is 1024 base", DEFAULT_MAX_UPLOAD_TARGET), ArgsManager::ALLOW_ANY, OptionsCategory::CONNECTION);
    argsman.AddArg("-onion=<ip:port>", "Use separate SOCKS5 proxy to reach peers via Tor onion services, set -noonion to disable (default: -proxy)", ArgsManager::ALLOW_ANY, OptionsCategory::CONNECTION);
    argsman.AddArg("-i2psam=<ip:port>", "I2P SAM proxy to reach I2P peers and accept I2P connections (default: none)", ArgsManager::ALLOW_ANY, OptionsCategory::CONNECTION);
    argsman.AddArg("-i2pacceptincoming", "If set and -i2psam is also set then incoming I2P connections are accepted via the SAM proxy. If this is not set but -i2psam is set then only outgoing connections will be made to the I2P network. Ignored if -i2psam is not set. Listening for incoming I2P connections is done through the SAM proxy, not by binding to a local address and port (default: 1)", ArgsManager::ALLOW_ANY, OptionsCategory::CONNECTION);
    argsman.AddArg("-onlynet=<net>", "Make automatic outbound connections only to network <net> (" + Join(GetNetworkNames(), ", ") + "). Inbound and manual connections are not affected by this option. It can be specified multiple times to allow multiple networks.", ArgsManager::ALLOW_ANY, OptionsCategory::CONNECTION);
    argsman.AddArg("-peerbloomfilters", strprintf("Support filtering of blocks and transaction with bloom filters (default: %u)", DEFAULT_PEERBLOOMFILTERS), ArgsManager::ALLOW_ANY, OptionsCategory::CONNECTION);
    argsman.AddArg("-peerblockfilters", strprintf("Serve compact block filters to peers per BIP 157 (default: %u)", DEFAULT_PEERBLOCKFILTERS), ArgsManager::ALLOW_ANY, OptionsCategory::CONNECTION);
    argsman.AddArg("-permitbaremultisig", strprintf("Relay non-P2SH multisig (default: %u)", DEFAULT_PERMIT_BAREMULTISIG), ArgsManager::ALLOW_ANY, OptionsCategory::CONNECTION);
    // TODO: remove the sentence "Nodes not using ... incoming connections." once the changes from
    // https://github.com/bitcoin/bitcoin/pull/23542 have become widespread.
    argsman.AddArg("-port=<port>", strprintf("Listen for connections on <port>. Nodes not using the default ports (default: %u, testnet: %u, signet: %u, regtest: %u) are unlikely to get incoming connections. Not relevant for I2P (see doc/i2p.md).", defaultChainParams->GetDefaultPort(), testnetChainParams->GetDefaultPort(), signetChainParams->GetDefaultPort(), regtestChainParams->GetDefaultPort()), ArgsManager::ALLOW_ANY | ArgsManager::NETWORK_ONLY, OptionsCategory::CONNECTION);
    argsman.AddArg("-proxy=<ip:port>", "Connect through SOCKS5 proxy, set -noproxy to disable (default: disabled)", ArgsManager::ALLOW_ANY | ArgsManager::DISALLOW_ELISION, OptionsCategory::CONNECTION);
    argsman.AddArg("-proxyrandomize", strprintf("Randomize credentials for every proxy connection. This enables Tor stream isolation (default: %u)", DEFAULT_PROXYRANDOMIZE), ArgsManager::ALLOW_ANY, OptionsCategory::CONNECTION);
    argsman.AddArg("-seednode=<ip>", "Connect to a node to retrieve peer addresses, and disconnect. This option can be specified multiple times to connect to multiple nodes.", ArgsManager::ALLOW_ANY, OptionsCategory::CONNECTION);
    argsman.AddArg("-networkactive", "Enable all P2P network activity (default: 1). Can be changed by the setnetworkactive RPC command", ArgsManager::ALLOW_ANY, OptionsCategory::CONNECTION);
    argsman.AddArg("-timeout=<n>", strprintf("Specify socket connection timeout in milliseconds. If an initial attempt to connect is unsuccessful after this amount of time, drop it (minimum: 1, default: %d)", DEFAULT_CONNECT_TIMEOUT), ArgsManager::ALLOW_ANY, OptionsCategory::CONNECTION);
    argsman.AddArg("-peertimeout=<n>", strprintf("Specify a p2p connection timeout delay in seconds. After connecting to a peer, wait this amount of time before considering disconnection based on inactivity (minimum: 1, default: %d)", DEFAULT_PEER_CONNECT_TIMEOUT), ArgsManager::ALLOW_ANY | ArgsManager::DEBUG_ONLY, OptionsCategory::CONNECTION);
    argsman.AddArg("-torcontrol=<ip>:<port>", strprintf("Tor control port to use if onion listening enabled (default: %s)", DEFAULT_TOR_CONTROL), ArgsManager::ALLOW_ANY, OptionsCategory::CONNECTION);
    argsman.AddArg("-torpassword=<pass>", "Tor control port password (default: empty)", ArgsManager::ALLOW_ANY | ArgsManager::SENSITIVE, OptionsCategory::CONNECTION);
#ifdef USE_UPNP
#if USE_UPNP
    argsman.AddArg("-upnp", "Use UPnP to map the listening port (default: 1 when listening and no -proxy)", ArgsManager::ALLOW_ANY, OptionsCategory::CONNECTION);
#else
    argsman.AddArg("-upnp", strprintf("Use UPnP to map the listening port (default: %u)", 0), ArgsManager::ALLOW_ANY, OptionsCategory::CONNECTION);
#endif
#else
    hidden_args.emplace_back("-upnp");
#endif
#ifdef USE_NATPMP
    argsman.AddArg("-natpmp", strprintf("Use NAT-PMP to map the listening port (default: %s)", DEFAULT_NATPMP ? "1 when listening and no -proxy" : "0"), ArgsManager::ALLOW_ANY, OptionsCategory::CONNECTION);
#else
    hidden_args.emplace_back("-natpmp");
#endif // USE_NATPMP
    argsman.AddArg("-whitebind=<[permissions@]addr>", "Bind to the given address and add permission flags to the peers connecting to it. "
        "Use [host]:port notation for IPv6. Allowed permissions: " + Join(NET_PERMISSIONS_DOC, ", ") + ". "
        "Specify multiple permissions separated by commas (default: download,noban,mempool,relay). Can be specified multiple times.", ArgsManager::ALLOW_ANY, OptionsCategory::CONNECTION);

    argsman.AddArg("-whitelist=<[permissions@]IP address or network>", "Add permission flags to the peers connecting from the given IP address (e.g. 1.2.3.4) or "
        "CIDR-notated network (e.g. 1.2.3.0/24). Uses the same permissions as "
        "-whitebind. Can be specified multiple times." , ArgsManager::ALLOW_ANY, OptionsCategory::CONNECTION);

    g_wallet_init_interface.AddWalletOptions(argsman);

#if ENABLE_ZMQ
    argsman.AddArg("-zmqpubhashblock=<address>", "Enable publish hash block in <address>", ArgsManager::ALLOW_ANY, OptionsCategory::ZMQ);
    argsman.AddArg("-zmqpubhashtx=<address>", "Enable publish hash transaction in <address>", ArgsManager::ALLOW_ANY, OptionsCategory::ZMQ);
    argsman.AddArg("-zmqpubrawblock=<address>", "Enable publish raw block in <address>", ArgsManager::ALLOW_ANY, OptionsCategory::ZMQ);
    argsman.AddArg("-zmqpubrawtx=<address>", "Enable publish raw transaction in <address>", ArgsManager::ALLOW_ANY, OptionsCategory::ZMQ);
    argsman.AddArg("-zmqpubsequence=<address>", "Enable publish hash block and tx sequence in <address>", ArgsManager::ALLOW_ANY, OptionsCategory::ZMQ);
    argsman.AddArg("-zmqpubhashblockhwm=<n>", strprintf("Set publish hash block outbound message high water mark (default: %d)", CZMQAbstractNotifier::DEFAULT_ZMQ_SNDHWM), ArgsManager::ALLOW_ANY, OptionsCategory::ZMQ);
    argsman.AddArg("-zmqpubhashtxhwm=<n>", strprintf("Set publish hash transaction outbound message high water mark (default: %d)", CZMQAbstractNotifier::DEFAULT_ZMQ_SNDHWM), ArgsManager::ALLOW_ANY, OptionsCategory::ZMQ);
    argsman.AddArg("-zmqpubrawblockhwm=<n>", strprintf("Set publish raw block outbound message high water mark (default: %d)", CZMQAbstractNotifier::DEFAULT_ZMQ_SNDHWM), ArgsManager::ALLOW_ANY, OptionsCategory::ZMQ);
    argsman.AddArg("-zmqpubrawtxhwm=<n>", strprintf("Set publish raw transaction outbound message high water mark (default: %d)", CZMQAbstractNotifier::DEFAULT_ZMQ_SNDHWM), ArgsManager::ALLOW_ANY, OptionsCategory::ZMQ);
    argsman.AddArg("-zmqpubsequencehwm=<n>", strprintf("Set publish hash sequence message high water mark (default: %d)", CZMQAbstractNotifier::DEFAULT_ZMQ_SNDHWM), ArgsManager::ALLOW_ANY, OptionsCategory::ZMQ);
#else
    hidden_args.emplace_back("-zmqpubhashblock=<address>");
    hidden_args.emplace_back("-zmqpubhashtx=<address>");
    hidden_args.emplace_back("-zmqpubrawblock=<address>");
    hidden_args.emplace_back("-zmqpubrawtx=<address>");
    hidden_args.emplace_back("-zmqpubsequence=<n>");
    hidden_args.emplace_back("-zmqpubhashblockhwm=<n>");
    hidden_args.emplace_back("-zmqpubhashtxhwm=<n>");
    hidden_args.emplace_back("-zmqpubrawblockhwm=<n>");
    hidden_args.emplace_back("-zmqpubrawtxhwm=<n>");
    hidden_args.emplace_back("-zmqpubsequencehwm=<n>");
#endif

    argsman.AddArg("-checkblocks=<n>", strprintf("How many blocks to check at startup (default: %u, 0 = all)", DEFAULT_CHECKBLOCKS), ArgsManager::ALLOW_ANY | ArgsManager::DEBUG_ONLY, OptionsCategory::DEBUG_TEST);
    argsman.AddArg("-checklevel=<n>", strprintf("How thorough the block verification of -checkblocks is: %s (0-4, default: %u)", Join(CHECKLEVEL_DOC, ", "), DEFAULT_CHECKLEVEL), ArgsManager::ALLOW_ANY | ArgsManager::DEBUG_ONLY, OptionsCategory::DEBUG_TEST);
    argsman.AddArg("-checkblockindex", strprintf("Do a consistency check for the block tree, chainstate, and other validation data structures occasionally. (default: %u, regtest: %u)", defaultChainParams->DefaultConsistencyChecks(), regtestChainParams->DefaultConsistencyChecks()), ArgsManager::ALLOW_ANY | ArgsManager::DEBUG_ONLY, OptionsCategory::DEBUG_TEST);
    argsman.AddArg("-checkaddrman=<n>", strprintf("Run addrman consistency checks every <n> operations. Use 0 to disable. (default: %u)", DEFAULT_ADDRMAN_CONSISTENCY_CHECKS), ArgsManager::ALLOW_ANY | ArgsManager::DEBUG_ONLY, OptionsCategory::DEBUG_TEST);
    argsman.AddArg("-checkmempool=<n>", strprintf("Run mempool consistency checks every <n> transactions. Use 0 to disable. (default: %u, regtest: %u)", defaultChainParams->DefaultConsistencyChecks(), regtestChainParams->DefaultConsistencyChecks()), ArgsManager::ALLOW_ANY | ArgsManager::DEBUG_ONLY, OptionsCategory::DEBUG_TEST);
    argsman.AddArg("-checkpoints", strprintf("Enable rejection of any forks from the known historical chain until block %s (default: %u)", defaultChainParams->Checkpoints().GetHeight(), DEFAULT_CHECKPOINTS_ENABLED), ArgsManager::ALLOW_ANY | ArgsManager::DEBUG_ONLY, OptionsCategory::DEBUG_TEST);
    argsman.AddArg("-deprecatedrpc=<method>", "Allows deprecated RPC method(s) to be used", ArgsManager::ALLOW_ANY | ArgsManager::DEBUG_ONLY, OptionsCategory::DEBUG_TEST);
    argsman.AddArg("-stopafterblockimport", strprintf("Stop running after importing blocks from disk (default: %u)", DEFAULT_STOPAFTERBLOCKIMPORT), ArgsManager::ALLOW_ANY | ArgsManager::DEBUG_ONLY, OptionsCategory::DEBUG_TEST);
    argsman.AddArg("-stopatheight", strprintf("Stop running after reaching the given height in the main chain (default: %u)", DEFAULT_STOPATHEIGHT), ArgsManager::ALLOW_ANY | ArgsManager::DEBUG_ONLY, OptionsCategory::DEBUG_TEST);
    argsman.AddArg("-limitancestorcount=<n>", strprintf("Do not accept transactions if number of in-mempool ancestors is <n> or more (default: %u)", DEFAULT_ANCESTOR_LIMIT), ArgsManager::ALLOW_ANY | ArgsManager::DEBUG_ONLY, OptionsCategory::DEBUG_TEST);
    argsman.AddArg("-limitancestorsize=<n>", strprintf("Do not accept transactions whose size with all in-mempool ancestors exceeds <n> kilobytes (default: %u)", DEFAULT_ANCESTOR_SIZE_LIMIT), ArgsManager::ALLOW_ANY | ArgsManager::DEBUG_ONLY, OptionsCategory::DEBUG_TEST);
    argsman.AddArg("-limitdescendantcount=<n>", strprintf("Do not accept transactions if any ancestor would have <n> or more in-mempool descendants (default: %u)", DEFAULT_DESCENDANT_LIMIT), ArgsManager::ALLOW_ANY | ArgsManager::DEBUG_ONLY, OptionsCategory::DEBUG_TEST);
    argsman.AddArg("-limitdescendantsize=<n>", strprintf("Do not accept transactions if any ancestor would have more than <n> kilobytes of in-mempool descendants (default: %u).", DEFAULT_DESCENDANT_SIZE_LIMIT), ArgsManager::ALLOW_ANY | ArgsManager::DEBUG_ONLY, OptionsCategory::DEBUG_TEST);
    argsman.AddArg("-addrmantest", "Allows to test address relay on localhost", ArgsManager::ALLOW_ANY | ArgsManager::DEBUG_ONLY, OptionsCategory::DEBUG_TEST);
    argsman.AddArg("-capturemessages", "Capture all P2P messages to disk", ArgsManager::ALLOW_ANY | ArgsManager::DEBUG_ONLY, OptionsCategory::DEBUG_TEST);
    argsman.AddArg("-mocktime=<n>", "Replace actual time with " + UNIX_EPOCH_TIME + " (default: 0)", ArgsManager::ALLOW_ANY | ArgsManager::DEBUG_ONLY, OptionsCategory::DEBUG_TEST);
    argsman.AddArg("-maxsigcachesize=<n>", strprintf("Limit sum of signature cache and script execution cache sizes to <n> MiB (default: %u)", DEFAULT_MAX_SIG_CACHE_SIZE), ArgsManager::ALLOW_ANY | ArgsManager::DEBUG_ONLY, OptionsCategory::DEBUG_TEST);
    argsman.AddArg("-maxtipage=<n>", strprintf("Maximum tip age in seconds to consider node in initial block download (default: %u)", DEFAULT_MAX_TIP_AGE), ArgsManager::ALLOW_ANY | ArgsManager::DEBUG_ONLY, OptionsCategory::DEBUG_TEST);
    argsman.AddArg("-printpriority", strprintf("Log transaction fee rate in " + CURRENCY_UNIT + "/kvB when mining blocks (default: %u)", DEFAULT_PRINTPRIORITY), ArgsManager::ALLOW_ANY | ArgsManager::DEBUG_ONLY, OptionsCategory::DEBUG_TEST);
    argsman.AddArg("-uacomment=<cmt>", "Append comment to the user agent string", ArgsManager::ALLOW_ANY, OptionsCategory::DEBUG_TEST);

    SetupChainParamsBaseOptions(argsman);

    argsman.AddArg("-acceptnonstdtxn", strprintf("Relay and mine \"non-standard\" transactions (%sdefault: %u)", "testnet/regtest only; ", !testnetChainParams->RequireStandard()), ArgsManager::ALLOW_ANY | ArgsManager::DEBUG_ONLY, OptionsCategory::NODE_RELAY);
    argsman.AddArg("-incrementalrelayfee=<amt>", strprintf("Fee rate (in %s/kvB) used to define cost of relay, used for mempool limiting and BIP 125 replacement. (default: %s)", CURRENCY_UNIT, FormatMoney(DEFAULT_INCREMENTAL_RELAY_FEE)), ArgsManager::ALLOW_ANY | ArgsManager::DEBUG_ONLY, OptionsCategory::NODE_RELAY);
    argsman.AddArg("-dustrelayfee=<amt>", strprintf("Fee rate (in %s/kvB) used to define dust, the value of an output such that it will cost more than its value in fees at this fee rate to spend it. (default: %s)", CURRENCY_UNIT, FormatMoney(DUST_RELAY_TX_FEE)), ArgsManager::ALLOW_ANY | ArgsManager::DEBUG_ONLY, OptionsCategory::NODE_RELAY);
    argsman.AddArg("-bytespersigop", strprintf("Equivalent bytes per sigop in transactions for relay and mining (default: %u)", DEFAULT_BYTES_PER_SIGOP), ArgsManager::ALLOW_ANY, OptionsCategory::NODE_RELAY);
    argsman.AddArg("-datacarrier", strprintf("Relay and mine data carrier transactions (default: %u)", DEFAULT_ACCEPT_DATACARRIER), ArgsManager::ALLOW_ANY, OptionsCategory::NODE_RELAY);
    argsman.AddArg("-datacarriersize", strprintf("Maximum size of data in data carrier transactions we relay and mine (default: %u)", MAX_OP_RETURN_RELAY), ArgsManager::ALLOW_ANY, OptionsCategory::NODE_RELAY);
    argsman.AddArg("-minrelaytxfee=<amt>", strprintf("Fees (in %s/kvB) smaller than this are considered zero fee for relaying, mining and transaction creation (default: %s)",
        CURRENCY_UNIT, FormatMoney(DEFAULT_MIN_RELAY_TX_FEE)), ArgsManager::ALLOW_ANY, OptionsCategory::NODE_RELAY);
    argsman.AddArg("-whitelistforcerelay", strprintf("Add 'forcerelay' permission to whitelisted inbound peers with default permissions. This will relay transactions even if the transactions were already in the mempool. (default: %d)", DEFAULT_WHITELISTFORCERELAY), ArgsManager::ALLOW_ANY, OptionsCategory::NODE_RELAY);
    argsman.AddArg("-whitelistrelay", strprintf("Add 'relay' permission to whitelisted inbound peers with default permissions. This will accept relayed transactions even when not relaying transactions (default: %d)", DEFAULT_WHITELISTRELAY), ArgsManager::ALLOW_ANY, OptionsCategory::NODE_RELAY);
    argsman.AddArg("-anyonecanspendaremine", strprintf("Treat OP_TRUE outputs as funds for the wallet. Default true for custom chains."), ArgsManager::ALLOW_ANY | ArgsManager::DEBUG_ONLY, OptionsCategory::DEBUG_TEST);


    argsman.AddArg("-blockmaxweight=<n>", strprintf("Set maximum BIP141 block weight (default: %d)", DEFAULT_BLOCK_MAX_WEIGHT), ArgsManager::ALLOW_ANY, OptionsCategory::BLOCK_CREATION);
    argsman.AddArg("-blockmintxfee=<amt>", strprintf("Set lowest fee rate (in %s/kvB) for transactions to be included in block creation. (default: %s)", CURRENCY_UNIT, FormatMoney(DEFAULT_BLOCK_MIN_TX_FEE)), ArgsManager::ALLOW_ANY, OptionsCategory::BLOCK_CREATION);
    argsman.AddArg("-blockversion=<n>", "Override block version to test forking scenarios", ArgsManager::ALLOW_ANY | ArgsManager::DEBUG_ONLY, OptionsCategory::BLOCK_CREATION);

    argsman.AddArg("-rest", strprintf("Accept public REST requests (default: %u)", DEFAULT_REST_ENABLE), ArgsManager::ALLOW_ANY, OptionsCategory::RPC);
    argsman.AddArg("-rpcallowip=<ip>", "Allow JSON-RPC connections from specified source. Valid for <ip> are a single IP (e.g. 1.2.3.4), a network/netmask (e.g. 1.2.3.4/255.255.255.0) or a network/CIDR (e.g. 1.2.3.4/24). This option can be specified multiple times", ArgsManager::ALLOW_ANY, OptionsCategory::RPC);
    argsman.AddArg("-rpcauth=<userpw>", "Username and HMAC-SHA-256 hashed password for JSON-RPC connections. The field <userpw> comes in the format: <USERNAME>:<SALT>$<HASH>. A canonical python script is included in share/rpcauth. The client then connects normally using the rpcuser=<USERNAME>/rpcpassword=<PASSWORD> pair of arguments. This option can be specified multiple times", ArgsManager::ALLOW_ANY | ArgsManager::SENSITIVE, OptionsCategory::RPC);
    argsman.AddArg("-rpcbind=<addr>[:port]", "Bind to given address to listen for JSON-RPC connections. Do not expose the RPC server to untrusted networks such as the public internet! This option is ignored unless -rpcallowip is also passed. Port is optional and overrides -rpcport. Use [host]:port notation for IPv6. This option can be specified multiple times (default: 127.0.0.1 and ::1 i.e., localhost)", ArgsManager::ALLOW_ANY | ArgsManager::NETWORK_ONLY | ArgsManager::SENSITIVE, OptionsCategory::RPC);
    argsman.AddArg("-rpcdoccheck", strprintf("Throw a non-fatal error at runtime if the documentation for an RPC is incorrect (default: %u)", DEFAULT_RPC_DOC_CHECK), ArgsManager::ALLOW_ANY | ArgsManager::DEBUG_ONLY, OptionsCategory::RPC);
    argsman.AddArg("-rpccookiefile=<loc>", "Location of the auth cookie. Relative paths will be prefixed by a net-specific datadir location. (default: data dir)", ArgsManager::ALLOW_ANY, OptionsCategory::RPC);
    argsman.AddArg("-rpcpassword=<pw>", "Password for JSON-RPC connections", ArgsManager::ALLOW_ANY | ArgsManager::SENSITIVE, OptionsCategory::RPC);
    argsman.AddArg("-rpcport=<port>", strprintf("Listen for JSON-RPC connections on <port> (default: %u, testnet: %u, signet: %u, regtest: %u)", defaultBaseParams->RPCPort(), testnetBaseParams->RPCPort(), signetBaseParams->RPCPort(), regtestBaseParams->RPCPort()), ArgsManager::ALLOW_ANY | ArgsManager::NETWORK_ONLY, OptionsCategory::RPC);
    argsman.AddArg("-rpcserialversion", strprintf("Sets the serialization of raw transaction or block hex returned in non-verbose mode, non-segwit(0) or segwit(1) (default: %d)", DEFAULT_RPC_SERIALIZE_VERSION), ArgsManager::ALLOW_ANY, OptionsCategory::RPC);
    argsman.AddArg("-rpcservertimeout=<n>", strprintf("Timeout during HTTP requests (default: %d)", DEFAULT_HTTP_SERVER_TIMEOUT), ArgsManager::ALLOW_ANY | ArgsManager::DEBUG_ONLY, OptionsCategory::RPC);
    argsman.AddArg("-rpcthreads=<n>", strprintf("Set the number of threads to service RPC calls (default: %d)", DEFAULT_HTTP_THREADS), ArgsManager::ALLOW_ANY, OptionsCategory::RPC);
    argsman.AddArg("-rpcuser=<user>", "Username for JSON-RPC connections", ArgsManager::ALLOW_ANY | ArgsManager::SENSITIVE, OptionsCategory::RPC);
    argsman.AddArg("-rpcwhitelist=<whitelist>", "Set a whitelist to filter incoming RPC calls for a specific user. The field <whitelist> comes in the format: <USERNAME>:<rpc 1>,<rpc 2>,...,<rpc n>. If multiple whitelists are set for a given user, they are set-intersected. See -rpcwhitelistdefault documentation for information on default whitelist behavior.", ArgsManager::ALLOW_ANY, OptionsCategory::RPC);
    argsman.AddArg("-rpcwhitelistdefault", "Sets default behavior for rpc whitelisting. Unless rpcwhitelistdefault is set to 0, if any -rpcwhitelist is set, the rpc server acts as if all rpc users are subject to empty-unless-otherwise-specified whitelists. If rpcwhitelistdefault is set to 1 and no -rpcwhitelist is set, rpc server acts as if all rpc users are subject to empty whitelists.", ArgsManager::ALLOW_ANY, OptionsCategory::RPC);
    argsman.AddArg("-rpcworkqueue=<n>", strprintf("Set the depth of the work queue to service RPC calls (default: %d)", DEFAULT_HTTP_WORKQUEUE), ArgsManager::ALLOW_ANY | ArgsManager::DEBUG_ONLY, OptionsCategory::RPC);
    argsman.AddArg("-server", "Accept command line and JSON-RPC commands", ArgsManager::ALLOW_ANY, OptionsCategory::RPC);

    // chain params
    argsman.AddArg("-pubkeyprefix", strprintf("The byte prefix, in decimal, of the chain's base58 pubkey address. (default: %d)", defaultChainParams->Base58Prefix(CChainParams::PUBKEY_ADDRESS)[0]), ArgsManager::ALLOW_ANY, OptionsCategory::CHAINPARAMS);
    argsman.AddArg("-scriptprefix", strprintf("The byte prefix, in decimal, of the chain's base58 script address. (default: %d)", defaultChainParams->Base58Prefix(CChainParams::SCRIPT_ADDRESS)[0]), ArgsManager::ALLOW_ANY, OptionsCategory::CHAINPARAMS);
    argsman.AddArg("-secretprefix", strprintf("The byte prefix, in decimal, of the chain's base58 secret key encoding. (default: %d)", defaultChainParams->Base58Prefix(CChainParams::SECRET_KEY)[0]), ArgsManager::ALLOW_ANY, OptionsCategory::CHAINPARAMS);
    argsman.AddArg("-extpubkeyprefix", strprintf("The 4-byte prefix, in hex, of the chain's base58 extended public key encoding. (default: %s)", HexStr(defaultChainParams->Base58Prefix(CChainParams::EXT_PUBLIC_KEY))), ArgsManager::ALLOW_ANY, OptionsCategory::CHAINPARAMS);
    argsman.AddArg("-extprvkeyprefix", strprintf("The 4-byte prefix, in hex, of the chain's base58 extended private key encoding. (default: %s)", HexStr(defaultChainParams->Base58Prefix(CChainParams::EXT_SECRET_KEY))), ArgsManager::ALLOW_ANY, OptionsCategory::CHAINPARAMS);
    argsman.AddArg("-bech32_hrp", strprintf("The human-readable part of the chain's bech32 encoding. (default: %s)", defaultChainParams->Bech32HRP()), ArgsManager::ALLOW_ANY, OptionsCategory::CHAINPARAMS);
    argsman.AddArg("-blech32_hrp", strprintf("The human-readable part of the chain's blech32 encoding. Used in confidential addresses.(default: %s)", defaultChainParams->Blech32HRP()), ArgsManager::ALLOW_ANY, OptionsCategory::CHAINPARAMS);
    argsman.AddArg("-assetdir", "Entries of pet names of assets, in this format:asset=<hex>:<label>. There can be any number of entries.", ArgsManager::ALLOW_ANY, OptionsCategory::ELEMENTS);
    argsman.AddArg("-defaultpeggedassetname", "Default name of the pegged asset. (default: bitcoin)", ArgsManager::ALLOW_ANY, OptionsCategory::ELEMENTS);
    argsman.AddArg("-blindedaddresses", "Give blind addresses by default via getnewaddress and getrawchangeaddress. (default: -con_elementsmode value)", ArgsManager::ALLOW_ANY, OptionsCategory::ELEMENTS);
    argsman.AddArg("-blindedprefix", "The byte prefix, in decimal, of blinded addresses. (default: 4)", ArgsManager::ALLOW_ANY, OptionsCategory::ELEMENTS);

#if HAVE_DECL_FORK
    argsman.AddArg("-daemon", strprintf("Run in the background as a daemon and accept commands (default: %d)", DEFAULT_DAEMON), ArgsManager::ALLOW_ANY, OptionsCategory::OPTIONS);
    argsman.AddArg("-daemonwait", strprintf("Wait for initialization to be finished before exiting. This implies -daemon (default: %d)", DEFAULT_DAEMONWAIT), ArgsManager::ALLOW_ANY, OptionsCategory::OPTIONS);
#else
    hidden_args.emplace_back("-daemon");
    hidden_args.emplace_back("-daemonwait");
#endif

    //
    // Elements-specific arguments.
    //

    std::vector<std::string> elements_hidden_args = {"-con_fpowallowmindifficultyblocks", "-con_fpownoretargeting", "-con_nsubsidyhalvinginterval", "-con_bip16exception", "-con_bip34height", "-con_bip65height", "-con_bip66height", "-con_npowtargettimespan", "-con_npowtargetspacing", "-con_nrulechangeactivationthreshold", "-con_nminerconfirmationwindow", "-con_powlimit", "-con_bip34hash", "-con_nminimumchainwork", "-con_defaultassumevalid", "-npruneafterheight", "-fdefaultconsistencychecks", "-fmineblocksondemand", "-fallback_fee_enabled", "-pchmessagestart"};

    argsman.AddArg("-initialfreecoins", strprintf("The amount of OP_TRUE coins created in the genesis block. Primarily for testing. (default: %d)", 0), ArgsManager::ALLOW_ANY | ArgsManager::DEBUG_ONLY, OptionsCategory::DEBUG_TEST);
    argsman.AddArg("-validatepegin", "Validate peg-in claims. An RPC connection will be attempted to the trusted mainchain daemon using the `mainchain*` settings below. All functionaries must run this enabled. (default: true if chain has federated peg)", ArgsManager::ALLOW_ANY, OptionsCategory::ELEMENTS);
    argsman.AddArg("-mainchainrpchost=<host>", "The address which the daemon will try to connect to the trusted mainchain daemon to validate peg-ins, if enabled. (default: 127.0.0.1)", ArgsManager::ALLOW_ANY, OptionsCategory::ELEMENTS);
    argsman.AddArg("-mainchainrpcport=<n>", strprintf("The port which the daemon will try to connect to the trusted mainchain daemon to validate peg-ins, if enabled. (default: %u)", defaultBaseParams->MainchainRPCPort()), ArgsManager::ALLOW_ANY, OptionsCategory::ELEMENTS);
    argsman.AddArg("-mainchainrpcuser=<user>", "The rpc username that the daemon will use to connect to the trusted mainchain daemon to validate peg-ins, if enabled. (default: cookie auth)", ArgsManager::ALLOW_ANY | ArgsManager::SENSITIVE, OptionsCategory::ELEMENTS);
    argsman.AddArg("-mainchainrpcpassword=<pwd>", "The rpc password which the daemon will use to connect to the trusted mainchain daemon to validate peg-ins, if enabled. (default: cookie auth)", ArgsManager::ALLOW_ANY | ArgsManager::SENSITIVE, OptionsCategory::ELEMENTS);
    argsman.AddArg("-mainchainrpccookiefile=<file>", "The bitcoind cookie auth path which the daemon will use to connect to the trusted mainchain daemon to validate peg-ins. (default: `<datadir>/regtest/.cookie`)", ArgsManager::ALLOW_ANY, OptionsCategory::ELEMENTS);
    argsman.AddArg("-mainchainrpctimeout=<n>", strprintf("Timeout in seconds during mainchain RPC requests, or 0 for no timeout. (default: %d)", DEFAULT_HTTP_CLIENT_TIMEOUT), ArgsManager::ALLOW_ANY, OptionsCategory::ELEMENTS);
    argsman.AddArg("-peginconfirmationdepth=<n>", strprintf("Pegin claims must be this deep to be considered valid. (default: %d)", DEFAULT_PEGIN_CONFIRMATION_DEPTH), ArgsManager::ALLOW_ANY, OptionsCategory::ELEMENTS);
    argsman.AddArg("-parentpubkeyprefix", strprintf("The byte prefix, in decimal, of the parent chain's base58 pubkey address. (default: %d)", 111), ArgsManager::ALLOW_ANY, OptionsCategory::CHAINPARAMS);
    argsman.AddArg("-parentscriptprefix", strprintf("The byte prefix, in decimal, of the parent chain's base58 script address. (default: %d)", 196), ArgsManager::ALLOW_ANY, OptionsCategory::CHAINPARAMS);
    argsman.AddArg("-parent_bech32_hrp", strprintf("The human-readable part of the parent chain's bech32 encoding. (default: %s)", "bc"), ArgsManager::ALLOW_ANY, OptionsCategory::CHAINPARAMS);
    argsman.AddArg("-parent_blech32_hrp", strprintf("The human-readable part of the parent chain's blech32 encoding. (default: %s)", "bc"), ArgsManager::ALLOW_ANY, OptionsCategory::CHAINPARAMS);
    argsman.AddArg("-con_parent_pegged_asset=<hex>", "Asset ID (hex) for pegged asset for when parent chain has CA. (default: 0x00)", ArgsManager::ALLOW_ANY, OptionsCategory::CHAINPARAMS);
    argsman.AddArg("-feeasset=<hex>", strprintf("Asset ID (hex) for mempool/relay fees (default: %s)", defaultChainParams->GetConsensus().pegged_asset.GetHex()), ArgsManager::ALLOW_ANY, OptionsCategory::CHAINPARAMS);
    argsman.AddArg("-subsidyasset=<hex>", strprintf("Asset ID (hex) for the block subsidy (default: %s)", defaultChainParams->GetConsensus().pegged_asset.GetHex()), ArgsManager::ALLOW_ANY, OptionsCategory::CHAINPARAMS);
    argsman.AddArg("-initialreissuancetokens=<n>", "The amount of reissuance tokens created in the genesis block. (default: 0)", ArgsManager::ALLOW_ANY, OptionsCategory::CHAINPARAMS);
    argsman.AddArg("-ct_bits", strprintf("The default number of hiding bits in a rangeproof. Will be exceeded to cover amounts exceeding the maximum hiding value. (default: %d)", 52), ArgsManager::ALLOW_ANY, OptionsCategory::CHAINPARAMS);
    argsman.AddArg("-ct_exponent", strprintf("The hiding exponent. (default: %s)", 0), ArgsManager::ALLOW_ANY, OptionsCategory::CHAINPARAMS);
    argsman.AddArg("-acceptdiscountct", "Accept discounted fees for Confidential Transactions (default: true for liquidv1, false for other chains)", ArgsManager::ALLOW_ANY, OptionsCategory::CHAINPARAMS);
    argsman.AddArg("-creatediscountct", "Create Confidential Transactions with discounted fees (default: false). Setting this to true will also set 'acceptdiscountct' to true.", ArgsManager::ALLOW_ANY, OptionsCategory::CHAINPARAMS);

#if defined(USE_SYSCALL_SANDBOX)
    argsman.AddArg("-sandbox=<mode>", "Use the experimental syscall sandbox in the specified mode (-sandbox=log-and-abort or -sandbox=abort). Allow only expected syscalls to be used by bitcoind. Note that this is an experimental new feature that may cause bitcoind to exit or crash unexpectedly: use with caution. In the \"log-and-abort\" mode the invocation of an unexpected syscall results in a debug handler being invoked which will log the incident and terminate the program (without executing the unexpected syscall). In the \"abort\" mode the invocation of an unexpected syscall results in the entire process being killed immediately by the kernel without executing the unexpected syscall.", ArgsManager::ALLOW_ANY, OptionsCategory::OPTIONS);
#endif // USE_SYSCALL_SANDBOX

    // Add the hidden options
    argsman.AddHiddenArgs(hidden_args);
    argsman.AddHiddenArgs(elements_hidden_args);
}

static bool fHaveGenesis = false;
static Mutex g_genesis_wait_mutex;
static std::condition_variable g_genesis_wait_cv;

static void BlockNotifyGenesisWait(const CBlockIndex* pBlockIndex)
{
    if (pBlockIndex != nullptr) {
        {
            LOCK(g_genesis_wait_mutex);
            fHaveGenesis = true;
        }
        g_genesis_wait_cv.notify_all();
    }
}

#if HAVE_SYSTEM
static void StartupNotify(const ArgsManager& args)
{
    std::string cmd = args.GetArg("-startupnotify", "");
    if (!cmd.empty()) {
        std::thread t(runCommand, cmd);
        t.detach(); // thread runs free
    }
}
#endif

static bool AppInitServers(NodeContext& node)
{
    const ArgsManager& args = *Assert(node.args);
    RPCServer::OnStarted(&OnRPCStarted);
    RPCServer::OnStopped(&OnRPCStopped);
    if (!InitHTTPServer())
        return false;
    StartRPC();
    node.rpc_interruption_point = RpcInterruptionPoint;
    if (!StartHTTPRPC(&node))
        return false;
    if (args.GetBoolArg("-rest", DEFAULT_REST_ENABLE)) StartREST(&node);
    StartHTTPServer();
    return true;
}

// Parameter interaction based on rules
void InitParameterInteraction(ArgsManager& args)
{
    // when specifying an explicit binding address, you want to listen on it
    // even when -connect or -proxy is specified
    if (args.IsArgSet("-bind")) {
        if (args.SoftSetBoolArg("-listen", true))
            LogPrintf("%s: parameter interaction: -bind set -> setting -listen=1\n", __func__);
    }
    if (args.IsArgSet("-whitebind")) {
        if (args.SoftSetBoolArg("-listen", true))
            LogPrintf("%s: parameter interaction: -whitebind set -> setting -listen=1\n", __func__);
    }

    if (args.IsArgSet("-connect")) {
        // when only connecting to trusted nodes, do not seed via DNS, or listen by default
        if (args.SoftSetBoolArg("-dnsseed", false))
            LogPrintf("%s: parameter interaction: -connect set -> setting -dnsseed=0\n", __func__);
        if (args.SoftSetBoolArg("-listen", false))
            LogPrintf("%s: parameter interaction: -connect set -> setting -listen=0\n", __func__);
    }

    std::string proxy_arg = args.GetArg("-proxy", "");
    if (proxy_arg != "" && proxy_arg != "0") {
        // to protect privacy, do not listen by default if a default proxy server is specified
        if (args.SoftSetBoolArg("-listen", false))
            LogPrintf("%s: parameter interaction: -proxy set -> setting -listen=0\n", __func__);
        // to protect privacy, do not map ports when a proxy is set. The user may still specify -listen=1
        // to listen locally, so don't rely on this happening through -listen below.
        if (args.SoftSetBoolArg("-upnp", false))
            LogPrintf("%s: parameter interaction: -proxy set -> setting -upnp=0\n", __func__);
        if (args.SoftSetBoolArg("-natpmp", false)) {
            LogPrintf("%s: parameter interaction: -proxy set -> setting -natpmp=0\n", __func__);
        }
        // to protect privacy, do not discover addresses by default
        if (args.SoftSetBoolArg("-discover", false))
            LogPrintf("%s: parameter interaction: -proxy set -> setting -discover=0\n", __func__);
    }

    if (!args.GetBoolArg("-listen", DEFAULT_LISTEN)) {
        // do not map ports or try to retrieve public IP when not listening (pointless)
        if (args.SoftSetBoolArg("-upnp", false))
            LogPrintf("%s: parameter interaction: -listen=0 -> setting -upnp=0\n", __func__);
        if (args.SoftSetBoolArg("-natpmp", false)) {
            LogPrintf("%s: parameter interaction: -listen=0 -> setting -natpmp=0\n", __func__);
        }
        if (args.SoftSetBoolArg("-discover", false))
            LogPrintf("%s: parameter interaction: -listen=0 -> setting -discover=0\n", __func__);
        if (args.SoftSetBoolArg("-listenonion", false))
            LogPrintf("%s: parameter interaction: -listen=0 -> setting -listenonion=0\n", __func__);
        if (args.SoftSetBoolArg("-i2pacceptincoming", false)) {
            LogPrintf("%s: parameter interaction: -listen=0 -> setting -i2pacceptincoming=0\n", __func__);
        }
    }

    if (args.IsArgSet("-externalip")) {
        // if an explicit public IP is specified, do not try to find others
        if (args.SoftSetBoolArg("-discover", false))
            LogPrintf("%s: parameter interaction: -externalip set -> setting -discover=0\n", __func__);
    }

    // disable whitelistrelay in blocksonly mode
    if (args.GetBoolArg("-blocksonly", DEFAULT_BLOCKSONLY)) {
        if (args.SoftSetBoolArg("-whitelistrelay", false))
            LogPrintf("%s: parameter interaction: -blocksonly=1 -> setting -whitelistrelay=0\n", __func__);
    }

    // Forcing relay from whitelisted hosts implies we will accept relays from them in the first place.
    if (args.GetBoolArg("-whitelistforcerelay", DEFAULT_WHITELISTFORCERELAY)) {
        if (args.SoftSetBoolArg("-whitelistrelay", true))
            LogPrintf("%s: parameter interaction: -whitelistforcerelay=1 -> setting -whitelistrelay=1\n", __func__);
    }
}

/**
 * Initialize global loggers.
 *
 * Note that this is called very early in the process lifetime, so you should be
 * careful about what global state you rely on here.
 */
void InitLogging(const ArgsManager& args)
{
    init::SetLoggingOptions(args);
    init::LogPackageVersion();
}

namespace { // Variables internal to initialization process only

int nMaxConnections;
int nUserMaxConnections;
int nFD;
ServiceFlags nLocalServices = ServiceFlags(NODE_NETWORK | NODE_NETWORK_LIMITED | NODE_WITNESS);
int64_t peer_connect_timeout;
std::set<BlockFilterType> g_enabled_filter_types;

} // namespace

[[noreturn]] static void new_handler_terminate()
{
    // Rather than throwing std::bad-alloc if allocation fails, terminate
    // immediately to (try to) avoid chain corruption.
    // Since LogPrintf may itself allocate memory, set the handler directly
    // to terminate first.
    std::set_new_handler(std::terminate);
    LogPrintf("Error: Out of memory. Terminating.\n");

    // The log was successful, terminate now.
    std::terminate();
};

bool AppInitBasicSetup(const ArgsManager& args)
{
    // ********************************************************* Step 1: setup
#ifdef _MSC_VER
    // Turn off Microsoft heap dump noise
    _CrtSetReportMode(_CRT_WARN, _CRTDBG_MODE_FILE);
    _CrtSetReportFile(_CRT_WARN, CreateFileA("NUL", GENERIC_WRITE, 0, nullptr, OPEN_EXISTING, 0, 0));
    // Disable confusing "helpful" text message on abort, Ctrl-C
    _set_abort_behavior(0, _WRITE_ABORT_MSG | _CALL_REPORTFAULT);
#endif
#ifdef WIN32
    // Enable heap terminate-on-corruption
    HeapSetInformation(nullptr, HeapEnableTerminationOnCorruption, nullptr, 0);
#endif
    if (!InitShutdownState()) {
        return InitError(Untranslated("Initializing wait-for-shutdown state failed."));
    }

    if (!SetupNetworking()) {
        return InitError(Untranslated("Initializing networking failed."));
    }

#ifndef WIN32
    if (!args.GetBoolArg("-sysperms", false)) {
        umask(077);
    }

    // Clean shutdown on SIGTERM
    registerSignalHandler(SIGTERM, HandleSIGTERM);
    registerSignalHandler(SIGINT, HandleSIGTERM);

    // Reopen debug.log on SIGHUP
    registerSignalHandler(SIGHUP, HandleSIGHUP);

    // Ignore SIGPIPE, otherwise it will bring the daemon down if the client closes unexpectedly
    signal(SIGPIPE, SIG_IGN);
#else
    SetConsoleCtrlHandler(consoleCtrlHandler, true);
#endif

    std::set_new_handler(new_handler_terminate);

    return true;
}

bool AppInitParameterInteraction(const ArgsManager& args, bool use_syscall_sandbox)
{
    const CChainParams& chainparams = Params();
    // ********************************************************* Step 2: parameter interactions

    // also see: InitParameterInteraction()

    // Error if network-specific options (-addnode, -connect, etc) are
    // specified in default section of config file, but not overridden
    // on the command line or in this network's section of the config file.
    std::string network = args.GetChainName();
    if (network == CBaseChainParams::SIGNET) {
        LogPrintf("Signet derived magic (message start): %s\n", HexStr(chainparams.MessageStart()));
    }
    bilingual_str errors;
    for (const auto& arg : args.GetUnsuitableSectionOnlyArgs()) {
        errors += strprintf(_("Config setting for %s only applied on %s network when in [%s] section.") + Untranslated("\n"), arg, network, network);
    }

    if (!errors.empty()) {
        return InitError(errors);
    }

    if (!fs::is_directory(gArgs.GetBlocksDirPath())) {
        return InitError(strprintf(_("Specified blocks directory \"%s\" does not exist."), args.GetArg("-blocksdir", "")));
    }

    // parse and validate enabled filter types
    std::string blockfilterindex_value = args.GetArg("-blockfilterindex", DEFAULT_BLOCKFILTERINDEX);
    if (blockfilterindex_value == "" || blockfilterindex_value == "1") {
        g_enabled_filter_types = AllBlockFilterTypes();
    } else if (blockfilterindex_value != "0") {
        const std::vector<std::string> names = args.GetArgs("-blockfilterindex");
        for (const auto& name : names) {
            BlockFilterType filter_type;
            if (!BlockFilterTypeByName(name, filter_type)) {
                return InitError(strprintf(_("Unknown -blockfilterindex value %s."), name));
            }
            g_enabled_filter_types.insert(filter_type);
        }
    }

    // Signal NODE_COMPACT_FILTERS if peerblockfilters and basic filters index are both enabled.
    if (args.GetBoolArg("-peerblockfilters", DEFAULT_PEERBLOCKFILTERS)) {
        if (g_enabled_filter_types.count(BlockFilterType::BASIC) != 1) {
            return InitError(_("Cannot set -peerblockfilters without -blockfilterindex."));
        }

        nLocalServices = ServiceFlags(nLocalServices | NODE_COMPACT_FILTERS);
    }

    if (args.GetIntArg("-prune", 0)) {
        if (args.GetBoolArg("-txindex", DEFAULT_TXINDEX))
            return InitError(_("Prune mode is incompatible with -txindex."));
        if (args.GetBoolArg("-reindex-chainstate", false)) {
            return InitError(_("Prune mode is incompatible with -reindex-chainstate. Use full -reindex instead."));
        }
    }

    // If -forcednsseed is set to true, ensure -dnsseed has not been set to false
    if (args.GetBoolArg("-forcednsseed", DEFAULT_FORCEDNSSEED) && !args.GetBoolArg("-dnsseed", DEFAULT_DNSSEED)){
        return InitError(_("Cannot set -forcednsseed to true when setting -dnsseed to false."));
    }

    // -bind and -whitebind can't be set when not listening
    size_t nUserBind = args.GetArgs("-bind").size() + args.GetArgs("-whitebind").size();
    if (nUserBind != 0 && !args.GetBoolArg("-listen", DEFAULT_LISTEN)) {
        return InitError(Untranslated("Cannot set -bind or -whitebind together with -listen=0"));
    }

    // if listen=0, then disallow listenonion=1
    if (!args.GetBoolArg("-listen", DEFAULT_LISTEN) && args.GetBoolArg("-listenonion", DEFAULT_LISTEN_ONION)) {
        return InitError(Untranslated("Cannot set -listen=0 together with -listenonion=1"));
    }

    // Make sure enough file descriptors are available
    int nBind = std::max(nUserBind, size_t(1));
    nUserMaxConnections = args.GetIntArg("-maxconnections", DEFAULT_MAX_PEER_CONNECTIONS);
    nMaxConnections = std::max(nUserMaxConnections, 0);

    nFD = RaiseFileDescriptorLimit(nMaxConnections + MIN_CORE_FILEDESCRIPTORS + MAX_ADDNODE_CONNECTIONS + nBind + NUM_FDS_MESSAGE_CAPTURE);

#ifdef USE_POLL
    int fd_max = nFD;
#else
    int fd_max = FD_SETSIZE;
#endif
    // Trim requested connection counts, to fit into system limitations
    // <int> in std::min<int>(...) to work around FreeBSD compilation issue described in #2695
    nMaxConnections = std::max(std::min<int>(nMaxConnections, fd_max - nBind - MIN_CORE_FILEDESCRIPTORS - MAX_ADDNODE_CONNECTIONS - NUM_FDS_MESSAGE_CAPTURE), 0);
    if (nFD < MIN_CORE_FILEDESCRIPTORS)
        return InitError(_("Not enough file descriptors available."));
    nMaxConnections = std::min(nFD - MIN_CORE_FILEDESCRIPTORS - MAX_ADDNODE_CONNECTIONS - NUM_FDS_MESSAGE_CAPTURE, nMaxConnections);

    if (nMaxConnections < nUserMaxConnections)
        InitWarning(strprintf(_("Reducing -maxconnections from %d to %d, because of system limitations."), nUserMaxConnections, nMaxConnections));

    // ********************************************************* Step 3: parameter-to-internal-flags
    init::SetLoggingCategories(args);

    fCheckBlockIndex = args.GetBoolArg("-checkblockindex", chainparams.DefaultConsistencyChecks());
    fCheckpointsEnabled = args.GetBoolArg("-checkpoints", DEFAULT_CHECKPOINTS_ENABLED);

    hashAssumeValid = uint256S(args.GetArg("-assumevalid", chainparams.GetConsensus().defaultAssumeValid.GetHex()));
    if (!hashAssumeValid.IsNull())
        LogPrintf("Assuming ancestors of block %s have valid signatures.\n", hashAssumeValid.GetHex());
    else
        LogPrintf("Validating signatures for all blocks.\n");

    if (args.IsArgSet("-minimumchainwork")) {
        const std::string minChainWorkStr = args.GetArg("-minimumchainwork", "");
        if (!IsHexNumber(minChainWorkStr)) {
            return InitError(strprintf(Untranslated("Invalid non-hex (%s) minimum chain work value specified"), minChainWorkStr));
        }
        nMinimumChainWork = UintToArith256(uint256S(minChainWorkStr));
    } else {
        nMinimumChainWork = UintToArith256(chainparams.GetConsensus().nMinimumChainWork);
    }
    LogPrintf("Setting nMinimumChainWork=%s\n", nMinimumChainWork.GetHex());
    if (nMinimumChainWork < UintToArith256(chainparams.GetConsensus().nMinimumChainWork)) {
        LogPrintf("Warning: nMinimumChainWork set below default value of %s\n", chainparams.GetConsensus().nMinimumChainWork.GetHex());
    }

    // mempool limits
    int64_t nMempoolSizeMax = args.GetIntArg("-maxmempool", DEFAULT_MAX_MEMPOOL_SIZE) * 1000000;
    int64_t nMempoolSizeMin = args.GetIntArg("-limitdescendantsize", DEFAULT_DESCENDANT_SIZE_LIMIT) * 1000 * 40;
    if (nMempoolSizeMax < 0 || nMempoolSizeMax < nMempoolSizeMin)
        return InitError(strprintf(_("-maxmempool must be at least %d MB"), std::ceil(nMempoolSizeMin / 1000000.0)));
    // incremental relay fee sets the minimum feerate increase necessary for BIP 125 replacement in the mempool
    // and the amount the mempool min fee increases above the feerate of txs evicted due to mempool limiting.
    if (args.IsArgSet("-incrementalrelayfee")) {
        if (std::optional<CAmount> inc_relay_fee = ParseMoney(args.GetArg("-incrementalrelayfee", ""))) {
            ::incrementalRelayFee = CFeeRate{inc_relay_fee.value()};
        } else {
            return InitError(AmountErrMsg("incrementalrelayfee", args.GetArg("-incrementalrelayfee", "")));
        }
    }

    // block pruning; get the amount of disk space (in MiB) to allot for block & undo files
    int64_t nPruneArg = args.GetIntArg("-prune", 0);
    if (nPruneArg < 0) {
        return InitError(_("Prune cannot be configured with a negative value."));
    }
    nPruneTarget = (uint64_t) nPruneArg * 1024 * 1024;
    if (nPruneArg == 1) {  // manual pruning: -prune=1
        LogPrintf("Block pruning enabled.  Use RPC call pruneblockchain(height) to manually prune block and undo files.\n");
        nPruneTarget = std::numeric_limits<uint64_t>::max();
        fPruneMode = true;
    } else if (nPruneTarget) {
        if (nPruneTarget < MIN_DISK_SPACE_FOR_BLOCK_FILES) {
            return InitError(strprintf(_("Prune configured below the minimum of %d MiB.  Please use a higher number."), MIN_DISK_SPACE_FOR_BLOCK_FILES / 1024 / 1024));
        }
        LogPrintf("Prune configured to target %u MiB on disk for block and undo files.\n", nPruneTarget / 1024 / 1024);
        fPruneMode = true;
    }

    uint32_t epoch_length = chainparams.GetConsensus().dynamic_epoch_length;
    if (epoch_length == std::numeric_limits<uint32_t>::max()) {
        // That's the default value, for non-dynafed chains and some tests. Pick a more sensible default here.
        epoch_length = 20160;
    }

    if (args.GetBoolArg("-trim_headers", false)) {
        LogPrintf("Configured for header-trimming mode. This will reduce memory usage substantially, but we will be unable to serve as a full P2P peer, and certain header fields may be missing from JSON RPC output.\n");
        node::fTrimHeaders = true;
        // This calculation is driven by GetValidFedpegScripts in pegins.cpp, which walks the chain
        //   back to current epoch start, and then an additional total_valid_epochs on top of that.
        //   We add one epoch here for the current partial epoch, and then another one for good luck.

        node::nMustKeepFullHeaders = (chainparams.GetConsensus().total_valid_epochs + 2) * epoch_length;
        // This is the number of headers we can have in flight downloading at a time, beyond the
        //   set of blocks we've already validated. Capping this is necessary to keep memory usage
        //   bounded during IBD.
    }
    node::nHeaderDownloadBuffer = epoch_length * 2;

    nConnectTimeout = args.GetIntArg("-timeout", DEFAULT_CONNECT_TIMEOUT);
    if (nConnectTimeout <= 0) {
        nConnectTimeout = DEFAULT_CONNECT_TIMEOUT;
    }

    peer_connect_timeout = args.GetIntArg("-peertimeout", DEFAULT_PEER_CONNECT_TIMEOUT);
    if (peer_connect_timeout <= 0) {
        return InitError(Untranslated("peertimeout cannot be configured with a negative value."));
    }

    if (args.IsArgSet("-minrelaytxfee")) {
        if (std::optional<CAmount> min_relay_fee = ParseMoney(args.GetArg("-minrelaytxfee", ""))) {
            // High fee check is done afterward in CWallet::Create()
            ::minRelayTxFee = CFeeRate{min_relay_fee.value()};
        } else {
            return InitError(AmountErrMsg("minrelaytxfee", args.GetArg("-minrelaytxfee", "")));
        }
    } else if (incrementalRelayFee > ::minRelayTxFee) {
        // Allow only setting incrementalRelayFee to control both
        ::minRelayTxFee = incrementalRelayFee;
        LogPrintf("Increasing minrelaytxfee to %s to match incrementalrelayfee\n",::minRelayTxFee.ToString());
    }

    // Sanity check argument for min fee for including tx in block
    // TODO: Harmonize which arguments need sanity checking and where that happens
    if (args.IsArgSet("-blockmintxfee")) {
        if (!ParseMoney(args.GetArg("-blockmintxfee", ""))) {
            return InitError(AmountErrMsg("blockmintxfee", args.GetArg("-blockmintxfee", "")));
        }
    }

    // Feerate used to define dust.  Shouldn't be changed lightly as old
    // implementations may inadvertently create non-standard transactions
    if (args.IsArgSet("-dustrelayfee")) {
        if (std::optional<CAmount> parsed = ParseMoney(args.GetArg("-dustrelayfee", ""))) {
            dustRelayFee = CFeeRate{parsed.value()};
        } else {
            return InitError(AmountErrMsg("dustrelayfee", args.GetArg("-dustrelayfee", "")));
        }
    }

    fRequireStandard = !args.GetBoolArg("-acceptnonstdtxn", !chainparams.RequireStandard());
    if (!chainparams.IsTestChain() && !fRequireStandard) {
        return InitError(strprintf(Untranslated("acceptnonstdtxn is not currently supported for %s chain"), chainparams.NetworkIDString()));
    }
    nBytesPerSigOp = args.GetIntArg("-bytespersigop", nBytesPerSigOp);

    if (!g_wallet_init_interface.ParameterInteraction()) return false;

    fIsBareMultisigStd = args.GetBoolArg("-permitbaremultisig", DEFAULT_PERMIT_BAREMULTISIG);
    fAcceptDatacarrier = args.GetBoolArg("-datacarrier", DEFAULT_ACCEPT_DATACARRIER);
    nMaxDatacarrierBytes = args.GetIntArg("-datacarriersize", nMaxDatacarrierBytes);

    // Option to startup with mocktime set (used for regression testing):
    SetMockTime(args.GetIntArg("-mocktime", 0)); // SetMockTime(0) is a no-op

    if (args.GetBoolArg("-peerbloomfilters", DEFAULT_PEERBLOOMFILTERS))
        nLocalServices = ServiceFlags(nLocalServices | NODE_BLOOM);

    if (args.GetIntArg("-rpcserialversion", DEFAULT_RPC_SERIALIZE_VERSION) < 0)
        return InitError(Untranslated("rpcserialversion must be non-negative."));

    if (args.GetIntArg("-rpcserialversion", DEFAULT_RPC_SERIALIZE_VERSION) > 1)
        return InitError(Untranslated("Unknown rpcserialversion requested."));

    nMaxTipAge = args.GetIntArg("-maxtipage", DEFAULT_MAX_TIP_AGE);

    try {
        const std::string default_asset_name = gArgs.GetArg("-defaultpeggedassetname", "bitcoin");
        InitGlobalAssetDir(gArgs.GetArgs("-assetdir"), default_asset_name);
    } catch (const std::exception& e) {
        return InitError(Untranslated(strprintf("Error in -assetdir: %s\n", e.what())));
    }

    if (args.GetBoolArg("-reindex-chainstate", false)) {
        // indexes that must be deactivated to prevent index corruption, see #24630
        if (args.GetBoolArg("-coinstatsindex", DEFAULT_COINSTATSINDEX)) {
            return InitError(_("-reindex-chainstate option is not compatible with -coinstatsindex. Please temporarily disable coinstatsindex while using -reindex-chainstate, or replace -reindex-chainstate with -reindex to fully rebuild all indexes."));
        }
        if (g_enabled_filter_types.count(BlockFilterType::BASIC)) {
            return InitError(_("-reindex-chainstate option is not compatible with -blockfilterindex. Please temporarily disable blockfilterindex while using -reindex-chainstate, or replace -reindex-chainstate with -reindex to fully rebuild all indexes."));
        }
        if (args.GetBoolArg("-txindex", DEFAULT_TXINDEX)) {
            return InitError(_("-reindex-chainstate option is not compatible with -txindex. Please temporarily disable txindex while using -reindex-chainstate, or replace -reindex-chainstate with -reindex to fully rebuild all indexes."));
        }

        // ELEMENTS FIXME: do we alo want to disable it for trim_headers?
    }

#if defined(USE_SYSCALL_SANDBOX)
    if (args.IsArgSet("-sandbox") && !args.IsArgNegated("-sandbox")) {
        const std::string sandbox_arg{args.GetArg("-sandbox", "")};
        bool log_syscall_violation_before_terminating{false};
        if (sandbox_arg == "log-and-abort") {
            log_syscall_violation_before_terminating = true;
        } else if (sandbox_arg == "abort") {
            // log_syscall_violation_before_terminating is false by default.
        } else {
            return InitError(Untranslated("Unknown syscall sandbox mode (-sandbox=<mode>). Available modes are \"log-and-abort\" and \"abort\"."));
        }
        // execve(...) is not allowed by the syscall sandbox.
        const std::vector<std::string> features_using_execve{
            "-alertnotify",
            "-blocknotify",
            "-signer",
            "-startupnotify",
            "-walletnotify",
        };
        for (const std::string& feature_using_execve : features_using_execve) {
            if (!args.GetArg(feature_using_execve, "").empty()) {
                return InitError(Untranslated(strprintf("The experimental syscall sandbox feature (-sandbox=<mode>) is incompatible with %s (which uses execve).", feature_using_execve)));
            }
        }
        if (!SetupSyscallSandbox(log_syscall_violation_before_terminating)) {
            return InitError(Untranslated("Installation of the syscall sandbox failed."));
        }
        if (use_syscall_sandbox) {
            SetSyscallSandboxPolicy(SyscallSandboxPolicy::INITIALIZATION);
        }
        LogPrintf("Experimental syscall sandbox enabled (-sandbox=%s): bitcoind will terminate if an unexpected (not allowlisted) syscall is invoked.\n", sandbox_arg);
    }
#endif // USE_SYSCALL_SANDBOX

    return true;
}

static bool LockDataDirectory(bool probeOnly)
{
    // Make sure only a single Bitcoin process is using the data directory.
    fs::path datadir = gArgs.GetDataDirNet();
    if (!DirIsWritable(datadir)) {
        return InitError(strprintf(_("Cannot write to data directory '%s'; check permissions."), fs::PathToString(datadir)));
    }
    if (!LockDirectory(datadir, ".lock", probeOnly)) {
        return InitError(strprintf(_("Cannot obtain a lock on data directory %s. %s is probably already running."), fs::PathToString(datadir), PACKAGE_NAME));
    }
    return true;
}

bool AppInitSanityChecks()
{
    // ********************************************************* Step 4: sanity checks

    init::SetGlobals();

    if (!init::SanityChecks()) {
        return InitError(strprintf(_("Initialization sanity check failed. %s is shutting down."), PACKAGE_NAME));
    }

    // Probe the data directory lock to give an early error message, if possible
    // We cannot hold the data directory lock here, as the forking for daemon() hasn't yet happened,
    // and a fork will cause weird behavior to it.
    return LockDataDirectory(true);
}

bool AppInitLockDataDirectory()
{
    // After daemonization get the data directory lock again and hold on to it until exit
    // This creates a slight window for a race condition to happen, however this condition is harmless: it
    // will at most make us exit without printing a message to console.
    if (!LockDataDirectory(false)) {
        // Detailed error printed inside LockDataDirectory
        return false;
    }
    return true;
}

/* This function checks that the RPC connection to the parent chain node
 * can be attained, and is returning back reasonable answers.
 */
bool MainchainRPCCheck()
{
    // Check for working and valid rpc
    // Retry until a non-RPC_IN_WARMUP result
    while (true) {
        try {
            // The first thing we have to check is the version of the node.
            UniValue params(UniValue::VARR);
            UniValue reply = CallMainChainRPC("getnetworkinfo", params);
            UniValue error = reply["error"];
            if (!error.isNull()) {
                // On the first call, it's possible to node is still in
                // warmup; in that case, just wait and retry.
                if (error["code"].get_int() == RPC_IN_WARMUP) {
                    UninterruptibleSleep(std::chrono::milliseconds{1000});
                    continue;
                }
                else {
                    LogPrintf("ERROR: Mainchain daemon RPC check returned 'error' response.\n");
                    return false;
                }
            }
            UniValue result = reply["result"];
            if (!result.isObject() || !result.get_obj()["version"].isNum() ||
                    result.get_obj()["version"].get_int() < MIN_MAINCHAIN_NODE_VERSION) {
                LogPrintf("ERROR: Parent chain daemon too old; need Bitcoin Core version 0.16.3 or newer.\n");
                return false;
            }

            // Then check the genesis block to correspond to parent chain.
            params.push_back(UniValue(0));
            reply = CallMainChainRPC("getblockhash", params);
            error = reply["error"];
            if (!error.isNull()) {
                LogPrintf("ERROR: Mainchain daemon RPC check returned 'error' response.\n");
                return false;
            }
            result = reply["result"];
            if (!result.isStr() || result.get_str() != Params().ParentGenesisBlockHash().GetHex()) {
                LogPrintf("ERROR: Invalid parent genesis block hash response via RPC. Contacting wrong parent daemon?\n");
                return false;
            }
        } catch (const std::runtime_error& re) {
            LogPrintf("ERROR: Failure connecting to mainchain daemon RPC: %s\n", std::string(re.what()));
            return false;
        }

        // Success
        return true;
    }
}

bool AppInitInterfaces(NodeContext& node)
{
    node.chain = node.init->makeChain();
    return true;
}

bool AppInitMain(NodeContext& node, interfaces::BlockAndHeaderTipInfo* tip_info)
{
    const ArgsManager& args = *Assert(node.args);
    const CChainParams& chainparams = Params();

    auto opt_max_upload = ParseByteUnits(args.GetArg("-maxuploadtarget", DEFAULT_MAX_UPLOAD_TARGET), ByteUnit::M);
    if (!opt_max_upload) {
        return InitError(strprintf(_("Unable to parse -maxuploadtarget: '%s'"), args.GetArg("-maxuploadtarget", "")));
    }

    // ********************************************************* Step 4a: application initialization
    if (!CreatePidFile(args)) {
        // Detailed error printed inside CreatePidFile().
        return false;
    }
    if (!init::StartLogging(args)) {
        // Detailed error printed inside StartLogging().
        return false;
    }

    LogPrintf("Using at most %i automatic connections (%i file descriptors available)\n", nMaxConnections, nFD);

    // Warn about relative -datadir path.
    if (args.IsArgSet("-datadir") && !args.GetPathArg("-datadir").is_absolute()) {
        LogPrintf("Warning: relative datadir option '%s' specified, which will be interpreted relative to the " /* Continued */
                  "current working directory '%s'. This is fragile, because if bitcoin is started in the future "
                  "from a different location, it will be unable to locate the current data files. There could "
                  "also be data loss if bitcoin is started while in a temporary directory.\n",
                  args.GetArg("-datadir", ""), fs::PathToString(fs::current_path()));
    }

    InitSignatureCache();
    InitScriptExecutionCache();
    InitRangeproofCache();
    InitSurjectionproofCache();


    int script_threads = args.GetIntArg("-par", DEFAULT_SCRIPTCHECK_THREADS);
    if (script_threads <= 0) {
        // -par=0 means autodetect (number of cores - 1 script threads)
        // -par=-n means "leave n cores free" (number of cores - n - 1 script threads)
        script_threads += GetNumCores();
    }

    // Subtract 1 because the main thread counts towards the par threads
    script_threads = std::max(script_threads - 1, 0);

    // Number of script-checking threads <= MAX_SCRIPTCHECK_THREADS
    script_threads = std::min(script_threads, MAX_SCRIPTCHECK_THREADS);

    LogPrintf("Script verification uses %d additional threads\n", script_threads);
    if (script_threads >= 1) {
        g_parallel_script_checks = true;
        StartScriptCheckWorkerThreads(script_threads);
    }

    assert(!node.scheduler);
    node.scheduler = std::make_unique<CScheduler>();
    assert(!node.reverification_scheduler);
    node.reverification_scheduler = std::make_unique<CScheduler>();

    // Start the lightweight task scheduler thread
    node.scheduler->m_service_thread = std::thread(util::TraceThread, "scheduler", [&] { node.scheduler->serviceQueue(); });

    // Gather some entropy once per minute.
    node.scheduler->scheduleEvery([]{
        RandAddPeriodic();
    }, std::chrono::minutes{1});

    GetMainSignals().RegisterBackgroundSignalScheduler(*node.scheduler);

    // Create client interfaces for wallets that are supposed to be loaded
    // according to -wallet and -disablewallet options. This only constructs
    // the interfaces, it doesn't load wallet data. Wallets actually get loaded
    // when load() and start() interface methods are called below.
    g_wallet_init_interface.Construct(node);
    uiInterface.InitWallet();

    /* Register RPC commands regardless of -server setting so they will be
     * available in the GUI RPC console even if external calls are disabled.
     */
    RegisterAllCoreRPCCommands(tableRPC);
    for (const auto& client : node.chain_clients) {
        client->registerRpcs();
    }
#if ENABLE_ZMQ
    RegisterZMQRPCCommands(tableRPC);
#endif

    // ELEMENTS:
    policyAsset = CAsset(uint256S(gArgs.GetArg("-feeasset", chainparams.GetConsensus().pegged_asset.GetHex())));

    /* Start the RPC server already.  It will be started in "warmup" mode
     * and not really process calls already (but it will signify connections
     * that the server is there and will be ready later).  Warmup mode will
     * be disabled when initialisation is finished.
     */
    if (args.GetBoolArg("-server", false)) {
        uiInterface.InitMessage_connect(SetRPCWarmupStatus);
        if (!AppInitServers(node))
            return InitError(_("Unable to start HTTP server. See debug log for details."));
    }

    // ********************************************************* Step 5: verify wallet database integrity
    for (const auto& client : node.chain_clients) {
        if (!client->verify()) {
            return false;
        }
    }

    // ********************************************************* Step 6: network initialization
    // Note that we absolutely cannot open any actual connections
    // until the very end ("start node") as the UTXO/block state
    // is not yet setup and may end up being set up twice if we
    // need to reindex later.

    fListen = args.GetBoolArg("-listen", DEFAULT_LISTEN);
    fDiscover = args.GetBoolArg("-discover", true);
    const bool ignores_incoming_txs{args.GetBoolArg("-blocksonly", DEFAULT_BLOCKSONLY)};

    {

        // Read asmap file if configured
        std::vector<bool> asmap;
        if (args.IsArgSet("-asmap")) {
            fs::path asmap_path = args.GetPathArg("-asmap", DEFAULT_ASMAP_FILENAME);
            if (!asmap_path.is_absolute()) {
                asmap_path = gArgs.GetDataDirNet() / asmap_path;
            }
            if (!fs::exists(asmap_path)) {
                InitError(strprintf(_("Could not find asmap file %s"), fs::quoted(fs::PathToString(asmap_path))));
                return false;
            }
            asmap = DecodeAsmap(asmap_path);
            if (asmap.size() == 0) {
                InitError(strprintf(_("Could not parse asmap file %s"), fs::quoted(fs::PathToString(asmap_path))));
                return false;
            }
            const uint256 asmap_version = SerializeHash(asmap);
            LogPrintf("Using asmap version %s for IP bucketing\n", asmap_version.ToString());
        } else {
            LogPrintf("Using /16 prefix for IP bucketing\n");
        }

        // Initialize netgroup manager
        assert(!node.netgroupman);
        node.netgroupman = std::make_unique<NetGroupManager>(std::move(asmap));

        // Initialize addrman
        assert(!node.addrman);
        uiInterface.InitMessage(_("Loading P2P addresses…").translated);
        if (const auto error{LoadAddrman(*node.netgroupman, args, node.addrman)}) {
            return InitError(*error);
        }
    }

    assert(!node.banman);
    node.banman = std::make_unique<BanMan>(gArgs.GetDataDirNet() / "banlist", &uiInterface, args.GetIntArg("-bantime", DEFAULT_MISBEHAVING_BANTIME));
    assert(!node.connman);
    node.connman = std::make_unique<CConnman>(GetRand<uint64_t>(),
                                              GetRand<uint64_t>(),
                                              *node.addrman, *node.netgroupman, args.GetBoolArg("-networkactive", true));

    assert(!node.fee_estimator);
    // Don't initialize fee estimation with old data if we don't relay transactions,
    // as they would never get updated.
    if (!ignores_incoming_txs) node.fee_estimator = std::make_unique<CBlockPolicyEstimator>();

    // sanitize comments per BIP-0014, format user agent and check total size
    std::vector<std::string> uacomments;
    for (const std::string& cmt : args.GetArgs("-uacomment")) {
        if (cmt != SanitizeString(cmt, SAFE_CHARS_UA_COMMENT))
            return InitError(strprintf(_("User Agent comment (%s) contains unsafe characters."), cmt));
        uacomments.push_back(cmt);
    }
    strSubVersion = FormatSubVersion(CLIENT_NAME, CLIENT_VERSION, uacomments);
    if (strSubVersion.size() > MAX_SUBVERSION_LENGTH) {
        return InitError(strprintf(_("Total length of network version string (%i) exceeds maximum length (%i). Reduce the number or size of uacomments."),
            strSubVersion.size(), MAX_SUBVERSION_LENGTH));
    }

    if (args.IsArgSet("-onlynet")) {
        std::set<enum Network> nets;
        for (const std::string& snet : args.GetArgs("-onlynet")) {
            enum Network net = ParseNetwork(snet);
            if (net == NET_UNROUTABLE)
                return InitError(strprintf(_("Unknown network specified in -onlynet: '%s'"), snet));
            nets.insert(net);
        }
        for (int n = 0; n < NET_MAX; n++) {
            enum Network net = (enum Network)n;
            assert(IsReachable(net));
            if (!nets.count(net))
                SetReachable(net, false);
        }
    }

    if (!args.IsArgSet("-cjdnsreachable")) {
        SetReachable(NET_CJDNS, false);
    }
    // Now IsReachable(NET_CJDNS) is true if:
    // 1. -cjdnsreachable is given and
    // 2.1. -onlynet is not given or
    // 2.2. -onlynet=cjdns is given

    // Check for host lookup allowed before parsing any network related parameters
    fNameLookup = args.GetBoolArg("-dns", DEFAULT_NAME_LOOKUP);

    Proxy onion_proxy;

    bool proxyRandomize = args.GetBoolArg("-proxyrandomize", DEFAULT_PROXYRANDOMIZE);
    // -proxy sets a proxy for all outgoing network traffic
    // -noproxy (or -proxy=0) as well as the empty string can be used to not set a proxy, this is the default
    std::string proxyArg = args.GetArg("-proxy", "");
    if (proxyArg != "" && proxyArg != "0") {
        CService proxyAddr;
        if (!Lookup(proxyArg, proxyAddr, 9050, fNameLookup)) {
            return InitError(strprintf(_("Invalid -proxy address or hostname: '%s'"), proxyArg));
        }

        Proxy addrProxy = Proxy(proxyAddr, proxyRandomize);
        if (!addrProxy.IsValid())
            return InitError(strprintf(_("Invalid -proxy address or hostname: '%s'"), proxyArg));

        SetProxy(NET_IPV4, addrProxy);
        SetProxy(NET_IPV6, addrProxy);
        SetProxy(NET_CJDNS, addrProxy);
        SetNameProxy(addrProxy);
        onion_proxy = addrProxy;
    }

    // -onion can be used to set only a proxy for .onion, or override normal proxy for .onion addresses
    // -noonion (or -onion=0) disables connecting to .onion entirely
    // An empty string is used to not override the onion proxy (in which case it defaults to -proxy set above, or none)
    std::string onionArg = args.GetArg("-onion", "");
    if (onionArg != "") {
        if (onionArg == "0") { // Handle -noonion/-onion=0
            onion_proxy = Proxy{};
        } else {
            CService addr;
            if (!Lookup(onionArg, addr, 9050, fNameLookup) || !addr.IsValid()) {
                return InitError(strprintf(_("Invalid -onion address or hostname: '%s'"), onionArg));
            }
            onion_proxy = Proxy{addr, proxyRandomize};
        }
    }

    if (onion_proxy.IsValid()) {
        SetProxy(NET_ONION, onion_proxy);
    } else {
        if (args.IsArgSet("-onlynet") && IsReachable(NET_ONION)) {
            return InitError(
                _("Outbound connections restricted to Tor (-onlynet=onion) but the proxy for "
                  "reaching the Tor network is not provided (no -proxy= and no -onion= given) or "
                  "it is explicitly forbidden (-onion=0)"));
        }
        SetReachable(NET_ONION, false);
    }

    for (const std::string& strAddr : args.GetArgs("-externalip")) {
        CService addrLocal;
        if (Lookup(strAddr, addrLocal, GetListenPort(), fNameLookup) && addrLocal.IsValid())
            AddLocal(addrLocal, LOCAL_MANUAL);
        else
            return InitError(ResolveErrMsg("externalip", strAddr));
    }

#if ENABLE_ZMQ
    g_zmq_notification_interface = CZMQNotificationInterface::Create();

    if (g_zmq_notification_interface) {
        RegisterValidationInterface(g_zmq_notification_interface);
    }
#endif

    // ********************************************************* Step 7: load block chain

    fReindex = args.GetBoolArg("-reindex", false);
    bool fReindexChainState = args.GetBoolArg("-reindex-chainstate", false);

    // cache size calculations
    CacheSizes cache_sizes = CalculateCacheSizes(args, g_enabled_filter_types.size());

    int64_t nMempoolSizeMax = args.GetIntArg("-maxmempool", DEFAULT_MAX_MEMPOOL_SIZE) * 1000000;
    LogPrintf("Cache configuration:\n");
    LogPrintf("* Using %.1f MiB for block index database\n", cache_sizes.block_tree_db * (1.0 / 1024 / 1024));
    if (args.GetBoolArg("-txindex", DEFAULT_TXINDEX)) {
        LogPrintf("* Using %.1f MiB for transaction index database\n", cache_sizes.tx_index * (1.0 / 1024 / 1024));
    }
    for (BlockFilterType filter_type : g_enabled_filter_types) {
        LogPrintf("* Using %.1f MiB for %s block filter index database\n",
                  cache_sizes.filter_index * (1.0 / 1024 / 1024), BlockFilterTypeName(filter_type));
    }
    LogPrintf("* Using %.1f MiB for chain state database\n", cache_sizes.coins_db * (1.0 / 1024 / 1024));
    LogPrintf("* Using %.1f MiB for in-memory UTXO set (plus up to %.1f MiB of unused mempool space)\n", cache_sizes.coins * (1.0 / 1024 / 1024), nMempoolSizeMax * (1.0 / 1024 / 1024));

    assert(!node.mempool);
    assert(!node.chainman);
    const int mempool_check_ratio = std::clamp<int>(args.GetIntArg("-checkmempool", chainparams.DefaultConsistencyChecks() ? 1 : 0), 0, 1000000);

    for (bool fLoaded = false; !fLoaded && !ShutdownRequested();) {
        node.mempool = std::make_unique<CTxMemPool>(node.fee_estimator.get(), mempool_check_ratio);

        node.chainman = std::make_unique<ChainstateManager>(chainparams);
        ChainstateManager& chainman = *node.chainman;

        const bool fReset = fReindex;
        bilingual_str strLoadError;

        uiInterface.InitMessage(_("Loading block index…").translated);
        const int64_t load_block_index_start_time = GetTimeMillis();
        std::optional<ChainstateLoadingError> maybe_load_error;
        try {
            maybe_load_error = LoadChainstate(fReset,
                                              chainman,
                                              Assert(node.mempool.get()),
                                              fPruneMode,
                                              fReindexChainState,
                                              cache_sizes.block_tree_db,
                                              cache_sizes.coins_db,
                                              cache_sizes.coins,
                                              /*block_tree_db_in_memory=*/false,
                                              /*coins_db_in_memory=*/false,
                                              /*shutdown_requested=*/ShutdownRequested,
                                              /*coins_error_cb=*/[]() {
                                                  uiInterface.ThreadSafeMessageBox(
                                                                                   _("Error reading from database, shutting down."),
                                                                                   "", CClientUIInterface::MSG_ERROR);
                                              });
        } catch (const std::exception& e) {
            LogPrintf("%s\n", e.what());
            maybe_load_error = ChainstateLoadingError::ERROR_GENERIC_BLOCKDB_OPEN_FAILED;
        }
        if (maybe_load_error.has_value()) {
            switch (maybe_load_error.value()) {
            case ChainstateLoadingError::ERROR_LOADING_BLOCK_DB:
                strLoadError = _("Error loading block database");
                break;
            case ChainstateLoadingError::ERROR_BAD_GENESIS_BLOCK:
                // If the loaded chain has a wrong genesis, bail out immediately
                // (we're likely using a testnet datadir, or the other way around).
                return InitError(_("Incorrect or no genesis block found. Wrong datadir for network?"));
            case ChainstateLoadingError::ERROR_PRUNED_NEEDS_REINDEX:
                strLoadError = _("You need to rebuild the database using -reindex to go back to unpruned mode.  This will redownload the entire blockchain");
                break;
            case ChainstateLoadingError::ERROR_LOAD_GENESIS_BLOCK_FAILED:
                strLoadError = _("Error initializing block database");
                break;
            case ChainstateLoadingError::ERROR_CHAINSTATE_UPGRADE_FAILED:
                return InitError(_("Unsupported chainstate database format found. "
                                   "Please restart with -reindex-chainstate. This will "
                                   "rebuild the chainstate database."));
            case ChainstateLoadingError::ERROR_REPLAYBLOCKS_FAILED:
                strLoadError = _("Unable to replay blocks. You will need to rebuild the database using -reindex-chainstate.");
                break;
            case ChainstateLoadingError::ERROR_LOADCHAINTIP_FAILED:
                strLoadError = _("Error initializing block database");
                break;
            case ChainstateLoadingError::ERROR_GENERIC_BLOCKDB_OPEN_FAILED:
                strLoadError = _("Error opening block database");
                break;
            case ChainstateLoadingError::ERROR_BLOCKS_WITNESS_INSUFFICIENTLY_VALIDATED:
                strLoadError = strprintf(_("Witness data for blocks after height %d requires validation. Please restart with -reindex."),
                                         chainman.GetConsensus().SegwitHeight);
                break;
            case ChainstateLoadingError::SHUTDOWN_PROBED:
                break;
            }
        } else {
            std::optional<ChainstateLoadVerifyError> maybe_verify_error;
            try {
                uiInterface.InitMessage(_("Verifying blocks…").translated);
                auto check_blocks = args.GetIntArg("-checkblocks", DEFAULT_CHECKBLOCKS);
                if (chainman.m_blockman.m_have_pruned && check_blocks > MIN_BLOCKS_TO_KEEP) {
                    LogPrintf("Prune: pruned datadir may not have more than %d blocks; only checking available blocks\n",
                              MIN_BLOCKS_TO_KEEP);
                }
                maybe_verify_error = VerifyLoadedChainstate(chainman,
                                                            fReset,
                                                            fReindexChainState,
                                                            check_blocks,
                                                            args.GetIntArg("-checklevel", DEFAULT_CHECKLEVEL));
            } catch (const std::exception& e) {
                LogPrintf("%s\n", e.what());
                maybe_verify_error = ChainstateLoadVerifyError::ERROR_GENERIC_FAILURE;
            }
            if (maybe_verify_error.has_value()) {
                switch (maybe_verify_error.value()) {
                case ChainstateLoadVerifyError::ERROR_BLOCK_FROM_FUTURE:
                    strLoadError = _("The block database contains a block which appears to be from the future. "
                                     "This may be due to your computer's date and time being set incorrectly. "
                                     "Only rebuild the block database if you are sure that your computer's date and time are correct");
                    break;
                case ChainstateLoadVerifyError::ERROR_CORRUPTED_BLOCK_DB:
                    strLoadError = _("Corrupted block database detected");
                    break;
                case ChainstateLoadVerifyError::ERROR_GENERIC_FAILURE:
                    strLoadError = _("Error opening block database");
                    break;
                }
            } else {
                fLoaded = true;
                LogPrintf(" block index %15dms\n", GetTimeMillis() - load_block_index_start_time);
            }
        }

        if (!fLoaded && !ShutdownRequested()) {
            // first suggest a reindex
            if (!fReset) {
                bool fRet = uiInterface.ThreadSafeQuestion(
                    strLoadError + Untranslated(".\n\n") + _("Do you want to rebuild the block database now?"),
                    strLoadError.original + ".\nPlease restart with -reindex or -reindex-chainstate to recover.",
                    "", CClientUIInterface::MSG_ERROR | CClientUIInterface::BTN_ABORT);
                if (fRet) {
                    fReindex = true;
                    AbortShutdown();
                } else {
                    LogPrintf("Aborted block database rebuild. Exiting.\n");
                    return false;
                }
            } else {
                return InitError(strLoadError);
            }
        }
    }

    // As LoadBlockIndex can take several minutes, it's possible the user
    // requested to kill the GUI during the last operation. If so, exit.
    // As the program has not fully started yet, Shutdown() is possibly overkill.
    if (ShutdownRequested()) {
        LogPrintf("Shutdown requested. Exiting.\n");
        return false;
    }

    ChainstateManager& chainman = *Assert(node.chainman);

    assert(!node.peerman);
    node.peerman = PeerManager::make(*node.connman, *node.addrman, node.banman.get(),
                                     chainman, *node.mempool, ignores_incoming_txs);
    RegisterValidationInterface(node.peerman.get());

    // ********************************************************* Step 8: start indexers
    if (args.GetBoolArg("-txindex", DEFAULT_TXINDEX)) {
        if (const auto error{WITH_LOCK(cs_main, return CheckLegacyTxindex(*Assert(chainman.m_blockman.m_block_tree_db)))}) {
            return InitError(*error);
        }

        g_txindex = std::make_unique<TxIndex>(cache_sizes.tx_index, false, fReindex);
        if (!g_txindex->Start(chainman.ActiveChainstate())) {
            return false;
        }
    }

    for (const auto& filter_type : g_enabled_filter_types) {
        InitBlockFilterIndex(filter_type, cache_sizes.filter_index, false, fReindex);
        if (!GetBlockFilterIndex(filter_type)->Start(chainman.ActiveChainstate())) {
            return false;
        }
    }

    if (args.GetBoolArg("-coinstatsindex", DEFAULT_COINSTATSINDEX)) {
        g_coin_stats_index = std::make_unique<CoinStatsIndex>(/* cache size */ 0, false, fReindex);
        if (!g_coin_stats_index->Start(chainman.ActiveChainstate())) {
            return false;
        }
    }

    // ********************************************************* Step 9: load wallet
    for (const auto& client : node.chain_clients) {
        if (!client->load()) {
            return false;
        }
    }

    // ********************************************************* Step 10: data directory maintenance

    // if pruning, unset the service bit and perform the initial blockstore prune
    // after any wallet rescanning has taken place.
    if (fPruneMode || node::fTrimHeaders) {
        LogPrintf("Unsetting NODE_NETWORK on prune mode\n");
        nLocalServices = ServiceFlags(nLocalServices & ~NODE_NETWORK);
        if (!fReindex) {
            LOCK(cs_main);
            for (CChainState* chainstate : chainman.GetAll()) {
                uiInterface.InitMessage(_("Pruning blockstore…").translated);
                chainstate->PruneAndFlush();
            }
        }
    }

    if (node::fTrimHeaders) {
        LogPrintf("Unsetting NODE_NETWORK_LIMITED on header trim mode\n");
        nLocalServices = ServiceFlags(nLocalServices & ~NODE_NETWORK_LIMITED);
    }

    // ********************************************************* Step 11: import blocks

    if (!CheckDiskSpace(gArgs.GetDataDirNet())) {
        InitError(strprintf(_("Error: Disk space is low for %s"), fs::quoted(fs::PathToString(gArgs.GetDataDirNet()))));
        return false;
    }
    if (!CheckDiskSpace(gArgs.GetBlocksDirPath())) {
        InitError(strprintf(_("Error: Disk space is low for %s"), fs::quoted(fs::PathToString(gArgs.GetBlocksDirPath()))));
        return false;
    }

    // Either install a handler to notify us when genesis activates, or set fHaveGenesis directly.
    // No locking, as this happens before any background thread is started.
    boost::signals2::connection block_notify_genesis_wait_connection;
    if (chainman.ActiveChain().Tip() == nullptr) {
        block_notify_genesis_wait_connection = uiInterface.NotifyBlockTip_connect(std::bind(BlockNotifyGenesisWait, std::placeholders::_2));
    } else {
        fHaveGenesis = true;
    }

#if HAVE_SYSTEM
    const std::string block_notify = args.GetArg("-blocknotify", "");
    if (!block_notify.empty()) {
        uiInterface.NotifyBlockTip_connect([block_notify](SynchronizationState sync_state, const CBlockIndex* pBlockIndex) {
            if (sync_state != SynchronizationState::POST_INIT || !pBlockIndex) return;
            std::string command = block_notify;
            ReplaceAll(command, "%s", pBlockIndex->GetBlockHash().GetHex());
            std::thread t(runCommand, command);
            t.detach(); // thread runs free
        });
    }
#endif

    std::vector<fs::path> vImportFiles;
    for (const std::string& strFile : args.GetArgs("-loadblock")) {
        vImportFiles.push_back(fs::PathFromString(strFile));
    }

    chainman.m_load_block = std::thread(&util::TraceThread, "loadblk", [=, &chainman, &args] {
        ThreadImport(chainman, vImportFiles, args);
    });

    // Wait for genesis block to be processed
    {
        WAIT_LOCK(g_genesis_wait_mutex, lock);
        // We previously could hang here if StartShutdown() is called prior to
        // ThreadImport getting started, so instead we just wait on a timer to
        // check ShutdownRequested() regularly.
        while (!fHaveGenesis && !ShutdownRequested()) {
            g_genesis_wait_cv.wait_for(lock, std::chrono::milliseconds(500));
        }
        block_notify_genesis_wait_connection.disconnect();
    }

    if (ShutdownRequested()) {
        return false;
    }

    // ********************************************************* Step 12: start node

    int chain_active_height;

    //// debug print
    {
        LOCK(cs_main);
        LogPrintf("block tree size = %u\n", chainman.BlockIndex().size());
        chain_active_height = chainman.ActiveChain().Height();
        if (tip_info) {
            tip_info->block_height = chain_active_height;
<<<<<<< HEAD
            tip_info->block_time = chainman.ActiveChain().Tip() ? chainman.ActiveChain().Tip()->GetBlockTime() : Params().GenesisBlock().GetBlockTime();
            tip_info->verification_progress = GuessVerificationProgress(chainman.ActiveChain().Tip(), Params().GetConsensus().nPowTargetSpacing);

=======
            tip_info->block_time = chainman.ActiveChain().Tip() ? chainman.ActiveChain().Tip()->GetBlockTime() : chainman.GetParams().GenesisBlock().GetBlockTime();
            tip_info->verification_progress = GuessVerificationProgress(chainman.GetParams().TxData(), chainman.ActiveChain().Tip());
>>>>>>> 4d0c00df
        }
        if (tip_info && chainman.m_best_header) {
            tip_info->header_height = chainman.m_best_header->nHeight;
            tip_info->header_time = chainman.m_best_header->GetBlockTime();
        }
    }
    LogPrintf("nBestHeight = %d\n", chain_active_height);
    if (node.peerman) node.peerman->SetBestHeight(chain_active_height);

    // Map ports with UPnP or NAT-PMP.
    StartMapPort(args.GetBoolArg("-upnp", DEFAULT_UPNP), gArgs.GetBoolArg("-natpmp", DEFAULT_NATPMP));

    CConnman::Options connOptions;
    connOptions.nLocalServices = nLocalServices;
    connOptions.nMaxConnections = nMaxConnections;
    connOptions.m_max_outbound_full_relay = std::min(MAX_OUTBOUND_FULL_RELAY_CONNECTIONS, connOptions.nMaxConnections);
    connOptions.m_max_outbound_block_relay = std::min(MAX_BLOCK_RELAY_ONLY_CONNECTIONS, connOptions.nMaxConnections-connOptions.m_max_outbound_full_relay);
    connOptions.nMaxAddnode = MAX_ADDNODE_CONNECTIONS;
    connOptions.nMaxFeeler = MAX_FEELER_CONNECTIONS;
    connOptions.uiInterface = &uiInterface;
    connOptions.m_banman = node.banman.get();
    connOptions.m_msgproc = node.peerman.get();
    connOptions.nSendBufferMaxSize = 1000 * args.GetIntArg("-maxsendbuffer", DEFAULT_MAXSENDBUFFER);
    connOptions.nReceiveFloodSize = 1000 * args.GetIntArg("-maxreceivebuffer", DEFAULT_MAXRECEIVEBUFFER);
    connOptions.m_added_nodes = args.GetArgs("-addnode");
    connOptions.nMaxOutboundLimit = *opt_max_upload;
    connOptions.m_peer_connect_timeout = peer_connect_timeout;

    // Port to bind to if `-bind=addr` is provided without a `:port` suffix.
    const uint16_t default_bind_port =
        static_cast<uint16_t>(args.GetIntArg("-port", Params().GetDefaultPort()));

    const auto BadPortWarning = [](const char* prefix, uint16_t port) {
        return strprintf(_("%s request to listen on port %u. This port is considered \"bad\" and "
                           "thus it is unlikely that any Bitcoin Core peers connect to it. See "
                           "doc/p2p-bad-ports.md for details and a full list."),
                         prefix,
                         port);
    };

    for (const std::string& bind_arg : args.GetArgs("-bind")) {
        CService bind_addr;
        const size_t index = bind_arg.rfind('=');
        if (index == std::string::npos) {
            if (Lookup(bind_arg, bind_addr, default_bind_port, /*fAllowLookup=*/false)) {
                connOptions.vBinds.push_back(bind_addr);
                if (IsBadPort(bind_addr.GetPort())) {
                    InitWarning(BadPortWarning("-bind", bind_addr.GetPort()));
                }
                continue;
            }
        } else {
            const std::string network_type = bind_arg.substr(index + 1);
            if (network_type == "onion") {
                const std::string truncated_bind_arg = bind_arg.substr(0, index);
                if (Lookup(truncated_bind_arg, bind_addr, BaseParams().OnionServiceTargetPort(), false)) {
                    connOptions.onion_binds.push_back(bind_addr);
                    continue;
                }
            }
        }
        return InitError(ResolveErrMsg("bind", bind_arg));
    }

    for (const std::string& strBind : args.GetArgs("-whitebind")) {
        NetWhitebindPermissions whitebind;
        bilingual_str error;
        if (!NetWhitebindPermissions::TryParse(strBind, whitebind, error)) return InitError(error);
        connOptions.vWhiteBinds.push_back(whitebind);
    }

    // If the user did not specify -bind= or -whitebind= then we bind
    // on any address - 0.0.0.0 (IPv4) and :: (IPv6).
    connOptions.bind_on_any = args.GetArgs("-bind").empty() && args.GetArgs("-whitebind").empty();

    // Emit a warning if a bad port is given to -port= but only if -bind and -whitebind are not
    // given, because if they are, then -port= is ignored.
    if (connOptions.bind_on_any && args.IsArgSet("-port")) {
        const uint16_t port_arg = args.GetIntArg("-port", 0);
        if (IsBadPort(port_arg)) {
            InitWarning(BadPortWarning("-port", port_arg));
        }
    }

    CService onion_service_target;
    if (!connOptions.onion_binds.empty()) {
        onion_service_target = connOptions.onion_binds.front();
    } else {
        onion_service_target = DefaultOnionServiceTarget();
        connOptions.onion_binds.push_back(onion_service_target);
    }

    if (args.GetBoolArg("-listenonion", DEFAULT_LISTEN_ONION)) {
        if (connOptions.onion_binds.size() > 1) {
            InitWarning(strprintf(_("More than one onion bind address is provided. Using %s "
                                    "for the automatically created Tor onion service."),
                                  onion_service_target.ToStringIPPort()));
        }
        StartTorControl(onion_service_target);
    }

    if (connOptions.bind_on_any) {
        // Only add all IP addresses of the machine if we would be listening on
        // any address - 0.0.0.0 (IPv4) and :: (IPv6).
        Discover();
    }

    for (const auto& net : args.GetArgs("-whitelist")) {
        NetWhitelistPermissions subnet;
        bilingual_str error;
        if (!NetWhitelistPermissions::TryParse(net, subnet, error)) return InitError(error);
        connOptions.vWhitelistedRange.push_back(subnet);
    }

    connOptions.vSeedNodes = args.GetArgs("-seednode");

    // Initiate outbound connections unless connect=0
    connOptions.m_use_addrman_outgoing = !args.IsArgSet("-connect");
    if (!connOptions.m_use_addrman_outgoing) {
        const auto connect = args.GetArgs("-connect");
        if (connect.size() != 1 || connect[0] != "0") {
            connOptions.m_specified_outgoing = connect;
        }
    }

    const std::string& i2psam_arg = args.GetArg("-i2psam", "");
    if (!i2psam_arg.empty()) {
        CService addr;
        if (!Lookup(i2psam_arg, addr, 7656, fNameLookup) || !addr.IsValid()) {
            return InitError(strprintf(_("Invalid -i2psam address or hostname: '%s'"), i2psam_arg));
        }
        SetProxy(NET_I2P, Proxy{addr});
    } else {
        SetReachable(NET_I2P, false);
    }

    connOptions.m_i2p_accept_incoming = args.GetBoolArg("-i2pacceptincoming", true);

    if (!node.connman->Start(*node.scheduler, connOptions)) {
        return false;
    }

    // ********************************************************* Step 13: Check PAK
    if (chainparams.GetEnforcePak()) {
        if (!chainparams.GetConsensus().first_extension_space.empty() &&
                CreatePAKListFromExtensionSpace(chainparams.GetConsensus().first_extension_space).IsReject()) {
            return InitError(Untranslated("PAK is being enforced but initial extension space has invalid entries."));
        }
    }

    // ********************************************************* Step 14: finished

    // At this point, the RPC is "started", but still in warmup, which means it
    // cannot yet be called. Before we make it callable, we need to make sure
    // that the RPC's view of the best block is valid and consistent with
    // ChainstateManager's ActiveTip.
    //
    // If we do not do this, RPC's view of the best block will be height=0 and
    // hash=0x0. This will lead to erroroneous responses for things like
    // waitforblockheight.
    RPCNotifyBlockChange(chainman.ActiveTip());
    SetRPCWarmupFinished();

    // ELEMENTS:
    if (gArgs.GetBoolArg("-validatepegin", Params().GetConsensus().has_parent_chain)) {
        uiInterface.InitMessage(_("Awaiting mainchain RPC warmup").translated);
        if (!MainchainRPCCheck()) {
            const std::string err_msg = "ERROR: elements is set to verify pegins but cannot get a valid response from the mainchain daemon. Please check debug.log for more information.\n\nIf you haven't setup a bitcoind please get the latest stable version from https://bitcoincore.org/en/download/ or if you do not need to validate pegins set in your elements configuration validatepegin=0";
            // We fail immediately if this node has RPC server enabled
            if (gArgs.GetBoolArg("-server", false)) {
                InitError(Untranslated(err_msg));
                return false;
            } else {
                // Or gently warn the user, and continue
                InitError(Untranslated(err_msg));
                gArgs.SoftSetArg("-validatepegin", "0");
            }
        }
    }

    // Call ActivateBestChain every 30 seconds. This is almost always a
    // harmless no-op. It is necessary in the unusual case where:
    // (1) Our connection to bitcoind is lost, and
    // (2) we build up a queue of blocks to validate in the meantime, and then
    // (3) our connection to bitcoind is restored, but
    // (4) nothing after that causes ActivateBestChain to be called, including
    //     no further blocks arriving for us to validate.
    // Unfortunately, this unusual case happens in the functional test suite.
    ChainstateManager *pchainman = node.chainman.get();
    node.reverification_scheduler->scheduleEvery([pchainman]{
        BlockValidationState state;
        if (!pchainman->ActiveChainstate().ActivateBestChain(state)) {
            LogPrintf("Failed to periodically activate best chain (%s)\n", state.ToString());
        }
    }, std::chrono::seconds{30});

    uiInterface.InitMessage(_("Done loading").translated);

    for (const auto& client : node.chain_clients) {
        client->start(*node.scheduler);
    }

    BanMan* banman = node.banman.get();
    node.scheduler->scheduleEvery([banman]{
        banman->DumpBanlist();
    }, DUMP_BANS_INTERVAL);

    if (node.peerman) node.peerman->StartScheduledTasks(*node.scheduler);

#if HAVE_SYSTEM
    StartupNotify(args);
#endif

    return true;
}<|MERGE_RESOLUTION|>--- conflicted
+++ resolved
@@ -1820,14 +1820,9 @@
         chain_active_height = chainman.ActiveChain().Height();
         if (tip_info) {
             tip_info->block_height = chain_active_height;
-<<<<<<< HEAD
-            tip_info->block_time = chainman.ActiveChain().Tip() ? chainman.ActiveChain().Tip()->GetBlockTime() : Params().GenesisBlock().GetBlockTime();
-            tip_info->verification_progress = GuessVerificationProgress(chainman.ActiveChain().Tip(), Params().GetConsensus().nPowTargetSpacing);
-
-=======
             tip_info->block_time = chainman.ActiveChain().Tip() ? chainman.ActiveChain().Tip()->GetBlockTime() : chainman.GetParams().GenesisBlock().GetBlockTime();
-            tip_info->verification_progress = GuessVerificationProgress(chainman.GetParams().TxData(), chainman.ActiveChain().Tip());
->>>>>>> 4d0c00df
+            tip_info->verification_progress = GuessVerificationProgress(chainman.ActiveChain().Tip(), chainman.GetParams().GetConsensus().nPowTargetSpacing);
+
         }
         if (tip_info && chainman.m_best_header) {
             tip_info->header_height = chainman.m_best_header->nHeight;
