// Copyright (c) 2009-2010 Satoshi Nakamoto
// Copyright (c) 2009-2022 The Bitcoin Core developers
// Distributed under the MIT software license, see the accompanying
// file COPYING or http://www.opensource.org/licenses/mit-license.php.

#if defined(HAVE_CONFIG_H)
#include <config/bitcoin-config.h>
#endif

#include <init.h>

#include <kernel/checks.h>
#include <kernel/mempool_persist.h>
#include <kernel/validation_cache_sizes.h>

#include <addrman.h>
#include <banman.h>
#include <blockfilter.h>
#include <chain.h>
#include <chainparams.h>
#include <chainparamsbase.h>
#include <clientversion.h>
#include <common/args.h>
#include <common/system.h>
#include <consensus/amount.h>
#include <deploymentstatus.h>
#include <hash.h>
#include <httprpc.h>
#include <httpserver.h>
#include <index/blockfilterindex.h>
#include <index/coinstatsindex.h>
#include <index/txindex.h>
#include <init/common.h>
#include <interfaces/chain.h>
#include <interfaces/init.h>
#include <interfaces/node.h>
#include <logging.h>
#include <mainchainrpc.h>
#include <mapport.h>
#include <net.h>
#include <net_permissions.h>
#include <net_processing.h>
#include <netbase.h>
#include <netgroup.h>
#include <node/blockmanager_args.h>
#include <node/blockstorage.h>
#include <node/caches.h>
#include <node/chainstate.h>
#include <node/chainstatemanager_args.h>
#include <node/context.h>
#include <node/interface_ui.h>
#include <node/kernel_notifications.h>
#include <node/mempool_args.h>
#include <node/mempool_persist_args.h>
#include <node/miner.h>
#include <node/peerman_args.h>
#include <node/validation_cache_args.h>
#include <policy/feerate.h>
#include <policy/fees.h>
#include <policy/fees_args.h>
#include <policy/policy.h>
#include <policy/settings.h>
#include <protocol.h>
#include <rpc/blockchain.h>
#include <rpc/register.h>
#include <rpc/server.h>
#include <rpc/util.h>
#include <scheduler.h>
#include <script/sigcache.h>
#include <shutdown.h>
#include <sync.h>
#include <timedata.h>
#include <torcontrol.h>
#include <txdb.h>
#include <txmempool.h>
#include <util/asmap.h>
#include <util/chaintype.h>
#include <util/check.h>
#include <util/fs.h>
#include <util/fs_helpers.h>
#include <util/moneystr.h>
#include <util/result.h>
#include <util/strencodings.h>
#include <util/string.h>
#include <util/syserror.h>
#include <util/thread.h>
#include <util/threadnames.h>
#include <util/time.h>
#include <util/translation.h>
#include <validation.h>
#include <validationinterface.h>
#include <walletinitinterface.h>

#include <algorithm>
#include <condition_variable>
#include <cstdint>
#include <cstdio>
#include <fstream>
#include <functional>
#include <set>
#include <string>
#include <thread>
#include <vector>

#ifndef WIN32
#include <cerrno>
#include <signal.h>
#include <sys/stat.h>
#endif

#include <boost/signals2/signal.hpp>

#include <assetsdir.h> // InitGlobalAssetDir
#include <pegins.h>

#if ENABLE_ZMQ
#include <zmq/zmqabstractnotifier.h>
#include <zmq/zmqnotificationinterface.h>
#include <zmq/zmqrpc.h>
#endif

using kernel::DumpMempool;
using kernel::LoadMempool;
using kernel::ValidationCacheSizes;

using node::ApplyArgsManOptions;
using node::BlockManager;
using node::CacheSizes;
using node::CalculateCacheSizes;
using node::DEFAULT_PERSIST_MEMPOOL;
using node::DEFAULT_PRINTPRIORITY;
using node::DEFAULT_STOPATHEIGHT;
using node::fReindex;
using node::KernelNotifications;
using node::LoadChainstate;
using node::MempoolPath;
using node::NodeContext;
using node::ShouldPersistMempool;
using node::ImportBlocks;
using node::VerifyLoadedChainstate;

static constexpr bool DEFAULT_PROXYRANDOMIZE{true};
static constexpr bool DEFAULT_REST_ENABLE{false};
static constexpr bool DEFAULT_I2P_ACCEPT_INCOMING{true};
static constexpr bool DEFAULT_STOPAFTERBLOCKIMPORT{false};

#ifdef WIN32
// Win32 LevelDB doesn't use filedescriptors, and the ones used for
// accessing block files don't count towards the fd_set size limit
// anyway.
#define MIN_CORE_FILEDESCRIPTORS 0
#else
#define MIN_CORE_FILEDESCRIPTORS 150
#endif

static const char* DEFAULT_ASMAP_FILENAME="ip_asn.map";

/**
 * The PID file facilities.
 */
#ifdef LIQUID
const char * const BITCOIN_PID_FILENAME = "liquid.pid";
#else
const char * const BITCOIN_PID_FILENAME = "elementsd.pid";
#endif

static fs::path GetPidFile(const ArgsManager& args)
{
    return AbsPathForConfigVal(args, args.GetPathArg("-pid", BITCOIN_PID_FILENAME));
}

[[nodiscard]] static bool CreatePidFile(const ArgsManager& args)
{
    std::ofstream file{GetPidFile(args)};
    if (file) {
#ifdef WIN32
        tfm::format(file, "%d\n", GetCurrentProcessId());
#else
        tfm::format(file, "%d\n", getpid());
#endif
        return true;
    } else {
        return InitError(strprintf(_("Unable to create the PID file '%s': %s"), fs::PathToString(GetPidFile(args)), SysErrorString(errno)));
    }
}

//////////////////////////////////////////////////////////////////////////////
//
// Shutdown
//

//
// Thread management and startup/shutdown:
//
// The network-processing threads are all part of a thread group
// created by AppInit() or the Qt main() function.
//
// A clean exit happens when StartShutdown() or the SIGTERM
// signal handler sets ShutdownRequested(), which makes main thread's
// WaitForShutdown() interrupts the thread group.
// And then, WaitForShutdown() makes all other on-going threads
// in the thread group join the main thread.
// Shutdown() is then called to clean up database connections, and stop other
// threads that should only be stopped after the main network-processing
// threads have exited.
//
// Shutdown for Qt is very similar, only it uses a QTimer to detect
// ShutdownRequested() getting set, and then does the normal Qt
// shutdown thing.
//

#if HAVE_SYSTEM
static void ShutdownNotify(const ArgsManager& args)
{
    std::vector<std::thread> threads;
    for (const auto& cmd : args.GetArgs("-shutdownnotify")) {
        threads.emplace_back(runCommand, cmd);
    }
    for (auto& t : threads) {
        t.join();
    }
}
#endif

void Interrupt(NodeContext& node)
{
#if HAVE_SYSTEM
    ShutdownNotify(*node.args);
#endif
    InterruptHTTPServer();
    InterruptHTTPRPC();
    InterruptRPC();
    InterruptREST();
    InterruptTorControl();
    InterruptMapPort();
    if (node.connman)
        node.connman->Interrupt();
    if (g_txindex) {
        g_txindex->Interrupt();
    }
    ForEachBlockFilterIndex([](BlockFilterIndex& index) { index.Interrupt(); });
    if (g_coin_stats_index) {
        g_coin_stats_index->Interrupt();
    }
}

void Shutdown(NodeContext& node)
{
    static Mutex g_shutdown_mutex;
    TRY_LOCK(g_shutdown_mutex, lock_shutdown);
    if (!lock_shutdown) return;
    LogPrintf("%s: In progress...\n", __func__);
    Assert(node.args);

    /// Note: Shutdown() must be able to handle cases in which initialization failed part of the way,
    /// for example if the data directory was found to be locked.
    /// Be sure that anything that writes files or flushes caches only does this if the respective
    /// module was initialized.
    util::ThreadRename("shutoff");
    if (node.mempool) node.mempool->AddTransactionsUpdated(1);

    StopHTTPRPC();
    StopREST();
    StopRPC();
    StopHTTPServer();
    for (const auto& client : node.chain_clients) {
        client->flush();
    }
    StopMapPort();

    // Because these depend on each-other, we make sure that neither can be
    // using the other before destroying them.
    if (node.peerman) UnregisterValidationInterface(node.peerman.get());
    if (node.connman) node.connman->Stop();

    StopTorControl();

    // After everything has been shut down, but before things get flushed, stop the
<<<<<<< HEAD
    // CScheduler/checkqueue, scheduler and load block thread.
    if (node.chainman && node.chainman->m_thread_load.joinable()) node.chainman->m_thread_load.join();
    if (node.scheduler) node.scheduler->stop();
    if (node.reverification_scheduler) node.reverification_scheduler->stop();
    StopScriptCheckWorkerThreads();
=======
    // scheduler and load block thread.
    if (node.scheduler) node.scheduler->stop();
    if (node.chainman && node.chainman->m_thread_load.joinable()) node.chainman->m_thread_load.join();
>>>>>>> 498994b6

    // After the threads that potentially access these pointers have been stopped,
    // destruct and reset all to nullptr.
    node.peerman.reset();
    node.connman.reset();
    node.banman.reset();
    node.addrman.reset();
    node.netgroupman.reset();

    if (node.mempool && node.mempool->GetLoadTried() && ShouldPersistMempool(*node.args)) {
        DumpMempool(*node.mempool, MempoolPath(*node.args));
    }

    // Drop transactions we were still watching, and record fee estimations.
    if (node.fee_estimator) node.fee_estimator->Flush();

    // FlushStateToDisk generates a ChainStateFlushed callback, which we should avoid missing
    if (node.chainman) {
        LOCK(cs_main);
        for (Chainstate* chainstate : node.chainman->GetAll()) {
            if (chainstate->CanFlushToDisk()) {
                chainstate->ForceFlushStateToDisk();
            }
        }
    }

    // After there are no more peers/RPC left to give us new data which may generate
    // CValidationInterface callbacks, flush them...
    GetMainSignals().FlushBackgroundCallbacks();

    // Stop and delete all indexes only after flushing background callbacks.
    if (g_txindex) {
        g_txindex->Stop();
        g_txindex.reset();
    }
    if (g_coin_stats_index) {
        g_coin_stats_index->Stop();
        g_coin_stats_index.reset();
    }
    ForEachBlockFilterIndex([](BlockFilterIndex& index) { index.Stop(); });
    DestroyAllBlockFilterIndexes();

    // Any future callbacks will be dropped. This should absolutely be safe - if
    // missing a callback results in an unrecoverable situation, unclean shutdown
    // would too. The only reason to do the above flushes is to let the wallet catch
    // up with our current chain to avoid any strange pruning edge cases and make
    // next startup faster by avoiding rescan.

    if (node.chainman) {
        LOCK(cs_main);
        for (Chainstate* chainstate : node.chainman->GetAll()) {
            if (chainstate->CanFlushToDisk()) {
                chainstate->ForceFlushStateToDisk();
                chainstate->ResetCoinsViews();
            }
        }
    }
    for (const auto& client : node.chain_clients) {
        client->stop();
    }

#if ENABLE_ZMQ
    if (g_zmq_notification_interface) {
        UnregisterValidationInterface(g_zmq_notification_interface.get());
        g_zmq_notification_interface.reset();
    }
#endif

    node.chain_clients.clear();
    UnregisterAllValidationInterfaces();
    GetMainSignals().UnregisterBackgroundSignalScheduler();
    node.mempool.reset();
    node.fee_estimator.reset();
    node.chainman.reset();
    node.scheduler.reset();
    node.reverification_scheduler.reset();
    node.kernel.reset();

    try {
        if (!fs::remove(GetPidFile(*node.args))) {
            LogPrintf("%s: Unable to remove PID file: File does not exist\n", __func__);
        }
    } catch (const fs::filesystem_error& e) {
        LogPrintf("%s: Unable to remove PID file: %s\n", __func__, fsbridge::get_filesystem_error_message(e));
    }

    LogPrintf("%s: done\n", __func__);
}

/**
 * Signal handlers are very limited in what they are allowed to do.
 * The execution context the handler is invoked in is not guaranteed,
 * so we restrict handler operations to just touching variables:
 */
#ifndef WIN32
static void HandleSIGTERM(int)
{
    StartShutdown();
}

static void HandleSIGHUP(int)
{
    LogInstance().m_reopen_file = true;
}
#else
static BOOL WINAPI consoleCtrlHandler(DWORD dwCtrlType)
{
    StartShutdown();
    Sleep(INFINITE);
    return true;
}
#endif

#ifndef WIN32
static void registerSignalHandler(int signal, void(*handler)(int))
{
    struct sigaction sa;
    sa.sa_handler = handler;
    sigemptyset(&sa.sa_mask);
    sa.sa_flags = 0;
    sigaction(signal, &sa, nullptr);
}
#endif

static boost::signals2::connection rpc_notify_block_change_connection;
static void OnRPCStarted()
{
    rpc_notify_block_change_connection = uiInterface.NotifyBlockTip_connect(std::bind(RPCNotifyBlockChange, std::placeholders::_2));
}

static void OnRPCStopped()
{
    rpc_notify_block_change_connection.disconnect();
    RPCNotifyBlockChange(nullptr);
    g_best_block_cv.notify_all();
    LogPrint(BCLog::RPC, "RPC stopped.\n");
}

void SetupServerArgs(ArgsManager& argsman)
{
    SetupHelpOptions(argsman);
    argsman.AddArg("-help-debug", "Print help message with debugging options and exit", ArgsManager::ALLOW_ANY, OptionsCategory::DEBUG_TEST); // server-only for now

    init::AddLoggingArgs(argsman);

    const auto defaultBaseParams = CreateBaseChainParams(ChainType::LIQUID1);
    const auto mainnetBaseParams = CreateBaseChainParams(ChainType::MAIN);
    const auto testnetBaseParams = CreateBaseChainParams(ChainType::TESTNET);
    const auto signetBaseParams = CreateBaseChainParams(ChainType::SIGNET);
    const auto regtestBaseParams = CreateBaseChainParams(ChainType::REGTEST);
    const auto defaultChainParams = CreateChainParams(argsman, ChainType::LIQUID1);
    const auto mainnetChainParams = CreateChainParams(argsman, ChainType::MAIN);
    const auto testnetChainParams = CreateChainParams(argsman, ChainType::TESTNET);
    const auto signetChainParams = CreateChainParams(argsman, ChainType::SIGNET);
    const auto regtestChainParams = CreateChainParams(argsman, ChainType::REGTEST);

    // Hidden Options
    std::vector<std::string> hidden_args = {
        "-dbcrashratio", "-forcecompactdb",
        // GUI args. These will be overwritten by SetupUIArgs for the GUI
        "-choosedatadir", "-lang=<lang>", "-min", "-resetguisettings", "-splash", "-uiplatform"};

    argsman.AddArg("-version", "Print version and exit", ArgsManager::ALLOW_ANY, OptionsCategory::OPTIONS);
#if HAVE_SYSTEM
    argsman.AddArg("-alertnotify=<cmd>", "Execute command when an alert is raised (%s in cmd is replaced by message)", ArgsManager::ALLOW_ANY, OptionsCategory::OPTIONS);
#endif
    argsman.AddArg("-assumevalid=<hex>", strprintf("If this block is in the chain assume that it and its ancestors are valid and potentially skip their script verification (0 to verify all, default: %s, testnet: %s, signet: %s)", defaultChainParams->GetConsensus().defaultAssumeValid.GetHex(), testnetChainParams->GetConsensus().defaultAssumeValid.GetHex(), signetChainParams->GetConsensus().defaultAssumeValid.GetHex()), ArgsManager::ALLOW_ANY, OptionsCategory::OPTIONS);
    argsman.AddArg("-blocksdir=<dir>", "Specify directory to hold blocks subdirectory for *.dat files (default: <datadir>)", ArgsManager::ALLOW_ANY, OptionsCategory::OPTIONS);
    argsman.AddArg("-fastprune", "Use smaller block files and lower minimum prune height for testing purposes", ArgsManager::ALLOW_ANY | ArgsManager::DEBUG_ONLY, OptionsCategory::DEBUG_TEST);
#if HAVE_SYSTEM
    argsman.AddArg("-blocknotify=<cmd>", "Execute command when the best block changes (%s in cmd is replaced by block hash)", ArgsManager::ALLOW_ANY, OptionsCategory::OPTIONS);
#endif
    argsman.AddArg("-blockreconstructionextratxn=<n>", strprintf("Extra transactions to keep in memory for compact block reconstructions (default: %u)", DEFAULT_BLOCK_RECONSTRUCTION_EXTRA_TXN), ArgsManager::ALLOW_ANY, OptionsCategory::OPTIONS);
    argsman.AddArg("-blocksonly", strprintf("Whether to reject transactions from network peers. Automatic broadcast and rebroadcast of any transactions from inbound peers is disabled, unless the peer has the 'forcerelay' permission. RPC transactions are not affected. (default: %u)", DEFAULT_BLOCKSONLY), ArgsManager::ALLOW_ANY, OptionsCategory::OPTIONS);
    argsman.AddArg("-coinstatsindex", strprintf("Maintain coinstats index used by the gettxoutsetinfo RPC (default: %u)", DEFAULT_COINSTATSINDEX), ArgsManager::ALLOW_ANY, OptionsCategory::OPTIONS);
    argsman.AddArg("-conf=<file>", strprintf("Specify path to read-only configuration file. Relative paths will be prefixed by datadir location (only useable from command line, not configuration file) (default: %s)", BITCOIN_CONF_FILENAME), ArgsManager::ALLOW_ANY, OptionsCategory::OPTIONS);
    argsman.AddArg("-datadir=<dir>", "Specify data directory", ArgsManager::ALLOW_ANY, OptionsCategory::OPTIONS);
    argsman.AddArg("-dbbatchsize", strprintf("Maximum database write batch size in bytes (default: %u)", nDefaultDbBatchSize), ArgsManager::ALLOW_ANY | ArgsManager::DEBUG_ONLY, OptionsCategory::OPTIONS);
    argsman.AddArg("-dbcache=<n>", strprintf("Maximum database cache size <n> MiB (%d to %d, default: %d). In addition, unused mempool memory is shared for this cache (see -maxmempool).", nMinDbCache, nMaxDbCache, nDefaultDbCache), ArgsManager::ALLOW_ANY, OptionsCategory::OPTIONS);
    argsman.AddArg("-includeconf=<file>", "Specify additional configuration file, relative to the -datadir path (only useable from configuration file, not command line)", ArgsManager::ALLOW_ANY, OptionsCategory::OPTIONS);
    argsman.AddArg("-allowignoredconf", strprintf("For backwards compatibility, treat an unused %s file in the datadir as a warning, not an error.", BITCOIN_CONF_FILENAME), ArgsManager::ALLOW_ANY, OptionsCategory::OPTIONS);
    argsman.AddArg("-loadblock=<file>", "Imports blocks from external file on startup", ArgsManager::ALLOW_ANY, OptionsCategory::OPTIONS);
    argsman.AddArg("-maxmempool=<n>", strprintf("Keep the transaction memory pool below <n> megabytes (default: %u)", DEFAULT_MAX_MEMPOOL_SIZE_MB), ArgsManager::ALLOW_ANY, OptionsCategory::OPTIONS);
    argsman.AddArg("-maxorphantx=<n>", strprintf("Keep at most <n> unconnectable transactions in memory (default: %u)", DEFAULT_MAX_ORPHAN_TRANSACTIONS), ArgsManager::ALLOW_ANY, OptionsCategory::OPTIONS);
    argsman.AddArg("-mempoolexpiry=<n>", strprintf("Do not keep transactions in the mempool longer than <n> hours (default: %u)", DEFAULT_MEMPOOL_EXPIRY_HOURS), ArgsManager::ALLOW_ANY, OptionsCategory::OPTIONS);
    argsman.AddArg("-minimumchainwork=<hex>", strprintf("Minimum work assumed to exist on a valid chain in hex (default: %s, testnet: %s, signet: %s)", defaultChainParams->GetConsensus().nMinimumChainWork.GetHex(), testnetChainParams->GetConsensus().nMinimumChainWork.GetHex(), signetChainParams->GetConsensus().nMinimumChainWork.GetHex()), ArgsManager::ALLOW_ANY | ArgsManager::DEBUG_ONLY, OptionsCategory::OPTIONS);
    argsman.AddArg("-par=<n>", strprintf("Set the number of script verification threads (0 = auto, up to %d, <0 = leave that many cores free, default: %d)",
        MAX_SCRIPTCHECK_THREADS, DEFAULT_SCRIPTCHECK_THREADS), ArgsManager::ALLOW_ANY, OptionsCategory::OPTIONS);
    argsman.AddArg("-persistmempool", strprintf("Whether to save the mempool on shutdown and load on restart (default: %u)", DEFAULT_PERSIST_MEMPOOL), ArgsManager::ALLOW_ANY, OptionsCategory::OPTIONS);
    argsman.AddArg("-persistmempoolv1",
                   strprintf("Whether a mempool.dat file created by -persistmempool or the savemempool RPC will be written in the legacy format "
                             "(version 1) or the current format (version 2). This temporary option will be removed in the future. (default: %u)",
                             DEFAULT_PERSIST_V1_DAT),
                   ArgsManager::ALLOW_ANY, OptionsCategory::OPTIONS);
    argsman.AddArg("-pid=<file>", strprintf("Specify pid file. Relative paths will be prefixed by a net-specific datadir location. (default: %s)", BITCOIN_PID_FILENAME), ArgsManager::ALLOW_ANY, OptionsCategory::OPTIONS);
    argsman.AddArg("-prune=<n>", strprintf("Reduce storage requirements by enabling pruning (deleting) of old blocks. This allows the pruneblockchain RPC to be called to delete specific blocks and enables automatic pruning of old blocks if a target size in MiB is provided. This mode is incompatible with -txindex. "
            "Warning: Reverting this setting requires re-downloading the entire blockchain. "
            "(default: 0 = disable pruning blocks, 1 = allow manual pruning via RPC, >=%u = automatically prune block files to stay under the specified target size in MiB)", MIN_DISK_SPACE_FOR_BLOCK_FILES / 1024 / 1024), ArgsManager::ALLOW_ANY, OptionsCategory::OPTIONS);
    argsman.AddArg("-reindex", "If enabled, wipe chain state and block index, and rebuild them from blk*.dat files on disk. Also wipe and rebuild other optional indexes that are active. If an assumeutxo snapshot was loaded, its chainstate will be wiped as well. The snapshot can then be reloaded via RPC.", ArgsManager::ALLOW_ANY, OptionsCategory::OPTIONS);
    argsman.AddArg("-reindex-chainstate", "If enabled, wipe chain state, and rebuild it from blk*.dat files on disk. If an assumeutxo snapshot was loaded, its chainstate will be wiped as well. The snapshot can then be reloaded via RPC.", ArgsManager::ALLOW_ANY, OptionsCategory::OPTIONS);
    argsman.AddArg("-settings=<file>", strprintf("Specify path to dynamic settings data file. Can be disabled with -nosettings. File is written at runtime and not meant to be edited by users (use %s instead for custom settings). Relative paths will be prefixed by datadir location. (default: %s)", BITCOIN_CONF_FILENAME, BITCOIN_SETTINGS_FILENAME), ArgsManager::ALLOW_ANY, OptionsCategory::OPTIONS);
#if HAVE_SYSTEM
    argsman.AddArg("-startupnotify=<cmd>", "Execute command on startup.", ArgsManager::ALLOW_ANY, OptionsCategory::OPTIONS);
    argsman.AddArg("-shutdownnotify=<cmd>", "Execute command immediately before beginning shutdown. The need for shutdown may be urgent, so be careful not to delay it long (if the command doesn't require interaction with the server, consider having it fork into the background).", ArgsManager::ALLOW_ANY, OptionsCategory::OPTIONS);
#endif
    argsman.AddArg("-txindex", strprintf("Maintain a full transaction index, used by the getrawtransaction rpc call (default: %u)", DEFAULT_TXINDEX), ArgsManager::ALLOW_ANY, OptionsCategory::OPTIONS);
    argsman.AddArg("-trim_headers", strprintf("Trim old headers in memory (by default older than 2 epochs), removing blocksigning and dynafed-related fields. Saves memory, but blocks us from serving blocks or headers to peers, and removes trimmed fields from some JSON RPC outputs. (default: 0)"), ArgsManager::ALLOW_ANY, OptionsCategory::OPTIONS);
    argsman.AddArg("-blockfilterindex=<type>",
                 strprintf("Maintain an index of compact filters by block (default: %s, values: %s).", DEFAULT_BLOCKFILTERINDEX, ListBlockFilterTypes()) +
                 " If <type> is not supplied or if <type> = 1, indexes for all known types are enabled.",
                 ArgsManager::ALLOW_ANY, OptionsCategory::OPTIONS);

    argsman.AddArg("-addnode=<ip>", strprintf("Add a node to connect to and attempt to keep the connection open (see the addnode RPC help for more info). This option can be specified multiple times to add multiple nodes; connections are limited to %u at a time and are counted separately from the -maxconnections limit.", MAX_ADDNODE_CONNECTIONS), ArgsManager::ALLOW_ANY | ArgsManager::NETWORK_ONLY, OptionsCategory::CONNECTION);
    argsman.AddArg("-asmap=<file>", strprintf("Specify asn mapping used for bucketing of the peers (default: %s). Relative paths will be prefixed by the net-specific datadir location.", DEFAULT_ASMAP_FILENAME), ArgsManager::ALLOW_ANY, OptionsCategory::CONNECTION);
    argsman.AddArg("-bantime=<n>", strprintf("Default duration (in seconds) of manually configured bans (default: %u)", DEFAULT_MISBEHAVING_BANTIME), ArgsManager::ALLOW_ANY, OptionsCategory::CONNECTION);
    argsman.AddArg("-bind=<addr>[:<port>][=onion]", strprintf("Bind to given address and always listen on it (default: 0.0.0.0). Use [host]:port notation for IPv6. Append =onion to tag any incoming connections to that address and port as incoming Tor connections (default: 127.0.0.1:%u=onion, testnet: 127.0.0.1:%u=onion, signet: 127.0.0.1:%u=onion, regtest: 127.0.0.1:%u=onion)", defaultBaseParams->OnionServiceTargetPort(), testnetBaseParams->OnionServiceTargetPort(), signetBaseParams->OnionServiceTargetPort(), regtestBaseParams->OnionServiceTargetPort()), ArgsManager::ALLOW_ANY | ArgsManager::NETWORK_ONLY, OptionsCategory::CONNECTION);
    argsman.AddArg("-cjdnsreachable", "If set, then this host is configured for CJDNS (connecting to fc00::/8 addresses would lead us to the CJDNS network, see doc/cjdns.md) (default: 0)", ArgsManager::ALLOW_ANY, OptionsCategory::CONNECTION);
    argsman.AddArg("-connect=<ip>", "Connect only to the specified node; -noconnect disables automatic connections (the rules for this peer are the same as for -addnode). This option can be specified multiple times to connect to multiple nodes.", ArgsManager::ALLOW_ANY | ArgsManager::NETWORK_ONLY, OptionsCategory::CONNECTION);
    argsman.AddArg("-discover", "Discover own IP addresses (default: 1 when listening and no -externalip or -proxy)", ArgsManager::ALLOW_ANY, OptionsCategory::CONNECTION);
    argsman.AddArg("-dns", strprintf("Allow DNS lookups for -addnode, -seednode and -connect (default: %u)", DEFAULT_NAME_LOOKUP), ArgsManager::ALLOW_ANY, OptionsCategory::CONNECTION);
    argsman.AddArg("-dnsseed", strprintf("Query for peer addresses via DNS lookup, if low on addresses (default: %u unless -connect used or -maxconnections=0)", DEFAULT_DNSSEED), ArgsManager::ALLOW_ANY, OptionsCategory::CONNECTION);
    argsman.AddArg("-externalip=<ip>", "Specify your own public address", ArgsManager::ALLOW_ANY, OptionsCategory::CONNECTION);
    argsman.AddArg("-fixedseeds", strprintf("Allow fixed seeds if DNS seeds don't provide peers (default: %u)", DEFAULT_FIXEDSEEDS), ArgsManager::ALLOW_ANY, OptionsCategory::CONNECTION);
    argsman.AddArg("-forcednsseed", strprintf("Always query for peer addresses via DNS lookup (default: %u)", DEFAULT_FORCEDNSSEED), ArgsManager::ALLOW_ANY, OptionsCategory::CONNECTION);
    argsman.AddArg("-listen", strprintf("Accept connections from outside (default: %u if no -proxy, -connect or -maxconnections=0)", DEFAULT_LISTEN), ArgsManager::ALLOW_ANY, OptionsCategory::CONNECTION);
    argsman.AddArg("-listenonion", strprintf("Automatically create Tor onion service (default: %d)", DEFAULT_LISTEN_ONION), ArgsManager::ALLOW_ANY, OptionsCategory::CONNECTION);
    argsman.AddArg("-maxconnections=<n>", strprintf("Maintain at most <n> automatic connections to peers (default: %u). This limit does not apply to connections manually added via -addnode or the addnode RPC, which have a separate limit of %u.", DEFAULT_MAX_PEER_CONNECTIONS, MAX_ADDNODE_CONNECTIONS), ArgsManager::ALLOW_ANY, OptionsCategory::CONNECTION);
    argsman.AddArg("-maxreceivebuffer=<n>", strprintf("Maximum per-connection receive buffer, <n>*1000 bytes (default: %u)", DEFAULT_MAXRECEIVEBUFFER), ArgsManager::ALLOW_ANY, OptionsCategory::CONNECTION);
    argsman.AddArg("-maxsendbuffer=<n>", strprintf("Maximum per-connection memory usage for the send buffer, <n>*1000 bytes (default: %u)", DEFAULT_MAXSENDBUFFER), ArgsManager::ALLOW_ANY, OptionsCategory::CONNECTION);
    argsman.AddArg("-maxtimeadjustment", strprintf("Maximum allowed median peer time offset adjustment. Local perspective of time may be influenced by outbound peers forward or backward by this amount (default: %u seconds).", DEFAULT_MAX_TIME_ADJUSTMENT), ArgsManager::ALLOW_ANY, OptionsCategory::CONNECTION);
    argsman.AddArg("-maxuploadtarget=<n>", strprintf("Tries to keep outbound traffic under the given target per 24h. Limit does not apply to peers with 'download' permission or blocks created within past week. 0 = no limit (default: %s). Optional suffix units [k|K|m|M|g|G|t|T] (default: M). Lowercase is 1000 base while uppercase is 1024 base", DEFAULT_MAX_UPLOAD_TARGET), ArgsManager::ALLOW_ANY, OptionsCategory::CONNECTION);
    argsman.AddArg("-onion=<ip:port>", "Use separate SOCKS5 proxy to reach peers via Tor onion services, set -noonion to disable (default: -proxy)", ArgsManager::ALLOW_ANY, OptionsCategory::CONNECTION);
    argsman.AddArg("-i2psam=<ip:port>", "I2P SAM proxy to reach I2P peers and accept I2P connections (default: none)", ArgsManager::ALLOW_ANY, OptionsCategory::CONNECTION);
    argsman.AddArg("-i2pacceptincoming", strprintf("Whether to accept inbound I2P connections (default: %i). Ignored if -i2psam is not set. Listening for inbound I2P connections is done through the SAM proxy, not by binding to a local address and port.", DEFAULT_I2P_ACCEPT_INCOMING), ArgsManager::ALLOW_ANY, OptionsCategory::CONNECTION);
    argsman.AddArg("-onlynet=<net>", "Make automatic outbound connections only to network <net> (" + Join(GetNetworkNames(), ", ") + "). Inbound and manual connections are not affected by this option. It can be specified multiple times to allow multiple networks.", ArgsManager::ALLOW_ANY, OptionsCategory::CONNECTION);
    argsman.AddArg("-v2transport", strprintf("Support v2 transport (default: %u)", DEFAULT_V2_TRANSPORT), ArgsManager::ALLOW_ANY, OptionsCategory::CONNECTION);
    argsman.AddArg("-peerbloomfilters", strprintf("Support filtering of blocks and transaction with bloom filters (default: %u)", DEFAULT_PEERBLOOMFILTERS), ArgsManager::ALLOW_ANY, OptionsCategory::CONNECTION);
    argsman.AddArg("-peerblockfilters", strprintf("Serve compact block filters to peers per BIP 157 (default: %u)", DEFAULT_PEERBLOCKFILTERS), ArgsManager::ALLOW_ANY, OptionsCategory::CONNECTION);
    argsman.AddArg("-txreconciliation", strprintf("Enable transaction reconciliations per BIP 330 (default: %d)", DEFAULT_TXRECONCILIATION_ENABLE), ArgsManager::ALLOW_ANY | ArgsManager::DEBUG_ONLY, OptionsCategory::CONNECTION);
    // TODO: remove the sentence "Nodes not using ... incoming connections." once the changes from
    // https://github.com/bitcoin/bitcoin/pull/23542 have become widespread.
    argsman.AddArg("-port=<port>", strprintf("Listen for connections on <port>. Nodes not using the default ports (default: %u, testnet: %u, signet: %u, regtest: %u) are unlikely to get incoming connections. Not relevant for I2P (see doc/i2p.md).", defaultChainParams->GetDefaultPort(), testnetChainParams->GetDefaultPort(), signetChainParams->GetDefaultPort(), regtestChainParams->GetDefaultPort()), ArgsManager::ALLOW_ANY | ArgsManager::NETWORK_ONLY, OptionsCategory::CONNECTION);
    argsman.AddArg("-proxy=<ip:port>", "Connect through SOCKS5 proxy, set -noproxy to disable (default: disabled)", ArgsManager::ALLOW_ANY | ArgsManager::DISALLOW_ELISION, OptionsCategory::CONNECTION);
    argsman.AddArg("-proxyrandomize", strprintf("Randomize credentials for every proxy connection. This enables Tor stream isolation (default: %u)", DEFAULT_PROXYRANDOMIZE), ArgsManager::ALLOW_ANY, OptionsCategory::CONNECTION);
    argsman.AddArg("-seednode=<ip>", "Connect to a node to retrieve peer addresses, and disconnect. This option can be specified multiple times to connect to multiple nodes.", ArgsManager::ALLOW_ANY, OptionsCategory::CONNECTION);
    argsman.AddArg("-networkactive", "Enable all P2P network activity (default: 1). Can be changed by the setnetworkactive RPC command", ArgsManager::ALLOW_ANY, OptionsCategory::CONNECTION);
    argsman.AddArg("-timeout=<n>", strprintf("Specify socket connection timeout in milliseconds. If an initial attempt to connect is unsuccessful after this amount of time, drop it (minimum: 1, default: %d)", DEFAULT_CONNECT_TIMEOUT), ArgsManager::ALLOW_ANY, OptionsCategory::CONNECTION);
    argsman.AddArg("-peertimeout=<n>", strprintf("Specify a p2p connection timeout delay in seconds. After connecting to a peer, wait this amount of time before considering disconnection based on inactivity (minimum: 1, default: %d)", DEFAULT_PEER_CONNECT_TIMEOUT), ArgsManager::ALLOW_ANY | ArgsManager::DEBUG_ONLY, OptionsCategory::CONNECTION);
    argsman.AddArg("-torcontrol=<ip>:<port>", strprintf("Tor control host and port to use if onion listening enabled (default: %s). If no port is specified, the default port of %i will be used.", DEFAULT_TOR_CONTROL, DEFAULT_TOR_CONTROL_PORT), ArgsManager::ALLOW_ANY, OptionsCategory::CONNECTION);
    argsman.AddArg("-torpassword=<pass>", "Tor control port password (default: empty)", ArgsManager::ALLOW_ANY | ArgsManager::SENSITIVE, OptionsCategory::CONNECTION);
#ifdef USE_UPNP
#if USE_UPNP
    argsman.AddArg("-upnp", "Use UPnP to map the listening port (default: 1 when listening and no -proxy)", ArgsManager::ALLOW_ANY, OptionsCategory::CONNECTION);
#else
    argsman.AddArg("-upnp", strprintf("Use UPnP to map the listening port (default: %u)", 0), ArgsManager::ALLOW_ANY, OptionsCategory::CONNECTION);
#endif
#else
    hidden_args.emplace_back("-upnp");
#endif
#ifdef USE_NATPMP
    argsman.AddArg("-natpmp", strprintf("Use NAT-PMP to map the listening port (default: %s)", DEFAULT_NATPMP ? "1 when listening and no -proxy" : "0"), ArgsManager::ALLOW_ANY, OptionsCategory::CONNECTION);
#else
    hidden_args.emplace_back("-natpmp");
#endif // USE_NATPMP
    argsman.AddArg("-whitebind=<[permissions@]addr>", "Bind to the given address and add permission flags to the peers connecting to it. "
        "Use [host]:port notation for IPv6. Allowed permissions: " + Join(NET_PERMISSIONS_DOC, ", ") + ". "
        "Specify multiple permissions separated by commas (default: download,noban,mempool,relay). Can be specified multiple times.", ArgsManager::ALLOW_ANY, OptionsCategory::CONNECTION);

    argsman.AddArg("-whitelist=<[permissions@]IP address or network>", "Add permission flags to the peers connecting from the given IP address (e.g. 1.2.3.4) or "
        "CIDR-notated network (e.g. 1.2.3.0/24). Uses the same permissions as "
        "-whitebind. Can be specified multiple times." , ArgsManager::ALLOW_ANY, OptionsCategory::CONNECTION);

    g_wallet_init_interface.AddWalletOptions(argsman);

#if ENABLE_ZMQ
    argsman.AddArg("-zmqpubhashblock=<address>", "Enable publish hash block in <address>", ArgsManager::ALLOW_ANY, OptionsCategory::ZMQ);
    argsman.AddArg("-zmqpubhashtx=<address>", "Enable publish hash transaction in <address>", ArgsManager::ALLOW_ANY, OptionsCategory::ZMQ);
    argsman.AddArg("-zmqpubrawblock=<address>", "Enable publish raw block in <address>", ArgsManager::ALLOW_ANY, OptionsCategory::ZMQ);
    argsman.AddArg("-zmqpubrawtx=<address>", "Enable publish raw transaction in <address>", ArgsManager::ALLOW_ANY, OptionsCategory::ZMQ);
    argsman.AddArg("-zmqpubsequence=<address>", "Enable publish hash block and tx sequence in <address>", ArgsManager::ALLOW_ANY, OptionsCategory::ZMQ);
    argsman.AddArg("-zmqpubhashblockhwm=<n>", strprintf("Set publish hash block outbound message high water mark (default: %d)", CZMQAbstractNotifier::DEFAULT_ZMQ_SNDHWM), ArgsManager::ALLOW_ANY, OptionsCategory::ZMQ);
    argsman.AddArg("-zmqpubhashtxhwm=<n>", strprintf("Set publish hash transaction outbound message high water mark (default: %d)", CZMQAbstractNotifier::DEFAULT_ZMQ_SNDHWM), ArgsManager::ALLOW_ANY, OptionsCategory::ZMQ);
    argsman.AddArg("-zmqpubrawblockhwm=<n>", strprintf("Set publish raw block outbound message high water mark (default: %d)", CZMQAbstractNotifier::DEFAULT_ZMQ_SNDHWM), ArgsManager::ALLOW_ANY, OptionsCategory::ZMQ);
    argsman.AddArg("-zmqpubrawtxhwm=<n>", strprintf("Set publish raw transaction outbound message high water mark (default: %d)", CZMQAbstractNotifier::DEFAULT_ZMQ_SNDHWM), ArgsManager::ALLOW_ANY, OptionsCategory::ZMQ);
    argsman.AddArg("-zmqpubsequencehwm=<n>", strprintf("Set publish hash sequence message high water mark (default: %d)", CZMQAbstractNotifier::DEFAULT_ZMQ_SNDHWM), ArgsManager::ALLOW_ANY, OptionsCategory::ZMQ);
#else
    hidden_args.emplace_back("-zmqpubhashblock=<address>");
    hidden_args.emplace_back("-zmqpubhashtx=<address>");
    hidden_args.emplace_back("-zmqpubrawblock=<address>");
    hidden_args.emplace_back("-zmqpubrawtx=<address>");
    hidden_args.emplace_back("-zmqpubsequence=<n>");
    hidden_args.emplace_back("-zmqpubhashblockhwm=<n>");
    hidden_args.emplace_back("-zmqpubhashtxhwm=<n>");
    hidden_args.emplace_back("-zmqpubrawblockhwm=<n>");
    hidden_args.emplace_back("-zmqpubrawtxhwm=<n>");
    hidden_args.emplace_back("-zmqpubsequencehwm=<n>");
#endif

    argsman.AddArg("-checkblocks=<n>", strprintf("How many blocks to check at startup (default: %u, 0 = all)", DEFAULT_CHECKBLOCKS), ArgsManager::ALLOW_ANY | ArgsManager::DEBUG_ONLY, OptionsCategory::DEBUG_TEST);
    argsman.AddArg("-checklevel=<n>", strprintf("How thorough the block verification of -checkblocks is: %s (0-4, default: %u)", Join(CHECKLEVEL_DOC, ", "), DEFAULT_CHECKLEVEL), ArgsManager::ALLOW_ANY | ArgsManager::DEBUG_ONLY, OptionsCategory::DEBUG_TEST);
    argsman.AddArg("-checkblockindex", strprintf("Do a consistency check for the block tree, chainstate, and other validation data structures occasionally. (default: %u, regtest: %u)", defaultChainParams->DefaultConsistencyChecks(), regtestChainParams->DefaultConsistencyChecks()), ArgsManager::ALLOW_ANY | ArgsManager::DEBUG_ONLY, OptionsCategory::DEBUG_TEST);
    argsman.AddArg("-checkaddrman=<n>", strprintf("Run addrman consistency checks every <n> operations. Use 0 to disable. (default: %u)", DEFAULT_ADDRMAN_CONSISTENCY_CHECKS), ArgsManager::ALLOW_ANY | ArgsManager::DEBUG_ONLY, OptionsCategory::DEBUG_TEST);
    argsman.AddArg("-checkmempool=<n>", strprintf("Run mempool consistency checks every <n> transactions. Use 0 to disable. (default: %u, regtest: %u)", defaultChainParams->DefaultConsistencyChecks(), regtestChainParams->DefaultConsistencyChecks()), ArgsManager::ALLOW_ANY | ArgsManager::DEBUG_ONLY, OptionsCategory::DEBUG_TEST);
    argsman.AddArg("-checkpoints", strprintf("Enable rejection of any forks from the known historical chain until block %s (default: %u)", defaultChainParams->Checkpoints().GetHeight(), DEFAULT_CHECKPOINTS_ENABLED), ArgsManager::ALLOW_ANY | ArgsManager::DEBUG_ONLY, OptionsCategory::DEBUG_TEST);
    argsman.AddArg("-deprecatedrpc=<method>", "Allows deprecated RPC method(s) to be used", ArgsManager::ALLOW_ANY | ArgsManager::DEBUG_ONLY, OptionsCategory::DEBUG_TEST);
    argsman.AddArg("-stopafterblockimport", strprintf("Stop running after importing blocks from disk (default: %u)", DEFAULT_STOPAFTERBLOCKIMPORT), ArgsManager::ALLOW_ANY | ArgsManager::DEBUG_ONLY, OptionsCategory::DEBUG_TEST);
    argsman.AddArg("-stopatheight", strprintf("Stop running after reaching the given height in the main chain (default: %u)", DEFAULT_STOPATHEIGHT), ArgsManager::ALLOW_ANY | ArgsManager::DEBUG_ONLY, OptionsCategory::DEBUG_TEST);
    argsman.AddArg("-limitancestorcount=<n>", strprintf("Do not accept transactions if number of in-mempool ancestors is <n> or more (default: %u)", DEFAULT_ANCESTOR_LIMIT), ArgsManager::ALLOW_ANY | ArgsManager::DEBUG_ONLY, OptionsCategory::DEBUG_TEST);
    argsman.AddArg("-limitancestorsize=<n>", strprintf("Do not accept transactions whose size with all in-mempool ancestors exceeds <n> kilobytes (default: %u)", DEFAULT_ANCESTOR_SIZE_LIMIT_KVB), ArgsManager::ALLOW_ANY | ArgsManager::DEBUG_ONLY, OptionsCategory::DEBUG_TEST);
    argsman.AddArg("-limitdescendantcount=<n>", strprintf("Do not accept transactions if any ancestor would have <n> or more in-mempool descendants (default: %u)", DEFAULT_DESCENDANT_LIMIT), ArgsManager::ALLOW_ANY | ArgsManager::DEBUG_ONLY, OptionsCategory::DEBUG_TEST);
    argsman.AddArg("-limitdescendantsize=<n>", strprintf("Do not accept transactions if any ancestor would have more than <n> kilobytes of in-mempool descendants (default: %u).", DEFAULT_DESCENDANT_SIZE_LIMIT_KVB), ArgsManager::ALLOW_ANY | ArgsManager::DEBUG_ONLY, OptionsCategory::DEBUG_TEST);
    argsman.AddArg("-addrmantest", "Allows to test address relay on localhost", ArgsManager::ALLOW_ANY | ArgsManager::DEBUG_ONLY, OptionsCategory::DEBUG_TEST);
    argsman.AddArg("-capturemessages", "Capture all P2P messages to disk", ArgsManager::ALLOW_ANY | ArgsManager::DEBUG_ONLY, OptionsCategory::DEBUG_TEST);
    argsman.AddArg("-mocktime=<n>", "Replace actual time with " + UNIX_EPOCH_TIME + " (default: 0)", ArgsManager::ALLOW_ANY | ArgsManager::DEBUG_ONLY, OptionsCategory::DEBUG_TEST);
    argsman.AddArg("-maxsigcachesize=<n>", strprintf("Limit sum of signature cache and script execution cache sizes to <n> MiB (default: %u)", DEFAULT_MAX_SIG_CACHE_BYTES >> 20), ArgsManager::ALLOW_ANY | ArgsManager::DEBUG_ONLY, OptionsCategory::DEBUG_TEST);
    argsman.AddArg("-maxtipage=<n>",
                   strprintf("Maximum tip age in seconds to consider node in initial block download (default: %u)",
                             Ticks<std::chrono::seconds>(DEFAULT_MAX_TIP_AGE)),
                   ArgsManager::ALLOW_ANY | ArgsManager::DEBUG_ONLY, OptionsCategory::DEBUG_TEST);
    argsman.AddArg("-printpriority", strprintf("Log transaction fee rate in " + CURRENCY_UNIT + "/kvB when mining blocks (default: %u)", DEFAULT_PRINTPRIORITY), ArgsManager::ALLOW_ANY | ArgsManager::DEBUG_ONLY, OptionsCategory::DEBUG_TEST);
    argsman.AddArg("-uacomment=<cmt>", "Append comment to the user agent string", ArgsManager::ALLOW_ANY, OptionsCategory::DEBUG_TEST);

    SetupChainParamsBaseOptions(argsman);

    argsman.AddArg("-acceptnonstdtxn", strprintf("Relay and mine \"non-standard\" transactions (test networks only; default: %u)", DEFAULT_ACCEPT_NON_STD_TXN), ArgsManager::ALLOW_ANY | ArgsManager::DEBUG_ONLY, OptionsCategory::NODE_RELAY);
    argsman.AddArg("-incrementalrelayfee=<amt>", strprintf("Fee rate (in %s/kvB) used to define cost of relay, used for mempool limiting and replacement policy. (default: %s)", CURRENCY_UNIT, FormatMoney(DEFAULT_INCREMENTAL_RELAY_FEE)), ArgsManager::ALLOW_ANY | ArgsManager::DEBUG_ONLY, OptionsCategory::NODE_RELAY);
    argsman.AddArg("-dustrelayfee=<amt>", strprintf("Fee rate (in %s/kvB) used to define dust, the value of an output such that it will cost more than its value in fees at this fee rate to spend it. (default: %s)", CURRENCY_UNIT, FormatMoney(DUST_RELAY_TX_FEE)), ArgsManager::ALLOW_ANY | ArgsManager::DEBUG_ONLY, OptionsCategory::NODE_RELAY);
    argsman.AddArg("-acceptstalefeeestimates", strprintf("Read fee estimates even if they are stale (%sdefault: %u) fee estimates are considered stale if they are %s hours old", "regtest only; ", DEFAULT_ACCEPT_STALE_FEE_ESTIMATES, Ticks<std::chrono::hours>(MAX_FILE_AGE)), ArgsManager::ALLOW_ANY | ArgsManager::DEBUG_ONLY, OptionsCategory::DEBUG_TEST);
    argsman.AddArg("-bytespersigop", strprintf("Equivalent bytes per sigop in transactions for relay and mining (default: %u)", DEFAULT_BYTES_PER_SIGOP), ArgsManager::ALLOW_ANY, OptionsCategory::NODE_RELAY);
    argsman.AddArg("-datacarrier", strprintf("Relay and mine data carrier transactions (default: %u)", DEFAULT_ACCEPT_DATACARRIER), ArgsManager::ALLOW_ANY, OptionsCategory::NODE_RELAY);
    argsman.AddArg("-datacarriersize",
                   strprintf("Relay and mine transactions whose data-carrying raw scriptPubKey "
                             "is of this size or less (default: %u)",
                             MAX_OP_RETURN_RELAY),
                   ArgsManager::ALLOW_ANY, OptionsCategory::NODE_RELAY);
    argsman.AddArg("-mempoolfullrbf", strprintf("Accept transaction replace-by-fee without requiring replaceability signaling (default: %u)", DEFAULT_MEMPOOL_FULL_RBF), ArgsManager::ALLOW_ANY, OptionsCategory::NODE_RELAY);
    argsman.AddArg("-permitbaremultisig", strprintf("Relay non-P2SH multisig (default: %u)", DEFAULT_PERMIT_BAREMULTISIG), ArgsManager::ALLOW_ANY,
                   OptionsCategory::NODE_RELAY);
    argsman.AddArg("-minrelaytxfee=<amt>", strprintf("Fees (in %s/kvB) smaller than this are considered zero fee for relaying, mining and transaction creation (default: %s)",
        CURRENCY_UNIT, FormatMoney(DEFAULT_MIN_RELAY_TX_FEE)), ArgsManager::ALLOW_ANY, OptionsCategory::NODE_RELAY);
    argsman.AddArg("-whitelistforcerelay", strprintf("Add 'forcerelay' permission to whitelisted inbound peers with default permissions. This will relay transactions even if the transactions were already in the mempool. (default: %d)", DEFAULT_WHITELISTFORCERELAY), ArgsManager::ALLOW_ANY, OptionsCategory::NODE_RELAY);
    argsman.AddArg("-whitelistrelay", strprintf("Add 'relay' permission to whitelisted inbound peers with default permissions. This will accept relayed transactions even when not relaying transactions (default: %d)", DEFAULT_WHITELISTRELAY), ArgsManager::ALLOW_ANY, OptionsCategory::NODE_RELAY);
    argsman.AddArg("-anyonecanspendaremine", strprintf("Treat OP_TRUE outputs as funds for the wallet. Default true for custom chains."), ArgsManager::ALLOW_ANY | ArgsManager::DEBUG_ONLY, OptionsCategory::DEBUG_TEST);


    argsman.AddArg("-blockmaxweight=<n>", strprintf("Set maximum BIP141 block weight (default: %d)", DEFAULT_BLOCK_MAX_WEIGHT), ArgsManager::ALLOW_ANY, OptionsCategory::BLOCK_CREATION);
    argsman.AddArg("-blockmintxfee=<amt>", strprintf("Set lowest fee rate (in %s/kvB) for transactions to be included in block creation. (default: %s)", CURRENCY_UNIT, FormatMoney(DEFAULT_BLOCK_MIN_TX_FEE)), ArgsManager::ALLOW_ANY, OptionsCategory::BLOCK_CREATION);
    argsman.AddArg("-blockversion=<n>", "Override block version to test forking scenarios", ArgsManager::ALLOW_ANY | ArgsManager::DEBUG_ONLY, OptionsCategory::BLOCK_CREATION);

    argsman.AddArg("-rest", strprintf("Accept public REST requests (default: %u)", DEFAULT_REST_ENABLE), ArgsManager::ALLOW_ANY, OptionsCategory::RPC);
    argsman.AddArg("-rpcallowip=<ip>", "Allow JSON-RPC connections from specified source. Valid values for <ip> are a single IP (e.g. 1.2.3.4), a network/netmask (e.g. 1.2.3.4/255.255.255.0), a network/CIDR (e.g. 1.2.3.4/24), all ipv4 (0.0.0.0/0), or all ipv6 (::/0). This option can be specified multiple times", ArgsManager::ALLOW_ANY, OptionsCategory::RPC);
    argsman.AddArg("-rpcauth=<userpw>", "Username and HMAC-SHA-256 hashed password for JSON-RPC connections. The field <userpw> comes in the format: <USERNAME>:<SALT>$<HASH>. A canonical python script is included in share/rpcauth. The client then connects normally using the rpcuser=<USERNAME>/rpcpassword=<PASSWORD> pair of arguments. This option can be specified multiple times", ArgsManager::ALLOW_ANY | ArgsManager::SENSITIVE, OptionsCategory::RPC);
    argsman.AddArg("-rpcbind=<addr>[:port]", "Bind to given address to listen for JSON-RPC connections. Do not expose the RPC server to untrusted networks such as the public internet! This option is ignored unless -rpcallowip is also passed. Port is optional and overrides -rpcport. Use [host]:port notation for IPv6. This option can be specified multiple times (default: 127.0.0.1 and ::1 i.e., localhost)", ArgsManager::ALLOW_ANY | ArgsManager::NETWORK_ONLY, OptionsCategory::RPC);
    argsman.AddArg("-rpcdoccheck", strprintf("Throw a non-fatal error at runtime if the documentation for an RPC is incorrect (default: %u)", DEFAULT_RPC_DOC_CHECK), ArgsManager::ALLOW_ANY | ArgsManager::DEBUG_ONLY, OptionsCategory::RPC);
    argsman.AddArg("-rpccookiefile=<loc>", "Location of the auth cookie. Relative paths will be prefixed by a net-specific datadir location. (default: data dir)", ArgsManager::ALLOW_ANY, OptionsCategory::RPC);
    argsman.AddArg("-rpcpassword=<pw>", "Password for JSON-RPC connections", ArgsManager::ALLOW_ANY | ArgsManager::SENSITIVE, OptionsCategory::RPC);
    argsman.AddArg("-rpcport=<port>", strprintf("Listen for JSON-RPC connections on <port> (default: %u, testnet: %u, signet: %u, regtest: %u)", defaultBaseParams->RPCPort(), testnetBaseParams->RPCPort(), signetBaseParams->RPCPort(), regtestBaseParams->RPCPort()), ArgsManager::ALLOW_ANY | ArgsManager::NETWORK_ONLY, OptionsCategory::RPC);
    argsman.AddArg("-rpcserialversion", strprintf("Sets the serialization of raw transaction or block hex returned in non-verbose mode, non-segwit(0) (DEPRECATED) or segwit(1) (default: %d)", DEFAULT_RPC_SERIALIZE_VERSION), ArgsManager::ALLOW_ANY, OptionsCategory::RPC);
    argsman.AddArg("-rpcservertimeout=<n>", strprintf("Timeout during HTTP requests (default: %d)", DEFAULT_HTTP_SERVER_TIMEOUT), ArgsManager::ALLOW_ANY | ArgsManager::DEBUG_ONLY, OptionsCategory::RPC);
    argsman.AddArg("-rpcthreads=<n>", strprintf("Set the number of threads to service RPC calls (default: %d)", DEFAULT_HTTP_THREADS), ArgsManager::ALLOW_ANY, OptionsCategory::RPC);
    argsman.AddArg("-rpcuser=<user>", "Username for JSON-RPC connections", ArgsManager::ALLOW_ANY | ArgsManager::SENSITIVE, OptionsCategory::RPC);
    argsman.AddArg("-rpcwhitelist=<whitelist>", "Set a whitelist to filter incoming RPC calls for a specific user. The field <whitelist> comes in the format: <USERNAME>:<rpc 1>,<rpc 2>,...,<rpc n>. If multiple whitelists are set for a given user, they are set-intersected. See -rpcwhitelistdefault documentation for information on default whitelist behavior.", ArgsManager::ALLOW_ANY, OptionsCategory::RPC);
    argsman.AddArg("-rpcwhitelistdefault", "Sets default behavior for rpc whitelisting. Unless rpcwhitelistdefault is set to 0, if any -rpcwhitelist is set, the rpc server acts as if all rpc users are subject to empty-unless-otherwise-specified whitelists. If rpcwhitelistdefault is set to 1 and no -rpcwhitelist is set, rpc server acts as if all rpc users are subject to empty whitelists.", ArgsManager::ALLOW_ANY, OptionsCategory::RPC);
    argsman.AddArg("-rpcworkqueue=<n>", strprintf("Set the depth of the work queue to service RPC calls (default: %d)", DEFAULT_HTTP_WORKQUEUE), ArgsManager::ALLOW_ANY | ArgsManager::DEBUG_ONLY, OptionsCategory::RPC);
    argsman.AddArg("-server", "Accept command line and JSON-RPC commands", ArgsManager::ALLOW_ANY, OptionsCategory::RPC);

    // chain params
    argsman.AddArg("-pubkeyprefix", strprintf("The byte prefix, in decimal, of the chain's base58 pubkey address. (default: %d)", defaultChainParams->Base58Prefix(CChainParams::PUBKEY_ADDRESS)[0]), ArgsManager::ALLOW_ANY, OptionsCategory::CHAINPARAMS);
    argsman.AddArg("-scriptprefix", strprintf("The byte prefix, in decimal, of the chain's base58 script address. (default: %d)", defaultChainParams->Base58Prefix(CChainParams::SCRIPT_ADDRESS)[0]), ArgsManager::ALLOW_ANY, OptionsCategory::CHAINPARAMS);
    argsman.AddArg("-secretprefix", strprintf("The byte prefix, in decimal, of the chain's base58 secret key encoding. (default: %d)", defaultChainParams->Base58Prefix(CChainParams::SECRET_KEY)[0]), ArgsManager::ALLOW_ANY, OptionsCategory::CHAINPARAMS);
    argsman.AddArg("-extpubkeyprefix", strprintf("The 4-byte prefix, in hex, of the chain's base58 extended public key encoding. (default: %s)", HexStr(defaultChainParams->Base58Prefix(CChainParams::EXT_PUBLIC_KEY))), ArgsManager::ALLOW_ANY, OptionsCategory::CHAINPARAMS);
    argsman.AddArg("-extprvkeyprefix", strprintf("The 4-byte prefix, in hex, of the chain's base58 extended private key encoding. (default: %s)", HexStr(defaultChainParams->Base58Prefix(CChainParams::EXT_SECRET_KEY))), ArgsManager::ALLOW_ANY, OptionsCategory::CHAINPARAMS);
    argsman.AddArg("-bech32_hrp", strprintf("The human-readable part of the chain's bech32 encoding. (default: %s)", defaultChainParams->Bech32HRP()), ArgsManager::ALLOW_ANY, OptionsCategory::CHAINPARAMS);
    argsman.AddArg("-blech32_hrp", strprintf("The human-readable part of the chain's blech32 encoding. Used in confidential addresses.(default: %s)", defaultChainParams->Blech32HRP()), ArgsManager::ALLOW_ANY, OptionsCategory::CHAINPARAMS);
    argsman.AddArg("-assetdir", "Entries of pet names of assets, in this format:asset=<hex>:<label>. There can be any number of entries.", ArgsManager::ALLOW_ANY, OptionsCategory::ELEMENTS);
    argsman.AddArg("-defaultpeggedassetname", "Default name of the pegged asset. (default: bitcoin)", ArgsManager::ALLOW_ANY, OptionsCategory::ELEMENTS);
    argsman.AddArg("-blindedaddresses", "Give blind addresses by default via getnewaddress and getrawchangeaddress. (default: -con_elementsmode value)", ArgsManager::ALLOW_ANY, OptionsCategory::ELEMENTS);
    argsman.AddArg("-blindedprefix", "The byte prefix, in decimal, of blinded addresses. (default: 4)", ArgsManager::ALLOW_ANY, OptionsCategory::ELEMENTS);

#if HAVE_DECL_FORK
    argsman.AddArg("-daemon", strprintf("Run in the background as a daemon and accept commands (default: %d)", DEFAULT_DAEMON), ArgsManager::ALLOW_ANY, OptionsCategory::OPTIONS);
    argsman.AddArg("-daemonwait", strprintf("Wait for initialization to be finished before exiting. This implies -daemon (default: %d)", DEFAULT_DAEMONWAIT), ArgsManager::ALLOW_ANY, OptionsCategory::OPTIONS);
#else
    hidden_args.emplace_back("-daemon");
    hidden_args.emplace_back("-daemonwait");
#endif

    //
    // Elements-specific arguments.
    //

    std::vector<std::string> elements_hidden_args = {"-con_fpowallowmindifficultyblocks", "-con_fpownoretargeting", "-con_nsubsidyhalvinginterval", "-con_bip16exception", "-con_bip34height", "-con_bip65height", "-con_bip66height", "-con_npowtargettimespan", "-con_npowtargetspacing", "-con_nrulechangeactivationthreshold", "-con_nminerconfirmationwindow", "-con_powlimit", "-con_bip34hash", "-con_nminimumchainwork", "-con_defaultassumevalid", "-npruneafterheight", "-fdefaultconsistencychecks", "-fmineblocksondemand", "-fallback_fee_enabled", "-pchmessagestart"};

    argsman.AddArg("-initialfreecoins", strprintf("The amount of OP_TRUE coins created in the genesis block. Primarily for testing. (default: %d)", 0), ArgsManager::ALLOW_ANY | ArgsManager::DEBUG_ONLY, OptionsCategory::DEBUG_TEST);
    argsman.AddArg("-validatepegin", "Validate peg-in claims. An RPC connection will be attempted to the trusted mainchain daemon using the `mainchain*` settings below. All functionaries must run this enabled. (default: 1 if chain has federated peg)", ArgsManager::ALLOW_ANY, OptionsCategory::ELEMENTS);
    argsman.AddArg("-mainchainrpchost=<host>", "The address which the daemon will try to connect to the trusted mainchain daemon to validate peg-ins, if enabled. (default: 127.0.0.1)", ArgsManager::ALLOW_ANY, OptionsCategory::ELEMENTS);
    argsman.AddArg("-mainchainrpcport=<n>", strprintf("The port which the daemon will try to connect to the trusted mainchain daemon to validate peg-ins, if enabled. (default: %u)", defaultBaseParams->MainchainRPCPort()), ArgsManager::ALLOW_ANY, OptionsCategory::ELEMENTS);
    argsman.AddArg("-mainchainrpcuser=<user>", "The rpc username that the daemon will use to connect to the trusted mainchain daemon to validate peg-ins, if enabled. (default: cookie auth)", ArgsManager::ALLOW_ANY | ArgsManager::SENSITIVE, OptionsCategory::ELEMENTS);
    argsman.AddArg("-mainchainrpcpassword=<pwd>", "The rpc password which the daemon will use to connect to the trusted mainchain daemon to validate peg-ins, if enabled. (default: cookie auth)", ArgsManager::ALLOW_ANY | ArgsManager::SENSITIVE, OptionsCategory::ELEMENTS);
    argsman.AddArg("-mainchainrpccookiefile=<file>", "The bitcoind cookie auth path which the daemon will use to connect to the trusted mainchain daemon to validate peg-ins. (default: `<datadir>/regtest/.cookie`)", ArgsManager::ALLOW_ANY, OptionsCategory::ELEMENTS);
    argsman.AddArg("-mainchainrpctimeout=<n>", strprintf("Timeout in seconds during mainchain RPC requests, or 0 for no timeout. (default: %d)", DEFAULT_HTTP_CLIENT_TIMEOUT), ArgsManager::ALLOW_ANY, OptionsCategory::ELEMENTS);
    argsman.AddArg("-peginconfirmationdepth=<n>", strprintf("Pegin claims must be this deep to be considered valid. (default: %d)", DEFAULT_PEGIN_CONFIRMATION_DEPTH), ArgsManager::ALLOW_ANY, OptionsCategory::ELEMENTS);
    argsman.AddArg("-parentpubkeyprefix", strprintf("The byte prefix, in decimal, of the parent chain's base58 pubkey address. (default: %d)", 111), ArgsManager::ALLOW_ANY, OptionsCategory::CHAINPARAMS);
    argsman.AddArg("-parentscriptprefix", strprintf("The byte prefix, in decimal, of the parent chain's base58 script address. (default: %d)", 196), ArgsManager::ALLOW_ANY, OptionsCategory::CHAINPARAMS);
    argsman.AddArg("-parent_bech32_hrp", strprintf("The human-readable part of the parent chain's bech32 encoding. (default: %s)", "bc"), ArgsManager::ALLOW_ANY, OptionsCategory::CHAINPARAMS);
    argsman.AddArg("-parent_blech32_hrp", strprintf("The human-readable part of the parent chain's blech32 encoding. (default: %s)", "bc"), ArgsManager::ALLOW_ANY, OptionsCategory::CHAINPARAMS);
    argsman.AddArg("-con_parent_pegged_asset=<hex>", "Asset ID (hex) for pegged asset for when parent chain has CA. (default: 0x00)", ArgsManager::ALLOW_ANY, OptionsCategory::CHAINPARAMS);
    argsman.AddArg("-feeasset=<hex>", strprintf("Asset ID (hex) for mempool/relay fees (default: %s)", defaultChainParams->GetConsensus().pegged_asset.GetHex()), ArgsManager::ALLOW_ANY, OptionsCategory::CHAINPARAMS);
    argsman.AddArg("-subsidyasset=<hex>", strprintf("Asset ID (hex) for the block subsidy (default: %s)", defaultChainParams->GetConsensus().pegged_asset.GetHex()), ArgsManager::ALLOW_ANY, OptionsCategory::CHAINPARAMS);
    argsman.AddArg("-initialreissuancetokens=<n>", "The amount of reissuance tokens created in the genesis block. (default: 0)", ArgsManager::ALLOW_ANY, OptionsCategory::CHAINPARAMS);
    argsman.AddArg("-ct_bits", strprintf("The default number of hiding bits in a rangeproof. Will be exceeded to cover amounts exceeding the maximum hiding value. (default: %d)", 52), ArgsManager::ALLOW_ANY, OptionsCategory::CHAINPARAMS);
    argsman.AddArg("-ct_exponent", strprintf("The hiding exponent. (default: %s)", 0), ArgsManager::ALLOW_ANY, OptionsCategory::CHAINPARAMS);
    argsman.AddArg("-acceptdiscountct", "Accept discounted fees for Confidential Transactions (default: 1 in liquidtestnet and liquidv1, 0 otherwise)", ArgsManager::ALLOW_ANY, OptionsCategory::CHAINPARAMS);
    argsman.AddArg("-creatediscountct", "Create Confidential Transactions with discounted fees (default: 0). Setting this to 1 will also set 'acceptdiscountct' to 1.", ArgsManager::ALLOW_ANY, OptionsCategory::CHAINPARAMS);

    // Add the hidden options
    argsman.AddHiddenArgs(hidden_args);
    argsman.AddHiddenArgs(elements_hidden_args);
}

static bool fHaveGenesis = false;
static GlobalMutex g_genesis_wait_mutex;
static std::condition_variable g_genesis_wait_cv;

static void BlockNotifyGenesisWait(const CBlockIndex* pBlockIndex)
{
    if (pBlockIndex != nullptr) {
        {
            LOCK(g_genesis_wait_mutex);
            fHaveGenesis = true;
        }
        g_genesis_wait_cv.notify_all();
    }
}

#if HAVE_SYSTEM
static void StartupNotify(const ArgsManager& args)
{
    std::string cmd = args.GetArg("-startupnotify", "");
    if (!cmd.empty()) {
        std::thread t(runCommand, cmd);
        t.detach(); // thread runs free
    }
}
#endif

static bool AppInitServers(NodeContext& node)
{
    const ArgsManager& args = *Assert(node.args);
    RPCServer::OnStarted(&OnRPCStarted);
    RPCServer::OnStopped(&OnRPCStopped);
    if (!InitHTTPServer())
        return false;
    StartRPC();
    node.rpc_interruption_point = RpcInterruptionPoint;
    if (!StartHTTPRPC(&node))
        return false;
    if (args.GetBoolArg("-rest", DEFAULT_REST_ENABLE)) StartREST(&node);
    StartHTTPServer();
    return true;
}

// Parameter interaction based on rules
void InitParameterInteraction(ArgsManager& args)
{
    // when specifying an explicit binding address, you want to listen on it
    // even when -connect or -proxy is specified
    if (args.IsArgSet("-bind")) {
        if (args.SoftSetBoolArg("-listen", true))
            LogPrintf("%s: parameter interaction: -bind set -> setting -listen=1\n", __func__);
    }
    if (args.IsArgSet("-whitebind")) {
        if (args.SoftSetBoolArg("-listen", true))
            LogPrintf("%s: parameter interaction: -whitebind set -> setting -listen=1\n", __func__);
    }

    if (args.IsArgSet("-connect") || args.GetIntArg("-maxconnections", DEFAULT_MAX_PEER_CONNECTIONS) <= 0) {
        // when only connecting to trusted nodes, do not seed via DNS, or listen by default
        if (args.SoftSetBoolArg("-dnsseed", false))
            LogPrintf("%s: parameter interaction: -connect or -maxconnections=0 set -> setting -dnsseed=0\n", __func__);
        if (args.SoftSetBoolArg("-listen", false))
            LogPrintf("%s: parameter interaction: -connect or -maxconnections=0 set -> setting -listen=0\n", __func__);
    }

    std::string proxy_arg = args.GetArg("-proxy", "");
    if (proxy_arg != "" && proxy_arg != "0") {
        // to protect privacy, do not listen by default if a default proxy server is specified
        if (args.SoftSetBoolArg("-listen", false))
            LogPrintf("%s: parameter interaction: -proxy set -> setting -listen=0\n", __func__);
        // to protect privacy, do not map ports when a proxy is set. The user may still specify -listen=1
        // to listen locally, so don't rely on this happening through -listen below.
        if (args.SoftSetBoolArg("-upnp", false))
            LogPrintf("%s: parameter interaction: -proxy set -> setting -upnp=0\n", __func__);
        if (args.SoftSetBoolArg("-natpmp", false)) {
            LogPrintf("%s: parameter interaction: -proxy set -> setting -natpmp=0\n", __func__);
        }
        // to protect privacy, do not discover addresses by default
        if (args.SoftSetBoolArg("-discover", false))
            LogPrintf("%s: parameter interaction: -proxy set -> setting -discover=0\n", __func__);
    }

    if (!args.GetBoolArg("-listen", DEFAULT_LISTEN)) {
        // do not map ports or try to retrieve public IP when not listening (pointless)
        if (args.SoftSetBoolArg("-upnp", false))
            LogPrintf("%s: parameter interaction: -listen=0 -> setting -upnp=0\n", __func__);
        if (args.SoftSetBoolArg("-natpmp", false)) {
            LogPrintf("%s: parameter interaction: -listen=0 -> setting -natpmp=0\n", __func__);
        }
        if (args.SoftSetBoolArg("-discover", false))
            LogPrintf("%s: parameter interaction: -listen=0 -> setting -discover=0\n", __func__);
        if (args.SoftSetBoolArg("-listenonion", false))
            LogPrintf("%s: parameter interaction: -listen=0 -> setting -listenonion=0\n", __func__);
        if (args.SoftSetBoolArg("-i2pacceptincoming", false)) {
            LogPrintf("%s: parameter interaction: -listen=0 -> setting -i2pacceptincoming=0\n", __func__);
        }
    }

    if (args.IsArgSet("-externalip")) {
        // if an explicit public IP is specified, do not try to find others
        if (args.SoftSetBoolArg("-discover", false))
            LogPrintf("%s: parameter interaction: -externalip set -> setting -discover=0\n", __func__);
    }

    if (args.GetBoolArg("-blocksonly", DEFAULT_BLOCKSONLY)) {
        // disable whitelistrelay in blocksonly mode
        if (args.SoftSetBoolArg("-whitelistrelay", false))
            LogPrintf("%s: parameter interaction: -blocksonly=1 -> setting -whitelistrelay=0\n", __func__);
        // Reduce default mempool size in blocksonly mode to avoid unexpected resource usage
        if (args.SoftSetArg("-maxmempool", ToString(DEFAULT_BLOCKSONLY_MAX_MEMPOOL_SIZE_MB)))
            LogPrintf("%s: parameter interaction: -blocksonly=1 -> setting -maxmempool=%d\n", __func__, DEFAULT_BLOCKSONLY_MAX_MEMPOOL_SIZE_MB);
    }

    // Forcing relay from whitelisted hosts implies we will accept relays from them in the first place.
    if (args.GetBoolArg("-whitelistforcerelay", DEFAULT_WHITELISTFORCERELAY)) {
        if (args.SoftSetBoolArg("-whitelistrelay", true))
            LogPrintf("%s: parameter interaction: -whitelistforcerelay=1 -> setting -whitelistrelay=1\n", __func__);
    }
    if (args.IsArgSet("-onlynet")) {
        const auto onlynets = args.GetArgs("-onlynet");
        bool clearnet_reachable = std::any_of(onlynets.begin(), onlynets.end(), [](const auto& net) {
            const auto n = ParseNetwork(net);
            return n == NET_IPV4 || n == NET_IPV6;
        });
        if (!clearnet_reachable && args.SoftSetBoolArg("-dnsseed", false)) {
            LogPrintf("%s: parameter interaction: -onlynet excludes IPv4 and IPv6 -> setting -dnsseed=0\n", __func__);
        }
    }
}

/**
 * Initialize global loggers.
 *
 * Note that this is called very early in the process lifetime, so you should be
 * careful about what global state you rely on here.
 */
void InitLogging(const ArgsManager& args)
{
    init::SetLoggingOptions(args);
    init::LogPackageVersion();
}

namespace { // Variables internal to initialization process only

int nMaxConnections;
int nUserMaxConnections;
int nFD;
ServiceFlags nLocalServices = ServiceFlags(NODE_NETWORK_LIMITED | NODE_WITNESS);
int64_t peer_connect_timeout;
std::set<BlockFilterType> g_enabled_filter_types;

} // namespace

[[noreturn]] static void new_handler_terminate()
{
    // Rather than throwing std::bad-alloc if allocation fails, terminate
    // immediately to (try to) avoid chain corruption.
    // Since LogPrintf may itself allocate memory, set the handler directly
    // to terminate first.
    std::set_new_handler(std::terminate);
    LogPrintf("Error: Out of memory. Terminating.\n");

    // The log was successful, terminate now.
    std::terminate();
};

bool AppInitBasicSetup(const ArgsManager& args, std::atomic<int>& exit_status)
{
    // ********************************************************* Step 1: setup
#ifdef _MSC_VER
    // Turn off Microsoft heap dump noise
    _CrtSetReportMode(_CRT_WARN, _CRTDBG_MODE_FILE);
    _CrtSetReportFile(_CRT_WARN, CreateFileA("NUL", GENERIC_WRITE, 0, nullptr, OPEN_EXISTING, 0, 0));
    // Disable confusing "helpful" text message on abort, Ctrl-C
    _set_abort_behavior(0, _WRITE_ABORT_MSG | _CALL_REPORTFAULT);
#endif
#ifdef WIN32
    // Enable heap terminate-on-corruption
    HeapSetInformation(nullptr, HeapEnableTerminationOnCorruption, nullptr, 0);
#endif
    if (!SetupNetworking()) {
        return InitError(Untranslated("Initializing networking failed."));
    }

#ifndef WIN32
    // Clean shutdown on SIGTERM
    registerSignalHandler(SIGTERM, HandleSIGTERM);
    registerSignalHandler(SIGINT, HandleSIGTERM);

    // Reopen debug.log on SIGHUP
    registerSignalHandler(SIGHUP, HandleSIGHUP);

    // Ignore SIGPIPE, otherwise it will bring the daemon down if the client closes unexpectedly
    signal(SIGPIPE, SIG_IGN);
#else
    SetConsoleCtrlHandler(consoleCtrlHandler, true);
#endif

    std::set_new_handler(new_handler_terminate);

    return true;
}

bool AppInitParameterInteraction(const ArgsManager& args)
{
    const CChainParams& chainparams = Params();
    // ********************************************************* Step 2: parameter interactions

    // also see: InitParameterInteraction()

    // Error if network-specific options (-addnode, -connect, etc) are
    // specified in default section of config file, but not overridden
    // on the command line or in this chain's section of the config file.
    ChainTypeMeta chain = args.GetChainTypeMeta(); // ELEMENTS
    if (chain.chain_type == ChainType::SIGNET) {
        LogPrintf("Signet derived magic (message start): %s\n", HexStr(chainparams.MessageStart()));
    }
    bilingual_str errors;
    for (const auto& arg : args.GetUnsuitableSectionOnlyArgs()) {
        errors += strprintf(_("Config setting for %s only applied on %s network when in [%s] section.") + Untranslated("\n"), arg, chain.chain_name, chain.chain_name);
    }

    if (!errors.empty()) {
        return InitError(errors);
    }

    if (!fs::is_directory(args.GetBlocksDirPath())) {
        return InitError(strprintf(_("Specified blocks directory \"%s\" does not exist."), args.GetArg("-blocksdir", "")));
    }

    // parse and validate enabled filter types
    std::string blockfilterindex_value = args.GetArg("-blockfilterindex", DEFAULT_BLOCKFILTERINDEX);
    if (blockfilterindex_value == "" || blockfilterindex_value == "1") {
        g_enabled_filter_types = AllBlockFilterTypes();
    } else if (blockfilterindex_value != "0") {
        const std::vector<std::string> names = args.GetArgs("-blockfilterindex");
        for (const auto& name : names) {
            BlockFilterType filter_type;
            if (!BlockFilterTypeByName(name, filter_type)) {
                return InitError(strprintf(_("Unknown -blockfilterindex value %s."), name));
            }
            g_enabled_filter_types.insert(filter_type);
        }
    }

    // Signal NODE_P2P_V2 if BIP324 v2 transport is enabled.
    if (args.GetBoolArg("-v2transport", DEFAULT_V2_TRANSPORT)) {
        nLocalServices = ServiceFlags(nLocalServices | NODE_P2P_V2);
    }

    // Signal NODE_COMPACT_FILTERS if peerblockfilters and basic filters index are both enabled.
    if (args.GetBoolArg("-peerblockfilters", DEFAULT_PEERBLOCKFILTERS)) {
        if (g_enabled_filter_types.count(BlockFilterType::BASIC) != 1) {
            return InitError(_("Cannot set -peerblockfilters without -blockfilterindex."));
        }

        nLocalServices = ServiceFlags(nLocalServices | NODE_COMPACT_FILTERS);
    }

    if (args.GetIntArg("-prune", 0)) {
        if (args.GetBoolArg("-txindex", DEFAULT_TXINDEX))
            return InitError(_("Prune mode is incompatible with -txindex."));
        if (args.GetBoolArg("-reindex-chainstate", false)) {
            return InitError(_("Prune mode is incompatible with -reindex-chainstate. Use full -reindex instead."));
        }
    }

    // If -forcednsseed is set to true, ensure -dnsseed has not been set to false
    if (args.GetBoolArg("-forcednsseed", DEFAULT_FORCEDNSSEED) && !args.GetBoolArg("-dnsseed", DEFAULT_DNSSEED)){
        return InitError(_("Cannot set -forcednsseed to true when setting -dnsseed to false."));
    }

    // -bind and -whitebind can't be set when not listening
    size_t nUserBind = args.GetArgs("-bind").size() + args.GetArgs("-whitebind").size();
    if (nUserBind != 0 && !args.GetBoolArg("-listen", DEFAULT_LISTEN)) {
        return InitError(Untranslated("Cannot set -bind or -whitebind together with -listen=0"));
    }

    // if listen=0, then disallow listenonion=1
    if (!args.GetBoolArg("-listen", DEFAULT_LISTEN) && args.GetBoolArg("-listenonion", DEFAULT_LISTEN_ONION)) {
        return InitError(Untranslated("Cannot set -listen=0 together with -listenonion=1"));
    }

    // Make sure enough file descriptors are available
    int nBind = std::max(nUserBind, size_t(1));
    nUserMaxConnections = args.GetIntArg("-maxconnections", DEFAULT_MAX_PEER_CONNECTIONS);
    nMaxConnections = std::max(nUserMaxConnections, 0);

    nFD = RaiseFileDescriptorLimit(nMaxConnections + MIN_CORE_FILEDESCRIPTORS + MAX_ADDNODE_CONNECTIONS + nBind + NUM_FDS_MESSAGE_CAPTURE);

#ifdef USE_POLL
    int fd_max = nFD;
#else
    int fd_max = FD_SETSIZE;
#endif
    // Trim requested connection counts, to fit into system limitations
    // <int> in std::min<int>(...) to work around FreeBSD compilation issue described in #2695
    nMaxConnections = std::max(std::min<int>(nMaxConnections, fd_max - nBind - MIN_CORE_FILEDESCRIPTORS - MAX_ADDNODE_CONNECTIONS - NUM_FDS_MESSAGE_CAPTURE), 0);
    if (nFD < MIN_CORE_FILEDESCRIPTORS)
        return InitError(_("Not enough file descriptors available."));
    nMaxConnections = std::min(nFD - MIN_CORE_FILEDESCRIPTORS - MAX_ADDNODE_CONNECTIONS - NUM_FDS_MESSAGE_CAPTURE, nMaxConnections);

    if (nMaxConnections < nUserMaxConnections)
        InitWarning(strprintf(_("Reducing -maxconnections from %d to %d, because of system limitations."), nUserMaxConnections, nMaxConnections));

    // ********************************************************* Step 3: parameter-to-internal-flags
    auto result = init::SetLoggingCategories(args);
    if (!result) return InitError(util::ErrorString(result));
    result = init::SetLoggingLevel(args);
    if (!result) return InitError(util::ErrorString(result));

    // ELEMENTS: epoch length and trim headers
    uint32_t epoch_length = chainparams.GetConsensus().dynamic_epoch_length;
    if (epoch_length == std::numeric_limits<uint32_t>::max()) {
        // That's the default value, for non-dynafed chains and some tests. Pick a more sensible default here.
        epoch_length = 20160;
    }

    if (args.GetBoolArg("-trim_headers", false)) {
        LogPrintf("Configured for header-trimming mode. This will reduce memory usage substantially, but will increase IO usage when the headers need to be temporarily untrimmed.\n");
        node::fTrimHeaders = true;
        // This calculation is driven by GetValidFedpegScripts in pegins.cpp, which walks the chain
        //   back to current epoch start, and then an additional total_valid_epochs on top of that.
        //   We add one epoch here for the current partial epoch, and then another one for good luck.

        node::nMustKeepFullHeaders = chainparams.GetConsensus().total_valid_epochs * epoch_length;
        // This is the number of headers we can have in flight downloading at a time, beyond the
        //   set of blocks we've already validated. Capping this is necessary to keep memory usage
        //   bounded during IBD.
    }
    node::nHeaderDownloadBuffer = epoch_length * 2;

    nConnectTimeout = args.GetIntArg("-timeout", DEFAULT_CONNECT_TIMEOUT);
    if (nConnectTimeout <= 0) {
        nConnectTimeout = DEFAULT_CONNECT_TIMEOUT;
    }

    peer_connect_timeout = args.GetIntArg("-peertimeout", DEFAULT_PEER_CONNECT_TIMEOUT);
    if (peer_connect_timeout <= 0) {
        return InitError(Untranslated("peertimeout must be a positive integer."));
    }

    // Sanity check argument for min fee for including tx in block
    // TODO: Harmonize which arguments need sanity checking and where that happens
    if (args.IsArgSet("-blockmintxfee")) {
        if (!ParseMoney(args.GetArg("-blockmintxfee", ""))) {
            return InitError(AmountErrMsg("blockmintxfee", args.GetArg("-blockmintxfee", "")));
        }
    }

    nBytesPerSigOp = args.GetIntArg("-bytespersigop", nBytesPerSigOp);

    if (!g_wallet_init_interface.ParameterInteraction()) return false;

    // Option to startup with mocktime set (used for regression testing):
    SetMockTime(args.GetIntArg("-mocktime", 0)); // SetMockTime(0) is a no-op

    if (args.GetBoolArg("-peerbloomfilters", DEFAULT_PEERBLOOMFILTERS))
        nLocalServices = ServiceFlags(nLocalServices | NODE_BLOOM);

    if (args.GetIntArg("-rpcserialversion", DEFAULT_RPC_SERIALIZE_VERSION) < 0)
        return InitError(Untranslated("rpcserialversion must be non-negative."));

    if (args.GetIntArg("-rpcserialversion", DEFAULT_RPC_SERIALIZE_VERSION) > 1)
        return InitError(Untranslated("Unknown rpcserialversion requested."));

    if (args.GetIntArg("-rpcserialversion", DEFAULT_RPC_SERIALIZE_VERSION) == 0 && !IsDeprecatedRPCEnabled("serialversion")) {
        return InitError(Untranslated("-rpcserialversion=0 is deprecated and will be removed in the future. Specify -deprecatedrpc=serialversion to allow anyway."));
    }

    try {
        const std::string default_asset_name = gArgs.GetArg("-defaultpeggedassetname", "bitcoin");
        InitGlobalAssetDir(gArgs.GetArgs("-assetdir"), default_asset_name);
    } catch (const std::exception& e) {
        return InitError(Untranslated(strprintf("Error in -assetdir: %s\n", e.what())));
    }

    // Also report errors from parsing before daemonization
    {
        kernel::Notifications notifications{};
        ChainstateManager::Options chainman_opts_dummy{
            .chainparams = chainparams,
            .datadir = args.GetDataDirNet(),
            .minimum_chain_work = UintToArith256(chainparams.GetConsensus().nMinimumChainWork),
            .assumed_valid_block = chainparams.GetConsensus().defaultAssumeValid,
            .notifications = notifications,
        };
        auto chainman_result{ApplyArgsManOptions(args, chainman_opts_dummy)};
        if (!chainman_result) {
            return InitError(util::ErrorString(chainman_result));
        }
        BlockManager::Options blockman_opts_dummy{
            .chainparams = chainman_opts_dummy.chainparams,
            .blocks_dir = args.GetBlocksDirPath(),
            .notifications = chainman_opts_dummy.notifications,
        };
        auto blockman_result{ApplyArgsManOptions(args, blockman_opts_dummy)};
        if (!blockman_result) {
            return InitError(util::ErrorString(blockman_result));
        }
    }

    return true;
}

static bool LockDataDirectory(bool probeOnly)
{
    // Make sure only a single Bitcoin process is using the data directory.
    const fs::path& datadir = gArgs.GetDataDirNet();
    if (!DirIsWritable(datadir)) {
        return InitError(strprintf(_("Cannot write to data directory '%s'; check permissions."), fs::PathToString(datadir)));
    }
    if (!LockDirectory(datadir, ".lock", probeOnly)) {
        return InitError(strprintf(_("Cannot obtain a lock on data directory %s. %s is probably already running."), fs::PathToString(datadir), PACKAGE_NAME));
    }
    return true;
}

bool AppInitSanityChecks(const kernel::Context& kernel)
{
    // ********************************************************* Step 4: sanity checks
    auto result{kernel::SanityChecks(kernel)};
    if (!result) {
        InitError(util::ErrorString(result));
        return InitError(strprintf(_("Initialization sanity check failed. %s is shutting down."), PACKAGE_NAME));
    }

    // Probe the data directory lock to give an early error message, if possible
    // We cannot hold the data directory lock here, as the forking for daemon() hasn't yet happened,
    // and a fork will cause weird behavior to it.
    return LockDataDirectory(true);
}

bool AppInitLockDataDirectory()
{
    // After daemonization get the data directory lock again and hold on to it until exit
    // This creates a slight window for a race condition to happen, however this condition is harmless: it
    // will at most make us exit without printing a message to console.
    if (!LockDataDirectory(false)) {
        // Detailed error printed inside LockDataDirectory
        return false;
    }
    return true;
}

/* This function checks that the RPC connection to the parent chain node
 * can be attained, and is returning back reasonable answers.
 */
bool MainchainRPCCheck()
{
    // Check for working and valid rpc
    // Retry until a non-RPC_IN_WARMUP result
    while (true) {
        try {
            // The first thing we have to check is the version of the node.
            UniValue params(UniValue::VARR);
            UniValue reply = CallMainChainRPC("getnetworkinfo", params);
            UniValue error = reply["error"];
            if (!error.isNull()) {
                // On the first call, it's possible to node is still in
                // warmup; in that case, just wait and retry.
                if (error["code"].getInt<int>() == RPC_IN_WARMUP) {
                    UninterruptibleSleep(std::chrono::milliseconds{1000});
                    continue;
                }
                else {
                    LogPrintf("ERROR: Mainchain daemon RPC check returned 'error' response.\n");
                    return false;
                }
            }
            UniValue result = reply["result"];
            if (!result.isObject() || !result.get_obj()["version"].isNum() ||
                    result.get_obj()["version"].getInt<int>() < MIN_MAINCHAIN_NODE_VERSION) {
                LogPrintf("ERROR: Parent chain daemon too old; need Bitcoin Core version 0.16.3 or newer.\n");
                return false;
            }

            // Then check the genesis block to correspond to parent chain.
            params.push_back(UniValue(0));
            reply = CallMainChainRPC("getblockhash", params);
            error = reply["error"];
            if (!error.isNull()) {
                LogPrintf("ERROR: Mainchain daemon RPC check returned 'error' response.\n");
                return false;
            }
            result = reply["result"];
            if (!result.isStr() || result.get_str() != Params().ParentGenesisBlockHash().GetHex()) {
                LogPrintf("ERROR: Invalid parent genesis block hash response via RPC. Contacting wrong parent daemon?\n");
                return false;
            }
        } catch (const std::runtime_error& re) {
            LogPrintf("ERROR: Failure connecting to mainchain daemon RPC: %s\n", std::string(re.what()));
            return false;
        }

        // Success
        return true;
    }
}

bool AppInitInterfaces(NodeContext& node)
{
    node.chain = node.init->makeChain();
    return true;
}

bool AppInitMain(NodeContext& node, interfaces::BlockAndHeaderTipInfo* tip_info)
{
    const ArgsManager& args = *Assert(node.args);
    const CChainParams& chainparams = Params();

    CBlockIndex::SetNodeContext(&node);
    auto opt_max_upload = ParseByteUnits(args.GetArg("-maxuploadtarget", DEFAULT_MAX_UPLOAD_TARGET), ByteUnit::M);
    if (!opt_max_upload) {
        return InitError(strprintf(_("Unable to parse -maxuploadtarget: '%s'"), args.GetArg("-maxuploadtarget", "")));
    }

    // ********************************************************* Step 4a: application initialization
    if (!CreatePidFile(args)) {
        // Detailed error printed inside CreatePidFile().
        return false;
    }
    if (!init::StartLogging(args)) {
        // Detailed error printed inside StartLogging().
        return false;
    }

    LogPrintf("Using at most %i automatic connections (%i file descriptors available)\n", nMaxConnections, nFD);

    // Warn about relative -datadir path.
    if (args.IsArgSet("-datadir") && !args.GetPathArg("-datadir").is_absolute()) {
        LogPrintf("Warning: relative datadir option '%s' specified, which will be interpreted relative to the "
                  "current working directory '%s'. This is fragile, because if bitcoin is started in the future "
                  "from a different location, it will be unable to locate the current data files. There could "
                  "also be data loss if bitcoin is started while in a temporary directory.\n",
                  args.GetArg("-datadir", ""), fs::PathToString(fs::current_path()));
    }

    ValidationCacheSizes validation_cache_sizes{};
    ApplyArgsManOptions(args, validation_cache_sizes);
    if (!InitSignatureCache(validation_cache_sizes.signature_cache_bytes)
        || !InitScriptExecutionCache(validation_cache_sizes.script_execution_cache_bytes)
        // ELEMENTS
        || !InitRangeproofCache(validation_cache_sizes.rangeproof_cache_bytes)
        || !InitSurjectionproofCache(validation_cache_sizes.surjectionproof_execution_cache_bytes))
    {
        return InitError(strprintf(_("Unable to allocate memory for -maxsigcachesize: '%s' MiB"), args.GetIntArg("-maxsigcachesize", DEFAULT_MAX_SIG_CACHE_BYTES >> 20)));
    }

    assert(!node.scheduler);
    node.scheduler = std::make_unique<CScheduler>();
    assert(!node.reverification_scheduler);
    node.reverification_scheduler = std::make_unique<CScheduler>();

    // Start the lightweight task scheduler thread
    node.scheduler->m_service_thread = std::thread(util::TraceThread, "scheduler", [&] { node.scheduler->serviceQueue(); });

    // Gather some entropy once per minute.
    node.scheduler->scheduleEvery([]{
        RandAddPeriodic();
    }, std::chrono::minutes{1});

    // Check disk space every 5 minutes to avoid db corruption.
    node.scheduler->scheduleEvery([&args]{
        constexpr uint64_t min_disk_space = 50 << 20; // 50 MB
        if (!CheckDiskSpace(args.GetBlocksDirPath(), min_disk_space)) {
            LogPrintf("Shutting down due to lack of disk space!\n");
            StartShutdown();
        }
    }, std::chrono::minutes{5});

    GetMainSignals().RegisterBackgroundSignalScheduler(*node.scheduler);

    // Create client interfaces for wallets that are supposed to be loaded
    // according to -wallet and -disablewallet options. This only constructs
    // the interfaces, it doesn't load wallet data. Wallets actually get loaded
    // when load() and start() interface methods are called below.
    g_wallet_init_interface.Construct(node);
    uiInterface.InitWallet();

    /* Register RPC commands regardless of -server setting so they will be
     * available in the GUI RPC console even if external calls are disabled.
     */
    RegisterAllCoreRPCCommands(tableRPC);
    for (const auto& client : node.chain_clients) {
        client->registerRpcs();
    }
#if ENABLE_ZMQ
    RegisterZMQRPCCommands(tableRPC);
#endif

    // ELEMENTS:
    policyAsset = CAsset(uint256S(gArgs.GetArg("-feeasset", chainparams.GetConsensus().pegged_asset.GetHex())));

    /* Start the RPC server already.  It will be started in "warmup" mode
     * and not really process calls already (but it will signify connections
     * that the server is there and will be ready later).  Warmup mode will
     * be disabled when initialisation is finished.
     */
    if (args.GetBoolArg("-server", false)) {
        uiInterface.InitMessage_connect(SetRPCWarmupStatus);
        if (!AppInitServers(node))
            return InitError(_("Unable to start HTTP server. See debug log for details."));
    }

    // ********************************************************* Step 5: verify wallet database integrity
    for (const auto& client : node.chain_clients) {
        if (!client->verify()) {
            return false;
        }
    }

    // ********************************************************* Step 6: network initialization
    // Note that we absolutely cannot open any actual connections
    // until the very end ("start node") as the UTXO/block state
    // is not yet setup and may end up being set up twice if we
    // need to reindex later.

    fListen = args.GetBoolArg("-listen", DEFAULT_LISTEN);
    fDiscover = args.GetBoolArg("-discover", true);

    PeerManager::Options peerman_opts{};
    ApplyArgsManOptions(args, peerman_opts);

    {

        // Read asmap file if configured
        std::vector<bool> asmap;
        if (args.IsArgSet("-asmap")) {
            fs::path asmap_path = args.GetPathArg("-asmap", DEFAULT_ASMAP_FILENAME);
            if (!asmap_path.is_absolute()) {
                asmap_path = args.GetDataDirNet() / asmap_path;
            }
            if (!fs::exists(asmap_path)) {
                InitError(strprintf(_("Could not find asmap file %s"), fs::quoted(fs::PathToString(asmap_path))));
                return false;
            }
            asmap = DecodeAsmap(asmap_path);
            if (asmap.size() == 0) {
                InitError(strprintf(_("Could not parse asmap file %s"), fs::quoted(fs::PathToString(asmap_path))));
                return false;
            }
            const uint256 asmap_version = (HashWriter{} << asmap).GetHash();
            LogPrintf("Using asmap version %s for IP bucketing\n", asmap_version.ToString());
        } else {
            LogPrintf("Using /16 prefix for IP bucketing\n");
        }

        // Initialize netgroup manager
        assert(!node.netgroupman);
        node.netgroupman = std::make_unique<NetGroupManager>(std::move(asmap));

        // Initialize addrman
        assert(!node.addrman);
        uiInterface.InitMessage(_("Loading P2P addresses…").translated);
        auto addrman{LoadAddrman(*node.netgroupman, args)};
        if (!addrman) return InitError(util::ErrorString(addrman));
        node.addrman = std::move(*addrman);
    }

    assert(!node.banman);
    node.banman = std::make_unique<BanMan>(args.GetDataDirNet() / "banlist", &uiInterface, args.GetIntArg("-bantime", DEFAULT_MISBEHAVING_BANTIME));
    assert(!node.connman);
    node.connman = std::make_unique<CConnman>(GetRand<uint64_t>(),
                                              GetRand<uint64_t>(),
                                              *node.addrman, *node.netgroupman, chainparams, args.GetBoolArg("-networkactive", true));

    assert(!node.fee_estimator);
    // Don't initialize fee estimation with old data if we don't relay transactions,
    // as they would never get updated.
    if (!peerman_opts.ignore_incoming_txs) {
        bool read_stale_estimates = args.GetBoolArg("-acceptstalefeeestimates", DEFAULT_ACCEPT_STALE_FEE_ESTIMATES);
        if (read_stale_estimates && (chainparams.GetChainTypeMeta().chain_type != ChainType::REGTEST)) {
            return InitError(strprintf(_("acceptstalefeeestimates is not supported on %s chain."), chainparams.GetChainTypeString()));
        }
        node.fee_estimator = std::make_unique<CBlockPolicyEstimator>(FeeestPath(args), read_stale_estimates);

        // Flush estimates to disk periodically
        CBlockPolicyEstimator* fee_estimator = node.fee_estimator.get();
        node.scheduler->scheduleEvery([fee_estimator] { fee_estimator->FlushFeeEstimates(); }, FEE_FLUSH_INTERVAL);
    }

    // Check port numbers
    for (const std::string port_option : {
        "-port",
        "-rpcport",
    }) {
        if (args.IsArgSet(port_option)) {
            const std::string port = args.GetArg(port_option, "");
            uint16_t n;
            if (!ParseUInt16(port, &n) || n == 0) {
                return InitError(InvalidPortErrMsg(port_option, port));
            }
        }
    }

    for (const std::string port_option : {
        "-i2psam",
        "-onion",
        "-proxy",
        "-rpcbind",
        "-torcontrol",
        "-whitebind",
        "-zmqpubhashblock",
        "-zmqpubhashtx",
        "-zmqpubrawblock",
        "-zmqpubrawtx",
        "-zmqpubsequence",
    }) {
        for (const std::string& socket_addr : args.GetArgs(port_option)) {
            std::string host_out;
            uint16_t port_out{0};
            if (!SplitHostPort(socket_addr, port_out, host_out)) {
                return InitError(InvalidPortErrMsg(port_option, socket_addr));
            }
        }
    }

    for (const std::string& socket_addr : args.GetArgs("-bind")) {
        std::string host_out;
        uint16_t port_out{0};
        std::string bind_socket_addr = socket_addr.substr(0, socket_addr.rfind('='));
        if (!SplitHostPort(bind_socket_addr, port_out, host_out)) {
            return InitError(InvalidPortErrMsg("-bind", socket_addr));
        }
    }

    // sanitize comments per BIP-0014, format user agent and check total size
    std::vector<std::string> uacomments;
    for (const std::string& cmt : args.GetArgs("-uacomment")) {
        if (cmt != SanitizeString(cmt, SAFE_CHARS_UA_COMMENT))
            return InitError(strprintf(_("User Agent comment (%s) contains unsafe characters."), cmt));
        uacomments.push_back(cmt);
    }
    strSubVersion = FormatSubVersion(CLIENT_NAME, CLIENT_VERSION, uacomments);
    if (strSubVersion.size() > MAX_SUBVERSION_LENGTH) {
        return InitError(strprintf(_("Total length of network version string (%i) exceeds maximum length (%i). Reduce the number or size of uacomments."),
            strSubVersion.size(), MAX_SUBVERSION_LENGTH));
    }

    if (args.IsArgSet("-onlynet")) {
        g_reachable_nets.RemoveAll();
        for (const std::string& snet : args.GetArgs("-onlynet")) {
            enum Network net = ParseNetwork(snet);
            if (net == NET_UNROUTABLE)
                return InitError(strprintf(_("Unknown network specified in -onlynet: '%s'"), snet));
            g_reachable_nets.Add(net);
        }
    }

    if (!args.IsArgSet("-cjdnsreachable")) {
        if (args.IsArgSet("-onlynet") && g_reachable_nets.Contains(NET_CJDNS)) {
            return InitError(
                _("Outbound connections restricted to CJDNS (-onlynet=cjdns) but "
                  "-cjdnsreachable is not provided"));
        }
        g_reachable_nets.Remove(NET_CJDNS);
    }
    // Now g_reachable_nets.Contains(NET_CJDNS) is true if:
    // 1. -cjdnsreachable is given and
    // 2.1. -onlynet is not given or
    // 2.2. -onlynet=cjdns is given

    // Requesting DNS seeds entails connecting to IPv4/IPv6, which -onlynet options may prohibit:
    // If -dnsseed=1 is explicitly specified, abort. If it's left unspecified by the user, we skip
    // the DNS seeds by adjusting -dnsseed in InitParameterInteraction.
    if (args.GetBoolArg("-dnsseed") == true && !g_reachable_nets.Contains(NET_IPV4) && !g_reachable_nets.Contains(NET_IPV6)) {
        return InitError(strprintf(_("Incompatible options: -dnsseed=1 was explicitly specified, but -onlynet forbids connections to IPv4/IPv6")));
    };

    // Check for host lookup allowed before parsing any network related parameters
    fNameLookup = args.GetBoolArg("-dns", DEFAULT_NAME_LOOKUP);

    Proxy onion_proxy;

    bool proxyRandomize = args.GetBoolArg("-proxyrandomize", DEFAULT_PROXYRANDOMIZE);
    // -proxy sets a proxy for all outgoing network traffic
    // -noproxy (or -proxy=0) as well as the empty string can be used to not set a proxy, this is the default
    std::string proxyArg = args.GetArg("-proxy", "");
    if (proxyArg != "" && proxyArg != "0") {
        const std::optional<CService> proxyAddr{Lookup(proxyArg, 9050, fNameLookup)};
        if (!proxyAddr.has_value()) {
            return InitError(strprintf(_("Invalid -proxy address or hostname: '%s'"), proxyArg));
        }

        Proxy addrProxy = Proxy(proxyAddr.value(), proxyRandomize);
        if (!addrProxy.IsValid())
            return InitError(strprintf(_("Invalid -proxy address or hostname: '%s'"), proxyArg));

        SetProxy(NET_IPV4, addrProxy);
        SetProxy(NET_IPV6, addrProxy);
        SetProxy(NET_CJDNS, addrProxy);
        SetNameProxy(addrProxy);
        onion_proxy = addrProxy;
    }

    const bool onlynet_used_with_onion{args.IsArgSet("-onlynet") && g_reachable_nets.Contains(NET_ONION)};

    // -onion can be used to set only a proxy for .onion, or override normal proxy for .onion addresses
    // -noonion (or -onion=0) disables connecting to .onion entirely
    // An empty string is used to not override the onion proxy (in which case it defaults to -proxy set above, or none)
    std::string onionArg = args.GetArg("-onion", "");
    if (onionArg != "") {
        if (onionArg == "0") { // Handle -noonion/-onion=0
            onion_proxy = Proxy{};
            if (onlynet_used_with_onion) {
                return InitError(
                    _("Outbound connections restricted to Tor (-onlynet=onion) but the proxy for "
                      "reaching the Tor network is explicitly forbidden: -onion=0"));
            }
        } else {
            const std::optional<CService> addr{Lookup(onionArg, 9050, fNameLookup)};
            if (!addr.has_value() || !addr->IsValid()) {
                return InitError(strprintf(_("Invalid -onion address or hostname: '%s'"), onionArg));
            }
            onion_proxy = Proxy{addr.value(), proxyRandomize};
        }
    }

    if (onion_proxy.IsValid()) {
        SetProxy(NET_ONION, onion_proxy);
    } else {
        // If -listenonion is set, then we will (try to) connect to the Tor control port
        // later from the torcontrol thread and may retrieve the onion proxy from there.
        const bool listenonion_disabled{!args.GetBoolArg("-listenonion", DEFAULT_LISTEN_ONION)};
        if (onlynet_used_with_onion && listenonion_disabled) {
            return InitError(
                _("Outbound connections restricted to Tor (-onlynet=onion) but the proxy for "
                  "reaching the Tor network is not provided: none of -proxy, -onion or "
                  "-listenonion is given"));
        }
        g_reachable_nets.Remove(NET_ONION);
    }

    for (const std::string& strAddr : args.GetArgs("-externalip")) {
        const std::optional<CService> addrLocal{Lookup(strAddr, GetListenPort(), fNameLookup)};
        if (addrLocal.has_value() && addrLocal->IsValid())
            AddLocal(addrLocal.value(), LOCAL_MANUAL);
        else
            return InitError(ResolveErrMsg("externalip", strAddr));
    }

#if ENABLE_ZMQ
    g_zmq_notification_interface = CZMQNotificationInterface::Create(
        [&chainman = node.chainman](CBlock& block, const CBlockIndex& index) {
            assert(chainman);
            return chainman->m_blockman.ReadBlockFromDisk(block, index);
        });

    if (g_zmq_notification_interface) {
        RegisterValidationInterface(g_zmq_notification_interface.get());
    }
#endif

    // ********************************************************* Step 7: load block chain

    node.notifications = std::make_unique<KernelNotifications>(node.exit_status);
    ReadNotificationArgs(args, *node.notifications);
    fReindex = args.GetBoolArg("-reindex", false);
    bool fReindexChainState = args.GetBoolArg("-reindex-chainstate", false);
    ChainstateManager::Options chainman_opts{
        .chainparams = chainparams,
        .datadir = args.GetDataDirNet(),
        .adjusted_time_callback = GetAdjustedTime,
        .minimum_chain_work = UintToArith256(chainparams.GetConsensus().nMinimumChainWork),
        .assumed_valid_block = chainparams.GetConsensus().defaultAssumeValid,
        .notifications = *node.notifications,
    };
    Assert(ApplyArgsManOptions(args, chainman_opts)); // no error can happen, already checked in AppInitParameterInteraction

    BlockManager::Options blockman_opts{
        .chainparams = chainman_opts.chainparams,
        .blocks_dir = args.GetBlocksDirPath(),
        .notifications = chainman_opts.notifications,
    };
    Assert(ApplyArgsManOptions(args, blockman_opts)); // no error can happen, already checked in AppInitParameterInteraction

    // cache size calculations
    CacheSizes cache_sizes = CalculateCacheSizes(args, g_enabled_filter_types.size());

    LogPrintf("Cache configuration:\n");
    LogPrintf("* Using %.1f MiB for block index database\n", cache_sizes.block_tree_db * (1.0 / 1024 / 1024));
    if (args.GetBoolArg("-txindex", DEFAULT_TXINDEX)) {
        LogPrintf("* Using %.1f MiB for transaction index database\n", cache_sizes.tx_index * (1.0 / 1024 / 1024));
    }
    for (BlockFilterType filter_type : g_enabled_filter_types) {
        LogPrintf("* Using %.1f MiB for %s block filter index database\n",
                  cache_sizes.filter_index * (1.0 / 1024 / 1024), BlockFilterTypeName(filter_type));
    }
    LogPrintf("* Using %.1f MiB for chain state database\n", cache_sizes.coins_db * (1.0 / 1024 / 1024));

    assert(!node.mempool);
    assert(!node.chainman);

    CTxMemPool::Options mempool_opts{
        .estimator = node.fee_estimator.get(),
        .check_ratio = chainparams.DefaultConsistencyChecks() ? 1 : 0,
    };
    auto result{ApplyArgsManOptions(args, chainparams, mempool_opts)};
    if (!result) {
        return InitError(util::ErrorString(result));
    }
    mempool_opts.check_ratio = std::clamp<int>(mempool_opts.check_ratio, 0, 1'000'000);

    int64_t descendant_limit_bytes = mempool_opts.limits.descendant_size_vbytes * 40;
    if (mempool_opts.max_size_bytes < 0 || mempool_opts.max_size_bytes < descendant_limit_bytes) {
        return InitError(strprintf(_("-maxmempool must be at least %d MB"), std::ceil(descendant_limit_bytes / 1'000'000.0)));
    }
    LogPrintf("* Using %.1f MiB for in-memory UTXO set (plus up to %.1f MiB of unused mempool space)\n", cache_sizes.coins * (1.0 / 1024 / 1024), mempool_opts.max_size_bytes * (1.0 / 1024 / 1024));

    for (bool fLoaded = false; !fLoaded && !ShutdownRequested();) {
        node.mempool = std::make_unique<CTxMemPool>(mempool_opts);

        node.chainman = std::make_unique<ChainstateManager>(node.kernel->interrupt, chainman_opts, blockman_opts);
        ChainstateManager& chainman = *node.chainman;

        // This is defined and set here instead of inline in validation.h to avoid a hard
        // dependency between validation and index/base, since the latter is not in
        // libbitcoinkernel.
        chainman.restart_indexes = [&node]() {
            LogPrintf("[snapshot] restarting indexes\n");

            // Drain the validation interface queue to ensure that the old indexes
            // don't have any pending work.
            SyncWithValidationInterfaceQueue();

            for (auto* index : node.indexes) {
                index->Interrupt();
                index->Stop();
                if (!(index->Init() && index->StartBackgroundSync())) {
                    LogPrintf("[snapshot] WARNING failed to restart index %s on snapshot chain\n", index->GetName());
                }
            }
        };

        node::ChainstateLoadOptions options;
        options.mempool = Assert(node.mempool.get());
        options.reindex = node::fReindex;
        options.reindex_chainstate = fReindexChainState;
        options.prune = chainman.m_blockman.IsPruneMode();
        options.check_blocks = args.GetIntArg("-checkblocks", DEFAULT_CHECKBLOCKS);
        options.check_level = args.GetIntArg("-checklevel", DEFAULT_CHECKLEVEL);
        options.require_full_verification = args.IsArgSet("-checkblocks") || args.IsArgSet("-checklevel");
        options.check_interrupt = ShutdownRequested;
        options.coins_error_cb = [] {
            uiInterface.ThreadSafeMessageBox(
                _("Error reading from database, shutting down."),
                "", CClientUIInterface::MSG_ERROR);
        };

        uiInterface.InitMessage(_("Loading block index…").translated);
        const auto load_block_index_start_time{SteadyClock::now()};
        auto catch_exceptions = [](auto&& f) {
            try {
                return f();
            } catch (const std::exception& e) {
                LogPrintf("%s\n", e.what());
                return std::make_tuple(node::ChainstateLoadStatus::FAILURE, _("Error opening block database"));
            }
        };
        auto [status, error] = catch_exceptions([&]{ return LoadChainstate(chainman, cache_sizes, options); });
        if (status == node::ChainstateLoadStatus::SUCCESS) {
            uiInterface.InitMessage(_("Verifying blocks…").translated);
            if (chainman.m_blockman.m_have_pruned && options.check_blocks > MIN_BLOCKS_TO_KEEP) {
                LogPrintfCategory(BCLog::PRUNE, "pruned datadir may not have more than %d blocks; only checking available blocks\n",
                                  MIN_BLOCKS_TO_KEEP);
            }
            std::tie(status, error) = catch_exceptions([&]{ return VerifyLoadedChainstate(chainman, options);});
            if (status == node::ChainstateLoadStatus::SUCCESS) {
                fLoaded = true;
                LogPrintf(" block index %15dms\n", Ticks<std::chrono::milliseconds>(SteadyClock::now() - load_block_index_start_time));
            }
        }

        if (status == node::ChainstateLoadStatus::FAILURE_FATAL || status == node::ChainstateLoadStatus::FAILURE_INCOMPATIBLE_DB || status == node::ChainstateLoadStatus::FAILURE_INSUFFICIENT_DBCACHE) {
            return InitError(error);
        }

        if (!fLoaded && !ShutdownRequested()) {
            // first suggest a reindex
            if (!options.reindex) {
                bool fRet = uiInterface.ThreadSafeQuestion(
                    error + Untranslated(".\n\n") + _("Do you want to rebuild the block database now?"),
                    error.original + ".\nPlease restart with -reindex or -reindex-chainstate to recover.",
                    "", CClientUIInterface::MSG_ERROR | CClientUIInterface::BTN_ABORT);
                if (fRet) {
                    fReindex = true;
                    AbortShutdown();
                } else {
                    LogPrintf("Aborted block database rebuild. Exiting.\n");
                    return false;
                }
            } else {
                return InitError(error);
            }
        }
    }

    // As LoadBlockIndex can take several minutes, it's possible the user
    // requested to kill the GUI during the last operation. If so, exit.
    // As the program has not fully started yet, Shutdown() is possibly overkill.
    if (ShutdownRequested()) {
        LogPrintf("Shutdown requested. Exiting.\n");
        return false;
    }

    ChainstateManager& chainman = *Assert(node.chainman);

    assert(!node.peerman);
    node.peerman = PeerManager::make(*node.connman, *node.addrman,
                                     node.banman.get(), chainman,
                                     *node.mempool, peerman_opts);
    RegisterValidationInterface(node.peerman.get());

    // ********************************************************* Step 8: start indexers

    if (args.GetBoolArg("-txindex", DEFAULT_TXINDEX)) {
        g_txindex = std::make_unique<TxIndex>(interfaces::MakeChain(node), cache_sizes.tx_index, false, fReindex);
        node.indexes.emplace_back(g_txindex.get());
    }

    for (const auto& filter_type : g_enabled_filter_types) {
        InitBlockFilterIndex([&]{ return interfaces::MakeChain(node); }, filter_type, cache_sizes.filter_index, false, fReindex);
        node.indexes.emplace_back(GetBlockFilterIndex(filter_type));
    }

    if (args.GetBoolArg("-coinstatsindex", DEFAULT_COINSTATSINDEX)) {
        g_coin_stats_index = std::make_unique<CoinStatsIndex>(interfaces::MakeChain(node), /*cache_size=*/0, false, fReindex);
        node.indexes.emplace_back(g_coin_stats_index.get());
    }

    // Init indexes
    for (auto index : node.indexes) if (!index->Init()) return false;

    // ********************************************************* Step 9: load wallet
    for (const auto& client : node.chain_clients) {
        if (!client->load()) {
            return false;
        }
    }

    // ********************************************************* Step 10: data directory maintenance

    // if pruning, perform the initial blockstore prune
    // after any wallet rescanning has taken place.
    if (chainman.m_blockman.IsPruneMode()) {
        if (!fReindex) {
            LOCK(cs_main);
            for (Chainstate* chainstate : chainman.GetAll()) {
                uiInterface.InitMessage(_("Pruning blockstore…").translated);
                chainstate->PruneAndFlush();
            }
        }
    } else {
        LogPrintf("Setting NODE_NETWORK on non-prune mode\n");
        nLocalServices = ServiceFlags(nLocalServices | NODE_NETWORK);
    }

    // ********************************************************* Step 11: import blocks

    if (!CheckDiskSpace(args.GetDataDirNet())) {
        InitError(strprintf(_("Error: Disk space is low for %s"), fs::quoted(fs::PathToString(args.GetDataDirNet()))));
        return false;
    }
    if (!CheckDiskSpace(args.GetBlocksDirPath())) {
        InitError(strprintf(_("Error: Disk space is low for %s"), fs::quoted(fs::PathToString(args.GetBlocksDirPath()))));
        return false;
    }

    int chain_active_height = WITH_LOCK(cs_main, return chainman.ActiveChain().Height());

    // On first startup, warn on low block storage space
    if (!fReindex && !fReindexChainState && chain_active_height <= 1) {
        uint64_t assumed_chain_bytes{chainparams.AssumedBlockchainSize() * 1024 * 1024 * 1024};
        uint64_t additional_bytes_needed{
            chainman.m_blockman.IsPruneMode() ?
                std::min(chainman.m_blockman.GetPruneTarget(), assumed_chain_bytes) :
                assumed_chain_bytes};

        if (!CheckDiskSpace(args.GetBlocksDirPath(), additional_bytes_needed)) {
            InitWarning(strprintf(_(
                    "Disk space for %s may not accommodate the block files. " \
                    "Approximately %u GB of data will be stored in this directory."
                ),
                fs::quoted(fs::PathToString(args.GetBlocksDirPath())),
                chainparams.AssumedBlockchainSize()
            ));
        }
    }

    // Either install a handler to notify us when genesis activates, or set fHaveGenesis directly.
    // No locking, as this happens before any background thread is started.
    boost::signals2::connection block_notify_genesis_wait_connection;
    if (WITH_LOCK(chainman.GetMutex(), return chainman.ActiveChain().Tip() == nullptr)) {
        block_notify_genesis_wait_connection = uiInterface.NotifyBlockTip_connect(std::bind(BlockNotifyGenesisWait, std::placeholders::_2));
    } else {
        fHaveGenesis = true;
    }

#if HAVE_SYSTEM
    const std::string block_notify = args.GetArg("-blocknotify", "");
    if (!block_notify.empty()) {
        uiInterface.NotifyBlockTip_connect([block_notify](SynchronizationState sync_state, const CBlockIndex* pBlockIndex) {
            if (sync_state != SynchronizationState::POST_INIT || !pBlockIndex) return;
            std::string command = block_notify;
            ReplaceAll(command, "%s", pBlockIndex->GetBlockHash().GetHex());
            std::thread t(runCommand, command);
            t.detach(); // thread runs free
        });
    }
#endif

    std::vector<fs::path> vImportFiles;
    for (const std::string& strFile : args.GetArgs("-loadblock")) {
        vImportFiles.push_back(fs::PathFromString(strFile));
    }

    chainman.m_thread_load = std::thread(&util::TraceThread, "initload", [=, &chainman, &args, &node] {
        // Import blocks
        ImportBlocks(chainman, vImportFiles);
        if (args.GetBoolArg("-stopafterblockimport", DEFAULT_STOPAFTERBLOCKIMPORT)) {
            LogPrintf("Stopping after block import\n");
            StartShutdown();
            return;
        }

        // Start indexes initial sync
        if (!StartIndexBackgroundSync(node)) {
            bilingual_str err_str = _("Failed to start indexes, shutting down..");
            chainman.GetNotifications().fatalError(err_str.original, err_str);
            return;
        }
        // Load mempool from disk
        if (auto* pool{chainman.ActiveChainstate().GetMempool()}) {
            LoadMempool(*pool, ShouldPersistMempool(args) ? MempoolPath(args) : fs::path{}, chainman.ActiveChainstate(), {});
            pool->SetLoadTried(!chainman.m_interrupt);
        }
    });

    // Wait for genesis block to be processed
    {
        WAIT_LOCK(g_genesis_wait_mutex, lock);
        // We previously could hang here if StartShutdown() is called prior to
        // ImportBlocks getting started, so instead we just wait on a timer to
        // check ShutdownRequested() regularly.
        while (!fHaveGenesis && !ShutdownRequested()) {
            g_genesis_wait_cv.wait_for(lock, std::chrono::milliseconds(500));
        }
        block_notify_genesis_wait_connection.disconnect();
    }

    if (ShutdownRequested()) {
        return false;
    }

    // ********************************************************* Step 12: start node

    //// debug print
    {
        LOCK(cs_main);
        LogPrintf("block tree size = %u\n", chainman.BlockIndex().size());
        chain_active_height = chainman.ActiveChain().Height();
        if (tip_info) {
            tip_info->block_height = chain_active_height;
            tip_info->block_time = chainman.ActiveChain().Tip() ? chainman.ActiveChain().Tip()->GetBlockTime() : chainman.GetParams().GenesisBlock().GetBlockTime();
            tip_info->verification_progress = GuessVerificationProgress(chainman.ActiveChain().Tip(), chainman.GetParams().GetConsensus().nPowTargetSpacing);

        }
        if (tip_info && chainman.m_best_header) {
            tip_info->header_height = chainman.m_best_header->nHeight;
            tip_info->header_time = chainman.m_best_header->GetBlockTime();
        }
    }
    LogPrintf("nBestHeight = %d\n", chain_active_height);
    if (node.peerman) node.peerman->SetBestHeight(chain_active_height);

    // Map ports with UPnP or NAT-PMP.
    StartMapPort(args.GetBoolArg("-upnp", DEFAULT_UPNP), args.GetBoolArg("-natpmp", DEFAULT_NATPMP));

    CConnman::Options connOptions;
    connOptions.nLocalServices = nLocalServices;
    connOptions.m_max_automatic_connections = nMaxConnections;
    connOptions.uiInterface = &uiInterface;
    connOptions.m_banman = node.banman.get();
    connOptions.m_msgproc = node.peerman.get();
    connOptions.nSendBufferMaxSize = 1000 * args.GetIntArg("-maxsendbuffer", DEFAULT_MAXSENDBUFFER);
    connOptions.nReceiveFloodSize = 1000 * args.GetIntArg("-maxreceivebuffer", DEFAULT_MAXRECEIVEBUFFER);
    connOptions.m_added_nodes = args.GetArgs("-addnode");
    connOptions.nMaxOutboundLimit = *opt_max_upload;
    connOptions.m_peer_connect_timeout = peer_connect_timeout;

    // Port to bind to if `-bind=addr` is provided without a `:port` suffix.
    const uint16_t default_bind_port =
        static_cast<uint16_t>(args.GetIntArg("-port", Params().GetDefaultPort()));

    const auto BadPortWarning = [](const char* prefix, uint16_t port) {
        return strprintf(_("%s request to listen on port %u. This port is considered \"bad\" and "
                           "thus it is unlikely that any peer will connect to it. See "
                           "doc/p2p-bad-ports.md for details and a full list."),
                         prefix,
                         port);
    };

    for (const std::string& bind_arg : args.GetArgs("-bind")) {
        std::optional<CService> bind_addr;
        const size_t index = bind_arg.rfind('=');
        if (index == std::string::npos) {
            bind_addr = Lookup(bind_arg, default_bind_port, /*fAllowLookup=*/false);
            if (bind_addr.has_value()) {
                connOptions.vBinds.push_back(bind_addr.value());
                if (IsBadPort(bind_addr.value().GetPort())) {
                    InitWarning(BadPortWarning("-bind", bind_addr.value().GetPort()));
                }
                continue;
            }
        } else {
            const std::string network_type = bind_arg.substr(index + 1);
            if (network_type == "onion") {
                const std::string truncated_bind_arg = bind_arg.substr(0, index);
                bind_addr = Lookup(truncated_bind_arg, BaseParams().OnionServiceTargetPort(), false);
                if (bind_addr.has_value()) {
                    connOptions.onion_binds.push_back(bind_addr.value());
                    continue;
                }
            }
        }
        return InitError(ResolveErrMsg("bind", bind_arg));
    }

    for (const std::string& strBind : args.GetArgs("-whitebind")) {
        NetWhitebindPermissions whitebind;
        bilingual_str error;
        if (!NetWhitebindPermissions::TryParse(strBind, whitebind, error)) return InitError(error);
        connOptions.vWhiteBinds.push_back(whitebind);
    }

    // If the user did not specify -bind= or -whitebind= then we bind
    // on any address - 0.0.0.0 (IPv4) and :: (IPv6).
    connOptions.bind_on_any = args.GetArgs("-bind").empty() && args.GetArgs("-whitebind").empty();

    // Emit a warning if a bad port is given to -port= but only if -bind and -whitebind are not
    // given, because if they are, then -port= is ignored.
    if (connOptions.bind_on_any && args.IsArgSet("-port")) {
        const uint16_t port_arg = args.GetIntArg("-port", 0);
        if (IsBadPort(port_arg)) {
            InitWarning(BadPortWarning("-port", port_arg));
        }
    }

    CService onion_service_target;
    if (!connOptions.onion_binds.empty()) {
        onion_service_target = connOptions.onion_binds.front();
    } else {
        onion_service_target = DefaultOnionServiceTarget();
        connOptions.onion_binds.push_back(onion_service_target);
    }

    if (args.GetBoolArg("-listenonion", DEFAULT_LISTEN_ONION)) {
        if (connOptions.onion_binds.size() > 1) {
            InitWarning(strprintf(_("More than one onion bind address is provided. Using %s "
                                    "for the automatically created Tor onion service."),
                                  onion_service_target.ToStringAddrPort()));
        }
        StartTorControl(onion_service_target);
    }

    if (connOptions.bind_on_any) {
        // Only add all IP addresses of the machine if we would be listening on
        // any address - 0.0.0.0 (IPv4) and :: (IPv6).
        Discover();
    }

    for (const auto& net : args.GetArgs("-whitelist")) {
        NetWhitelistPermissions subnet;
        bilingual_str error;
        if (!NetWhitelistPermissions::TryParse(net, subnet, error)) return InitError(error);
        connOptions.vWhitelistedRange.push_back(subnet);
    }

    connOptions.vSeedNodes = args.GetArgs("-seednode");

    // Initiate outbound connections unless connect=0
    connOptions.m_use_addrman_outgoing = !args.IsArgSet("-connect");
    if (!connOptions.m_use_addrman_outgoing) {
        const auto connect = args.GetArgs("-connect");
        if (connect.size() != 1 || connect[0] != "0") {
            connOptions.m_specified_outgoing = connect;
        }
        if (!connOptions.m_specified_outgoing.empty() && !connOptions.vSeedNodes.empty()) {
            LogPrintf("-seednode is ignored when -connect is used\n");
        }

        if (args.IsArgSet("-dnsseed") && args.GetBoolArg("-dnsseed", DEFAULT_DNSSEED) && args.IsArgSet("-proxy")) {
            LogPrintf("-dnsseed is ignored when -connect is used and -proxy is specified\n");
        }
    }

    const std::string& i2psam_arg = args.GetArg("-i2psam", "");
    if (!i2psam_arg.empty()) {
        const std::optional<CService> addr{Lookup(i2psam_arg, 7656, fNameLookup)};
        if (!addr.has_value() || !addr->IsValid()) {
            return InitError(strprintf(_("Invalid -i2psam address or hostname: '%s'"), i2psam_arg));
        }
        SetProxy(NET_I2P, Proxy{addr.value()});
    } else {
        if (args.IsArgSet("-onlynet") && g_reachable_nets.Contains(NET_I2P)) {
            return InitError(
                _("Outbound connections restricted to i2p (-onlynet=i2p) but "
                  "-i2psam is not provided"));
        }
        g_reachable_nets.Remove(NET_I2P);
    }

    connOptions.m_i2p_accept_incoming = args.GetBoolArg("-i2pacceptincoming", DEFAULT_I2P_ACCEPT_INCOMING);

    if (!node.connman->Start(*node.scheduler, connOptions)) {
        return false;
    }

    // ********************************************************* Step 13: Check PAK
    if (chainparams.GetEnforcePak()) {
        if (!chainparams.GetConsensus().first_extension_space.empty() &&
                CreatePAKListFromExtensionSpace(chainparams.GetConsensus().first_extension_space).IsReject()) {
            return InitError(Untranslated("PAK is being enforced but initial extension space has invalid entries."));
        }
    }

    // ********************************************************* Step 14: finished

    // At this point, the RPC is "started", but still in warmup, which means it
    // cannot yet be called. Before we make it callable, we need to make sure
    // that the RPC's view of the best block is valid and consistent with
    // ChainstateManager's active tip.
    //
    // If we do not do this, RPC's view of the best block will be height=0 and
    // hash=0x0. This will lead to erroroneous responses for things like
    // waitforblockheight.
    RPCNotifyBlockChange(WITH_LOCK(chainman.GetMutex(), return chainman.ActiveTip()));
    SetRPCWarmupFinished();

    // ELEMENTS:
    if (gArgs.GetBoolArg("-validatepegin", Params().GetConsensus().has_parent_chain)) {
        uiInterface.InitMessage(_("Awaiting mainchain RPC warmup").translated);
        if (!MainchainRPCCheck()) {
            const std::string err_msg = "ERROR: elements is set to verify pegins but cannot get a valid response from the mainchain daemon. Please check debug.log for more information.\n\nIf you haven't setup a bitcoind please get the latest stable version from https://bitcoincore.org/en/download/ or if you do not need to validate pegins set in your elements configuration validatepegin=0";
            // We fail immediately if this node has RPC server enabled
            if (gArgs.GetBoolArg("-server", false)) {
                InitError(Untranslated(err_msg));
                return false;
            } else {
                // Or gently warn the user, and continue
                InitError(Untranslated(err_msg));
                gArgs.SoftSetArg("-validatepegin", "0");
            }
        }
    }

    // Call ActivateBestChain every 30 seconds. This is almost always a
    // harmless no-op. It is necessary in the unusual case where:
    // (1) Our connection to bitcoind is lost, and
    // (2) we build up a queue of blocks to validate in the meantime, and then
    // (3) our connection to bitcoind is restored, but
    // (4) nothing after that causes ActivateBestChain to be called, including
    //     no further blocks arriving for us to validate.
    // Unfortunately, this unusual case happens in the functional test suite.
    ChainstateManager *pchainman = node.chainman.get();
    node.reverification_scheduler->scheduleEvery([pchainman]{
        BlockValidationState state;
        if (!pchainman->ActiveChainstate().ActivateBestChain(state)) {
            LogPrintf("Failed to periodically activate best chain (%s)\n", state.ToString());
        }
    }, std::chrono::seconds{30});

    uiInterface.InitMessage(_("Done loading").translated);

    for (const auto& client : node.chain_clients) {
        client->start(*node.scheduler);
    }

    BanMan* banman = node.banman.get();
    node.scheduler->scheduleEvery([banman]{
        banman->DumpBanlist();
    }, DUMP_BANS_INTERVAL);

    if (node.peerman) node.peerman->StartScheduledTasks(*node.scheduler);

#if HAVE_SYSTEM
    StartupNotify(args);
#endif

    return true;
}

bool StartIndexBackgroundSync(NodeContext& node)
{
    // Find the oldest block among all indexes.
    // This block is used to verify that we have the required blocks' data stored on disk,
    // starting from that point up to the current tip.
    // indexes_start_block='nullptr' means "start from height 0".
    std::optional<const CBlockIndex*> indexes_start_block;
    std::string older_index_name;
    ChainstateManager& chainman = *Assert(node.chainman);
    const Chainstate& chainstate = WITH_LOCK(::cs_main, return chainman.GetChainstateForIndexing());
    const CChain& index_chain = chainstate.m_chain;

    for (auto index : node.indexes) {
        const IndexSummary& summary = index->GetSummary();
        if (summary.synced) continue;

        // Get the last common block between the index best block and the active chain
        LOCK(::cs_main);
        const CBlockIndex* pindex = chainman.m_blockman.LookupBlockIndex(summary.best_block_hash);
        if (!index_chain.Contains(pindex)) {
            pindex = index_chain.FindFork(pindex);
        }

        if (!indexes_start_block || !pindex || pindex->nHeight < indexes_start_block.value()->nHeight) {
            indexes_start_block = pindex;
            older_index_name = summary.name;
            if (!pindex) break; // Starting from genesis so no need to look for earlier block.
        }
    };

    // Verify all blocks needed to sync to current tip are present.
    if (indexes_start_block) {
        LOCK(::cs_main);
        const CBlockIndex* start_block = *indexes_start_block;
        if (!start_block) start_block = chainman.ActiveChain().Genesis();
        if (!chainman.m_blockman.CheckBlockDataAvailability(*index_chain.Tip(), *Assert(start_block))) {
            return InitError(strprintf(Untranslated("%s best block of the index goes beyond pruned data. Please disable the index or reindex (which will download the whole blockchain again)"), older_index_name));
        }
    }

    // Start threads
    for (auto index : node.indexes) if (!index->StartBackgroundSync()) return false;
    return true;
}<|MERGE_RESOLUTION|>--- conflicted
+++ resolved
@@ -276,17 +276,10 @@
     StopTorControl();
 
     // After everything has been shut down, but before things get flushed, stop the
-<<<<<<< HEAD
-    // CScheduler/checkqueue, scheduler and load block thread.
-    if (node.chainman && node.chainman->m_thread_load.joinable()) node.chainman->m_thread_load.join();
-    if (node.scheduler) node.scheduler->stop();
-    if (node.reverification_scheduler) node.reverification_scheduler->stop();
-    StopScriptCheckWorkerThreads();
-=======
     // scheduler and load block thread.
     if (node.scheduler) node.scheduler->stop();
+    if (node.reverification_scheduler) node.reverification_scheduler->stop(); // ELEMENTS
     if (node.chainman && node.chainman->m_thread_load.joinable()) node.chainman->m_thread_load.join();
->>>>>>> 498994b6
 
     // After the threads that potentially access these pointers have been stopped,
     // destruct and reset all to nullptr.
