--- conflicted
+++ resolved
@@ -964,21 +964,7 @@
         return InitError(errors);
     }
 
-<<<<<<< HEAD
-    if (!fs::is_directory(GetBlocksDir())) {
-=======
-    // Warn if unrecognized section name are present in the config file.
-    bilingual_str warnings;
-    for (const auto& section : args.GetUnrecognizedSections()) {
-        warnings += strprintf(Untranslated("%s:%i ") + _("Section [%s] is not recognized.") + Untranslated("\n"), section.m_file, section.m_line, section.m_name);
-    }
-
-    if (!warnings.empty()) {
-        InitWarning(warnings);
-    }
-
     if (!fs::is_directory(gArgs.GetBlocksDirPath())) {
->>>>>>> a839303e
         return InitError(strprintf(_("Specified blocks directory \"%s\" does not exist."), args.GetArg("-blocksdir", "")));
     }
 
