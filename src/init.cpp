// Copyright (c) 2009-2010 Satoshi Nakamoto
// Copyright (c) 2009-2022 The Bitcoin Core developers
// Distributed under the MIT software license, see the accompanying
// file COPYING or http://www.opensource.org/licenses/mit-license.php.

#if defined(HAVE_CONFIG_H)
#include <config/bitcoin-config.h>
#endif

#include <init.h>

#include <kernel/checks.h>
#include <kernel/mempool_persist.h>
#include <kernel/validation_cache_sizes.h>

#include <addrman.h>
#include <banman.h>
#include <blockfilter.h>
#include <chain.h>
#include <chainparams.h>
#include <chainparamsbase.h>
#include <common/args.h>
#include <common/system.h>
#include <consensus/amount.h>
#include <deploymentstatus.h>
#include <hash.h>
#include <httprpc.h>
#include <httpserver.h>
#include <index/blockfilterindex.h>
#include <index/coinstatsindex.h>
#include <index/txindex.h>
#include <init/common.h>
#include <interfaces/chain.h>
#include <interfaces/init.h>
#include <interfaces/node.h>
#include <logging.h>
#include <mainchainrpc.h>
#include <mapport.h>
#include <net.h>
#include <net_permissions.h>
#include <net_processing.h>
#include <netbase.h>
#include <netgroup.h>
#include <node/blockmanager_args.h>
#include <node/blockstorage.h>
#include <node/caches.h>
#include <node/chainstate.h>
#include <node/chainstatemanager_args.h>
#include <node/context.h>
#include <node/interface_ui.h>
#include <node/kernel_notifications.h>
#include <node/mempool_args.h>
#include <node/mempool_persist_args.h>
#include <node/miner.h>
#include <node/peerman_args.h>
#include <node/validation_cache_args.h>
#include <policy/feerate.h>
#include <policy/fees.h>
#include <policy/fees_args.h>
#include <policy/policy.h>
#include <policy/settings.h>
#include <protocol.h>
#include <rpc/blockchain.h>
#include <rpc/register.h>
#include <rpc/server.h>
#include <rpc/util.h>
#include <scheduler.h>
#include <script/sigcache.h>
#include <shutdown.h>
#include <sync.h>
#include <timedata.h>
#include <torcontrol.h>
#include <txdb.h>
#include <txmempool.h>
#include <util/asmap.h>
#include <util/chaintype.h>
#include <util/check.h>
#include <util/fs.h>
#include <util/fs_helpers.h>
#include <util/moneystr.h>
#include <util/result.h>
#include <util/strencodings.h>
#include <util/string.h>
#include <util/syserror.h>
#include <util/thread.h>
#include <util/threadnames.h>
#include <util/time.h>
#include <util/translation.h>
#include <validation.h>
#include <validationinterface.h>
#include <walletinitinterface.h>

#include <algorithm>
#include <condition_variable>
#include <cstdint>
#include <cstdio>
#include <fstream>
#include <functional>
#include <set>
#include <string>
#include <thread>
#include <vector>

#ifndef WIN32
#include <cerrno>
#include <signal.h>
#include <sys/stat.h>
#endif

#include <boost/signals2/signal.hpp>

#include <assetsdir.h> // InitGlobalAssetDir
#include <pegins.h>

#if ENABLE_ZMQ
#include <zmq/zmqabstractnotifier.h>
#include <zmq/zmqnotificationinterface.h>
#include <zmq/zmqrpc.h>
#endif

using kernel::DumpMempool;
using kernel::LoadMempool;
using kernel::ValidationCacheSizes;

using node::ApplyArgsManOptions;
using node::BlockManager;
using node::CacheSizes;
using node::CalculateCacheSizes;
using node::DEFAULT_PERSIST_MEMPOOL;
using node::DEFAULT_PRINTPRIORITY;
using node::DEFAULT_STOPATHEIGHT;
using node::fReindex;
using node::KernelNotifications;
using node::LoadChainstate;
using node::MempoolPath;
using node::NodeContext;
using node::ShouldPersistMempool;
using node::ImportBlocks;
using node::VerifyLoadedChainstate;

static constexpr bool DEFAULT_PROXYRANDOMIZE{true};
static constexpr bool DEFAULT_REST_ENABLE{false};
static constexpr bool DEFAULT_I2P_ACCEPT_INCOMING{true};
static constexpr bool DEFAULT_STOPAFTERBLOCKIMPORT{false};

#ifdef WIN32
// Win32 LevelDB doesn't use filedescriptors, and the ones used for
// accessing block files don't count towards the fd_set size limit
// anyway.
#define MIN_CORE_FILEDESCRIPTORS 0
#else
#define MIN_CORE_FILEDESCRIPTORS 150
#endif

static const char* DEFAULT_ASMAP_FILENAME="ip_asn.map";

/**
 * The PID file facilities.
 */
#ifdef LIQUID
const char * const BITCOIN_PID_FILENAME = "liquid.pid";
#else
const char * const BITCOIN_PID_FILENAME = "elementsd.pid";
#endif

static fs::path GetPidFile(const ArgsManager& args)
{
    return AbsPathForConfigVal(args, args.GetPathArg("-pid", BITCOIN_PID_FILENAME));
}

[[nodiscard]] static bool CreatePidFile(const ArgsManager& args)
{
    std::ofstream file{GetPidFile(args)};
    if (file) {
#ifdef WIN32
        tfm::format(file, "%d\n", GetCurrentProcessId());
#else
        tfm::format(file, "%d\n", getpid());
#endif
        return true;
    } else {
        return InitError(strprintf(_("Unable to create the PID file '%s': %s"), fs::PathToString(GetPidFile(args)), SysErrorString(errno)));
    }
}

//////////////////////////////////////////////////////////////////////////////
//
// Shutdown
//

//
// Thread management and startup/shutdown:
//
// The network-processing threads are all part of a thread group
// created by AppInit() or the Qt main() function.
//
// A clean exit happens when StartShutdown() or the SIGTERM
// signal handler sets ShutdownRequested(), which makes main thread's
// WaitForShutdown() interrupts the thread group.
// And then, WaitForShutdown() makes all other on-going threads
// in the thread group join the main thread.
// Shutdown() is then called to clean up database connections, and stop other
// threads that should only be stopped after the main network-processing
// threads have exited.
//
// Shutdown for Qt is very similar, only it uses a QTimer to detect
// ShutdownRequested() getting set, and then does the normal Qt
// shutdown thing.
//

#if HAVE_SYSTEM
static void ShutdownNotify(const ArgsManager& args)
{
    std::vector<std::thread> threads;
    for (const auto& cmd : args.GetArgs("-shutdownnotify")) {
        threads.emplace_back(runCommand, cmd);
    }
    for (auto& t : threads) {
        t.join();
    }
}
#endif

void Interrupt(NodeContext& node)
{
#if HAVE_SYSTEM
    ShutdownNotify(*node.args);
#endif
    InterruptHTTPServer();
    InterruptHTTPRPC();
    InterruptRPC();
    InterruptREST();
    InterruptTorControl();
    InterruptMapPort();
    if (node.connman)
        node.connman->Interrupt();
    if (g_txindex) {
        g_txindex->Interrupt();
    }
    ForEachBlockFilterIndex([](BlockFilterIndex& index) { index.Interrupt(); });
    if (g_coin_stats_index) {
        g_coin_stats_index->Interrupt();
    }
}

void Shutdown(NodeContext& node)
{
    static Mutex g_shutdown_mutex;
    TRY_LOCK(g_shutdown_mutex, lock_shutdown);
    if (!lock_shutdown) return;
    LogPrintf("%s: In progress...\n", __func__);
    Assert(node.args);

    /// Note: Shutdown() must be able to handle cases in which initialization failed part of the way,
    /// for example if the data directory was found to be locked.
    /// Be sure that anything that writes files or flushes caches only does this if the respective
    /// module was initialized.
    util::ThreadRename("shutoff");
    if (node.mempool) node.mempool->AddTransactionsUpdated(1);

    StopHTTPRPC();
    StopREST();
    StopRPC();
    StopHTTPServer();
    for (const auto& client : node.chain_clients) {
        client->flush();
    }
    StopMapPort();

    // Because these depend on each-other, we make sure that neither can be
    // using the other before destroying them.
    if (node.peerman) UnregisterValidationInterface(node.peerman.get());
    if (node.connman) node.connman->Stop();

    StopTorControl();

    // After everything has been shut down, but before things get flushed, stop the
    // CScheduler/checkqueue, scheduler and load block thread.
    if (node.chainman && node.chainman->m_load_block.joinable()) node.chainman->m_load_block.join();
    if (node.scheduler) node.scheduler->stop();
    if (node.reverification_scheduler) node.reverification_scheduler->stop();
<<<<<<< HEAD
    if (node.chainman && node.chainman->m_thread_load.joinable()) node.chainman->m_thread_load.join();
=======
>>>>>>> 67cd78db
    StopScriptCheckWorkerThreads();

    // After the threads that potentially access these pointers have been stopped,
    // destruct and reset all to nullptr.
    node.peerman.reset();
    node.connman.reset();
    node.banman.reset();
    node.addrman.reset();
    node.netgroupman.reset();

    if (node.mempool && node.mempool->GetLoadTried() && ShouldPersistMempool(*node.args)) {
        DumpMempool(*node.mempool, MempoolPath(*node.args));
    }

    // Drop transactions we were still watching, and record fee estimations.
    if (node.fee_estimator) node.fee_estimator->Flush();

    // FlushStateToDisk generates a ChainStateFlushed callback, which we should avoid missing
    if (node.chainman) {
        LOCK(cs_main);
        for (Chainstate* chainstate : node.chainman->GetAll()) {
            if (chainstate->CanFlushToDisk()) {
                chainstate->ForceFlushStateToDisk();
            }
        }
    }

    // After there are no more peers/RPC left to give us new data which may generate
    // CValidationInterface callbacks, flush them...
    GetMainSignals().FlushBackgroundCallbacks();

    // Stop and delete all indexes only after flushing background callbacks.
    if (g_txindex) {
        g_txindex->Stop();
        g_txindex.reset();
    }
    if (g_coin_stats_index) {
        g_coin_stats_index->Stop();
        g_coin_stats_index.reset();
    }
    ForEachBlockFilterIndex([](BlockFilterIndex& index) { index.Stop(); });
    DestroyAllBlockFilterIndexes();

    // Any future callbacks will be dropped. This should absolutely be safe - if
    // missing a callback results in an unrecoverable situation, unclean shutdown
    // would too. The only reason to do the above flushes is to let the wallet catch
    // up with our current chain to avoid any strange pruning edge cases and make
    // next startup faster by avoiding rescan.

    if (node.chainman) {
        LOCK(cs_main);
        for (Chainstate* chainstate : node.chainman->GetAll()) {
            if (chainstate->CanFlushToDisk()) {
                chainstate->ForceFlushStateToDisk();
                chainstate->ResetCoinsViews();
            }
        }
    }
    for (const auto& client : node.chain_clients) {
        client->stop();
    }

#if ENABLE_ZMQ
    if (g_zmq_notification_interface) {
        UnregisterValidationInterface(g_zmq_notification_interface.get());
        g_zmq_notification_interface.reset();
    }
#endif

    node.chain_clients.clear();
    UnregisterAllValidationInterfaces();
    GetMainSignals().UnregisterBackgroundSignalScheduler();
    node.kernel.reset();
    node.mempool.reset();
    node.fee_estimator.reset();
    node.chainman.reset();
    node.scheduler.reset();
    node.reverification_scheduler.reset();

    try {
        if (!fs::remove(GetPidFile(*node.args))) {
            LogPrintf("%s: Unable to remove PID file: File does not exist\n", __func__);
        }
    } catch (const fs::filesystem_error& e) {
        LogPrintf("%s: Unable to remove PID file: %s\n", __func__, fsbridge::get_filesystem_error_message(e));
    }

    LogPrintf("%s: done\n", __func__);
}

/**
 * Signal handlers are very limited in what they are allowed to do.
 * The execution context the handler is invoked in is not guaranteed,
 * so we restrict handler operations to just touching variables:
 */
#ifndef WIN32
static void HandleSIGTERM(int)
{
    StartShutdown();
}

static void HandleSIGHUP(int)
{
    LogInstance().m_reopen_file = true;
}
#else
static BOOL WINAPI consoleCtrlHandler(DWORD dwCtrlType)
{
    StartShutdown();
    Sleep(INFINITE);
    return true;
}
#endif

#ifndef WIN32
static void registerSignalHandler(int signal, void(*handler)(int))
{
    struct sigaction sa;
    sa.sa_handler = handler;
    sigemptyset(&sa.sa_mask);
    sa.sa_flags = 0;
    sigaction(signal, &sa, nullptr);
}
#endif

static boost::signals2::connection rpc_notify_block_change_connection;
static void OnRPCStarted()
{
    rpc_notify_block_change_connection = uiInterface.NotifyBlockTip_connect(std::bind(RPCNotifyBlockChange, std::placeholders::_2));
}

static void OnRPCStopped()
{
    rpc_notify_block_change_connection.disconnect();
    RPCNotifyBlockChange(nullptr);
    g_best_block_cv.notify_all();
    LogPrint(BCLog::RPC, "RPC stopped.\n");
}

void SetupServerArgs(ArgsManager& argsman)
{
    SetupHelpOptions(argsman);
    argsman.AddArg("-help-debug", "Print help message with debugging options and exit", ArgsManager::ALLOW_ANY, OptionsCategory::DEBUG_TEST); // server-only for now

    init::AddLoggingArgs(argsman);

    const auto defaultBaseParams = CreateBaseChainParams(ChainType::LIQUID1);
    const auto mainnetBaseParams = CreateBaseChainParams(ChainType::MAIN);
    const auto testnetBaseParams = CreateBaseChainParams(ChainType::TESTNET);
    const auto signetBaseParams = CreateBaseChainParams(ChainType::SIGNET);
    const auto regtestBaseParams = CreateBaseChainParams(ChainType::REGTEST);
    const auto defaultChainParams = CreateChainParams(argsman, ChainType::LIQUID1);
    const auto mainnetChainParams = CreateChainParams(argsman, ChainType::MAIN);
    const auto testnetChainParams = CreateChainParams(argsman, ChainType::TESTNET);
    const auto signetChainParams = CreateChainParams(argsman, ChainType::SIGNET);
    const auto regtestChainParams = CreateChainParams(argsman, ChainType::REGTEST);

    // Hidden Options
    std::vector<std::string> hidden_args = {
        "-dbcrashratio", "-forcecompactdb",
        // GUI args. These will be overwritten by SetupUIArgs for the GUI
        "-choosedatadir", "-lang=<lang>", "-min", "-resetguisettings", "-splash", "-uiplatform"};

    argsman.AddArg("-version", "Print version and exit", ArgsManager::ALLOW_ANY, OptionsCategory::OPTIONS);
#if HAVE_SYSTEM
    argsman.AddArg("-alertnotify=<cmd>", "Execute command when an alert is raised (%s in cmd is replaced by message)", ArgsManager::ALLOW_ANY, OptionsCategory::OPTIONS);
#endif
    argsman.AddArg("-assumevalid=<hex>", strprintf("If this block is in the chain assume that it and its ancestors are valid and potentially skip their script verification (0 to verify all, default: %s, testnet: %s, signet: %s)", defaultChainParams->GetConsensus().defaultAssumeValid.GetHex(), testnetChainParams->GetConsensus().defaultAssumeValid.GetHex(), signetChainParams->GetConsensus().defaultAssumeValid.GetHex()), ArgsManager::ALLOW_ANY, OptionsCategory::OPTIONS);
    argsman.AddArg("-blocksdir=<dir>", "Specify directory to hold blocks subdirectory for *.dat files (default: <datadir>)", ArgsManager::ALLOW_ANY, OptionsCategory::OPTIONS);
    argsman.AddArg("-fastprune", "Use smaller block files and lower minimum prune height for testing purposes", ArgsManager::ALLOW_ANY | ArgsManager::DEBUG_ONLY, OptionsCategory::DEBUG_TEST);
#if HAVE_SYSTEM
    argsman.AddArg("-blocknotify=<cmd>", "Execute command when the best block changes (%s in cmd is replaced by block hash)", ArgsManager::ALLOW_ANY, OptionsCategory::OPTIONS);
#endif
    argsman.AddArg("-blockreconstructionextratxn=<n>", strprintf("Extra transactions to keep in memory for compact block reconstructions (default: %u)", DEFAULT_BLOCK_RECONSTRUCTION_EXTRA_TXN), ArgsManager::ALLOW_ANY, OptionsCategory::OPTIONS);
    argsman.AddArg("-blocksonly", strprintf("Whether to reject transactions from network peers. Automatic broadcast and rebroadcast of any transactions from inbound peers is disabled, unless the peer has the 'forcerelay' permission. RPC transactions are not affected. (default: %u)", DEFAULT_BLOCKSONLY), ArgsManager::ALLOW_ANY, OptionsCategory::OPTIONS);
    argsman.AddArg("-coinstatsindex", strprintf("Maintain coinstats index used by the gettxoutsetinfo RPC (default: %u)", DEFAULT_COINSTATSINDEX), ArgsManager::ALLOW_ANY, OptionsCategory::OPTIONS);
    argsman.AddArg("-conf=<file>", strprintf("Specify path to read-only configuration file. Relative paths will be prefixed by datadir location (only useable from command line, not configuration file) (default: %s)", BITCOIN_CONF_FILENAME), ArgsManager::ALLOW_ANY, OptionsCategory::OPTIONS);
    argsman.AddArg("-datadir=<dir>", "Specify data directory", ArgsManager::ALLOW_ANY, OptionsCategory::OPTIONS);
    argsman.AddArg("-dbbatchsize", strprintf("Maximum database write batch size in bytes (default: %u)", nDefaultDbBatchSize), ArgsManager::ALLOW_ANY | ArgsManager::DEBUG_ONLY, OptionsCategory::OPTIONS);
    argsman.AddArg("-dbcache=<n>", strprintf("Maximum database cache size <n> MiB (%d to %d, default: %d). In addition, unused mempool memory is shared for this cache (see -maxmempool).", nMinDbCache, nMaxDbCache, nDefaultDbCache), ArgsManager::ALLOW_ANY, OptionsCategory::OPTIONS);
    argsman.AddArg("-includeconf=<file>", "Specify additional configuration file, relative to the -datadir path (only useable from configuration file, not command line)", ArgsManager::ALLOW_ANY, OptionsCategory::OPTIONS);
    argsman.AddArg("-allowignoredconf", strprintf("For backwards compatibility, treat an unused %s file in the datadir as a warning, not an error.", BITCOIN_CONF_FILENAME), ArgsManager::ALLOW_ANY, OptionsCategory::OPTIONS);
    argsman.AddArg("-loadblock=<file>", "Imports blocks from external file on startup", ArgsManager::ALLOW_ANY, OptionsCategory::OPTIONS);
    argsman.AddArg("-maxmempool=<n>", strprintf("Keep the transaction memory pool below <n> megabytes (default: %u)", DEFAULT_MAX_MEMPOOL_SIZE_MB), ArgsManager::ALLOW_ANY, OptionsCategory::OPTIONS);
    argsman.AddArg("-maxorphantx=<n>", strprintf("Keep at most <n> unconnectable transactions in memory (default: %u)", DEFAULT_MAX_ORPHAN_TRANSACTIONS), ArgsManager::ALLOW_ANY, OptionsCategory::OPTIONS);
    argsman.AddArg("-mempoolexpiry=<n>", strprintf("Do not keep transactions in the mempool longer than <n> hours (default: %u)", DEFAULT_MEMPOOL_EXPIRY_HOURS), ArgsManager::ALLOW_ANY, OptionsCategory::OPTIONS);
    argsman.AddArg("-minimumchainwork=<hex>", strprintf("Minimum work assumed to exist on a valid chain in hex (default: %s, testnet: %s, signet: %s)", defaultChainParams->GetConsensus().nMinimumChainWork.GetHex(), testnetChainParams->GetConsensus().nMinimumChainWork.GetHex(), signetChainParams->GetConsensus().nMinimumChainWork.GetHex()), ArgsManager::ALLOW_ANY | ArgsManager::DEBUG_ONLY, OptionsCategory::OPTIONS);
    argsman.AddArg("-par=<n>", strprintf("Set the number of script verification threads (%u to %d, 0 = auto, <0 = leave that many cores free, default: %d)",
        -GetNumCores(), MAX_SCRIPTCHECK_THREADS, DEFAULT_SCRIPTCHECK_THREADS), ArgsManager::ALLOW_ANY, OptionsCategory::OPTIONS);
    argsman.AddArg("-persistmempool", strprintf("Whether to save the mempool on shutdown and load on restart (default: %u)", DEFAULT_PERSIST_MEMPOOL), ArgsManager::ALLOW_ANY, OptionsCategory::OPTIONS);
    argsman.AddArg("-pid=<file>", strprintf("Specify pid file. Relative paths will be prefixed by a net-specific datadir location. (default: %s)", BITCOIN_PID_FILENAME), ArgsManager::ALLOW_ANY, OptionsCategory::OPTIONS);
    argsman.AddArg("-prune=<n>", strprintf("Reduce storage requirements by enabling pruning (deleting) of old blocks. This allows the pruneblockchain RPC to be called to delete specific blocks and enables automatic pruning of old blocks if a target size in MiB is provided. This mode is incompatible with -txindex. "
            "Warning: Reverting this setting requires re-downloading the entire blockchain. "
            "(default: 0 = disable pruning blocks, 1 = allow manual pruning via RPC, >=%u = automatically prune block files to stay under the specified target size in MiB)", MIN_DISK_SPACE_FOR_BLOCK_FILES / 1024 / 1024), ArgsManager::ALLOW_ANY, OptionsCategory::OPTIONS);
    argsman.AddArg("-reindex", "Rebuild chain state and block index from the blk*.dat files on disk. This will also rebuild active optional indexes.", ArgsManager::ALLOW_ANY, OptionsCategory::OPTIONS);
    argsman.AddArg("-reindex-chainstate", "Rebuild chain state from the currently indexed blocks. When in pruning mode or if blocks on disk might be corrupted, use full -reindex instead.", ArgsManager::ALLOW_ANY, OptionsCategory::OPTIONS);
    argsman.AddArg("-settings=<file>", strprintf("Specify path to dynamic settings data file. Can be disabled with -nosettings. File is written at runtime and not meant to be edited by users (use %s instead for custom settings). Relative paths will be prefixed by datadir location. (default: %s)", BITCOIN_CONF_FILENAME, BITCOIN_SETTINGS_FILENAME), ArgsManager::ALLOW_ANY, OptionsCategory::OPTIONS);
#if HAVE_SYSTEM
    argsman.AddArg("-startupnotify=<cmd>", "Execute command on startup.", ArgsManager::ALLOW_ANY, OptionsCategory::OPTIONS);
    argsman.AddArg("-shutdownnotify=<cmd>", "Execute command immediately before beginning shutdown. The need for shutdown may be urgent, so be careful not to delay it long (if the command doesn't require interaction with the server, consider having it fork into the background).", ArgsManager::ALLOW_ANY, OptionsCategory::OPTIONS);
#endif
    argsman.AddArg("-txindex", strprintf("Maintain a full transaction index, used by the getrawtransaction rpc call (default: %u)", DEFAULT_TXINDEX), ArgsManager::ALLOW_ANY, OptionsCategory::OPTIONS);
    argsman.AddArg("-trim_headers", strprintf("Trim old headers in memory (by default older than 2 epochs), removing blocksigning and dynafed-related fields. Saves memory, but blocks us from serving blocks or headers to peers, and removes trimmed fields from some JSON RPC outputs. (default: 0)"), ArgsManager::ALLOW_ANY, OptionsCategory::OPTIONS);
    argsman.AddArg("-blockfilterindex=<type>",
                 strprintf("Maintain an index of compact filters by block (default: %s, values: %s).", DEFAULT_BLOCKFILTERINDEX, ListBlockFilterTypes()) +
                 " If <type> is not supplied or if <type> = 1, indexes for all known types are enabled.",
                 ArgsManager::ALLOW_ANY, OptionsCategory::OPTIONS);

    argsman.AddArg("-addnode=<ip>", strprintf("Add a node to connect to and attempt to keep the connection open (see the addnode RPC help for more info). This option can be specified multiple times to add multiple nodes; connections are limited to %u at a time and are counted separately from the -maxconnections limit.", MAX_ADDNODE_CONNECTIONS), ArgsManager::ALLOW_ANY | ArgsManager::NETWORK_ONLY, OptionsCategory::CONNECTION);
    argsman.AddArg("-asmap=<file>", strprintf("Specify asn mapping used for bucketing of the peers (default: %s). Relative paths will be prefixed by the net-specific datadir location.", DEFAULT_ASMAP_FILENAME), ArgsManager::ALLOW_ANY, OptionsCategory::CONNECTION);
    argsman.AddArg("-bantime=<n>", strprintf("Default duration (in seconds) of manually configured bans (default: %u)", DEFAULT_MISBEHAVING_BANTIME), ArgsManager::ALLOW_ANY, OptionsCategory::CONNECTION);
    argsman.AddArg("-bind=<addr>[:<port>][=onion]", strprintf("Bind to given address and always listen on it (default: 0.0.0.0). Use [host]:port notation for IPv6. Append =onion to tag any incoming connections to that address and port as incoming Tor connections (default: 127.0.0.1:%u=onion, testnet: 127.0.0.1:%u=onion, signet: 127.0.0.1:%u=onion, regtest: 127.0.0.1:%u=onion)", defaultBaseParams->OnionServiceTargetPort(), testnetBaseParams->OnionServiceTargetPort(), signetBaseParams->OnionServiceTargetPort(), regtestBaseParams->OnionServiceTargetPort()), ArgsManager::ALLOW_ANY | ArgsManager::NETWORK_ONLY, OptionsCategory::CONNECTION);
    argsman.AddArg("-cjdnsreachable", "If set, then this host is configured for CJDNS (connecting to fc00::/8 addresses would lead us to the CJDNS network, see doc/cjdns.md) (default: 0)", ArgsManager::ALLOW_ANY, OptionsCategory::CONNECTION);
    argsman.AddArg("-connect=<ip>", "Connect only to the specified node; -noconnect disables automatic connections (the rules for this peer are the same as for -addnode). This option can be specified multiple times to connect to multiple nodes.", ArgsManager::ALLOW_ANY | ArgsManager::NETWORK_ONLY, OptionsCategory::CONNECTION);
    argsman.AddArg("-discover", "Discover own IP addresses (default: 1 when listening and no -externalip or -proxy)", ArgsManager::ALLOW_ANY, OptionsCategory::CONNECTION);
    argsman.AddArg("-dns", strprintf("Allow DNS lookups for -addnode, -seednode and -connect (default: %u)", DEFAULT_NAME_LOOKUP), ArgsManager::ALLOW_ANY, OptionsCategory::CONNECTION);
    argsman.AddArg("-dnsseed", strprintf("Query for peer addresses via DNS lookup, if low on addresses (default: %u unless -connect used or -maxconnections=0)", DEFAULT_DNSSEED), ArgsManager::ALLOW_ANY, OptionsCategory::CONNECTION);
    argsman.AddArg("-externalip=<ip>", "Specify your own public address", ArgsManager::ALLOW_ANY, OptionsCategory::CONNECTION);
    argsman.AddArg("-fixedseeds", strprintf("Allow fixed seeds if DNS seeds don't provide peers (default: %u)", DEFAULT_FIXEDSEEDS), ArgsManager::ALLOW_ANY, OptionsCategory::CONNECTION);
    argsman.AddArg("-forcednsseed", strprintf("Always query for peer addresses via DNS lookup (default: %u)", DEFAULT_FORCEDNSSEED), ArgsManager::ALLOW_ANY, OptionsCategory::CONNECTION);
    argsman.AddArg("-listen", strprintf("Accept connections from outside (default: %u if no -proxy, -connect or -maxconnections=0)", DEFAULT_LISTEN), ArgsManager::ALLOW_ANY, OptionsCategory::CONNECTION);
    argsman.AddArg("-listenonion", strprintf("Automatically create Tor onion service (default: %d)", DEFAULT_LISTEN_ONION), ArgsManager::ALLOW_ANY, OptionsCategory::CONNECTION);
    argsman.AddArg("-maxconnections=<n>", strprintf("Maintain at most <n> connections to peers (default: %u). This limit does not apply to connections manually added via -addnode or the addnode RPC, which have a separate limit of %u.", DEFAULT_MAX_PEER_CONNECTIONS, MAX_ADDNODE_CONNECTIONS), ArgsManager::ALLOW_ANY, OptionsCategory::CONNECTION);
    argsman.AddArg("-maxreceivebuffer=<n>", strprintf("Maximum per-connection receive buffer, <n>*1000 bytes (default: %u)", DEFAULT_MAXRECEIVEBUFFER), ArgsManager::ALLOW_ANY, OptionsCategory::CONNECTION);
    argsman.AddArg("-maxsendbuffer=<n>", strprintf("Maximum per-connection memory usage for the send buffer, <n>*1000 bytes (default: %u)", DEFAULT_MAXSENDBUFFER), ArgsManager::ALLOW_ANY, OptionsCategory::CONNECTION);
    argsman.AddArg("-maxtimeadjustment", strprintf("Maximum allowed median peer time offset adjustment. Local perspective of time may be influenced by outbound peers forward or backward by this amount (default: %u seconds).", DEFAULT_MAX_TIME_ADJUSTMENT), ArgsManager::ALLOW_ANY, OptionsCategory::CONNECTION);
    argsman.AddArg("-maxuploadtarget=<n>", strprintf("Tries to keep outbound traffic under the given target per 24h. Limit does not apply to peers with 'download' permission or blocks created within past week. 0 = no limit (default: %s). Optional suffix units [k|K|m|M|g|G|t|T] (default: M). Lowercase is 1000 base while uppercase is 1024 base", DEFAULT_MAX_UPLOAD_TARGET), ArgsManager::ALLOW_ANY, OptionsCategory::CONNECTION);
    argsman.AddArg("-onion=<ip:port>", "Use separate SOCKS5 proxy to reach peers via Tor onion services, set -noonion to disable (default: -proxy)", ArgsManager::ALLOW_ANY, OptionsCategory::CONNECTION);
    argsman.AddArg("-i2psam=<ip:port>", "I2P SAM proxy to reach I2P peers and accept I2P connections (default: none)", ArgsManager::ALLOW_ANY, OptionsCategory::CONNECTION);
    argsman.AddArg("-i2pacceptincoming", strprintf("Whether to accept inbound I2P connections (default: %i). Ignored if -i2psam is not set. Listening for inbound I2P connections is done through the SAM proxy, not by binding to a local address and port.", DEFAULT_I2P_ACCEPT_INCOMING), ArgsManager::ALLOW_ANY, OptionsCategory::CONNECTION);
    argsman.AddArg("-onlynet=<net>", "Make automatic outbound connections only to network <net> (" + Join(GetNetworkNames(), ", ") + "). Inbound and manual connections are not affected by this option. It can be specified multiple times to allow multiple networks.", ArgsManager::ALLOW_ANY, OptionsCategory::CONNECTION);
    argsman.AddArg("-peerbloomfilters", strprintf("Support filtering of blocks and transaction with bloom filters (default: %u)", DEFAULT_PEERBLOOMFILTERS), ArgsManager::ALLOW_ANY, OptionsCategory::CONNECTION);
    argsman.AddArg("-peerblockfilters", strprintf("Serve compact block filters to peers per BIP 157 (default: %u)", DEFAULT_PEERBLOCKFILTERS), ArgsManager::ALLOW_ANY, OptionsCategory::CONNECTION);
    argsman.AddArg("-txreconciliation", strprintf("Enable transaction reconciliations per BIP 330 (default: %d)", DEFAULT_TXRECONCILIATION_ENABLE), ArgsManager::ALLOW_ANY | ArgsManager::DEBUG_ONLY, OptionsCategory::CONNECTION);
    // TODO: remove the sentence "Nodes not using ... incoming connections." once the changes from
    // https://github.com/bitcoin/bitcoin/pull/23542 have become widespread.
    argsman.AddArg("-port=<port>", strprintf("Listen for connections on <port>. Nodes not using the default ports (default: %u, testnet: %u, signet: %u, regtest: %u) are unlikely to get incoming connections. Not relevant for I2P (see doc/i2p.md).", defaultChainParams->GetDefaultPort(), testnetChainParams->GetDefaultPort(), signetChainParams->GetDefaultPort(), regtestChainParams->GetDefaultPort()), ArgsManager::ALLOW_ANY | ArgsManager::NETWORK_ONLY, OptionsCategory::CONNECTION);
    argsman.AddArg("-proxy=<ip:port>", "Connect through SOCKS5 proxy, set -noproxy to disable (default: disabled)", ArgsManager::ALLOW_ANY | ArgsManager::DISALLOW_ELISION, OptionsCategory::CONNECTION);
    argsman.AddArg("-proxyrandomize", strprintf("Randomize credentials for every proxy connection. This enables Tor stream isolation (default: %u)", DEFAULT_PROXYRANDOMIZE), ArgsManager::ALLOW_ANY, OptionsCategory::CONNECTION);
    argsman.AddArg("-seednode=<ip>", "Connect to a node to retrieve peer addresses, and disconnect. This option can be specified multiple times to connect to multiple nodes.", ArgsManager::ALLOW_ANY, OptionsCategory::CONNECTION);
    argsman.AddArg("-networkactive", "Enable all P2P network activity (default: 1). Can be changed by the setnetworkactive RPC command", ArgsManager::ALLOW_ANY, OptionsCategory::CONNECTION);
    argsman.AddArg("-timeout=<n>", strprintf("Specify socket connection timeout in milliseconds. If an initial attempt to connect is unsuccessful after this amount of time, drop it (minimum: 1, default: %d)", DEFAULT_CONNECT_TIMEOUT), ArgsManager::ALLOW_ANY, OptionsCategory::CONNECTION);
    argsman.AddArg("-peertimeout=<n>", strprintf("Specify a p2p connection timeout delay in seconds. After connecting to a peer, wait this amount of time before considering disconnection based on inactivity (minimum: 1, default: %d)", DEFAULT_PEER_CONNECT_TIMEOUT), ArgsManager::ALLOW_ANY | ArgsManager::DEBUG_ONLY, OptionsCategory::CONNECTION);
    argsman.AddArg("-torcontrol=<ip>:<port>", strprintf("Tor control port to use if onion listening enabled (default: %s)", DEFAULT_TOR_CONTROL), ArgsManager::ALLOW_ANY, OptionsCategory::CONNECTION);
    argsman.AddArg("-torpassword=<pass>", "Tor control port password (default: empty)", ArgsManager::ALLOW_ANY | ArgsManager::SENSITIVE, OptionsCategory::CONNECTION);
#ifdef USE_UPNP
#if USE_UPNP
    argsman.AddArg("-upnp", "Use UPnP to map the listening port (default: 1 when listening and no -proxy)", ArgsManager::ALLOW_ANY, OptionsCategory::CONNECTION);
#else
    argsman.AddArg("-upnp", strprintf("Use UPnP to map the listening port (default: %u)", 0), ArgsManager::ALLOW_ANY, OptionsCategory::CONNECTION);
#endif
#else
    hidden_args.emplace_back("-upnp");
#endif
#ifdef USE_NATPMP
    argsman.AddArg("-natpmp", strprintf("Use NAT-PMP to map the listening port (default: %s)", DEFAULT_NATPMP ? "1 when listening and no -proxy" : "0"), ArgsManager::ALLOW_ANY, OptionsCategory::CONNECTION);
#else
    hidden_args.emplace_back("-natpmp");
#endif // USE_NATPMP
    argsman.AddArg("-whitebind=<[permissions@]addr>", "Bind to the given address and add permission flags to the peers connecting to it. "
        "Use [host]:port notation for IPv6. Allowed permissions: " + Join(NET_PERMISSIONS_DOC, ", ") + ". "
        "Specify multiple permissions separated by commas (default: download,noban,mempool,relay). Can be specified multiple times.", ArgsManager::ALLOW_ANY, OptionsCategory::CONNECTION);

    argsman.AddArg("-whitelist=<[permissions@]IP address or network>", "Add permission flags to the peers connecting from the given IP address (e.g. 1.2.3.4) or "
        "CIDR-notated network (e.g. 1.2.3.0/24). Uses the same permissions as "
        "-whitebind. Can be specified multiple times." , ArgsManager::ALLOW_ANY, OptionsCategory::CONNECTION);

    g_wallet_init_interface.AddWalletOptions(argsman);

#if ENABLE_ZMQ
    argsman.AddArg("-zmqpubhashblock=<address>", "Enable publish hash block in <address>", ArgsManager::ALLOW_ANY, OptionsCategory::ZMQ);
    argsman.AddArg("-zmqpubhashtx=<address>", "Enable publish hash transaction in <address>", ArgsManager::ALLOW_ANY, OptionsCategory::ZMQ);
    argsman.AddArg("-zmqpubrawblock=<address>", "Enable publish raw block in <address>", ArgsManager::ALLOW_ANY, OptionsCategory::ZMQ);
    argsman.AddArg("-zmqpubrawtx=<address>", "Enable publish raw transaction in <address>", ArgsManager::ALLOW_ANY, OptionsCategory::ZMQ);
    argsman.AddArg("-zmqpubsequence=<address>", "Enable publish hash block and tx sequence in <address>", ArgsManager::ALLOW_ANY, OptionsCategory::ZMQ);
    argsman.AddArg("-zmqpubhashblockhwm=<n>", strprintf("Set publish hash block outbound message high water mark (default: %d)", CZMQAbstractNotifier::DEFAULT_ZMQ_SNDHWM), ArgsManager::ALLOW_ANY, OptionsCategory::ZMQ);
    argsman.AddArg("-zmqpubhashtxhwm=<n>", strprintf("Set publish hash transaction outbound message high water mark (default: %d)", CZMQAbstractNotifier::DEFAULT_ZMQ_SNDHWM), ArgsManager::ALLOW_ANY, OptionsCategory::ZMQ);
    argsman.AddArg("-zmqpubrawblockhwm=<n>", strprintf("Set publish raw block outbound message high water mark (default: %d)", CZMQAbstractNotifier::DEFAULT_ZMQ_SNDHWM), ArgsManager::ALLOW_ANY, OptionsCategory::ZMQ);
    argsman.AddArg("-zmqpubrawtxhwm=<n>", strprintf("Set publish raw transaction outbound message high water mark (default: %d)", CZMQAbstractNotifier::DEFAULT_ZMQ_SNDHWM), ArgsManager::ALLOW_ANY, OptionsCategory::ZMQ);
    argsman.AddArg("-zmqpubsequencehwm=<n>", strprintf("Set publish hash sequence message high water mark (default: %d)", CZMQAbstractNotifier::DEFAULT_ZMQ_SNDHWM), ArgsManager::ALLOW_ANY, OptionsCategory::ZMQ);
#else
    hidden_args.emplace_back("-zmqpubhashblock=<address>");
    hidden_args.emplace_back("-zmqpubhashtx=<address>");
    hidden_args.emplace_back("-zmqpubrawblock=<address>");
    hidden_args.emplace_back("-zmqpubrawtx=<address>");
    hidden_args.emplace_back("-zmqpubsequence=<n>");
    hidden_args.emplace_back("-zmqpubhashblockhwm=<n>");
    hidden_args.emplace_back("-zmqpubhashtxhwm=<n>");
    hidden_args.emplace_back("-zmqpubrawblockhwm=<n>");
    hidden_args.emplace_back("-zmqpubrawtxhwm=<n>");
    hidden_args.emplace_back("-zmqpubsequencehwm=<n>");
#endif

    argsman.AddArg("-checkblocks=<n>", strprintf("How many blocks to check at startup (default: %u, 0 = all)", DEFAULT_CHECKBLOCKS), ArgsManager::ALLOW_ANY | ArgsManager::DEBUG_ONLY, OptionsCategory::DEBUG_TEST);
    argsman.AddArg("-checklevel=<n>", strprintf("How thorough the block verification of -checkblocks is: %s (0-4, default: %u)", Join(CHECKLEVEL_DOC, ", "), DEFAULT_CHECKLEVEL), ArgsManager::ALLOW_ANY | ArgsManager::DEBUG_ONLY, OptionsCategory::DEBUG_TEST);
    argsman.AddArg("-checkblockindex", strprintf("Do a consistency check for the block tree, chainstate, and other validation data structures occasionally. (default: %u, regtest: %u)", defaultChainParams->DefaultConsistencyChecks(), regtestChainParams->DefaultConsistencyChecks()), ArgsManager::ALLOW_ANY | ArgsManager::DEBUG_ONLY, OptionsCategory::DEBUG_TEST);
    argsman.AddArg("-checkaddrman=<n>", strprintf("Run addrman consistency checks every <n> operations. Use 0 to disable. (default: %u)", DEFAULT_ADDRMAN_CONSISTENCY_CHECKS), ArgsManager::ALLOW_ANY | ArgsManager::DEBUG_ONLY, OptionsCategory::DEBUG_TEST);
    argsman.AddArg("-checkmempool=<n>", strprintf("Run mempool consistency checks every <n> transactions. Use 0 to disable. (default: %u, regtest: %u)", defaultChainParams->DefaultConsistencyChecks(), regtestChainParams->DefaultConsistencyChecks()), ArgsManager::ALLOW_ANY | ArgsManager::DEBUG_ONLY, OptionsCategory::DEBUG_TEST);
    argsman.AddArg("-checkpoints", strprintf("Enable rejection of any forks from the known historical chain until block %s (default: %u)", defaultChainParams->Checkpoints().GetHeight(), DEFAULT_CHECKPOINTS_ENABLED), ArgsManager::ALLOW_ANY | ArgsManager::DEBUG_ONLY, OptionsCategory::DEBUG_TEST);
    argsman.AddArg("-deprecatedrpc=<method>", "Allows deprecated RPC method(s) to be used", ArgsManager::ALLOW_ANY | ArgsManager::DEBUG_ONLY, OptionsCategory::DEBUG_TEST);
    argsman.AddArg("-stopafterblockimport", strprintf("Stop running after importing blocks from disk (default: %u)", DEFAULT_STOPAFTERBLOCKIMPORT), ArgsManager::ALLOW_ANY | ArgsManager::DEBUG_ONLY, OptionsCategory::DEBUG_TEST);
    argsman.AddArg("-stopatheight", strprintf("Stop running after reaching the given height in the main chain (default: %u)", DEFAULT_STOPATHEIGHT), ArgsManager::ALLOW_ANY | ArgsManager::DEBUG_ONLY, OptionsCategory::DEBUG_TEST);
    argsman.AddArg("-limitancestorcount=<n>", strprintf("Do not accept transactions if number of in-mempool ancestors is <n> or more (default: %u)", DEFAULT_ANCESTOR_LIMIT), ArgsManager::ALLOW_ANY | ArgsManager::DEBUG_ONLY, OptionsCategory::DEBUG_TEST);
    argsman.AddArg("-limitancestorsize=<n>", strprintf("Do not accept transactions whose size with all in-mempool ancestors exceeds <n> kilobytes (default: %u)", DEFAULT_ANCESTOR_SIZE_LIMIT_KVB), ArgsManager::ALLOW_ANY | ArgsManager::DEBUG_ONLY, OptionsCategory::DEBUG_TEST);
    argsman.AddArg("-limitdescendantcount=<n>", strprintf("Do not accept transactions if any ancestor would have <n> or more in-mempool descendants (default: %u)", DEFAULT_DESCENDANT_LIMIT), ArgsManager::ALLOW_ANY | ArgsManager::DEBUG_ONLY, OptionsCategory::DEBUG_TEST);
    argsman.AddArg("-limitdescendantsize=<n>", strprintf("Do not accept transactions if any ancestor would have more than <n> kilobytes of in-mempool descendants (default: %u).", DEFAULT_DESCENDANT_SIZE_LIMIT_KVB), ArgsManager::ALLOW_ANY | ArgsManager::DEBUG_ONLY, OptionsCategory::DEBUG_TEST);
    argsman.AddArg("-addrmantest", "Allows to test address relay on localhost", ArgsManager::ALLOW_ANY | ArgsManager::DEBUG_ONLY, OptionsCategory::DEBUG_TEST);
    argsman.AddArg("-capturemessages", "Capture all P2P messages to disk", ArgsManager::ALLOW_ANY | ArgsManager::DEBUG_ONLY, OptionsCategory::DEBUG_TEST);
    argsman.AddArg("-mocktime=<n>", "Replace actual time with " + UNIX_EPOCH_TIME + " (default: 0)", ArgsManager::ALLOW_ANY | ArgsManager::DEBUG_ONLY, OptionsCategory::DEBUG_TEST);
    argsman.AddArg("-maxsigcachesize=<n>", strprintf("Limit sum of signature cache and script execution cache sizes to <n> MiB (default: %u)", DEFAULT_MAX_SIG_CACHE_BYTES >> 20), ArgsManager::ALLOW_ANY | ArgsManager::DEBUG_ONLY, OptionsCategory::DEBUG_TEST);
    argsman.AddArg("-maxtipage=<n>",
                   strprintf("Maximum tip age in seconds to consider node in initial block download (default: %u)",
                             Ticks<std::chrono::seconds>(DEFAULT_MAX_TIP_AGE)),
                   ArgsManager::ALLOW_ANY | ArgsManager::DEBUG_ONLY, OptionsCategory::DEBUG_TEST);
    argsman.AddArg("-printpriority", strprintf("Log transaction fee rate in " + CURRENCY_UNIT + "/kvB when mining blocks (default: %u)", DEFAULT_PRINTPRIORITY), ArgsManager::ALLOW_ANY | ArgsManager::DEBUG_ONLY, OptionsCategory::DEBUG_TEST);
    argsman.AddArg("-uacomment=<cmt>", "Append comment to the user agent string", ArgsManager::ALLOW_ANY, OptionsCategory::DEBUG_TEST);

    SetupChainParamsBaseOptions(argsman);

    argsman.AddArg("-acceptnonstdtxn", strprintf("Relay and mine \"non-standard\" transactions (test networks only; default: %u)", DEFAULT_ACCEPT_NON_STD_TXN), ArgsManager::ALLOW_ANY | ArgsManager::DEBUG_ONLY, OptionsCategory::NODE_RELAY);
    argsman.AddArg("-incrementalrelayfee=<amt>", strprintf("Fee rate (in %s/kvB) used to define cost of relay, used for mempool limiting and replacement policy. (default: %s)", CURRENCY_UNIT, FormatMoney(DEFAULT_INCREMENTAL_RELAY_FEE)), ArgsManager::ALLOW_ANY | ArgsManager::DEBUG_ONLY, OptionsCategory::NODE_RELAY);
    argsman.AddArg("-dustrelayfee=<amt>", strprintf("Fee rate (in %s/kvB) used to define dust, the value of an output such that it will cost more than its value in fees at this fee rate to spend it. (default: %s)", CURRENCY_UNIT, FormatMoney(DUST_RELAY_TX_FEE)), ArgsManager::ALLOW_ANY | ArgsManager::DEBUG_ONLY, OptionsCategory::NODE_RELAY);
    argsman.AddArg("-acceptstalefeeestimates", strprintf("Read fee estimates even if they are stale (%sdefault: %u) fee estimates are considered stale if they are %s hours old", "regtest only; ", DEFAULT_ACCEPT_STALE_FEE_ESTIMATES, Ticks<std::chrono::hours>(MAX_FILE_AGE)), ArgsManager::ALLOW_ANY | ArgsManager::DEBUG_ONLY, OptionsCategory::DEBUG_TEST);
    argsman.AddArg("-bytespersigop", strprintf("Equivalent bytes per sigop in transactions for relay and mining (default: %u)", DEFAULT_BYTES_PER_SIGOP), ArgsManager::ALLOW_ANY, OptionsCategory::NODE_RELAY);
    argsman.AddArg("-datacarrier", strprintf("Relay and mine data carrier transactions (default: %u)", DEFAULT_ACCEPT_DATACARRIER), ArgsManager::ALLOW_ANY, OptionsCategory::NODE_RELAY);
    argsman.AddArg("-datacarriersize",
                   strprintf("Relay and mine transactions whose data-carrying raw scriptPubKey "
                             "is of this size or less (default: %u)",
                             MAX_OP_RETURN_RELAY),
                   ArgsManager::ALLOW_ANY, OptionsCategory::NODE_RELAY);
    argsman.AddArg("-mempoolfullrbf", strprintf("Accept transaction replace-by-fee without requiring replaceability signaling (default: %u)", DEFAULT_MEMPOOL_FULL_RBF), ArgsManager::ALLOW_ANY, OptionsCategory::NODE_RELAY);
    argsman.AddArg("-permitbaremultisig", strprintf("Relay non-P2SH multisig (default: %u)", DEFAULT_PERMIT_BAREMULTISIG), ArgsManager::ALLOW_ANY,
                   OptionsCategory::NODE_RELAY);
    argsman.AddArg("-minrelaytxfee=<amt>", strprintf("Fees (in %s/kvB) smaller than this are considered zero fee for relaying, mining and transaction creation (default: %s)",
        CURRENCY_UNIT, FormatMoney(DEFAULT_MIN_RELAY_TX_FEE)), ArgsManager::ALLOW_ANY, OptionsCategory::NODE_RELAY);
    argsman.AddArg("-whitelistforcerelay", strprintf("Add 'forcerelay' permission to whitelisted inbound peers with default permissions. This will relay transactions even if the transactions were already in the mempool. (default: %d)", DEFAULT_WHITELISTFORCERELAY), ArgsManager::ALLOW_ANY, OptionsCategory::NODE_RELAY);
    argsman.AddArg("-whitelistrelay", strprintf("Add 'relay' permission to whitelisted inbound peers with default permissions. This will accept relayed transactions even when not relaying transactions (default: %d)", DEFAULT_WHITELISTRELAY), ArgsManager::ALLOW_ANY, OptionsCategory::NODE_RELAY);
    argsman.AddArg("-anyonecanspendaremine", strprintf("Treat OP_TRUE outputs as funds for the wallet. Default true for custom chains."), ArgsManager::ALLOW_ANY | ArgsManager::DEBUG_ONLY, OptionsCategory::DEBUG_TEST);


    argsman.AddArg("-blockmaxweight=<n>", strprintf("Set maximum BIP141 block weight (default: %d)", DEFAULT_BLOCK_MAX_WEIGHT), ArgsManager::ALLOW_ANY, OptionsCategory::BLOCK_CREATION);
    argsman.AddArg("-blockmintxfee=<amt>", strprintf("Set lowest fee rate (in %s/kvB) for transactions to be included in block creation. (default: %s)", CURRENCY_UNIT, FormatMoney(DEFAULT_BLOCK_MIN_TX_FEE)), ArgsManager::ALLOW_ANY, OptionsCategory::BLOCK_CREATION);
    argsman.AddArg("-blockversion=<n>", "Override block version to test forking scenarios", ArgsManager::ALLOW_ANY | ArgsManager::DEBUG_ONLY, OptionsCategory::BLOCK_CREATION);

    argsman.AddArg("-rest", strprintf("Accept public REST requests (default: %u)", DEFAULT_REST_ENABLE), ArgsManager::ALLOW_ANY, OptionsCategory::RPC);
    argsman.AddArg("-rpcallowip=<ip>", "Allow JSON-RPC connections from specified source. Valid values for <ip> are a single IP (e.g. 1.2.3.4), a network/netmask (e.g. 1.2.3.4/255.255.255.0), a network/CIDR (e.g. 1.2.3.4/24), all ipv4 (0.0.0.0/0), or all ipv6 (::/0). This option can be specified multiple times", ArgsManager::ALLOW_ANY, OptionsCategory::RPC);
    argsman.AddArg("-rpcauth=<userpw>", "Username and HMAC-SHA-256 hashed password for JSON-RPC connections. The field <userpw> comes in the format: <USERNAME>:<SALT>$<HASH>. A canonical python script is included in share/rpcauth. The client then connects normally using the rpcuser=<USERNAME>/rpcpassword=<PASSWORD> pair of arguments. This option can be specified multiple times", ArgsManager::ALLOW_ANY | ArgsManager::SENSITIVE, OptionsCategory::RPC);
    argsman.AddArg("-rpcbind=<addr>[:port]", "Bind to given address to listen for JSON-RPC connections. Do not expose the RPC server to untrusted networks such as the public internet! This option is ignored unless -rpcallowip is also passed. Port is optional and overrides -rpcport. Use [host]:port notation for IPv6. This option can be specified multiple times (default: 127.0.0.1 and ::1 i.e., localhost)", ArgsManager::ALLOW_ANY | ArgsManager::NETWORK_ONLY, OptionsCategory::RPC);
    argsman.AddArg("-rpcdoccheck", strprintf("Throw a non-fatal error at runtime if the documentation for an RPC is incorrect (default: %u)", DEFAULT_RPC_DOC_CHECK), ArgsManager::ALLOW_ANY | ArgsManager::DEBUG_ONLY, OptionsCategory::RPC);
    argsman.AddArg("-rpccookiefile=<loc>", "Location of the auth cookie. Relative paths will be prefixed by a net-specific datadir location. (default: data dir)", ArgsManager::ALLOW_ANY, OptionsCategory::RPC);
    argsman.AddArg("-rpcpassword=<pw>", "Password for JSON-RPC connections", ArgsManager::ALLOW_ANY | ArgsManager::SENSITIVE, OptionsCategory::RPC);
    argsman.AddArg("-rpcport=<port>", strprintf("Listen for JSON-RPC connections on <port> (default: %u, testnet: %u, signet: %u, regtest: %u)", defaultBaseParams->RPCPort(), testnetBaseParams->RPCPort(), signetBaseParams->RPCPort(), regtestBaseParams->RPCPort()), ArgsManager::ALLOW_ANY | ArgsManager::NETWORK_ONLY, OptionsCategory::RPC);
    argsman.AddArg("-rpcserialversion", strprintf("Sets the serialization of raw transaction or block hex returned in non-verbose mode, non-segwit(0) or segwit(1) (default: %d)", DEFAULT_RPC_SERIALIZE_VERSION), ArgsManager::ALLOW_ANY, OptionsCategory::RPC);
    argsman.AddArg("-rpcservertimeout=<n>", strprintf("Timeout during HTTP requests (default: %d)", DEFAULT_HTTP_SERVER_TIMEOUT), ArgsManager::ALLOW_ANY | ArgsManager::DEBUG_ONLY, OptionsCategory::RPC);
    argsman.AddArg("-rpcthreads=<n>", strprintf("Set the number of threads to service RPC calls (default: %d)", DEFAULT_HTTP_THREADS), ArgsManager::ALLOW_ANY, OptionsCategory::RPC);
    argsman.AddArg("-rpcuser=<user>", "Username for JSON-RPC connections", ArgsManager::ALLOW_ANY | ArgsManager::SENSITIVE, OptionsCategory::RPC);
    argsman.AddArg("-rpcwhitelist=<whitelist>", "Set a whitelist to filter incoming RPC calls for a specific user. The field <whitelist> comes in the format: <USERNAME>:<rpc 1>,<rpc 2>,...,<rpc n>. If multiple whitelists are set for a given user, they are set-intersected. See -rpcwhitelistdefault documentation for information on default whitelist behavior.", ArgsManager::ALLOW_ANY, OptionsCategory::RPC);
    argsman.AddArg("-rpcwhitelistdefault", "Sets default behavior for rpc whitelisting. Unless rpcwhitelistdefault is set to 0, if any -rpcwhitelist is set, the rpc server acts as if all rpc users are subject to empty-unless-otherwise-specified whitelists. If rpcwhitelistdefault is set to 1 and no -rpcwhitelist is set, rpc server acts as if all rpc users are subject to empty whitelists.", ArgsManager::ALLOW_ANY, OptionsCategory::RPC);
    argsman.AddArg("-rpcworkqueue=<n>", strprintf("Set the depth of the work queue to service RPC calls (default: %d)", DEFAULT_HTTP_WORKQUEUE), ArgsManager::ALLOW_ANY | ArgsManager::DEBUG_ONLY, OptionsCategory::RPC);
    argsman.AddArg("-server", "Accept command line and JSON-RPC commands", ArgsManager::ALLOW_ANY, OptionsCategory::RPC);

    // chain params
    argsman.AddArg("-pubkeyprefix", strprintf("The byte prefix, in decimal, of the chain's base58 pubkey address. (default: %d)", defaultChainParams->Base58Prefix(CChainParams::PUBKEY_ADDRESS)[0]), ArgsManager::ALLOW_ANY, OptionsCategory::CHAINPARAMS);
    argsman.AddArg("-scriptprefix", strprintf("The byte prefix, in decimal, of the chain's base58 script address. (default: %d)", defaultChainParams->Base58Prefix(CChainParams::SCRIPT_ADDRESS)[0]), ArgsManager::ALLOW_ANY, OptionsCategory::CHAINPARAMS);
    argsman.AddArg("-secretprefix", strprintf("The byte prefix, in decimal, of the chain's base58 secret key encoding. (default: %d)", defaultChainParams->Base58Prefix(CChainParams::SECRET_KEY)[0]), ArgsManager::ALLOW_ANY, OptionsCategory::CHAINPARAMS);
    argsman.AddArg("-extpubkeyprefix", strprintf("The 4-byte prefix, in hex, of the chain's base58 extended public key encoding. (default: %s)", HexStr(defaultChainParams->Base58Prefix(CChainParams::EXT_PUBLIC_KEY))), ArgsManager::ALLOW_ANY, OptionsCategory::CHAINPARAMS);
    argsman.AddArg("-extprvkeyprefix", strprintf("The 4-byte prefix, in hex, of the chain's base58 extended private key encoding. (default: %s)", HexStr(defaultChainParams->Base58Prefix(CChainParams::EXT_SECRET_KEY))), ArgsManager::ALLOW_ANY, OptionsCategory::CHAINPARAMS);
    argsman.AddArg("-bech32_hrp", strprintf("The human-readable part of the chain's bech32 encoding. (default: %s)", defaultChainParams->Bech32HRP()), ArgsManager::ALLOW_ANY, OptionsCategory::CHAINPARAMS);
    argsman.AddArg("-blech32_hrp", strprintf("The human-readable part of the chain's blech32 encoding. Used in confidential addresses.(default: %s)", defaultChainParams->Blech32HRP()), ArgsManager::ALLOW_ANY, OptionsCategory::CHAINPARAMS);
    argsman.AddArg("-assetdir", "Entries of pet names of assets, in this format:asset=<hex>:<label>. There can be any number of entries.", ArgsManager::ALLOW_ANY, OptionsCategory::ELEMENTS);
    argsman.AddArg("-defaultpeggedassetname", "Default name of the pegged asset. (default: bitcoin)", ArgsManager::ALLOW_ANY, OptionsCategory::ELEMENTS);
    argsman.AddArg("-blindedaddresses", "Give blind addresses by default via getnewaddress and getrawchangeaddress. (default: -con_elementsmode value)", ArgsManager::ALLOW_ANY, OptionsCategory::ELEMENTS);
    argsman.AddArg("-blindedprefix", "The byte prefix, in decimal, of blinded addresses. (default: 4)", ArgsManager::ALLOW_ANY, OptionsCategory::ELEMENTS);

#if HAVE_DECL_FORK
    argsman.AddArg("-daemon", strprintf("Run in the background as a daemon and accept commands (default: %d)", DEFAULT_DAEMON), ArgsManager::ALLOW_ANY, OptionsCategory::OPTIONS);
    argsman.AddArg("-daemonwait", strprintf("Wait for initialization to be finished before exiting. This implies -daemon (default: %d)", DEFAULT_DAEMONWAIT), ArgsManager::ALLOW_ANY, OptionsCategory::OPTIONS);
#else
    hidden_args.emplace_back("-daemon");
    hidden_args.emplace_back("-daemonwait");
#endif

    //
    // Elements-specific arguments.
    //

    std::vector<std::string> elements_hidden_args = {"-con_fpowallowmindifficultyblocks", "-con_fpownoretargeting", "-con_nsubsidyhalvinginterval", "-con_bip16exception", "-con_bip34height", "-con_bip65height", "-con_bip66height", "-con_npowtargettimespan", "-con_npowtargetspacing", "-con_nrulechangeactivationthreshold", "-con_nminerconfirmationwindow", "-con_powlimit", "-con_bip34hash", "-con_nminimumchainwork", "-con_defaultassumevalid", "-npruneafterheight", "-fdefaultconsistencychecks", "-fmineblocksondemand", "-fallback_fee_enabled", "-pchmessagestart"};

    argsman.AddArg("-initialfreecoins", strprintf("The amount of OP_TRUE coins created in the genesis block. Primarily for testing. (default: %d)", 0), ArgsManager::ALLOW_ANY | ArgsManager::DEBUG_ONLY, OptionsCategory::DEBUG_TEST);
    argsman.AddArg("-validatepegin", "Validate peg-in claims. An RPC connection will be attempted to the trusted mainchain daemon using the `mainchain*` settings below. All functionaries must run this enabled. (default: 1 if chain has federated peg)", ArgsManager::ALLOW_ANY, OptionsCategory::ELEMENTS);
    argsman.AddArg("-mainchainrpchost=<host>", "The address which the daemon will try to connect to the trusted mainchain daemon to validate peg-ins, if enabled. (default: 127.0.0.1)", ArgsManager::ALLOW_ANY, OptionsCategory::ELEMENTS);
    argsman.AddArg("-mainchainrpcport=<n>", strprintf("The port which the daemon will try to connect to the trusted mainchain daemon to validate peg-ins, if enabled. (default: %u)", defaultBaseParams->MainchainRPCPort()), ArgsManager::ALLOW_ANY, OptionsCategory::ELEMENTS);
    argsman.AddArg("-mainchainrpcuser=<user>", "The rpc username that the daemon will use to connect to the trusted mainchain daemon to validate peg-ins, if enabled. (default: cookie auth)", ArgsManager::ALLOW_ANY | ArgsManager::SENSITIVE, OptionsCategory::ELEMENTS);
    argsman.AddArg("-mainchainrpcpassword=<pwd>", "The rpc password which the daemon will use to connect to the trusted mainchain daemon to validate peg-ins, if enabled. (default: cookie auth)", ArgsManager::ALLOW_ANY | ArgsManager::SENSITIVE, OptionsCategory::ELEMENTS);
    argsman.AddArg("-mainchainrpccookiefile=<file>", "The bitcoind cookie auth path which the daemon will use to connect to the trusted mainchain daemon to validate peg-ins. (default: `<datadir>/regtest/.cookie`)", ArgsManager::ALLOW_ANY, OptionsCategory::ELEMENTS);
    argsman.AddArg("-mainchainrpctimeout=<n>", strprintf("Timeout in seconds during mainchain RPC requests, or 0 for no timeout. (default: %d)", DEFAULT_HTTP_CLIENT_TIMEOUT), ArgsManager::ALLOW_ANY, OptionsCategory::ELEMENTS);
    argsman.AddArg("-peginconfirmationdepth=<n>", strprintf("Pegin claims must be this deep to be considered valid. (default: %d)", DEFAULT_PEGIN_CONFIRMATION_DEPTH), ArgsManager::ALLOW_ANY, OptionsCategory::ELEMENTS);
    argsman.AddArg("-parentpubkeyprefix", strprintf("The byte prefix, in decimal, of the parent chain's base58 pubkey address. (default: %d)", 111), ArgsManager::ALLOW_ANY, OptionsCategory::CHAINPARAMS);
    argsman.AddArg("-parentscriptprefix", strprintf("The byte prefix, in decimal, of the parent chain's base58 script address. (default: %d)", 196), ArgsManager::ALLOW_ANY, OptionsCategory::CHAINPARAMS);
    argsman.AddArg("-parent_bech32_hrp", strprintf("The human-readable part of the parent chain's bech32 encoding. (default: %s)", "bc"), ArgsManager::ALLOW_ANY, OptionsCategory::CHAINPARAMS);
    argsman.AddArg("-parent_blech32_hrp", strprintf("The human-readable part of the parent chain's blech32 encoding. (default: %s)", "bc"), ArgsManager::ALLOW_ANY, OptionsCategory::CHAINPARAMS);
    argsman.AddArg("-con_parent_pegged_asset=<hex>", "Asset ID (hex) for pegged asset for when parent chain has CA. (default: 0x00)", ArgsManager::ALLOW_ANY, OptionsCategory::CHAINPARAMS);
    argsman.AddArg("-feeasset=<hex>", strprintf("Asset ID (hex) for mempool/relay fees (default: %s)", defaultChainParams->GetConsensus().pegged_asset.GetHex()), ArgsManager::ALLOW_ANY, OptionsCategory::CHAINPARAMS);
    argsman.AddArg("-subsidyasset=<hex>", strprintf("Asset ID (hex) for the block subsidy (default: %s)", defaultChainParams->GetConsensus().pegged_asset.GetHex()), ArgsManager::ALLOW_ANY, OptionsCategory::CHAINPARAMS);
    argsman.AddArg("-initialreissuancetokens=<n>", "The amount of reissuance tokens created in the genesis block. (default: 0)", ArgsManager::ALLOW_ANY, OptionsCategory::CHAINPARAMS);
    argsman.AddArg("-ct_bits", strprintf("The default number of hiding bits in a rangeproof. Will be exceeded to cover amounts exceeding the maximum hiding value. (default: %d)", 52), ArgsManager::ALLOW_ANY, OptionsCategory::CHAINPARAMS);
    argsman.AddArg("-ct_exponent", strprintf("The hiding exponent. (default: %s)", 0), ArgsManager::ALLOW_ANY, OptionsCategory::CHAINPARAMS);
    argsman.AddArg("-acceptdiscountct", "Accept discounted fees for Confidential Transactions (default: 1 in liquidtestnet and liquidv1, 0 otherwise)", ArgsManager::ALLOW_ANY, OptionsCategory::CHAINPARAMS);
    argsman.AddArg("-creatediscountct", "Create Confidential Transactions with discounted fees (default: 0). Setting this to 1 will also set 'acceptdiscountct' to 1.", ArgsManager::ALLOW_ANY, OptionsCategory::CHAINPARAMS);

    // Add the hidden options
    argsman.AddHiddenArgs(hidden_args);
    argsman.AddHiddenArgs(elements_hidden_args);
}

static bool fHaveGenesis = false;
static GlobalMutex g_genesis_wait_mutex;
static std::condition_variable g_genesis_wait_cv;

static void BlockNotifyGenesisWait(const CBlockIndex* pBlockIndex)
{
    if (pBlockIndex != nullptr) {
        {
            LOCK(g_genesis_wait_mutex);
            fHaveGenesis = true;
        }
        g_genesis_wait_cv.notify_all();
    }
}

#if HAVE_SYSTEM
static void StartupNotify(const ArgsManager& args)
{
    std::string cmd = args.GetArg("-startupnotify", "");
    if (!cmd.empty()) {
        std::thread t(runCommand, cmd);
        t.detach(); // thread runs free
    }
}
#endif

static bool AppInitServers(NodeContext& node)
{
    const ArgsManager& args = *Assert(node.args);
    RPCServer::OnStarted(&OnRPCStarted);
    RPCServer::OnStopped(&OnRPCStopped);
    if (!InitHTTPServer())
        return false;
    StartRPC();
    node.rpc_interruption_point = RpcInterruptionPoint;
    if (!StartHTTPRPC(&node))
        return false;
    if (args.GetBoolArg("-rest", DEFAULT_REST_ENABLE)) StartREST(&node);
    StartHTTPServer();
    return true;
}

// Parameter interaction based on rules
void InitParameterInteraction(ArgsManager& args)
{
    // when specifying an explicit binding address, you want to listen on it
    // even when -connect or -proxy is specified
    if (args.IsArgSet("-bind")) {
        if (args.SoftSetBoolArg("-listen", true))
            LogPrintf("%s: parameter interaction: -bind set -> setting -listen=1\n", __func__);
    }
    if (args.IsArgSet("-whitebind")) {
        if (args.SoftSetBoolArg("-listen", true))
            LogPrintf("%s: parameter interaction: -whitebind set -> setting -listen=1\n", __func__);
    }

    if (args.IsArgSet("-connect") || args.GetIntArg("-maxconnections", DEFAULT_MAX_PEER_CONNECTIONS) <= 0) {
        // when only connecting to trusted nodes, do not seed via DNS, or listen by default
        if (args.SoftSetBoolArg("-dnsseed", false))
            LogPrintf("%s: parameter interaction: -connect or -maxconnections=0 set -> setting -dnsseed=0\n", __func__);
        if (args.SoftSetBoolArg("-listen", false))
            LogPrintf("%s: parameter interaction: -connect or -maxconnections=0 set -> setting -listen=0\n", __func__);
    }

    std::string proxy_arg = args.GetArg("-proxy", "");
    if (proxy_arg != "" && proxy_arg != "0") {
        // to protect privacy, do not listen by default if a default proxy server is specified
        if (args.SoftSetBoolArg("-listen", false))
            LogPrintf("%s: parameter interaction: -proxy set -> setting -listen=0\n", __func__);
        // to protect privacy, do not map ports when a proxy is set. The user may still specify -listen=1
        // to listen locally, so don't rely on this happening through -listen below.
        if (args.SoftSetBoolArg("-upnp", false))
            LogPrintf("%s: parameter interaction: -proxy set -> setting -upnp=0\n", __func__);
        if (args.SoftSetBoolArg("-natpmp", false)) {
            LogPrintf("%s: parameter interaction: -proxy set -> setting -natpmp=0\n", __func__);
        }
        // to protect privacy, do not discover addresses by default
        if (args.SoftSetBoolArg("-discover", false))
            LogPrintf("%s: parameter interaction: -proxy set -> setting -discover=0\n", __func__);
    }

    if (!args.GetBoolArg("-listen", DEFAULT_LISTEN)) {
        // do not map ports or try to retrieve public IP when not listening (pointless)
        if (args.SoftSetBoolArg("-upnp", false))
            LogPrintf("%s: parameter interaction: -listen=0 -> setting -upnp=0\n", __func__);
        if (args.SoftSetBoolArg("-natpmp", false)) {
            LogPrintf("%s: parameter interaction: -listen=0 -> setting -natpmp=0\n", __func__);
        }
        if (args.SoftSetBoolArg("-discover", false))
            LogPrintf("%s: parameter interaction: -listen=0 -> setting -discover=0\n", __func__);
        if (args.SoftSetBoolArg("-listenonion", false))
            LogPrintf("%s: parameter interaction: -listen=0 -> setting -listenonion=0\n", __func__);
        if (args.SoftSetBoolArg("-i2pacceptincoming", false)) {
            LogPrintf("%s: parameter interaction: -listen=0 -> setting -i2pacceptincoming=0\n", __func__);
        }
    }

    if (args.IsArgSet("-externalip")) {
        // if an explicit public IP is specified, do not try to find others
        if (args.SoftSetBoolArg("-discover", false))
            LogPrintf("%s: parameter interaction: -externalip set -> setting -discover=0\n", __func__);
    }

    if (args.GetBoolArg("-blocksonly", DEFAULT_BLOCKSONLY)) {
        // disable whitelistrelay in blocksonly mode
        if (args.SoftSetBoolArg("-whitelistrelay", false))
            LogPrintf("%s: parameter interaction: -blocksonly=1 -> setting -whitelistrelay=0\n", __func__);
        // Reduce default mempool size in blocksonly mode to avoid unexpected resource usage
        if (args.SoftSetArg("-maxmempool", ToString(DEFAULT_BLOCKSONLY_MAX_MEMPOOL_SIZE_MB)))
            LogPrintf("%s: parameter interaction: -blocksonly=1 -> setting -maxmempool=%d\n", __func__, DEFAULT_BLOCKSONLY_MAX_MEMPOOL_SIZE_MB);
    }

    // Forcing relay from whitelisted hosts implies we will accept relays from them in the first place.
    if (args.GetBoolArg("-whitelistforcerelay", DEFAULT_WHITELISTFORCERELAY)) {
        if (args.SoftSetBoolArg("-whitelistrelay", true))
            LogPrintf("%s: parameter interaction: -whitelistforcerelay=1 -> setting -whitelistrelay=1\n", __func__);
    }
    if (args.IsArgSet("-onlynet")) {
        const auto onlynets = args.GetArgs("-onlynet");
        bool clearnet_reachable = std::any_of(onlynets.begin(), onlynets.end(), [](const auto& net) {
            const auto n = ParseNetwork(net);
            return n == NET_IPV4 || n == NET_IPV6;
        });
        if (!clearnet_reachable && args.SoftSetBoolArg("-dnsseed", false)) {
            LogPrintf("%s: parameter interaction: -onlynet excludes IPv4 and IPv6 -> setting -dnsseed=0\n", __func__);
        }
    }
}

/**
 * Initialize global loggers.
 *
 * Note that this is called very early in the process lifetime, so you should be
 * careful about what global state you rely on here.
 */
void InitLogging(const ArgsManager& args)
{
    init::SetLoggingOptions(args);
    init::LogPackageVersion();
}

namespace { // Variables internal to initialization process only

int nMaxConnections;
int nUserMaxConnections;
int nFD;
ServiceFlags nLocalServices = ServiceFlags(NODE_NETWORK_LIMITED | NODE_WITNESS);
int64_t peer_connect_timeout;
std::set<BlockFilterType> g_enabled_filter_types;

} // namespace

[[noreturn]] static void new_handler_terminate()
{
    // Rather than throwing std::bad-alloc if allocation fails, terminate
    // immediately to (try to) avoid chain corruption.
    // Since LogPrintf may itself allocate memory, set the handler directly
    // to terminate first.
    std::set_new_handler(std::terminate);
    LogPrintf("Error: Out of memory. Terminating.\n");

    // The log was successful, terminate now.
    std::terminate();
};

bool AppInitBasicSetup(const ArgsManager& args, std::atomic<int>& exit_status)
{
    // ********************************************************* Step 1: setup
#ifdef _MSC_VER
    // Turn off Microsoft heap dump noise
    _CrtSetReportMode(_CRT_WARN, _CRTDBG_MODE_FILE);
    _CrtSetReportFile(_CRT_WARN, CreateFileA("NUL", GENERIC_WRITE, 0, nullptr, OPEN_EXISTING, 0, 0));
    // Disable confusing "helpful" text message on abort, Ctrl-C
    _set_abort_behavior(0, _WRITE_ABORT_MSG | _CALL_REPORTFAULT);
#endif
#ifdef WIN32
    // Enable heap terminate-on-corruption
    HeapSetInformation(nullptr, HeapEnableTerminationOnCorruption, nullptr, 0);
#endif
    if (!SetupNetworking()) {
        return InitError(Untranslated("Initializing networking failed."));
    }

#ifndef WIN32
    // Clean shutdown on SIGTERM
    registerSignalHandler(SIGTERM, HandleSIGTERM);
    registerSignalHandler(SIGINT, HandleSIGTERM);

    // Reopen debug.log on SIGHUP
    registerSignalHandler(SIGHUP, HandleSIGHUP);

    // Ignore SIGPIPE, otherwise it will bring the daemon down if the client closes unexpectedly
    signal(SIGPIPE, SIG_IGN);
#else
    SetConsoleCtrlHandler(consoleCtrlHandler, true);
#endif

    std::set_new_handler(new_handler_terminate);

    return true;
}

bool AppInitParameterInteraction(const ArgsManager& args)
{
    const CChainParams& chainparams = Params();
    // ********************************************************* Step 2: parameter interactions

    // also see: InitParameterInteraction()

    // Error if network-specific options (-addnode, -connect, etc) are
    // specified in default section of config file, but not overridden
    // on the command line or in this chain's section of the config file.
    ChainTypeMeta chain = args.GetChainTypeMeta(); // ELEMENTS
    if (chain.chain_type == ChainType::SIGNET) {
        LogPrintf("Signet derived magic (message start): %s\n", HexStr(chainparams.MessageStart()));
    }
    bilingual_str errors;
    for (const auto& arg : args.GetUnsuitableSectionOnlyArgs()) {
        errors += strprintf(_("Config setting for %s only applied on %s network when in [%s] section.") + Untranslated("\n"), arg, chain.chain_name, chain.chain_name);
    }

    if (!errors.empty()) {
        return InitError(errors);
    }

    if (!fs::is_directory(args.GetBlocksDirPath())) {
        return InitError(strprintf(_("Specified blocks directory \"%s\" does not exist."), args.GetArg("-blocksdir", "")));
    }

    // parse and validate enabled filter types
    std::string blockfilterindex_value = args.GetArg("-blockfilterindex", DEFAULT_BLOCKFILTERINDEX);
    if (blockfilterindex_value == "" || blockfilterindex_value == "1") {
        g_enabled_filter_types = AllBlockFilterTypes();
    } else if (blockfilterindex_value != "0") {
        const std::vector<std::string> names = args.GetArgs("-blockfilterindex");
        for (const auto& name : names) {
            BlockFilterType filter_type;
            if (!BlockFilterTypeByName(name, filter_type)) {
                return InitError(strprintf(_("Unknown -blockfilterindex value %s."), name));
            }
            g_enabled_filter_types.insert(filter_type);
        }
    }

    // Signal NODE_COMPACT_FILTERS if peerblockfilters and basic filters index are both enabled.
    if (args.GetBoolArg("-peerblockfilters", DEFAULT_PEERBLOCKFILTERS)) {
        if (g_enabled_filter_types.count(BlockFilterType::BASIC) != 1) {
            return InitError(_("Cannot set -peerblockfilters without -blockfilterindex."));
        }

        nLocalServices = ServiceFlags(nLocalServices | NODE_COMPACT_FILTERS);
    }

    if (args.GetIntArg("-prune", 0)) {
        if (args.GetBoolArg("-txindex", DEFAULT_TXINDEX))
            return InitError(_("Prune mode is incompatible with -txindex."));
        if (args.GetBoolArg("-reindex-chainstate", false)) {
            return InitError(_("Prune mode is incompatible with -reindex-chainstate. Use full -reindex instead."));
        }
    }

    // If -forcednsseed is set to true, ensure -dnsseed has not been set to false
    if (args.GetBoolArg("-forcednsseed", DEFAULT_FORCEDNSSEED) && !args.GetBoolArg("-dnsseed", DEFAULT_DNSSEED)){
        return InitError(_("Cannot set -forcednsseed to true when setting -dnsseed to false."));
    }

    // -bind and -whitebind can't be set when not listening
    size_t nUserBind = args.GetArgs("-bind").size() + args.GetArgs("-whitebind").size();
    if (nUserBind != 0 && !args.GetBoolArg("-listen", DEFAULT_LISTEN)) {
        return InitError(Untranslated("Cannot set -bind or -whitebind together with -listen=0"));
    }

    // if listen=0, then disallow listenonion=1
    if (!args.GetBoolArg("-listen", DEFAULT_LISTEN) && args.GetBoolArg("-listenonion", DEFAULT_LISTEN_ONION)) {
        return InitError(Untranslated("Cannot set -listen=0 together with -listenonion=1"));
    }

    // Make sure enough file descriptors are available
    int nBind = std::max(nUserBind, size_t(1));
    nUserMaxConnections = args.GetIntArg("-maxconnections", DEFAULT_MAX_PEER_CONNECTIONS);
    nMaxConnections = std::max(nUserMaxConnections, 0);

    nFD = RaiseFileDescriptorLimit(nMaxConnections + MIN_CORE_FILEDESCRIPTORS + MAX_ADDNODE_CONNECTIONS + nBind + NUM_FDS_MESSAGE_CAPTURE);

#ifdef USE_POLL
    int fd_max = nFD;
#else
    int fd_max = FD_SETSIZE;
#endif
    // Trim requested connection counts, to fit into system limitations
    // <int> in std::min<int>(...) to work around FreeBSD compilation issue described in #2695
    nMaxConnections = std::max(std::min<int>(nMaxConnections, fd_max - nBind - MIN_CORE_FILEDESCRIPTORS - MAX_ADDNODE_CONNECTIONS - NUM_FDS_MESSAGE_CAPTURE), 0);
    if (nFD < MIN_CORE_FILEDESCRIPTORS)
        return InitError(_("Not enough file descriptors available."));
    nMaxConnections = std::min(nFD - MIN_CORE_FILEDESCRIPTORS - MAX_ADDNODE_CONNECTIONS - NUM_FDS_MESSAGE_CAPTURE, nMaxConnections);

    if (nMaxConnections < nUserMaxConnections)
        InitWarning(strprintf(_("Reducing -maxconnections from %d to %d, because of system limitations."), nUserMaxConnections, nMaxConnections));

    // ********************************************************* Step 3: parameter-to-internal-flags
    auto result = init::SetLoggingCategories(args);
    if (!result) return InitError(util::ErrorString(result));
    result = init::SetLoggingLevel(args);
    if (!result) return InitError(util::ErrorString(result));

    // ELEMENTS: epoch length and trim headers
    uint32_t epoch_length = chainparams.GetConsensus().dynamic_epoch_length;
    if (epoch_length == std::numeric_limits<uint32_t>::max()) {
        // That's the default value, for non-dynafed chains and some tests. Pick a more sensible default here.
        epoch_length = 20160;
    }

    if (args.GetBoolArg("-trim_headers", false)) {
        LogPrintf("Configured for header-trimming mode. This will reduce memory usage substantially, but will increase IO usage when the headers need to be temporarily untrimmed.\n");
        node::fTrimHeaders = true;
        // This calculation is driven by GetValidFedpegScripts in pegins.cpp, which walks the chain
        //   back to current epoch start, and then an additional total_valid_epochs on top of that.
        //   We add one epoch here for the current partial epoch, and then another one for good luck.

        node::nMustKeepFullHeaders = chainparams.GetConsensus().total_valid_epochs * epoch_length;
        // This is the number of headers we can have in flight downloading at a time, beyond the
        //   set of blocks we've already validated. Capping this is necessary to keep memory usage
        //   bounded during IBD.
    }
    node::nHeaderDownloadBuffer = epoch_length * 2;

    nConnectTimeout = args.GetIntArg("-timeout", DEFAULT_CONNECT_TIMEOUT);
    if (nConnectTimeout <= 0) {
        nConnectTimeout = DEFAULT_CONNECT_TIMEOUT;
    }

    peer_connect_timeout = args.GetIntArg("-peertimeout", DEFAULT_PEER_CONNECT_TIMEOUT);
    if (peer_connect_timeout <= 0) {
        return InitError(Untranslated("peertimeout must be a positive integer."));
    }

    // Sanity check argument for min fee for including tx in block
    // TODO: Harmonize which arguments need sanity checking and where that happens
    if (args.IsArgSet("-blockmintxfee")) {
        if (!ParseMoney(args.GetArg("-blockmintxfee", ""))) {
            return InitError(AmountErrMsg("blockmintxfee", args.GetArg("-blockmintxfee", "")));
        }
    }

    nBytesPerSigOp = args.GetIntArg("-bytespersigop", nBytesPerSigOp);

    if (!g_wallet_init_interface.ParameterInteraction()) return false;

    // Option to startup with mocktime set (used for regression testing):
    SetMockTime(args.GetIntArg("-mocktime", 0)); // SetMockTime(0) is a no-op

    if (args.GetBoolArg("-peerbloomfilters", DEFAULT_PEERBLOOMFILTERS))
        nLocalServices = ServiceFlags(nLocalServices | NODE_BLOOM);

    if (args.GetIntArg("-rpcserialversion", DEFAULT_RPC_SERIALIZE_VERSION) < 0)
        return InitError(Untranslated("rpcserialversion must be non-negative."));

    if (args.GetIntArg("-rpcserialversion", DEFAULT_RPC_SERIALIZE_VERSION) > 1)
        return InitError(Untranslated("Unknown rpcserialversion requested."));

    try {
        const std::string default_asset_name = gArgs.GetArg("-defaultpeggedassetname", "bitcoin");
        InitGlobalAssetDir(gArgs.GetArgs("-assetdir"), default_asset_name);
    } catch (const std::exception& e) {
        return InitError(Untranslated(strprintf("Error in -assetdir: %s\n", e.what())));
    }

    // Also report errors from parsing before daemonization
    {
        kernel::Notifications notifications{};
        ChainstateManager::Options chainman_opts_dummy{
            .chainparams = chainparams,
            .datadir = args.GetDataDirNet(),
            .minimum_chain_work = UintToArith256(chainparams.GetConsensus().nMinimumChainWork),
            .assumed_valid_block = chainparams.GetConsensus().defaultAssumeValid,
            .notifications = notifications,
        };
        auto chainman_result{ApplyArgsManOptions(args, chainman_opts_dummy)};
        if (!chainman_result) {
            return InitError(util::ErrorString(chainman_result));
        }
        BlockManager::Options blockman_opts_dummy{
            .chainparams = chainman_opts_dummy.chainparams,
            .blocks_dir = args.GetBlocksDirPath(),
            .notifications = chainman_opts_dummy.notifications,
        };
        auto blockman_result{ApplyArgsManOptions(args, blockman_opts_dummy)};
        if (!blockman_result) {
            return InitError(util::ErrorString(blockman_result));
        }
    }

    return true;
}

static bool LockDataDirectory(bool probeOnly)
{
    // Make sure only a single Bitcoin process is using the data directory.
    const fs::path& datadir = gArgs.GetDataDirNet();
    if (!DirIsWritable(datadir)) {
        return InitError(strprintf(_("Cannot write to data directory '%s'; check permissions."), fs::PathToString(datadir)));
    }
    if (!LockDirectory(datadir, ".lock", probeOnly)) {
        return InitError(strprintf(_("Cannot obtain a lock on data directory %s. %s is probably already running."), fs::PathToString(datadir), PACKAGE_NAME));
    }
    return true;
}

bool AppInitSanityChecks(const kernel::Context& kernel)
{
    // ********************************************************* Step 4: sanity checks
    auto result{kernel::SanityChecks(kernel)};
    if (!result) {
        InitError(util::ErrorString(result));
        return InitError(strprintf(_("Initialization sanity check failed. %s is shutting down."), PACKAGE_NAME));
    }

    // Probe the data directory lock to give an early error message, if possible
    // We cannot hold the data directory lock here, as the forking for daemon() hasn't yet happened,
    // and a fork will cause weird behavior to it.
    return LockDataDirectory(true);
}

bool AppInitLockDataDirectory()
{
    // After daemonization get the data directory lock again and hold on to it until exit
    // This creates a slight window for a race condition to happen, however this condition is harmless: it
    // will at most make us exit without printing a message to console.
    if (!LockDataDirectory(false)) {
        // Detailed error printed inside LockDataDirectory
        return false;
    }
    return true;
}

/* This function checks that the RPC connection to the parent chain node
 * can be attained, and is returning back reasonable answers.
 */
bool MainchainRPCCheck()
{
    // Check for working and valid rpc
    // Retry until a non-RPC_IN_WARMUP result
    while (true) {
        try {
            // The first thing we have to check is the version of the node.
            UniValue params(UniValue::VARR);
            UniValue reply = CallMainChainRPC("getnetworkinfo", params);
            UniValue error = reply["error"];
            if (!error.isNull()) {
                // On the first call, it's possible to node is still in
                // warmup; in that case, just wait and retry.
                if (error["code"].getInt<int>() == RPC_IN_WARMUP) {
                    UninterruptibleSleep(std::chrono::milliseconds{1000});
                    continue;
                }
                else {
                    LogPrintf("ERROR: Mainchain daemon RPC check returned 'error' response.\n");
                    return false;
                }
            }
            UniValue result = reply["result"];
            if (!result.isObject() || !result.get_obj()["version"].isNum() ||
                    result.get_obj()["version"].getInt<int>() < MIN_MAINCHAIN_NODE_VERSION) {
                LogPrintf("ERROR: Parent chain daemon too old; need Bitcoin Core version 0.16.3 or newer.\n");
                return false;
            }

            // Then check the genesis block to correspond to parent chain.
            params.push_back(UniValue(0));
            reply = CallMainChainRPC("getblockhash", params);
            error = reply["error"];
            if (!error.isNull()) {
                LogPrintf("ERROR: Mainchain daemon RPC check returned 'error' response.\n");
                return false;
            }
            result = reply["result"];
            if (!result.isStr() || result.get_str() != Params().ParentGenesisBlockHash().GetHex()) {
                LogPrintf("ERROR: Invalid parent genesis block hash response via RPC. Contacting wrong parent daemon?\n");
                return false;
            }
        } catch (const std::runtime_error& re) {
            LogPrintf("ERROR: Failure connecting to mainchain daemon RPC: %s\n", std::string(re.what()));
            return false;
        }

        // Success
        return true;
    }
}

bool AppInitInterfaces(NodeContext& node)
{
    node.chain = node.init->makeChain();
    return true;
}

bool AppInitMain(NodeContext& node, interfaces::BlockAndHeaderTipInfo* tip_info)
{
    const ArgsManager& args = *Assert(node.args);
    const CChainParams& chainparams = Params();

    CBlockIndex::SetNodeContext(&node);
    auto opt_max_upload = ParseByteUnits(args.GetArg("-maxuploadtarget", DEFAULT_MAX_UPLOAD_TARGET), ByteUnit::M);
    if (!opt_max_upload) {
        return InitError(strprintf(_("Unable to parse -maxuploadtarget: '%s'"), args.GetArg("-maxuploadtarget", "")));
    }

    // ********************************************************* Step 4a: application initialization
    if (!CreatePidFile(args)) {
        // Detailed error printed inside CreatePidFile().
        return false;
    }
    if (!init::StartLogging(args)) {
        // Detailed error printed inside StartLogging().
        return false;
    }

    LogPrintf("Using at most %i automatic connections (%i file descriptors available)\n", nMaxConnections, nFD);

    // Warn about relative -datadir path.
    if (args.IsArgSet("-datadir") && !args.GetPathArg("-datadir").is_absolute()) {
        LogPrintf("Warning: relative datadir option '%s' specified, which will be interpreted relative to the "
                  "current working directory '%s'. This is fragile, because if bitcoin is started in the future "
                  "from a different location, it will be unable to locate the current data files. There could "
                  "also be data loss if bitcoin is started while in a temporary directory.\n",
                  args.GetArg("-datadir", ""), fs::PathToString(fs::current_path()));
    }

    ValidationCacheSizes validation_cache_sizes{};
    ApplyArgsManOptions(args, validation_cache_sizes);
    if (!InitSignatureCache(validation_cache_sizes.signature_cache_bytes)
        || !InitScriptExecutionCache(validation_cache_sizes.script_execution_cache_bytes)
        // ELEMENTS
        || !InitRangeproofCache(validation_cache_sizes.rangeproof_cache_bytes)
        || !InitSurjectionproofCache(validation_cache_sizes.surjectionproof_execution_cache_bytes))
    {
        return InitError(strprintf(_("Unable to allocate memory for -maxsigcachesize: '%s' MiB"), args.GetIntArg("-maxsigcachesize", DEFAULT_MAX_SIG_CACHE_BYTES >> 20)));
    }

    int script_threads = args.GetIntArg("-par", DEFAULT_SCRIPTCHECK_THREADS);
    if (script_threads <= 0) {
        // -par=0 means autodetect (number of cores - 1 script threads)
        // -par=-n means "leave n cores free" (number of cores - n - 1 script threads)
        script_threads += GetNumCores();
    }

    // Subtract 1 because the main thread counts towards the par threads
    script_threads = std::max(script_threads - 1, 0);

    // Number of script-checking threads <= MAX_SCRIPTCHECK_THREADS
    script_threads = std::min(script_threads, MAX_SCRIPTCHECK_THREADS);

    LogPrintf("Script verification uses %d additional threads\n", script_threads);
    if (script_threads >= 1) {
        StartScriptCheckWorkerThreads(script_threads);
    }

    assert(!node.scheduler);
    node.scheduler = std::make_unique<CScheduler>();
    assert(!node.reverification_scheduler);
    node.reverification_scheduler = std::make_unique<CScheduler>();

    // Start the lightweight task scheduler thread
    node.scheduler->m_service_thread = std::thread(util::TraceThread, "scheduler", [&] { node.scheduler->serviceQueue(); });

    // Gather some entropy once per minute.
    node.scheduler->scheduleEvery([]{
        RandAddPeriodic();
    }, std::chrono::minutes{1});

    GetMainSignals().RegisterBackgroundSignalScheduler(*node.scheduler);

    // Create client interfaces for wallets that are supposed to be loaded
    // according to -wallet and -disablewallet options. This only constructs
    // the interfaces, it doesn't load wallet data. Wallets actually get loaded
    // when load() and start() interface methods are called below.
    g_wallet_init_interface.Construct(node);
    uiInterface.InitWallet();

    /* Register RPC commands regardless of -server setting so they will be
     * available in the GUI RPC console even if external calls are disabled.
     */
    RegisterAllCoreRPCCommands(tableRPC);
    for (const auto& client : node.chain_clients) {
        client->registerRpcs();
    }
#if ENABLE_ZMQ
    RegisterZMQRPCCommands(tableRPC);
#endif

    // ELEMENTS:
    policyAsset = CAsset(uint256S(gArgs.GetArg("-feeasset", chainparams.GetConsensus().pegged_asset.GetHex())));

    /* Start the RPC server already.  It will be started in "warmup" mode
     * and not really process calls already (but it will signify connections
     * that the server is there and will be ready later).  Warmup mode will
     * be disabled when initialisation is finished.
     */
    if (args.GetBoolArg("-server", false)) {
        uiInterface.InitMessage_connect(SetRPCWarmupStatus);
        if (!AppInitServers(node))
            return InitError(_("Unable to start HTTP server. See debug log for details."));
    }

    // ********************************************************* Step 5: verify wallet database integrity
    for (const auto& client : node.chain_clients) {
        if (!client->verify()) {
            return false;
        }
    }

    // ********************************************************* Step 6: network initialization
    // Note that we absolutely cannot open any actual connections
    // until the very end ("start node") as the UTXO/block state
    // is not yet setup and may end up being set up twice if we
    // need to reindex later.

    fListen = args.GetBoolArg("-listen", DEFAULT_LISTEN);
    fDiscover = args.GetBoolArg("-discover", true);

    PeerManager::Options peerman_opts{};
    ApplyArgsManOptions(args, peerman_opts);

    {

        // Read asmap file if configured
        std::vector<bool> asmap;
        if (args.IsArgSet("-asmap")) {
            fs::path asmap_path = args.GetPathArg("-asmap", DEFAULT_ASMAP_FILENAME);
            if (!asmap_path.is_absolute()) {
                asmap_path = args.GetDataDirNet() / asmap_path;
            }
            if (!fs::exists(asmap_path)) {
                InitError(strprintf(_("Could not find asmap file %s"), fs::quoted(fs::PathToString(asmap_path))));
                return false;
            }
            asmap = DecodeAsmap(asmap_path);
            if (asmap.size() == 0) {
                InitError(strprintf(_("Could not parse asmap file %s"), fs::quoted(fs::PathToString(asmap_path))));
                return false;
            }
            const uint256 asmap_version = (HashWriter{} << asmap).GetHash();
            LogPrintf("Using asmap version %s for IP bucketing\n", asmap_version.ToString());
        } else {
            LogPrintf("Using /16 prefix for IP bucketing\n");
        }

        // Initialize netgroup manager
        assert(!node.netgroupman);
        node.netgroupman = std::make_unique<NetGroupManager>(std::move(asmap));

        // Initialize addrman
        assert(!node.addrman);
        uiInterface.InitMessage(_("Loading P2P addresses…").translated);
        auto addrman{LoadAddrman(*node.netgroupman, args)};
        if (!addrman) return InitError(util::ErrorString(addrman));
        node.addrman = std::move(*addrman);
    }

    assert(!node.banman);
    node.banman = std::make_unique<BanMan>(args.GetDataDirNet() / "banlist", &uiInterface, args.GetIntArg("-bantime", DEFAULT_MISBEHAVING_BANTIME));
    assert(!node.connman);
    node.connman = std::make_unique<CConnman>(GetRand<uint64_t>(),
                                              GetRand<uint64_t>(),
                                              *node.addrman, *node.netgroupman, args.GetBoolArg("-networkactive", true));

    assert(!node.fee_estimator);
    // Don't initialize fee estimation with old data if we don't relay transactions,
    // as they would never get updated.
    if (!peerman_opts.ignore_incoming_txs) {
        bool read_stale_estimates = args.GetBoolArg("-acceptstalefeeestimates", DEFAULT_ACCEPT_STALE_FEE_ESTIMATES);
        if (read_stale_estimates && (chainparams.GetChainTypeMeta().chain_type != ChainType::REGTEST)) {
            return InitError(strprintf(_("acceptstalefeeestimates is not supported on %s chain."), chainparams.GetChainTypeString()));
        }
        node.fee_estimator = std::make_unique<CBlockPolicyEstimator>(FeeestPath(args), read_stale_estimates);

        // Flush estimates to disk periodically
        CBlockPolicyEstimator* fee_estimator = node.fee_estimator.get();
        node.scheduler->scheduleEvery([fee_estimator] { fee_estimator->FlushFeeEstimates(); }, FEE_FLUSH_INTERVAL);
    }

    // Check port numbers
    for (const std::string port_option : {
        "-port",
        "-rpcport",
    }) {
        if (args.IsArgSet(port_option)) {
            const std::string port = args.GetArg(port_option, "");
            uint16_t n;
            if (!ParseUInt16(port, &n) || n == 0) {
                return InitError(InvalidPortErrMsg(port_option, port));
            }
        }
    }

    for (const std::string port_option : {
        "-i2psam",
        "-onion",
        "-proxy",
        "-rpcbind",
        "-torcontrol",
        "-whitebind",
        "-zmqpubhashblock",
        "-zmqpubhashtx",
        "-zmqpubrawblock",
        "-zmqpubrawtx",
        "-zmqpubsequence",
    }) {
        for (const std::string& socket_addr : args.GetArgs(port_option)) {
            std::string host_out;
            uint16_t port_out{0};
            if (!SplitHostPort(socket_addr, port_out, host_out)) {
                return InitError(InvalidPortErrMsg(port_option, socket_addr));
            }
        }
    }

    for (const std::string& socket_addr : args.GetArgs("-bind")) {
        std::string host_out;
        uint16_t port_out{0};
        std::string bind_socket_addr = socket_addr.substr(0, socket_addr.rfind('='));
        if (!SplitHostPort(bind_socket_addr, port_out, host_out)) {
            return InitError(InvalidPortErrMsg("-bind", socket_addr));
        }
    }

    // sanitize comments per BIP-0014, format user agent and check total size
    std::vector<std::string> uacomments;
    for (const std::string& cmt : args.GetArgs("-uacomment")) {
        if (cmt != SanitizeString(cmt, SAFE_CHARS_UA_COMMENT))
            return InitError(strprintf(_("User Agent comment (%s) contains unsafe characters."), cmt));
        uacomments.push_back(cmt);
    }
    strSubVersion = FormatSubVersion(CLIENT_NAME, CLIENT_VERSION, uacomments);
    if (strSubVersion.size() > MAX_SUBVERSION_LENGTH) {
        return InitError(strprintf(_("Total length of network version string (%i) exceeds maximum length (%i). Reduce the number or size of uacomments."),
            strSubVersion.size(), MAX_SUBVERSION_LENGTH));
    }

    if (args.IsArgSet("-onlynet")) {
        std::set<enum Network> nets;
        for (const std::string& snet : args.GetArgs("-onlynet")) {
            enum Network net = ParseNetwork(snet);
            if (net == NET_UNROUTABLE)
                return InitError(strprintf(_("Unknown network specified in -onlynet: '%s'"), snet));
            nets.insert(net);
        }
        for (int n = 0; n < NET_MAX; n++) {
            enum Network net = (enum Network)n;
            assert(IsReachable(net));
            if (!nets.count(net))
                SetReachable(net, false);
        }
    }

    if (!args.IsArgSet("-cjdnsreachable")) {
        if (args.IsArgSet("-onlynet") && IsReachable(NET_CJDNS)) {
            return InitError(
                _("Outbound connections restricted to CJDNS (-onlynet=cjdns) but "
                  "-cjdnsreachable is not provided"));
        }
        SetReachable(NET_CJDNS, false);
    }
    // Now IsReachable(NET_CJDNS) is true if:
    // 1. -cjdnsreachable is given and
    // 2.1. -onlynet is not given or
    // 2.2. -onlynet=cjdns is given

    // Requesting DNS seeds entails connecting to IPv4/IPv6, which -onlynet options may prohibit:
    // If -dnsseed=1 is explicitly specified, abort. If it's left unspecified by the user, we skip
    // the DNS seeds by adjusting -dnsseed in InitParameterInteraction.
    if (args.GetBoolArg("-dnsseed") == true && !IsReachable(NET_IPV4) && !IsReachable(NET_IPV6)) {
        return InitError(strprintf(_("Incompatible options: -dnsseed=1 was explicitly specified, but -onlynet forbids connections to IPv4/IPv6")));
    };

    // Check for host lookup allowed before parsing any network related parameters
    fNameLookup = args.GetBoolArg("-dns", DEFAULT_NAME_LOOKUP);

    Proxy onion_proxy;

    bool proxyRandomize = args.GetBoolArg("-proxyrandomize", DEFAULT_PROXYRANDOMIZE);
    // -proxy sets a proxy for all outgoing network traffic
    // -noproxy (or -proxy=0) as well as the empty string can be used to not set a proxy, this is the default
    std::string proxyArg = args.GetArg("-proxy", "");
    if (proxyArg != "" && proxyArg != "0") {
        const std::optional<CService> proxyAddr{Lookup(proxyArg, 9050, fNameLookup)};
        if (!proxyAddr.has_value()) {
            return InitError(strprintf(_("Invalid -proxy address or hostname: '%s'"), proxyArg));
        }

        Proxy addrProxy = Proxy(proxyAddr.value(), proxyRandomize);
        if (!addrProxy.IsValid())
            return InitError(strprintf(_("Invalid -proxy address or hostname: '%s'"), proxyArg));

        SetProxy(NET_IPV4, addrProxy);
        SetProxy(NET_IPV6, addrProxy);
        SetProxy(NET_CJDNS, addrProxy);
        SetNameProxy(addrProxy);
        onion_proxy = addrProxy;
    }

    const bool onlynet_used_with_onion{args.IsArgSet("-onlynet") && IsReachable(NET_ONION)};

    // -onion can be used to set only a proxy for .onion, or override normal proxy for .onion addresses
    // -noonion (or -onion=0) disables connecting to .onion entirely
    // An empty string is used to not override the onion proxy (in which case it defaults to -proxy set above, or none)
    std::string onionArg = args.GetArg("-onion", "");
    if (onionArg != "") {
        if (onionArg == "0") { // Handle -noonion/-onion=0
            onion_proxy = Proxy{};
            if (onlynet_used_with_onion) {
                return InitError(
                    _("Outbound connections restricted to Tor (-onlynet=onion) but the proxy for "
                      "reaching the Tor network is explicitly forbidden: -onion=0"));
            }
        } else {
            const std::optional<CService> addr{Lookup(onionArg, 9050, fNameLookup)};
            if (!addr.has_value() || !addr->IsValid()) {
                return InitError(strprintf(_("Invalid -onion address or hostname: '%s'"), onionArg));
            }
            onion_proxy = Proxy{addr.value(), proxyRandomize};
        }
    }

    if (onion_proxy.IsValid()) {
        SetProxy(NET_ONION, onion_proxy);
    } else {
        // If -listenonion is set, then we will (try to) connect to the Tor control port
        // later from the torcontrol thread and may retrieve the onion proxy from there.
        const bool listenonion_disabled{!args.GetBoolArg("-listenonion", DEFAULT_LISTEN_ONION)};
        if (onlynet_used_with_onion && listenonion_disabled) {
            return InitError(
                _("Outbound connections restricted to Tor (-onlynet=onion) but the proxy for "
                  "reaching the Tor network is not provided: none of -proxy, -onion or "
                  "-listenonion is given"));
        }
        SetReachable(NET_ONION, false);
    }

    for (const std::string& strAddr : args.GetArgs("-externalip")) {
        const std::optional<CService> addrLocal{Lookup(strAddr, GetListenPort(), fNameLookup)};
        if (addrLocal.has_value() && addrLocal->IsValid())
            AddLocal(addrLocal.value(), LOCAL_MANUAL);
        else
            return InitError(ResolveErrMsg("externalip", strAddr));
    }

#if ENABLE_ZMQ
    g_zmq_notification_interface = CZMQNotificationInterface::Create(
        [&chainman = node.chainman](CBlock& block, const CBlockIndex& index) {
            assert(chainman);
            return chainman->m_blockman.ReadBlockFromDisk(block, index);
        });

    if (g_zmq_notification_interface) {
        RegisterValidationInterface(g_zmq_notification_interface.get());
    }
#endif

    // ********************************************************* Step 7: load block chain

    node.notifications = std::make_unique<KernelNotifications>(node.exit_status);
    ReadNotificationArgs(args, *node.notifications);
    fReindex = args.GetBoolArg("-reindex", false);
    bool fReindexChainState = args.GetBoolArg("-reindex-chainstate", false);
    ChainstateManager::Options chainman_opts{
        .chainparams = chainparams,
        .datadir = args.GetDataDirNet(),
        .adjusted_time_callback = GetAdjustedTime,
        .minimum_chain_work = UintToArith256(chainparams.GetConsensus().nMinimumChainWork),
        .assumed_valid_block = chainparams.GetConsensus().defaultAssumeValid,
        .notifications = *node.notifications,
    };
    Assert(ApplyArgsManOptions(args, chainman_opts)); // no error can happen, already checked in AppInitParameterInteraction

    BlockManager::Options blockman_opts{
        .chainparams = chainman_opts.chainparams,
        .blocks_dir = args.GetBlocksDirPath(),
        .notifications = chainman_opts.notifications,
    };
    Assert(ApplyArgsManOptions(args, blockman_opts)); // no error can happen, already checked in AppInitParameterInteraction

    // cache size calculations
    CacheSizes cache_sizes = CalculateCacheSizes(args, g_enabled_filter_types.size());

    LogPrintf("Cache configuration:\n");
    LogPrintf("* Using %.1f MiB for block index database\n", cache_sizes.block_tree_db * (1.0 / 1024 / 1024));
    if (args.GetBoolArg("-txindex", DEFAULT_TXINDEX)) {
        LogPrintf("* Using %.1f MiB for transaction index database\n", cache_sizes.tx_index * (1.0 / 1024 / 1024));
    }
    for (BlockFilterType filter_type : g_enabled_filter_types) {
        LogPrintf("* Using %.1f MiB for %s block filter index database\n",
                  cache_sizes.filter_index * (1.0 / 1024 / 1024), BlockFilterTypeName(filter_type));
    }
    LogPrintf("* Using %.1f MiB for chain state database\n", cache_sizes.coins_db * (1.0 / 1024 / 1024));

    assert(!node.mempool);
    assert(!node.chainman);

    CTxMemPool::Options mempool_opts{
        .estimator = node.fee_estimator.get(),
        .check_ratio = chainparams.DefaultConsistencyChecks() ? 1 : 0,
    };
    auto result{ApplyArgsManOptions(args, chainparams, mempool_opts)};
    if (!result) {
        return InitError(util::ErrorString(result));
    }
    mempool_opts.check_ratio = std::clamp<int>(mempool_opts.check_ratio, 0, 1'000'000);

    int64_t descendant_limit_bytes = mempool_opts.limits.descendant_size_vbytes * 40;
    if (mempool_opts.max_size_bytes < 0 || mempool_opts.max_size_bytes < descendant_limit_bytes) {
        return InitError(strprintf(_("-maxmempool must be at least %d MB"), std::ceil(descendant_limit_bytes / 1'000'000.0)));
    }
    LogPrintf("* Using %.1f MiB for in-memory UTXO set (plus up to %.1f MiB of unused mempool space)\n", cache_sizes.coins * (1.0 / 1024 / 1024), mempool_opts.max_size_bytes * (1.0 / 1024 / 1024));

    for (bool fLoaded = false; !fLoaded && !ShutdownRequested();) {
        node.mempool = std::make_unique<CTxMemPool>(mempool_opts);

        node.chainman = std::make_unique<ChainstateManager>(node.kernel->interrupt, chainman_opts, blockman_opts);
        ChainstateManager& chainman = *node.chainman;

        node::ChainstateLoadOptions options;
        options.mempool = Assert(node.mempool.get());
        options.reindex = node::fReindex;
        options.reindex_chainstate = fReindexChainState;
        options.prune = chainman.m_blockman.IsPruneMode();
        options.check_blocks = args.GetIntArg("-checkblocks", DEFAULT_CHECKBLOCKS);
        options.check_level = args.GetIntArg("-checklevel", DEFAULT_CHECKLEVEL);
        options.require_full_verification = args.IsArgSet("-checkblocks") || args.IsArgSet("-checklevel");
        options.check_interrupt = ShutdownRequested;
        options.coins_error_cb = [] {
            uiInterface.ThreadSafeMessageBox(
                _("Error reading from database, shutting down."),
                "", CClientUIInterface::MSG_ERROR);
        };

        uiInterface.InitMessage(_("Loading block index…").translated);
        const auto load_block_index_start_time{SteadyClock::now()};
        auto catch_exceptions = [](auto&& f) {
            try {
                return f();
            } catch (const std::exception& e) {
                LogPrintf("%s\n", e.what());
                return std::make_tuple(node::ChainstateLoadStatus::FAILURE, _("Error opening block database"));
            }
        };
        auto [status, error] = catch_exceptions([&]{ return LoadChainstate(chainman, cache_sizes, options); });
        if (status == node::ChainstateLoadStatus::SUCCESS) {
            uiInterface.InitMessage(_("Verifying blocks…").translated);
            if (chainman.m_blockman.m_have_pruned && options.check_blocks > MIN_BLOCKS_TO_KEEP) {
                LogPrintfCategory(BCLog::PRUNE, "pruned datadir may not have more than %d blocks; only checking available blocks\n",
                                  MIN_BLOCKS_TO_KEEP);
            }
            std::tie(status, error) = catch_exceptions([&]{ return VerifyLoadedChainstate(chainman, options);});
            if (status == node::ChainstateLoadStatus::SUCCESS) {
                fLoaded = true;
                LogPrintf(" block index %15dms\n", Ticks<std::chrono::milliseconds>(SteadyClock::now() - load_block_index_start_time));
            }
        }

        if (status == node::ChainstateLoadStatus::FAILURE_FATAL || status == node::ChainstateLoadStatus::FAILURE_INCOMPATIBLE_DB || status == node::ChainstateLoadStatus::FAILURE_INSUFFICIENT_DBCACHE) {
            return InitError(error);
        }

        if (!fLoaded && !ShutdownRequested()) {
            // first suggest a reindex
            if (!options.reindex) {
                bool fRet = uiInterface.ThreadSafeQuestion(
                    error + Untranslated(".\n\n") + _("Do you want to rebuild the block database now?"),
                    error.original + ".\nPlease restart with -reindex or -reindex-chainstate to recover.",
                    "", CClientUIInterface::MSG_ERROR | CClientUIInterface::BTN_ABORT);
                if (fRet) {
                    fReindex = true;
                    AbortShutdown();
                } else {
                    LogPrintf("Aborted block database rebuild. Exiting.\n");
                    return false;
                }
            } else {
                return InitError(error);
            }
        }
    }

    // As LoadBlockIndex can take several minutes, it's possible the user
    // requested to kill the GUI during the last operation. If so, exit.
    // As the program has not fully started yet, Shutdown() is possibly overkill.
    if (ShutdownRequested()) {
        LogPrintf("Shutdown requested. Exiting.\n");
        return false;
    }

    ChainstateManager& chainman = *Assert(node.chainman);

    assert(!node.peerman);
    node.peerman = PeerManager::make(*node.connman, *node.addrman,
                                     node.banman.get(), chainman,
                                     *node.mempool, peerman_opts);
    RegisterValidationInterface(node.peerman.get());

    // ********************************************************* Step 8: start indexers

    if (args.GetBoolArg("-txindex", DEFAULT_TXINDEX)) {
        g_txindex = std::make_unique<TxIndex>(interfaces::MakeChain(node), cache_sizes.tx_index, false, fReindex);
        node.indexes.emplace_back(g_txindex.get());
    }

    for (const auto& filter_type : g_enabled_filter_types) {
        InitBlockFilterIndex([&]{ return interfaces::MakeChain(node); }, filter_type, cache_sizes.filter_index, false, fReindex);
        node.indexes.emplace_back(GetBlockFilterIndex(filter_type));
    }

    if (args.GetBoolArg("-coinstatsindex", DEFAULT_COINSTATSINDEX)) {
        g_coin_stats_index = std::make_unique<CoinStatsIndex>(interfaces::MakeChain(node), /*cache_size=*/0, false, fReindex);
        node.indexes.emplace_back(g_coin_stats_index.get());
    }

    // Init indexes
    for (auto index : node.indexes) if (!index->Init()) return false;

    // ********************************************************* Step 9: load wallet
    for (const auto& client : node.chain_clients) {
        if (!client->load()) {
            return false;
        }
    }

    // ********************************************************* Step 10: data directory maintenance

    // if pruning, perform the initial blockstore prune
    // after any wallet rescanning has taken place.
    if (chainman.m_blockman.IsPruneMode()) {
        if (!fReindex) {
            LOCK(cs_main);
            for (Chainstate* chainstate : chainman.GetAll()) {
                uiInterface.InitMessage(_("Pruning blockstore…").translated);
                chainstate->PruneAndFlush();
            }
        }
    } else {
        LogPrintf("Setting NODE_NETWORK on non-prune mode\n");
        nLocalServices = ServiceFlags(nLocalServices | NODE_NETWORK);
    }

    // ********************************************************* Step 11: import blocks

    if (!CheckDiskSpace(args.GetDataDirNet())) {
        InitError(strprintf(_("Error: Disk space is low for %s"), fs::quoted(fs::PathToString(args.GetDataDirNet()))));
        return false;
    }
    if (!CheckDiskSpace(args.GetBlocksDirPath())) {
        InitError(strprintf(_("Error: Disk space is low for %s"), fs::quoted(fs::PathToString(args.GetBlocksDirPath()))));
        return false;
    }

    int chain_active_height = WITH_LOCK(cs_main, return chainman.ActiveChain().Height());

    // On first startup, warn on low block storage space
    if (!fReindex && !fReindexChainState && chain_active_height <= 1) {
        uint64_t assumed_chain_bytes{chainparams.AssumedBlockchainSize() * 1024 * 1024 * 1024};
        uint64_t additional_bytes_needed{
            chainman.m_blockman.IsPruneMode() ?
                std::min(chainman.m_blockman.GetPruneTarget(), assumed_chain_bytes) :
                assumed_chain_bytes};

        if (!CheckDiskSpace(args.GetBlocksDirPath(), additional_bytes_needed)) {
            InitWarning(strprintf(_(
                    "Disk space for %s may not accommodate the block files. " \
                    "Approximately %u GB of data will be stored in this directory."
                ),
                fs::quoted(fs::PathToString(args.GetBlocksDirPath())),
                chainparams.AssumedBlockchainSize()
            ));
        }
    }

    // Either install a handler to notify us when genesis activates, or set fHaveGenesis directly.
    // No locking, as this happens before any background thread is started.
    boost::signals2::connection block_notify_genesis_wait_connection;
    if (WITH_LOCK(chainman.GetMutex(), return chainman.ActiveChain().Tip() == nullptr)) {
        block_notify_genesis_wait_connection = uiInterface.NotifyBlockTip_connect(std::bind(BlockNotifyGenesisWait, std::placeholders::_2));
    } else {
        fHaveGenesis = true;
    }

#if HAVE_SYSTEM
    const std::string block_notify = args.GetArg("-blocknotify", "");
    if (!block_notify.empty()) {
        uiInterface.NotifyBlockTip_connect([block_notify](SynchronizationState sync_state, const CBlockIndex* pBlockIndex) {
            if (sync_state != SynchronizationState::POST_INIT || !pBlockIndex) return;
            std::string command = block_notify;
            ReplaceAll(command, "%s", pBlockIndex->GetBlockHash().GetHex());
            std::thread t(runCommand, command);
            t.detach(); // thread runs free
        });
    }
#endif

    std::vector<fs::path> vImportFiles;
    for (const std::string& strFile : args.GetArgs("-loadblock")) {
        vImportFiles.push_back(fs::PathFromString(strFile));
    }

    chainman.m_thread_load = std::thread(&util::TraceThread, "initload", [=, &chainman, &args, &node] {
        // Import blocks
        ImportBlocks(chainman, vImportFiles);
        if (args.GetBoolArg("-stopafterblockimport", DEFAULT_STOPAFTERBLOCKIMPORT)) {
            LogPrintf("Stopping after block import\n");
            StartShutdown();
            return;
        }

        // Start indexes initial sync
        if (!StartIndexBackgroundSync(node)) {
            bilingual_str err_str = _("Failed to start indexes, shutting down..");
            chainman.GetNotifications().fatalError(err_str.original, err_str);
            return;
        }
        // Load mempool from disk
        if (auto* pool{chainman.ActiveChainstate().GetMempool()}) {
            LoadMempool(*pool, ShouldPersistMempool(args) ? MempoolPath(args) : fs::path{}, chainman.ActiveChainstate(), {});
            pool->SetLoadTried(!chainman.m_interrupt);
        }
    });

    // Wait for genesis block to be processed
    {
        WAIT_LOCK(g_genesis_wait_mutex, lock);
        // We previously could hang here if StartShutdown() is called prior to
        // ImportBlocks getting started, so instead we just wait on a timer to
        // check ShutdownRequested() regularly.
        while (!fHaveGenesis && !ShutdownRequested()) {
            g_genesis_wait_cv.wait_for(lock, std::chrono::milliseconds(500));
        }
        block_notify_genesis_wait_connection.disconnect();
    }

    if (ShutdownRequested()) {
        return false;
    }

    // ********************************************************* Step 12: start node

    //// debug print
    {
        LOCK(cs_main);
        LogPrintf("block tree size = %u\n", chainman.BlockIndex().size());
        chain_active_height = chainman.ActiveChain().Height();
        if (tip_info) {
            tip_info->block_height = chain_active_height;
            tip_info->block_time = chainman.ActiveChain().Tip() ? chainman.ActiveChain().Tip()->GetBlockTime() : chainman.GetParams().GenesisBlock().GetBlockTime();
            tip_info->verification_progress = GuessVerificationProgress(chainman.ActiveChain().Tip(), chainman.GetParams().GetConsensus().nPowTargetSpacing);

        }
        if (tip_info && chainman.m_best_header) {
            tip_info->header_height = chainman.m_best_header->nHeight;
            tip_info->header_time = chainman.m_best_header->GetBlockTime();
        }
    }
    LogPrintf("nBestHeight = %d\n", chain_active_height);
    if (node.peerman) node.peerman->SetBestHeight(chain_active_height);

    // Map ports with UPnP or NAT-PMP.
    StartMapPort(args.GetBoolArg("-upnp", DEFAULT_UPNP), args.GetBoolArg("-natpmp", DEFAULT_NATPMP));

    CConnman::Options connOptions;
    connOptions.nLocalServices = nLocalServices;
    connOptions.nMaxConnections = nMaxConnections;
    connOptions.m_max_outbound_full_relay = std::min(MAX_OUTBOUND_FULL_RELAY_CONNECTIONS, connOptions.nMaxConnections);
    connOptions.m_max_outbound_block_relay = std::min(MAX_BLOCK_RELAY_ONLY_CONNECTIONS, connOptions.nMaxConnections-connOptions.m_max_outbound_full_relay);
    connOptions.nMaxAddnode = MAX_ADDNODE_CONNECTIONS;
    connOptions.nMaxFeeler = MAX_FEELER_CONNECTIONS;
    connOptions.uiInterface = &uiInterface;
    connOptions.m_banman = node.banman.get();
    connOptions.m_msgproc = node.peerman.get();
    connOptions.nSendBufferMaxSize = 1000 * args.GetIntArg("-maxsendbuffer", DEFAULT_MAXSENDBUFFER);
    connOptions.nReceiveFloodSize = 1000 * args.GetIntArg("-maxreceivebuffer", DEFAULT_MAXRECEIVEBUFFER);
    connOptions.m_added_nodes = args.GetArgs("-addnode");
    connOptions.nMaxOutboundLimit = *opt_max_upload;
    connOptions.m_peer_connect_timeout = peer_connect_timeout;

    // Port to bind to if `-bind=addr` is provided without a `:port` suffix.
    const uint16_t default_bind_port =
        static_cast<uint16_t>(args.GetIntArg("-port", Params().GetDefaultPort()));

    const auto BadPortWarning = [](const char* prefix, uint16_t port) {
        return strprintf(_("%s request to listen on port %u. This port is considered \"bad\" and "
                           "thus it is unlikely that any peer will connect to it. See "
                           "doc/p2p-bad-ports.md for details and a full list."),
                         prefix,
                         port);
    };

    for (const std::string& bind_arg : args.GetArgs("-bind")) {
        std::optional<CService> bind_addr;
        const size_t index = bind_arg.rfind('=');
        if (index == std::string::npos) {
            bind_addr = Lookup(bind_arg, default_bind_port, /*fAllowLookup=*/false);
            if (bind_addr.has_value()) {
                connOptions.vBinds.push_back(bind_addr.value());
                if (IsBadPort(bind_addr.value().GetPort())) {
                    InitWarning(BadPortWarning("-bind", bind_addr.value().GetPort()));
                }
                continue;
            }
        } else {
            const std::string network_type = bind_arg.substr(index + 1);
            if (network_type == "onion") {
                const std::string truncated_bind_arg = bind_arg.substr(0, index);
                bind_addr = Lookup(truncated_bind_arg, BaseParams().OnionServiceTargetPort(), false);
                if (bind_addr.has_value()) {
                    connOptions.onion_binds.push_back(bind_addr.value());
                    continue;
                }
            }
        }
        return InitError(ResolveErrMsg("bind", bind_arg));
    }

    for (const std::string& strBind : args.GetArgs("-whitebind")) {
        NetWhitebindPermissions whitebind;
        bilingual_str error;
        if (!NetWhitebindPermissions::TryParse(strBind, whitebind, error)) return InitError(error);
        connOptions.vWhiteBinds.push_back(whitebind);
    }

    // If the user did not specify -bind= or -whitebind= then we bind
    // on any address - 0.0.0.0 (IPv4) and :: (IPv6).
    connOptions.bind_on_any = args.GetArgs("-bind").empty() && args.GetArgs("-whitebind").empty();

    // Emit a warning if a bad port is given to -port= but only if -bind and -whitebind are not
    // given, because if they are, then -port= is ignored.
    if (connOptions.bind_on_any && args.IsArgSet("-port")) {
        const uint16_t port_arg = args.GetIntArg("-port", 0);
        if (IsBadPort(port_arg)) {
            InitWarning(BadPortWarning("-port", port_arg));
        }
    }

    CService onion_service_target;
    if (!connOptions.onion_binds.empty()) {
        onion_service_target = connOptions.onion_binds.front();
    } else {
        onion_service_target = DefaultOnionServiceTarget();
        connOptions.onion_binds.push_back(onion_service_target);
    }

    if (args.GetBoolArg("-listenonion", DEFAULT_LISTEN_ONION)) {
        if (connOptions.onion_binds.size() > 1) {
            InitWarning(strprintf(_("More than one onion bind address is provided. Using %s "
                                    "for the automatically created Tor onion service."),
                                  onion_service_target.ToStringAddrPort()));
        }
        StartTorControl(onion_service_target);
    }

    if (connOptions.bind_on_any) {
        // Only add all IP addresses of the machine if we would be listening on
        // any address - 0.0.0.0 (IPv4) and :: (IPv6).
        Discover();
    }

    for (const auto& net : args.GetArgs("-whitelist")) {
        NetWhitelistPermissions subnet;
        bilingual_str error;
        if (!NetWhitelistPermissions::TryParse(net, subnet, error)) return InitError(error);
        connOptions.vWhitelistedRange.push_back(subnet);
    }

    connOptions.vSeedNodes = args.GetArgs("-seednode");

    // Initiate outbound connections unless connect=0
    connOptions.m_use_addrman_outgoing = !args.IsArgSet("-connect");
    if (!connOptions.m_use_addrman_outgoing) {
        const auto connect = args.GetArgs("-connect");
        if (connect.size() != 1 || connect[0] != "0") {
            connOptions.m_specified_outgoing = connect;
        }
        if (!connOptions.m_specified_outgoing.empty() && !connOptions.vSeedNodes.empty()) {
            LogPrintf("-seednode is ignored when -connect is used\n");
        }

        if (args.IsArgSet("-dnsseed") && args.GetBoolArg("-dnsseed", DEFAULT_DNSSEED) && args.IsArgSet("-proxy")) {
            LogPrintf("-dnsseed is ignored when -connect is used and -proxy is specified\n");
        }
    }

    const std::string& i2psam_arg = args.GetArg("-i2psam", "");
    if (!i2psam_arg.empty()) {
        const std::optional<CService> addr{Lookup(i2psam_arg, 7656, fNameLookup)};
        if (!addr.has_value() || !addr->IsValid()) {
            return InitError(strprintf(_("Invalid -i2psam address or hostname: '%s'"), i2psam_arg));
        }
        SetProxy(NET_I2P, Proxy{addr.value()});
    } else {
        if (args.IsArgSet("-onlynet") && IsReachable(NET_I2P)) {
            return InitError(
                _("Outbound connections restricted to i2p (-onlynet=i2p) but "
                  "-i2psam is not provided"));
        }
        SetReachable(NET_I2P, false);
    }

    connOptions.m_i2p_accept_incoming = args.GetBoolArg("-i2pacceptincoming", DEFAULT_I2P_ACCEPT_INCOMING);

    if (!node.connman->Start(*node.scheduler, connOptions)) {
        return false;
    }

    // ********************************************************* Step 13: Check PAK
    if (chainparams.GetEnforcePak()) {
        if (!chainparams.GetConsensus().first_extension_space.empty() &&
                CreatePAKListFromExtensionSpace(chainparams.GetConsensus().first_extension_space).IsReject()) {
            return InitError(Untranslated("PAK is being enforced but initial extension space has invalid entries."));
        }
    }

    // ********************************************************* Step 14: finished

    // At this point, the RPC is "started", but still in warmup, which means it
    // cannot yet be called. Before we make it callable, we need to make sure
    // that the RPC's view of the best block is valid and consistent with
    // ChainstateManager's active tip.
    //
    // If we do not do this, RPC's view of the best block will be height=0 and
    // hash=0x0. This will lead to erroroneous responses for things like
    // waitforblockheight.
    RPCNotifyBlockChange(WITH_LOCK(chainman.GetMutex(), return chainman.ActiveTip()));
    SetRPCWarmupFinished();

    // ELEMENTS:
    if (gArgs.GetBoolArg("-validatepegin", Params().GetConsensus().has_parent_chain)) {
        uiInterface.InitMessage(_("Awaiting mainchain RPC warmup").translated);
        if (!MainchainRPCCheck()) {
            const std::string err_msg = "ERROR: elements is set to verify pegins but cannot get a valid response from the mainchain daemon. Please check debug.log for more information.\n\nIf you haven't setup a bitcoind please get the latest stable version from https://bitcoincore.org/en/download/ or if you do not need to validate pegins set in your elements configuration validatepegin=0";
            // We fail immediately if this node has RPC server enabled
            if (gArgs.GetBoolArg("-server", false)) {
                InitError(Untranslated(err_msg));
                return false;
            } else {
                // Or gently warn the user, and continue
                InitError(Untranslated(err_msg));
                gArgs.SoftSetArg("-validatepegin", "0");
            }
        }
    }

    // Call ActivateBestChain every 30 seconds. This is almost always a
    // harmless no-op. It is necessary in the unusual case where:
    // (1) Our connection to bitcoind is lost, and
    // (2) we build up a queue of blocks to validate in the meantime, and then
    // (3) our connection to bitcoind is restored, but
    // (4) nothing after that causes ActivateBestChain to be called, including
    //     no further blocks arriving for us to validate.
    // Unfortunately, this unusual case happens in the functional test suite.
    ChainstateManager *pchainman = node.chainman.get();
    node.reverification_scheduler->scheduleEvery([pchainman]{
        BlockValidationState state;
        if (!pchainman->ActiveChainstate().ActivateBestChain(state)) {
            LogPrintf("Failed to periodically activate best chain (%s)\n", state.ToString());
        }
    }, std::chrono::seconds{30});

    uiInterface.InitMessage(_("Done loading").translated);

    for (const auto& client : node.chain_clients) {
        client->start(*node.scheduler);
    }

    BanMan* banman = node.banman.get();
    node.scheduler->scheduleEvery([banman]{
        banman->DumpBanlist();
    }, DUMP_BANS_INTERVAL);

    if (node.peerman) node.peerman->StartScheduledTasks(*node.scheduler);

#if HAVE_SYSTEM
    StartupNotify(args);
#endif

    return true;
}

bool StartIndexBackgroundSync(NodeContext& node)
{
    // Find the oldest block among all indexes.
    // This block is used to verify that we have the required blocks' data stored on disk,
    // starting from that point up to the current tip.
    // indexes_start_block='nullptr' means "start from height 0".
    std::optional<const CBlockIndex*> indexes_start_block;
    std::string older_index_name;

    ChainstateManager& chainman = *Assert(node.chainman);
    for (auto index : node.indexes) {
        const IndexSummary& summary = index->GetSummary();
        if (summary.synced) continue;

        // Get the last common block between the index best block and the active chain
        LOCK(::cs_main);
        const CChain& active_chain = chainman.ActiveChain();
        const CBlockIndex* pindex = chainman.m_blockman.LookupBlockIndex(summary.best_block_hash);
        if (!active_chain.Contains(pindex)) {
            pindex = active_chain.FindFork(pindex);
        }

        if (!indexes_start_block || !pindex || pindex->nHeight < indexes_start_block.value()->nHeight) {
            indexes_start_block = pindex;
            older_index_name = summary.name;
            if (!pindex) break; // Starting from genesis so no need to look for earlier block.
        }
    };

    // Verify all blocks needed to sync to current tip are present.
    if (indexes_start_block) {
        LOCK(::cs_main);
        const CBlockIndex* start_block = *indexes_start_block;
        if (!start_block) start_block = chainman.ActiveChain().Genesis();
        if (!chainman.m_blockman.CheckBlockDataAvailability(*chainman.ActiveChain().Tip(), *Assert(start_block))) {
            return InitError(strprintf(Untranslated("%s best block of the index goes beyond pruned data. Please disable the index or reindex (which will download the whole blockchain again)"), older_index_name));
        }
    }

    // Start threads
    for (auto index : node.indexes) if (!index->StartBackgroundSync()) return false;
    return true;
}<|MERGE_RESOLUTION|>--- conflicted
+++ resolved
@@ -276,13 +276,9 @@
 
     // After everything has been shut down, but before things get flushed, stop the
     // CScheduler/checkqueue, scheduler and load block thread.
-    if (node.chainman && node.chainman->m_load_block.joinable()) node.chainman->m_load_block.join();
+    if (node.chainman && node.chainman->m_thread_load.joinable()) node.chainman->m_thread_load.join();
     if (node.scheduler) node.scheduler->stop();
     if (node.reverification_scheduler) node.reverification_scheduler->stop();
-<<<<<<< HEAD
-    if (node.chainman && node.chainman->m_thread_load.joinable()) node.chainman->m_thread_load.join();
-=======
->>>>>>> 67cd78db
     StopScriptCheckWorkerThreads();
 
     // After the threads that potentially access these pointers have been stopped,
