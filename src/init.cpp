--- conflicted
+++ resolved
@@ -1026,19 +1026,6 @@
         return InitError(errors);
     }
 
-<<<<<<< HEAD
-=======
-    // Warn if unrecognized section name are present in the config file.
-    bilingual_str warnings;
-    for (const auto& section : gArgs.GetUnrecognizedSections()) {
-        warnings += strprintf(Untranslated("%s:%i ") + _("Section [%s] is not recognized.") + Untranslated("\n"), section.m_file, section.m_line, section.m_name);
-    }
-
-    if (!warnings.empty()) {
-        InitWarning(warnings);
-    }
-
->>>>>>> b46fb5cb
     if (!fs::is_directory(GetBlocksDir())) {
         return InitError(strprintf(_("Specified blocks directory \"%s\" does not exist."), gArgs.GetArg("-blocksdir", "")));
     }
