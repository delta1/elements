--- conflicted
+++ resolved
@@ -552,34 +552,9 @@
     argsman.AddArg("-datacarriersize", strprintf("Maximum size of data in data carrier transactions we relay and mine (default: %u)", MAX_OP_RETURN_RELAY), ArgsManager::ALLOW_ANY, OptionsCategory::NODE_RELAY);
     argsman.AddArg("-minrelaytxfee=<amt>", strprintf("Fees (in %s/kB) smaller than this are considered zero fee for relaying, mining and transaction creation (default: %s)",
         CURRENCY_UNIT, FormatMoney(DEFAULT_MIN_RELAY_TX_FEE)), ArgsManager::ALLOW_ANY, OptionsCategory::NODE_RELAY);
-<<<<<<< HEAD
-    gArgs.AddArg("-whitelistforcerelay", strprintf("Add 'forcerelay' permission to whitelisted inbound peers with default permissions. This will relay transactions even if the transactions were already in the mempool. (default: %d)", DEFAULT_WHITELISTFORCERELAY), ArgsManager::ALLOW_ANY, OptionsCategory::NODE_RELAY);
-    gArgs.AddArg("-whitelistrelay", strprintf("Add 'relay' permission to whitelisted inbound peers with default permissions. This will accept relayed transactions even when not relaying transactions (default: %d)", DEFAULT_WHITELISTRELAY), ArgsManager::ALLOW_ANY, OptionsCategory::NODE_RELAY);
-    gArgs.AddArg("-anyonecanspendaremine", strprintf("Treat OP_TRUE outputs as funds for the wallet. Default true for custom chains."), ArgsManager::ALLOW_ANY | ArgsManager::DEBUG_ONLY, OptionsCategory::DEBUG_TEST);
-
-
-    gArgs.AddArg("-blockmaxweight=<n>", strprintf("Set maximum BIP141 block weight (default: %d)", DEFAULT_BLOCK_MAX_WEIGHT), ArgsManager::ALLOW_ANY, OptionsCategory::BLOCK_CREATION);
-    gArgs.AddArg("-blockmintxfee=<amt>", strprintf("Set lowest fee rate (in %s/kB) for transactions to be included in block creation. (default: %s)", CURRENCY_UNIT, FormatMoney(DEFAULT_BLOCK_MIN_TX_FEE)), ArgsManager::ALLOW_ANY, OptionsCategory::BLOCK_CREATION);
-    gArgs.AddArg("-blockversion=<n>", "Override block version to test forking scenarios", ArgsManager::ALLOW_ANY | ArgsManager::DEBUG_ONLY, OptionsCategory::BLOCK_CREATION);
-
-    gArgs.AddArg("-rest", strprintf("Accept public REST requests (default: %u)", DEFAULT_REST_ENABLE), ArgsManager::ALLOW_ANY, OptionsCategory::RPC);
-    gArgs.AddArg("-rpcallowip=<ip>", "Allow JSON-RPC connections from specified source. Valid for <ip> are a single IP (e.g. 1.2.3.4), a network/netmask (e.g. 1.2.3.4/255.255.255.0) or a network/CIDR (e.g. 1.2.3.4/24). This option can be specified multiple times", ArgsManager::ALLOW_ANY, OptionsCategory::RPC);
-    gArgs.AddArg("-rpcauth=<userpw>", "Username and HMAC-SHA-256 hashed password for JSON-RPC connections. The field <userpw> comes in the format: <USERNAME>:<SALT>$<HASH>. A canonical python script is included in share/rpcauth. The client then connects normally using the rpcuser=<USERNAME>/rpcpassword=<PASSWORD> pair of arguments. This option can be specified multiple times", ArgsManager::ALLOW_ANY | ArgsManager::SENSITIVE, OptionsCategory::RPC);
-    gArgs.AddArg("-rpcbind=<addr>[:port]", "Bind to given address to listen for JSON-RPC connections. Do not expose the RPC server to untrusted networks such as the public internet! This option is ignored unless -rpcallowip is also passed. Port is optional and overrides -rpcport. Use [host]:port notation for IPv6. This option can be specified multiple times (default: 127.0.0.1 and ::1 i.e., localhost)", ArgsManager::ALLOW_ANY | ArgsManager::NETWORK_ONLY | ArgsManager::SENSITIVE, OptionsCategory::RPC);
-    gArgs.AddArg("-rpccookiefile=<loc>", "Location of the auth cookie. Relative paths will be prefixed by a net-specific datadir location. (default: data dir)", ArgsManager::ALLOW_ANY, OptionsCategory::RPC);
-    gArgs.AddArg("-rpcpassword=<pw>", "Password for JSON-RPC connections", ArgsManager::ALLOW_ANY | ArgsManager::SENSITIVE, OptionsCategory::RPC);
-    gArgs.AddArg("-rpcport=<port>", strprintf("Listen for JSON-RPC connections on <port> (default: %u, testnet: %u, regtest: %u)", defaultBaseParams->RPCPort(), testnetBaseParams->RPCPort(), regtestBaseParams->RPCPort()), ArgsManager::ALLOW_ANY | ArgsManager::NETWORK_ONLY, OptionsCategory::RPC);
-    gArgs.AddArg("-rpcserialversion", strprintf("Sets the serialization of raw transaction or block hex returned in non-verbose mode, non-segwit(0) or segwit(1) (default: %d)", DEFAULT_RPC_SERIALIZE_VERSION), ArgsManager::ALLOW_ANY, OptionsCategory::RPC);
-    gArgs.AddArg("-rpcservertimeout=<n>", strprintf("Timeout during HTTP requests (default: %d)", DEFAULT_HTTP_SERVER_TIMEOUT), ArgsManager::ALLOW_ANY | ArgsManager::DEBUG_ONLY, OptionsCategory::RPC);
-    gArgs.AddArg("-rpcthreads=<n>", strprintf("Set the number of threads to service RPC calls (default: %d)", DEFAULT_HTTP_THREADS), ArgsManager::ALLOW_ANY, OptionsCategory::RPC);
-    gArgs.AddArg("-rpcuser=<user>", "Username for JSON-RPC connections", ArgsManager::ALLOW_ANY | ArgsManager::SENSITIVE, OptionsCategory::RPC);
-    gArgs.AddArg("-rpcwhitelist=<whitelist>", "Set a whitelist to filter incoming RPC calls for a specific user. The field <whitelist> comes in the format: <USERNAME>:<rpc 1>,<rpc 2>,...,<rpc n>. If multiple whitelists are set for a given user, they are set-intersected. See -rpcwhitelistdefault documentation for information on default whitelist behavior.", ArgsManager::ALLOW_ANY, OptionsCategory::RPC);
-    gArgs.AddArg("-rpcwhitelistdefault", "Sets default behavior for rpc whitelisting. Unless rpcwhitelistdefault is set to 0, if any -rpcwhitelist is set, the rpc server acts as if all rpc users are subject to empty-unless-otherwise-specified whitelists. If rpcwhitelistdefault is set to 1 and no -rpcwhitelist is set, rpc server acts as if all rpc users are subject to empty whitelists.", ArgsManager::ALLOW_BOOL, OptionsCategory::RPC);
-    gArgs.AddArg("-rpcworkqueue=<n>", strprintf("Set the depth of the work queue to service RPC calls (default: %d)", DEFAULT_HTTP_WORKQUEUE), ArgsManager::ALLOW_ANY | ArgsManager::DEBUG_ONLY, OptionsCategory::RPC);
-    gArgs.AddArg("-server", "Accept command line and JSON-RPC commands", ArgsManager::ALLOW_ANY, OptionsCategory::RPC);
-=======
     argsman.AddArg("-whitelistforcerelay", strprintf("Add 'forcerelay' permission to whitelisted inbound peers with default permissions. This will relay transactions even if the transactions were already in the mempool. (default: %d)", DEFAULT_WHITELISTFORCERELAY), ArgsManager::ALLOW_ANY, OptionsCategory::NODE_RELAY);
     argsman.AddArg("-whitelistrelay", strprintf("Add 'relay' permission to whitelisted inbound peers with default permissions. This will accept relayed transactions even when not relaying transactions (default: %d)", DEFAULT_WHITELISTRELAY), ArgsManager::ALLOW_ANY, OptionsCategory::NODE_RELAY);
+    argsman.AddArg("-anyonecanspendaremine", strprintf("Treat OP_TRUE outputs as funds for the wallet. Default true for custom chains."), ArgsManager::ALLOW_ANY | ArgsManager::DEBUG_ONLY, OptionsCategory::DEBUG_TEST);
 
 
     argsman.AddArg("-blockmaxweight=<n>", strprintf("Set maximum BIP141 block weight (default: %d)", DEFAULT_BLOCK_MAX_WEIGHT), ArgsManager::ALLOW_ANY, OptionsCategory::BLOCK_CREATION);
@@ -601,20 +576,19 @@
     argsman.AddArg("-rpcwhitelistdefault", "Sets default behavior for rpc whitelisting. Unless rpcwhitelistdefault is set to 0, if any -rpcwhitelist is set, the rpc server acts as if all rpc users are subject to empty-unless-otherwise-specified whitelists. If rpcwhitelistdefault is set to 1 and no -rpcwhitelist is set, rpc server acts as if all rpc users are subject to empty whitelists.", ArgsManager::ALLOW_BOOL, OptionsCategory::RPC);
     argsman.AddArg("-rpcworkqueue=<n>", strprintf("Set the depth of the work queue to service RPC calls (default: %d)", DEFAULT_HTTP_WORKQUEUE), ArgsManager::ALLOW_ANY | ArgsManager::DEBUG_ONLY, OptionsCategory::RPC);
     argsman.AddArg("-server", "Accept command line and JSON-RPC commands", ArgsManager::ALLOW_ANY, OptionsCategory::RPC);
->>>>>>> 62d137ac
 
     // chain params
-    gArgs.AddArg("-pubkeyprefix", strprintf("The byte prefix, in decimal, of the chain's base58 pubkey address. (default: %d)", defaultChainParams->Base58Prefix(CChainParams::PUBKEY_ADDRESS)[0]), ArgsManager::ALLOW_ANY, OptionsCategory::CHAINPARAMS);
-    gArgs.AddArg("-scriptprefix", strprintf("The byte prefix, in decimal, of the chain's base58 script address. (default: %d)", defaultChainParams->Base58Prefix(CChainParams::SCRIPT_ADDRESS)[0]), ArgsManager::ALLOW_ANY, OptionsCategory::CHAINPARAMS);
-    gArgs.AddArg("-secretprefix", strprintf("The byte prefix, in decimal, of the chain's base58 secret key encoding. (default: %d)", defaultChainParams->Base58Prefix(CChainParams::SECRET_KEY)[0]), ArgsManager::ALLOW_ANY, OptionsCategory::CHAINPARAMS);
-    gArgs.AddArg("-extpubkeyprefix", strprintf("The 4-byte prefix, in hex, of the chain's base58 extended public key encoding. (default: %s)", HexStr(defaultChainParams->Base58Prefix(CChainParams::EXT_PUBLIC_KEY))), ArgsManager::ALLOW_ANY, OptionsCategory::CHAINPARAMS);
-    gArgs.AddArg("-extprvkeyprefix", strprintf("The 4-byte prefix, in hex, of the chain's base58 extended private key encoding. (default: %s)", HexStr(defaultChainParams->Base58Prefix(CChainParams::EXT_SECRET_KEY))), ArgsManager::ALLOW_ANY, OptionsCategory::CHAINPARAMS);
-    gArgs.AddArg("-bech32_hrp", strprintf("The human-readable part of the chain's bech32 encoding. (default: %s)", defaultChainParams->Bech32HRP()), ArgsManager::ALLOW_ANY, OptionsCategory::CHAINPARAMS);
-    gArgs.AddArg("-blech32_hrp", strprintf("The human-readable part of the chain's blech32 encoding. Used in confidential addresses.(default: %s)", defaultChainParams->Blech32HRP()), ArgsManager::ALLOW_ANY, OptionsCategory::CHAINPARAMS);
-    gArgs.AddArg("-assetdir", "Entries of pet names of assets, in this format:asset=<hex>:<label>. There can be any number of entries.", ArgsManager::ALLOW_ANY, OptionsCategory::ELEMENTS);
-    gArgs.AddArg("-defaultpeggedassetname", "Default name of the pegged asset. (default: bitcoin)", ArgsManager::ALLOW_ANY, OptionsCategory::ELEMENTS);
-    gArgs.AddArg("-blindedaddresses", "Give blind addresses by default via getnewaddress and getrawchangeaddress. (default: -con_elementsmode value)", ArgsManager::ALLOW_ANY, OptionsCategory::ELEMENTS);
-    gArgs.AddArg("-blindedprefix", "The byte prefix, in decimal, of blinded addresses. (default: 4)", ArgsManager::ALLOW_ANY, OptionsCategory::ELEMENTS);
+    argsman.AddArg("-pubkeyprefix", strprintf("The byte prefix, in decimal, of the chain's base58 pubkey address. (default: %d)", defaultChainParams->Base58Prefix(CChainParams::PUBKEY_ADDRESS)[0]), ArgsManager::ALLOW_ANY, OptionsCategory::CHAINPARAMS);
+    argsman.AddArg("-scriptprefix", strprintf("The byte prefix, in decimal, of the chain's base58 script address. (default: %d)", defaultChainParams->Base58Prefix(CChainParams::SCRIPT_ADDRESS)[0]), ArgsManager::ALLOW_ANY, OptionsCategory::CHAINPARAMS);
+    argsman.AddArg("-secretprefix", strprintf("The byte prefix, in decimal, of the chain's base58 secret key encoding. (default: %d)", defaultChainParams->Base58Prefix(CChainParams::SECRET_KEY)[0]), ArgsManager::ALLOW_ANY, OptionsCategory::CHAINPARAMS);
+    argsman.AddArg("-extpubkeyprefix", strprintf("The 4-byte prefix, in hex, of the chain's base58 extended public key encoding. (default: %s)", HexStr(defaultChainParams->Base58Prefix(CChainParams::EXT_PUBLIC_KEY))), ArgsManager::ALLOW_ANY, OptionsCategory::CHAINPARAMS);
+    argsman.AddArg("-extprvkeyprefix", strprintf("The 4-byte prefix, in hex, of the chain's base58 extended private key encoding. (default: %s)", HexStr(defaultChainParams->Base58Prefix(CChainParams::EXT_SECRET_KEY))), ArgsManager::ALLOW_ANY, OptionsCategory::CHAINPARAMS);
+    argsman.AddArg("-bech32_hrp", strprintf("The human-readable part of the chain's bech32 encoding. (default: %s)", defaultChainParams->Bech32HRP()), ArgsManager::ALLOW_ANY, OptionsCategory::CHAINPARAMS);
+    argsman.AddArg("-blech32_hrp", strprintf("The human-readable part of the chain's blech32 encoding. Used in confidential addresses.(default: %s)", defaultChainParams->Blech32HRP()), ArgsManager::ALLOW_ANY, OptionsCategory::CHAINPARAMS);
+    argsman.AddArg("-assetdir", "Entries of pet names of assets, in this format:asset=<hex>:<label>. There can be any number of entries.", ArgsManager::ALLOW_ANY, OptionsCategory::ELEMENTS);
+    argsman.AddArg("-defaultpeggedassetname", "Default name of the pegged asset. (default: bitcoin)", ArgsManager::ALLOW_ANY, OptionsCategory::ELEMENTS);
+    argsman.AddArg("-blindedaddresses", "Give blind addresses by default via getnewaddress and getrawchangeaddress. (default: -con_elementsmode value)", ArgsManager::ALLOW_ANY, OptionsCategory::ELEMENTS);
+    argsman.AddArg("-blindedprefix", "The byte prefix, in decimal, of blinded addresses. (default: 4)", ArgsManager::ALLOW_ANY, OptionsCategory::ELEMENTS);
 
 #if HAVE_DECL_DAEMON
     argsman.AddArg("-daemon", "Run in the background as a daemon and accept commands", ArgsManager::ALLOW_ANY, OptionsCategory::OPTIONS);
@@ -628,34 +602,30 @@
 
     std::vector<std::string> elements_hidden_args = {"-con_fpowallowmindifficultyblocks", "-con_fpownoretargeting", "-con_nsubsidyhalvinginterval", "-con_bip16exception", "-con_bip34height", "-con_bip65height", "-con_bip66height", "-con_npowtargettimespan", "-con_npowtargetspacing", "-con_nrulechangeactivationthreshold", "-con_nminerconfirmationwindow", "-con_powlimit", "-con_bip34hash", "-con_nminimumchainwork", "-con_defaultassumevalid", "-npruneafterheight", "-fdefaultconsistencychecks", "-fmineblocksondemand", "-fallback_fee_enabled", "-pchmessagestart"};
 
-    gArgs.AddArg("-initialfreecoins", strprintf("The amount of OP_TRUE coins created in the genesis block. Primarily for testing. (default: %d)", 0), ArgsManager::ALLOW_ANY | ArgsManager::DEBUG_ONLY, OptionsCategory::DEBUG_TEST);
-    gArgs.AddArg("-validatepegin", "Validate peg-in claims. An RPC connection will be attempted to the trusted mainchain daemon using the `mainchain*` settings below. All functionaries must run this enabled. (default: true if chain has federated peg)", ArgsManager::ALLOW_ANY, OptionsCategory::ELEMENTS);
-    gArgs.AddArg("-mainchainrpchost=<host>", "The address which the daemon will try to connect to the trusted mainchain daemon to validate peg-ins, if enabled. (default: 127.0.0.1)", ArgsManager::ALLOW_ANY, OptionsCategory::ELEMENTS);
-    gArgs.AddArg("-mainchainrpcport=<n>", strprintf("The port which the daemon will try to connect to the trusted mainchain daemon to validate peg-ins, if enabled. (default: %u)", defaultBaseParams->MainchainRPCPort()), ArgsManager::ALLOW_ANY, OptionsCategory::ELEMENTS);
-    gArgs.AddArg("-mainchainrpcuser=<user>", "The rpc username that the daemon will use to connect to the trusted mainchain daemon to validate peg-ins, if enabled. (default: cookie auth)", ArgsManager::ALLOW_ANY, OptionsCategory::ELEMENTS);
-    gArgs.AddArg("-mainchainrpcpassword=<pwd>", "The rpc password which the daemon will use to connect to the trusted mainchain daemon to validate peg-ins, if enabled. (default: cookie auth)", ArgsManager::ALLOW_ANY, OptionsCategory::ELEMENTS);
-    gArgs.AddArg("-mainchainrpccookiefile=<file>", "The bitcoind cookie auth path which the daemon will use to connect to the trusted mainchain daemon to validate peg-ins. (default: `<datadir>/regtest/.cookie`)", ArgsManager::ALLOW_ANY, OptionsCategory::ELEMENTS);
-    gArgs.AddArg("-mainchainrpctimeout=<n>", strprintf("Timeout in seconds during mainchain RPC requests, or 0 for no timeout. (default: %d)", DEFAULT_HTTP_CLIENT_TIMEOUT), ArgsManager::ALLOW_ANY, OptionsCategory::ELEMENTS);
-    gArgs.AddArg("-peginconfirmationdepth=<n>", strprintf("Pegin claims must be this deep to be considered valid. (default: %d)", DEFAULT_PEGIN_CONFIRMATION_DEPTH), ArgsManager::ALLOW_ANY, OptionsCategory::ELEMENTS);
-    gArgs.AddArg("-recheckpeginblockinterval=<n>", strprintf("The interval in seconds at which a peg-in witness failing block is re-evaluated in case of intermittent peg-in witness failure. 0 means never. (default: %u)", 120), ArgsManager::ALLOW_ANY, OptionsCategory::ELEMENTS);
-    gArgs.AddArg("-parentpubkeyprefix", strprintf("The byte prefix, in decimal, of the parent chain's base58 pubkey address. (default: %d)", 111), ArgsManager::ALLOW_ANY, OptionsCategory::CHAINPARAMS);
-    gArgs.AddArg("-parentscriptprefix", strprintf("The byte prefix, in decimal, of the parent chain's base58 script address. (default: %d)", 196), ArgsManager::ALLOW_ANY, OptionsCategory::CHAINPARAMS);
-    gArgs.AddArg("-parent_bech32_hrp", strprintf("The human-readable part of the parent chain's bech32 encoding. (default: %s)", "bc"), ArgsManager::ALLOW_ANY, OptionsCategory::CHAINPARAMS);
-    gArgs.AddArg("-parent_blech32_hrp", strprintf("The human-readable part of the parent chain's blech32 encoding. (default: %s)", "bc"), ArgsManager::ALLOW_ANY, OptionsCategory::CHAINPARAMS);
-    gArgs.AddArg("-con_parent_pegged_asset=<hex>", "Asset ID (hex) for pegged asset for when parent chain has CA. (default: 0x00)", ArgsManager::ALLOW_ANY, OptionsCategory::CHAINPARAMS);
-    gArgs.AddArg("-feeasset=<hex>", strprintf("Asset ID (hex) for mempool/relay fees (default: %s)", defaultChainParams->GetConsensus().pegged_asset.GetHex()), ArgsManager::ALLOW_ANY, OptionsCategory::CHAINPARAMS);
-    gArgs.AddArg("-subsidyasset=<hex>", strprintf("Asset ID (hex) for the block subsidy (default: %s)", defaultChainParams->GetConsensus().pegged_asset.GetHex()), ArgsManager::ALLOW_ANY, OptionsCategory::CHAINPARAMS);
-    gArgs.AddArg("-initialreissuancetokens=<n>", "The amount of reissuance tokens created in the genesis block. (default: 0)", ArgsManager::ALLOW_ANY, OptionsCategory::CHAINPARAMS);
-    gArgs.AddArg("-ct_bits", strprintf("The default number of hiding bits in a rangeproof. Will be exceeded to cover amounts exceeding the maximum hiding value. (default: %d)", 52), ArgsManager::ALLOW_ANY, OptionsCategory::CHAINPARAMS);
-    gArgs.AddArg("-ct_exponent", strprintf("The hiding exponent. (default: %s)", 0), ArgsManager::ALLOW_ANY, OptionsCategory::CHAINPARAMS);
+    argsman.AddArg("-initialfreecoins", strprintf("The amount of OP_TRUE coins created in the genesis block. Primarily for testing. (default: %d)", 0), ArgsManager::ALLOW_ANY | ArgsManager::DEBUG_ONLY, OptionsCategory::DEBUG_TEST);
+    argsman.AddArg("-validatepegin", "Validate peg-in claims. An RPC connection will be attempted to the trusted mainchain daemon using the `mainchain*` settings below. All functionaries must run this enabled. (default: true if chain has federated peg)", ArgsManager::ALLOW_ANY, OptionsCategory::ELEMENTS);
+    argsman.AddArg("-mainchainrpchost=<host>", "The address which the daemon will try to connect to the trusted mainchain daemon to validate peg-ins, if enabled. (default: 127.0.0.1)", ArgsManager::ALLOW_ANY, OptionsCategory::ELEMENTS);
+    argsman.AddArg("-mainchainrpcport=<n>", strprintf("The port which the daemon will try to connect to the trusted mainchain daemon to validate peg-ins, if enabled. (default: %u)", defaultBaseParams->MainchainRPCPort()), ArgsManager::ALLOW_ANY, OptionsCategory::ELEMENTS);
+    argsman.AddArg("-mainchainrpcuser=<user>", "The rpc username that the daemon will use to connect to the trusted mainchain daemon to validate peg-ins, if enabled. (default: cookie auth)", ArgsManager::ALLOW_ANY, OptionsCategory::ELEMENTS);
+    argsman.AddArg("-mainchainrpcpassword=<pwd>", "The rpc password which the daemon will use to connect to the trusted mainchain daemon to validate peg-ins, if enabled. (default: cookie auth)", ArgsManager::ALLOW_ANY, OptionsCategory::ELEMENTS);
+    argsman.AddArg("-mainchainrpccookiefile=<file>", "The bitcoind cookie auth path which the daemon will use to connect to the trusted mainchain daemon to validate peg-ins. (default: `<datadir>/regtest/.cookie`)", ArgsManager::ALLOW_ANY, OptionsCategory::ELEMENTS);
+    argsman.AddArg("-mainchainrpctimeout=<n>", strprintf("Timeout in seconds during mainchain RPC requests, or 0 for no timeout. (default: %d)", DEFAULT_HTTP_CLIENT_TIMEOUT), ArgsManager::ALLOW_ANY, OptionsCategory::ELEMENTS);
+    argsman.AddArg("-peginconfirmationdepth=<n>", strprintf("Pegin claims must be this deep to be considered valid. (default: %d)", DEFAULT_PEGIN_CONFIRMATION_DEPTH), ArgsManager::ALLOW_ANY, OptionsCategory::ELEMENTS);
+    argsman.AddArg("-recheckpeginblockinterval=<n>", strprintf("The interval in seconds at which a peg-in witness failing block is re-evaluated in case of intermittent peg-in witness failure. 0 means never. (default: %u)", 120), ArgsManager::ALLOW_ANY, OptionsCategory::ELEMENTS);
+    argsman.AddArg("-parentpubkeyprefix", strprintf("The byte prefix, in decimal, of the parent chain's base58 pubkey address. (default: %d)", 111), ArgsManager::ALLOW_ANY, OptionsCategory::CHAINPARAMS);
+    argsman.AddArg("-parentscriptprefix", strprintf("The byte prefix, in decimal, of the parent chain's base58 script address. (default: %d)", 196), ArgsManager::ALLOW_ANY, OptionsCategory::CHAINPARAMS);
+    argsman.AddArg("-parent_bech32_hrp", strprintf("The human-readable part of the parent chain's bech32 encoding. (default: %s)", "bc"), ArgsManager::ALLOW_ANY, OptionsCategory::CHAINPARAMS);
+    argsman.AddArg("-parent_blech32_hrp", strprintf("The human-readable part of the parent chain's blech32 encoding. (default: %s)", "bc"), ArgsManager::ALLOW_ANY, OptionsCategory::CHAINPARAMS);
+    argsman.AddArg("-con_parent_pegged_asset=<hex>", "Asset ID (hex) for pegged asset for when parent chain has CA. (default: 0x00)", ArgsManager::ALLOW_ANY, OptionsCategory::CHAINPARAMS);
+    argsman.AddArg("-feeasset=<hex>", strprintf("Asset ID (hex) for mempool/relay fees (default: %s)", defaultChainParams->GetConsensus().pegged_asset.GetHex()), ArgsManager::ALLOW_ANY, OptionsCategory::CHAINPARAMS);
+    argsman.AddArg("-subsidyasset=<hex>", strprintf("Asset ID (hex) for the block subsidy (default: %s)", defaultChainParams->GetConsensus().pegged_asset.GetHex()), ArgsManager::ALLOW_ANY, OptionsCategory::CHAINPARAMS);
+    argsman.AddArg("-initialreissuancetokens=<n>", "The amount of reissuance tokens created in the genesis block. (default: 0)", ArgsManager::ALLOW_ANY, OptionsCategory::CHAINPARAMS);
+    argsman.AddArg("-ct_bits", strprintf("The default number of hiding bits in a rangeproof. Will be exceeded to cover amounts exceeding the maximum hiding value. (default: %d)", 52), ArgsManager::ALLOW_ANY, OptionsCategory::CHAINPARAMS);
+    argsman.AddArg("-ct_exponent", strprintf("The hiding exponent. (default: %s)", 0), ArgsManager::ALLOW_ANY, OptionsCategory::CHAINPARAMS);
 
     // Add the hidden options
-<<<<<<< HEAD
-    gArgs.AddHiddenArgs(hidden_args);
-    gArgs.AddHiddenArgs(elements_hidden_args);
-=======
     argsman.AddHiddenArgs(hidden_args);
->>>>>>> 62d137ac
+    argsman.AddHiddenArgs(elements_hidden_args);
 }
 
 std::string LicenseInfo()
