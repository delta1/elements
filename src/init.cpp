--- conflicted
+++ resolved
@@ -395,11 +395,7 @@
     gArgs.AddArg("-onlynet=<net>", "Make outgoing connections only through network <net> (ipv4, ipv6 or onion). Incoming connections are not affected by this option. This option can be specified multiple times to allow multiple networks.", false, OptionsCategory::CONNECTION);
     gArgs.AddArg("-peerbloomfilters", strprintf("Support filtering of blocks and transaction with bloom filters (default: %u)", DEFAULT_PEERBLOOMFILTERS), false, OptionsCategory::CONNECTION);
     gArgs.AddArg("-permitbaremultisig", strprintf("Relay non-P2SH multisig (default: %u)", DEFAULT_PERMIT_BAREMULTISIG), false, OptionsCategory::CONNECTION);
-<<<<<<< HEAD
-    gArgs.AddArg("-port=<port>", strprintf("Listen for connections on <port> (default: %u or testnet: %u)", defaultChainParams->GetDefaultPort(), testnetChainParams->GetDefaultPort()), false, OptionsCategory::CONNECTION);
-=======
     gArgs.AddArg("-port=<port>", strprintf("Listen for connections on <port> (default: %u, testnet: %u, regtest: %u)", defaultChainParams->GetDefaultPort(), testnetChainParams->GetDefaultPort(), regtestChainParams->GetDefaultPort()), false, OptionsCategory::CONNECTION);
->>>>>>> 3832c25f
     gArgs.AddArg("-proxy=<ip:port>", "Connect through SOCKS5 proxy, set -noproxy to disable (default: disabled)", false, OptionsCategory::CONNECTION);
     gArgs.AddArg("-proxyrandomize", strprintf("Randomize credentials for every proxy connection. This enables Tor stream isolation (default: %u)", DEFAULT_PROXYRANDOMIZE), false, OptionsCategory::CONNECTION);
     gArgs.AddArg("-seednode=<ip>", "Connect to a node to retrieve peer addresses, and disconnect. This option can be specified multiple times to connect to multiple nodes.", false, OptionsCategory::CONNECTION);
