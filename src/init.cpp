--- conflicted
+++ resolved
@@ -656,7 +656,6 @@
     hidden_args.emplace_back("-daemonwait");
 #endif
 
-<<<<<<< HEAD
     //
     // Elements-specific arguments.
     //
@@ -685,12 +684,6 @@
     argsman.AddArg("-acceptdiscountct", "Accept discounted fees for Confidential Transactions (default: true in liquidtestnet and liquidv1, false otherwise)", ArgsManager::ALLOW_ANY, OptionsCategory::CHAINPARAMS);
     argsman.AddArg("-creatediscountct", "Create Confidential Transactions with discounted fees (default: false). Setting this to true will also set 'acceptdiscountct' to true.", ArgsManager::ALLOW_ANY, OptionsCategory::CHAINPARAMS);
 
-#if defined(USE_SYSCALL_SANDBOX)
-    argsman.AddArg("-sandbox=<mode>", "Use the experimental syscall sandbox in the specified mode (-sandbox=log-and-abort or -sandbox=abort). Allow only expected syscalls to be used by bitcoind. Note that this is an experimental new feature that may cause bitcoind to exit or crash unexpectedly: use with caution. In the \"log-and-abort\" mode the invocation of an unexpected syscall results in a debug handler being invoked which will log the incident and terminate the program (without executing the unexpected syscall). In the \"abort\" mode the invocation of an unexpected syscall results in the entire process being killed immediately by the kernel without executing the unexpected syscall.", ArgsManager::ALLOW_ANY, OptionsCategory::OPTIONS);
-#endif // USE_SYSCALL_SANDBOX
-
-=======
->>>>>>> caff95a0
     // Add the hidden options
     argsman.AddHiddenArgs(hidden_args);
     argsman.AddHiddenArgs(elements_hidden_args);
@@ -1060,7 +1053,6 @@
     if (args.GetIntArg("-rpcserialversion", DEFAULT_RPC_SERIALIZE_VERSION) > 1)
         return InitError(Untranslated("Unknown rpcserialversion requested."));
 
-<<<<<<< HEAD
     try {
         const std::string default_asset_name = gArgs.GetArg("-defaultpeggedassetname", "bitcoin");
         InitGlobalAssetDir(gArgs.GetArgs("-assetdir"), default_asset_name);
@@ -1068,42 +1060,6 @@
         return InitError(Untranslated(strprintf("Error in -assetdir: %s\n", e.what())));
     }
 
-#if defined(USE_SYSCALL_SANDBOX)
-    if (args.IsArgSet("-sandbox") && !args.IsArgNegated("-sandbox")) {
-        const std::string sandbox_arg{args.GetArg("-sandbox", "")};
-        bool log_syscall_violation_before_terminating{false};
-        if (sandbox_arg == "log-and-abort") {
-            log_syscall_violation_before_terminating = true;
-        } else if (sandbox_arg == "abort") {
-            // log_syscall_violation_before_terminating is false by default.
-        } else {
-            return InitError(Untranslated("Unknown syscall sandbox mode (-sandbox=<mode>). Available modes are \"log-and-abort\" and \"abort\"."));
-        }
-        // execve(...) is not allowed by the syscall sandbox.
-        const std::vector<std::string> features_using_execve{
-            "-alertnotify",
-            "-blocknotify",
-            "-signer",
-            "-startupnotify",
-            "-walletnotify",
-        };
-        for (const std::string& feature_using_execve : features_using_execve) {
-            if (!args.GetArg(feature_using_execve, "").empty()) {
-                return InitError(Untranslated(strprintf("The experimental syscall sandbox feature (-sandbox=<mode>) is incompatible with %s (which uses execve).", feature_using_execve)));
-            }
-        }
-        if (!SetupSyscallSandbox(log_syscall_violation_before_terminating)) {
-            return InitError(Untranslated("Installation of the syscall sandbox failed."));
-        }
-        if (use_syscall_sandbox) {
-            SetSyscallSandboxPolicy(SyscallSandboxPolicy::INITIALIZATION);
-        }
-        LogPrintf("Experimental syscall sandbox enabled (-sandbox=%s): bitcoind will terminate if an unexpected (not allowlisted) syscall is invoked.\n", sandbox_arg);
-    }
-#endif // USE_SYSCALL_SANDBOX
-
-=======
->>>>>>> caff95a0
     // Also report errors from parsing before daemonization
     {
         KernelNotifications notifications{};
