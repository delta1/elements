// Copyright (c) 2015-2018 The Bitcoin Core developers
// Distributed under the MIT software license, see the accompanying
// file COPYING or http://www.opensource.org/licenses/mit-license.php.

#include <httpserver.h>

#include <chainparamsbase.h>
#include <compat.h>
#include <util/threadnames.h>
#include <util/system.h>
#include <util/strencodings.h>
#include <netbase.h>
#include <rpc/protocol.h> // For HTTP status codes
#include <shutdown.h>
#include <sync.h>
#include <ui_interface.h>

#include <memory>
#include <stdio.h>
#include <stdlib.h>
#include <string>

#include <sys/types.h>
#include <sys/stat.h>
<<<<<<< HEAD
#include <signal.h>
#include <deque>
=======
>>>>>>> 46d6930f

#include <event2/thread.h>
#include <event2/buffer.h>
#include <event2/bufferevent.h>
#include <event2/util.h>
#include <event2/keyvalq_struct.h>

#include <support/events.h>

#ifdef EVENT__HAVE_NETINET_IN_H
#include <netinet/in.h>
#ifdef _XOPEN_SOURCE_EXTENDED
#include <arpa/inet.h>
#endif
#endif

/** Maximum size of http request (request line + headers) */
static const size_t MAX_HEADERS_SIZE = 8192;

/** HTTP request work item */
class HTTPWorkItem final : public HTTPClosure
{
public:
    HTTPWorkItem(std::unique_ptr<HTTPRequest> _req, const std::string &_path, const HTTPRequestHandler& _func):
        req(std::move(_req)), path(_path), func(_func)
    {
    }
    void operator()() override
    {
        func(req.get(), path);
    }

    std::unique_ptr<HTTPRequest> req;

private:
    std::string path;
    HTTPRequestHandler func;
};

/** Simple work queue for distributing work over multiple threads.
 * Work items are simply callable objects.
 */
template <typename WorkItem>
class WorkQueue
{
private:
    /** Mutex protects entire object */
    Mutex cs;
    std::condition_variable cond;
    std::deque<std::unique_ptr<WorkItem>> queue;
    bool running;
    size_t maxDepth;

public:
    explicit WorkQueue(size_t _maxDepth) : running(true),
                                 maxDepth(_maxDepth)
    {
    }
    /** Precondition: worker threads have all stopped (they have been joined).
     */
    ~WorkQueue()
    {
    }
    /** Enqueue a work item */
    bool Enqueue(WorkItem* item)
    {
        LOCK(cs);
        if (queue.size() >= maxDepth) {
            return false;
        }
        queue.emplace_back(std::unique_ptr<WorkItem>(item));
        cond.notify_one();
        return true;
    }
    /** Thread function */
    void Run()
    {
        while (true) {
            std::unique_ptr<WorkItem> i;
            {
                WAIT_LOCK(cs, lock);
                while (running && queue.empty())
                    cond.wait(lock);
                if (!running)
                    break;
                i = std::move(queue.front());
                queue.pop_front();
            }
            (*i)();
        }
    }
    /** Interrupt and exit loops */
    void Interrupt()
    {
        LOCK(cs);
        running = false;
        cond.notify_all();
    }
};

struct HTTPPathHandler
{
    HTTPPathHandler(std::string _prefix, bool _exactMatch, HTTPRequestHandler _handler):
        prefix(_prefix), exactMatch(_exactMatch), handler(_handler)
    {
    }
    std::string prefix;
    bool exactMatch;
    HTTPRequestHandler handler;
};

/** HTTP module state */

//! libevent event loop
static struct event_base* eventBase = nullptr;
//! HTTP server
static struct evhttp* eventHTTP = nullptr;
//! List of subnets to allow RPC connections from
static std::vector<CSubNet> rpc_allow_subnets;
//! Work queue for handling longer requests off the event loop thread
static WorkQueue<HTTPClosure>* workQueue = nullptr;
//! Handlers for (sub)paths
static std::vector<HTTPPathHandler> pathHandlers;
//! Bound listening sockets
static std::vector<evhttp_bound_socket *> boundSockets;

/** Check if a network address is allowed to access the HTTP server */
static bool ClientAllowed(const CNetAddr& netaddr)
{
    if (!netaddr.IsValid())
        return false;
    for(const CSubNet& subnet : rpc_allow_subnets)
        if (subnet.Match(netaddr))
            return true;
    return false;
}

/** Initialize ACL list for HTTP server */
static bool InitHTTPAllowList()
{
    rpc_allow_subnets.clear();
    CNetAddr localv4;
    CNetAddr localv6;
    LookupHost("127.0.0.1", localv4, false);
    LookupHost("::1", localv6, false);
    rpc_allow_subnets.push_back(CSubNet(localv4, 8));      // always allow IPv4 local subnet
    rpc_allow_subnets.push_back(CSubNet(localv6));         // always allow IPv6 localhost
    for (const std::string& strAllow : gArgs.GetArgs("-rpcallowip")) {
        CSubNet subnet;
        LookupSubNet(strAllow.c_str(), subnet);
        if (!subnet.IsValid()) {
            uiInterface.ThreadSafeMessageBox(
                strprintf("Invalid -rpcallowip subnet specification: %s. Valid are a single IP (e.g. 1.2.3.4), a network/netmask (e.g. 1.2.3.4/255.255.255.0) or a network/CIDR (e.g. 1.2.3.4/24).", strAllow),
                "", CClientUIInterface::MSG_ERROR);
            return false;
        }
        rpc_allow_subnets.push_back(subnet);
    }
    std::string strAllowed;
    for (const CSubNet& subnet : rpc_allow_subnets)
        strAllowed += subnet.ToString() + " ";
    LogPrint(BCLog::HTTP, "Allowing HTTP connections from: %s\n", strAllowed);
    return true;
}

/** HTTP request method as string - use for logging only */
static std::string RequestMethodString(HTTPRequest::RequestMethod m)
{
    switch (m) {
    case HTTPRequest::GET:
        return "GET";
        break;
    case HTTPRequest::POST:
        return "POST";
        break;
    case HTTPRequest::HEAD:
        return "HEAD";
        break;
    case HTTPRequest::PUT:
        return "PUT";
        break;
    default:
        return "unknown";
    }
}

/** HTTP request callback */
static void http_request_cb(struct evhttp_request* req, void* arg)
{
    // Disable reading to work around a libevent bug, fixed in 2.2.0.
    if (event_get_version_number() >= 0x02010600 && event_get_version_number() < 0x02020001) {
        evhttp_connection* conn = evhttp_request_get_connection(req);
        if (conn) {
            bufferevent* bev = evhttp_connection_get_bufferevent(conn);
            if (bev) {
                bufferevent_disable(bev, EV_READ);
            }
        }
    }
    std::unique_ptr<HTTPRequest> hreq(new HTTPRequest(req));

    // Early address-based allow check
    if (!ClientAllowed(hreq->GetPeer())) {
        LogPrint(BCLog::HTTP, "HTTP request from %s rejected: Client network is not allowed RPC access\n",
                 hreq->GetPeer().ToString());
        hreq->WriteReply(HTTP_FORBIDDEN);
        return;
    }

    // Early reject unknown HTTP methods
    if (hreq->GetRequestMethod() == HTTPRequest::UNKNOWN) {
        LogPrint(BCLog::HTTP, "HTTP request from %s rejected: Unknown HTTP request method\n",
                 hreq->GetPeer().ToString());
        hreq->WriteReply(HTTP_BADMETHOD);
        return;
    }

    LogPrint(BCLog::HTTP, "Received a %s request for %s from %s\n",
             RequestMethodString(hreq->GetRequestMethod()), SanitizeString(hreq->GetURI(), SAFE_CHARS_URI).substr(0, 100), hreq->GetPeer().ToString());

    // Find registered handler for prefix
    std::string strURI = hreq->GetURI();
    std::string path;
    std::vector<HTTPPathHandler>::const_iterator i = pathHandlers.begin();
    std::vector<HTTPPathHandler>::const_iterator iend = pathHandlers.end();
    for (; i != iend; ++i) {
        bool match = false;
        if (i->exactMatch)
            match = (strURI == i->prefix);
        else
            match = (strURI.substr(0, i->prefix.size()) == i->prefix);
        if (match) {
            path = strURI.substr(i->prefix.size());
            break;
        }
    }

    // Dispatch to worker thread
    if (i != iend) {
        std::unique_ptr<HTTPWorkItem> item(new HTTPWorkItem(std::move(hreq), path, i->handler));
        assert(workQueue);
        if (workQueue->Enqueue(item.get()))
            item.release(); /* if true, queue took ownership */
        else {
            LogPrintf("WARNING: request rejected because http work queue depth exceeded, it can be increased with the -rpcworkqueue= setting\n");
            item->req->WriteReply(HTTP_INTERNAL, "Work queue depth exceeded");
        }
    } else {
        hreq->WriteReply(HTTP_NOTFOUND);
    }
}

/** Callback to reject HTTP requests after shutdown. */
static void http_reject_request_cb(struct evhttp_request* req, void*)
{
    LogPrint(BCLog::HTTP, "Rejecting request while shutting down\n");
    evhttp_send_error(req, HTTP_SERVUNAVAIL, nullptr);
}

/** Event dispatcher thread */
static bool ThreadHTTP(struct event_base* base)
{
    util::ThreadRename("http");
    LogPrint(BCLog::HTTP, "Entering http event loop\n");
    event_base_dispatch(base);
    // Event loop will be interrupted by InterruptHTTPServer()
    LogPrint(BCLog::HTTP, "Exited http event loop\n");
    return event_base_got_break(base) == 0;
}

/** Bind HTTP server to specified addresses */
static bool HTTPBindAddresses(struct evhttp* http)
{
    int http_port = gArgs.GetArg("-rpcport", BaseParams().RPCPort());
    std::vector<std::pair<std::string, uint16_t> > endpoints;

    // Determine what addresses to bind to
    if (!(gArgs.IsArgSet("-rpcallowip") && gArgs.IsArgSet("-rpcbind"))) { // Default to loopback if not allowing external IPs
        endpoints.push_back(std::make_pair("::1", http_port));
        endpoints.push_back(std::make_pair("127.0.0.1", http_port));
        if (gArgs.IsArgSet("-rpcallowip")) {
            LogPrintf("WARNING: option -rpcallowip was specified without -rpcbind; this doesn't usually make sense\n");
        }
        if (gArgs.IsArgSet("-rpcbind")) {
            LogPrintf("WARNING: option -rpcbind was ignored because -rpcallowip was not specified, refusing to allow everyone to connect\n");
        }
    } else if (gArgs.IsArgSet("-rpcbind")) { // Specific bind address
        for (const std::string& strRPCBind : gArgs.GetArgs("-rpcbind")) {
            int port = http_port;
            std::string host;
            SplitHostPort(strRPCBind, port, host);
            endpoints.push_back(std::make_pair(host, port));
        }
    }

    // Bind addresses
    for (std::vector<std::pair<std::string, uint16_t> >::iterator i = endpoints.begin(); i != endpoints.end(); ++i) {
        LogPrint(BCLog::HTTP, "Binding RPC on address %s port %i\n", i->first, i->second);
        evhttp_bound_socket *bind_handle = evhttp_bind_socket_with_handle(http, i->first.empty() ? nullptr : i->first.c_str(), i->second);
        if (bind_handle) {
            CNetAddr addr;
            if (i->first.empty() || (LookupHost(i->first.c_str(), addr, false) && addr.IsBindAny())) {
                LogPrintf("WARNING: the RPC server is not safe to expose to untrusted networks such as the public internet\n");
            }
            boundSockets.push_back(bind_handle);
        } else {
            LogPrintf("Binding RPC on address %s port %i failed.\n", i->first, i->second);
        }
    }
    return !boundSockets.empty();
}

/** Simple wrapper to set thread name and run work queue */
static void HTTPWorkQueueRun(WorkQueue<HTTPClosure>* queue, int worker_num)
{
    util::ThreadRename(strprintf("httpworker.%i", worker_num));
    queue->Run();
}

/** libevent event log callback */
static void libevent_log_cb(int severity, const char *msg)
{
#ifndef EVENT_LOG_WARN
// EVENT_LOG_WARN was added in 2.0.19; but before then _EVENT_LOG_WARN existed.
# define EVENT_LOG_WARN _EVENT_LOG_WARN
#endif
    if (severity >= EVENT_LOG_WARN) // Log warn messages and higher without debug category
        LogPrintf("libevent: %s\n", msg);
    else
        LogPrint(BCLog::LIBEVENT, "libevent: %s\n", msg);
}

bool InitHTTPServer()
{
    if (!InitHTTPAllowList())
        return false;

    // Redirect libevent's logging to our own log
    event_set_log_callback(&libevent_log_cb);
    // Update libevent's log handling. Returns false if our version of
    // libevent doesn't support debug logging, in which case we should
    // clear the BCLog::LIBEVENT flag.
    if (!UpdateHTTPServerLogging(LogInstance().WillLogCategory(BCLog::LIBEVENT))) {
        LogInstance().DisableCategory(BCLog::LIBEVENT);
    }

#ifdef WIN32
    evthread_use_windows_threads();
#else
    evthread_use_pthreads();
#endif

    raii_event_base base_ctr = obtain_event_base();

    /* Create a new evhttp object to handle requests. */
    raii_evhttp http_ctr = obtain_evhttp(base_ctr.get());
    struct evhttp* http = http_ctr.get();
    if (!http) {
        LogPrintf("couldn't create evhttp. Exiting.\n");
        return false;
    }

    evhttp_set_timeout(http, gArgs.GetArg("-rpcservertimeout", DEFAULT_HTTP_SERVER_TIMEOUT));
    evhttp_set_max_headers_size(http, MAX_HEADERS_SIZE);
    evhttp_set_max_body_size(http, MAX_SIZE);
    evhttp_set_gencb(http, http_request_cb, nullptr);

    if (!HTTPBindAddresses(http)) {
        LogPrintf("Unable to bind any endpoint for RPC server\n");
        return false;
    }

    LogPrint(BCLog::HTTP, "Initialized HTTP server\n");
    int workQueueDepth = std::max((long)gArgs.GetArg("-rpcworkqueue", DEFAULT_HTTP_WORKQUEUE), 1L);
    LogPrintf("HTTP: creating work queue of depth %d\n", workQueueDepth);

    workQueue = new WorkQueue<HTTPClosure>(workQueueDepth);
    // transfer ownership to eventBase/HTTP via .release()
    eventBase = base_ctr.release();
    eventHTTP = http_ctr.release();
    return true;
}

bool UpdateHTTPServerLogging(bool enable) {
#if LIBEVENT_VERSION_NUMBER >= 0x02010100
    if (enable) {
        event_enable_debug_logging(EVENT_DBG_ALL);
    } else {
        event_enable_debug_logging(EVENT_DBG_NONE);
    }
    return true;
#else
    // Can't update libevent logging if version < 02010100
    return false;
#endif
}

static std::thread threadHTTP;
static std::vector<std::thread> g_thread_http_workers;

void StartHTTPServer()
{
    LogPrint(BCLog::HTTP, "Starting HTTP server\n");
    int rpcThreads = std::max((long)gArgs.GetArg("-rpcthreads", DEFAULT_HTTP_THREADS), 1L);
    LogPrintf("HTTP: starting %d worker threads\n", rpcThreads);
    threadHTTP = std::thread(ThreadHTTP, eventBase);

    for (int i = 0; i < rpcThreads; i++) {
        g_thread_http_workers.emplace_back(HTTPWorkQueueRun, workQueue, i);
    }
}

void InterruptHTTPServer()
{
    LogPrint(BCLog::HTTP, "Interrupting HTTP server\n");
    if (eventHTTP) {
        // Reject requests on current connections
        evhttp_set_gencb(eventHTTP, http_reject_request_cb, nullptr);
    }
    if (workQueue)
        workQueue->Interrupt();
}

void StopHTTPServer()
{
    LogPrint(BCLog::HTTP, "Stopping HTTP server\n");
    if (workQueue) {
        LogPrint(BCLog::HTTP, "Waiting for HTTP worker threads to exit\n");
        for (auto& thread: g_thread_http_workers) {
            thread.join();
        }
        g_thread_http_workers.clear();
        delete workQueue;
        workQueue = nullptr;
    }
    // Unlisten sockets, these are what make the event loop running, which means
    // that after this and all connections are closed the event loop will quit.
    for (evhttp_bound_socket *socket : boundSockets) {
        evhttp_del_accept_socket(eventHTTP, socket);
    }
    boundSockets.clear();
    if (eventBase) {
        LogPrint(BCLog::HTTP, "Waiting for HTTP event thread to exit\n");
        threadHTTP.join();
    }
    if (eventHTTP) {
        evhttp_free(eventHTTP);
        eventHTTP = nullptr;
    }
    if (eventBase) {
        event_base_free(eventBase);
        eventBase = nullptr;
    }
    LogPrint(BCLog::HTTP, "Stopped HTTP server\n");
}

struct event_base* EventBase()
{
    return eventBase;
}

static void httpevent_callback_fn(evutil_socket_t, short, void* data)
{
    // Static handler: simply call inner handler
    HTTPEvent *self = static_cast<HTTPEvent*>(data);
    self->handler();
    if (self->deleteWhenTriggered)
        delete self;
}

HTTPEvent::HTTPEvent(struct event_base* base, bool _deleteWhenTriggered, const std::function<void()>& _handler):
    deleteWhenTriggered(_deleteWhenTriggered), handler(_handler)
{
    ev = event_new(base, -1, 0, httpevent_callback_fn, this);
    assert(ev);
}
HTTPEvent::~HTTPEvent()
{
    event_free(ev);
}
void HTTPEvent::trigger(struct timeval* tv)
{
    if (tv == nullptr)
        event_active(ev, 0, 0); // immediately trigger event in main thread
    else
        evtimer_add(ev, tv); // trigger after timeval passed
}
HTTPRequest::HTTPRequest(struct evhttp_request* _req) : req(_req),
                                                       replySent(false)
{
}
HTTPRequest::~HTTPRequest()
{
    if (!replySent) {
        // Keep track of whether reply was sent to avoid request leaks
        LogPrintf("%s: Unhandled request\n", __func__);
        WriteReply(HTTP_INTERNAL, "Unhandled request");
    }
    // evhttpd cleans up the request, as long as a reply was sent.
}

std::pair<bool, std::string> HTTPRequest::GetHeader(const std::string& hdr) const
{
    const struct evkeyvalq* headers = evhttp_request_get_input_headers(req);
    assert(headers);
    const char* val = evhttp_find_header(headers, hdr.c_str());
    if (val)
        return std::make_pair(true, val);
    else
        return std::make_pair(false, "");
}

std::string HTTPRequest::ReadBody()
{
    struct evbuffer* buf = evhttp_request_get_input_buffer(req);
    if (!buf)
        return "";
    size_t size = evbuffer_get_length(buf);
    /** Trivial implementation: if this is ever a performance bottleneck,
     * internal copying can be avoided in multi-segment buffers by using
     * evbuffer_peek and an awkward loop. Though in that case, it'd be even
     * better to not copy into an intermediate string but use a stream
     * abstraction to consume the evbuffer on the fly in the parsing algorithm.
     */
    const char* data = (const char*)evbuffer_pullup(buf, size);
    if (!data) // returns nullptr in case of empty buffer
        return "";
    std::string rv(data, size);
    evbuffer_drain(buf, size);
    return rv;
}

void HTTPRequest::WriteHeader(const std::string& hdr, const std::string& value)
{
    struct evkeyvalq* headers = evhttp_request_get_output_headers(req);
    assert(headers);
    evhttp_add_header(headers, hdr.c_str(), value.c_str());
}

/** Closure sent to main thread to request a reply to be sent to
 * a HTTP request.
 * Replies must be sent in the main loop in the main http thread,
 * this cannot be done from worker threads.
 */
void HTTPRequest::WriteReply(int nStatus, const std::string& strReply)
{
    assert(!replySent && req);
    if (ShutdownRequested()) {
        WriteHeader("Connection", "close");
    }
    // Send event to main http thread to send reply message
    struct evbuffer* evb = evhttp_request_get_output_buffer(req);
    assert(evb);
    evbuffer_add(evb, strReply.data(), strReply.size());
    auto req_copy = req;
    HTTPEvent* ev = new HTTPEvent(eventBase, true, [req_copy, nStatus]{
        evhttp_send_reply(req_copy, nStatus, nullptr, nullptr);
        // Re-enable reading from the socket. This is the second part of the libevent
        // workaround above.
        if (event_get_version_number() >= 0x02010600 && event_get_version_number() < 0x02020001) {
            evhttp_connection* conn = evhttp_request_get_connection(req_copy);
            if (conn) {
                bufferevent* bev = evhttp_connection_get_bufferevent(conn);
                if (bev) {
                    bufferevent_enable(bev, EV_READ | EV_WRITE);
                }
            }
        }
    });
    ev->trigger(nullptr);
    replySent = true;
    req = nullptr; // transferred back to main thread
}

CService HTTPRequest::GetPeer() const
{
    evhttp_connection* con = evhttp_request_get_connection(req);
    CService peer;
    if (con) {
        // evhttp retains ownership over returned address string
        const char* address = "";
        uint16_t port = 0;
        evhttp_connection_get_peer(con, (char**)&address, &port);
        peer = LookupNumeric(address, port);
    }
    return peer;
}

std::string HTTPRequest::GetURI() const
{
    return evhttp_request_get_uri(req);
}

HTTPRequest::RequestMethod HTTPRequest::GetRequestMethod() const
{
    switch (evhttp_request_get_command(req)) {
    case EVHTTP_REQ_GET:
        return GET;
        break;
    case EVHTTP_REQ_POST:
        return POST;
        break;
    case EVHTTP_REQ_HEAD:
        return HEAD;
        break;
    case EVHTTP_REQ_PUT:
        return PUT;
        break;
    default:
        return UNKNOWN;
        break;
    }
}

void RegisterHTTPHandler(const std::string &prefix, bool exactMatch, const HTTPRequestHandler &handler)
{
    LogPrint(BCLog::HTTP, "Registering HTTP handler for %s (exactmatch %d)\n", prefix, exactMatch);
    pathHandlers.push_back(HTTPPathHandler(prefix, exactMatch, handler));
}

void UnregisterHTTPHandler(const std::string &prefix, bool exactMatch)
{
    std::vector<HTTPPathHandler>::iterator i = pathHandlers.begin();
    std::vector<HTTPPathHandler>::iterator iend = pathHandlers.end();
    for (; i != iend; ++i)
        if (i->prefix == prefix && i->exactMatch == exactMatch)
            break;
    if (i != iend)
    {
        LogPrint(BCLog::HTTP, "Unregistering HTTP handler for %s (exactmatch %d)\n", prefix, exactMatch);
        pathHandlers.erase(i);
    }
}<|MERGE_RESOLUTION|>--- conflicted
+++ resolved
@@ -22,11 +22,7 @@
 
 #include <sys/types.h>
 #include <sys/stat.h>
-<<<<<<< HEAD
-#include <signal.h>
 #include <deque>
-=======
->>>>>>> 46d6930f
 
 #include <event2/thread.h>
 #include <event2/buffer.h>
