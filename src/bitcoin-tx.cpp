--- conflicted
+++ resolved
@@ -6,11 +6,8 @@
 #include <config/bitcoin-config.h>
 #endif
 
-<<<<<<< HEAD
 #include <asset.h>
-=======
 #include <chainparamsbase.h>
->>>>>>> fc06881f
 #include <clientversion.h>
 #include <coins.h>
 #include <common/args.h>
@@ -98,7 +95,7 @@
 
     // Check for chain settings (Params() calls are only valid after this clause)
     try {
-        SelectParams(gArgs.GetChainType());
+        SelectParams(gArgs.GetChainTypeMeta());
     } catch (const std::exception& e) {
         tfm::format(std::cerr, "Error: %s\n", e.what());
         return EXIT_FAILURE;
