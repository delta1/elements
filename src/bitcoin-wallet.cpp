--- conflicted
+++ resolved
@@ -58,16 +58,11 @@
         return false;
     }
     if (argc < 2 || HelpRequested(args) || args.IsArgSet("-version")) {
-<<<<<<< HEAD
         std::string strUsage = strprintf("%s elements-wallet version", PACKAGE_NAME) + " " + FormatFullVersion() + "\n";
-        if (!args.IsArgSet("-version")) {
-=======
-        std::string strUsage = strprintf("%s bitcoin-wallet version", PACKAGE_NAME) + " " + FormatFullVersion() + "\n";
 
         if (args.IsArgSet("-version")) {
             strUsage += FormatParagraph(LicenseInfo());
         } else {
->>>>>>> 3c565302
             strUsage += "\n"
                         "elements-wallet is an offline tool for creating and interacting with " PACKAGE_NAME " wallet files.\n"
                         "By default elements-wallet will act on wallets in the default mainnet wallet directory in the datadir.\n"
