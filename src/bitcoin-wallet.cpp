// Copyright (c) 2016-2021 The Bitcoin Core developers
// Distributed under the MIT software license, see the accompanying
// file COPYING or http://www.opensource.org/licenses/mit-license.php.

#if defined(HAVE_CONFIG_H)
#include <config/bitcoin-config.h>
#endif

#include <chainparams.h>
#include <chainparamsbase.h>
#include <clientversion.h>
#include <interfaces/init.h>
#include <key.h>
#include <logging.h>
#include <pubkey.h>
#include <tinyformat.h>
#include <util/system.h>
#include <util/translation.h>
#include <util/url.h>
#include <wallet/wallettool.h>

#include <exception>
#include <functional>
#include <string>
#include <tuple>

const std::function<std::string(const char*)> G_TRANSLATION_FUN = nullptr;
UrlDecodeFn* const URL_DECODE = nullptr;

static void SetupWalletToolArgs(ArgsManager& argsman)
{
    SetupHelpOptions(argsman);
    SetupChainParamsBaseOptions(argsman);

    argsman.AddArg("-version", "Print version and exit", ArgsManager::ALLOW_ANY, OptionsCategory::OPTIONS);
    argsman.AddArg("-datadir=<dir>", "Specify data directory", ArgsManager::ALLOW_ANY, OptionsCategory::OPTIONS);
    argsman.AddArg("-wallet=<wallet-name>", "Specify wallet name", ArgsManager::ALLOW_ANY | ArgsManager::NETWORK_ONLY, OptionsCategory::OPTIONS);
    argsman.AddArg("-dumpfile=<file name>", "When used with 'dump', writes out the records to this file. When used with 'createfromdump', loads the records into a new wallet.", ArgsManager::ALLOW_ANY | ArgsManager::DISALLOW_NEGATION, OptionsCategory::OPTIONS);
    argsman.AddArg("-debug=<category>", "Output debugging information (default: 0).", ArgsManager::ALLOW_ANY, OptionsCategory::DEBUG_TEST);
    argsman.AddArg("-descriptors", "Create descriptors wallet. Only for 'create'", ArgsManager::ALLOW_ANY, OptionsCategory::OPTIONS);
    argsman.AddArg("-legacy", "Create legacy wallet. Only for 'create'", ArgsManager::ALLOW_ANY, OptionsCategory::OPTIONS);
    argsman.AddArg("-format=<format>", "The format of the wallet file to create. Either \"bdb\" or \"sqlite\". Only used with 'createfromdump'", ArgsManager::ALLOW_ANY, OptionsCategory::OPTIONS);
    argsman.AddArg("-printtoconsole", "Send trace/debug info to console (default: 1 when no -debug is true, 0 otherwise).", ArgsManager::ALLOW_ANY, OptionsCategory::DEBUG_TEST);

    argsman.AddCommand("info", "Get wallet info");
    argsman.AddCommand("create", "Create new wallet file");
    argsman.AddCommand("salvage", "Attempt to recover private keys from a corrupt wallet. Warning: 'salvage' is experimental.");
    argsman.AddCommand("dump", "Print out all of the wallet key-value records");
    argsman.AddCommand("createfromdump", "Create new wallet file from dumped records");
}

static bool WalletAppInit(ArgsManager& args, int argc, char* argv[])
{
    SetupWalletToolArgs(args);
    std::string error_message;
    if (!args.ParseParameters(argc, argv, error_message)) {
        tfm::format(std::cerr, "Error parsing command line arguments: %s\n", error_message);
        return false;
    }
    if (argc < 2 || HelpRequested(args) || args.IsArgSet("-version")) {
        std::string strUsage = strprintf("%s elements-wallet version", PACKAGE_NAME) + " " + FormatFullVersion() + "\n";
        if (!args.IsArgSet("-version")) {
            strUsage += "\n"
<<<<<<< HEAD
                        "elements-wallet is an offline tool for creating and interacting with " PACKAGE_NAME " wallet files.\n"
                        "By default elements-wallet will act on wallets in the default mainnet wallet directory in the datadir.\n"
                        "To change the target wallet, use the -datadir, -wallet and -testnet/-regtest arguments.\n\n"
=======
                        "bitcoin-wallet is an offline tool for creating and interacting with " PACKAGE_NAME " wallet files.\n"
                        "By default bitcoin-wallet will act on wallets in the default mainnet wallet directory in the datadir.\n"
                        "To change the target wallet, use the -datadir, -wallet and -regtest/-signet/-testnet arguments.\n\n"
>>>>>>> 4acf2332
                        "Usage:\n"
                        "  elements-wallet [options] <command>\n";
            strUsage += "\n" + args.GetHelpMessage();
        }
        tfm::format(std::cout, "%s", strUsage);
        return false;
    }

    // check for printtoconsole, allow -debug
    LogInstance().m_print_to_console = args.GetBoolArg("-printtoconsole", args.GetBoolArg("-debug", false));

    if (!CheckDataDirOption()) {
        tfm::format(std::cerr, "Error: Specified data directory \"%s\" does not exist.\n", args.GetArg("-datadir", ""));
        return false;
    }
    // Check for chain settings (Params() calls are only valid after this clause)
    SelectParams(args.GetChainName());

    return true;
}

int main(int argc, char* argv[])
{
    ArgsManager& args = gArgs;
#ifdef WIN32
    util::WinCmdLineArgs winArgs;
    std::tie(argc, argv) = winArgs.get();
#endif

    int exit_status;
    std::unique_ptr<interfaces::Init> init = interfaces::MakeWalletInit(argc, argv, exit_status);
    if (!init) {
        return exit_status;
    }

    SetupEnvironment();
    RandomInit();
    try {
        if (!WalletAppInit(args, argc, argv)) return EXIT_FAILURE;
    } catch (const std::exception& e) {
        PrintExceptionContinue(&e, "WalletAppInit()");
        return EXIT_FAILURE;
    } catch (...) {
        PrintExceptionContinue(nullptr, "WalletAppInit()");
        return EXIT_FAILURE;
    }

    const auto command = args.GetCommand();
    if (!command) {
        tfm::format(std::cerr, "No method provided. Run `elements-wallet -help` for valid methods.\n");
        return EXIT_FAILURE;
    }
    if (command->args.size() != 0) {
        tfm::format(std::cerr, "Error: Additional arguments provided (%s). Methods do not take arguments. Please refer to `-help`.\n", Join(command->args, ", "));
        return EXIT_FAILURE;
    }

    ECCVerifyHandle globalVerifyHandle;
    ECC_Start();
    if (!wallet::WalletTool::ExecuteWalletToolFunc(args, command->command)) {
        return EXIT_FAILURE;
    }
    ECC_Stop();
    return EXIT_SUCCESS;
}<|MERGE_RESOLUTION|>--- conflicted
+++ resolved
@@ -61,15 +61,9 @@
         std::string strUsage = strprintf("%s elements-wallet version", PACKAGE_NAME) + " " + FormatFullVersion() + "\n";
         if (!args.IsArgSet("-version")) {
             strUsage += "\n"
-<<<<<<< HEAD
                         "elements-wallet is an offline tool for creating and interacting with " PACKAGE_NAME " wallet files.\n"
                         "By default elements-wallet will act on wallets in the default mainnet wallet directory in the datadir.\n"
-                        "To change the target wallet, use the -datadir, -wallet and -testnet/-regtest arguments.\n\n"
-=======
-                        "bitcoin-wallet is an offline tool for creating and interacting with " PACKAGE_NAME " wallet files.\n"
-                        "By default bitcoin-wallet will act on wallets in the default mainnet wallet directory in the datadir.\n"
                         "To change the target wallet, use the -datadir, -wallet and -regtest/-signet/-testnet arguments.\n\n"
->>>>>>> 4acf2332
                         "Usage:\n"
                         "  elements-wallet [options] <command>\n";
             strUsage += "\n" + args.GetHelpMessage();
