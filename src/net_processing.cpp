--- conflicted
+++ resolved
@@ -5477,14 +5477,10 @@
             }
         }
 
-<<<<<<< HEAD
         int64_t headers_ahead = m_chainman.m_best_header->nHeight - m_chainman.ActiveHeight();
         // ELEMENTS: Only download if our headers aren't "too far ahead" of our blocks.
         bool got_enough_headers = node::fTrimHeaders && (headers_ahead >= node::nHeaderDownloadBuffer);
-        if (!state.fSyncStarted && CanServeBlocks(*peer) && !fImporting && !fReindex && !got_enough_headers) {
-=======
-        if (!state.fSyncStarted && CanServeBlocks(*peer) && !m_chainman.m_blockman.LoadingBlocks()) {
->>>>>>> 9a288430
+        if (!state.fSyncStarted && CanServeBlocks(*peer) && !m_chainman.m_blockman.LoadingBlocks() && !got_enough_headers) {
             // Only actively request headers from a single peer, unless we're close to today.
             if ((nSyncStarted == 0 && sync_blocks_and_headers_from_peer) || m_chainman.m_best_header->Time() > GetAdjustedTime() - 24h) {
                 const CBlockIndex* pindexStart = m_chainman.m_best_header;
