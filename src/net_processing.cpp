--- conflicted
+++ resolved
@@ -2772,7 +2772,6 @@
     // If we are already too far ahead of where we want to be on headers, discard
     //   the received headers. We can still get ahead by up to a single maximum-sized
     //   headers message here, but never further, so that's fine.
-<<<<<<< HEAD
     if (m_chainman.m_best_header) {
         int64_t headers_ahead = m_chainman.m_best_header->nHeight - WITH_LOCK(::cs_main, return m_chainman.ActiveHeight());
         bool too_far_ahead = node::fTrimHeaders && (headers_ahead >= node::nHeaderDownloadBuffer);
@@ -2794,31 +2793,6 @@
                     nSyncStarted--;
                     nodestate->fSyncStarted = false;
                     nodestate->m_headers_sync_timeout = 0us;
-=======
-    if (node::fTrimHeaders) {
-        LOCK(cs_main);
-        if (pindexBestHeader)  {
-            int64_t headers_ahead = pindexBestHeader->nHeight - m_chainman.ActiveHeight();
-            if (headers_ahead >= node::nHeaderDownloadBuffer) {
-                CNodeState *nodestate = State(pfrom.GetId());
-                if ((nodestate->pindexBestKnownBlock == nullptr) ||
-                (nodestate->pindexBestKnownBlock->nHeight < m_chainman.ActiveHeight())) {
-                    // Our notion of what blocks a peer has available is based on its pindexBestKnownBlock,
-                    // which is based on headers received from it. If we don't have one, or it's too old,
-                    // then we can never get blocks from this peer until we accept headers from it first.
-                    LogPrint(BCLog::NET, "NOT discarding headers from peer=%d, to update its block availability. (current best header %d, active chain height %d)\n", pfrom.GetId(), pindexBestHeader->nHeight, m_chainman.ActiveHeight());
-                } else {
-                    LogPrint(BCLog::NET, "Discarding received headers and pausing header sync from peer=%d, because we are too far ahead of block sync. (%d > %d)\n", pfrom.GetId(), pindexBestHeader->nHeight, m_chainman.ActiveHeight());
-                    if (nodestate->fSyncStarted) {
-                        // Cancel sync from this node, so we don't penalize it later.
-                        // This will cause us to automatically start syncing from a different node (or restart syncing from the same node) later,
-                        //   if we still need to sync headers.
-                        nSyncStarted--;
-                        nodestate->fSyncStarted = false;
-                        nodestate->m_headers_sync_timeout = 0us;
-                    }
-                    return;
->>>>>>> 7ed2768d
                 }
             }
         }
