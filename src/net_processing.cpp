// Copyright (c) 2009-2010 Satoshi Nakamoto
// Copyright (c) 2009-2021 The Bitcoin Core developers
// Distributed under the MIT software license, see the accompanying
// file COPYING or http://www.opensource.org/licenses/mit-license.php.

#include <net_processing.h>

#include <addrman.h>
#include <banman.h>
#include <blockencodings.h>
#include <blockfilter.h>
#include <chainparams.h>
#include <consensus/amount.h>
#include <consensus/validation.h>
#include <deploymentstatus.h>
#include <hash.h>
#include <index/blockfilterindex.h>
#include <merkleblock.h>
#include <netbase.h>
#include <netmessagemaker.h>
#include <node/blockstorage.h>
#include <policy/fees.h>
#include <policy/policy.h>
#include <primitives/block.h>
#include <primitives/transaction.h>
#include <random.h>
#include <reverse_iterator.h>
#include <scheduler.h>
#include <streams.h>
#include <sync.h>
#include <tinyformat.h>
#include <txmempool.h>
#include <txorphanage.h>
#include <txrequest.h>
#include <util/check.h> // For NDEBUG compile time check
#include <util/strencodings.h>
#include <util/system.h>
#include <util/trace.h>
#include <validation.h>

#include <algorithm>
#include <atomic>
#include <chrono>
#include <future>
#include <memory>
#include <optional>
#include <typeinfo>

using node::ReadBlockFromDisk;
using node::ReadRawBlockFromDisk;
using node::fImporting;
using node::fPruneMode;
using node::fReindex;

/** How long to cache transactions in mapRelay for normal relay */
static constexpr auto RELAY_TX_CACHE_TIME = 15min;
/** How long a transaction has to be in the mempool before it can unconditionally be relayed (even when not in mapRelay). */
static constexpr auto UNCONDITIONAL_RELAY_DELAY = 2min;
/** Headers download timeout.
 *  Timeout = base + per_header * (expected number of headers) */
static constexpr auto HEADERS_DOWNLOAD_TIMEOUT_BASE = 15min;
static constexpr auto HEADERS_DOWNLOAD_TIMEOUT_PER_HEADER = 2ms;
/** Protect at least this many outbound peers from disconnection due to slow/
 * behind headers chain.
 */
static constexpr int32_t MAX_OUTBOUND_PEERS_TO_PROTECT_FROM_DISCONNECT = 4;
/** Timeout for (unprotected) outbound peers to sync to our chainwork */
static constexpr auto CHAIN_SYNC_TIMEOUT{20min};
/** How frequently to check for stale tips */
static constexpr auto STALE_CHECK_INTERVAL{10min};
/** How frequently to check for extra outbound peers and disconnect */
static constexpr auto EXTRA_PEER_CHECK_INTERVAL{45s};
/** Minimum time an outbound-peer-eviction candidate must be connected for, in order to evict */
static constexpr auto MINIMUM_CONNECT_TIME{30s};
/** SHA256("main address relay")[0:8] */
static constexpr uint64_t RANDOMIZER_ID_ADDRESS_RELAY = 0x3cac0035b5866b90ULL;
/// Age after which a stale block will no longer be served if requested as
/// protection against fingerprinting. Set to one month, denominated in seconds.
static constexpr int STALE_RELAY_AGE_LIMIT = 30 * 24 * 60 * 60;
/// Age after which a block is considered historical for purposes of rate
/// limiting block relay. Set to one week, denominated in seconds.
static constexpr int HISTORICAL_BLOCK_AGE = 7 * 24 * 60 * 60;
/** Time between pings automatically sent out for latency probing and keepalive */
static constexpr auto PING_INTERVAL{2min};
/** The maximum number of entries in a locator */
static const unsigned int MAX_LOCATOR_SZ = 101;
/** The maximum number of entries in an 'inv' protocol message */
static const unsigned int MAX_INV_SZ = 50000;
/** Maximum number of in-flight transaction requests from a peer. It is not a hard limit, but the threshold at which
 *  point the OVERLOADED_PEER_TX_DELAY kicks in. */
static constexpr int32_t MAX_PEER_TX_REQUEST_IN_FLIGHT = 100;
/** Maximum number of transactions to consider for requesting, per peer. It provides a reasonable DoS limit to
 *  per-peer memory usage spent on announcements, while covering peers continuously sending INVs at the maximum
 *  rate (by our own policy, see INVENTORY_BROADCAST_PER_SECOND) for several minutes, while not receiving
 *  the actual transaction (from any peer) in response to requests for them. */
static constexpr int32_t MAX_PEER_TX_ANNOUNCEMENTS = 5000;
/** How long to delay requesting transactions via txids, if we have wtxid-relaying peers */
static constexpr auto TXID_RELAY_DELAY{2s};
/** How long to delay requesting transactions from non-preferred peers */
static constexpr auto NONPREF_PEER_TX_DELAY{2s};
/** How long to delay requesting transactions from overloaded peers (see MAX_PEER_TX_REQUEST_IN_FLIGHT). */
static constexpr auto OVERLOADED_PEER_TX_DELAY{2s};
/** How long to wait before downloading a transaction from an additional peer */
static constexpr auto GETDATA_TX_INTERVAL{60s};
/** Limit to avoid sending big packets. Not used in processing incoming GETDATA for compatibility */
static const unsigned int MAX_GETDATA_SZ = 1000;
/** Number of blocks that can be requested at any given time from a single peer. */
static const int MAX_BLOCKS_IN_TRANSIT_PER_PEER = 16;
/** Time during which a peer must stall block download progress before being disconnected. */
static constexpr auto BLOCK_STALLING_TIMEOUT{2s};
/** Number of headers sent in one getheaders result. We rely on the assumption that if a peer sends
 *  less than this number, we reached its tip. Changing this value is a protocol upgrade. */
static const unsigned int MAX_HEADERS_RESULTS = 2000;
/** Maximum depth of blocks we're willing to serve as compact blocks to peers
 *  when requested. For older blocks, a regular BLOCK response will be sent. */
static const int MAX_CMPCTBLOCK_DEPTH = 5;
/** Maximum depth of blocks we're willing to respond to GETBLOCKTXN requests for. */
static const int MAX_BLOCKTXN_DEPTH = 10;
/** Size of the "block download window": how far ahead of our current height do we fetch?
 *  Larger windows tolerate larger download speed differences between peer, but increase the potential
 *  degree of disordering of blocks on disk (which make reindexing and pruning harder). We'll probably
 *  want to make this a per-peer adaptive value at some point. */
static const unsigned int BLOCK_DOWNLOAD_WINDOW = 1024;
/** Block download timeout base, expressed in multiples of the block interval (i.e. 10 min) */
static constexpr double BLOCK_DOWNLOAD_TIMEOUT_BASE = 1;
/** Additional block download timeout per parallel downloading peer (i.e. 5 min) */
static constexpr double BLOCK_DOWNLOAD_TIMEOUT_PER_PEER = 0.5;
/** Maximum number of headers to announce when relaying blocks with headers message.*/
static const unsigned int MAX_BLOCKS_TO_ANNOUNCE = 8;
/** Maximum number of unconnecting headers announcements before DoS score */
static const int MAX_UNCONNECTING_HEADERS = 10;
/** Minimum blocks required to signal NODE_NETWORK_LIMITED */
static const unsigned int NODE_NETWORK_LIMITED_MIN_BLOCKS = 288;
/** Average delay between local address broadcasts */
static constexpr auto AVG_LOCAL_ADDRESS_BROADCAST_INTERVAL{24h};
/** Average delay between peer address broadcasts */
static constexpr auto AVG_ADDRESS_BROADCAST_INTERVAL{30s};
/** Average delay between trickled inventory transmissions for inbound peers.
 *  Blocks and peers with NetPermissionFlags::NoBan permission bypass this. */
static constexpr auto INBOUND_INVENTORY_BROADCAST_INTERVAL{5s};
/** Average delay between trickled inventory transmissions for outbound peers.
 *  Use a smaller delay as there is less privacy concern for them.
 *  Blocks and peers with NetPermissionFlags::NoBan permission bypass this. */
static constexpr auto OUTBOUND_INVENTORY_BROADCAST_INTERVAL{2s};
/** Maximum rate of inventory items to send per second.
 *  Limits the impact of low-fee transaction floods. */
static constexpr unsigned int INVENTORY_BROADCAST_PER_SECOND = 7;
/** Maximum number of inventory items to send per transmission. */
static constexpr unsigned int INVENTORY_BROADCAST_MAX = INVENTORY_BROADCAST_PER_SECOND * count_seconds(INBOUND_INVENTORY_BROADCAST_INTERVAL);
/** The number of most recently announced transactions a peer can request. */
static constexpr unsigned int INVENTORY_MAX_RECENT_RELAY = 3500;
/** Verify that INVENTORY_MAX_RECENT_RELAY is enough to cache everything typically
 *  relayed before unconditional relay from the mempool kicks in. This is only a
 *  lower bound, and it should be larger to account for higher inv rate to outbound
 *  peers, and random variations in the broadcast mechanism. */
static_assert(INVENTORY_MAX_RECENT_RELAY >= INVENTORY_BROADCAST_PER_SECOND * UNCONDITIONAL_RELAY_DELAY / std::chrono::seconds{1}, "INVENTORY_RELAY_MAX too low");
/** Average delay between feefilter broadcasts in seconds. */
static constexpr auto AVG_FEEFILTER_BROADCAST_INTERVAL{10min};
/** Maximum feefilter broadcast delay after significant change. */
static constexpr auto MAX_FEEFILTER_CHANGE_DELAY{5min};
/** Maximum number of compact filters that may be requested with one getcfilters. See BIP 157. */
static constexpr uint32_t MAX_GETCFILTERS_SIZE = 1000;
/** Maximum number of cf hashes that may be requested with one getcfheaders. See BIP 157. */
static constexpr uint32_t MAX_GETCFHEADERS_SIZE = 2000;
/** the maximum percentage of addresses from our addrman to return in response to a getaddr message. */
static constexpr size_t MAX_PCT_ADDR_TO_SEND = 23;
/** The maximum number of address records permitted in an ADDR message. */
static constexpr size_t MAX_ADDR_TO_SEND{1000};
/** The maximum rate of address records we're willing to process on average. Can be bypassed using
 *  the NetPermissionFlags::Addr permission. */
static constexpr double MAX_ADDR_RATE_PER_SECOND{0.1};
/** The soft limit of the address processing token bucket (the regular MAX_ADDR_RATE_PER_SECOND
 *  based increments won't go above this, but the MAX_ADDR_TO_SEND increment following GETADDR
 *  is exempt from this limit). */
static constexpr size_t MAX_ADDR_PROCESSING_TOKEN_BUCKET{MAX_ADDR_TO_SEND};

// Internal stuff
namespace {
/** Blocks that are in flight, and that are in the queue to be downloaded. */
struct QueuedBlock {
    /** BlockIndex. We must have this since we only request blocks when we've already validated the header. */
    const CBlockIndex* pindex;
    /** Optional, used for CMPCTBLOCK downloads */
    std::unique_ptr<PartiallyDownloadedBlock> partialBlock;
};

/**
 * Data structure for an individual peer. This struct is not protected by
 * cs_main since it does not contain validation-critical data.
 *
 * Memory is owned by shared pointers and this object is destructed when
 * the refcount drops to zero.
 *
 * Mutexes inside this struct must not be held when locking m_peer_mutex.
 *
 * TODO: move most members from CNodeState to this structure.
 * TODO: move remaining application-layer data members from CNode to this structure.
 */
struct Peer {
    /** Same id as the CNode object for this peer */
    const NodeId m_id{0};

    /** Protects misbehavior data members */
    Mutex m_misbehavior_mutex;
    /** Accumulated misbehavior score for this peer */
    int m_misbehavior_score GUARDED_BY(m_misbehavior_mutex){0};
    /** Whether this peer should be disconnected and marked as discouraged (unless it has NetPermissionFlags::NoBan permission). */
    bool m_should_discourage GUARDED_BY(m_misbehavior_mutex){false};

    /** Protects block inventory data members */
    Mutex m_block_inv_mutex;
    /** List of blocks that we'll announce via an `inv` message.
     * There is no final sorting before sending, as they are always sent
     * immediately and in the order requested. */
    std::vector<uint256> m_blocks_for_inv_relay GUARDED_BY(m_block_inv_mutex);
    /** Unfiltered list of blocks that we'd like to announce via a `headers`
     * message. If we can't announce via a `headers` message, we'll fall back to
     * announcing via `inv`. */
    std::vector<uint256> m_blocks_for_headers_relay GUARDED_BY(m_block_inv_mutex);
    /** The final block hash that we sent in an `inv` message to this peer.
     * When the peer requests this block, we send an `inv` message to trigger
     * the peer to request the next sequence of block hashes.
     * Most peers use headers-first syncing, which doesn't use this mechanism */
    uint256 m_continuation_block GUARDED_BY(m_block_inv_mutex) {};

    /** This peer's reported block height when we connected */
    std::atomic<int> m_starting_height{-1};

    /** The pong reply we're expecting, or 0 if no pong expected. */
    std::atomic<uint64_t> m_ping_nonce_sent{0};
    /** When the last ping was sent, or 0 if no ping was ever sent */
    std::atomic<std::chrono::microseconds> m_ping_start{0us};
    /** Whether a ping has been requested by the user */
    std::atomic<bool> m_ping_queued{false};

    /** Whether this peer relays txs via wtxid */
    std::atomic<bool> m_wtxid_relay{false};

    struct TxRelay {
        mutable RecursiveMutex m_bloom_filter_mutex;
        // We use m_relay_txs for two purposes -
        // a) it allows us to not relay tx invs before receiving the peer's version message
        // b) the peer may tell us in its version message that we should not relay tx invs
        //    unless it loads a bloom filter.
        bool m_relay_txs GUARDED_BY(m_bloom_filter_mutex){false};
        std::unique_ptr<CBloomFilter> m_bloom_filter PT_GUARDED_BY(m_bloom_filter_mutex) GUARDED_BY(m_bloom_filter_mutex){nullptr};

        mutable RecursiveMutex m_tx_inventory_mutex;
        CRollingBloomFilter m_tx_inventory_known_filter GUARDED_BY(m_tx_inventory_mutex){50000, 0.000001};
        // Set of transaction ids we still have to announce.
        // They are sorted by the mempool before relay, so the order is not important.
        std::set<uint256> m_tx_inventory_to_send;
        // Used for BIP35 mempool sending
        bool m_send_mempool GUARDED_BY(m_tx_inventory_mutex){false};
        // Last time a "MEMPOOL" request was serviced.
        std::atomic<std::chrono::seconds> m_last_mempool_req{0s};
        std::chrono::microseconds m_next_inv_send_time{0};

        /** Minimum fee rate with which to filter inv's to this node */
        std::atomic<CAmount> m_fee_filter_received{0};
        CAmount m_fee_filter_sent{0};
        std::chrono::microseconds m_next_send_feefilter{0};
    };

    /** Transaction relay data. Will be a nullptr if we're not relaying
     *  transactions with this peer (e.g. if it's a block-relay-only peer) */
    std::unique_ptr<TxRelay> m_tx_relay;

    /** A vector of addresses to send to the peer, limited to MAX_ADDR_TO_SEND. */
    std::vector<CAddress> m_addrs_to_send;
    /** Probabilistic filter to track recent addr messages relayed with this
     *  peer. Used to avoid relaying redundant addresses to this peer.
     *
     *  We initialize this filter for outbound peers (other than
     *  block-relay-only connections) or when an inbound peer sends us an
     *  address related message (ADDR, ADDRV2, GETADDR).
     *
     *  Presence of this filter must correlate with m_addr_relay_enabled.
     **/
    std::unique_ptr<CRollingBloomFilter> m_addr_known;
    /** Whether we are participating in address relay with this connection.
     *
     *  We set this bool to true for outbound peers (other than
     *  block-relay-only connections), or when an inbound peer sends us an
     *  address related message (ADDR, ADDRV2, GETADDR).
     *
     *  We use this bool to decide whether a peer is eligible for gossiping
     *  addr messages. This avoids relaying to peers that are unlikely to
     *  forward them, effectively blackholing self announcements. Reasons
     *  peers might support addr relay on the link include that they connected
     *  to us as a block-relay-only peer or they are a light client.
     *
     *  This field must correlate with whether m_addr_known has been
     *  initialized.*/
    std::atomic_bool m_addr_relay_enabled{false};
    /** Whether a getaddr request to this peer is outstanding. */
    bool m_getaddr_sent{false};
    /** Guards address sending timers. */
    mutable Mutex m_addr_send_times_mutex;
    /** Time point to send the next ADDR message to this peer. */
    std::chrono::microseconds m_next_addr_send GUARDED_BY(m_addr_send_times_mutex){0};
    /** Time point to possibly re-announce our local address to this peer. */
    std::chrono::microseconds m_next_local_addr_send GUARDED_BY(m_addr_send_times_mutex){0};
    /** Whether the peer has signaled support for receiving ADDRv2 (BIP155)
     *  messages, indicating a preference to receive ADDRv2 instead of ADDR ones. */
    std::atomic_bool m_wants_addrv2{false};
    /** Whether this peer has already sent us a getaddr message. */
    bool m_getaddr_recvd{false};
    /** Number of addresses that can be processed from this peer. Start at 1 to
     *  permit self-announcement. */
    double m_addr_token_bucket{1.0};
    /** When m_addr_token_bucket was last updated */
    std::chrono::microseconds m_addr_token_timestamp{GetTime<std::chrono::microseconds>()};
    /** Total number of addresses that were dropped due to rate limiting. */
    std::atomic<uint64_t> m_addr_rate_limited{0};
    /** Total number of addresses that were processed (excludes rate-limited ones). */
    std::atomic<uint64_t> m_addr_processed{0};

    /** Set of txids to reconsider once their parent transactions have been accepted **/
    std::set<uint256> m_orphan_work_set GUARDED_BY(g_cs_orphans);

    /** Protects m_getdata_requests **/
    Mutex m_getdata_requests_mutex;
    /** Work queue of items requested by this peer **/
    std::deque<CInv> m_getdata_requests GUARDED_BY(m_getdata_requests_mutex);

    explicit Peer(NodeId id, bool tx_relay)
        : m_id(id)
        , m_tx_relay(tx_relay ? std::make_unique<TxRelay>() : nullptr)
    {}
};

using PeerRef = std::shared_ptr<Peer>;

class PeerManagerImpl final : public PeerManager
{
public:
    PeerManagerImpl(const CChainParams& chainparams, CConnman& connman, AddrMan& addrman,
                    BanMan* banman, ChainstateManager& chainman,
                    CTxMemPool& pool, bool ignore_incoming_txs);

    /** Overridden from CValidationInterface. */
    void BlockConnected(const std::shared_ptr<const CBlock>& pblock, const CBlockIndex* pindexConnected) override;
    void BlockDisconnected(const std::shared_ptr<const CBlock> &block, const CBlockIndex* pindex) override;
    void UpdatedBlockTip(const CBlockIndex *pindexNew, const CBlockIndex *pindexFork, bool fInitialDownload) override;
    void BlockChecked(const CBlock& block, const BlockValidationState& state) override;
    void NewPoWValidBlock(const CBlockIndex *pindex, const std::shared_ptr<const CBlock>& pblock) override;

    /** Implement NetEventsInterface */
    void InitializeNode(CNode* pnode) override;
    void FinalizeNode(const CNode& node) override;
    bool ProcessMessages(CNode* pfrom, std::atomic<bool>& interrupt) override;
    bool SendMessages(CNode* pto) override EXCLUSIVE_LOCKS_REQUIRED(pto->cs_sendProcessing);

    /** Implement PeerManager */
    void StartScheduledTasks(CScheduler& scheduler) override;
    void CheckForStaleTipAndEvictPeers() override;
    std::optional<std::string> FetchBlock(NodeId peer_id, const CBlockIndex& block_index) override;
    bool GetNodeStateStats(NodeId nodeid, CNodeStateStats& stats) const override;
    bool IgnoresIncomingTxs() override { return m_ignore_incoming_txs; }
    void SendPings() override;
    void RelayTransaction(const uint256& txid, const uint256& wtxid) override;
    void SetBestHeight(int height) override { m_best_height = height; };
    void Misbehaving(const NodeId pnode, const int howmuch, const std::string& message) override;
    void ProcessMessage(CNode& pfrom, const std::string& msg_type, CDataStream& vRecv,
                        const std::chrono::microseconds time_received, const std::atomic<bool>& interruptMsgProc) override;

private:
    /** Consider evicting an outbound peer based on the amount of time they've been behind our tip */
    void ConsiderEviction(CNode& pto, std::chrono::seconds time_in_seconds) EXCLUSIVE_LOCKS_REQUIRED(cs_main);

    /** If we have extra outbound peers, try to disconnect the one with the oldest block announcement */
    void EvictExtraOutboundPeers(std::chrono::seconds now) EXCLUSIVE_LOCKS_REQUIRED(cs_main);

    /** Retrieve unbroadcast transactions from the mempool and reattempt sending to peers */
    void ReattemptInitialBroadcast(CScheduler& scheduler);

    /** Get a shared pointer to the Peer object.
     *  May return an empty shared_ptr if the Peer object can't be found. */
    PeerRef GetPeerRef(NodeId id) const;

    /** Get a shared pointer to the Peer object and remove it from m_peer_map.
     *  May return an empty shared_ptr if the Peer object can't be found. */
    PeerRef RemovePeer(NodeId id);

    /**
     * Potentially mark a node discouraged based on the contents of a BlockValidationState object
     *
     * @param[in] via_compact_block this bool is passed in because net_processing should
     * punish peers differently depending on whether the data was provided in a compact
     * block message or not. If the compact block had a valid header, but contained invalid
     * txs, the peer should not be punished. See BIP 152.
     *
     * @return Returns true if the peer was punished (probably disconnected)
     */
    bool MaybePunishNodeForBlock(NodeId nodeid, const BlockValidationState& state,
                                 bool via_compact_block, const std::string& message = "");

    /**
     * Potentially disconnect and discourage a node based on the contents of a TxValidationState object
     *
     * @return Returns true if the peer was punished (probably disconnected)
     */
    bool MaybePunishNodeForTx(NodeId nodeid, const TxValidationState& state, const std::string& message = "");

    /** Maybe disconnect a peer and discourage future connections from its address.
     *
     * @param[in]   pnode     The node to check.
     * @param[in]   peer      The peer object to check.
     * @return                True if the peer was marked for disconnection in this function
     */
    bool MaybeDiscourageAndDisconnect(CNode& pnode, Peer& peer);

    void ProcessOrphanTx(std::set<uint256>& orphan_work_set) EXCLUSIVE_LOCKS_REQUIRED(cs_main, g_cs_orphans);
    /** Process a single headers message from a peer. */
    void ProcessHeadersMessage(CNode& pfrom, const Peer& peer,
                               const std::vector<CBlockHeader>& headers,
                               bool via_compact_block);

    void SendBlockTransactions(CNode& pfrom, const CBlock& block, const BlockTransactionsRequest& req);

    /** Register with TxRequestTracker that an INV has been received from a
     *  peer. The announcement parameters are decided in PeerManager and then
     *  passed to TxRequestTracker. */
    void AddTxAnnouncement(const CNode& node, const GenTxid& gtxid, std::chrono::microseconds current_time)
        EXCLUSIVE_LOCKS_REQUIRED(::cs_main);

    /** Send a version message to a peer */
    void PushNodeVersion(CNode& pnode, const Peer& peer);

    /** Send a ping message every PING_INTERVAL or if requested via RPC. May
     *  mark the peer to be disconnected if a ping has timed out.
     *  We use mockable time for ping timeouts, so setmocktime may cause pings
     *  to time out. */
    void MaybeSendPing(CNode& node_to, Peer& peer, std::chrono::microseconds now);

    /** Send `addr` messages on a regular schedule. */
    void MaybeSendAddr(CNode& node, Peer& peer, std::chrono::microseconds current_time);

    /** Relay (gossip) an address to a few randomly chosen nodes.
     *
     * @param[in] originator   The id of the peer that sent us the address. We don't want to relay it back.
     * @param[in] addr         Address to relay.
     * @param[in] fReachable   Whether the address' network is reachable. We relay unreachable
     *                         addresses less.
     */
    void RelayAddress(NodeId originator, const CAddress& addr, bool fReachable);

    /** Send `feefilter` message. */
    void MaybeSendFeefilter(CNode& node, Peer& peer, std::chrono::microseconds current_time);

    const CChainParams& m_chainparams;
    CConnman& m_connman;
    AddrMan& m_addrman;
    /** Pointer to this node's banman. May be nullptr - check existence before dereferencing. */
    BanMan* const m_banman;
    ChainstateManager& m_chainman;
    CTxMemPool& m_mempool;
    TxRequestTracker m_txrequest GUARDED_BY(::cs_main);

    /** The height of the best chain */
    std::atomic<int> m_best_height{-1};

    /** Next time to check for stale tip */
    std::chrono::seconds m_stale_tip_check_time{0s};

    /** Whether this node is running in blocks only mode */
    const bool m_ignore_incoming_txs;

    /** Whether we've completed initial sync yet, for determining when to turn
      * on extra block-relay-only peers. */
    bool m_initial_sync_finished{false};

    /** Protects m_peer_map. This mutex must not be locked while holding a lock
     *  on any of the mutexes inside a Peer object. */
    mutable Mutex m_peer_mutex;
    /**
     * Map of all Peer objects, keyed by peer id. This map is protected
     * by the m_peer_mutex. Once a shared pointer reference is
     * taken, the lock may be released. Individual fields are protected by
     * their own locks.
     */
    std::map<NodeId, PeerRef> m_peer_map GUARDED_BY(m_peer_mutex);

    std::atomic<std::chrono::microseconds> m_next_inv_to_inbounds{0us};

    /** Number of nodes with fSyncStarted. */
    int nSyncStarted GUARDED_BY(cs_main) = 0;

    /**
     * Sources of received blocks, saved to be able punish them when processing
     * happens afterwards.
     * Set mapBlockSource[hash].second to false if the node should not be
     * punished if the block is invalid.
     */
    std::map<uint256, std::pair<NodeId, bool>> mapBlockSource GUARDED_BY(cs_main);

    /** Number of peers with wtxid relay. */
    std::atomic<int> m_wtxid_relay_peers{0};

    /** Number of outbound peers with m_chain_sync.m_protect. */
    int m_outbound_peers_with_protect_from_disconnect GUARDED_BY(cs_main) = 0;

    bool AlreadyHaveTx(const GenTxid& gtxid) EXCLUSIVE_LOCKS_REQUIRED(cs_main);

    /**
     * Filter for transactions that were recently rejected by the mempool.
     * These are not rerequested until the chain tip changes, at which point
     * the entire filter is reset.
     *
     * Without this filter we'd be re-requesting txs from each of our peers,
     * increasing bandwidth consumption considerably. For instance, with 100
     * peers, half of which relay a tx we don't accept, that might be a 50x
     * bandwidth increase. A flooding attacker attempting to roll-over the
     * filter using minimum-sized, 60byte, transactions might manage to send
     * 1000/sec if we have fast peers, so we pick 120,000 to give our peers a
     * two minute window to send invs to us.
     *
     * Decreasing the false positive rate is fairly cheap, so we pick one in a
     * million to make it highly unlikely for users to have issues with this
     * filter.
     *
     * We typically only add wtxids to this filter. For non-segwit
     * transactions, the txid == wtxid, so this only prevents us from
     * re-downloading non-segwit transactions when communicating with
     * non-wtxidrelay peers -- which is important for avoiding malleation
     * attacks that could otherwise interfere with transaction relay from
     * non-wtxidrelay peers. For communicating with wtxidrelay peers, having
     * the reject filter store wtxids is exactly what we want to avoid
     * redownload of a rejected transaction.
     *
     * In cases where we can tell that a segwit transaction will fail
     * validation no matter the witness, we may add the txid of such
     * transaction to the filter as well. This can be helpful when
     * communicating with txid-relay peers or if we were to otherwise fetch a
     * transaction via txid (eg in our orphan handling).
     *
     * Memory used: 1.3 MB
     */
    CRollingBloomFilter m_recent_rejects GUARDED_BY(::cs_main){120'000, 0.000'001};
    uint256 hashRecentRejectsChainTip GUARDED_BY(cs_main);

    /*
     * Filter for transactions that have been recently confirmed.
     * We use this to avoid requesting transactions that have already been
     * confirnmed.
     *
     * Blocks don't typically have more than 4000 transactions, so this should
     * be at least six blocks (~1 hr) worth of transactions that we can store,
     * inserting both a txid and wtxid for every observed transaction.
     * If the number of transactions appearing in a block goes up, or if we are
     * seeing getdata requests more than an hour after initial announcement, we
     * can increase this number.
     * The false positive rate of 1/1M should come out to less than 1
     * transaction per day that would be inadvertently ignored (which is the
     * same probability that we have in the reject filter).
     */
    Mutex m_recent_confirmed_transactions_mutex;
    CRollingBloomFilter m_recent_confirmed_transactions GUARDED_BY(m_recent_confirmed_transactions_mutex){48'000, 0.000'001};

    /**
     * For sending `inv`s to inbound peers, we use a single (exponentially
     * distributed) timer for all peers. If we used a separate timer for each
     * peer, a spy node could make multiple inbound connections to us to
     * accurately determine when we received the transaction (and potentially
     * determine the transaction's origin). */
    std::chrono::microseconds NextInvToInbounds(std::chrono::microseconds now,
                                                std::chrono::seconds average_interval);

    /** Have we requested this block from a peer */
    bool IsBlockRequested(const uint256& hash) EXCLUSIVE_LOCKS_REQUIRED(cs_main);

    /** Remove this block from our tracked requested blocks. Called if:
     *  - the block has been received from a peer
     *  - the request for the block has timed out
     */
    void RemoveBlockRequest(const uint256& hash) EXCLUSIVE_LOCKS_REQUIRED(cs_main);

    /* Mark a block as in flight
     * Returns false, still setting pit, if the block was already in flight from the same peer
     * pit will only be valid as long as the same cs_main lock is being held
     */
    bool BlockRequested(NodeId nodeid, const CBlockIndex& block, std::list<QueuedBlock>::iterator** pit = nullptr) EXCLUSIVE_LOCKS_REQUIRED(cs_main);

    bool TipMayBeStale() EXCLUSIVE_LOCKS_REQUIRED(cs_main);

    /** Update pindexLastCommonBlock and add not-in-flight missing successors to vBlocks, until it has
     *  at most count entries.
     */
    void FindNextBlocksToDownload(NodeId nodeid, unsigned int count, std::vector<const CBlockIndex*>& vBlocks, NodeId& nodeStaller) EXCLUSIVE_LOCKS_REQUIRED(cs_main);

    std::map<uint256, std::pair<NodeId, std::list<QueuedBlock>::iterator> > mapBlocksInFlight GUARDED_BY(cs_main);

    /** When our tip was last updated. */
    std::atomic<std::chrono::seconds> m_last_tip_update{0s};

    /** Determine whether or not a peer can request a transaction, and return it (or nullptr if not found or not allowed). */
    CTransactionRef FindTxForGetData(const CNode& peer, const GenTxid& gtxid, const std::chrono::seconds mempool_req, const std::chrono::seconds now) LOCKS_EXCLUDED(cs_main);

    void ProcessGetData(CNode& pfrom, Peer& peer, const std::atomic<bool>& interruptMsgProc) EXCLUSIVE_LOCKS_REQUIRED(peer.m_getdata_requests_mutex) LOCKS_EXCLUDED(::cs_main);

    /** Process a new block. Perform any post-processing housekeeping */
    void ProcessBlock(CNode& node, const std::shared_ptr<const CBlock>& block, bool force_processing);

    /** Relay map (txid or wtxid -> CTransactionRef) */
    typedef std::map<uint256, CTransactionRef> MapRelay;
    MapRelay mapRelay GUARDED_BY(cs_main);
    /** Expiration-time ordered list of (expire time, relay map entry) pairs. */
    std::deque<std::pair<std::chrono::microseconds, MapRelay::iterator>> g_relay_expiration GUARDED_BY(cs_main);

    /**
     * When a peer sends us a valid block, instruct it to announce blocks to us
     * using CMPCTBLOCK if possible by adding its nodeid to the end of
     * lNodesAnnouncingHeaderAndIDs, and keeping that list under a certain size by
     * removing the first element if necessary.
     */
    void MaybeSetPeerAsAnnouncingHeaderAndIDs(NodeId nodeid) EXCLUSIVE_LOCKS_REQUIRED(cs_main);

    /** Stack of nodes which we have set to announce using compact blocks */
    std::list<NodeId> lNodesAnnouncingHeaderAndIDs GUARDED_BY(cs_main);

    /** Number of peers from which we're downloading blocks. */
    int m_peers_downloading_from GUARDED_BY(cs_main) = 0;

    /** Storage for orphan information */
    TxOrphanage m_orphanage;

    void AddToCompactExtraTransactions(const CTransactionRef& tx) EXCLUSIVE_LOCKS_REQUIRED(g_cs_orphans);

    /** Orphan/conflicted/etc transactions that are kept for compact block reconstruction.
     *  The last -blockreconstructionextratxn/DEFAULT_BLOCK_RECONSTRUCTION_EXTRA_TXN of
     *  these are kept in a ring buffer */
    std::vector<std::pair<uint256, CTransactionRef>> vExtraTxnForCompact GUARDED_BY(g_cs_orphans);
    /** Offset into vExtraTxnForCompact to insert the next tx */
    size_t vExtraTxnForCompactIt GUARDED_BY(g_cs_orphans) = 0;

    /** Check whether the last unknown block a peer advertised is not yet known. */
    void ProcessBlockAvailability(NodeId nodeid) EXCLUSIVE_LOCKS_REQUIRED(cs_main);
    /** Update tracking information about which blocks a peer is assumed to have. */
    void UpdateBlockAvailability(NodeId nodeid, const uint256& hash) EXCLUSIVE_LOCKS_REQUIRED(cs_main);
    bool CanDirectFetch() EXCLUSIVE_LOCKS_REQUIRED(cs_main);

    /**
     * To prevent fingerprinting attacks, only send blocks/headers outside of
     * the active chain if they are no more than a month older (both in time,
     * and in best equivalent proof of work) than the best header chain we know
     * about and we fully-validated them at some point.
     */
    bool BlockRequestAllowed(const CBlockIndex* pindex) EXCLUSIVE_LOCKS_REQUIRED(cs_main);
    bool AlreadyHaveBlock(const uint256& block_hash) EXCLUSIVE_LOCKS_REQUIRED(cs_main);
    void ProcessGetBlockData(CNode& pfrom, Peer& peer, const CInv& inv);

    /**
     * Validation logic for compact filters request handling.
     *
     * May disconnect from the peer in the case of a bad request.
     *
     * @param[in]   peer            The peer that we received the request from
     * @param[in]   filter_type     The filter type the request is for. Must be basic filters.
     * @param[in]   start_height    The start height for the request
     * @param[in]   stop_hash       The stop_hash for the request
     * @param[in]   max_height_diff The maximum number of items permitted to request, as specified in BIP 157
     * @param[out]  stop_index      The CBlockIndex for the stop_hash block, if the request can be serviced.
     * @param[out]  filter_index    The filter index, if the request can be serviced.
     * @return                      True if the request can be serviced.
     */
    bool PrepareBlockFilterRequest(CNode& peer,
                                   BlockFilterType filter_type, uint32_t start_height,
                                   const uint256& stop_hash, uint32_t max_height_diff,
                                   const CBlockIndex*& stop_index,
                                   BlockFilterIndex*& filter_index);

    /**
     * Handle a cfilters request.
     *
     * May disconnect from the peer in the case of a bad request.
     *
     * @param[in]   peer            The peer that we received the request from
     * @param[in]   vRecv           The raw message received
     */
    void ProcessGetCFilters(CNode& peer, CDataStream& vRecv);

    /**
     * Handle a cfheaders request.
     *
     * May disconnect from the peer in the case of a bad request.
     *
     * @param[in]   peer            The peer that we received the request from
     * @param[in]   vRecv           The raw message received
     */
    void ProcessGetCFHeaders(CNode& peer, CDataStream& vRecv);

    /**
     * Handle a getcfcheckpt request.
     *
     * May disconnect from the peer in the case of a bad request.
     *
     * @param[in]   peer            The peer that we received the request from
     * @param[in]   vRecv           The raw message received
     */
    void ProcessGetCFCheckPt(CNode& peer, CDataStream& vRecv);

    /** Checks if address relay is permitted with peer. If needed, initializes
     * the m_addr_known bloom filter and sets m_addr_relay_enabled to true.
     *
     *  @return   True if address relay is enabled with peer
     *            False if address relay is disallowed
     */
    bool SetupAddressRelay(const CNode& node, Peer& peer);
};
} // namespace

namespace {
    /** Number of preferable block download peers. */
    int nPreferredDownload GUARDED_BY(cs_main) = 0;
} // namespace

namespace {
/**
 * Maintain validation-specific state about nodes, protected by cs_main, instead
 * by CNode's own locks. This simplifies asynchronous operation, where
 * processing of incoming data is done after the ProcessMessage call returns,
 * and we're no longer holding the node's locks.
 */
struct CNodeState {
    //! The best known block we know this peer has announced.
    const CBlockIndex* pindexBestKnownBlock{nullptr};
    //! The hash of the last unknown block this peer has announced.
    uint256 hashLastUnknownBlock{};
    //! The last full block we both have.
    const CBlockIndex* pindexLastCommonBlock{nullptr};
    //! The best header we have sent our peer.
    const CBlockIndex* pindexBestHeaderSent{nullptr};
    //! Length of current-streak of unconnecting headers announcements
    int nUnconnectingHeaders{0};
    //! Whether we've started headers synchronization with this peer.
    bool fSyncStarted{false};
    //! When to potentially disconnect peer for stalling headers download
    std::chrono::microseconds m_headers_sync_timeout{0us};
    //! Since when we're stalling block download progress (in microseconds), or 0.
    std::chrono::microseconds m_stalling_since{0us};
    std::list<QueuedBlock> vBlocksInFlight;
    //! When the first entry in vBlocksInFlight started downloading. Don't care when vBlocksInFlight is empty.
    std::chrono::microseconds m_downloading_since{0us};
    int nBlocksInFlight{0};
    //! Whether we consider this a preferred download peer.
    bool fPreferredDownload{false};
    //! Whether this peer wants invs or headers (when possible) for block announcements.
    bool fPreferHeaders{false};
    //! Whether this peer wants invs or cmpctblocks (when possible) for block announcements.
    bool fPreferHeaderAndIDs{false};
    /**
      * Whether this peer will send us cmpctblocks if we request them.
      * This is not used to gate request logic, as we really only care about fSupportsDesiredCmpctVersion,
      * but is used as a flag to "lock in" the version of compact blocks (fWantsCmpctWitness) we send.
      */
    bool fProvidesHeaderAndIDs{false};
    //! Whether this peer can give us witnesses
    bool fHaveWitness{false};
    //! Whether this peer wants witnesses in cmpctblocks/blocktxns
    bool fWantsCmpctWitness{false};
    /**
     * If we've announced NODE_WITNESS to this peer: whether the peer sends witnesses in cmpctblocks/blocktxns,
     * otherwise: whether this peer sends non-witnesses in cmpctblocks/blocktxns.
     */
    bool fSupportsDesiredCmpctVersion{false};

    /** State used to enforce CHAIN_SYNC_TIMEOUT and EXTRA_PEER_CHECK_INTERVAL logic.
      *
      * Both are only in effect for outbound, non-manual, non-protected connections.
      * Any peer protected (m_protect = true) is not chosen for eviction. A peer is
      * marked as protected if all of these are true:
      *   - its connection type is IsBlockOnlyConn() == false
      *   - it gave us a valid connecting header
      *   - we haven't reached MAX_OUTBOUND_PEERS_TO_PROTECT_FROM_DISCONNECT yet
      *   - its chain tip has at least as much work as ours
      *
      * CHAIN_SYNC_TIMEOUT: if a peer's best known block has less work than our tip,
      * set a timeout CHAIN_SYNC_TIMEOUT in the future:
      *   - If at timeout their best known block now has more work than our tip
      *     when the timeout was set, then either reset the timeout or clear it
      *     (after comparing against our current tip's work)
      *   - If at timeout their best known block still has less work than our
      *     tip did when the timeout was set, then send a getheaders message,
      *     and set a shorter timeout, HEADERS_RESPONSE_TIME seconds in future.
      *     If their best known block is still behind when that new timeout is
      *     reached, disconnect.
      *
      * EXTRA_PEER_CHECK_INTERVAL: after each interval, if we have too many outbound peers,
      * drop the outbound one that least recently announced us a new block.
      */
    struct ChainSyncTimeoutState {
        //! A timeout used for checking whether our peer has sufficiently synced
        std::chrono::seconds m_timeout{0s};
        //! A header with the work we require on our peer's chain
        const CBlockIndex* m_work_header{nullptr};
        //! After timeout is reached, set to true after sending getheaders
        bool m_sent_getheaders{false};
        //! Whether this peer is protected from disconnection due to a bad/slow chain
        bool m_protect{false};
    };

    ChainSyncTimeoutState m_chain_sync;

    //! Time of last new block announcement
    int64_t m_last_block_announcement{0};

    //! Whether this peer is an inbound connection
    const bool m_is_inbound;

    //! A rolling bloom filter of all announced tx CInvs to this peer.
    CRollingBloomFilter m_recently_announced_invs = CRollingBloomFilter{INVENTORY_MAX_RECENT_RELAY, 0.000001};

    CNodeState(bool is_inbound) : m_is_inbound(is_inbound) {}
};

/** Map maintaining per-node state. */
static std::map<NodeId, CNodeState> mapNodeState GUARDED_BY(cs_main);

static CNodeState *State(NodeId pnode) EXCLUSIVE_LOCKS_REQUIRED(cs_main) {
    std::map<NodeId, CNodeState>::iterator it = mapNodeState.find(pnode);
    if (it == mapNodeState.end())
        return nullptr;
    return &it->second;
}

/**
 * Whether the peer supports the address. For example, a peer that does not
 * implement BIP155 cannot receive Tor v3 addresses because it requires
 * ADDRv2 (BIP155) encoding.
 */
static bool IsAddrCompatible(const Peer& peer, const CAddress& addr)
{
    return peer.m_wants_addrv2 || addr.IsAddrV1Compatible();
}

static void AddAddressKnown(Peer& peer, const CAddress& addr)
{
    assert(peer.m_addr_known);
    peer.m_addr_known->insert(addr.GetKey());
}

static void PushAddress(Peer& peer, const CAddress& addr, FastRandomContext& insecure_rand)
{
    // Known checking here is only to save space from duplicates.
    // Before sending, we'll filter it again for known addresses that were
    // added after addresses were pushed.
    assert(peer.m_addr_known);
    if (addr.IsValid() && !peer.m_addr_known->contains(addr.GetKey()) && IsAddrCompatible(peer, addr)) {
        if (peer.m_addrs_to_send.size() >= MAX_ADDR_TO_SEND) {
            peer.m_addrs_to_send[insecure_rand.randrange(peer.m_addrs_to_send.size())] = addr;
        } else {
            peer.m_addrs_to_send.push_back(addr);
        }
    }
}

static void AddKnownTx(Peer& peer, const uint256& hash)
{
    if (peer.m_tx_relay != nullptr) {
        LOCK(peer.m_tx_relay->m_tx_inventory_mutex);
        peer.m_tx_relay->m_tx_inventory_known_filter.insert(hash);
    }
}

static void UpdatePreferredDownload(const CNode& node, CNodeState* state) EXCLUSIVE_LOCKS_REQUIRED(cs_main)
{
    nPreferredDownload -= state->fPreferredDownload;

    // Whether this node should be marked as a preferred download node.
    state->fPreferredDownload = (!node.IsInboundConn() || node.HasPermission(NetPermissionFlags::NoBan)) && !node.IsAddrFetchConn() && !node.fClient;

    nPreferredDownload += state->fPreferredDownload;
}

std::chrono::microseconds PeerManagerImpl::NextInvToInbounds(std::chrono::microseconds now,
                                                             std::chrono::seconds average_interval)
{
    if (m_next_inv_to_inbounds.load() < now) {
        // If this function were called from multiple threads simultaneously
        // it would possible that both update the next send variable, and return a different result to their caller.
        // This is not possible in practice as only the net processing thread invokes this function.
        m_next_inv_to_inbounds = GetExponentialRand(now, average_interval);
    }
    return m_next_inv_to_inbounds;
}

bool PeerManagerImpl::IsBlockRequested(const uint256& hash)
{
    return mapBlocksInFlight.find(hash) != mapBlocksInFlight.end();
}

void PeerManagerImpl::RemoveBlockRequest(const uint256& hash)
{
    auto it = mapBlocksInFlight.find(hash);
    if (it == mapBlocksInFlight.end()) {
        // Block was not requested
        return;
    }

    auto [node_id, list_it] = it->second;
    CNodeState *state = State(node_id);
    assert(state != nullptr);

    if (state->vBlocksInFlight.begin() == list_it) {
        // First block on the queue was received, update the start download time for the next one
        state->m_downloading_since = std::max(state->m_downloading_since, GetTime<std::chrono::microseconds>());
    }
    state->vBlocksInFlight.erase(list_it);

    state->nBlocksInFlight--;
    if (state->nBlocksInFlight == 0) {
        // Last validated block on the queue was received.
        m_peers_downloading_from--;
    }
    state->m_stalling_since = 0us;
    mapBlocksInFlight.erase(it);
}

bool PeerManagerImpl::BlockRequested(NodeId nodeid, const CBlockIndex& block, std::list<QueuedBlock>::iterator** pit)
{
    const uint256& hash{block.GetBlockHash()};

    CNodeState *state = State(nodeid);
    assert(state != nullptr);

    // Short-circuit most stuff in case it is from the same node
    std::map<uint256, std::pair<NodeId, std::list<QueuedBlock>::iterator> >::iterator itInFlight = mapBlocksInFlight.find(hash);
    if (itInFlight != mapBlocksInFlight.end() && itInFlight->second.first == nodeid) {
        if (pit) {
            *pit = &itInFlight->second.second;
        }
        return false;
    }

    // Make sure it's not listed somewhere already.
    RemoveBlockRequest(hash);

    std::list<QueuedBlock>::iterator it = state->vBlocksInFlight.insert(state->vBlocksInFlight.end(),
            {&block, std::unique_ptr<PartiallyDownloadedBlock>(pit ? new PartiallyDownloadedBlock(&m_mempool) : nullptr)});
    state->nBlocksInFlight++;
    if (state->nBlocksInFlight == 1) {
        // We're starting a block download (batch) from this peer.
        state->m_downloading_since = GetTime<std::chrono::microseconds>();
        m_peers_downloading_from++;
    }
    itInFlight = mapBlocksInFlight.insert(std::make_pair(hash, std::make_pair(nodeid, it))).first;
    if (pit) {
        *pit = &itInFlight->second.second;
    }
    return true;
}

void PeerManagerImpl::MaybeSetPeerAsAnnouncingHeaderAndIDs(NodeId nodeid)
{
    AssertLockHeld(cs_main);

    // Never request high-bandwidth mode from peers if we're blocks-only. Our
    // mempool will not contain the transactions necessary to reconstruct the
    // compact block.
    if (m_ignore_incoming_txs) return;

    CNodeState* nodestate = State(nodeid);
    if (!nodestate || !nodestate->fSupportsDesiredCmpctVersion) {
        // Never ask from peers who can't provide witnesses.
        return;
    }
    if (nodestate->fProvidesHeaderAndIDs) {
        int num_outbound_hb_peers = 0;
        for (std::list<NodeId>::iterator it = lNodesAnnouncingHeaderAndIDs.begin(); it != lNodesAnnouncingHeaderAndIDs.end(); it++) {
            if (*it == nodeid) {
                lNodesAnnouncingHeaderAndIDs.erase(it);
                lNodesAnnouncingHeaderAndIDs.push_back(nodeid);
                return;
            }
            CNodeState *state = State(*it);
            if (state != nullptr && !state->m_is_inbound) ++num_outbound_hb_peers;
        }
        if (nodestate->m_is_inbound) {
            // If we're adding an inbound HB peer, make sure we're not removing
            // our last outbound HB peer in the process.
            if (lNodesAnnouncingHeaderAndIDs.size() >= 3 && num_outbound_hb_peers == 1) {
                CNodeState *remove_node = State(lNodesAnnouncingHeaderAndIDs.front());
                if (remove_node != nullptr && !remove_node->m_is_inbound) {
                    // Put the HB outbound peer in the second slot, so that it
                    // doesn't get removed.
                    std::swap(lNodesAnnouncingHeaderAndIDs.front(), *std::next(lNodesAnnouncingHeaderAndIDs.begin()));
                }
            }
        }
        m_connman.ForNode(nodeid, [this](CNode* pfrom) EXCLUSIVE_LOCKS_REQUIRED(::cs_main) {
            AssertLockHeld(::cs_main);
            uint64_t nCMPCTBLOCKVersion = 2;
            if (lNodesAnnouncingHeaderAndIDs.size() >= 3) {
                // As per BIP152, we only get 3 of our peers to announce
                // blocks using compact encodings.
                m_connman.ForNode(lNodesAnnouncingHeaderAndIDs.front(), [this, nCMPCTBLOCKVersion](CNode* pnodeStop){
                    m_connman.PushMessage(pnodeStop, CNetMsgMaker(pnodeStop->GetCommonVersion()).Make(NetMsgType::SENDCMPCT, /*fAnnounceUsingCMPCTBLOCK=*/false, nCMPCTBLOCKVersion));
                    // save BIP152 bandwidth state: we select peer to be low-bandwidth
                    pnodeStop->m_bip152_highbandwidth_to = false;
                    return true;
                });
                lNodesAnnouncingHeaderAndIDs.pop_front();
            }
            m_connman.PushMessage(pfrom, CNetMsgMaker(pfrom->GetCommonVersion()).Make(NetMsgType::SENDCMPCT, /*fAnnounceUsingCMPCTBLOCK=*/true, nCMPCTBLOCKVersion));
            // save BIP152 bandwidth state: we select peer to be high-bandwidth
            pfrom->m_bip152_highbandwidth_to = true;
            lNodesAnnouncingHeaderAndIDs.push_back(pfrom->GetId());
            return true;
        });
    }
}

bool PeerManagerImpl::TipMayBeStale()
{
    AssertLockHeld(cs_main);
    const Consensus::Params& consensusParams = m_chainparams.GetConsensus();
    if (m_last_tip_update.load() == 0s) {
        m_last_tip_update = GetTime<std::chrono::seconds>();
    }
    return m_last_tip_update.load() < GetTime<std::chrono::seconds>() - std::chrono::seconds{consensusParams.nPowTargetSpacing * 3} && mapBlocksInFlight.empty();
}

bool PeerManagerImpl::CanDirectFetch()
{
    if(!m_chainman.ActiveChain().Tip()) {
        LogPrint(BCLog::NET, "Tried to call CanDirectFetch with no currently-active chain.\n");
        return false;
    }
    return m_chainman.ActiveChain().Tip()->GetBlockTime() > GetAdjustedTime() - m_chainparams.GetConsensus().nPowTargetSpacing * 20;
}

static bool PeerHasHeader(CNodeState *state, const CBlockIndex *pindex) EXCLUSIVE_LOCKS_REQUIRED(cs_main)
{
    if (state->pindexBestKnownBlock && pindex == state->pindexBestKnownBlock->GetAncestor(pindex->nHeight))
        return true;
    if (state->pindexBestHeaderSent && pindex == state->pindexBestHeaderSent->GetAncestor(pindex->nHeight))
        return true;
    return false;
}

void PeerManagerImpl::ProcessBlockAvailability(NodeId nodeid) {
    CNodeState *state = State(nodeid);
    assert(state != nullptr);

    if (!state->hashLastUnknownBlock.IsNull()) {
        const CBlockIndex* pindex = m_chainman.m_blockman.LookupBlockIndex(state->hashLastUnknownBlock);
        if (pindex && pindex->nChainWork > 0) {
            if (state->pindexBestKnownBlock == nullptr || pindex->nChainWork >= state->pindexBestKnownBlock->nChainWork) {
                state->pindexBestKnownBlock = pindex;
            }
            state->hashLastUnknownBlock.SetNull();
        }
    }
}

void PeerManagerImpl::UpdateBlockAvailability(NodeId nodeid, const uint256 &hash) {
    CNodeState *state = State(nodeid);
    assert(state != nullptr);

    ProcessBlockAvailability(nodeid);

    const CBlockIndex* pindex = m_chainman.m_blockman.LookupBlockIndex(hash);
    if (pindex && pindex->nChainWork > 0) {
        // An actually better block was announced.
        if (state->pindexBestKnownBlock == nullptr || pindex->nChainWork >= state->pindexBestKnownBlock->nChainWork) {
            state->pindexBestKnownBlock = pindex;
        }
    } else {
        // An unknown block was announced; just assume that the latest one is the best one.
        state->hashLastUnknownBlock = hash;
    }
}

void PeerManagerImpl::FindNextBlocksToDownload(NodeId nodeid, unsigned int count, std::vector<const CBlockIndex*>& vBlocks, NodeId& nodeStaller)
{
    if (count == 0)
        return;

    vBlocks.reserve(vBlocks.size() + count);
    CNodeState *state = State(nodeid);
    assert(state != nullptr);

    // Make sure pindexBestKnownBlock is up to date, we'll need it.
    ProcessBlockAvailability(nodeid);

    if (state->pindexBestKnownBlock == nullptr || state->pindexBestKnownBlock->nChainWork < m_chainman.ActiveChain().Tip()->nChainWork || state->pindexBestKnownBlock->nChainWork < nMinimumChainWork) {
        // This peer has nothing interesting.
        return;
    }

    if (state->pindexLastCommonBlock == nullptr) {
        // Bootstrap quickly by guessing a parent of our best tip is the forking point.
        // Guessing wrong in either direction is not a problem.
        state->pindexLastCommonBlock = m_chainman.ActiveChain()[std::min(state->pindexBestKnownBlock->nHeight, m_chainman.ActiveChain().Height())];
    }

    // If the peer reorganized, our previous pindexLastCommonBlock may not be an ancestor
    // of its current tip anymore. Go back enough to fix that.
    state->pindexLastCommonBlock = LastCommonAncestor(state->pindexLastCommonBlock, state->pindexBestKnownBlock);
    if (state->pindexLastCommonBlock == state->pindexBestKnownBlock)
        return;

    const Consensus::Params& consensusParams = m_chainparams.GetConsensus();
    std::vector<const CBlockIndex*> vToFetch;
    const CBlockIndex *pindexWalk = state->pindexLastCommonBlock;
    // Never fetch further than the best block we know the peer has, or more than BLOCK_DOWNLOAD_WINDOW + 1 beyond the last
    // linked block we have in common with this peer. The +1 is so we can detect stalling, namely if we would be able to
    // download that next block if the window were 1 larger.
    int nWindowEnd = state->pindexLastCommonBlock->nHeight + BLOCK_DOWNLOAD_WINDOW;
    int nMaxHeight = std::min<int>(state->pindexBestKnownBlock->nHeight, nWindowEnd + 1);
    NodeId waitingfor = -1;
    while (pindexWalk->nHeight < nMaxHeight) {
        // Read up to 128 (or more, if more blocks than that are needed) successors of pindexWalk (towards
        // pindexBestKnownBlock) into vToFetch. We fetch 128, because CBlockIndex::GetAncestor may be as expensive
        // as iterating over ~100 CBlockIndex* entries anyway.
        int nToFetch = std::min(nMaxHeight - pindexWalk->nHeight, std::max<int>(count - vBlocks.size(), 128));
        vToFetch.resize(nToFetch);
        pindexWalk = state->pindexBestKnownBlock->GetAncestor(pindexWalk->nHeight + nToFetch);
        vToFetch[nToFetch - 1] = pindexWalk;
        for (unsigned int i = nToFetch - 1; i > 0; i--) {
            vToFetch[i - 1] = vToFetch[i]->pprev;
        }

        // Iterate over those blocks in vToFetch (in forward direction), adding the ones that
        // are not yet downloaded and not in flight to vBlocks. In the meantime, update
        // pindexLastCommonBlock as long as all ancestors are already downloaded, or if it's
        // already part of our chain (and therefore don't need it even if pruned).
        for (const CBlockIndex* pindex : vToFetch) {
            if (!pindex->IsValid(BLOCK_VALID_TREE)) {
                // We consider the chain that this peer is on invalid.
                return;
            }
            if (!State(nodeid)->fHaveWitness && DeploymentActiveAt(*pindex, consensusParams, Consensus::DEPLOYMENT_SEGWIT)) {
                // We wouldn't download this block or its descendants from this peer.
                return;
            }
            if (pindex->nStatus & BLOCK_HAVE_DATA || m_chainman.ActiveChain().Contains(pindex)) {
                if (pindex->HaveTxsDownloaded())
                    state->pindexLastCommonBlock = pindex;
            } else if (!IsBlockRequested(pindex->GetBlockHash())) {
                // The block is not already downloaded, and not yet in flight.
                if (pindex->nHeight > nWindowEnd) {
                    // We reached the end of the window.
                    if (vBlocks.size() == 0 && waitingfor != nodeid) {
                        // We aren't able to fetch anything, but we would be if the download window was one larger.
                        nodeStaller = waitingfor;
                    }
                    return;
                }
                vBlocks.push_back(pindex);
                if (vBlocks.size() == count) {
                    return;
                }
            } else if (waitingfor == -1) {
                // This is the first already-in-flight block.
                waitingfor = mapBlocksInFlight[pindex->GetBlockHash()].first;
            }
        }
    }
}

} // namespace

void PeerManagerImpl::PushNodeVersion(CNode& pnode, const Peer& peer)
{
    // Note that pnode->GetLocalServices() is a reflection of the local
    // services we were offering when the CNode object was created for this
    // peer.
    uint64_t my_services{pnode.GetLocalServices()};
    const int64_t nTime{count_seconds(GetTime<std::chrono::seconds>())};
    uint64_t nonce = pnode.GetLocalNonce();
    const int nNodeStartingHeight{m_best_height};
    NodeId nodeid = pnode.GetId();
    CAddress addr = pnode.addr;

    CService addr_you = addr.IsRoutable() && !IsProxy(addr) && addr.IsAddrV1Compatible() ? addr : CService();
    uint64_t your_services{addr.nServices};

    const bool tx_relay = !m_ignore_incoming_txs && peer.m_tx_relay != nullptr && !pnode.IsFeelerConn();
    m_connman.PushMessage(&pnode, CNetMsgMaker(INIT_PROTO_VERSION).Make(NetMsgType::VERSION, PROTOCOL_VERSION, my_services, nTime,
            your_services, addr_you, // Together the pre-version-31402 serialization of CAddress "addrYou" (without nTime)
            my_services, CService(), // Together the pre-version-31402 serialization of CAddress "addrMe" (without nTime)
            nonce, strSubVersion, nNodeStartingHeight, tx_relay));

    if (fLogIPs) {
        LogPrint(BCLog::NET, "send version message: version %d, blocks=%d, them=%s, txrelay=%d, peer=%d\n", PROTOCOL_VERSION, nNodeStartingHeight, addr_you.ToString(), tx_relay, nodeid);
    } else {
        LogPrint(BCLog::NET, "send version message: version %d, blocks=%d, txrelay=%d, peer=%d\n", PROTOCOL_VERSION, nNodeStartingHeight, tx_relay, nodeid);
    }
}

void PeerManagerImpl::AddTxAnnouncement(const CNode& node, const GenTxid& gtxid, std::chrono::microseconds current_time)
{
    AssertLockHeld(::cs_main); // For m_txrequest
    NodeId nodeid = node.GetId();
    if (!node.HasPermission(NetPermissionFlags::Relay) && m_txrequest.Count(nodeid) >= MAX_PEER_TX_ANNOUNCEMENTS) {
        // Too many queued announcements from this peer
        return;
    }
    const CNodeState* state = State(nodeid);

    // Decide the TxRequestTracker parameters for this announcement:
    // - "preferred": if fPreferredDownload is set (= outbound, or NetPermissionFlags::NoBan permission)
    // - "reqtime": current time plus delays for:
    //   - NONPREF_PEER_TX_DELAY for announcements from non-preferred connections
    //   - TXID_RELAY_DELAY for txid announcements while wtxid peers are available
    //   - OVERLOADED_PEER_TX_DELAY for announcements from peers which have at least
    //     MAX_PEER_TX_REQUEST_IN_FLIGHT requests in flight (and don't have NetPermissionFlags::Relay).
    auto delay{0us};
    const bool preferred = state->fPreferredDownload;
    if (!preferred) delay += NONPREF_PEER_TX_DELAY;
    if (!gtxid.IsWtxid() && m_wtxid_relay_peers > 0) delay += TXID_RELAY_DELAY;
    const bool overloaded = !node.HasPermission(NetPermissionFlags::Relay) &&
        m_txrequest.CountInFlight(nodeid) >= MAX_PEER_TX_REQUEST_IN_FLIGHT;
    if (overloaded) delay += OVERLOADED_PEER_TX_DELAY;
    m_txrequest.ReceivedInv(nodeid, gtxid, preferred, current_time + delay);
}

// This function is used for testing the stale tip eviction logic, see
// denialofservice_tests.cpp
void UpdateLastBlockAnnounceTime(NodeId node, int64_t time_in_seconds)
{
    LOCK(cs_main);
    CNodeState *state = State(node);
    if (state) state->m_last_block_announcement = time_in_seconds;
}

void PeerManagerImpl::InitializeNode(CNode *pnode)
{
    NodeId nodeid = pnode->GetId();
    {
        LOCK(cs_main);
        mapNodeState.emplace_hint(mapNodeState.end(), std::piecewise_construct, std::forward_as_tuple(nodeid), std::forward_as_tuple(pnode->IsInboundConn()));
        assert(m_txrequest.Count(nodeid) == 0);
    }
    PeerRef peer = std::make_shared<Peer>(nodeid, /*tx_relay=*/ !pnode->IsBlockOnlyConn());
    {
        LOCK(m_peer_mutex);
        m_peer_map.emplace_hint(m_peer_map.end(), nodeid, peer);
    }
    if (!pnode->IsInboundConn()) {
        PushNodeVersion(*pnode, *peer);
    }
}

void PeerManagerImpl::ReattemptInitialBroadcast(CScheduler& scheduler)
{
    std::set<uint256> unbroadcast_txids = m_mempool.GetUnbroadcastTxs();

    for (const auto& txid : unbroadcast_txids) {
        CTransactionRef tx = m_mempool.get(txid);

        if (tx != nullptr) {
            RelayTransaction(txid, tx->GetWitnessHash());
        } else {
            m_mempool.RemoveUnbroadcastTx(txid, true);
        }
    }

    // Schedule next run for 10-15 minutes in the future.
    // We add randomness on every cycle to avoid the possibility of P2P fingerprinting.
    const std::chrono::milliseconds delta = 10min + GetRandMillis(5min);
    scheduler.scheduleFromNow([&] { ReattemptInitialBroadcast(scheduler); }, delta);
}

void PeerManagerImpl::FinalizeNode(const CNode& node)
{
    NodeId nodeid = node.GetId();
    int misbehavior{0};
    {
    LOCK(cs_main);
    {
        // We remove the PeerRef from g_peer_map here, but we don't always
        // destruct the Peer. Sometimes another thread is still holding a
        // PeerRef, so the refcount is >= 1. Be careful not to do any
        // processing here that assumes Peer won't be changed before it's
        // destructed.
        PeerRef peer = RemovePeer(nodeid);
        assert(peer != nullptr);
        misbehavior = WITH_LOCK(peer->m_misbehavior_mutex, return peer->m_misbehavior_score);
        m_wtxid_relay_peers -= peer->m_wtxid_relay;
        assert(m_wtxid_relay_peers >= 0);
    }
    CNodeState *state = State(nodeid);
    assert(state != nullptr);

    if (state->fSyncStarted)
        nSyncStarted--;

    for (const QueuedBlock& entry : state->vBlocksInFlight) {
        mapBlocksInFlight.erase(entry.pindex->GetBlockHash());
    }
    WITH_LOCK(g_cs_orphans, m_orphanage.EraseForPeer(nodeid));
    m_txrequest.DisconnectedPeer(nodeid);
    nPreferredDownload -= state->fPreferredDownload;
    m_peers_downloading_from -= (state->nBlocksInFlight != 0);
    assert(m_peers_downloading_from >= 0);
    m_outbound_peers_with_protect_from_disconnect -= state->m_chain_sync.m_protect;
    assert(m_outbound_peers_with_protect_from_disconnect >= 0);

    mapNodeState.erase(nodeid);

    if (mapNodeState.empty()) {
        // Do a consistency check after the last peer is removed.
        assert(mapBlocksInFlight.empty());
        assert(nPreferredDownload == 0);
        assert(m_peers_downloading_from == 0);
        assert(m_outbound_peers_with_protect_from_disconnect == 0);
        assert(m_wtxid_relay_peers == 0);
        assert(m_txrequest.Size() == 0);
        assert(m_orphanage.Size() == 0);
    }
    } // cs_main
    if (node.fSuccessfullyConnected && misbehavior == 0 &&
        !node.IsBlockOnlyConn() && !node.IsInboundConn()) {
        // Only change visible addrman state for full outbound peers.  We don't
        // call Connected() for feeler connections since they don't have
        // fSuccessfullyConnected set.
        m_addrman.Connected(node.addr);
    }
    LogPrint(BCLog::NET, "Cleared nodestate for peer=%d\n", nodeid);
}

PeerRef PeerManagerImpl::GetPeerRef(NodeId id) const
{
    LOCK(m_peer_mutex);
    auto it = m_peer_map.find(id);
    return it != m_peer_map.end() ? it->second : nullptr;
}

PeerRef PeerManagerImpl::RemovePeer(NodeId id)
{
    PeerRef ret;
    LOCK(m_peer_mutex);
    auto it = m_peer_map.find(id);
    if (it != m_peer_map.end()) {
        ret = std::move(it->second);
        m_peer_map.erase(it);
    }
    return ret;
}

bool PeerManagerImpl::GetNodeStateStats(NodeId nodeid, CNodeStateStats& stats) const
{
    {
        LOCK(cs_main);
        CNodeState* state = State(nodeid);
        if (state == nullptr)
            return false;
        stats.nSyncHeight = state->pindexBestKnownBlock ? state->pindexBestKnownBlock->nHeight : -1;
        stats.nCommonHeight = state->pindexLastCommonBlock ? state->pindexLastCommonBlock->nHeight : -1;
        for (const QueuedBlock& queue : state->vBlocksInFlight) {
            if (queue.pindex)
                stats.vHeightInFlight.push_back(queue.pindex->nHeight);
        }
    }

    PeerRef peer = GetPeerRef(nodeid);
    if (peer == nullptr) return false;
    stats.m_starting_height = peer->m_starting_height;
    // It is common for nodes with good ping times to suddenly become lagged,
    // due to a new block arriving or other large transfer.
    // Merely reporting pingtime might fool the caller into thinking the node was still responsive,
    // since pingtime does not update until the ping is complete, which might take a while.
    // So, if a ping is taking an unusually long time in flight,
    // the caller can immediately detect that this is happening.
    auto ping_wait{0us};
    if ((0 != peer->m_ping_nonce_sent) && (0 != peer->m_ping_start.load().count())) {
        ping_wait = GetTime<std::chrono::microseconds>() - peer->m_ping_start.load();
    }

    if (peer->m_tx_relay != nullptr) {
        stats.m_relay_txs = WITH_LOCK(peer->m_tx_relay->m_bloom_filter_mutex, return peer->m_tx_relay->m_relay_txs);
        stats.m_fee_filter_received = peer->m_tx_relay->m_fee_filter_received.load();
    } else {
        stats.m_relay_txs = false;
        stats.m_fee_filter_received = 0;
    }

    stats.m_ping_wait = ping_wait;
    stats.m_addr_processed = peer->m_addr_processed.load();
    stats.m_addr_rate_limited = peer->m_addr_rate_limited.load();
    stats.m_addr_relay_enabled = peer->m_addr_relay_enabled.load();

    return true;
}

void PeerManagerImpl::AddToCompactExtraTransactions(const CTransactionRef& tx)
{
    size_t max_extra_txn = gArgs.GetIntArg("-blockreconstructionextratxn", DEFAULT_BLOCK_RECONSTRUCTION_EXTRA_TXN);
    if (max_extra_txn <= 0)
        return;
    if (!vExtraTxnForCompact.size())
        vExtraTxnForCompact.resize(max_extra_txn);
    vExtraTxnForCompact[vExtraTxnForCompactIt] = std::make_pair(tx->GetWitnessHash(), tx);
    vExtraTxnForCompactIt = (vExtraTxnForCompactIt + 1) % max_extra_txn;
}

void PeerManagerImpl::Misbehaving(const NodeId pnode, const int howmuch, const std::string& message)
{
    assert(howmuch > 0);

    PeerRef peer = GetPeerRef(pnode);
    if (peer == nullptr) return;

    LOCK(peer->m_misbehavior_mutex);
    const int score_before{peer->m_misbehavior_score};
    peer->m_misbehavior_score += howmuch;
    const int score_now{peer->m_misbehavior_score};

    const std::string message_prefixed = message.empty() ? "" : (": " + message);
    std::string warning;

    if (score_now >= DISCOURAGEMENT_THRESHOLD && score_before < DISCOURAGEMENT_THRESHOLD) {
        warning = " DISCOURAGE THRESHOLD EXCEEDED";
        peer->m_should_discourage = true;
    }

    LogPrint(BCLog::NET, "Misbehaving: peer=%d (%d -> %d)%s%s\n",
             pnode, score_before, score_now, warning, message_prefixed);
}

bool PeerManagerImpl::MaybePunishNodeForBlock(NodeId nodeid, const BlockValidationState& state,
                                              bool via_compact_block, const std::string& message)
{
    switch (state.GetResult()) {
    case BlockValidationResult::BLOCK_RESULT_UNSET:
        break;
    // The node is providing invalid data:
    case BlockValidationResult::BLOCK_CONSENSUS:
    case BlockValidationResult::BLOCK_MUTATED:
        if (!via_compact_block) {
            Misbehaving(nodeid, 100, message);
            return true;
        }
        break;
    case BlockValidationResult::BLOCK_CACHED_INVALID:
        {
            LOCK(cs_main);
            CNodeState *node_state = State(nodeid);
            if (node_state == nullptr) {
                break;
            }

            // Discourage outbound (but not inbound) peers if on an invalid chain.
            // Exempt HB compact block peers. Manual connections are always protected from discouragement.
            if (!via_compact_block && !node_state->m_is_inbound) {
                Misbehaving(nodeid, 100, message);
                return true;
            }
            break;
        }
    case BlockValidationResult::BLOCK_INVALID_HEADER:
    case BlockValidationResult::BLOCK_CHECKPOINT:
    case BlockValidationResult::BLOCK_INVALID_PREV:
        Misbehaving(nodeid, 100, message);
        return true;
    // Conflicting (but not necessarily invalid) data or different policy:
    case BlockValidationResult::BLOCK_MISSING_PREV:
        // TODO: Handle this much more gracefully (10 DoS points is super arbitrary)
        Misbehaving(nodeid, 10, message);
        return true;
    case BlockValidationResult::BLOCK_RECENT_CONSENSUS_CHANGE:
    case BlockValidationResult::BLOCK_TIME_FUTURE:
        break;
    }
    if (message != "") {
        LogPrint(BCLog::NET, "peer=%d: %s\n", nodeid, message);
    }
    return false;
}

bool PeerManagerImpl::MaybePunishNodeForTx(NodeId nodeid, const TxValidationState& state, const std::string& message)
{
    switch (state.GetResult()) {
    case TxValidationResult::TX_RESULT_UNSET:
        break;
    // The node is providing invalid data:
    case TxValidationResult::TX_CONSENSUS:
        Misbehaving(nodeid, 100, message);
        return true;
    // Conflicting (but not necessarily invalid) data or different policy:
    case TxValidationResult::TX_RECENT_CONSENSUS_CHANGE:
    case TxValidationResult::TX_INPUTS_NOT_STANDARD:
    case TxValidationResult::TX_NOT_STANDARD:
    case TxValidationResult::TX_MISSING_INPUTS:
    case TxValidationResult::TX_PREMATURE_SPEND:
    case TxValidationResult::TX_WITNESS_MUTATED:
    case TxValidationResult::TX_WITNESS_STRIPPED:
    case TxValidationResult::TX_CONFLICT:
    case TxValidationResult::TX_MEMPOOL_POLICY:
    case TxValidationResult::TX_NO_MEMPOOL:
        break;
    }
    if (message != "") {
        LogPrint(BCLog::NET, "peer=%d: %s\n", nodeid, message);
    }
    return false;
}

bool PeerManagerImpl::BlockRequestAllowed(const CBlockIndex* pindex)
{
    AssertLockHeld(cs_main);
    if (m_chainman.ActiveChain().Contains(pindex)) return true;
    return pindex->IsValid(BLOCK_VALID_SCRIPTS) && (m_chainman.m_best_header != nullptr) &&
           (m_chainman.m_best_header->GetBlockTime() - pindex->GetBlockTime() < STALE_RELAY_AGE_LIMIT) &&
           (GetBlockProofEquivalentTime(*m_chainman.m_best_header, *pindex, *m_chainman.m_best_header, m_chainparams.GetConsensus()) < STALE_RELAY_AGE_LIMIT);
}

std::optional<std::string> PeerManagerImpl::FetchBlock(NodeId peer_id, const CBlockIndex& block_index)
{
    if (fImporting) return "Importing...";
    if (fReindex) return "Reindexing...";

    LOCK(cs_main);
    // Ensure this peer exists and hasn't been disconnected
    CNodeState* state = State(peer_id);
    if (state == nullptr) return "Peer does not exist";
    // Ignore pre-segwit peers
    if (!state->fHaveWitness) return "Pre-SegWit peer";

    // Mark block as in-flight unless it already is (for this peer).
    // If a block was already in-flight for a different peer, its BLOCKTXN
    // response will be dropped.
    if (!BlockRequested(peer_id, block_index)) return "Already requested from this peer";

    // Construct message to request the block
    const uint256& hash{block_index.GetBlockHash()};
    std::vector<CInv> invs{CInv(MSG_BLOCK | MSG_WITNESS_FLAG, hash)};

    // Send block request message to the peer
    bool success = m_connman.ForNode(peer_id, [this, &invs](CNode* node) {
        const CNetMsgMaker msgMaker(node->GetCommonVersion());
        this->m_connman.PushMessage(node, msgMaker.Make(NetMsgType::GETDATA, invs));
        return true;
    });

    if (!success) return "Peer not fully connected";

    LogPrint(BCLog::NET, "Requesting block %s from peer=%d\n",
                 hash.ToString(), peer_id);
    return std::nullopt;
}

std::unique_ptr<PeerManager> PeerManager::make(const CChainParams& chainparams, CConnman& connman, AddrMan& addrman,
                                               BanMan* banman, ChainstateManager& chainman,
                                               CTxMemPool& pool, bool ignore_incoming_txs)
{
    return std::make_unique<PeerManagerImpl>(chainparams, connman, addrman, banman, chainman, pool, ignore_incoming_txs);
}

PeerManagerImpl::PeerManagerImpl(const CChainParams& chainparams, CConnman& connman, AddrMan& addrman,
                                 BanMan* banman, ChainstateManager& chainman,
                                 CTxMemPool& pool, bool ignore_incoming_txs)
    : m_chainparams(chainparams),
      m_connman(connman),
      m_addrman(addrman),
      m_banman(banman),
      m_chainman(chainman),
      m_mempool(pool),
      m_ignore_incoming_txs(ignore_incoming_txs)
{
}

void PeerManagerImpl::StartScheduledTasks(CScheduler& scheduler)
{
    // Stale tip checking and peer eviction are on two different timers, but we
    // don't want them to get out of sync due to drift in the scheduler, so we
    // combine them in one function and schedule at the quicker (peer-eviction)
    // timer.
    static_assert(EXTRA_PEER_CHECK_INTERVAL < STALE_CHECK_INTERVAL, "peer eviction timer should be less than stale tip check timer");
    scheduler.scheduleEvery([this] { this->CheckForStaleTipAndEvictPeers(); }, std::chrono::seconds{EXTRA_PEER_CHECK_INTERVAL});

    // schedule next run for 10-15 minutes in the future
    const std::chrono::milliseconds delta = 10min + GetRandMillis(5min);
    scheduler.scheduleFromNow([&] { ReattemptInitialBroadcast(scheduler); }, delta);
}

/**
 * Evict orphan txn pool entries based on a newly connected
 * block, remember the recently confirmed transactions, and delete tracked
 * announcements for them. Also save the time of the last tip update.
 */
void PeerManagerImpl::BlockConnected(const std::shared_ptr<const CBlock>& pblock, const CBlockIndex* pindex)
{
    m_orphanage.EraseForBlock(*pblock);
    m_last_tip_update = GetTime<std::chrono::seconds>();

    {
        LOCK(m_recent_confirmed_transactions_mutex);
        for (const auto& ptx : pblock->vtx) {
            m_recent_confirmed_transactions.insert(ptx->GetHash());
            if (ptx->GetHash() != ptx->GetWitnessHash()) {
                m_recent_confirmed_transactions.insert(ptx->GetWitnessHash());
            }
        }
    }
    {
        LOCK(cs_main);
        for (const auto& ptx : pblock->vtx) {
            m_txrequest.ForgetTxHash(ptx->GetHash());
            m_txrequest.ForgetTxHash(ptx->GetWitnessHash());
        }
    }
}

void PeerManagerImpl::BlockDisconnected(const std::shared_ptr<const CBlock> &block, const CBlockIndex* pindex)
{
    // To avoid relay problems with transactions that were previously
    // confirmed, clear our filter of recently confirmed transactions whenever
    // there's a reorg.
    // This means that in a 1-block reorg (where 1 block is disconnected and
    // then another block reconnected), our filter will drop to having only one
    // block's worth of transactions in it, but that should be fine, since
    // presumably the most common case of relaying a confirmed transaction
    // should be just after a new block containing it is found.
    LOCK(m_recent_confirmed_transactions_mutex);
    m_recent_confirmed_transactions.reset();
}

// All of the following cache a recent block, and are protected by cs_most_recent_block
static RecursiveMutex cs_most_recent_block;
static std::shared_ptr<const CBlock> most_recent_block GUARDED_BY(cs_most_recent_block);
static std::shared_ptr<const CBlockHeaderAndShortTxIDs> most_recent_compact_block GUARDED_BY(cs_most_recent_block);
static uint256 most_recent_block_hash GUARDED_BY(cs_most_recent_block);
static bool fWitnessesPresentInMostRecentCompactBlock GUARDED_BY(cs_most_recent_block);

/**
 * Maintain state about the best-seen block and fast-announce a compact block
 * to compatible peers.
 */
void PeerManagerImpl::NewPoWValidBlock(const CBlockIndex *pindex, const std::shared_ptr<const CBlock>& pblock)
{
    std::shared_ptr<const CBlockHeaderAndShortTxIDs> pcmpctblock = std::make_shared<const CBlockHeaderAndShortTxIDs> (*pblock, true);
    const CNetMsgMaker msgMaker(PROTOCOL_VERSION);

    LOCK(cs_main);

    static int nHighestFastAnnounce = 0;
    if (pindex->nHeight <= nHighestFastAnnounce)
        return;
    nHighestFastAnnounce = pindex->nHeight;

    bool fWitnessEnabled = DeploymentActiveAt(*pindex, m_chainparams.GetConsensus(), Consensus::DEPLOYMENT_SEGWIT);
    uint256 hashBlock(pblock->GetHash());
    const std::shared_future<CSerializedNetMsg> lazy_ser{
        std::async(std::launch::deferred, [&] { return msgMaker.Make(NetMsgType::CMPCTBLOCK, *pcmpctblock); })};

    {
        LOCK(cs_most_recent_block);
        most_recent_block_hash = hashBlock;
        most_recent_block = pblock;
        most_recent_compact_block = pcmpctblock;
        fWitnessesPresentInMostRecentCompactBlock = fWitnessEnabled;
    }

    m_connman.ForEachNode([this, pindex, fWitnessEnabled, &lazy_ser, &hashBlock](CNode* pnode) EXCLUSIVE_LOCKS_REQUIRED(::cs_main) {
        AssertLockHeld(::cs_main);

        if (pnode->GetCommonVersion() < INVALID_CB_NO_BAN_VERSION || pnode->fDisconnect)
            return;
        ProcessBlockAvailability(pnode->GetId());
        CNodeState &state = *State(pnode->GetId());
        // If the peer has, or we announced to them the previous block already,
        // but we don't think they have this one, go ahead and announce it
        if (state.fPreferHeaderAndIDs && (!fWitnessEnabled || state.fWantsCmpctWitness) &&
                !PeerHasHeader(&state, pindex) && PeerHasHeader(&state, pindex->pprev)) {

            LogPrint(BCLog::NET, "%s sending header-and-ids %s to peer=%d\n", "PeerManager::NewPoWValidBlock",
                    hashBlock.ToString(), pnode->GetId());

            const CSerializedNetMsg& ser_cmpctblock{lazy_ser.get()};
            m_connman.PushMessage(pnode, ser_cmpctblock.Copy());
            state.pindexBestHeaderSent = pindex;
        }
    });
}

/**
 * Update our best height and announce any block hashes which weren't previously
 * in m_chainman.ActiveChain() to our peers.
 */
void PeerManagerImpl::UpdatedBlockTip(const CBlockIndex *pindexNew, const CBlockIndex *pindexFork, bool fInitialDownload)
{
    SetBestHeight(pindexNew->nHeight);
    SetServiceFlagsIBDCache(!fInitialDownload);

    // Don't relay inventory during initial block download.
    if (fInitialDownload) return;

    // Find the hashes of all blocks that weren't previously in the best chain.
    std::vector<uint256> vHashes;
    const CBlockIndex *pindexToAnnounce = pindexNew;
    while (pindexToAnnounce != pindexFork) {
        vHashes.push_back(pindexToAnnounce->GetBlockHash());
        pindexToAnnounce = pindexToAnnounce->pprev;
        if (vHashes.size() == MAX_BLOCKS_TO_ANNOUNCE) {
            // Limit announcements in case of a huge reorganization.
            // Rely on the peer's synchronization mechanism in that case.
            break;
        }
    }

    {
        LOCK(m_peer_mutex);
        for (auto& it : m_peer_map) {
            Peer& peer = *it.second;
            LOCK(peer.m_block_inv_mutex);
            for (const uint256& hash : reverse_iterate(vHashes)) {
                peer.m_blocks_for_headers_relay.push_back(hash);
            }
        }
    }

    m_connman.WakeMessageHandler();
}

/**
 * Handle invalid block rejection and consequent peer discouragement, maintain which
 * peers announce compact blocks.
 */
void PeerManagerImpl::BlockChecked(const CBlock& block, const BlockValidationState& state)
{
    LOCK(cs_main);

    const uint256 hash(block.GetHash());
    std::map<uint256, std::pair<NodeId, bool>>::iterator it = mapBlockSource.find(hash);

    // If the block failed validation, we know where it came from and we're still connected
    // to that peer, maybe punish.
    if (state.IsInvalid() &&
        it != mapBlockSource.end() &&
        State(it->second.first)) {
            MaybePunishNodeForBlock(/*nodeid=*/ it->second.first, state, /*via_compact_block=*/ !it->second.second);
    }
    // Check that:
    // 1. The block is valid
    // 2. We're not in initial block download
    // 3. This is currently the best block we're aware of. We haven't updated
    //    the tip yet so we have no way to check this directly here. Instead we
    //    just check that there are currently no other blocks in flight.
    else if (state.IsValid() &&
             !m_chainman.ActiveChainstate().IsInitialBlockDownload() &&
             mapBlocksInFlight.count(hash) == mapBlocksInFlight.size()) {
        if (it != mapBlockSource.end()) {
            MaybeSetPeerAsAnnouncingHeaderAndIDs(it->second.first);
        }
    }
    if (it != mapBlockSource.end())
        mapBlockSource.erase(it);
}

//////////////////////////////////////////////////////////////////////////////
//
// Messages
//


bool PeerManagerImpl::AlreadyHaveTx(const GenTxid& gtxid)
{
    if (m_chainman.ActiveChain().Tip()->GetBlockHash() != hashRecentRejectsChainTip) {
        // If the chain tip has changed previously rejected transactions
        // might be now valid, e.g. due to a nLockTime'd tx becoming valid,
        // or a double-spend. Reset the rejects filter and give those
        // txs a second chance.
        hashRecentRejectsChainTip = m_chainman.ActiveChain().Tip()->GetBlockHash();
        m_recent_rejects.reset();
    }

    const uint256& hash = gtxid.GetHash();

    if (m_orphanage.HaveTx(gtxid)) return true;

    {
        LOCK(m_recent_confirmed_transactions_mutex);
        if (m_recent_confirmed_transactions.contains(hash)) return true;
    }

    return m_recent_rejects.contains(hash) || m_mempool.exists(gtxid);
}

bool PeerManagerImpl::AlreadyHaveBlock(const uint256& block_hash)
{
    return m_chainman.m_blockman.LookupBlockIndex(block_hash) != nullptr;
}

void PeerManagerImpl::SendPings()
{
    LOCK(m_peer_mutex);
    for(auto& it : m_peer_map) it.second->m_ping_queued = true;
}

void PeerManagerImpl::RelayTransaction(const uint256& txid, const uint256& wtxid)
{
    LOCK(m_peer_mutex);
    for(auto& it : m_peer_map) {
        Peer& peer = *it.second;
        if (!peer.m_tx_relay) continue;

        const uint256& hash{peer.m_wtxid_relay ? wtxid : txid};
        LOCK(peer.m_tx_relay->m_tx_inventory_mutex);
        if (!peer.m_tx_relay->m_tx_inventory_known_filter.contains(hash)) {
            peer.m_tx_relay->m_tx_inventory_to_send.insert(hash);
        }
    };
}

void PeerManagerImpl::RelayAddress(NodeId originator,
                                   const CAddress& addr,
                                   bool fReachable)
{
    // We choose the same nodes within a given 24h window (if the list of connected
    // nodes does not change) and we don't relay to nodes that already know an
    // address. So within 24h we will likely relay a given address once. This is to
    // prevent a peer from unjustly giving their address better propagation by sending
    // it to us repeatedly.

    if (!fReachable && !addr.IsRelayable()) return;

    // Relay to a limited number of other nodes
    // Use deterministic randomness to send to the same nodes for 24 hours
    // at a time so the m_addr_knowns of the chosen nodes prevent repeats
    const uint64_t hash_addr{CServiceHash(0, 0)(addr)};
    const CSipHasher hasher{m_connman.GetDeterministicRandomizer(RANDOMIZER_ID_ADDRESS_RELAY)
                                .Write(hash_addr)
                                .Write((GetTime() + hash_addr) / (24 * 60 * 60))};
    FastRandomContext insecure_rand;

    // Relay reachable addresses to 2 peers. Unreachable addresses are relayed randomly to 1 or 2 peers.
    unsigned int nRelayNodes = (fReachable || (hasher.Finalize() & 1)) ? 2 : 1;

    std::array<std::pair<uint64_t, Peer*>, 2> best{{{0, nullptr}, {0, nullptr}}};
    assert(nRelayNodes <= best.size());

    LOCK(m_peer_mutex);

    for (auto& [id, peer] : m_peer_map) {
        if (peer->m_addr_relay_enabled && id != originator && IsAddrCompatible(*peer, addr)) {
            uint64_t hashKey = CSipHasher(hasher).Write(id).Finalize();
            for (unsigned int i = 0; i < nRelayNodes; i++) {
                 if (hashKey > best[i].first) {
                     std::copy(best.begin() + i, best.begin() + nRelayNodes - 1, best.begin() + i + 1);
                     best[i] = std::make_pair(hashKey, peer.get());
                     break;
                 }
            }
        }
    };

    for (unsigned int i = 0; i < nRelayNodes && best[i].first != 0; i++) {
        PushAddress(*best[i].second, addr, insecure_rand);
    }
}

void PeerManagerImpl::ProcessGetBlockData(CNode& pfrom, Peer& peer, const CInv& inv)
{
    std::shared_ptr<const CBlock> a_recent_block;
    std::shared_ptr<const CBlockHeaderAndShortTxIDs> a_recent_compact_block;
    bool fWitnessesPresentInARecentCompactBlock;
    {
        LOCK(cs_most_recent_block);
        a_recent_block = most_recent_block;
        a_recent_compact_block = most_recent_compact_block;
        fWitnessesPresentInARecentCompactBlock = fWitnessesPresentInMostRecentCompactBlock;
    }

    bool need_activate_chain = false;
    {
        LOCK(cs_main);
        const CBlockIndex* pindex = m_chainman.m_blockman.LookupBlockIndex(inv.hash);
        if (pindex) {
            if (pindex->HaveTxsDownloaded() && !pindex->IsValid(BLOCK_VALID_SCRIPTS) &&
                    pindex->IsValid(BLOCK_VALID_TREE)) {
                // If we have the block and all of its parents, but have not yet validated it,
                // we might be in the middle of connecting it (ie in the unlock of cs_main
                // before ActivateBestChain but after AcceptBlock).
                // In this case, we need to run ActivateBestChain prior to checking the relay
                // conditions below.
                need_activate_chain = true;
            }
        }
    } // release cs_main before calling ActivateBestChain
    if (need_activate_chain) {
        BlockValidationState state;
        if (!m_chainman.ActiveChainstate().ActivateBestChain(state, a_recent_block)) {
            LogPrint(BCLog::NET, "failed to activate chain (%s)\n", state.ToString());
        }
    }

    LOCK(cs_main);
    const CBlockIndex* pindex = m_chainman.m_blockman.LookupBlockIndex(inv.hash);
    if (!pindex) {
        return;
    }
    if (!BlockRequestAllowed(pindex)) {
        LogPrint(BCLog::NET, "%s: ignoring request from peer=%i for old block that isn't in the main chain\n", __func__, pfrom.GetId());
        return;
    }
    const CNetMsgMaker msgMaker(pfrom.GetCommonVersion());
    // disconnect node in case we have reached the outbound limit for serving historical blocks
    if (m_connman.OutboundTargetReached(true) &&
        (((m_chainman.m_best_header != nullptr) && (m_chainman.m_best_header->GetBlockTime() - pindex->GetBlockTime() > HISTORICAL_BLOCK_AGE)) || inv.IsMsgFilteredBlk()) &&
        !pfrom.HasPermission(NetPermissionFlags::Download) // nodes with the download permission may exceed target
    ) {
        LogPrint(BCLog::NET, "historical block serving limit reached, disconnect peer=%d\n", pfrom.GetId());
        pfrom.fDisconnect = true;
        return;
    }
    // Avoid leaking prune-height by never sending blocks below the NODE_NETWORK_LIMITED threshold
    if (!pfrom.HasPermission(NetPermissionFlags::NoBan) && (
            (((pfrom.GetLocalServices() & NODE_NETWORK_LIMITED) == NODE_NETWORK_LIMITED) && ((pfrom.GetLocalServices() & NODE_NETWORK) != NODE_NETWORK) && (m_chainman.ActiveChain().Tip()->nHeight - pindex->nHeight > (int)NODE_NETWORK_LIMITED_MIN_BLOCKS + 2 /* add two blocks buffer extension for possible races */) )
       )) {
        LogPrint(BCLog::NET, "Ignore block request below NODE_NETWORK_LIMITED threshold, disconnect peer=%d\n", pfrom.GetId());
        //disconnect node and prevent it from stalling (would otherwise wait for the missing block)
        pfrom.fDisconnect = true;
        return;
    }
    // Pruned nodes may have deleted the block, so check whether
    // it's available before trying to send.
    if (!(pindex->nStatus & BLOCK_HAVE_DATA)) {
        return;
    }
    std::shared_ptr<const CBlock> pblock;
    if (a_recent_block && a_recent_block->GetHash() == pindex->GetBlockHash()) {
        pblock = a_recent_block;
    } else if (inv.IsMsgWitnessBlk()) {
        // Fast-path: in this case it is possible to serve the block directly from disk,
        // as the network format matches the format on disk
        std::vector<uint8_t> block_data;
        if (!ReadRawBlockFromDisk(block_data, pindex->GetBlockPos(), m_chainparams.MessageStart())) {
            assert(!"cannot load block from disk");
        }
        m_connman.PushMessage(&pfrom, msgMaker.Make(NetMsgType::BLOCK, Span{block_data}));
        // Don't set pblock as we've sent the block
    } else {
        // Send block from disk
        std::shared_ptr<CBlock> pblockRead = std::make_shared<CBlock>();
        if (!ReadBlockFromDisk(*pblockRead, pindex, m_chainparams.GetConsensus())) {
            assert(!"cannot load block from disk");
        }
        pblock = pblockRead;
    }
    if (pblock) {
        if (inv.IsMsgBlk()) {
            m_connman.PushMessage(&pfrom, msgMaker.Make(SERIALIZE_TRANSACTION_NO_WITNESS, NetMsgType::BLOCK, *pblock));
        } else if (inv.IsMsgWitnessBlk()) {
            m_connman.PushMessage(&pfrom, msgMaker.Make(NetMsgType::BLOCK, *pblock));
        } else if (inv.IsMsgFilteredBlk()) {
            bool sendMerkleBlock = false;
            CMerkleBlock merkleBlock;
            if (peer.m_tx_relay != nullptr) {
                LOCK(peer.m_tx_relay->m_bloom_filter_mutex);
                if (peer.m_tx_relay->m_bloom_filter) {
                    sendMerkleBlock = true;
                    merkleBlock = CMerkleBlock(*pblock, *peer.m_tx_relay->m_bloom_filter);
                }
            }
            if (sendMerkleBlock) {
                m_connman.PushMessage(&pfrom, msgMaker.Make(NetMsgType::MERKLEBLOCK, merkleBlock));
                // CMerkleBlock just contains hashes, so also push any transactions in the block the client did not see
                // This avoids hurting performance by pointlessly requiring a round-trip
                // Note that there is currently no way for a node to request any single transactions we didn't send here -
                // they must either disconnect and retry or request the full block.
                // Thus, the protocol spec specified allows for us to provide duplicate txn here,
                // however we MUST always provide at least what the remote peer needs
                typedef std::pair<unsigned int, uint256> PairType;
                for (PairType& pair : merkleBlock.vMatchedTxn)
                    m_connman.PushMessage(&pfrom, msgMaker.Make(SERIALIZE_TRANSACTION_NO_WITNESS, NetMsgType::TX, *pblock->vtx[pair.first]));
            }
            // else
            // no response
        } else if (inv.IsMsgCmpctBlk()) {
            // If a peer is asking for old blocks, we're almost guaranteed
            // they won't have a useful mempool to match against a compact block,
            // and we don't feel like constructing the object for them, so
            // instead we respond with the full, non-compact block.
            bool fPeerWantsWitness = State(pfrom.GetId())->fWantsCmpctWitness;
            int nSendFlags = fPeerWantsWitness ? 0 : SERIALIZE_TRANSACTION_NO_WITNESS;
            if (CanDirectFetch() && pindex->nHeight >= m_chainman.ActiveChain().Height() - MAX_CMPCTBLOCK_DEPTH) {
                if ((fPeerWantsWitness || !fWitnessesPresentInARecentCompactBlock) && a_recent_compact_block && a_recent_compact_block->header.GetHash() == pindex->GetBlockHash()) {
                    m_connman.PushMessage(&pfrom, msgMaker.Make(nSendFlags, NetMsgType::CMPCTBLOCK, *a_recent_compact_block));
                } else {
                    CBlockHeaderAndShortTxIDs cmpctblock(*pblock, fPeerWantsWitness);
                    m_connman.PushMessage(&pfrom, msgMaker.Make(nSendFlags, NetMsgType::CMPCTBLOCK, cmpctblock));
                }
            } else {
                m_connman.PushMessage(&pfrom, msgMaker.Make(nSendFlags, NetMsgType::BLOCK, *pblock));
            }
        }
    }

    {
        LOCK(peer.m_block_inv_mutex);
        // Trigger the peer node to send a getblocks request for the next batch of inventory
        if (inv.hash == peer.m_continuation_block) {
            // Send immediately. This must send even if redundant,
            // and we want it right after the last block so they don't
            // wait for other stuff first.
            std::vector<CInv> vInv;
            vInv.push_back(CInv(MSG_BLOCK, m_chainman.ActiveChain().Tip()->GetBlockHash()));
            m_connman.PushMessage(&pfrom, msgMaker.Make(NetMsgType::INV, vInv));
            peer.m_continuation_block.SetNull();
        }
    }
}

CTransactionRef PeerManagerImpl::FindTxForGetData(const CNode& peer, const GenTxid& gtxid, const std::chrono::seconds mempool_req, const std::chrono::seconds now)
{
    auto txinfo = m_mempool.info(gtxid);
    if (txinfo.tx) {
        // If a TX could have been INVed in reply to a MEMPOOL request,
        // or is older than UNCONDITIONAL_RELAY_DELAY, permit the request
        // unconditionally.
        if ((mempool_req.count() && txinfo.m_time <= mempool_req) || txinfo.m_time <= now - UNCONDITIONAL_RELAY_DELAY) {
            return std::move(txinfo.tx);
        }
    }

    {
        LOCK(cs_main);
        // Otherwise, the transaction must have been announced recently.
        if (State(peer.GetId())->m_recently_announced_invs.contains(gtxid.GetHash())) {
            // If it was, it can be relayed from either the mempool...
            if (txinfo.tx) return std::move(txinfo.tx);
            // ... or the relay pool.
            auto mi = mapRelay.find(gtxid.GetHash());
            if (mi != mapRelay.end()) return mi->second;
        }
    }

    return {};
}

void PeerManagerImpl::ProcessGetData(CNode& pfrom, Peer& peer, const std::atomic<bool>& interruptMsgProc)
{
    AssertLockNotHeld(cs_main);

    std::deque<CInv>::iterator it = peer.m_getdata_requests.begin();
    std::vector<CInv> vNotFound;
    const CNetMsgMaker msgMaker(pfrom.GetCommonVersion());

    const auto now{GetTime<std::chrono::seconds>()};
    // Get last mempool request time
    const auto mempool_req = peer.m_tx_relay != nullptr ? peer.m_tx_relay->m_last_mempool_req.load() : std::chrono::seconds::min();

    // Process as many TX items from the front of the getdata queue as
    // possible, since they're common and it's efficient to batch process
    // them.
    while (it != peer.m_getdata_requests.end() && it->IsGenTxMsg()) {
        if (interruptMsgProc) return;
        // The send buffer provides backpressure. If there's no space in
        // the buffer, pause processing until the next call.
        if (pfrom.fPauseSend) break;

        const CInv &inv = *it++;

        if (peer.m_tx_relay == nullptr) {
            // Ignore GETDATA requests for transactions from blocks-only peers.
            continue;
        }

        CTransactionRef tx = FindTxForGetData(pfrom, ToGenTxid(inv), mempool_req, now);
        if (tx) {
            // WTX and WITNESS_TX imply we serialize with witness
            int nSendFlags = (inv.IsMsgTx() ? SERIALIZE_TRANSACTION_NO_WITNESS : 0);
            m_connman.PushMessage(&pfrom, msgMaker.Make(nSendFlags, NetMsgType::TX, *tx));
            m_mempool.RemoveUnbroadcastTx(tx->GetHash());
            // As we're going to send tx, make sure its unconfirmed parents are made requestable.
            std::vector<uint256> parent_ids_to_add;
            {
                LOCK(m_mempool.cs);
                auto txiter = m_mempool.GetIter(tx->GetHash());
                if (txiter) {
                    const CTxMemPoolEntry::Parents& parents = (*txiter)->GetMemPoolParentsConst();
                    parent_ids_to_add.reserve(parents.size());
                    for (const CTxMemPoolEntry& parent : parents) {
                        if (parent.GetTime() > now - UNCONDITIONAL_RELAY_DELAY) {
                            parent_ids_to_add.push_back(parent.GetTx().GetHash());
                        }
                    }
                }
            }
            for (const uint256& parent_txid : parent_ids_to_add) {
                // Relaying a transaction with a recent but unconfirmed parent.
                if (WITH_LOCK(peer.m_tx_relay->m_tx_inventory_mutex, return !peer.m_tx_relay->m_tx_inventory_known_filter.contains(parent_txid))) {
                    LOCK(cs_main);
                    State(pfrom.GetId())->m_recently_announced_invs.insert(parent_txid);
                }
            }
        } else {
            vNotFound.push_back(inv);
        }
    }

    // Only process one BLOCK item per call, since they're uncommon and can be
    // expensive to process.
    if (it != peer.m_getdata_requests.end() && !pfrom.fPauseSend) {
        const CInv &inv = *it++;
        if (inv.IsGenBlkMsg()) {
            ProcessGetBlockData(pfrom, peer, inv);
        }
        // else: If the first item on the queue is an unknown type, we erase it
        // and continue processing the queue on the next call.
    }

    peer.m_getdata_requests.erase(peer.m_getdata_requests.begin(), it);

    if (!vNotFound.empty()) {
        // Let the peer know that we didn't find what it asked for, so it doesn't
        // have to wait around forever.
        // SPV clients care about this message: it's needed when they are
        // recursively walking the dependencies of relevant unconfirmed
        // transactions. SPV clients want to do that because they want to know
        // about (and store and rebroadcast and risk analyze) the dependencies
        // of transactions relevant to them, without having to download the
        // entire memory pool.
        // Also, other nodes can use these messages to automatically request a
        // transaction from some other peer that annnounced it, and stop
        // waiting for us to respond.
        // In normal operation, we often send NOTFOUND messages for parents of
        // transactions that we relay; if a peer is missing a parent, they may
        // assume we have them and request the parents from us.
        m_connman.PushMessage(&pfrom, msgMaker.Make(NetMsgType::NOTFOUND, vNotFound));
    }
}

static uint32_t GetFetchFlags(const CNode& pfrom) EXCLUSIVE_LOCKS_REQUIRED(cs_main) {
    uint32_t nFetchFlags = 0;
    if (State(pfrom.GetId())->fHaveWitness) {
        nFetchFlags |= MSG_WITNESS_FLAG;
    }
    return nFetchFlags;
}

void PeerManagerImpl::SendBlockTransactions(CNode& pfrom, const CBlock& block, const BlockTransactionsRequest& req)
{
    BlockTransactions resp(req);
    for (size_t i = 0; i < req.indexes.size(); i++) {
        if (req.indexes[i] >= block.vtx.size()) {
            Misbehaving(pfrom.GetId(), 100, "getblocktxn with out-of-bounds tx indices");
            return;
        }
        resp.txn[i] = block.vtx[req.indexes[i]];
    }
    LOCK(cs_main);
    const CNetMsgMaker msgMaker(pfrom.GetCommonVersion());
    int nSendFlags = State(pfrom.GetId())->fWantsCmpctWitness ? 0 : SERIALIZE_TRANSACTION_NO_WITNESS;
    m_connman.PushMessage(&pfrom, msgMaker.Make(nSendFlags, NetMsgType::BLOCKTXN, resp));
}

void PeerManagerImpl::ProcessHeadersMessage(CNode& pfrom, const Peer& peer,
                                            const std::vector<CBlockHeader>& headers,
                                            bool via_compact_block)
{
    const CNetMsgMaker msgMaker(pfrom.GetCommonVersion());
    size_t nCount = headers.size();

    if (nCount == 0) {
        // Nothing interesting. Stop asking this peers for more headers.
        return;
    }

    // If we are already too far ahead of where we want to be on headers, discard
    //   the received headers. We can still get ahead by up to a single maximum-sized
    //   headers message here, but never further, so that's fine.
    if (pindexBestHeader) {
        int64_t headers_ahead = pindexBestHeader->nHeight - m_chainman.ActiveHeight();
        bool too_far_ahead = node::fTrimHeaders && (headers_ahead >= node::nHeaderDownloadBuffer);
        if (too_far_ahead) {
            LOCK(cs_main);
            CNodeState *nodestate = State(pfrom.GetId());
            if ((nodestate->pindexBestKnownBlock == nullptr) ||
                (nodestate->pindexBestKnownBlock->nHeight < m_chainman.ActiveHeight())) {
                // Our notion of what blocks a peer has available is based on its pindexBestKnownBlock,
                // which is based on headers received from it. If we don't have one, or it's too old,
                // then we can never get blocks from this peer until we accept headers from it first.
                LogPrint(BCLog::NET, "NOT discarding headers from peer=%d, to update its block availability. (current best header %d, active chain height %d)\n", pfrom.GetId(), pindexBestHeader->nHeight, m_chainman.ActiveHeight());
            } else {
                LogPrint(BCLog::NET, "Discarding received headers and pausing header sync from peer=%d, because we are too far ahead of block sync. (%d > %d)\n", pfrom.GetId(), pindexBestHeader->nHeight, m_chainman.ActiveHeight());
                if (nodestate->fSyncStarted) {
                    // Cancel sync from this node, so we don't penalize it later.
                    // This will cause us to automatically start syncing from a different node (or restart syncing from the same node) later,
                    //   if we still need to sync headers.
                    nSyncStarted--;
                    nodestate->fSyncStarted = false;
                    nodestate->m_headers_sync_timeout = 0us;
                }
                return;
            }
        }
    }

    bool received_new_header = false;
    const CBlockIndex *pindexLast = nullptr;
    {
        LOCK(cs_main);
        CNodeState *nodestate = State(pfrom.GetId());

        // If this looks like it could be a block announcement (nCount <
        // MAX_BLOCKS_TO_ANNOUNCE), use special logic for handling headers that
        // don't connect:
        // - Send a getheaders message in response to try to connect the chain.
        // - The peer can send up to MAX_UNCONNECTING_HEADERS in a row that
        //   don't connect before giving DoS points
        // - Once a headers message is received that is valid and does connect,
        //   nUnconnectingHeaders gets reset back to 0.
        if (!m_chainman.m_blockman.LookupBlockIndex(headers[0].hashPrevBlock) && nCount < MAX_BLOCKS_TO_ANNOUNCE) {
            nodestate->nUnconnectingHeaders++;
            m_connman.PushMessage(&pfrom, msgMaker.Make(NetMsgType::GETHEADERS, m_chainman.ActiveChain().GetLocator(m_chainman.m_best_header), uint256()));
            LogPrint(BCLog::NET, "received header %s: missing prev block %s, sending getheaders (%d) to end (peer=%d, nUnconnectingHeaders=%d)\n",
                     headers[0].GetHash().ToString(),
                     headers[0].hashPrevBlock.ToString(),
                     m_chainman.m_best_header->nHeight,
                     pfrom.GetId(), nodestate->nUnconnectingHeaders);
            // Set hashLastUnknownBlock for this peer, so that if we
            // eventually get the headers - even from a different peer -
            // we can use this peer to download.
            UpdateBlockAvailability(pfrom.GetId(), headers.back().GetHash());

            if (nodestate->nUnconnectingHeaders % MAX_UNCONNECTING_HEADERS == 0) {
                Misbehaving(pfrom.GetId(), 20, strprintf("%d non-connecting headers", nodestate->nUnconnectingHeaders));
            }
            return;
        }

        uint256 hashLastBlock;
        for (const CBlockHeader& header : headers) {
            if (!hashLastBlock.IsNull() && header.hashPrevBlock != hashLastBlock) {
                Misbehaving(pfrom.GetId(), 20, "non-continuous headers sequence");
                return;
            }
            hashLastBlock = header.GetHash();
        }

        // If we don't have the last header, then they'll have given us
        // something new (if these headers are valid).
        if (!m_chainman.m_blockman.LookupBlockIndex(hashLastBlock)) {
            received_new_header = true;
        }
    }

    BlockValidationState state;
    bool all_duplicate = false;
    if (!m_chainman.ProcessNewBlockHeaders(headers, state, m_chainparams, &pindexLast, &all_duplicate)) {
        if (state.IsInvalid()) {
            MaybePunishNodeForBlock(pfrom.GetId(), state, via_compact_block, "invalid header received");
            return;
        }
    }

    {
        LOCK(cs_main);
        CNodeState *nodestate = State(pfrom.GetId());
        if (nodestate->nUnconnectingHeaders > 0) {
            LogPrint(BCLog::NET, "peer=%d: resetting nUnconnectingHeaders (%d -> 0)\n", pfrom.GetId(), nodestate->nUnconnectingHeaders);
        }
        nodestate->nUnconnectingHeaders = 0;

        assert(pindexLast);
        UpdateBlockAvailability(pfrom.GetId(), pindexLast->GetBlockHash());

        // From here, pindexBestKnownBlock should be guaranteed to be non-null,
        // because it is set in UpdateBlockAvailability. Some nullptr checks
        // are still present, however, as belt-and-suspenders.

        if (received_new_header && pindexLast->nChainWork > m_chainman.ActiveChain().Tip()->nChainWork) {
            nodestate->m_last_block_announcement = GetTime();
        }

        // If a peer gives us as many headers as possible, this is implicitly a signal that the
        //   peer has more headers to send us. In Bitcoin Core, the node always asks for more
        //   headers at this point. Our logic is slightly more complex, to work around an apparent
        //   bug in the Bitcoin Core state machine, where we can end up downloading headers from
        ///  lots of peers at the same time by accident.
        if (nCount == MAX_HEADERS_RESULTS) {
<<<<<<< HEAD
            if (all_duplicate && !nodestate->fSyncStarted) {
                // In this case two things are true:
                // 1) This node's most recent batch of headers only included ones we already had.
                // 2) We don't have this node marked as a peer to header-sync from.
                // This happens when some exogenous event, like an INV of a new block, causes us
                //   to ask a peer for an unbounded number of headers, when we're already in the
                //   process of downloading the headers from a different peer.
                // In this case the right thing to do is simply stop syncing headers from this
                //   peer; it's redundant. Here we do nothing; since we don't ask the peer for
                //   more headers, it will stop sending them.
            } else {
                // TODO: optimize: if pindexLast is an ancestor of m_chainman.ActiveChain().Tip or pindexBestHeader, continue
                // from there instead.
                LogPrint(BCLog::NET, "more getheaders (%d) to end to peer=%d (startheight:%d)\n",
                                    pindexLast->nHeight, pfrom.GetId(), peer.m_starting_height);
                m_connman.PushMessage(&pfrom, msgMaker.Make(NetMsgType::GETHEADERS, m_chainman.ActiveChain().GetLocator(pindexLast), uint256()));
            }
=======
            // Headers message had its maximum size; the peer may have more headers.
            // TODO: optimize: if pindexLast is an ancestor of m_chainman.ActiveChain().Tip or m_chainman.m_best_header, continue
            // from there instead.
            LogPrint(BCLog::NET, "more getheaders (%d) to end to peer=%d (startheight:%d)\n",
                                 pindexLast->nHeight, pfrom.GetId(), peer.m_starting_height);
            m_connman.PushMessage(&pfrom, msgMaker.Make(NetMsgType::GETHEADERS, m_chainman.ActiveChain().GetLocator(pindexLast), uint256()));
>>>>>>> dbdc83ae
        }

        // If this set of headers is valid and ends in a block with at least as
        // much work as our tip, download as much as possible.
        if (CanDirectFetch() && pindexLast->IsValid(BLOCK_VALID_TREE) && m_chainman.ActiveChain().Tip()->nChainWork <= pindexLast->nChainWork) {
            std::vector<const CBlockIndex*> vToFetch;
            const CBlockIndex *pindexWalk = pindexLast;
            // Calculate all the blocks we'd need to switch to pindexLast, up to a limit.
            while (pindexWalk && !m_chainman.ActiveChain().Contains(pindexWalk) && vToFetch.size() <= MAX_BLOCKS_IN_TRANSIT_PER_PEER) {
                if (!(pindexWalk->nStatus & BLOCK_HAVE_DATA) &&
                        !IsBlockRequested(pindexWalk->GetBlockHash()) &&
                        (!DeploymentActiveAt(*pindexWalk, m_chainparams.GetConsensus(), Consensus::DEPLOYMENT_SEGWIT) || State(pfrom.GetId())->fHaveWitness)) {
                    // We don't have this block, and it's not yet in flight.
                    vToFetch.push_back(pindexWalk);
                }
                pindexWalk = pindexWalk->pprev;
            }
            // If pindexWalk still isn't on our main chain, we're looking at a
            // very large reorg at a time we think we're close to caught up to
            // the main chain -- this shouldn't really happen.  Bail out on the
            // direct fetch and rely on parallel download instead.
            if (!m_chainman.ActiveChain().Contains(pindexWalk)) {
                LogPrint(BCLog::NET, "Large reorg, won't direct fetch to %s (%d)\n",
                        pindexLast->GetBlockHash().ToString(),
                        pindexLast->nHeight);
            } else {
                std::vector<CInv> vGetData;
                // Download as much as possible, from earliest to latest.
                for (const CBlockIndex *pindex : reverse_iterate(vToFetch)) {
                    if (nodestate->nBlocksInFlight >= MAX_BLOCKS_IN_TRANSIT_PER_PEER) {
                        // Can't download any more from this peer
                        break;
                    }
                    uint32_t nFetchFlags = GetFetchFlags(pfrom);
                    vGetData.push_back(CInv(MSG_BLOCK | nFetchFlags, pindex->GetBlockHash()));
                    BlockRequested(pfrom.GetId(), *pindex);
                    LogPrint(BCLog::NET, "Requesting block %s from  peer=%d\n",
                            pindex->GetBlockHash().ToString(), pfrom.GetId());
                }
                if (vGetData.size() > 1) {
                    LogPrint(BCLog::NET, "Downloading blocks toward %s (%d) via headers direct fetch\n",
                            pindexLast->GetBlockHash().ToString(), pindexLast->nHeight);
                }
                if (vGetData.size() > 0) {
                    if (!m_ignore_incoming_txs &&
                        nodestate->fSupportsDesiredCmpctVersion &&
                        vGetData.size() == 1 &&
                        mapBlocksInFlight.size() == 1 &&
                        pindexLast->pprev->IsValid(BLOCK_VALID_CHAIN)) {
                        // In any case, we want to download using a compact block, not a regular one
                        vGetData[0] = CInv(MSG_CMPCT_BLOCK, vGetData[0].hash);
                    }
                    m_connman.PushMessage(&pfrom, msgMaker.Make(NetMsgType::GETDATA, vGetData));
                }
            }
        }
        // If we're in IBD, we want outbound peers that will serve us a useful
        // chain. Disconnect peers that are on chains with insufficient work.
        if (m_chainman.ActiveChainstate().IsInitialBlockDownload() && nCount != MAX_HEADERS_RESULTS) {
            // When nCount < MAX_HEADERS_RESULTS, we know we have no more
            // headers to fetch from this peer.
            if (nodestate->pindexBestKnownBlock && nodestate->pindexBestKnownBlock->nChainWork < nMinimumChainWork) {
                // This peer has too little work on their headers chain to help
                // us sync -- disconnect if it is an outbound disconnection
                // candidate.
                // Note: We compare their tip to nMinimumChainWork (rather than
                // m_chainman.ActiveChain().Tip()) because we won't start block download
                // until we have a headers chain that has at least
                // nMinimumChainWork, even if a peer has a chain past our tip,
                // as an anti-DoS measure.
                if (pfrom.IsOutboundOrBlockRelayConn()) {
                    LogPrintf("Disconnecting outbound peer %d -- headers chain has insufficient work\n", pfrom.GetId());
                    pfrom.fDisconnect = true;
                }
            }
        }

        // If this is an outbound full-relay peer, check to see if we should protect
        // it from the bad/lagging chain logic.
        // Note that outbound block-relay peers are excluded from this protection, and
        // thus always subject to eviction under the bad/lagging chain logic.
        // See ChainSyncTimeoutState.
        if (!pfrom.fDisconnect && pfrom.IsFullOutboundConn() && nodestate->pindexBestKnownBlock != nullptr) {
            if (m_outbound_peers_with_protect_from_disconnect < MAX_OUTBOUND_PEERS_TO_PROTECT_FROM_DISCONNECT && nodestate->pindexBestKnownBlock->nChainWork >= m_chainman.ActiveChain().Tip()->nChainWork && !nodestate->m_chain_sync.m_protect) {
                LogPrint(BCLog::NET, "Protecting outbound peer=%d from eviction\n", pfrom.GetId());
                nodestate->m_chain_sync.m_protect = true;
                ++m_outbound_peers_with_protect_from_disconnect;
            }
        }
    }

    return;
}

/**
 * Reconsider orphan transactions after a parent has been accepted to the mempool.
 *
 * @param[in,out]  orphan_work_set  The set of orphan transactions to reconsider. Generally only one
 *                                  orphan will be reconsidered on each call of this function. This set
 *                                  may be added to if accepting an orphan causes its children to be
 *                                  reconsidered.
 */
void PeerManagerImpl::ProcessOrphanTx(std::set<uint256>& orphan_work_set)
{
    AssertLockHeld(cs_main);
    AssertLockHeld(g_cs_orphans);

    while (!orphan_work_set.empty()) {
        const uint256 orphanHash = *orphan_work_set.begin();
        orphan_work_set.erase(orphan_work_set.begin());

        const auto [porphanTx, from_peer] = m_orphanage.GetTx(orphanHash);
        if (porphanTx == nullptr) continue;

        const MempoolAcceptResult result = m_chainman.ProcessTransaction(porphanTx);
        const TxValidationState& state = result.m_state;

        if (result.m_result_type == MempoolAcceptResult::ResultType::VALID) {
            LogPrint(BCLog::MEMPOOL, "   accepted orphan tx %s\n", orphanHash.ToString());
            RelayTransaction(orphanHash, porphanTx->GetWitnessHash());
            m_orphanage.AddChildrenToWorkSet(*porphanTx, orphan_work_set);
            m_orphanage.EraseTx(orphanHash);
            for (const CTransactionRef& removedTx : result.m_replaced_transactions.value()) {
                AddToCompactExtraTransactions(removedTx);
            }
            break;
        } else if (state.GetResult() != TxValidationResult::TX_MISSING_INPUTS) {
            if (state.IsInvalid()) {
                LogPrint(BCLog::MEMPOOL, "   invalid orphan tx %s from peer=%d. %s\n",
                    orphanHash.ToString(),
                    from_peer,
                    state.ToString());
                // Maybe punish peer that gave us an invalid orphan tx
                MaybePunishNodeForTx(from_peer, state);
            }
            // Has inputs but not accepted to mempool
            // Probably non-standard or insufficient fee
            LogPrint(BCLog::MEMPOOL, "   removed orphan tx %s\n", orphanHash.ToString());
            if (state.GetResult() != TxValidationResult::TX_WITNESS_STRIPPED) {
                // We can add the wtxid of this transaction to our reject filter.
                // Do not add txids of witness transactions or witness-stripped
                // transactions to the filter, as they can have been malleated;
                // adding such txids to the reject filter would potentially
                // interfere with relay of valid transactions from peers that
                // do not support wtxid-based relay. See
                // https://github.com/bitcoin/bitcoin/issues/8279 for details.
                // We can remove this restriction (and always add wtxids to
                // the filter even for witness stripped transactions) once
                // wtxid-based relay is broadly deployed.
                // See also comments in https://github.com/bitcoin/bitcoin/pull/18044#discussion_r443419034
                // for concerns around weakening security of unupgraded nodes
                // if we start doing this too early.
                m_recent_rejects.insert(porphanTx->GetWitnessHash());
                // If the transaction failed for TX_INPUTS_NOT_STANDARD,
                // then we know that the witness was irrelevant to the policy
                // failure, since this check depends only on the txid
                // (the scriptPubKey being spent is covered by the txid).
                // Add the txid to the reject filter to prevent repeated
                // processing of this transaction in the event that child
                // transactions are later received (resulting in
                // parent-fetching by txid via the orphan-handling logic).
                if (state.GetResult() == TxValidationResult::TX_INPUTS_NOT_STANDARD && porphanTx->GetWitnessHash() != porphanTx->GetHash()) {
                    // We only add the txid if it differs from the wtxid, to
                    // avoid wasting entries in the rolling bloom filter.
                    m_recent_rejects.insert(porphanTx->GetHash());
                }
            }
            m_orphanage.EraseTx(orphanHash);
            break;
        }
    }
}

bool PeerManagerImpl::PrepareBlockFilterRequest(CNode& peer,
                                                BlockFilterType filter_type, uint32_t start_height,
                                                const uint256& stop_hash, uint32_t max_height_diff,
                                                const CBlockIndex*& stop_index,
                                                BlockFilterIndex*& filter_index)
{
    const bool supported_filter_type =
        (filter_type == BlockFilterType::BASIC &&
         (peer.GetLocalServices() & NODE_COMPACT_FILTERS));
    if (!supported_filter_type) {
        LogPrint(BCLog::NET, "peer %d requested unsupported block filter type: %d\n",
                 peer.GetId(), static_cast<uint8_t>(filter_type));
        peer.fDisconnect = true;
        return false;
    }

    {
        LOCK(cs_main);
        stop_index = m_chainman.m_blockman.LookupBlockIndex(stop_hash);

        // Check that the stop block exists and the peer would be allowed to fetch it.
        if (!stop_index || !BlockRequestAllowed(stop_index)) {
            LogPrint(BCLog::NET, "peer %d requested invalid block hash: %s\n",
                     peer.GetId(), stop_hash.ToString());
            peer.fDisconnect = true;
            return false;
        }
    }

    uint32_t stop_height = stop_index->nHeight;
    if (start_height > stop_height) {
        LogPrint(BCLog::NET, "peer %d sent invalid getcfilters/getcfheaders with " /* Continued */
                 "start height %d and stop height %d\n",
                 peer.GetId(), start_height, stop_height);
        peer.fDisconnect = true;
        return false;
    }
    if (stop_height - start_height >= max_height_diff) {
        LogPrint(BCLog::NET, "peer %d requested too many cfilters/cfheaders: %d / %d\n",
                 peer.GetId(), stop_height - start_height + 1, max_height_diff);
        peer.fDisconnect = true;
        return false;
    }

    filter_index = GetBlockFilterIndex(filter_type);
    if (!filter_index) {
        LogPrint(BCLog::NET, "Filter index for supported type %s not found\n", BlockFilterTypeName(filter_type));
        return false;
    }

    return true;
}

void PeerManagerImpl::ProcessGetCFilters(CNode& peer, CDataStream& vRecv)
{
    uint8_t filter_type_ser;
    uint32_t start_height;
    uint256 stop_hash;

    vRecv >> filter_type_ser >> start_height >> stop_hash;

    const BlockFilterType filter_type = static_cast<BlockFilterType>(filter_type_ser);

    const CBlockIndex* stop_index;
    BlockFilterIndex* filter_index;
    if (!PrepareBlockFilterRequest(peer, filter_type, start_height, stop_hash,
                                   MAX_GETCFILTERS_SIZE, stop_index, filter_index)) {
        return;
    }

    std::vector<BlockFilter> filters;
    if (!filter_index->LookupFilterRange(start_height, stop_index, filters)) {
        LogPrint(BCLog::NET, "Failed to find block filter in index: filter_type=%s, start_height=%d, stop_hash=%s\n",
                     BlockFilterTypeName(filter_type), start_height, stop_hash.ToString());
        return;
    }

    for (const auto& filter : filters) {
        CSerializedNetMsg msg = CNetMsgMaker(peer.GetCommonVersion())
            .Make(NetMsgType::CFILTER, filter);
        m_connman.PushMessage(&peer, std::move(msg));
    }
}

void PeerManagerImpl::ProcessGetCFHeaders(CNode& peer, CDataStream& vRecv)
{
    uint8_t filter_type_ser;
    uint32_t start_height;
    uint256 stop_hash;

    vRecv >> filter_type_ser >> start_height >> stop_hash;

    const BlockFilterType filter_type = static_cast<BlockFilterType>(filter_type_ser);

    const CBlockIndex* stop_index;
    BlockFilterIndex* filter_index;
    if (!PrepareBlockFilterRequest(peer, filter_type, start_height, stop_hash,
                                   MAX_GETCFHEADERS_SIZE, stop_index, filter_index)) {
        return;
    }

    uint256 prev_header;
    if (start_height > 0) {
        const CBlockIndex* const prev_block =
            stop_index->GetAncestor(static_cast<int>(start_height - 1));
        if (!filter_index->LookupFilterHeader(prev_block, prev_header)) {
            LogPrint(BCLog::NET, "Failed to find block filter header in index: filter_type=%s, block_hash=%s\n",
                         BlockFilterTypeName(filter_type), prev_block->GetBlockHash().ToString());
            return;
        }
    }

    std::vector<uint256> filter_hashes;
    if (!filter_index->LookupFilterHashRange(start_height, stop_index, filter_hashes)) {
        LogPrint(BCLog::NET, "Failed to find block filter hashes in index: filter_type=%s, start_height=%d, stop_hash=%s\n",
                     BlockFilterTypeName(filter_type), start_height, stop_hash.ToString());
        return;
    }

    CSerializedNetMsg msg = CNetMsgMaker(peer.GetCommonVersion())
        .Make(NetMsgType::CFHEADERS,
              filter_type_ser,
              stop_index->GetBlockHash(),
              prev_header,
              filter_hashes);
    m_connman.PushMessage(&peer, std::move(msg));
}

void PeerManagerImpl::ProcessGetCFCheckPt(CNode& peer, CDataStream& vRecv)
{
    uint8_t filter_type_ser;
    uint256 stop_hash;

    vRecv >> filter_type_ser >> stop_hash;

    const BlockFilterType filter_type = static_cast<BlockFilterType>(filter_type_ser);

    const CBlockIndex* stop_index;
    BlockFilterIndex* filter_index;
    if (!PrepareBlockFilterRequest(peer, filter_type, /*start_height=*/0, stop_hash,
                                   /*max_height_diff=*/std::numeric_limits<uint32_t>::max(),
                                   stop_index, filter_index)) {
        return;
    }

    std::vector<uint256> headers(stop_index->nHeight / CFCHECKPT_INTERVAL);

    // Populate headers.
    const CBlockIndex* block_index = stop_index;
    for (int i = headers.size() - 1; i >= 0; i--) {
        int height = (i + 1) * CFCHECKPT_INTERVAL;
        block_index = block_index->GetAncestor(height);

        if (!filter_index->LookupFilterHeader(block_index, headers[i])) {
            LogPrint(BCLog::NET, "Failed to find block filter header in index: filter_type=%s, block_hash=%s\n",
                         BlockFilterTypeName(filter_type), block_index->GetBlockHash().ToString());
            return;
        }
    }

    CSerializedNetMsg msg = CNetMsgMaker(peer.GetCommonVersion())
        .Make(NetMsgType::CFCHECKPT,
              filter_type_ser,
              stop_index->GetBlockHash(),
              headers);
    m_connman.PushMessage(&peer, std::move(msg));
}

void PeerManagerImpl::ProcessBlock(CNode& node, const std::shared_ptr<const CBlock>& block, bool force_processing)
{
    bool new_block{false};
    m_chainman.ProcessNewBlock(m_chainparams, block, force_processing, &new_block);
    if (new_block) {
        node.m_last_block_time = GetTime<std::chrono::seconds>();
    } else {
        LOCK(cs_main);
        mapBlockSource.erase(block->GetHash());
    }
}

void PeerManagerImpl::ProcessMessage(CNode& pfrom, const std::string& msg_type, CDataStream& vRecv,
                                     const std::chrono::microseconds time_received,
                                     const std::atomic<bool>& interruptMsgProc)
{
    LogPrint(BCLog::NET, "received: %s (%u bytes) peer=%d\n", SanitizeString(msg_type), vRecv.size(), pfrom.GetId());

    PeerRef peer = GetPeerRef(pfrom.GetId());
    if (peer == nullptr) return;

    if (msg_type == NetMsgType::VERSION) {
        if (pfrom.nVersion != 0) {
            LogPrint(BCLog::NET, "redundant version message from peer=%d\n", pfrom.GetId());
            return;
        }

        int64_t nTime;
        CService addrMe;
        uint64_t nNonce = 1;
        ServiceFlags nServices;
        int nVersion;
        std::string cleanSubVer;
        int starting_height = -1;
        bool fRelay = true;

        vRecv >> nVersion >> Using<CustomUintFormatter<8>>(nServices) >> nTime;
        if (nTime < 0) {
            nTime = 0;
        }
        vRecv.ignore(8); // Ignore the addrMe service bits sent by the peer
        vRecv >> addrMe;
        if (!pfrom.IsInboundConn())
        {
            m_addrman.SetServices(pfrom.addr, nServices);
        }
        if (pfrom.ExpectServicesFromConn() && !HasAllDesirableServiceFlags(nServices))
        {
            LogPrint(BCLog::NET, "peer=%d does not offer the expected services (%08x offered, %08x expected); disconnecting\n", pfrom.GetId(), nServices, GetDesirableServiceFlags(nServices));
            pfrom.fDisconnect = true;
            return;
        }

        if (nVersion < MIN_PEER_PROTO_VERSION) {
            // disconnect from peers older than this proto version
            LogPrint(BCLog::NET, "peer=%d using obsolete version %i; disconnecting\n", pfrom.GetId(), nVersion);
            pfrom.fDisconnect = true;
            return;
        }

        if (!vRecv.empty()) {
            // The version message includes information about the sending node which we don't use:
            //   - 8 bytes (service bits)
            //   - 16 bytes (ipv6 address)
            //   - 2 bytes (port)
            vRecv.ignore(26);
            vRecv >> nNonce;
        }
        if (!vRecv.empty()) {
            std::string strSubVer;
            vRecv >> LIMITED_STRING(strSubVer, MAX_SUBVERSION_LENGTH);
            cleanSubVer = SanitizeString(strSubVer);
        }
        if (!vRecv.empty()) {
            vRecv >> starting_height;
        }
        if (!vRecv.empty())
            vRecv >> fRelay;
        // Disconnect if we connected to ourself
        if (pfrom.IsInboundConn() && !m_connman.CheckIncomingNonce(nNonce))
        {
            LogPrintf("connected to self at %s, disconnecting\n", pfrom.addr.ToString());
            pfrom.fDisconnect = true;
            return;
        }

        if (pfrom.IsInboundConn() && addrMe.IsRoutable())
        {
            SeenLocal(addrMe);
        }

        // Inbound peers send us their version message when they connect.
        // We send our version message in response.
        if (pfrom.IsInboundConn()) {
            PushNodeVersion(pfrom, *peer);
        }

        // Change version
        const int greatest_common_version = std::min(nVersion, PROTOCOL_VERSION);
        pfrom.SetCommonVersion(greatest_common_version);
        pfrom.nVersion = nVersion;

        const CNetMsgMaker msg_maker(greatest_common_version);

        if (greatest_common_version >= WTXID_RELAY_VERSION) {
            m_connman.PushMessage(&pfrom, msg_maker.Make(NetMsgType::WTXIDRELAY));
        }

        // Signal ADDRv2 support (BIP155).
        if (greatest_common_version >= 70016) {
            // BIP155 defines addrv2 and sendaddrv2 for all protocol versions, but some
            // implementations reject messages they don't know. As a courtesy, don't send
            // it to nodes with a version before 70016, as no software is known to support
            // BIP155 that doesn't announce at least that protocol version number.
            m_connman.PushMessage(&pfrom, msg_maker.Make(NetMsgType::SENDADDRV2));
        }

        m_connman.PushMessage(&pfrom, msg_maker.Make(NetMsgType::VERACK));

        pfrom.nServices = nServices;
        pfrom.SetAddrLocal(addrMe);
        {
            LOCK(pfrom.m_subver_mutex);
            pfrom.cleanSubVer = cleanSubVer;
        }
        peer->m_starting_height = starting_height;

        // set nodes not relaying blocks and tx and not serving (parts) of the historical blockchain as "clients"
        pfrom.fClient = (!(nServices & NODE_NETWORK) && !(nServices & NODE_NETWORK_LIMITED));

        // set nodes not capable of serving the complete blockchain history as "limited nodes"
        pfrom.m_limited_node = (!(nServices & NODE_NETWORK) && (nServices & NODE_NETWORK_LIMITED));

        if (peer->m_tx_relay != nullptr) {
            {
                LOCK(peer->m_tx_relay->m_bloom_filter_mutex);
                peer->m_tx_relay->m_relay_txs = fRelay; // set to true after we get the first filter* message
            }
            if (fRelay) pfrom.m_relays_txs = true;
        }

        if((nServices & NODE_WITNESS))
        {
            LOCK(cs_main);
            State(pfrom.GetId())->fHaveWitness = true;
        }

        // Potentially mark this peer as a preferred download peer.
        {
        LOCK(cs_main);
        UpdatePreferredDownload(pfrom, State(pfrom.GetId()));
        }

        // Self advertisement & GETADDR logic
        if (!pfrom.IsInboundConn() && SetupAddressRelay(pfrom, *peer)) {
            // For outbound peers, we try to relay our address (so that other
            // nodes can try to find us more quickly, as we have no guarantee
            // that an outbound peer is even aware of how to reach us) and do a
            // one-time address fetch (to help populate/update our addrman). If
            // we're starting up for the first time, our addrman may be pretty
            // empty and no one will know who we are, so these mechanisms are
            // important to help us connect to the network.
            //
            // We skip this for block-relay-only peers. We want to avoid
            // potentially leaking addr information and we do not want to
            // indicate to the peer that we will participate in addr relay.
            if (fListen && !m_chainman.ActiveChainstate().IsInitialBlockDownload())
            {
                CAddress addr = GetLocalAddress(&pfrom.addr, pfrom.GetLocalServices());
                FastRandomContext insecure_rand;
                if (addr.IsRoutable())
                {
                    LogPrint(BCLog::NET, "ProcessMessages: advertising address %s\n", addr.ToString());
                    PushAddress(*peer, addr, insecure_rand);
                } else if (IsPeerAddrLocalGood(&pfrom)) {
                    // Override just the address with whatever the peer sees us as.
                    // Leave the port in addr as it was returned by GetLocalAddress()
                    // above, as this is an outbound connection and the peer cannot
                    // observe our listening port.
                    addr.SetIP(addrMe);
                    LogPrint(BCLog::NET, "ProcessMessages: advertising address %s\n", addr.ToString());
                    PushAddress(*peer, addr, insecure_rand);
                }
            }

            // Get recent addresses
            m_connman.PushMessage(&pfrom, CNetMsgMaker(greatest_common_version).Make(NetMsgType::GETADDR));
            peer->m_getaddr_sent = true;
            // When requesting a getaddr, accept an additional MAX_ADDR_TO_SEND addresses in response
            // (bypassing the MAX_ADDR_PROCESSING_TOKEN_BUCKET limit).
            peer->m_addr_token_bucket += MAX_ADDR_TO_SEND;
        }

        if (!pfrom.IsInboundConn()) {
            // For non-inbound connections, we update the addrman to record
            // connection success so that addrman will have an up-to-date
            // notion of which peers are online and available.
            //
            // While we strive to not leak information about block-relay-only
            // connections via the addrman, not moving an address to the tried
            // table is also potentially detrimental because new-table entries
            // are subject to eviction in the event of addrman collisions.  We
            // mitigate the information-leak by never calling
            // AddrMan::Connected() on block-relay-only peers; see
            // FinalizeNode().
            //
            // This moves an address from New to Tried table in Addrman,
            // resolves tried-table collisions, etc.
            m_addrman.Good(pfrom.addr);
        }

        std::string remoteAddr;
        if (fLogIPs)
            remoteAddr = ", peeraddr=" + pfrom.addr.ToString();

        LogPrint(BCLog::NET, "receive version message: %s: version %d, blocks=%d, us=%s, txrelay=%d, peer=%d%s\n",
                  cleanSubVer, pfrom.nVersion,
                  peer->m_starting_height, addrMe.ToString(), fRelay, pfrom.GetId(),
                  remoteAddr);

        int64_t nTimeOffset = nTime - GetTime();
        pfrom.nTimeOffset = nTimeOffset;
        if (!pfrom.IsInboundConn()) {
            // Don't use timedata samples from inbound peers to make it
            // harder for others to tamper with our adjusted time.
            AddTimeData(pfrom.addr, nTimeOffset);
        }

        // If the peer is old enough to have the old alert system, send it the final alert.
        if (greatest_common_version <= 70012) {
            CDataStream finalAlert(ParseHex("60010000000000000000000000ffffff7f00000000ffffff7ffeffff7f01ffffff7f00000000ffffff7f00ffffff7f002f555247454e543a20416c657274206b657920636f6d70726f6d697365642c2075706772616465207265717569726564004630440220653febd6410f470f6bae11cad19c48413becb1ac2c17f908fd0fd53bdc3abd5202206d0e9c96fe88d4a0f01ed9dedae2b6f9e00da94cad0fecaae66ecf689bf71b50"), SER_NETWORK, PROTOCOL_VERSION);
            m_connman.PushMessage(&pfrom, CNetMsgMaker(greatest_common_version).Make("alert", finalAlert));
        }

        // Feeler connections exist only to verify if address is online.
        if (pfrom.IsFeelerConn()) {
            LogPrint(BCLog::NET, "feeler connection completed peer=%d; disconnecting\n", pfrom.GetId());
            pfrom.fDisconnect = true;
        }
        return;
    }

    if (pfrom.nVersion == 0) {
        // Must have a version message before anything else
        LogPrint(BCLog::NET, "non-version message before version handshake. Message \"%s\" from peer=%d\n", SanitizeString(msg_type), pfrom.GetId());
        return;
    }

    // At this point, the outgoing message serialization version can't change.
    const CNetMsgMaker msgMaker(pfrom.GetCommonVersion());

    if (msg_type == NetMsgType::VERACK) {
        if (pfrom.fSuccessfullyConnected) {
            LogPrint(BCLog::NET, "ignoring redundant verack message from peer=%d\n", pfrom.GetId());
            return;
        }

        if (!pfrom.IsInboundConn()) {
            LogPrintf("New outbound peer connected: version: %d, blocks=%d, peer=%d%s (%s)\n",
                      pfrom.nVersion.load(), peer->m_starting_height,
                      pfrom.GetId(), (fLogIPs ? strprintf(", peeraddr=%s", pfrom.addr.ToString()) : ""),
                      pfrom.ConnectionTypeAsString());
        }

        if (pfrom.GetCommonVersion() >= SENDHEADERS_VERSION) {
            // Tell our peer we prefer to receive headers rather than inv's
            // We send this to non-NODE NETWORK peers as well, because even
            // non-NODE NETWORK peers can announce blocks (such as pruning
            // nodes)
            m_connman.PushMessage(&pfrom, msgMaker.Make(NetMsgType::SENDHEADERS));
        }
        if (pfrom.GetCommonVersion() >= SHORT_IDS_BLOCKS_VERSION) {
            // Tell our peer we are willing to provide version 1 or 2 cmpctblocks
            // However, we do not request new block announcements using
            // cmpctblock messages.
            // We send this to non-NODE NETWORK peers as well, because
            // they may wish to request compact blocks from us
            bool fAnnounceUsingCMPCTBLOCK = false;
            uint64_t nCMPCTBLOCKVersion = 2;
            m_connman.PushMessage(&pfrom, msgMaker.Make(NetMsgType::SENDCMPCT, fAnnounceUsingCMPCTBLOCK, nCMPCTBLOCKVersion));
            nCMPCTBLOCKVersion = 1;
            m_connman.PushMessage(&pfrom, msgMaker.Make(NetMsgType::SENDCMPCT, fAnnounceUsingCMPCTBLOCK, nCMPCTBLOCKVersion));
        }
        pfrom.fSuccessfullyConnected = true;
        return;
    }

    if (msg_type == NetMsgType::SENDHEADERS) {
        LOCK(cs_main);
        State(pfrom.GetId())->fPreferHeaders = true;
        return;
    }

    if (msg_type == NetMsgType::SENDCMPCT) {
        bool fAnnounceUsingCMPCTBLOCK = false;
        uint64_t nCMPCTBLOCKVersion = 0;
        vRecv >> fAnnounceUsingCMPCTBLOCK >> nCMPCTBLOCKVersion;
        if (nCMPCTBLOCKVersion == 1 || nCMPCTBLOCKVersion == 2) {
            LOCK(cs_main);
            // fProvidesHeaderAndIDs is used to "lock in" version of compact blocks we send (fWantsCmpctWitness)
            if (!State(pfrom.GetId())->fProvidesHeaderAndIDs) {
                State(pfrom.GetId())->fProvidesHeaderAndIDs = true;
                State(pfrom.GetId())->fWantsCmpctWitness = nCMPCTBLOCKVersion == 2;
            }
            if (State(pfrom.GetId())->fWantsCmpctWitness == (nCMPCTBLOCKVersion == 2)) { // ignore later version announces
                State(pfrom.GetId())->fPreferHeaderAndIDs = fAnnounceUsingCMPCTBLOCK;
                // save whether peer selects us as BIP152 high-bandwidth peer
                // (receiving sendcmpct(1) signals high-bandwidth, sendcmpct(0) low-bandwidth)
                pfrom.m_bip152_highbandwidth_from = fAnnounceUsingCMPCTBLOCK;
            }
            if (!State(pfrom.GetId())->fSupportsDesiredCmpctVersion) {
                State(pfrom.GetId())->fSupportsDesiredCmpctVersion = (nCMPCTBLOCKVersion == 2);
            }
        }
        return;
    }

    // BIP339 defines feature negotiation of wtxidrelay, which must happen between
    // VERSION and VERACK to avoid relay problems from switching after a connection is up.
    if (msg_type == NetMsgType::WTXIDRELAY) {
        if (pfrom.fSuccessfullyConnected) {
            // Disconnect peers that send a wtxidrelay message after VERACK.
            LogPrint(BCLog::NET, "wtxidrelay received after verack from peer=%d; disconnecting\n", pfrom.GetId());
            pfrom.fDisconnect = true;
            return;
        }
        if (pfrom.GetCommonVersion() >= WTXID_RELAY_VERSION) {
            if (!peer->m_wtxid_relay) {
                peer->m_wtxid_relay = true;
                m_wtxid_relay_peers++;
            } else {
                LogPrint(BCLog::NET, "ignoring duplicate wtxidrelay from peer=%d\n", pfrom.GetId());
            }
        } else {
            LogPrint(BCLog::NET, "ignoring wtxidrelay due to old common version=%d from peer=%d\n", pfrom.GetCommonVersion(), pfrom.GetId());
        }
        return;
    }

    // BIP155 defines feature negotiation of addrv2 and sendaddrv2, which must happen
    // between VERSION and VERACK.
    if (msg_type == NetMsgType::SENDADDRV2) {
        if (pfrom.fSuccessfullyConnected) {
            // Disconnect peers that send a SENDADDRV2 message after VERACK.
            LogPrint(BCLog::NET, "sendaddrv2 received after verack from peer=%d; disconnecting\n", pfrom.GetId());
            pfrom.fDisconnect = true;
            return;
        }
        peer->m_wants_addrv2 = true;
        return;
    }

    if (!pfrom.fSuccessfullyConnected) {
        LogPrint(BCLog::NET, "Unsupported message \"%s\" prior to verack from peer=%d\n", SanitizeString(msg_type), pfrom.GetId());
        return;
    }

    if (msg_type == NetMsgType::ADDR || msg_type == NetMsgType::ADDRV2) {
        int stream_version = vRecv.GetVersion();
        if (msg_type == NetMsgType::ADDRV2) {
            // Add ADDRV2_FORMAT to the version so that the CNetAddr and CAddress
            // unserialize methods know that an address in v2 format is coming.
            stream_version |= ADDRV2_FORMAT;
        }

        OverrideStream<CDataStream> s(&vRecv, vRecv.GetType(), stream_version);
        std::vector<CAddress> vAddr;

        s >> vAddr;

        if (!SetupAddressRelay(pfrom, *peer)) {
            LogPrint(BCLog::NET, "ignoring %s message from %s peer=%d\n", msg_type, pfrom.ConnectionTypeAsString(), pfrom.GetId());
            return;
        }

        if (vAddr.size() > MAX_ADDR_TO_SEND)
        {
            Misbehaving(pfrom.GetId(), 20, strprintf("%s message size = %u", msg_type, vAddr.size()));
            return;
        }

        // Store the new addresses
        std::vector<CAddress> vAddrOk;
        int64_t nNow = GetAdjustedTime();
        int64_t nSince = nNow - 10 * 60;

        // Update/increment addr rate limiting bucket.
        const auto current_time{GetTime<std::chrono::microseconds>()};
        if (peer->m_addr_token_bucket < MAX_ADDR_PROCESSING_TOKEN_BUCKET) {
            // Don't increment bucket if it's already full
            const auto time_diff = std::max(current_time - peer->m_addr_token_timestamp, 0us);
            const double increment = CountSecondsDouble(time_diff) * MAX_ADDR_RATE_PER_SECOND;
            peer->m_addr_token_bucket = std::min<double>(peer->m_addr_token_bucket + increment, MAX_ADDR_PROCESSING_TOKEN_BUCKET);
        }
        peer->m_addr_token_timestamp = current_time;

        const bool rate_limited = !pfrom.HasPermission(NetPermissionFlags::Addr);
        uint64_t num_proc = 0;
        uint64_t num_rate_limit = 0;
        Shuffle(vAddr.begin(), vAddr.end(), FastRandomContext());
        for (CAddress& addr : vAddr)
        {
            if (interruptMsgProc)
                return;

            // Apply rate limiting.
            if (peer->m_addr_token_bucket < 1.0) {
                if (rate_limited) {
                    ++num_rate_limit;
                    continue;
                }
            } else {
                peer->m_addr_token_bucket -= 1.0;
            }
            // We only bother storing full nodes, though this may include
            // things which we would not make an outbound connection to, in
            // part because we may make feeler connections to them.
            if (!MayHaveUsefulAddressDB(addr.nServices) && !HasAllDesirableServiceFlags(addr.nServices))
                continue;

            if (addr.nTime <= 100000000 || addr.nTime > nNow + 10 * 60)
                addr.nTime = nNow - 5 * 24 * 60 * 60;
            AddAddressKnown(*peer, addr);
            if (m_banman && (m_banman->IsDiscouraged(addr) || m_banman->IsBanned(addr))) {
                // Do not process banned/discouraged addresses beyond remembering we received them
                continue;
            }
            ++num_proc;
            bool fReachable = IsReachable(addr);
            if (addr.nTime > nSince && !peer->m_getaddr_sent && vAddr.size() <= 10 && addr.IsRoutable()) {
                // Relay to a limited number of other nodes
                RelayAddress(pfrom.GetId(), addr, fReachable);
            }
            // Do not store addresses outside our network
            if (fReachable)
                vAddrOk.push_back(addr);
        }
        peer->m_addr_processed += num_proc;
        peer->m_addr_rate_limited += num_rate_limit;
        LogPrint(BCLog::NET, "Received addr: %u addresses (%u processed, %u rate-limited) from peer=%d\n",
                 vAddr.size(), num_proc, num_rate_limit, pfrom.GetId());

        m_addrman.Add(vAddrOk, pfrom.addr, 2 * 60 * 60);
        if (vAddr.size() < 1000) peer->m_getaddr_sent = false;

        // AddrFetch: Require multiple addresses to avoid disconnecting on self-announcements
        if (pfrom.IsAddrFetchConn() && vAddr.size() > 1) {
            LogPrint(BCLog::NET, "addrfetch connection completed peer=%d; disconnecting\n", pfrom.GetId());
            pfrom.fDisconnect = true;
        }
        return;
    }

    if (msg_type == NetMsgType::INV) {
        std::vector<CInv> vInv;
        vRecv >> vInv;
        if (vInv.size() > MAX_INV_SZ)
        {
            Misbehaving(pfrom.GetId(), 20, strprintf("inv message size = %u", vInv.size()));
            return;
        }

        // Reject tx INVs when the -blocksonly setting is enabled, or this is a
        // block-relay-only peer
        bool reject_tx_invs{m_ignore_incoming_txs || (peer->m_tx_relay == nullptr)};

        // Allow peers with relay permission to send data other than blocks in blocks only mode
        if (pfrom.HasPermission(NetPermissionFlags::Relay)) {
            reject_tx_invs = false;
        }

        LOCK(cs_main);

        const auto current_time{GetTime<std::chrono::microseconds>()};
        uint256* best_block{nullptr};

        for (CInv& inv : vInv) {
            if (interruptMsgProc) return;

            // Ignore INVs that don't match wtxidrelay setting.
            // Note that orphan parent fetching always uses MSG_TX GETDATAs regardless of the wtxidrelay setting.
            // This is fine as no INV messages are involved in that process.
            if (peer->m_wtxid_relay) {
                if (inv.IsMsgTx()) continue;
            } else {
                if (inv.IsMsgWtx()) continue;
            }

            if (inv.IsMsgBlk()) {
                const bool fAlreadyHave = AlreadyHaveBlock(inv.hash);
                LogPrint(BCLog::NET, "got inv: %s  %s peer=%d\n", inv.ToString(), fAlreadyHave ? "have" : "new", pfrom.GetId());

                UpdateBlockAvailability(pfrom.GetId(), inv.hash);
                if (!fAlreadyHave && !fImporting && !fReindex && !IsBlockRequested(inv.hash)) {
                    // Headers-first is the primary method of announcement on
                    // the network. If a node fell back to sending blocks by inv,
                    // it's probably for a re-org. The final block hash
                    // provided should be the highest, so send a getheaders and
                    // then fetch the blocks we need to catch up.
                    best_block = &inv.hash;
                }
            } else if (inv.IsGenTxMsg()) {
                if (reject_tx_invs) {
                    LogPrint(BCLog::NET, "transaction (%s) inv sent in violation of protocol, disconnecting peer=%d\n", inv.hash.ToString(), pfrom.GetId());
                    pfrom.fDisconnect = true;
                    return;
                }
                const GenTxid gtxid = ToGenTxid(inv);
                const bool fAlreadyHave = AlreadyHaveTx(gtxid);
                LogPrint(BCLog::NET, "got inv: %s  %s peer=%d\n", inv.ToString(), fAlreadyHave ? "have" : "new", pfrom.GetId());

                AddKnownTx(*peer, inv.hash);
                if (!fAlreadyHave && !m_chainman.ActiveChainstate().IsInitialBlockDownload()) {
                    AddTxAnnouncement(pfrom, gtxid, current_time);
                }
            } else {
                LogPrint(BCLog::NET, "Unknown inv type \"%s\" received from peer=%d\n", inv.ToString(), pfrom.GetId());
            }
        }

        if (best_block != nullptr) {
            m_connman.PushMessage(&pfrom, msgMaker.Make(NetMsgType::GETHEADERS, m_chainman.ActiveChain().GetLocator(m_chainman.m_best_header), *best_block));
            LogPrint(BCLog::NET, "getheaders (%d) %s to peer=%d\n", m_chainman.m_best_header->nHeight, best_block->ToString(), pfrom.GetId());
        }

        return;
    }

    if (msg_type == NetMsgType::GETDATA) {
        std::vector<CInv> vInv;
        vRecv >> vInv;
        if (vInv.size() > MAX_INV_SZ)
        {
            Misbehaving(pfrom.GetId(), 20, strprintf("getdata message size = %u", vInv.size()));
            return;
        }

        LogPrint(BCLog::NET, "received getdata (%u invsz) peer=%d\n", vInv.size(), pfrom.GetId());

        if (vInv.size() > 0) {
            LogPrint(BCLog::NET, "received getdata for: %s peer=%d\n", vInv[0].ToString(), pfrom.GetId());
        }

        {
            LOCK(peer->m_getdata_requests_mutex);
            peer->m_getdata_requests.insert(peer->m_getdata_requests.end(), vInv.begin(), vInv.end());
            ProcessGetData(pfrom, *peer, interruptMsgProc);
        }

        return;
    }

    if (msg_type == NetMsgType::GETBLOCKS) {
        CBlockLocator locator;
        uint256 hashStop;
        vRecv >> locator >> hashStop;

        if (locator.vHave.size() > MAX_LOCATOR_SZ) {
            LogPrint(BCLog::NET, "getblocks locator size %lld > %d, disconnect peer=%d\n", locator.vHave.size(), MAX_LOCATOR_SZ, pfrom.GetId());
            pfrom.fDisconnect = true;
            return;
        }

        // We might have announced the currently-being-connected tip using a
        // compact block, which resulted in the peer sending a getblocks
        // request, which we would otherwise respond to without the new block.
        // To avoid this situation we simply verify that we are on our best
        // known chain now. This is super overkill, but we handle it better
        // for getheaders requests, and there are no known nodes which support
        // compact blocks but still use getblocks to request blocks.
        {
            std::shared_ptr<const CBlock> a_recent_block;
            {
                LOCK(cs_most_recent_block);
                a_recent_block = most_recent_block;
            }
            BlockValidationState state;
            if (!m_chainman.ActiveChainstate().ActivateBestChain(state, a_recent_block)) {
                LogPrint(BCLog::NET, "failed to activate chain (%s)\n", state.ToString());
            }
        }

        LOCK(cs_main);

        // Find the last block the caller has in the main chain
        const CBlockIndex* pindex = m_chainman.ActiveChainstate().FindForkInGlobalIndex(locator);

        // Send the rest of the chain
        if (pindex)
            pindex = m_chainman.ActiveChain().Next(pindex);
        int nLimit = 500;
        LogPrint(BCLog::NET, "getblocks %d to %s limit %d from peer=%d\n", (pindex ? pindex->nHeight : -1), hashStop.IsNull() ? "end" : hashStop.ToString(), nLimit, pfrom.GetId());
        for (; pindex; pindex = m_chainman.ActiveChain().Next(pindex))
        {
            if (pindex->GetBlockHash() == hashStop)
            {
                LogPrint(BCLog::NET, "  getblocks stopping at %d %s\n", pindex->nHeight, pindex->GetBlockHash().ToString());
                break;
            }
            // If pruning, don't inv blocks unless we have on disk and are likely to still have
            // for some reasonable time window (1 hour) that block relay might require.
            const int nPrunedBlocksLikelyToHave = MIN_BLOCKS_TO_KEEP - 3600 / m_chainparams.GetConsensus().nPowTargetSpacing;
            if (fPruneMode && (!(pindex->nStatus & BLOCK_HAVE_DATA) || pindex->nHeight <= m_chainman.ActiveChain().Tip()->nHeight - nPrunedBlocksLikelyToHave))
            {
                LogPrint(BCLog::NET, " getblocks stopping, pruned or too old block at %d %s\n", pindex->nHeight, pindex->GetBlockHash().ToString());
                break;
            }
            WITH_LOCK(peer->m_block_inv_mutex, peer->m_blocks_for_inv_relay.push_back(pindex->GetBlockHash()));
            if (--nLimit <= 0) {
                // When this block is requested, we'll send an inv that'll
                // trigger the peer to getblocks the next batch of inventory.
                LogPrint(BCLog::NET, "  getblocks stopping at limit %d %s\n", pindex->nHeight, pindex->GetBlockHash().ToString());
                WITH_LOCK(peer->m_block_inv_mutex, {peer->m_continuation_block = pindex->GetBlockHash();});
                break;
            }
        }
        return;
    }

    if (msg_type == NetMsgType::GETBLOCKTXN) {
        BlockTransactionsRequest req;
        vRecv >> req;

        std::shared_ptr<const CBlock> recent_block;
        {
            LOCK(cs_most_recent_block);
            if (most_recent_block_hash == req.blockhash)
                recent_block = most_recent_block;
            // Unlock cs_most_recent_block to avoid cs_main lock inversion
        }
        if (recent_block) {
            SendBlockTransactions(pfrom, *recent_block, req);
            return;
        }

        {
            LOCK(cs_main);

            const CBlockIndex* pindex = m_chainman.m_blockman.LookupBlockIndex(req.blockhash);
            if (!pindex || !(pindex->nStatus & BLOCK_HAVE_DATA)) {
                LogPrint(BCLog::NET, "Peer %d sent us a getblocktxn for a block we don't have\n", pfrom.GetId());
                return;
            }

            if (pindex->nHeight >= m_chainman.ActiveChain().Height() - MAX_BLOCKTXN_DEPTH) {
                CBlock block;
                bool ret = ReadBlockFromDisk(block, pindex, m_chainparams.GetConsensus());
                assert(ret);

                SendBlockTransactions(pfrom, block, req);
                return;
            }
        }

        // If an older block is requested (should never happen in practice,
        // but can happen in tests) send a block response instead of a
        // blocktxn response. Sending a full block response instead of a
        // small blocktxn response is preferable in the case where a peer
        // might maliciously send lots of getblocktxn requests to trigger
        // expensive disk reads, because it will require the peer to
        // actually receive all the data read from disk over the network.
        LogPrint(BCLog::NET, "Peer %d sent us a getblocktxn for a block > %i deep\n", pfrom.GetId(), MAX_BLOCKTXN_DEPTH);
        CInv inv;
        WITH_LOCK(cs_main, inv.type = State(pfrom.GetId())->fWantsCmpctWitness ? MSG_WITNESS_BLOCK : MSG_BLOCK);
        inv.hash = req.blockhash;
        WITH_LOCK(peer->m_getdata_requests_mutex, peer->m_getdata_requests.push_back(inv));
        // The message processing loop will go around again (without pausing) and we'll respond then
        return;
    }

    if (msg_type == NetMsgType::GETHEADERS) {
        CBlockLocator locator;
        uint256 hashStop;
        vRecv >> locator >> hashStop;

        if (locator.vHave.size() > MAX_LOCATOR_SZ) {
            LogPrint(BCLog::NET, "getheaders locator size %lld > %d, disconnect peer=%d\n", locator.vHave.size(), MAX_LOCATOR_SZ, pfrom.GetId());
            pfrom.fDisconnect = true;
            return;
        }

        LOCK(cs_main);
        if (m_chainman.ActiveChainstate().IsInitialBlockDownload() && !pfrom.HasPermission(NetPermissionFlags::Download)) {
            LogPrint(BCLog::NET, "Ignoring getheaders from peer=%d because node is in initial block download\n", pfrom.GetId());
            return;
        }

        CNodeState *nodestate = State(pfrom.GetId());
        const CBlockIndex* pindex = nullptr;
        if (locator.IsNull())
        {
            // If locator is null, return the hashStop block
            pindex = m_chainman.m_blockman.LookupBlockIndex(hashStop);
            if (!pindex) {
                return;
            }

            if (!BlockRequestAllowed(pindex)) {
                LogPrint(BCLog::NET, "%s: ignoring request from peer=%i for old block header that isn't in the main chain\n", __func__, pfrom.GetId());
                return;
            }
        }
        else
        {
            // Find the last block the caller has in the main chain
            pindex = m_chainman.ActiveChainstate().FindForkInGlobalIndex(locator);
            if (pindex)
                pindex = m_chainman.ActiveChain().Next(pindex);
        }

        // we must use CBlocks, as CBlockHeaders won't include the 0x00 nTx count at the end
        std::vector<CBlock> vHeaders;
        int nLimit = MAX_HEADERS_RESULTS;
        LogPrint(BCLog::NET, "getheaders %d to %s from peer=%d\n", (pindex ? pindex->nHeight : -1), hashStop.IsNull() ? "end" : hashStop.ToString(), pfrom.GetId());
        for (; pindex; pindex = m_chainman.ActiveChain().Next(pindex))
        {
            if (pindex->trimmed()) {
                // For simplicity, if any of the headers they're asking for are trimmed,
                //   just drop the request.
                LogPrint(BCLog::NET, "%s: ignoring getheaders from peer=%i which would return at least one trimmed header\n", __func__, pfrom.GetId());
                return;
            }
            vHeaders.push_back(pindex->GetBlockHeader());
            if (--nLimit <= 0 || pindex->GetBlockHash() == hashStop)
                break;
        }

        // pindex can be nullptr either if we sent m_chainman.ActiveChain().Tip() OR
        // if our peer has m_chainman.ActiveChain().Tip() (and thus we are sending an empty
        // headers message). In both cases it's safe to update
        // pindexBestHeaderSent to be our tip.
        //
        // It is important that we simply reset the BestHeaderSent value here,
        // and not max(BestHeaderSent, newHeaderSent). We might have announced
        // the currently-being-connected tip using a compact block, which
        // resulted in the peer sending a headers request, which we respond to
        // without the new block. By resetting the BestHeaderSent, we ensure we
        // will re-announce the new block via headers (or compact blocks again)
        // in the SendMessages logic.
        nodestate->pindexBestHeaderSent = pindex ? pindex : m_chainman.ActiveChain().Tip();
        m_connman.PushMessage(&pfrom, msgMaker.Make(NetMsgType::HEADERS, vHeaders));
        return;
    }

    if (msg_type == NetMsgType::TX) {
        // Stop processing the transaction early if
        // 1) We are in blocks only mode and peer has no relay permission
        // 2) This peer is a block-relay-only peer
        if ((m_ignore_incoming_txs && !pfrom.HasPermission(NetPermissionFlags::Relay)) || (peer->m_tx_relay == nullptr)) {
            LogPrint(BCLog::NET, "transaction sent in violation of protocol peer=%d\n", pfrom.GetId());
            pfrom.fDisconnect = true;
            return;
        }

        // Stop processing the transaction early if we are still in IBD since we don't
        // have enough information to validate it yet. Sending unsolicited transactions
        // is not considered a protocol violation, so don't punish the peer.
        if (m_chainman.ActiveChainstate().IsInitialBlockDownload()) return;

        CTransactionRef ptx;
        vRecv >> ptx;
        const CTransaction& tx = *ptx;

        const uint256& txid = ptx->GetHash();
        const uint256& wtxid = ptx->GetWitnessHash();

        const uint256& hash = peer->m_wtxid_relay ? wtxid : txid;
        AddKnownTx(*peer, hash);
        if (peer->m_wtxid_relay && txid != wtxid) {
            // Insert txid into m_tx_inventory_known_filter, even for
            // wtxidrelay peers. This prevents re-adding of
            // unconfirmed parents to the recently_announced
            // filter, when a child tx is requested. See
            // ProcessGetData().
            AddKnownTx(*peer, txid);
        }

        LOCK2(cs_main, g_cs_orphans);

        m_txrequest.ReceivedResponse(pfrom.GetId(), txid);
        if (tx.HasWitness()) m_txrequest.ReceivedResponse(pfrom.GetId(), wtxid);

        // We do the AlreadyHaveTx() check using wtxid, rather than txid - in the
        // absence of witness malleation, this is strictly better, because the
        // recent rejects filter may contain the wtxid but rarely contains
        // the txid of a segwit transaction that has been rejected.
        // In the presence of witness malleation, it's possible that by only
        // doing the check with wtxid, we could overlook a transaction which
        // was confirmed with a different witness, or exists in our mempool
        // with a different witness, but this has limited downside:
        // mempool validation does its own lookup of whether we have the txid
        // already; and an adversary can already relay us old transactions
        // (older than our recency filter) if trying to DoS us, without any need
        // for witness malleation.
        if (AlreadyHaveTx(GenTxid::Wtxid(wtxid))) {
            if (pfrom.HasPermission(NetPermissionFlags::ForceRelay)) {
                // Always relay transactions received from peers with forcerelay
                // permission, even if they were already in the mempool, allowing
                // the node to function as a gateway for nodes hidden behind it.
                if (!m_mempool.exists(GenTxid::Txid(tx.GetHash()))) {
                    LogPrintf("Not relaying non-mempool transaction %s from forcerelay peer=%d\n", tx.GetHash().ToString(), pfrom.GetId());
                } else {
                    LogPrintf("Force relaying tx %s from peer=%d\n", tx.GetHash().ToString(), pfrom.GetId());
                    RelayTransaction(tx.GetHash(), tx.GetWitnessHash());
                }
            }
            return;
        }

        const MempoolAcceptResult result = m_chainman.ProcessTransaction(ptx);
        const TxValidationState& state = result.m_state;

        if (result.m_result_type == MempoolAcceptResult::ResultType::VALID) {
            // As this version of the transaction was acceptable, we can forget about any
            // requests for it.
            m_txrequest.ForgetTxHash(tx.GetHash());
            m_txrequest.ForgetTxHash(tx.GetWitnessHash());
            RelayTransaction(tx.GetHash(), tx.GetWitnessHash());
            m_orphanage.AddChildrenToWorkSet(tx, peer->m_orphan_work_set);

            pfrom.m_last_tx_time = GetTime<std::chrono::seconds>();

            LogPrint(BCLog::MEMPOOL, "AcceptToMemoryPool: peer=%d: accepted %s (poolsz %u txn, %u kB)\n",
                pfrom.GetId(),
                tx.GetHash().ToString(),
                m_mempool.size(), m_mempool.DynamicMemoryUsage() / 1000);

            for (const CTransactionRef& removedTx : result.m_replaced_transactions.value()) {
                AddToCompactExtraTransactions(removedTx);
            }

            // Recursively process any orphan transactions that depended on this one
            ProcessOrphanTx(peer->m_orphan_work_set);
        }
        else if (state.GetResult() == TxValidationResult::TX_MISSING_INPUTS)
        {
            bool fRejectedParents = false; // It may be the case that the orphans parents have all been rejected

            // Deduplicate parent txids, so that we don't have to loop over
            // the same parent txid more than once down below.
            std::vector<uint256> unique_parents;
            unique_parents.reserve(tx.vin.size());
            for (const CTxIn& txin : tx.vin) {
                // We start with all parents, and then remove duplicates below.
                unique_parents.push_back(txin.prevout.hash);
            }
            std::sort(unique_parents.begin(), unique_parents.end());
            unique_parents.erase(std::unique(unique_parents.begin(), unique_parents.end()), unique_parents.end());
            for (const uint256& parent_txid : unique_parents) {
                if (m_recent_rejects.contains(parent_txid)) {
                    fRejectedParents = true;
                    break;
                }
            }
            if (!fRejectedParents) {
                const auto current_time{GetTime<std::chrono::microseconds>()};

                for (const uint256& parent_txid : unique_parents) {
                    // Here, we only have the txid (and not wtxid) of the
                    // inputs, so we only request in txid mode, even for
                    // wtxidrelay peers.
                    // Eventually we should replace this with an improved
                    // protocol for getting all unconfirmed parents.
                    const auto gtxid{GenTxid::Txid(parent_txid)};
                    AddKnownTx(*peer, parent_txid);
                    if (!AlreadyHaveTx(gtxid)) AddTxAnnouncement(pfrom, gtxid, current_time);
                }

                if (m_orphanage.AddTx(ptx, pfrom.GetId())) {
                    AddToCompactExtraTransactions(ptx);
                }

                // Once added to the orphan pool, a tx is considered AlreadyHave, and we shouldn't request it anymore.
                m_txrequest.ForgetTxHash(tx.GetHash());
                m_txrequest.ForgetTxHash(tx.GetWitnessHash());

                // DoS prevention: do not allow m_orphanage to grow unbounded (see CVE-2012-3789)
                unsigned int nMaxOrphanTx = (unsigned int)std::max((int64_t)0, gArgs.GetIntArg("-maxorphantx", DEFAULT_MAX_ORPHAN_TRANSACTIONS));
                unsigned int nEvicted = m_orphanage.LimitOrphans(nMaxOrphanTx);
                if (nEvicted > 0) {
                    LogPrint(BCLog::MEMPOOL, "orphanage overflow, removed %u tx\n", nEvicted);
                }
            } else {
                LogPrint(BCLog::MEMPOOL, "not keeping orphan with rejected parents %s\n",tx.GetHash().ToString());
                // We will continue to reject this tx since it has rejected
                // parents so avoid re-requesting it from other peers.
                // Here we add both the txid and the wtxid, as we know that
                // regardless of what witness is provided, we will not accept
                // this, so we don't need to allow for redownload of this txid
                // from any of our non-wtxidrelay peers.
                m_recent_rejects.insert(tx.GetHash());
                m_recent_rejects.insert(tx.GetWitnessHash());
                m_txrequest.ForgetTxHash(tx.GetHash());
                m_txrequest.ForgetTxHash(tx.GetWitnessHash());
            }
        } else {
            if (state.GetResult() != TxValidationResult::TX_WITNESS_STRIPPED) {
                // We can add the wtxid of this transaction to our reject filter.
                // Do not add txids of witness transactions or witness-stripped
                // transactions to the filter, as they can have been malleated;
                // adding such txids to the reject filter would potentially
                // interfere with relay of valid transactions from peers that
                // do not support wtxid-based relay. See
                // https://github.com/bitcoin/bitcoin/issues/8279 for details.
                // We can remove this restriction (and always add wtxids to
                // the filter even for witness stripped transactions) once
                // wtxid-based relay is broadly deployed.
                // See also comments in https://github.com/bitcoin/bitcoin/pull/18044#discussion_r443419034
                // for concerns around weakening security of unupgraded nodes
                // if we start doing this too early.
                m_recent_rejects.insert(tx.GetWitnessHash());
                m_txrequest.ForgetTxHash(tx.GetWitnessHash());
                // If the transaction failed for TX_INPUTS_NOT_STANDARD,
                // then we know that the witness was irrelevant to the policy
                // failure, since this check depends only on the txid
                // (the scriptPubKey being spent is covered by the txid).
                // Add the txid to the reject filter to prevent repeated
                // processing of this transaction in the event that child
                // transactions are later received (resulting in
                // parent-fetching by txid via the orphan-handling logic).
                if (state.GetResult() == TxValidationResult::TX_INPUTS_NOT_STANDARD && tx.GetWitnessHash() != tx.GetHash()) {
                    m_recent_rejects.insert(tx.GetHash());
                    m_txrequest.ForgetTxHash(tx.GetHash());
                }
                if (RecursiveDynamicUsage(*ptx) < 100000) {
                    AddToCompactExtraTransactions(ptx);
                }
            }
        }

        // If a tx has been detected by m_recent_rejects, we will have reached
        // this point and the tx will have been ignored. Because we haven't
        // submitted the tx to our mempool, we won't have computed a DoS
        // score for it or determined exactly why we consider it invalid.
        //
        // This means we won't penalize any peer subsequently relaying a DoSy
        // tx (even if we penalized the first peer who gave it to us) because
        // we have to account for m_recent_rejects showing false positives. In
        // other words, we shouldn't penalize a peer if we aren't *sure* they
        // submitted a DoSy tx.
        //
        // Note that m_recent_rejects doesn't just record DoSy or invalid
        // transactions, but any tx not accepted by the mempool, which may be
        // due to node policy (vs. consensus). So we can't blanket penalize a
        // peer simply for relaying a tx that our m_recent_rejects has caught,
        // regardless of false positives.

        if (state.IsInvalid()) {
            LogPrint(BCLog::MEMPOOLREJ, "%s from peer=%d was not accepted: %s\n", tx.GetHash().ToString(),
                pfrom.GetId(),
                state.ToString());
            MaybePunishNodeForTx(pfrom.GetId(), state);
        }
        return;
    }

    if (msg_type == NetMsgType::CMPCTBLOCK)
    {
        // Ignore cmpctblock received while importing
        if (fImporting || fReindex) {
            LogPrint(BCLog::NET, "Unexpected cmpctblock message received from peer %d\n", pfrom.GetId());
            return;
        }

        CBlockHeaderAndShortTxIDs cmpctblock;
        vRecv >> cmpctblock;

        bool received_new_header = false;

        {
        LOCK(cs_main);

        if (!m_chainman.m_blockman.LookupBlockIndex(cmpctblock.header.hashPrevBlock)) {
            // Doesn't connect (or is genesis), instead of DoSing in AcceptBlockHeader, request deeper headers
            if (!m_chainman.ActiveChainstate().IsInitialBlockDownload())
                m_connman.PushMessage(&pfrom, msgMaker.Make(NetMsgType::GETHEADERS, m_chainman.ActiveChain().GetLocator(m_chainman.m_best_header), uint256()));
            return;
        }

        if (!m_chainman.m_blockman.LookupBlockIndex(cmpctblock.header.GetHash())) {
            received_new_header = true;
        }
        }

        const CBlockIndex *pindex = nullptr;
        BlockValidationState state;
        if (!m_chainman.ProcessNewBlockHeaders({cmpctblock.header}, state, m_chainparams, &pindex)) {
            if (state.IsInvalid()) {
                MaybePunishNodeForBlock(pfrom.GetId(), state, /*via_compact_block=*/true, "invalid header via cmpctblock");
                return;
            }
        }

        // When we succeed in decoding a block's txids from a cmpctblock
        // message we typically jump to the BLOCKTXN handling code, with a
        // dummy (empty) BLOCKTXN message, to re-use the logic there in
        // completing processing of the putative block (without cs_main).
        bool fProcessBLOCKTXN = false;
        CDataStream blockTxnMsg(SER_NETWORK, PROTOCOL_VERSION);

        // If we end up treating this as a plain headers message, call that as well
        // without cs_main.
        bool fRevertToHeaderProcessing = false;

        // Keep a CBlock for "optimistic" compactblock reconstructions (see
        // below)
        std::shared_ptr<CBlock> pblock = std::make_shared<CBlock>();
        bool fBlockReconstructed = false;

        {
        LOCK2(cs_main, g_cs_orphans);
        // If AcceptBlockHeader returned true, it set pindex
        assert(pindex);
        UpdateBlockAvailability(pfrom.GetId(), pindex->GetBlockHash());

        CNodeState *nodestate = State(pfrom.GetId());

        // If this was a new header with more work than our tip, update the
        // peer's last block announcement time
        if (received_new_header && pindex->nChainWork > m_chainman.ActiveChain().Tip()->nChainWork) {
            nodestate->m_last_block_announcement = GetTime();
        }

        std::map<uint256, std::pair<NodeId, std::list<QueuedBlock>::iterator> >::iterator blockInFlightIt = mapBlocksInFlight.find(pindex->GetBlockHash());
        bool fAlreadyInFlight = blockInFlightIt != mapBlocksInFlight.end();

        if (pindex->nStatus & BLOCK_HAVE_DATA) {
            // Nothing to do here in bitcoin, elements needs to check if it obtained the block another way (submitblock)
            if (fAlreadyInFlight) {
                LogPrint(BCLog::NET, "Removed block %s from in-flight list because it was already downloaded\n", pindex->GetBlockHash().ToString());
            }
            RemoveBlockRequest(pindex->GetBlockHash());
            return;
        }

        if (pindex->nChainWork <= m_chainman.ActiveChain().Tip()->nChainWork || // We know something better
                pindex->nTx != 0) { // We had this block at some point, but pruned it
            if (fAlreadyInFlight) {
                // We requested this block for some reason, but our mempool will probably be useless
                // so we just grab the block via normal getdata
                std::vector<CInv> vInv(1);
                vInv[0] = CInv(MSG_BLOCK | GetFetchFlags(pfrom), cmpctblock.header.GetHash());
                m_connman.PushMessage(&pfrom, msgMaker.Make(NetMsgType::GETDATA, vInv));
            }
            return;
        }

        // If we're not close to tip yet, give up and let parallel block fetch work its magic
        if (!fAlreadyInFlight && !CanDirectFetch()) {
            return;
        }

        if (DeploymentActiveAt(*pindex, m_chainparams.GetConsensus(), Consensus::DEPLOYMENT_SEGWIT) && !nodestate->fSupportsDesiredCmpctVersion) {
            // Don't bother trying to process compact blocks from v1 peers
            // after segwit activates.
            return;
        }

        // We want to be a bit conservative just to be extra careful about DoS
        // possibilities in compact block processing...
        if (pindex->nHeight <= m_chainman.ActiveChain().Height() + 2) {
            if ((!fAlreadyInFlight && nodestate->nBlocksInFlight < MAX_BLOCKS_IN_TRANSIT_PER_PEER) ||
                 (fAlreadyInFlight && blockInFlightIt->second.first == pfrom.GetId())) {
                std::list<QueuedBlock>::iterator* queuedBlockIt = nullptr;
                if (!BlockRequested(pfrom.GetId(), *pindex, &queuedBlockIt)) {
                    if (!(*queuedBlockIt)->partialBlock)
                        (*queuedBlockIt)->partialBlock.reset(new PartiallyDownloadedBlock(&m_mempool));
                    else {
                        // The block was already in flight using compact blocks from the same peer
                        LogPrint(BCLog::NET, "Peer sent us compact block we were already syncing!\n");
                        return;
                    }
                }

                PartiallyDownloadedBlock& partialBlock = *(*queuedBlockIt)->partialBlock;
                ReadStatus status = partialBlock.InitData(cmpctblock, vExtraTxnForCompact);
                if (status == READ_STATUS_INVALID) {
                    RemoveBlockRequest(pindex->GetBlockHash()); // Reset in-flight state in case Misbehaving does not result in a disconnect
                    Misbehaving(pfrom.GetId(), 100, "invalid compact block");
                    return;
                } else if (status == READ_STATUS_FAILED) {
                    // Duplicate txindexes, the block is now in-flight, so just request it
                    std::vector<CInv> vInv(1);
                    vInv[0] = CInv(MSG_BLOCK | GetFetchFlags(pfrom), cmpctblock.header.GetHash());
                    m_connman.PushMessage(&pfrom, msgMaker.Make(NetMsgType::GETDATA, vInv));
                    return;
                }

                BlockTransactionsRequest req;
                for (size_t i = 0; i < cmpctblock.BlockTxCount(); i++) {
                    if (!partialBlock.IsTxAvailable(i))
                        req.indexes.push_back(i);
                }
                if (req.indexes.empty()) {
                    // Dirty hack to jump to BLOCKTXN code (TODO: move message handling into their own functions)
                    BlockTransactions txn;
                    txn.blockhash = cmpctblock.header.GetHash();
                    blockTxnMsg << txn;
                    fProcessBLOCKTXN = true;
                } else {
                    req.blockhash = pindex->GetBlockHash();
                    m_connman.PushMessage(&pfrom, msgMaker.Make(NetMsgType::GETBLOCKTXN, req));
                }
            } else {
                // This block is either already in flight from a different
                // peer, or this peer has too many blocks outstanding to
                // download from.
                // Optimistically try to reconstruct anyway since we might be
                // able to without any round trips.
                PartiallyDownloadedBlock tempBlock(&m_mempool);
                ReadStatus status = tempBlock.InitData(cmpctblock, vExtraTxnForCompact);
                if (status != READ_STATUS_OK) {
                    // TODO: don't ignore failures
                    return;
                }
                std::vector<CTransactionRef> dummy;
                status = tempBlock.FillBlock(*pblock, dummy);
                if (status == READ_STATUS_OK) {
                    fBlockReconstructed = true;
                }
            }
        } else {
            if (fAlreadyInFlight) {
                // We requested this block, but its far into the future, so our
                // mempool will probably be useless - request the block normally
                std::vector<CInv> vInv(1);
                vInv[0] = CInv(MSG_BLOCK | GetFetchFlags(pfrom), cmpctblock.header.GetHash());
                m_connman.PushMessage(&pfrom, msgMaker.Make(NetMsgType::GETDATA, vInv));
                return;
            } else {
                // If this was an announce-cmpctblock, we want the same treatment as a header message
                fRevertToHeaderProcessing = true;
            }
        }
        } // cs_main

        if (fProcessBLOCKTXN) {
            return ProcessMessage(pfrom, NetMsgType::BLOCKTXN, blockTxnMsg, time_received, interruptMsgProc);
        }

        if (fRevertToHeaderProcessing) {
            // Headers received from HB compact block peers are permitted to be
            // relayed before full validation (see BIP 152), so we don't want to disconnect
            // the peer if the header turns out to be for an invalid block.
            // Note that if a peer tries to build on an invalid chain, that
            // will be detected and the peer will be disconnected/discouraged.
            return ProcessHeadersMessage(pfrom, *peer, {cmpctblock.header}, /*via_compact_block=*/true);
        }

        if (fBlockReconstructed) {
            // If we got here, we were able to optimistically reconstruct a
            // block that is in flight from some other peer.
            {
                LOCK(cs_main);
                mapBlockSource.emplace(pblock->GetHash(), std::make_pair(pfrom.GetId(), false));
            }
            // Setting force_processing to true means that we bypass some of
            // our anti-DoS protections in AcceptBlock, which filters
            // unrequested blocks that might be trying to waste our resources
            // (eg disk space). Because we only try to reconstruct blocks when
            // we're close to caught up (via the CanDirectFetch() requirement
            // above, combined with the behavior of not requesting blocks until
            // we have a chain with at least nMinimumChainWork), and we ignore
            // compact blocks with less work than our tip, it is safe to treat
            // reconstructed compact blocks as having been requested.
            ProcessBlock(pfrom, pblock, /*force_processing=*/true);
            LOCK(cs_main); // hold cs_main for CBlockIndex::IsValid()
            if (pindex->IsValid(BLOCK_VALID_TRANSACTIONS)) {
                // Clear download state for this block, which is in
                // process from some other peer.  We do this after calling
                // ProcessNewBlock so that a malleated cmpctblock announcement
                // can't be used to interfere with block relay.
                RemoveBlockRequest(pblock->GetHash());
            }
        }
        return;
    }

    if (msg_type == NetMsgType::BLOCKTXN)
    {
        // Ignore blocktxn received while importing
        if (fImporting || fReindex) {
            LogPrint(BCLog::NET, "Unexpected blocktxn message received from peer %d\n", pfrom.GetId());
            return;
        }

        BlockTransactions resp;
        vRecv >> resp;

        std::shared_ptr<CBlock> pblock = std::make_shared<CBlock>();
        bool fBlockRead = false;
        {
            LOCK(cs_main);

            std::map<uint256, std::pair<NodeId, std::list<QueuedBlock>::iterator> >::iterator it = mapBlocksInFlight.find(resp.blockhash);
            if (it == mapBlocksInFlight.end() || !it->second.second->partialBlock ||
                    it->second.first != pfrom.GetId()) {
                LogPrint(BCLog::NET, "Peer %d sent us block transactions for block we weren't expecting\n", pfrom.GetId());
                return;
            }

            PartiallyDownloadedBlock& partialBlock = *it->second.second->partialBlock;
            ReadStatus status = partialBlock.FillBlock(*pblock, resp.txn);
            if (status == READ_STATUS_INVALID) {
                RemoveBlockRequest(resp.blockhash); // Reset in-flight state in case Misbehaving does not result in a disconnect
                Misbehaving(pfrom.GetId(), 100, "invalid compact block/non-matching block transactions");
                return;
            } else if (status == READ_STATUS_FAILED) {
                // Might have collided, fall back to getdata now :(
                std::vector<CInv> invs;
                invs.push_back(CInv(MSG_BLOCK | GetFetchFlags(pfrom), resp.blockhash));
                m_connman.PushMessage(&pfrom, msgMaker.Make(NetMsgType::GETDATA, invs));
            } else {
                // Block is either okay, or possibly we received
                // READ_STATUS_CHECKBLOCK_FAILED.
                // Note that CheckBlock can only fail for one of a few reasons:
                // 1. bad-proof-of-work (impossible here, because we've already
                //    accepted the header)
                // 2. merkleroot doesn't match the transactions given (already
                //    caught in FillBlock with READ_STATUS_FAILED, so
                //    impossible here)
                // 3. the block is otherwise invalid (eg invalid coinbase,
                //    block is too big, too many legacy sigops, etc).
                // So if CheckBlock failed, #3 is the only possibility.
                // Under BIP 152, we don't discourage the peer unless proof of work is
                // invalid (we don't require all the stateless checks to have
                // been run).  This is handled below, so just treat this as
                // though the block was successfully read, and rely on the
                // handling in ProcessNewBlock to ensure the block index is
                // updated, etc.
                RemoveBlockRequest(resp.blockhash); // it is now an empty pointer
                fBlockRead = true;
                // mapBlockSource is used for potentially punishing peers and
                // updating which peers send us compact blocks, so the race
                // between here and cs_main in ProcessNewBlock is fine.
                // BIP 152 permits peers to relay compact blocks after validating
                // the header only; we should not punish peers if the block turns
                // out to be invalid.
                mapBlockSource.emplace(resp.blockhash, std::make_pair(pfrom.GetId(), false));
            }
        } // Don't hold cs_main when we call into ProcessNewBlock
        if (fBlockRead) {
            // Since we requested this block (it was in mapBlocksInFlight), force it to be processed,
            // even if it would not be a candidate for new tip (missing previous block, chain not long enough, etc)
            // This bypasses some anti-DoS logic in AcceptBlock (eg to prevent
            // disk-space attacks), but this should be safe due to the
            // protections in the compact block handler -- see related comment
            // in compact block optimistic reconstruction handling.
            ProcessBlock(pfrom, pblock, /*force_processing=*/true);
        }
        return;
    }

    if (msg_type == NetMsgType::HEADERS)
    {
        // Ignore headers received while importing
        if (fImporting || fReindex) {
            LogPrint(BCLog::NET, "Unexpected headers message received from peer %d\n", pfrom.GetId());
            return;
        }

        std::vector<CBlockHeader> headers;

        // Bypass the normal CBlock deserialization, as we don't want to risk deserializing 2000 full blocks.
        unsigned int nCount = ReadCompactSize(vRecv);
        if (nCount > MAX_HEADERS_RESULTS) {
            Misbehaving(pfrom.GetId(), 20, strprintf("headers message size = %u", nCount));
            return;
        }
        headers.resize(nCount);
        for (unsigned int n = 0; n < nCount; n++) {
            vRecv >> headers[n];
            ReadCompactSize(vRecv); // ignore tx count; assume it is 0.
        }

        return ProcessHeadersMessage(pfrom, *peer, headers, /*via_compact_block=*/false);
    }

    if (msg_type == NetMsgType::BLOCK)
    {
        // Ignore block received while importing
        if (fImporting || fReindex) {
            LogPrint(BCLog::NET, "Unexpected block message received from peer %d\n", pfrom.GetId());
            return;
        }

        std::shared_ptr<CBlock> pblock = std::make_shared<CBlock>();
        vRecv >> *pblock;

        LogPrint(BCLog::NET, "received block %s peer=%d\n", pblock->GetHash().ToString(), pfrom.GetId());

        bool forceProcessing = false;
        const uint256 hash(pblock->GetHash());
        {
            LOCK(cs_main);
            // Always process the block if we requested it, since we may
            // need it even when it's not a candidate for a new best tip.
            forceProcessing = IsBlockRequested(hash);
            RemoveBlockRequest(hash);
            // mapBlockSource is only used for punishing peers and setting
            // which peers send us compact blocks, so the race between here and
            // cs_main in ProcessNewBlock is fine.
            mapBlockSource.emplace(hash, std::make_pair(pfrom.GetId(), true));
        }
        ProcessBlock(pfrom, pblock, forceProcessing);
        return;
    }

    if (msg_type == NetMsgType::GETADDR) {
        // This asymmetric behavior for inbound and outbound connections was introduced
        // to prevent a fingerprinting attack: an attacker can send specific fake addresses
        // to users' AddrMan and later request them by sending getaddr messages.
        // Making nodes which are behind NAT and can only make outgoing connections ignore
        // the getaddr message mitigates the attack.
        if (!pfrom.IsInboundConn()) {
            LogPrint(BCLog::NET, "Ignoring \"getaddr\" from %s connection. peer=%d\n", pfrom.ConnectionTypeAsString(), pfrom.GetId());
            return;
        }

        // Since this must be an inbound connection, SetupAddressRelay will
        // never fail.
        Assume(SetupAddressRelay(pfrom, *peer));

        // Only send one GetAddr response per connection to reduce resource waste
        // and discourage addr stamping of INV announcements.
        if (peer->m_getaddr_recvd) {
            LogPrint(BCLog::NET, "Ignoring repeated \"getaddr\". peer=%d\n", pfrom.GetId());
            return;
        }
        peer->m_getaddr_recvd = true;

        peer->m_addrs_to_send.clear();
        std::vector<CAddress> vAddr;
        if (pfrom.HasPermission(NetPermissionFlags::Addr)) {
            vAddr = m_connman.GetAddresses(MAX_ADDR_TO_SEND, MAX_PCT_ADDR_TO_SEND, /*network=*/std::nullopt);
        } else {
            vAddr = m_connman.GetAddresses(pfrom, MAX_ADDR_TO_SEND, MAX_PCT_ADDR_TO_SEND);
        }
        FastRandomContext insecure_rand;
        for (const CAddress &addr : vAddr) {
            PushAddress(*peer, addr, insecure_rand);
        }
        return;
    }

    if (msg_type == NetMsgType::MEMPOOL) {
        if (!(pfrom.GetLocalServices() & NODE_BLOOM) && !pfrom.HasPermission(NetPermissionFlags::Mempool))
        {
            if (!pfrom.HasPermission(NetPermissionFlags::NoBan))
            {
                LogPrint(BCLog::NET, "mempool request with bloom filters disabled, disconnect peer=%d\n", pfrom.GetId());
                pfrom.fDisconnect = true;
            }
            return;
        }

        if (m_connman.OutboundTargetReached(false) && !pfrom.HasPermission(NetPermissionFlags::Mempool))
        {
            if (!pfrom.HasPermission(NetPermissionFlags::NoBan))
            {
                LogPrint(BCLog::NET, "mempool request with bandwidth limit reached, disconnect peer=%d\n", pfrom.GetId());
                pfrom.fDisconnect = true;
            }
            return;
        }

        if (peer->m_tx_relay != nullptr) {
            LOCK(peer->m_tx_relay->m_tx_inventory_mutex);
            peer->m_tx_relay->m_send_mempool = true;
        }
        return;
    }

    if (msg_type == NetMsgType::PING) {
        if (pfrom.GetCommonVersion() > BIP0031_VERSION) {
            uint64_t nonce = 0;
            vRecv >> nonce;
            // Echo the message back with the nonce. This allows for two useful features:
            //
            // 1) A remote node can quickly check if the connection is operational
            // 2) Remote nodes can measure the latency of the network thread. If this node
            //    is overloaded it won't respond to pings quickly and the remote node can
            //    avoid sending us more work, like chain download requests.
            //
            // The nonce stops the remote getting confused between different pings: without
            // it, if the remote node sends a ping once per second and this node takes 5
            // seconds to respond to each, the 5th ping the remote sends would appear to
            // return very quickly.
            m_connman.PushMessage(&pfrom, msgMaker.Make(NetMsgType::PONG, nonce));
        }
        return;
    }

    if (msg_type == NetMsgType::PONG) {
        const auto ping_end = time_received;
        uint64_t nonce = 0;
        size_t nAvail = vRecv.in_avail();
        bool bPingFinished = false;
        std::string sProblem;

        if (nAvail >= sizeof(nonce)) {
            vRecv >> nonce;

            // Only process pong message if there is an outstanding ping (old ping without nonce should never pong)
            if (peer->m_ping_nonce_sent != 0) {
                if (nonce == peer->m_ping_nonce_sent) {
                    // Matching pong received, this ping is no longer outstanding
                    bPingFinished = true;
                    const auto ping_time = ping_end - peer->m_ping_start.load();
                    if (ping_time.count() >= 0) {
                        // Let connman know about this successful ping-pong
                        pfrom.PongReceived(ping_time);
                    } else {
                        // This should never happen
                        sProblem = "Timing mishap";
                    }
                } else {
                    // Nonce mismatches are normal when pings are overlapping
                    sProblem = "Nonce mismatch";
                    if (nonce == 0) {
                        // This is most likely a bug in another implementation somewhere; cancel this ping
                        bPingFinished = true;
                        sProblem = "Nonce zero";
                    }
                }
            } else {
                sProblem = "Unsolicited pong without ping";
            }
        } else {
            // This is most likely a bug in another implementation somewhere; cancel this ping
            bPingFinished = true;
            sProblem = "Short payload";
        }

        if (!(sProblem.empty())) {
            LogPrint(BCLog::NET, "pong peer=%d: %s, %x expected, %x received, %u bytes\n",
                pfrom.GetId(),
                sProblem,
                peer->m_ping_nonce_sent,
                nonce,
                nAvail);
        }
        if (bPingFinished) {
            peer->m_ping_nonce_sent = 0;
        }
        return;
    }

    if (msg_type == NetMsgType::FILTERLOAD) {
        if (!(pfrom.GetLocalServices() & NODE_BLOOM)) {
            LogPrint(BCLog::NET, "filterload received despite not offering bloom services from peer=%d; disconnecting\n", pfrom.GetId());
            pfrom.fDisconnect = true;
            return;
        }
        CBloomFilter filter;
        vRecv >> filter;

        if (!filter.IsWithinSizeConstraints())
        {
            // There is no excuse for sending a too-large filter
            Misbehaving(pfrom.GetId(), 100, "too-large bloom filter");
        }
        else if (peer->m_tx_relay != nullptr)
        {
            {
                LOCK(peer->m_tx_relay->m_bloom_filter_mutex);
                peer->m_tx_relay->m_bloom_filter.reset(new CBloomFilter(filter));
                peer->m_tx_relay->m_relay_txs = true;
            }
            pfrom.m_bloom_filter_loaded = true;
            pfrom.m_relays_txs = true;
        }
        return;
    }

    if (msg_type == NetMsgType::FILTERADD) {
        if (!(pfrom.GetLocalServices() & NODE_BLOOM)) {
            LogPrint(BCLog::NET, "filteradd received despite not offering bloom services from peer=%d; disconnecting\n", pfrom.GetId());
            pfrom.fDisconnect = true;
            return;
        }
        std::vector<unsigned char> vData;
        vRecv >> vData;

        // Nodes must NEVER send a data item > 520 bytes (the max size for a script data object,
        // and thus, the maximum size any matched object can have) in a filteradd message
        bool bad = false;
        if (vData.size() > MAX_SCRIPT_ELEMENT_SIZE) {
            bad = true;
        } else if (peer->m_tx_relay != nullptr) {
            LOCK(peer->m_tx_relay->m_bloom_filter_mutex);
            if (peer->m_tx_relay->m_bloom_filter) {
                peer->m_tx_relay->m_bloom_filter->insert(vData);
            } else {
                bad = true;
            }
        }
        if (bad) {
            Misbehaving(pfrom.GetId(), 100, "bad filteradd message");
        }
        return;
    }

    if (msg_type == NetMsgType::FILTERCLEAR) {
        if (!(pfrom.GetLocalServices() & NODE_BLOOM)) {
            LogPrint(BCLog::NET, "filterclear received despite not offering bloom services from peer=%d; disconnecting\n", pfrom.GetId());
            pfrom.fDisconnect = true;
            return;
        }
        if (peer->m_tx_relay == nullptr) {
            return;
        }

        {
            LOCK(peer->m_tx_relay->m_bloom_filter_mutex);
            peer->m_tx_relay->m_bloom_filter = nullptr;
            peer->m_tx_relay->m_relay_txs = true;
        }
        pfrom.m_bloom_filter_loaded = false;
        pfrom.m_relays_txs = true;
        return;
    }

    if (msg_type == NetMsgType::FEEFILTER) {
        CAmount newFeeFilter = 0;
        vRecv >> newFeeFilter;
        if (MoneyRange(newFeeFilter)) {
            if (peer->m_tx_relay != nullptr) {
                peer->m_tx_relay->m_fee_filter_received = newFeeFilter;
            }
            LogPrint(BCLog::NET, "received: feefilter of %s from peer=%d\n", CFeeRate(newFeeFilter).ToString(), pfrom.GetId());
        }
        return;
    }

    if (msg_type == NetMsgType::GETCFILTERS) {
        ProcessGetCFilters(pfrom, vRecv);
        return;
    }

    if (msg_type == NetMsgType::GETCFHEADERS) {
        ProcessGetCFHeaders(pfrom, vRecv);
        return;
    }

    if (msg_type == NetMsgType::GETCFCHECKPT) {
        ProcessGetCFCheckPt(pfrom, vRecv);
        return;
    }

    if (msg_type == NetMsgType::NOTFOUND) {
        std::vector<CInv> vInv;
        vRecv >> vInv;
        if (vInv.size() <= MAX_PEER_TX_ANNOUNCEMENTS + MAX_BLOCKS_IN_TRANSIT_PER_PEER) {
            LOCK(::cs_main);
            for (CInv &inv : vInv) {
                if (inv.IsGenTxMsg()) {
                    // If we receive a NOTFOUND message for a tx we requested, mark the announcement for it as
                    // completed in TxRequestTracker.
                    m_txrequest.ReceivedResponse(pfrom.GetId(), inv.hash);
                }
            }
        }
        return;
    }

    // Ignore unknown commands for extensibility
    LogPrint(BCLog::NET, "Unknown command \"%s\" from peer=%d\n", SanitizeString(msg_type), pfrom.GetId());
    return;
}

bool PeerManagerImpl::MaybeDiscourageAndDisconnect(CNode& pnode, Peer& peer)
{
    {
        LOCK(peer.m_misbehavior_mutex);

        // There's nothing to do if the m_should_discourage flag isn't set
        if (!peer.m_should_discourage) return false;

        peer.m_should_discourage = false;
    } // peer.m_misbehavior_mutex

    if (pnode.HasPermission(NetPermissionFlags::NoBan)) {
        // We never disconnect or discourage peers for bad behavior if they have NetPermissionFlags::NoBan permission
        LogPrintf("Warning: not punishing noban peer %d!\n", peer.m_id);
        return false;
    }

    if (pnode.IsManualConn()) {
        // We never disconnect or discourage manual peers for bad behavior
        LogPrintf("Warning: not punishing manually connected peer %d!\n", peer.m_id);
        return false;
    }

    if (pnode.addr.IsLocal()) {
        // We disconnect local peers for bad behavior but don't discourage (since that would discourage
        // all peers on the same local address)
        LogPrint(BCLog::NET, "Warning: disconnecting but not discouraging %s peer %d!\n",
                 pnode.m_inbound_onion ? "inbound onion" : "local", peer.m_id);
        pnode.fDisconnect = true;
        return true;
    }

    // Normal case: Disconnect the peer and discourage all nodes sharing the address
    LogPrint(BCLog::NET, "Disconnecting and discouraging peer %d!\n", peer.m_id);
    if (m_banman) m_banman->Discourage(pnode.addr);
    m_connman.DisconnectNode(pnode.addr);
    return true;
}

bool PeerManagerImpl::ProcessMessages(CNode* pfrom, std::atomic<bool>& interruptMsgProc)
{
    bool fMoreWork = false;

    PeerRef peer = GetPeerRef(pfrom->GetId());
    if (peer == nullptr) return false;

    {
        LOCK(peer->m_getdata_requests_mutex);
        if (!peer->m_getdata_requests.empty()) {
            ProcessGetData(*pfrom, *peer, interruptMsgProc);
        }
    }

    {
        LOCK2(cs_main, g_cs_orphans);
        if (!peer->m_orphan_work_set.empty()) {
            ProcessOrphanTx(peer->m_orphan_work_set);
        }
    }

    if (pfrom->fDisconnect)
        return false;

    // this maintains the order of responses
    // and prevents m_getdata_requests to grow unbounded
    {
        LOCK(peer->m_getdata_requests_mutex);
        if (!peer->m_getdata_requests.empty()) return true;
    }

    {
        LOCK(g_cs_orphans);
        if (!peer->m_orphan_work_set.empty()) return true;
    }

    // Don't bother if send buffer is too full to respond anyway
    if (pfrom->fPauseSend) return false;

    std::list<CNetMessage> msgs;
    {
        LOCK(pfrom->cs_vProcessMsg);
        if (pfrom->vProcessMsg.empty()) return false;
        // Just take one message
        msgs.splice(msgs.begin(), pfrom->vProcessMsg, pfrom->vProcessMsg.begin());
        pfrom->nProcessQueueSize -= msgs.front().m_raw_message_size;
        pfrom->fPauseRecv = pfrom->nProcessQueueSize > m_connman.GetReceiveFloodSize();
        fMoreWork = !pfrom->vProcessMsg.empty();
    }
    CNetMessage& msg(msgs.front());

    TRACE6(net, inbound_message,
        pfrom->GetId(),
        pfrom->m_addr_name.c_str(),
        pfrom->ConnectionTypeAsString().c_str(),
        msg.m_type.c_str(),
        msg.m_recv.size(),
        msg.m_recv.data()
    );

    if (gArgs.GetBoolArg("-capturemessages", false)) {
        CaptureMessage(pfrom->addr, msg.m_type, MakeUCharSpan(msg.m_recv), /*is_incoming=*/true);
    }

    msg.SetVersion(pfrom->GetCommonVersion());

    try {
        ProcessMessage(*pfrom, msg.m_type, msg.m_recv, msg.m_time, interruptMsgProc);
        if (interruptMsgProc) return false;
        {
            LOCK(peer->m_getdata_requests_mutex);
            if (!peer->m_getdata_requests.empty()) fMoreWork = true;
        }
    } catch (const std::exception& e) {
        LogPrint(BCLog::NET, "%s(%s, %u bytes): Exception '%s' (%s) caught\n", __func__, SanitizeString(msg.m_type), msg.m_message_size, e.what(), typeid(e).name());
    } catch (...) {
        LogPrint(BCLog::NET, "%s(%s, %u bytes): Unknown exception caught\n", __func__, SanitizeString(msg.m_type), msg.m_message_size);
    }

    return fMoreWork;
}

void PeerManagerImpl::ConsiderEviction(CNode& pto, std::chrono::seconds time_in_seconds)
{
    AssertLockHeld(cs_main);

    CNodeState &state = *State(pto.GetId());
    const CNetMsgMaker msgMaker(pto.GetCommonVersion());

    if (!state.m_chain_sync.m_protect && pto.IsOutboundOrBlockRelayConn() && state.fSyncStarted) {
        // This is an outbound peer subject to disconnection if they don't
        // announce a block with as much work as the current tip within
        // CHAIN_SYNC_TIMEOUT + HEADERS_RESPONSE_TIME seconds (note: if
        // their chain has more work than ours, we should sync to it,
        // unless it's invalid, in which case we should find that out and
        // disconnect from them elsewhere).
        if (state.pindexBestKnownBlock != nullptr && state.pindexBestKnownBlock->nChainWork >= m_chainman.ActiveChain().Tip()->nChainWork) {
            if (state.m_chain_sync.m_timeout != 0s) {
                state.m_chain_sync.m_timeout = 0s;
                state.m_chain_sync.m_work_header = nullptr;
                state.m_chain_sync.m_sent_getheaders = false;
            }
        } else if (state.m_chain_sync.m_timeout == 0s || (state.m_chain_sync.m_work_header != nullptr && state.pindexBestKnownBlock != nullptr && state.pindexBestKnownBlock->nChainWork >= state.m_chain_sync.m_work_header->nChainWork)) {
            // Our best block known by this peer is behind our tip, and we're either noticing
            // that for the first time, OR this peer was able to catch up to some earlier point
            // where we checked against our tip.
            // Either way, set a new timeout based on current tip.
            state.m_chain_sync.m_timeout = time_in_seconds + CHAIN_SYNC_TIMEOUT;
            state.m_chain_sync.m_work_header = m_chainman.ActiveChain().Tip();
            state.m_chain_sync.m_sent_getheaders = false;
        } else if (state.m_chain_sync.m_timeout > 0s && time_in_seconds > state.m_chain_sync.m_timeout) {
            // No evidence yet that our peer has synced to a chain with work equal to that
            // of our tip, when we first detected it was behind. Send a single getheaders
            // message to give the peer a chance to update us.
            if (state.m_chain_sync.m_sent_getheaders) {
                // They've run out of time to catch up!
                LogPrintf("Disconnecting outbound peer %d for old chain, best known block = %s\n", pto.GetId(), state.pindexBestKnownBlock != nullptr ? state.pindexBestKnownBlock->GetBlockHash().ToString() : "<none>");
                pto.fDisconnect = true;
            } else {
                assert(state.m_chain_sync.m_work_header);
                LogPrint(BCLog::NET, "sending getheaders to outbound peer=%d to verify chain work (current best known block:%s, benchmark blockhash: %s)\n", pto.GetId(), state.pindexBestKnownBlock != nullptr ? state.pindexBestKnownBlock->GetBlockHash().ToString() : "<none>", state.m_chain_sync.m_work_header->GetBlockHash().ToString());
                m_connman.PushMessage(&pto, msgMaker.Make(NetMsgType::GETHEADERS, m_chainman.ActiveChain().GetLocator(state.m_chain_sync.m_work_header->pprev), uint256()));
                state.m_chain_sync.m_sent_getheaders = true;
                constexpr auto HEADERS_RESPONSE_TIME{2min};
                // Bump the timeout to allow a response, which could clear the timeout
                // (if the response shows the peer has synced), reset the timeout (if
                // the peer syncs to the required work but not to our tip), or result
                // in disconnect (if we advance to the timeout and pindexBestKnownBlock
                // has not sufficiently progressed)
                state.m_chain_sync.m_timeout = time_in_seconds + HEADERS_RESPONSE_TIME;
            }
        }
    }
}

void PeerManagerImpl::EvictExtraOutboundPeers(std::chrono::seconds now)
{
    // If we have any extra block-relay-only peers, disconnect the youngest unless
    // it's given us a block -- in which case, compare with the second-youngest, and
    // out of those two, disconnect the peer who least recently gave us a block.
    // The youngest block-relay-only peer would be the extra peer we connected
    // to temporarily in order to sync our tip; see net.cpp.
    // Note that we use higher nodeid as a measure for most recent connection.
    if (m_connman.GetExtraBlockRelayCount() > 0) {
        std::pair<NodeId, std::chrono::seconds> youngest_peer{-1, 0}, next_youngest_peer{-1, 0};

        m_connman.ForEachNode([&](CNode* pnode) {
            if (!pnode->IsBlockOnlyConn() || pnode->fDisconnect) return;
            if (pnode->GetId() > youngest_peer.first) {
                next_youngest_peer = youngest_peer;
                youngest_peer.first = pnode->GetId();
                youngest_peer.second = pnode->m_last_block_time;
            }
        });
        NodeId to_disconnect = youngest_peer.first;
        if (youngest_peer.second > next_youngest_peer.second) {
            // Our newest block-relay-only peer gave us a block more recently;
            // disconnect our second youngest.
            to_disconnect = next_youngest_peer.first;
        }
        m_connman.ForNode(to_disconnect, [&](CNode* pnode) EXCLUSIVE_LOCKS_REQUIRED(::cs_main) {
            AssertLockHeld(::cs_main);
            // Make sure we're not getting a block right now, and that
            // we've been connected long enough for this eviction to happen
            // at all.
            // Note that we only request blocks from a peer if we learn of a
            // valid headers chain with at least as much work as our tip.
            CNodeState *node_state = State(pnode->GetId());
            if (node_state == nullptr ||
                (now - pnode->m_connected >= MINIMUM_CONNECT_TIME && node_state->nBlocksInFlight == 0)) {
                pnode->fDisconnect = true;
                LogPrint(BCLog::NET, "disconnecting extra block-relay-only peer=%d (last block received at time %d)\n",
                         pnode->GetId(), count_seconds(pnode->m_last_block_time));
                return true;
            } else {
                LogPrint(BCLog::NET, "keeping block-relay-only peer=%d chosen for eviction (connect time: %d, blocks_in_flight: %d)\n",
                         pnode->GetId(), count_seconds(pnode->m_connected), node_state->nBlocksInFlight);
            }
            return false;
        });
    }

    // Check whether we have too many outbound-full-relay peers
    if (m_connman.GetExtraFullOutboundCount() > 0) {
        // If we have more outbound-full-relay peers than we target, disconnect one.
        // Pick the outbound-full-relay peer that least recently announced
        // us a new block, with ties broken by choosing the more recent
        // connection (higher node id)
        NodeId worst_peer = -1;
        int64_t oldest_block_announcement = std::numeric_limits<int64_t>::max();

        m_connman.ForEachNode([&](CNode* pnode) EXCLUSIVE_LOCKS_REQUIRED(::cs_main) {
            AssertLockHeld(::cs_main);

            // Only consider outbound-full-relay peers that are not already
            // marked for disconnection
            if (!pnode->IsFullOutboundConn() || pnode->fDisconnect) return;
            CNodeState *state = State(pnode->GetId());
            if (state == nullptr) return; // shouldn't be possible, but just in case
            // Don't evict our protected peers
            if (state->m_chain_sync.m_protect) return;
            if (state->m_last_block_announcement < oldest_block_announcement || (state->m_last_block_announcement == oldest_block_announcement && pnode->GetId() > worst_peer)) {
                worst_peer = pnode->GetId();
                oldest_block_announcement = state->m_last_block_announcement;
            }
        });
        if (worst_peer != -1) {
            bool disconnected = m_connman.ForNode(worst_peer, [&](CNode* pnode) EXCLUSIVE_LOCKS_REQUIRED(::cs_main) {
                AssertLockHeld(::cs_main);

                // Only disconnect a peer that has been connected to us for
                // some reasonable fraction of our check-frequency, to give
                // it time for new information to have arrived.
                // Also don't disconnect any peer we're trying to download a
                // block from.
                CNodeState &state = *State(pnode->GetId());
                if (now - pnode->m_connected > MINIMUM_CONNECT_TIME && state.nBlocksInFlight == 0) {
                    LogPrint(BCLog::NET, "disconnecting extra outbound peer=%d (last block announcement received at time %d)\n", pnode->GetId(), oldest_block_announcement);
                    pnode->fDisconnect = true;
                    return true;
                } else {
                    LogPrint(BCLog::NET, "keeping outbound peer=%d chosen for eviction (connect time: %d, blocks_in_flight: %d)\n",
                             pnode->GetId(), count_seconds(pnode->m_connected), state.nBlocksInFlight);
                    return false;
                }
            });
            if (disconnected) {
                // If we disconnected an extra peer, that means we successfully
                // connected to at least one peer after the last time we
                // detected a stale tip. Don't try any more extra peers until
                // we next detect a stale tip, to limit the load we put on the
                // network from these extra connections.
                m_connman.SetTryNewOutboundPeer(false);
            }
        }
    }
}

void PeerManagerImpl::CheckForStaleTipAndEvictPeers()
{
    LOCK(cs_main);

    auto now{GetTime<std::chrono::seconds>()};

    EvictExtraOutboundPeers(now);

    if (now > m_stale_tip_check_time) {
        // Check whether our tip is stale, and if so, allow using an extra
        // outbound peer
        if (!fImporting && !fReindex && m_connman.GetNetworkActive() && m_connman.GetUseAddrmanOutgoing() && TipMayBeStale()) {
            LogPrintf("Potential stale tip detected, will try using extra outbound peer (last tip update: %d seconds ago)\n",
                      count_seconds(now - m_last_tip_update.load()));
            m_connman.SetTryNewOutboundPeer(true);
        } else if (m_connman.GetTryNewOutboundPeer()) {
            m_connman.SetTryNewOutboundPeer(false);
        }
        m_stale_tip_check_time = now + STALE_CHECK_INTERVAL;
    }

    if (!m_initial_sync_finished && CanDirectFetch()) {
        m_connman.StartExtraBlockRelayPeers();
        m_initial_sync_finished = true;
    }
}

void PeerManagerImpl::MaybeSendPing(CNode& node_to, Peer& peer, std::chrono::microseconds now)
{
    if (m_connman.ShouldRunInactivityChecks(node_to, std::chrono::duration_cast<std::chrono::seconds>(now)) &&
        peer.m_ping_nonce_sent &&
        now > peer.m_ping_start.load() + TIMEOUT_INTERVAL)
    {
        // The ping timeout is using mocktime. To disable the check during
        // testing, increase -peertimeout.
        LogPrint(BCLog::NET, "ping timeout: %fs peer=%d\n", 0.000001 * count_microseconds(now - peer.m_ping_start.load()), peer.m_id);
        node_to.fDisconnect = true;
        return;
    }

    const CNetMsgMaker msgMaker(node_to.GetCommonVersion());
    bool pingSend = false;

    if (peer.m_ping_queued) {
        // RPC ping request by user
        pingSend = true;
    }

    if (peer.m_ping_nonce_sent == 0 && now > peer.m_ping_start.load() + PING_INTERVAL) {
        // Ping automatically sent as a latency probe & keepalive.
        pingSend = true;
    }

    if (pingSend) {
        uint64_t nonce = 0;
        while (nonce == 0) {
            GetRandBytes((unsigned char*)&nonce, sizeof(nonce));
        }
        peer.m_ping_queued = false;
        peer.m_ping_start = now;
        if (node_to.GetCommonVersion() > BIP0031_VERSION) {
            peer.m_ping_nonce_sent = nonce;
            m_connman.PushMessage(&node_to, msgMaker.Make(NetMsgType::PING, nonce));
        } else {
            // Peer is too old to support ping command with nonce, pong will never arrive.
            peer.m_ping_nonce_sent = 0;
            m_connman.PushMessage(&node_to, msgMaker.Make(NetMsgType::PING));
        }
    }
}

void PeerManagerImpl::MaybeSendAddr(CNode& node, Peer& peer, std::chrono::microseconds current_time)
{
    // Nothing to do for non-address-relay peers
    if (!peer.m_addr_relay_enabled) return;

    LOCK(peer.m_addr_send_times_mutex);
    // Periodically advertise our local address to the peer.
    if (fListen && !m_chainman.ActiveChainstate().IsInitialBlockDownload() &&
        peer.m_next_local_addr_send < current_time) {
        // If we've sent before, clear the bloom filter for the peer, so that our
        // self-announcement will actually go out.
        // This might be unnecessary if the bloom filter has already rolled
        // over since our last self-announcement, but there is only a small
        // bandwidth cost that we can incur by doing this (which happens
        // once a day on average).
        if (peer.m_next_local_addr_send != 0us) {
            peer.m_addr_known->reset();
        }
        if (std::optional<CAddress> local_addr = GetLocalAddrForPeer(&node)) {
            FastRandomContext insecure_rand;
            PushAddress(peer, *local_addr, insecure_rand);
        }
        peer.m_next_local_addr_send = GetExponentialRand(current_time, AVG_LOCAL_ADDRESS_BROADCAST_INTERVAL);
    }

    // We sent an `addr` message to this peer recently. Nothing more to do.
    if (current_time <= peer.m_next_addr_send) return;

    peer.m_next_addr_send = GetExponentialRand(current_time, AVG_ADDRESS_BROADCAST_INTERVAL);

    if (!Assume(peer.m_addrs_to_send.size() <= MAX_ADDR_TO_SEND)) {
        // Should be impossible since we always check size before adding to
        // m_addrs_to_send. Recover by trimming the vector.
        peer.m_addrs_to_send.resize(MAX_ADDR_TO_SEND);
    }

    // Remove addr records that the peer already knows about, and add new
    // addrs to the m_addr_known filter on the same pass.
    auto addr_already_known = [&peer](const CAddress& addr) {
        bool ret = peer.m_addr_known->contains(addr.GetKey());
        if (!ret) peer.m_addr_known->insert(addr.GetKey());
        return ret;
    };
    peer.m_addrs_to_send.erase(std::remove_if(peer.m_addrs_to_send.begin(), peer.m_addrs_to_send.end(), addr_already_known),
                           peer.m_addrs_to_send.end());

    // No addr messages to send
    if (peer.m_addrs_to_send.empty()) return;

    const char* msg_type;
    int make_flags;
    if (peer.m_wants_addrv2) {
        msg_type = NetMsgType::ADDRV2;
        make_flags = ADDRV2_FORMAT;
    } else {
        msg_type = NetMsgType::ADDR;
        make_flags = 0;
    }
    m_connman.PushMessage(&node, CNetMsgMaker(node.GetCommonVersion()).Make(make_flags, msg_type, peer.m_addrs_to_send));
    peer.m_addrs_to_send.clear();

    // we only send the big addr message once
    if (peer.m_addrs_to_send.capacity() > 40) {
        peer.m_addrs_to_send.shrink_to_fit();
    }
}

void PeerManagerImpl::MaybeSendFeefilter(CNode& pto, Peer& peer, std::chrono::microseconds current_time)
{
    if (m_ignore_incoming_txs) return;
    if (!peer.m_tx_relay) return;
    if (pto.GetCommonVersion() < FEEFILTER_VERSION) return;
    // peers with the forcerelay permission should not filter txs to us
    if (pto.HasPermission(NetPermissionFlags::ForceRelay)) return;

    CAmount currentFilter = m_mempool.GetMinFee(gArgs.GetIntArg("-maxmempool", DEFAULT_MAX_MEMPOOL_SIZE) * 1000000).GetFeePerK();
    static FeeFilterRounder g_filter_rounder{CFeeRate{DEFAULT_MIN_RELAY_TX_FEE}};

    if (m_chainman.ActiveChainstate().IsInitialBlockDownload()) {
        // Received tx-inv messages are discarded when the active
        // chainstate is in IBD, so tell the peer to not send them.
        currentFilter = MAX_MONEY;
    } else {
        static const CAmount MAX_FILTER{g_filter_rounder.round(MAX_MONEY)};
        if (peer.m_tx_relay->m_fee_filter_sent == MAX_FILTER) {
            // Send the current filter if we sent MAX_FILTER previously
            // and made it out of IBD.
            peer.m_tx_relay->m_next_send_feefilter = 0us;
        }
    }
    if (current_time > peer.m_tx_relay->m_next_send_feefilter) {
        CAmount filterToSend = g_filter_rounder.round(currentFilter);
        // We always have a fee filter of at least minRelayTxFee
        filterToSend = std::max(filterToSend, ::minRelayTxFee.GetFeePerK());
        if (filterToSend != peer.m_tx_relay->m_fee_filter_sent) {
            m_connman.PushMessage(&pto, CNetMsgMaker(pto.GetCommonVersion()).Make(NetMsgType::FEEFILTER, filterToSend));
            peer.m_tx_relay->m_fee_filter_sent = filterToSend;
        }
        peer.m_tx_relay->m_next_send_feefilter = GetExponentialRand(current_time, AVG_FEEFILTER_BROADCAST_INTERVAL);
    }
    // If the fee filter has changed substantially and it's still more than MAX_FEEFILTER_CHANGE_DELAY
    // until scheduled broadcast, then move the broadcast to within MAX_FEEFILTER_CHANGE_DELAY.
    else if (current_time + MAX_FEEFILTER_CHANGE_DELAY < peer.m_tx_relay->m_next_send_feefilter &&
                (currentFilter < 3 * peer.m_tx_relay->m_fee_filter_sent / 4 || currentFilter > 4 * peer.m_tx_relay->m_fee_filter_sent / 3)) {
        peer.m_tx_relay->m_next_send_feefilter = current_time + GetRandomDuration<std::chrono::microseconds>(MAX_FEEFILTER_CHANGE_DELAY);
    }
}

namespace {
class CompareInvMempoolOrder
{
    CTxMemPool *mp;
    bool m_wtxid_relay;
public:
    explicit CompareInvMempoolOrder(CTxMemPool *_mempool, bool use_wtxid)
    {
        mp = _mempool;
        m_wtxid_relay = use_wtxid;
    }

    bool operator()(std::set<uint256>::iterator a, std::set<uint256>::iterator b)
    {
        /* As std::make_heap produces a max-heap, we want the entries with the
         * fewest ancestors/highest fee to sort later. */
        return mp->CompareDepthAndScore(*b, *a, m_wtxid_relay);
    }
};
}

bool PeerManagerImpl::SetupAddressRelay(const CNode& node, Peer& peer)
{
    // We don't participate in addr relay with outbound block-relay-only
    // connections to prevent providing adversaries with the additional
    // information of addr traffic to infer the link.
    if (node.IsBlockOnlyConn()) return false;

    if (!peer.m_addr_relay_enabled.exchange(true)) {
        // First addr message we have received from the peer, initialize
        // m_addr_known
        peer.m_addr_known = std::make_unique<CRollingBloomFilter>(5000, 0.001);
    }

    return true;
}

bool PeerManagerImpl::SendMessages(CNode* pto)
{
    PeerRef peer = GetPeerRef(pto->GetId());
    if (!peer) return false;
    const Consensus::Params& consensusParams = m_chainparams.GetConsensus();

    // We must call MaybeDiscourageAndDisconnect first, to ensure that we'll
    // disconnect misbehaving peers even before the version handshake is complete.
    if (MaybeDiscourageAndDisconnect(*pto, *peer)) return true;

    // Don't send anything until the version handshake is complete
    if (!pto->fSuccessfullyConnected || pto->fDisconnect)
        return true;

    // If we get here, the outgoing message serialization version is set and can't change.
    const CNetMsgMaker msgMaker(pto->GetCommonVersion());

    const auto current_time{GetTime<std::chrono::microseconds>()};

    if (pto->IsAddrFetchConn() && current_time - pto->m_connected > 10 * AVG_ADDRESS_BROADCAST_INTERVAL) {
        LogPrint(BCLog::NET, "addrfetch connection timeout; disconnecting peer=%d\n", pto->GetId());
        pto->fDisconnect = true;
        return true;
    }

    MaybeSendPing(*pto, *peer, current_time);

    // MaybeSendPing may have marked peer for disconnection
    if (pto->fDisconnect) return true;

    MaybeSendAddr(*pto, *peer, current_time);

    {
        LOCK(cs_main);

        CNodeState &state = *State(pto->GetId());

        // Start block sync
        if (m_chainman.m_best_header == nullptr) {
            m_chainman.m_best_header = m_chainman.ActiveChain().Tip();
        }
        bool fFetch = state.fPreferredDownload || (nPreferredDownload == 0 && !pto->fClient && !pto->IsAddrFetchConn()); // Download if this is a nice peer, or we have no nice peers and this one might do.
        int64_t headers_ahead = pindexBestHeader->nHeight - m_chainman.ActiveHeight();
        // ELEMENTS: Only download if our headers aren't "too far ahead" of our blocks.
        bool got_enough_headers = node::fTrimHeaders && (headers_ahead >= node::nHeaderDownloadBuffer);
        if (!state.fSyncStarted && !pto->fClient && !fImporting && !fReindex && !got_enough_headers) {
            // Only actively request headers from a single peer, unless we're close to today.
            if ((nSyncStarted == 0 && fFetch) || m_chainman.m_best_header->GetBlockTime() > GetAdjustedTime() - 24 * 60 * 60) {
                state.fSyncStarted = true;
                state.m_headers_sync_timeout = current_time + HEADERS_DOWNLOAD_TIMEOUT_BASE +
                    (
                        // Convert HEADERS_DOWNLOAD_TIMEOUT_PER_HEADER to microseconds before scaling
                        // to maintain precision
                        std::chrono::microseconds{HEADERS_DOWNLOAD_TIMEOUT_PER_HEADER} *
                        (GetAdjustedTime() - m_chainman.m_best_header->GetBlockTime()) / consensusParams.nPowTargetSpacing
                    );
                nSyncStarted++;
                const CBlockIndex* pindexStart = m_chainman.m_best_header;
                /* If possible, start at the block preceding the currently
                   best known header.  This ensures that we always get a
                   non-empty list of headers back as long as the peer
                   is up-to-date.  With a non-empty response, we can initialise
                   the peer's known best block.  This wouldn't be possible
                   if we requested starting at m_chainman.m_best_header and
                   got back an empty response.  */
                if (pindexStart->pprev)
                    pindexStart = pindexStart->pprev;
                LogPrint(BCLog::NET, "initial getheaders (%d) to peer=%d (startheight:%d)\n", pindexStart->nHeight, pto->GetId(), peer->m_starting_height);
                m_connman.PushMessage(pto, msgMaker.Make(NetMsgType::GETHEADERS, m_chainman.ActiveChain().GetLocator(pindexStart), uint256()));
            }
        }

        //
        // Try sending block announcements via headers
        //
        {
            // If we have less than MAX_BLOCKS_TO_ANNOUNCE in our
            // list of block hashes we're relaying, and our peer wants
            // headers announcements, then find the first header
            // not yet known to our peer but would connect, and send.
            // If no header would connect, or if we have too many
            // blocks, or if the peer doesn't want headers, just
            // add all to the inv queue.
            LOCK(peer->m_block_inv_mutex);
            std::vector<CBlock> vHeaders;
            bool fRevertToInv = ((!state.fPreferHeaders &&
                                 (!state.fPreferHeaderAndIDs || peer->m_blocks_for_headers_relay.size() > 1)) ||
                                 peer->m_blocks_for_headers_relay.size() > MAX_BLOCKS_TO_ANNOUNCE);
            const CBlockIndex *pBestIndex = nullptr; // last header queued for delivery
            ProcessBlockAvailability(pto->GetId()); // ensure pindexBestKnownBlock is up-to-date

            if (!fRevertToInv) {
                bool fFoundStartingHeader = false;
                // Try to find first header that our peer doesn't have, and
                // then send all headers past that one.  If we come across any
                // headers that aren't on m_chainman.ActiveChain(), give up.
                for (const uint256& hash : peer->m_blocks_for_headers_relay) {
                    const CBlockIndex* pindex = m_chainman.m_blockman.LookupBlockIndex(hash);
                    assert(pindex);
                    if (m_chainman.ActiveChain()[pindex->nHeight] != pindex) {
                        // Bail out if we reorged away from this block
                        fRevertToInv = true;
                        break;
                    }
                    if (pBestIndex != nullptr && pindex->pprev != pBestIndex) {
                        // This means that the list of blocks to announce don't
                        // connect to each other.
                        // This shouldn't really be possible to hit during
                        // regular operation (because reorgs should take us to
                        // a chain that has some block not on the prior chain,
                        // which should be caught by the prior check), but one
                        // way this could happen is by using invalidateblock /
                        // reconsiderblock repeatedly on the tip, causing it to
                        // be added multiple times to m_blocks_for_headers_relay.
                        // Robustly deal with this rare situation by reverting
                        // to an inv.
                        fRevertToInv = true;
                        break;
                    }
                    pBestIndex = pindex;
                    if (fFoundStartingHeader) {
                        // add this to the headers message
                        vHeaders.push_back(pindex->GetBlockHeader());
                    } else if (PeerHasHeader(&state, pindex)) {
                        continue; // keep looking for the first new block
                    } else if (pindex->pprev == nullptr || PeerHasHeader(&state, pindex->pprev)) {
                        // Peer doesn't have this header but they do have the prior one.
                        // Start sending headers.
                        fFoundStartingHeader = true;
                        vHeaders.push_back(pindex->GetBlockHeader());
                    } else {
                        // Peer doesn't have this header or the prior one -- nothing will
                        // connect, so bail out.
                        fRevertToInv = true;
                        break;
                    }
                }
            }
            if (!fRevertToInv && !vHeaders.empty()) {
                if (vHeaders.size() == 1 && state.fPreferHeaderAndIDs) {
                    // We only send up to 1 block as header-and-ids, as otherwise
                    // probably means we're doing an initial-ish-sync or they're slow
                    LogPrint(BCLog::NET, "%s sending header-and-ids %s to peer=%d\n", __func__,
                            vHeaders.front().GetHash().ToString(), pto->GetId());

                    int nSendFlags = state.fWantsCmpctWitness ? 0 : SERIALIZE_TRANSACTION_NO_WITNESS;

                    bool fGotBlockFromCache = false;
                    {
                        LOCK(cs_most_recent_block);
                        if (most_recent_block_hash == pBestIndex->GetBlockHash()) {
                            if (state.fWantsCmpctWitness || !fWitnessesPresentInMostRecentCompactBlock)
                                m_connman.PushMessage(pto, msgMaker.Make(nSendFlags, NetMsgType::CMPCTBLOCK, *most_recent_compact_block));
                            else {
                                CBlockHeaderAndShortTxIDs cmpctblock(*most_recent_block, state.fWantsCmpctWitness);
                                m_connman.PushMessage(pto, msgMaker.Make(nSendFlags, NetMsgType::CMPCTBLOCK, cmpctblock));
                            }
                            fGotBlockFromCache = true;
                        }
                    }
                    if (!fGotBlockFromCache) {
                        CBlock block;
                        bool ret = ReadBlockFromDisk(block, pBestIndex, consensusParams);
                        assert(ret);
                        CBlockHeaderAndShortTxIDs cmpctblock(block, state.fWantsCmpctWitness);
                        m_connman.PushMessage(pto, msgMaker.Make(nSendFlags, NetMsgType::CMPCTBLOCK, cmpctblock));
                    }
                    state.pindexBestHeaderSent = pBestIndex;
                } else if (state.fPreferHeaders) {
                    if (vHeaders.size() > 1) {
                        LogPrint(BCLog::NET, "%s: %u headers, range (%s, %s), to peer=%d\n", __func__,
                                vHeaders.size(),
                                vHeaders.front().GetHash().ToString(),
                                vHeaders.back().GetHash().ToString(), pto->GetId());
                    } else {
                        LogPrint(BCLog::NET, "%s: sending header %s to peer=%d\n", __func__,
                                vHeaders.front().GetHash().ToString(), pto->GetId());
                    }
                    m_connman.PushMessage(pto, msgMaker.Make(NetMsgType::HEADERS, vHeaders));
                    state.pindexBestHeaderSent = pBestIndex;
                } else
                    fRevertToInv = true;
            }
            if (fRevertToInv) {
                // If falling back to using an inv, just try to inv the tip.
                // The last entry in m_blocks_for_headers_relay was our tip at some point
                // in the past.
                if (!peer->m_blocks_for_headers_relay.empty()) {
                    const uint256& hashToAnnounce = peer->m_blocks_for_headers_relay.back();
                    const CBlockIndex* pindex = m_chainman.m_blockman.LookupBlockIndex(hashToAnnounce);
                    assert(pindex);

                    // Warn if we're announcing a block that is not on the main chain.
                    // This should be very rare and could be optimized out.
                    // Just log for now.
                    if (m_chainman.ActiveChain()[pindex->nHeight] != pindex) {
                        LogPrint(BCLog::NET, "Announcing block %s not on main chain (tip=%s)\n",
                            hashToAnnounce.ToString(), m_chainman.ActiveChain().Tip()->GetBlockHash().ToString());
                    }

                    // If the peer's chain has this block, don't inv it back.
                    if (!PeerHasHeader(&state, pindex)) {
                        peer->m_blocks_for_inv_relay.push_back(hashToAnnounce);
                        LogPrint(BCLog::NET, "%s: sending inv peer=%d hash=%s\n", __func__,
                            pto->GetId(), hashToAnnounce.ToString());
                    }
                }
            }
            peer->m_blocks_for_headers_relay.clear();
        }

        //
        // Message: inventory
        //
        std::vector<CInv> vInv;
        {
            LOCK(peer->m_block_inv_mutex);
            vInv.reserve(std::max<size_t>(peer->m_blocks_for_inv_relay.size(), INVENTORY_BROADCAST_MAX));

            // Add blocks
            for (const uint256& hash : peer->m_blocks_for_inv_relay) {
                vInv.push_back(CInv(MSG_BLOCK, hash));
                if (vInv.size() == MAX_INV_SZ) {
                    m_connman.PushMessage(pto, msgMaker.Make(NetMsgType::INV, vInv));
                    vInv.clear();
                }
            }
            peer->m_blocks_for_inv_relay.clear();
        }

        if (peer->m_tx_relay != nullptr) {
                LOCK(peer->m_tx_relay->m_tx_inventory_mutex);
                // Check whether periodic sends should happen
                bool fSendTrickle = pto->HasPermission(NetPermissionFlags::NoBan);
                if (peer->m_tx_relay->m_next_inv_send_time < current_time) {
                    fSendTrickle = true;
                    if (pto->IsInboundConn()) {
                        peer->m_tx_relay->m_next_inv_send_time = NextInvToInbounds(current_time, INBOUND_INVENTORY_BROADCAST_INTERVAL);
                    } else {
                        peer->m_tx_relay->m_next_inv_send_time = GetExponentialRand(current_time, OUTBOUND_INVENTORY_BROADCAST_INTERVAL);
                    }
                }

                // Time to send but the peer has requested we not relay transactions.
                if (fSendTrickle) {
                    LOCK(peer->m_tx_relay->m_bloom_filter_mutex);
                    if (!peer->m_tx_relay->m_relay_txs) peer->m_tx_relay->m_tx_inventory_to_send.clear();
                }

                // Respond to BIP35 mempool requests
                if (fSendTrickle && peer->m_tx_relay->m_send_mempool) {
                    auto vtxinfo = m_mempool.infoAll();
                    peer->m_tx_relay->m_send_mempool = false;
                    const CFeeRate filterrate{peer->m_tx_relay->m_fee_filter_received.load()};

                    LOCK(peer->m_tx_relay->m_bloom_filter_mutex);

                    for (const auto& txinfo : vtxinfo) {
                        const uint256& hash = peer->m_wtxid_relay ? txinfo.tx->GetWitnessHash() : txinfo.tx->GetHash();
                        CInv inv(peer->m_wtxid_relay ? MSG_WTX : MSG_TX, hash);
                        peer->m_tx_relay->m_tx_inventory_to_send.erase(hash);
                        // Don't send transactions that peers will not put into their mempool
                        if (txinfo.fee < filterrate.GetFee(txinfo.vsize)) {
                            continue;
                        }
                        if (peer->m_tx_relay->m_bloom_filter) {
                            if (!peer->m_tx_relay->m_bloom_filter->IsRelevantAndUpdate(*txinfo.tx)) continue;
                        }
                        peer->m_tx_relay->m_tx_inventory_known_filter.insert(hash);
                        // Responses to MEMPOOL requests bypass the m_recently_announced_invs filter.
                        vInv.push_back(inv);
                        if (vInv.size() == MAX_INV_SZ) {
                            m_connman.PushMessage(pto, msgMaker.Make(NetMsgType::INV, vInv));
                            vInv.clear();
                        }
                    }
                    peer->m_tx_relay->m_last_mempool_req = std::chrono::duration_cast<std::chrono::seconds>(current_time);
                }

                // Determine transactions to relay
                if (fSendTrickle) {
                    // Produce a vector with all candidates for sending
                    std::vector<std::set<uint256>::iterator> vInvTx;
                    vInvTx.reserve(peer->m_tx_relay->m_tx_inventory_to_send.size());
                    for (std::set<uint256>::iterator it = peer->m_tx_relay->m_tx_inventory_to_send.begin(); it != peer->m_tx_relay->m_tx_inventory_to_send.end(); it++) {
                        vInvTx.push_back(it);
                    }
                    const CFeeRate filterrate{peer->m_tx_relay->m_fee_filter_received.load()};
                    // Topologically and fee-rate sort the inventory we send for privacy and priority reasons.
                    // A heap is used so that not all items need sorting if only a few are being sent.
                    CompareInvMempoolOrder compareInvMempoolOrder(&m_mempool, peer->m_wtxid_relay);
                    std::make_heap(vInvTx.begin(), vInvTx.end(), compareInvMempoolOrder);
                    // No reason to drain out at many times the network's capacity,
                    // especially since we have many peers and some will draw much shorter delays.
                    unsigned int nRelayedTransactions = 0;
                    LOCK(peer->m_tx_relay->m_bloom_filter_mutex);
                    while (!vInvTx.empty() && nRelayedTransactions < INVENTORY_BROADCAST_MAX) {
                        // Fetch the top element from the heap
                        std::pop_heap(vInvTx.begin(), vInvTx.end(), compareInvMempoolOrder);
                        std::set<uint256>::iterator it = vInvTx.back();
                        vInvTx.pop_back();
                        uint256 hash = *it;
                        CInv inv(peer->m_wtxid_relay ? MSG_WTX : MSG_TX, hash);
                        // Remove it from the to-be-sent set
                        peer->m_tx_relay->m_tx_inventory_to_send.erase(it);
                        // Check if not in the filter already
                        if (peer->m_tx_relay->m_tx_inventory_known_filter.contains(hash)) {
                            continue;
                        }
                        // Not in the mempool anymore? don't bother sending it.
                        auto txinfo = m_mempool.info(ToGenTxid(inv));
                        if (!txinfo.tx) {
                            continue;
                        }
                        auto txid = txinfo.tx->GetHash();
                        auto wtxid = txinfo.tx->GetWitnessHash();
                        // Peer told you to not send transactions at that feerate? Don't bother sending it.
                        // ELEMENTS: use the discounted vsize here so that discounted CTs are relayed.
                        // discountvsize only differs from vsize if accept_discount_ct is true.
                        if (txinfo.fee < filterrate.GetFee(txinfo.discountvsize)) {
                            continue;
                        }
                        if (peer->m_tx_relay->m_bloom_filter && !peer->m_tx_relay->m_bloom_filter->IsRelevantAndUpdate(*txinfo.tx)) continue;
                        // Send
                        State(pto->GetId())->m_recently_announced_invs.insert(hash);
                        vInv.push_back(inv);
                        nRelayedTransactions++;
                        {
                            // Expire old relay messages
                            while (!g_relay_expiration.empty() && g_relay_expiration.front().first < current_time)
                            {
                                mapRelay.erase(g_relay_expiration.front().second);
                                g_relay_expiration.pop_front();
                            }

                            auto ret = mapRelay.emplace(txid, std::move(txinfo.tx));
                            if (ret.second) {
                                g_relay_expiration.emplace_back(current_time + RELAY_TX_CACHE_TIME, ret.first);
                            }
                            // Add wtxid-based lookup into mapRelay as well, so that peers can request by wtxid
                            auto ret2 = mapRelay.emplace(wtxid, ret.first->second);
                            if (ret2.second) {
                                g_relay_expiration.emplace_back(current_time + RELAY_TX_CACHE_TIME, ret2.first);
                            }
                        }
                        if (vInv.size() == MAX_INV_SZ) {
                            m_connman.PushMessage(pto, msgMaker.Make(NetMsgType::INV, vInv));
                            vInv.clear();
                        }
                        peer->m_tx_relay->m_tx_inventory_known_filter.insert(hash);
                        if (hash != txid) {
                            // Insert txid into m_tx_inventory_known_filter, even for
                            // wtxidrelay peers. This prevents re-adding of
                            // unconfirmed parents to the recently_announced
                            // filter, when a child tx is requested. See
                            // ProcessGetData().
                            peer->m_tx_relay->m_tx_inventory_known_filter.insert(txid);
                        }
                    }
                }
        }
        if (!vInv.empty())
            m_connman.PushMessage(pto, msgMaker.Make(NetMsgType::INV, vInv));

        // Detect whether we're stalling
        if (state.m_stalling_since.count() && state.m_stalling_since < current_time - BLOCK_STALLING_TIMEOUT) {
            // Stalling only triggers when the block download window cannot move. During normal steady state,
            // the download window should be much larger than the to-be-downloaded set of blocks, so disconnection
            // should only happen during initial block download.
            LogPrintf("Peer=%d is stalling block download, disconnecting\n", pto->GetId());
            pto->fDisconnect = true;
            return true;
        }
        // In case there is a block that has been in flight from this peer for block_interval * (1 + 0.5 * N)
        // (with N the number of peers from which we're downloading validated blocks), disconnect due to timeout.
        // We compensate for other peers to prevent killing off peers due to our own downstream link
        // being saturated. We only count validated in-flight blocks so peers can't advertise non-existing block hashes
        // to unreasonably increase our timeout.
        if (state.vBlocksInFlight.size() > 0) {
            QueuedBlock &queuedBlock = state.vBlocksInFlight.front();
            int nOtherPeersWithValidatedDownloads = m_peers_downloading_from - 1;
            if (current_time > state.m_downloading_since + std::chrono::seconds{consensusParams.nPowTargetSpacing} * (BLOCK_DOWNLOAD_TIMEOUT_BASE + BLOCK_DOWNLOAD_TIMEOUT_PER_PEER * nOtherPeersWithValidatedDownloads)) {
                LogPrintf("Timeout downloading block %s from peer=%d, disconnecting\n", queuedBlock.pindex->GetBlockHash().ToString(), pto->GetId());
                pto->fDisconnect = true;
                return true;
            }
        }
        // Check for headers sync timeouts
        if (state.fSyncStarted && state.m_headers_sync_timeout < std::chrono::microseconds::max()) {
            // Detect whether this is a stalling initial-headers-sync peer
            if (m_chainman.m_best_header->GetBlockTime() <= GetAdjustedTime() - 24 * 60 * 60) {
                if (current_time > state.m_headers_sync_timeout && nSyncStarted == 1 && (nPreferredDownload - state.fPreferredDownload >= 1)) {
                    // Disconnect a peer (without NetPermissionFlags::NoBan permission) if it is our only sync peer,
                    // and we have others we could be using instead.
                    // Note: If all our peers are inbound, then we won't
                    // disconnect our sync peer for stalling; we have bigger
                    // problems if we can't get any outbound peers.
                    if (!pto->HasPermission(NetPermissionFlags::NoBan)) {
                        LogPrintf("Timeout downloading headers from peer=%d, disconnecting\n", pto->GetId());
                        pto->fDisconnect = true;
                        return true;
                    } else {
                        LogPrintf("Timeout downloading headers from noban peer=%d, not disconnecting\n", pto->GetId());
                        // Reset the headers sync state so that we have a
                        // chance to try downloading from a different peer.
                        // Note: this will also result in at least one more
                        // getheaders message to be sent to
                        // this peer (eventually).
                        state.fSyncStarted = false;
                        nSyncStarted--;
                        state.m_headers_sync_timeout = 0us;
                    }
                }
            } else {
                // After we've caught up once, reset the timeout so we can't trigger
                // disconnect later.
                state.m_headers_sync_timeout = std::chrono::microseconds::max();
            }
        }

        // Check that outbound peers have reasonable chains
        // GetTime() is used by this anti-DoS logic so we can test this using mocktime
        ConsiderEviction(*pto, GetTime<std::chrono::seconds>());

        //
        // Message: getdata (blocks)
        //
        std::vector<CInv> vGetData;
        if (!pto->fClient && ((fFetch && !pto->m_limited_node) || !m_chainman.ActiveChainstate().IsInitialBlockDownload()) && state.nBlocksInFlight < MAX_BLOCKS_IN_TRANSIT_PER_PEER) {
            std::vector<const CBlockIndex*> vToDownload;
            NodeId staller = -1;
            FindNextBlocksToDownload(pto->GetId(), MAX_BLOCKS_IN_TRANSIT_PER_PEER - state.nBlocksInFlight, vToDownload, staller);
            for (const CBlockIndex *pindex : vToDownload) {
                uint32_t nFetchFlags = GetFetchFlags(*pto);
                vGetData.push_back(CInv(MSG_BLOCK | nFetchFlags, pindex->GetBlockHash()));
                BlockRequested(pto->GetId(), *pindex);
                LogPrint(BCLog::NET, "Requesting block %s (%d) peer=%d\n", pindex->GetBlockHash().ToString(),
                    pindex->nHeight, pto->GetId());
            }
            if (state.nBlocksInFlight == 0 && staller != -1) {
                if (State(staller)->m_stalling_since == 0us) {
                    State(staller)->m_stalling_since = current_time;
                    LogPrint(BCLog::NET, "Stall started peer=%d\n", staller);
                }
            }
        }

        //
        // Message: getdata (transactions)
        //
        std::vector<std::pair<NodeId, GenTxid>> expired;
        auto requestable = m_txrequest.GetRequestable(pto->GetId(), current_time, &expired);
        for (const auto& entry : expired) {
            LogPrint(BCLog::NET, "timeout of inflight %s %s from peer=%d\n", entry.second.IsWtxid() ? "wtx" : "tx",
                entry.second.GetHash().ToString(), entry.first);
        }
        for (const GenTxid& gtxid : requestable) {
            if (!AlreadyHaveTx(gtxid)) {
                LogPrint(BCLog::NET, "Requesting %s %s peer=%d\n", gtxid.IsWtxid() ? "wtx" : "tx",
                    gtxid.GetHash().ToString(), pto->GetId());
                vGetData.emplace_back(gtxid.IsWtxid() ? MSG_WTX : (MSG_TX | GetFetchFlags(*pto)), gtxid.GetHash());
                if (vGetData.size() >= MAX_GETDATA_SZ) {
                    m_connman.PushMessage(pto, msgMaker.Make(NetMsgType::GETDATA, vGetData));
                    vGetData.clear();
                }
                m_txrequest.RequestedTx(pto->GetId(), gtxid.GetHash(), current_time + GETDATA_TX_INTERVAL);
            } else {
                // We have already seen this transaction, no need to download. This is just a belt-and-suspenders, as
                // this should already be called whenever a transaction becomes AlreadyHaveTx().
                m_txrequest.ForgetTxHash(gtxid.GetHash());
            }
        }


        if (!vGetData.empty())
            m_connman.PushMessage(pto, msgMaker.Make(NetMsgType::GETDATA, vGetData));
    } // release cs_main
    MaybeSendFeefilter(*pto, *peer, current_time);
    return true;
}<|MERGE_RESOLUTION|>--- conflicted
+++ resolved
@@ -2164,8 +2164,8 @@
     // If we are already too far ahead of where we want to be on headers, discard
     //   the received headers. We can still get ahead by up to a single maximum-sized
     //   headers message here, but never further, so that's fine.
-    if (pindexBestHeader) {
-        int64_t headers_ahead = pindexBestHeader->nHeight - m_chainman.ActiveHeight();
+    if (m_chainman.m_best_header) {
+        int64_t headers_ahead = m_chainman.m_best_header->nHeight - m_chainman.ActiveHeight();
         bool too_far_ahead = node::fTrimHeaders && (headers_ahead >= node::nHeaderDownloadBuffer);
         if (too_far_ahead) {
             LOCK(cs_main);
@@ -2175,9 +2175,9 @@
                 // Our notion of what blocks a peer has available is based on its pindexBestKnownBlock,
                 // which is based on headers received from it. If we don't have one, or it's too old,
                 // then we can never get blocks from this peer until we accept headers from it first.
-                LogPrint(BCLog::NET, "NOT discarding headers from peer=%d, to update its block availability. (current best header %d, active chain height %d)\n", pfrom.GetId(), pindexBestHeader->nHeight, m_chainman.ActiveHeight());
+                LogPrint(BCLog::NET, "NOT discarding headers from peer=%d, to update its block availability. (current best header %d, active chain height %d)\n", pfrom.GetId(), m_chainman.m_best_header->nHeight, m_chainman.ActiveHeight());
             } else {
-                LogPrint(BCLog::NET, "Discarding received headers and pausing header sync from peer=%d, because we are too far ahead of block sync. (%d > %d)\n", pfrom.GetId(), pindexBestHeader->nHeight, m_chainman.ActiveHeight());
+                LogPrint(BCLog::NET, "Discarding received headers and pausing header sync from peer=%d, because we are too far ahead of block sync. (%d > %d)\n", pfrom.GetId(), m_chainman.m_best_header->nHeight, m_chainman.ActiveHeight());
                 if (nodestate->fSyncStarted) {
                     // Cancel sync from this node, so we don't penalize it later.
                     // This will cause us to automatically start syncing from a different node (or restart syncing from the same node) later,
@@ -2274,7 +2274,6 @@
         //   bug in the Bitcoin Core state machine, where we can end up downloading headers from
         ///  lots of peers at the same time by accident.
         if (nCount == MAX_HEADERS_RESULTS) {
-<<<<<<< HEAD
             if (all_duplicate && !nodestate->fSyncStarted) {
                 // In this case two things are true:
                 // 1) This node's most recent batch of headers only included ones we already had.
@@ -2286,20 +2285,12 @@
                 //   peer; it's redundant. Here we do nothing; since we don't ask the peer for
                 //   more headers, it will stop sending them.
             } else {
-                // TODO: optimize: if pindexLast is an ancestor of m_chainman.ActiveChain().Tip or pindexBestHeader, continue
+                // TODO: optimize: if pindexLast is an ancestor of m_chainman.ActiveChain().Tip or m_chainman.m_best_header, continue
                 // from there instead.
                 LogPrint(BCLog::NET, "more getheaders (%d) to end to peer=%d (startheight:%d)\n",
                                     pindexLast->nHeight, pfrom.GetId(), peer.m_starting_height);
                 m_connman.PushMessage(&pfrom, msgMaker.Make(NetMsgType::GETHEADERS, m_chainman.ActiveChain().GetLocator(pindexLast), uint256()));
             }
-=======
-            // Headers message had its maximum size; the peer may have more headers.
-            // TODO: optimize: if pindexLast is an ancestor of m_chainman.ActiveChain().Tip or m_chainman.m_best_header, continue
-            // from there instead.
-            LogPrint(BCLog::NET, "more getheaders (%d) to end to peer=%d (startheight:%d)\n",
-                                 pindexLast->nHeight, pfrom.GetId(), peer.m_starting_height);
-            m_connman.PushMessage(&pfrom, msgMaker.Make(NetMsgType::GETHEADERS, m_chainman.ActiveChain().GetLocator(pindexLast), uint256()));
->>>>>>> dbdc83ae
         }
 
         // If this set of headers is valid and ends in a block with at least as
@@ -4747,7 +4738,7 @@
             m_chainman.m_best_header = m_chainman.ActiveChain().Tip();
         }
         bool fFetch = state.fPreferredDownload || (nPreferredDownload == 0 && !pto->fClient && !pto->IsAddrFetchConn()); // Download if this is a nice peer, or we have no nice peers and this one might do.
-        int64_t headers_ahead = pindexBestHeader->nHeight - m_chainman.ActiveHeight();
+        int64_t headers_ahead = m_chainman.m_best_header->nHeight - m_chainman.ActiveHeight();
         // ELEMENTS: Only download if our headers aren't "too far ahead" of our blocks.
         bool got_enough_headers = node::fTrimHeaders && (headers_ahead >= node::nHeaderDownloadBuffer);
         if (!state.fSyncStarted && !pto->fClient && !fImporting && !fReindex && !got_enough_headers) {
